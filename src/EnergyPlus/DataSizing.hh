// EnergyPlus, Copyright (c) 1996-2022, The Board of Trustees of the University of Illinois,
// The Regents of the University of California, through Lawrence Berkeley National Laboratory
// (subject to receipt of any required approvals from the U.S. Dept. of Energy), Oak Ridge
// National Laboratory, managed by UT-Battelle, Alliance for Sustainable Energy, LLC, and other
// contributors. All rights reserved.
//
// NOTICE: This Software was developed under funding from the U.S. Department of Energy and the
// U.S. Government consequently retains certain rights. As such, the U.S. Government has been
// granted for itself and others acting on its behalf a paid-up, nonexclusive, irrevocable,
// worldwide license in the Software to reproduce, distribute copies to the public, prepare
// derivative works, and perform publicly and display publicly, and to permit others to do so.
//
// Redistribution and use in source and binary forms, with or without modification, are permitted
// provided that the following conditions are met:
//
// (1) Redistributions of source code must retain the above copyright notice, this list of
//     conditions and the following disclaimer.
//
// (2) Redistributions in binary form must reproduce the above copyright notice, this list of
//     conditions and the following disclaimer in the documentation and/or other materials
//     provided with the distribution.
//
// (3) Neither the name of the University of California, Lawrence Berkeley National Laboratory,
//     the University of Illinois, U.S. Dept. of Energy nor the names of its contributors may be
//     used to endorse or promote products derived from this software without specific prior
//     written permission.
//
// (4) Use of EnergyPlus(TM) Name. If Licensee (i) distributes the software in stand-alone form
//     without changes from the version obtained under this License, or (ii) Licensee makes a
//     reference solely to the software portion of its product, Licensee must refer to the
//     software as "EnergyPlus version X" software, where "X" is the version number Licensee
//     obtained under this License and may not use a different name for the software. Except as
//     specifically required in this Section (4), Licensee shall not use in a company name, a
//     product name, in advertising, publicity, or other promotional activities any name, trade
//     name, trademark, logo, or other designation of "EnergyPlus", "E+", "e+" or confusingly
//     similar designation, without the U.S. Department of Energy's prior written consent.
//
// THIS SOFTWARE IS PROVIDED BY THE COPYRIGHT HOLDERS AND CONTRIBUTORS "AS IS" AND ANY EXPRESS OR
// IMPLIED WARRANTIES, INCLUDING, BUT NOT LIMITED TO, THE IMPLIED WARRANTIES OF MERCHANTABILITY
// AND FITNESS FOR A PARTICULAR PURPOSE ARE DISCLAIMED. IN NO EVENT SHALL THE COPYRIGHT OWNER OR
// CONTRIBUTORS BE LIABLE FOR ANY DIRECT, INDIRECT, INCIDENTAL, SPECIAL, EXEMPLARY, OR
// CONSEQUENTIAL DAMAGES (INCLUDING, BUT NOT LIMITED TO, PROCUREMENT OF SUBSTITUTE GOODS OR
// SERVICES; LOSS OF USE, DATA, OR PROFITS; OR BUSINESS INTERRUPTION) HOWEVER CAUSED AND ON ANY
// THEORY OF LIABILITY, WHETHER IN CONTRACT, STRICT LIABILITY, OR TORT (INCLUDING NEGLIGENCE OR
// OTHERWISE) ARISING IN ANY WAY OUT OF THE USE OF THIS SOFTWARE, EVEN IF ADVISED OF THE
// POSSIBILITY OF SUCH DAMAGE.

#ifndef DataSizing_hh_INCLUDED
#define DataSizing_hh_INCLUDED

// ObjexxFCL Headers
#include <ObjexxFCL/Array1D.hh>
#include <ObjexxFCL/Array2D.hh>

// EnergyPlus Headers
#include <EnergyPlus/Data/BaseData.hh>
#include <EnergyPlus/DataGlobals.hh>
#include <EnergyPlus/DataHVACGlobals.hh>
#include <EnergyPlus/EPVector.hh>
#include <EnergyPlus/EnergyPlus.hh>

namespace EnergyPlus {

// Forward declarations
struct EnergyPlusData;

namespace DataSizing {

    enum class OAFlowCalcMethod
    // parameters for outside air flow method
    {
        Invalid = -1,
        PerPerson,    // set the outdoor air flow rate based on number of people in the zone
        PerZone,      // sum the outdoor air flow rate per zone based on user input
        PerArea,      // sum the outdoor air flow rate based on zone area
        ACH,          // sum the outdoor air flow rate based on number of air changes for the zone
        Sum,          // sum the outdoor air flow rate of the people component and the space floor area component
        Max,          // use the maximum of the outdoor air flow rate of the people component and the space floor area component
        IAQProcedure, // Use ASHRAE Standard 62.1-2007 IAQP to calculate the zone level outdoor air flow rates
        PCOccSch,     // ProportionalControlBasedOnOccupancySchedule, Use ASHRAE Standard 62.1-2004 or Trane Engineer's newsletter (volume 34-5) to
                      // calculate the zone level outdoor air flow rates based on scheduled occupancy
        PCDesOcc,     // ProportionalControlBasedOnDesignOccupancy, Use ASHRAE Standard 62.1-2004 or Trane Engineer's newsletter (volume 34-5) to
                      // calculate the zone level outdoor air flow rates based on design occupancy
        Num
    };

    constexpr std::array<std::string_view, static_cast<int>(OAFlowCalcMethod::Num)> OAFlowCalcMethodNames{
        "Flow/Person",
        "Flow/Zone",
        "Flow/Area",
        "AirChanges/Hour",
        "Sum",
        "Maximum",
        "IndoorAirQualityProcedure",
        "ProportionalControlBasedOnOccupancySchedule",
        "ProportionalControlBasedOnDesignOccupancy"};

    // parameters for outside air
    constexpr int AllOA(1);
    constexpr int MinOA(2);

    // parameters for loop fluid type
    constexpr int HeatingLoop(1);
    constexpr int CoolingLoop(2);
    constexpr int CondenserLoop(3);
    constexpr int SteamLoop(4);

    // parameters for sizing
    constexpr int NonCoincident(1);
    constexpr int Coincident(2);

    // parameters for Cooling Peak Load TYpe
    constexpr int SensibleCoolingLoad(1);
    constexpr int TotalCoolingLoad(2);

    // parameters for Central Cooling Capacity Control Method
    constexpr int VAV(1);
    constexpr int Bypass(2);
    constexpr int VT(3);
    constexpr int OnOff(4);

    // parameters for supply air flow rate method
    constexpr int SupplyAirTemperature(1);
    constexpr int TemperatureDifference(2);

    // parameters for sizing
    constexpr int FromDDCalc(1);
    constexpr int InpDesAirFlow(2);
    constexpr int DesAirFlowWithLim(3);

    constexpr int DOANeutralSup(1);
    constexpr int DOANeutralDehumSup(2);
    constexpr int DOACoolSup(3);

    // parameters for Type of Load to Size On
    constexpr int Sensible(0);
    constexpr int Latent(1);
    constexpr int Total(2);
    constexpr int Ventilation(3);

    // parameter for autosize
    constexpr Real64 AutoSize(-99999.0);

    // parameter for (time-of-peak) sizing format
    static constexpr std::string_view PeakHrMinFmt("{:02}:{:02}:00");

    // Zone Outdoor Air Method
    constexpr int ZOAM_ProportionalControlDesOcc(9); // Use ASHRAE Standard 62.1-2004 or Trane Engineer's newsletter (volume 34-5)
    // to calculate the zone level outdoor air flow rates based on design occupancy

    enum class SystemOAMethod
    {
        Invalid = -1,
        ZoneSum, // Sum the outdoor air flow rates of all zones
        VRP,     // Use ASHRAE Standard 62.1-2007 to calculate the system level outdoor air flow rates
        IAQP,    // Use ASHRAE Standard 62.1-2007 IAQP to calculate the system level outdoor air flow rates based on the CO2 setpoint
        ProportionalControlSchOcc, // Use ASHRAE Standard 62.1-2004 or Trane Engineer's newsletter (volume 34-5) to calculate the system level outdoor
                                   // air flow rates based on scheduled occupancy
        IAQPGC,  // Use ASHRAE Standard 62.1-2004 IAQP to calculate the system level outdoor air flow rates based on the generic contaminant setpoint
        IAQPCOM, // Take the maximum outdoor air rate from both CO2 and generic contaminant controls based on the generic contaminant setpoint
        ProportionalControlDesOcc, // Use ASHRAE Standard 62.1-2004 or Trane Engineer's newsletter (volume 34-5) to calculate the system level outdoor
                                   // air flow rates based on design occupancy
        ProportionalControlDesOARate, // Calculate the system level outdoor air flow rates based on design OA rate
        SP,   // Use the ASHRAE Standard 62.1 Simplified Procedure to calculate the system level outdoor air flow rates considering the zone air
              // distribution effectiveness and the system ventilation efficiency
        VRPL, // Use ASHRAE Standard 62.1-2007 to calculate the system level outdoor air flow rates
        Num
    };

    // Zone HVAC Equipment Supply Air Sizing Option
    constexpr int None(1);
    constexpr int SupplyAirFlowRate(2);
    constexpr int FlowPerFloorArea(3);
    constexpr int FractionOfAutosizedCoolingAirflow(4);
    constexpr int FractionOfAutosizedHeatingAirflow(5);
    constexpr int FlowPerCoolingCapacity(6);
    constexpr int FlowPerHeatingCapacity(7);

    constexpr int CoolingDesignCapacity(8);
    constexpr int HeatingDesignCapacity(9);
    constexpr int CapacityPerFloorArea(10);
    constexpr int FractionOfAutosizedCoolingCapacity(11);
    constexpr int FractionOfAutosizedHeatingCapacity(12);

    constexpr int NoSizingFactorMode(101);
    constexpr int GlobalHeatingSizingFactorMode(102);
    constexpr int GlobalCoolingSizingFactorMode(103);
    constexpr int LoopComponentSizingFactorMode(104);

    enum class ZoneFanPlacement
    {
        Invalid = -1,
        NotSet,
        BlowThru,
        DrawThru,
        Num
    };

    // Types

    struct ZoneSizingInputData
    {
        // Members
        std::string ZoneName;  // name of a zone
        int ZoneNum;           // index of the zone
        int ZnCoolDgnSAMethod; // choice of how to get zone cooling design air temperature;
        //  1 = specify supply air temperature,
        //  2 = calculate from the temperature difference
        int ZnHeatDgnSAMethod; // choice of how to get zone heating design air temperature;
        //  1 = specify supply air temperature,
        //  2 = calculate from the temperature difference
        Real64 CoolDesTemp;              // zone design cooling supply air temperature [C]
        Real64 HeatDesTemp;              // zone design heating supply air temperature [C]
        Real64 CoolDesTempDiff;          // zone design cooling supply air temperature difference [deltaC]
        Real64 HeatDesTempDiff;          // zone design heating supply air temperature difference [deltaC]
        Real64 CoolDesHumRat;            // zone design cooling supply air humidity ratio [kgWater/kgDryAir]
        Real64 HeatDesHumRat;            // zone design heating supply air humidity ratio [kgWater/kgDryAir]
        std::string DesignSpecOAObjName; // name of the DesignSpecification:OutdoorAir or DesignSpecification:OutdoorAir:SpaceList object
        int CoolAirDesMethod;            // choice of how to get zone cooling design air flow rates;
        //  1 = calc from des day simulation; 2 = m3/s per zone, user input
        //  3 = apply limits to air flow rate from DD calc
        Real64 DesCoolAirFlow;           // design zone supply air flow rate [m3/s]
        Real64 DesCoolMinAirFlowPerArea; // design cooling minimum air flow rate per zone area [m3/s / m2]
        Real64 DesCoolMinAirFlow;        // design cooling minimum air flow rate [m3/s]
        Real64 DesCoolMinAirFlowFrac;    // design cooling minimum air flow rate fraction
        //  (of the cooling design air flow rate)
        int HeatAirDesMethod; // choice of how to get zone heating design air flow rates;
        //  1 = calc from des day simulation; 2 = m3/s per zone, user input
        //  3 = apply limits to air flow rate from DD calc
        Real64 DesHeatAirFlow;           // design zone heating supply air flow rate [m3/s]
        Real64 DesHeatMaxAirFlowPerArea; // design heating maximum air flow rate per zone area [m3/s / m2]
        Real64 DesHeatMaxAirFlow;        // design heating maximum air flow rate [m3/s]
        Real64 DesHeatMaxAirFlowFrac;    // design heating maximum air flow rate fraction
        //  (of the cooling design air flow rate)
        Real64 HeatSizingFactor; // the zone heating sizing ratio
        Real64 CoolSizingFactor; // the zone cooling sizing ratio
        Real64 ZoneADEffCooling;
        Real64 ZoneADEffHeating;
        std::string ZoneAirDistEffObjName; // name of the zone air distribution effectiveness object name
        int ZoneAirDistributionIndex;      // index to the zone air distribution object
        int ZoneDesignSpecOAIndex;         // index to the zone design spec OA object
        Real64 ZoneSecondaryRecirculation; // the zone secondary air recirculation fraction
        Real64 ZoneVentilationEff;         // zone ventilation efficiency
        bool AccountForDOAS;               // False: do nothing; True: calculate the effect of a DOA system on the zone sizing arrays
        int DOASControlStrategy;           // 1=supply neutral ventilation air; 2=supply neutral dehumidified ventilation air;
        // 3=supply cold ventilation air
        Real64 DOASLowSetpoint;  // Dedicated Outside Air Low Setpoint for Design [C]
        Real64 DOASHighSetpoint; // Dedicated Outside Air High Setpoint for Design [C]

        // Default Constructor
        ZoneSizingInputData()
            : ZoneNum(0), ZnCoolDgnSAMethod(0), ZnHeatDgnSAMethod(0), CoolDesTemp(0.0), HeatDesTemp(0.0), CoolDesTempDiff(0.0), HeatDesTempDiff(0.0),
              CoolDesHumRat(0.0), HeatDesHumRat(0.0), CoolAirDesMethod(0), DesCoolAirFlow(0.0), DesCoolMinAirFlowPerArea(0.0), DesCoolMinAirFlow(0.0),
              DesCoolMinAirFlowFrac(0.0), HeatAirDesMethod(0), DesHeatAirFlow(0.0), DesHeatMaxAirFlowPerArea(0.0), DesHeatMaxAirFlow(0.0),
              DesHeatMaxAirFlowFrac(0.0), HeatSizingFactor(0.0), CoolSizingFactor(0.0), ZoneADEffCooling(1.0), ZoneADEffHeating(1.0),
              ZoneAirDistributionIndex(0), ZoneDesignSpecOAIndex(0), ZoneSecondaryRecirculation(0.0), ZoneVentilationEff(0.0), AccountForDOAS(false),
              DOASControlStrategy(0), DOASLowSetpoint(0.0), DOASHighSetpoint(0.0)
        {
        }
    };

    struct ZoneSizingData
    {
        // Members
        std::string ZoneName;   // name of a zone
        std::string ADUName;    // Terminal Unit Name (air distribution unit or direct air unit) - only assigned for TermUnitFinalZoneSizing
        std::string CoolDesDay; // name of a cooling design day
        std::string HeatDesDay; // name of a heating design day
        int ZnCoolDgnSAMethod;  // choice of how to get zone cooling design air temperature;
        //  1 = specify supply air temperature,
        //  2 = calculate from the temperature difference
        int ZnHeatDgnSAMethod; // choice of how to get zone heating design air temperature;
        //  1 = specify supply air temperature,
        //  2 = calculate from the temperature difference
        Real64 CoolDesTemp;           // zone design cooling supply air temperature [C]
        Real64 HeatDesTemp;           // zone design heating supply air temperature [C]
        Real64 CoolDesTempDiff;       // zone design cooling supply air temperature difference [deltaC]
        Real64 HeatDesTempDiff;       // zone design heating supply air temperature difference [deltaC]
        Real64 CoolDesHumRat;         // zone design cooling supply air humidity ratio [kgWater/kgDryAir]
        Real64 HeatDesHumRat;         // zone design heating supply air humidity ratio [kgWater/kgDryAir]
        int ZoneAirDistributionIndex; // index to DesignSpecification:ZoneAirDistribution object
        int ZoneDesignSpecOAIndex;    // index to DesignSpecification:OutdoorAir object
        Real64 DesOAFlowPPer;         // design outside air flow per person in zone [m3/s] (average for zone across spaces)
        Real64 DesOAFlowPerArea;      // design outside air flow per zone area [m3/s / m2] (average for zone across spaces)
        int CoolAirDesMethod;         // choice of how to get zone cooling design air flow rates;
        //  1 = calc from des day simulation; 2 = m3/s per zone, user input
        //  3 = apply limits to air flow rate from DD calc
        Real64 InpDesCoolAirFlow;        // design zone supply air flow rate [m3/s]
        Real64 DesCoolMinAirFlowPerArea; // design cooling minimum air flow rate per zone area [m3/s / m2]
        Real64 DesCoolMinAirFlow;        // design cooling minimum air flow rate [m3/s]
        Real64 DesCoolMinAirFlowFrac;    // design cooling minimum air flow rate fraction
        //  (of the cooling design air flow rate)
        int HeatAirDesMethod; // choice of how to get zone heating design air flow rates;
        //  1 = calc from des day simulation; 2 = m3/s per zone, user input
        //  3 = apply limits to air flow rate from DD calc
        Real64 InpDesHeatAirFlow;        // design zone heating supply air flow rate [m3/s]
        Real64 DesHeatMaxAirFlowPerArea; // design heating maximum air flow rate per zone area [m3/s / m2]
        Real64 DesHeatMaxAirFlow;        // design heating maximum air flow rate [m3/s]
        Real64 DesHeatMaxAirFlowFrac;    // design heating maximum air flow rate fraction
        //  (of the cooling design air flow rate)
        Real64 HeatSizingFactor; // the zone heating sizing ratio
        Real64 CoolSizingFactor; // the zone cooling sizing ratio
        bool AccountForDOAS;     // False: do nothing; True: calculate the effect of a DOA system on the zone sizing arrays
        int DOASControlStrategy; // 1=supply neutral ventilation air; 2=supply neutral dehumidified ventilation air;
        // 3=supply cold ventilation air
        Real64 DOASLowSetpoint;         // Dedicated Outside Air Low Setpoint for Design [C]
        Real64 DOASHighSetpoint;        // Dedicated Outside Air High Setpoint for Design [C]
        int ZoneNum;                    // index into the Zone data array (in DataHeatBalance)
        Real64 DesHeatMassFlow;         // zone design heating air mass flow rate [kg/s]
        Real64 DesHeatMassFlowNoOA;     // zone design heating air mass flow rate without applying MinOA as a limit [kg/s]
        Real64 DesHeatOAFlowFrac;       // zone design heating OA air volume fraction [-]
        bool EMSOverrideDesHeatMassOn;  // true if EMS is acting on this structure
        Real64 EMSValueDesHeatMassFlow; // Value EMS directing to use for Design Heating air mass flow [kg/s]
        Real64 DesCoolMassFlow;         // zone design cooling air mass flow rate [kg/s]
        Real64 DesCoolMassFlowNoOA;     // zone design cooling air mass flow rate without applying MinOA as a limit [kg/s]
        Real64 DesCoolOAFlowFrac;       // zone design cooling OA air volume fraction [-]
        bool EMSOverrideDesCoolMassOn;  // true if EMS is acting on this structure
        Real64 EMSValueDesCoolMassFlow; // Value EMS directing to use for Design Cooling air mass flow [kg/s]
        Real64 DesHeatLoad;             // zone design heating load including sizing factor and scaled to match airflow sizing [W]
        Real64 NonAirSysDesHeatLoad;    // base zone design heating load including sizing factor [W]
        bool EMSOverrideDesHeatLoadOn;  // true if EMS is acting on this structure
        Real64 EMSValueDesHeatLoad;     // Value EMS directing to use for zone design heating load  [W]
        Real64 DesCoolLoad;             // zone design cooling load including sizing factor and scaled to match airflow sizing [W]
        Real64 NonAirSysDesCoolLoad;    // base zone design cooling load including sizing factor [W]
        bool EMSOverrideDesCoolLoadOn;  // true if EMS is acting on this structure
        Real64 EMSValueDesCoolLoad;     // Value EMS directing to use for zone design cooling load  [W]
        Real64 DesHeatDens;             // zone design heating air density [kg/m3]
        Real64 DesCoolDens;             // zone design cooling air density [kg/m3]
        Real64 DesHeatVolFlow;          // zone design heating air volume flow rate including sizing factor and scaled to match airflow sizing [m3/s]
        Real64 DesHeatVolFlowNoOA;      // zone design heating air volume flow rate including sizing factor and scaled to match airflow sizing without
                                        // MinOA limit [m3/s]
        Real64 NonAirSysDesHeatVolFlow; // base zone design heating air volume flow rate including sizing factor [m3/s]
        bool EMSOverrideDesHeatVolOn;   // true if EMS is acting on this structure
        Real64 EMSValueDesHeatVolFlow;  // Value EMS directing to use for Design Heating air volume flow [m3/s]
        Real64 DesCoolVolFlow;          // zone design cooling air volume flow rate [m3/s]
        Real64 DesCoolVolFlowNoOA;      // zone design cooling air volume flow rate without applying MinOA as a limit [m3/s]
        Real64 NonAirSysDesCoolVolFlow; // base zone design cooling air volume flow rate including sizing factor [m3/s]
        bool EMSOverrideDesCoolVolOn;   // true if EMS is acting on this structure
        Real64 EMSValueDesCoolVolFlow;  // Value EMS directing to use for Design cooling air volume flow [m3/s]
        Real64 DesHeatVolFlowMax;       // zone design heating maximum air volume flow rate [m3/s]
        Real64 DesCoolVolFlowMin;       // zone design cooling minimum air volume flow rate [m3/s]
        Real64 DesHeatCoilInTemp;       // zone heating coil design air inlet temperature [C]
        Real64 DesCoolCoilInTemp;       // zone cooling coil design air inlet temperature [C]
        Real64 DesHeatCoilInHumRat;     // zone heating coil design air inlet humidity ratio [kg/kg]
        Real64 DesCoolCoilInHumRat;     // zone cooling coil design air inlet humidity ratio [kg/kg]
        Real64 DesHeatCoilInTempTU;     // zone heating coil design air inlet temperature (supply air)([C]
        Real64 DesCoolCoilInTempTU;     // zone cooling coil design air inlet temperature (supply air)[C]
        Real64 DesHeatCoilInHumRatTU;   // zone heating coil design air inlet humidity ratio
        //  (supply air) [kg/kg]
        Real64 DesCoolCoilInHumRatTU; // zone cooling coil design air inlet humidity ratio
        //  (supply air) [kg/kg]
        Real64 HeatMassFlow;                // current zone heating air mass flow rate (HVAC time step)
        Real64 CoolMassFlow;                // current zone cooling air mass flow rate (HVAC time step)
        Real64 HeatLoad;                    // current zone heating load (HVAC time step)
        Real64 CoolLoad;                    // current zone heating load (HVAC time step)
        Real64 HeatZoneTemp;                // current zone temperature (heating, time step)
        Real64 HeatOutTemp;                 // current outdoor temperature (heating, time step)
        Real64 HeatZoneRetTemp;             // current zone return temperature (heating, time step)
        Real64 HeatTstatTemp;               // current zone thermostat temperature (heating, time step)
        Real64 CoolZoneTemp;                // current zone temperature (cooling, time step)
        Real64 CoolOutTemp;                 // current Outdoor temperature (cooling, time step)
        Real64 CoolZoneRetTemp;             // current zone return temperature (cooling, time step)
        Real64 CoolTstatTemp;               // current zone thermostat temperature (cooling, time step)
        Real64 HeatZoneHumRat;              // current zone humidity ratio (heating, time step)
        Real64 CoolZoneHumRat;              // current zone humidity ratio (cooling, time step)
        Real64 HeatOutHumRat;               // current outdoor humidity ratio (heating, time step)
        Real64 CoolOutHumRat;               // current outdoor humidity ratio (cooling, time step)
        Real64 ZoneTempAtHeatPeak;          // zone temp at max heating [C]
        Real64 ZoneRetTempAtHeatPeak;       // zone return temp at max heating [C]
        Real64 OutTempAtHeatPeak;           // outdoor temperature at max heating [C]
        Real64 ZoneTempAtCoolPeak;          // zone temp at max cooling [C]
        Real64 ZoneRetTempAtCoolPeak;       // zone return temp at max cooling [C]
        Real64 OutTempAtCoolPeak;           // outdoor temperature at max cooling [C]
        Real64 ZoneHumRatAtHeatPeak;        // zone humidity ratio at max heating [kg/kg]
        Real64 ZoneHumRatAtCoolPeak;        // zone humidity ratio at max cooling [kg/kg]
        Real64 OutHumRatAtHeatPeak;         // outdoor humidity at max heating [kg/kg]
        Real64 OutHumRatAtCoolPeak;         // outdoor humidity at max cooling [kg/kg]
        int TimeStepNumAtHeatMax;           // time step number (in day) at Heating peak
        int TimeStepNumAtCoolMax;           // time step number (in day) at cooling peak
        int HeatDDNum;                      // design day index of design day causing heating peak
        int CoolDDNum;                      // design day index of design day causing cooling peak
        std::string cHeatDDDate;            // date of design day causing heating peak
        std::string cCoolDDDate;            // date of design day causing cooling peak
        Real64 MinOA;                       // design minimum outside air in m3/s
        Real64 DesCoolMinAirFlow2;          // design cooling minimum air flow rate [m3/s] derived from DesCoolMinAirFlowPerArea
        Real64 DesHeatMaxAirFlow2;          // design heating maximum air flow rate [m3/s] derived from DesHeatMaxAirFlowPerArea
        Array1D<Real64> HeatFlowSeq;        // daily sequence of zone heating air mass flow rate (zone time step) [kg/s]
        Array1D<Real64> HeatFlowSeqNoOA;    // daily sequence of zone heating air mass flow rate (zone time step) without MinOA limit [kg/s]
        Array1D<Real64> CoolFlowSeq;        // daily sequence of zone cooling air mass flow rate (zone time step) [kg/s]
        Array1D<Real64> CoolFlowSeqNoOA;    // daily sequence of zone cooling air mass flow rate (zone time step) without MinOA limit [kg/s]
        Array1D<Real64> HeatLoadSeq;        // daily sequence of zone heating load (zone time step)
        Array1D<Real64> CoolLoadSeq;        // daily sequence of zone cooling load (zone time step)
        Array1D<Real64> HeatZoneTempSeq;    // daily sequence of zone temperatures (heating, zone time step)
        Array1D<Real64> HeatOutTempSeq;     // daily sequence of outdoor temperatures (heating, zone time step)
        Array1D<Real64> HeatZoneRetTempSeq; // daily sequence of zone return temperatures (heating, zone time step)
        Array1D<Real64> HeatTstatTempSeq;   // daily sequence of zone thermostat temperatures (heating, zone time step)
        Array1D<Real64> DesHeatSetPtSeq;    // daily sequence of indoor set point temperatures (zone time step)
        Array1D<Real64> CoolZoneTempSeq;    // daily sequence of zone temperatures (cooling, zone time step)
        Array1D<Real64> CoolOutTempSeq;     // daily sequence of outdoor temperatures (cooling, zone time step)
        Array1D<Real64> CoolZoneRetTempSeq; // daily sequence of zone return temperatures (cooling, zone time step)
        Array1D<Real64> CoolTstatTempSeq;   // daily sequence of zone thermostat temperatures (cooling, zone time step)
        Array1D<Real64> DesCoolSetPtSeq;    // daily sequence of indoor set point temperatures (zone time step)
        Array1D<Real64> HeatZoneHumRatSeq;  // daily sequence of zone humidity ratios (heating, zone time step)
        Array1D<Real64> CoolZoneHumRatSeq;  // daily sequence of zone humidity ratios (cooling, zone time step)
        Array1D<Real64> HeatOutHumRatSeq;   // daily sequence of outdoor humidity ratios (heating, zone time step)
        Array1D<Real64> CoolOutHumRatSeq;   // daily sequence of outdoor humidity ratios (cooling, zone time step)
        Real64 ZoneADEffCooling;            // the zone air distribution effectiveness in cooling mode
        Real64 ZoneADEffHeating;            // the zone air distribution effectiveness in heating mode
        Real64 ZoneSecondaryRecirculation;  // the zone secondary air recirculation fraction
        Real64 ZoneVentilationEff;          // zone ventilation efficiency
        Real64 ZonePrimaryAirFraction;      // the zone primary air fraction for cooling based calculations
        Real64 ZonePrimaryAirFractionHtg;   // the zone primary air fraction for heating based calculations
        Real64 ZoneOAFracCooling;           // OA fraction in cooling mode
        Real64 ZoneOAFracHeating;           // OA fraction in heating mode
        Real64 TotalOAFromPeople;           // Zone OA required due to people
        Real64 TotalOAFromArea;             // Zone OA required based on floor area
        Real64 TotPeopleInZone;             // total number of people in the zone
        Real64 TotalZoneFloorArea;          // total zone floor area
        Real64 ZonePeakOccupancy;           // zone peak occupancy based on max schedule value
        Real64 SupplyAirAdjustFactor;       // supply air adjustment factor for next time step if OA is capped
        Real64 ZpzClgByZone;                // OA Std 62.1 required fraction in cooling mode ? should this be ZdzClgByZone
        Real64 ZpzHtgByZone;                // OA Std 62.1 required fraction in heating mode ? should this be ZdzHtgByZone
        Real64 VozClgByZone;      // value of required cooling vent to zone, used in 62.1 tabular report, already includes people diversity term
        Real64 VozHtgByZone;      // value of required heating vent to zone, used in 62.1 tabular report, already includes people diversity term
        Real64 DOASHeatLoad;      // current heating load from DOAS supply air [W]
        Real64 DOASCoolLoad;      // current cooling load from DOAS supply air [W]
        Real64 DOASHeatAdd;       // current heat addition rate from DOAS supply air [W]
        Real64 DOASLatAdd;        // current latent heat addition rate from DOAS supply air [W]
        Real64 DOASSupMassFlow;   // current mass flow rate of DOAS supply air [kg/s]
        Real64 DOASSupTemp;       // current DOAS supply air temperature [C]
        Real64 DOASSupHumRat;     // current DOAS supply air humidity ratio [kgWater/kgDryAir]
        Real64 DOASTotCoolLoad;   // current total cooling load imposed by DOAS supply air [W]
        bool VpzMinByZoneSPSized; // is Vpz_min sized using the 62.1 Standard Simplified Procedure
        Array1D<Real64> DOASHeatLoadSeq;    // daily sequence of zone DOAS heating load (zone time step) [W]
        Array1D<Real64> DOASCoolLoadSeq;    // daily sequence of zone DOAS cooling load (zone time step) [W]
        Array1D<Real64> DOASHeatAddSeq;     // daily sequence of zone DOAS heat addition rate (zone time step) [W]
        Array1D<Real64> DOASLatAddSeq;      // daily sequence of zone DOAS latent heat addition rate (zone time step) [W]
        Array1D<Real64> DOASSupMassFlowSeq; // daily sequence of zone DOAS supply mass flow rate (zone time step) [Kg/s]
        Array1D<Real64> DOASSupTempSeq;     // daily sequence of zone DOAS supply temperature (zone time step) [C]
        Array1D<Real64> DOASSupHumRatSeq;   // daily sequence of zone DOAS supply humidity ratio (zone time step) [kgWater/kgDryAir]
        Array1D<Real64> DOASTotCoolLoadSeq; // daily sequence of zone DOAS total cooling load (zone time step) [W]

        // Default Constructor
        ZoneSizingData()
            : ZnCoolDgnSAMethod(0), ZnHeatDgnSAMethod(0), CoolDesTemp(0.0), HeatDesTemp(0.0), CoolDesTempDiff(0.0), HeatDesTempDiff(0.0),
              CoolDesHumRat(0.0), HeatDesHumRat(0.0), ZoneAirDistributionIndex(0), ZoneDesignSpecOAIndex(0), DesOAFlowPPer(0.0),
              DesOAFlowPerArea(0.0), CoolAirDesMethod(0), InpDesCoolAirFlow(0.0), DesCoolMinAirFlowPerArea(0.0), DesCoolMinAirFlow(0.0),
              DesCoolMinAirFlowFrac(0.0), HeatAirDesMethod(0), InpDesHeatAirFlow(0.0), DesHeatMaxAirFlowPerArea(0.0), DesHeatMaxAirFlow(0.0),
              DesHeatMaxAirFlowFrac(0.0), HeatSizingFactor(0.0), CoolSizingFactor(0.0), AccountForDOAS(false), DOASControlStrategy(0),
              DOASLowSetpoint(0.0), DOASHighSetpoint(0.0), ZoneNum(0), DesHeatMassFlow(0.0), DesHeatMassFlowNoOA(0.0), DesHeatOAFlowFrac(0.0),
              EMSOverrideDesHeatMassOn(false), EMSValueDesHeatMassFlow(0.0), DesCoolMassFlow(0.0), DesCoolMassFlowNoOA(0.0), DesCoolOAFlowFrac(0.0),
              EMSOverrideDesCoolMassOn(false), EMSValueDesCoolMassFlow(0.0), DesHeatLoad(0.0), NonAirSysDesHeatLoad(0.0),
              EMSOverrideDesHeatLoadOn(false), EMSValueDesHeatLoad(0.0), DesCoolLoad(0.0), NonAirSysDesCoolLoad(0.0), EMSOverrideDesCoolLoadOn(false),
              EMSValueDesCoolLoad(0.0), DesHeatDens(0.0), DesCoolDens(0.0), DesHeatVolFlow(0.0), DesHeatVolFlowNoOA(0.0),
              NonAirSysDesHeatVolFlow(0.0), EMSOverrideDesHeatVolOn(false), EMSValueDesHeatVolFlow(0.0), DesCoolVolFlow(0.0), DesCoolVolFlowNoOA(0.0),
              NonAirSysDesCoolVolFlow(0.0), EMSOverrideDesCoolVolOn(false), EMSValueDesCoolVolFlow(0.0), DesHeatVolFlowMax(0.0),
              DesCoolVolFlowMin(0.0), DesHeatCoilInTemp(0.0), DesCoolCoilInTemp(0.0), DesHeatCoilInHumRat(0.0), DesCoolCoilInHumRat(0.0),
              DesHeatCoilInTempTU(0.0), DesCoolCoilInTempTU(0.0), DesHeatCoilInHumRatTU(0.0), DesCoolCoilInHumRatTU(0.0), HeatMassFlow(0.0),
              CoolMassFlow(0.0), HeatLoad(0.0), CoolLoad(0.0), HeatZoneTemp(0.0), HeatOutTemp(0.0), HeatZoneRetTemp(0.0), HeatTstatTemp(0.0),
              CoolZoneTemp(0.0), CoolOutTemp(0.0), CoolZoneRetTemp(0.0), CoolTstatTemp(0.0), HeatZoneHumRat(0.0), CoolZoneHumRat(0.0),
              HeatOutHumRat(0.0), CoolOutHumRat(0.0), ZoneTempAtHeatPeak(0.0), ZoneRetTempAtHeatPeak(0.0), OutTempAtHeatPeak(0.0),
              ZoneTempAtCoolPeak(0.0), ZoneRetTempAtCoolPeak(0.0), OutTempAtCoolPeak(0.0), ZoneHumRatAtHeatPeak(0.0), ZoneHumRatAtCoolPeak(0.0),
              OutHumRatAtHeatPeak(0.0), OutHumRatAtCoolPeak(0.0), TimeStepNumAtHeatMax(0), TimeStepNumAtCoolMax(0), HeatDDNum(0), CoolDDNum(0),
              MinOA(0.0), DesCoolMinAirFlow2(0.0), DesHeatMaxAirFlow2(0.0), ZoneADEffCooling(1.0), ZoneADEffHeating(1.0),
              ZoneSecondaryRecirculation(0.0), ZoneVentilationEff(0.0), ZonePrimaryAirFraction(0.0), ZonePrimaryAirFractionHtg(0.0),
              ZoneOAFracCooling(0.0), ZoneOAFracHeating(0.0), TotalOAFromPeople(0.0), TotalOAFromArea(0.0), TotPeopleInZone(0.0),
              TotalZoneFloorArea(0.0), ZonePeakOccupancy(0.0), SupplyAirAdjustFactor(1.0), ZpzClgByZone(0.0), ZpzHtgByZone(0.0), VozClgByZone(0.0),
              VozHtgByZone(0.0), DOASHeatLoad(0.0), DOASCoolLoad(0.0), DOASHeatAdd(0.0), DOASLatAdd(0.0), DOASSupMassFlow(0.0), DOASSupTemp(0.0),
              DOASSupHumRat(0.0), DOASTotCoolLoad(0.0), VpzMinByZoneSPSized(false)
        {
        }

        void scaleZoneCooling(Real64 ratio // Scaling ratio
        );
        void scaleZoneHeating(Real64 ratio // Scaling ratio
        );
        void zeroMemberData();
        void allocateMemberArrays(int numOfTimeStepInDay);
    };

    struct TermUnitSizingData
    {
        // Members
        int CtrlZoneNum;               // Controlled zone number (index to FinalZoneSizing, etc.)
        std::string ADUName;           // Terminal Unit Name (air distribution unit or direct air unit)
        Real64 AirVolFlow;             // design air vol flow rate for single duct terminal unit [m3/s]
        Real64 MaxHWVolFlow;           // design Hot Water vol flow for single duct terminal unit [m3/s]
        Real64 MaxSTVolFlow;           // design Steam vol flow rate for single duct terminal unit [m3/s]
        Real64 MaxCWVolFlow;           // design Cold Water vol flow for single duct terminal unit [m3/s]
        Real64 MinFlowFrac;            // design minimum flow fraction for a terminal unit
        Real64 InducRat;               // design induction ratio for a terminal unit
        bool InducesPlenumAir;         // True if secondary air comes from the plenum
        Real64 ReheatAirFlowMult;      // multiplier for air flow in reheat coil UA calculation
        Real64 ReheatLoadMult;         // multiplier for load in reheat coil UA calculation
        Real64 DesCoolingLoad;         // design cooling load used for zone equipment [W]
        Real64 DesHeatingLoad;         // design heating load used for zone equipment [W]
        Real64 SpecDesSensCoolingFrac; // Fraction of Design Sensible Cooling Load from DesignSpecification:AirTerminal:Sizing
        Real64 SpecDesCoolSATRatio;    // Cooling Design Supply Air Temperature Difference Ratio from DesignSpecification:AirTerminal:Sizing
        Real64 SpecDesSensHeatingFrac; // Fraction of Design Sensible Heating Load from DesignSpecification:AirTerminal:Sizing
        Real64 SpecDesHeatSATRatio;    // Heating Design Supply Air Temperature Difference Ratio from DesignSpecification:AirTerminal:Sizing
        Real64 SpecMinOAFrac;          // Fraction of Minimum Outdoor Air Flow from DesignSpecification:AirTerminal:Sizing

        // Default Constructor
        TermUnitSizingData()
            : CtrlZoneNum(0), AirVolFlow(0.0), MaxHWVolFlow(0.0), MaxSTVolFlow(0.0), MaxCWVolFlow(0.0), MinFlowFrac(0.0), InducRat(0.0),
              InducesPlenumAir(false), ReheatAirFlowMult(1.0), ReheatLoadMult(1.0), DesCoolingLoad(0.0), DesHeatingLoad(0.0),
              SpecDesSensCoolingFrac(1.0), SpecDesCoolSATRatio(1.0), SpecDesSensHeatingFrac(1.0), SpecDesHeatSATRatio(1.0), SpecMinOAFrac(1.0)
        {
        }

        Real64 applyTermUnitSizingCoolFlow(Real64 coolFlowWithOA, // Cooling flow rate with MinOA limit applied
                                           Real64 coolFlowNoOA    // Cooling flow rate without MinOA limit applied
        );

        Real64 applyTermUnitSizingHeatFlow(Real64 heatFlowWithOA, // Heating flow rate with MinOA limit applied
                                           Real64 heatFlowNoOA    // Heating flow rate without MinOA limit applied
        );
    };

    struct ZoneEqSizingData // data saved from zone eq component sizing and passed to subcomponents
    {
        // Members
        Real64 AirVolFlow;            // design air vol flow rate for zone equipment unit [m3/s]
        Real64 MaxHWVolFlow;          // design Hot Water vol flow for zone equipment unit [m3/s]
        Real64 MaxCWVolFlow;          // design Cold Water vol flow for zone equipment unit [m3/s]
        Real64 OAVolFlow;             // design outside air flow for zone equipment unit [m3/s]
        Real64 ATMixerVolFlow;        // design ventilation air flow rate from air terminal mixer (central DOAS) [m3/s]
        Real64 ATMixerCoolPriDryBulb; // design ventilation drybulb temperature from air terminal mixer during cooling (central DOAS) [C]
        Real64 ATMixerCoolPriHumRat;  // design ventilation humidity ratio from air terminal mixer during cooling (central DOAS) [kgWater/kgDryAir]
        Real64 ATMixerHeatPriDryBulb; // design ventilation drybulb temperature from air terminal mixer during heating (central DOAS) [C]
        Real64 ATMixerHeatPriHumRat;  // design ventilation humidity ratio from air terminal mixer during heating (central DOAS) [kgWater/kgDryAir]
        Real64 DesCoolingLoad;        // design cooling load used for zone equipment [W]
        Real64 DesHeatingLoad;        // design heating load used for zone equipment [W]
        Real64 CoolingAirVolFlow;     // design cooling air vol flow rate for equipment[m3/s]
        Real64 HeatingAirVolFlow;     // design heating air vol flow rate for equipment[m3/s]
        Real64 SystemAirVolFlow;      // design heating air vol flow rate for equipment[m3/s]
        bool AirFlow;                 // TRUE if AirloopHVAC system air flow rate is calculated
        bool CoolingAirFlow;          // TRUE if AirloopHVAC system cooling air flow rate is calculated
        bool HeatingAirFlow;          // TRUE if AirloopHVAC system heating air flow rate is calculated
        bool SystemAirFlow;           // TRUE if AirloopHVAC system heating air flow rate is calculated
        bool Capacity;                // TRUE if AirloopHVAC system capacity is calculated
        bool CoolingCapacity;         // TRUE if AirloopHVAC system cooling capacity is calculated
        bool HeatingCapacity;         // TRUE if AirloopHVAC system heating capacity is calculated
        bool SystemCapacity;          // TRUE if AirloopHVAC system heating capacity is calculated
        bool DesignSizeFromParent;    // TRUE if design size is set by parent object - normally false, set to true for special cases e.g. ERV
        int HVACSizingIndex;          // index to DesignSpecification:ZoneHVAC:Sizing
        Array1D_int SizingMethod;    // supply air flow rate sizing method (SupplyAirFlowRate, FlowPerFloorArea, FractionOfAutosizedCoolingAirflow and
                                     // FractionOfAutosizedHeatingAirflow)
        Array1D_int CapSizingMethod; // capacity sizing methods (HeatingDesignCapacity, CoolingDesignCapacity, CapacityPerFloorArea,
                                     // FractionOfAutosizedCoolingCapacity and FractionOfAutosizedHeatingCapacity )

        // Default Constructor
        ZoneEqSizingData()
            : AirVolFlow(0.0), MaxHWVolFlow(0.0), MaxCWVolFlow(0.0), OAVolFlow(0.0),
              ATMixerVolFlow(0.0),         // design ventilation air flow rate from air terminal mixer (central DOAS) [m3/s]
              ATMixerCoolPriDryBulb(0.0),  // design air terminal mixer cooling outlet temperature [C]
              ATMixerCoolPriHumRat(0.0),   // design air terminal mixer cooling outlet humidity ratio [kgWater/kgDryAir]
              ATMixerHeatPriDryBulb(0.0),  // design air terminal mixer heating outlet temperature [C]
              ATMixerHeatPriHumRat(0.0),   // design air terminal mixer heating outlet humidity ratio [kgWater/kgDryAir]
              DesCoolingLoad(0.0),         // design cooling load used for zone equipment [W]
              DesHeatingLoad(0.0),         // design heating load used for zone equipment [W]
              CoolingAirVolFlow(0.0),      // design cooling air vol flow rate for equipment[m3/s]
              HeatingAirVolFlow(0.0),      // design heating air vol flow rate for equipment[m3/s]
              SystemAirVolFlow(0.0),       // design heating air vol flow rate for equipment[m3/s]
              AirFlow(false),              // TRUE if AirloopHVAC system air flow rate is calculated
              CoolingAirFlow(false),       // TRUE if AirloopHVAC system cooling air flow rate is calculated
              HeatingAirFlow(false),       // TRUE if AirloopHVAC system heating air flow rate is calculated
              SystemAirFlow(false),        // TRUE if AirloopHVAC system heating air flow rate is calculated
              Capacity(false),             // TRUE if AirloopHVAC system capacity is calculated
              CoolingCapacity(false),      // TRUE if AirloopHVAC system cooling capacity is calculated
              HeatingCapacity(false),      // TRUE if AirloopHVAC system heating capacity is calculated
              SystemCapacity(false),       // TRUE if AirloopHVAC system heating capacity is calculated
              DesignSizeFromParent(false), // TRUE if design size is set by parent object - normally false, set to true for special cases e.g. ERV
              HVACSizingIndex(0)           // index to DesignSpecification:ZoneHVAC:Sizing
        {
        }
    };

    // Data Structure for Zone HVAC sizing, referenced by various ZoneHVAC Equipment
    struct ZoneHVACSizingData
    {
        // Members
        std::string Name;
        int CoolingSAFMethod;           // - Method for cooling supply air flow rate sizing calculation (SupplyAirFlowRate,FlowPerFloorArea,
                                        // FractionOfAutoSizedCoolingValue, FlowPerCoolingCapacity)
        int HeatingSAFMethod;           // - Method for heating supply air flow rate sizing calculation (SupplyAirFlowRate,FlowPerFloorArea,
                                        // FractionOfAutoSizedHeatingValue, FlowPerHeatingCapacity,
        int NoCoolHeatSAFMethod;        // - Method for supply air flow sizing during no cooling and heating calculation (SupplyAirFlowRate,
                                        // FractionOfAutoSizedCoolingValue, FractionOfAutoSizedHeatingValue)
        int CoolingCapMethod;           // - Method for cooling capacity scaledsizing calculation (CoolingDesignCapacity, CapacityPerFloorArea,
                                        // FractionOfAutosizedHeatingCapacity)
        int HeatingCapMethod;           // - Method for heatiing capacity scaledsizing calculation (HeatingDesignCapacity, CapacityPerFloorArea,
                                        // FracOfAutosizedHeatingCapacity)
        Real64 MaxCoolAirVolFlow;       // - maximum cooling supply air flow rate, m3/s
        Real64 MaxHeatAirVolFlow;       // - maximum heating supply air flow rate, m3/s
        Real64 MaxNoCoolHeatAirVolFlow; // - maximum supply air flow rate when no cooling or heating, m3/s
        Real64 ScaledCoolingCapacity;   // - scaled maximum cooling capacity of zone HVAC equipment, W
        Real64 ScaledHeatingCapacity;   // - scaled maximum heating capacity of zone HVAC equipment, W
        bool RequestAutoSize;           // - true if autosizing is requested

        // Default Constructor
        ZoneHVACSizingData()
            : CoolingSAFMethod(0), HeatingSAFMethod(0), NoCoolHeatSAFMethod(0), CoolingCapMethod(0), HeatingCapMethod(0), MaxCoolAirVolFlow(0.0),
              MaxHeatAirVolFlow(0.0), MaxNoCoolHeatAirVolFlow(0.0), ScaledCoolingCapacity(0.0), ScaledHeatingCapacity(0.0), RequestAutoSize(false)
        {
        }
    };

    // Data Structure for air terminal sizing, referenced by ZoneHVAC:AirDistributionUnit
    struct AirTerminalSizingSpecData
    {
        // Members
        std::string Name;
        Real64 DesSensCoolingFrac; // Fraction of Design Sensible Cooling Load
        Real64 DesCoolSATRatio;    // Cooling Design Supply Air Temperature Difference Ratio
        Real64 DesSensHeatingFrac; // Fraction of Design Sensible Heating Load
        Real64 DesHeatSATRatio;    // Heating Design Supply Air Temperature Difference Ratio
        Real64 MinOAFrac;          // Fraction of Minimum Outdoor Air Flow

        // Default Constructor
        AirTerminalSizingSpecData() : DesSensCoolingFrac(1.0), DesCoolSATRatio(1.0), DesSensHeatingFrac(1.0), DesHeatSATRatio(1.0), MinOAFrac(1.0)
        {
        }
    };

    struct SystemSizingInputData
    {
        // Members
        std::string AirPriLoopName; // name of an AirLoopHVAC object
        int AirLoopNum;             // index number of air loop
        int LoadSizeType;           // type of load to size on;
        // 0=sensible, 1=latent, 2=total, 3=ventilation
        int SizingOption;                  // 1 = noncoincident, 2 = coincident
        int CoolOAOption;                  // 1 = use 100% outside air; 2 = use min OA; for cooling sizing
        int HeatOAOption;                  // 1 = use 100% outside air; 2 = use min OA; for heating sizing
        Real64 DesOutAirVolFlow;           // design (minimum) outside air flow rate [m3/s]
        Real64 SysAirMinFlowRat;           // minimum system air flow ratio for heating, Central Heating Maximum System Air Flow Ratio
        bool SysAirMinFlowRatWasAutoSized; // true if central heating maximum system air flow ratio was autosize on input
        Real64 PreheatTemp;                // preheat design set temperature [C]
        Real64 PrecoolTemp;                // precool design set temperature [C]
        Real64 PreheatHumRat;              // preheat design humidity ratio [kg water/kg dry air]
        Real64 PrecoolHumRat;              // precool design humidity ratio [kg water/kg dry air]
        Real64 CoolSupTemp;                // cooling design supply air temperature [C]
        Real64 HeatSupTemp;                // heating design supply air temperature [C]
        Real64 CoolSupHumRat;              // cooling design supply air humidity ratio [kg water/kg dry air]
        Real64 HeatSupHumRat;              // heating design supply air humidity ratio [kg water/kg dry air]
        int CoolAirDesMethod;              // choice of how to get system cooling design air flow rates;
        //  1 = calc from des day simulation; 2=m3/s per system, user input
        Real64 DesCoolAirFlow; // design system supply air flow rate for cooling[m3/s]
        int HeatAirDesMethod;  // choice of how to get system heating design air flow rates;
        //  1 = calc from des day simulation; 2=m3/s per zone, user input
        Real64 DesHeatAirFlow;           // design system heating supply air flow rate [m3/s]
        int ScaleCoolSAFMethod;          // choice of how to get system cooling scalable air flow rates; // (FlowPerFloorArea,
                                         // FractionOfAutosizedCoolingAirflow, FlowPerCoolingCapacity)
        int ScaleHeatSAFMethod;          // choice of how to get system heating scalable air flow rates; // (FlowPerFloorArea,
                                         // FractionOfAutosizedCoolingAirflow, FractionOfAutosizedHeatingAirflow, FlowPerHeatingCapacity)
        SystemOAMethod SystemOAMethod;   // System Outdoor Air Method; 1 = SOAM_ZoneSum, 2 = SOAM_VRP, 9 = SOAM_SP
        Real64 MaxZoneOAFraction;        // maximum value of min OA for zones served by system
        bool OAAutoSized;                // Set to true if design OA vol flow is set to 'autosize' in Sizing:System
        int CoolingCapMethod;            // - Method for cooling capacity scaledsizing calculation (CoolingDesignCapacity, CapacityPerFloorArea,
                                         // FractionOfAutosizedCoolingCapacity)
        int HeatingCapMethod;            // - Method for heatiing capacity scaledsizing calculation (HeatingDesignCapacity, CapacityPerFloorArea,
                                         // FracOfAutosizedHeatingCapacity)
        Real64 ScaledCoolingCapacity;    // - scaled maximum cooling capacity of cooling coil in an air loop
        Real64 ScaledHeatingCapacity;    // - scaled maximum heating capacity of cooling coil in an air loop
        Real64 FloorAreaOnAirLoopCooled; // total floor of cooled zones served by an airloop
        Real64 FloorAreaOnAirLoopHeated; // total floor of heated zones served by an airloop
        Real64 FlowPerFloorAreaCooled;   // ratio of cooling supply air flow rate to total floor area of cooled zones served by an airloop
        Real64 FlowPerFloorAreaHeated;   // ratio of cooling supply air flow rate to total floor area of cooled zones served by an airloop
        Real64 FractionOfAutosizedCoolingAirflow; // fraction of of cooling supply air flow rate an airloop
        Real64 FractionOfAutosizedHeatingAirflow; // fraction of of heating supply air flow rate an airloop
        Real64 FlowPerCoolingCapacity;            // ratio of cooling supply air flow rate to cooling capacity of an airloop
        Real64 FlowPerHeatingCapacity;            // ratio of heating supply air flow rate to heating capacity of an airloop
        int CoolingPeakLoadType;                  // Type of peak to size cooling coils on   1=SensibleCoolingLoad; 2=TotalCoolingLoad
        int CoolCapControl;                       // type of control of cooling coil  1=VAV; 2=Bypass; 3=VT; 4=OnOff
        Real64 OccupantDiversity;                 // occupant diversity

        // Default Constructor
        SystemSizingInputData()
            : AirLoopNum(0), LoadSizeType(0), SizingOption(0), CoolOAOption(0), HeatOAOption(0), DesOutAirVolFlow(0.0), SysAirMinFlowRat(0.0),
              SysAirMinFlowRatWasAutoSized(false), PreheatTemp(0.0), PrecoolTemp(0.0), PreheatHumRat(0.0), PrecoolHumRat(0.0), CoolSupTemp(0.0),
              HeatSupTemp(0.0), CoolSupHumRat(0.0), HeatSupHumRat(0.0), CoolAirDesMethod(0), DesCoolAirFlow(0.0), HeatAirDesMethod(0),
              DesHeatAirFlow(0.0), ScaleCoolSAFMethod(0), ScaleHeatSAFMethod(0), SystemOAMethod(SystemOAMethod::Invalid), MaxZoneOAFraction(0.0),
              OAAutoSized(false), CoolingCapMethod(0), HeatingCapMethod(0), ScaledCoolingCapacity(0.0), ScaledHeatingCapacity(0.0),
              FloorAreaOnAirLoopCooled(0.0), FloorAreaOnAirLoopHeated(0.0), FlowPerFloorAreaCooled(0.0), FlowPerFloorAreaHeated(0.0),
              FractionOfAutosizedCoolingAirflow(1.0), FractionOfAutosizedHeatingAirflow(1.0), FlowPerCoolingCapacity(0.0),
              FlowPerHeatingCapacity(0.0), CoolingPeakLoadType(0), // wfb
              CoolCapControl(0)                                    // wfb
        {
        }
    };

    struct SystemSizingData // Contains data for system sizing
    {
        // Members
        std::string AirPriLoopName; // name of an AirLoopHVAC object
        std::string CoolDesDay;     // name of a cooling design day
        std::string HeatDesDay;     // name of a heating design day
        int LoadSizeType;           // type of load to size on;
        // 0=sensible, 1=latent, 2=total, 3=ventilation
        int SizingOption;                  // 1 = noncoincident, 2 = coincident.
        int CoolOAOption;                  // 1 = use 100% outside air; 2 = use min OA; for cooling sizing
        int HeatOAOption;                  // 1 = use 100% outside air; 2 = use min OA; for heating sizing
        Real64 DesOutAirVolFlow;           // design (minimum) outside air flow rate [m3/s]
        Real64 SysAirMinFlowRat;           // minimum system air flow ratio for heating, Central Heating Maximum System Air Flow Ratio
        bool SysAirMinFlowRatWasAutoSized; // true if central heating maximum system air flow ratio was autosize on input
        Real64 PreheatTemp;                // preheat design set temperature
        Real64 PrecoolTemp;                // precool design set temperature [C]
        Real64 PreheatHumRat;              // preheat design humidity ratio [kg water/kg dry air]
        Real64 PrecoolHumRat;              // precool design humidity ratio [kg water/kg dry air]
        Real64 CoolSupTemp;                // cooling design supply air temperature [C]
        Real64 HeatSupTemp;                // heating design supply air temperature[C]
        Real64 CoolSupHumRat;              // cooling design supply air humidity ratio [kg water/kg dry air]
        Real64 HeatSupHumRat;              // heating design supply air humidity ratio [kg water/kg dry air]
        int CoolAirDesMethod;              // choice of how to get system design cooling air flow rates;
        //  1 = calc from des day simulation; 2=m3/s per system, user input
        int HeatAirDesMethod; // choice of how to get system design heating air flow rates;
        //  1 = calc from des day simulation; 2=m3/s per system, user input
        Real64 InpDesCoolAirFlow;              // input design system supply air flow rate [m3/s]
        Real64 InpDesHeatAirFlow;              // input design system heating supply air flow rate [m3/s]
        Real64 CoinCoolMassFlow;               // coincident peak cooling mass flow rate [kg/s]
        bool EMSOverrideCoinCoolMassFlowOn;    // If true, EMS to change coincident peak cooling mass flow rate
        Real64 EMSValueCoinCoolMassFlow;       // Value EMS wants for coincident peak cooling mass flow rate [kg/s]
        Real64 CoinHeatMassFlow;               // coincident peak heating mass flow rate [kg/s]
        bool EMSOverrideCoinHeatMassFlowOn;    // If true, EMS to set coincident peak heating mass flow rate
        Real64 EMSValueCoinHeatMassFlow;       // Value EMS wants for coincident peak heating mass flow rate [kg/s]
        Real64 NonCoinCoolMassFlow;            // noncoincident peak cooling mass flow rate [kg/s]
        bool EMSOverrideNonCoinCoolMassFlowOn; // true, EMS to set noncoincident peak cooling mass flow rate
        Real64 EMSValueNonCoinCoolMassFlow;    // Value EMS for noncoincident peak cooling mass flow rate [kg/s]
        Real64 NonCoinHeatMassFlow;            // noncoincident peak heating mass flow rate [kg/s]
        bool EMSOverrideNonCoinHeatMassFlowOn; // true, EMS to set noncoincident peak heating mass flow rate
        Real64 EMSValueNonCoinHeatMassFlow;    // Value EMS for noncoincident peak heating mass flow rate [kg/s]
        Real64 DesMainVolFlow;                 // design main supply duct volume flow [m3/s]
        bool EMSOverrideDesMainVolFlowOn;      // If true, EMS is acting to change DesMainVolFlow
        Real64 EMSValueDesMainVolFlow;         // Value EMS providing for design main supply duct volume flow [m3/s]
        Real64 DesHeatVolFlow;                 // design heat supply duct volume flow [m3/s]
        bool EMSOverrideDesHeatVolFlowOn;      // If true, EMS is acting to change DesCoolVolFlow
        Real64 EMSValueDesHeatVolFlow;         // Value EMS providing for design cool  supply duct volume flow [m3/s]
        Real64 DesCoolVolFlow;                 // design cool  supply duct volume flow [m3/s]
        bool EMSOverrideDesCoolVolFlowOn;      // If true, EMS is acting to change DesCoolVolFlow
        Real64 EMSValueDesCoolVolFlow;         // Value EMS providing for design cool  supply duct volume flow [m3/s]
        Real64 SensCoolCap;                    // design sensible cooling capacity [W]
        Real64 TotCoolCap;                     // design total cooling capacity [W]
        Real64 HeatCap;                        // design heating capacity [W]
        Real64 PreheatCap;                     // design preheat capacity [W]
        Real64 MixTempAtCoolPeak;              // design mixed air temperature for cooling [C]
        Real64 MixHumRatAtCoolPeak;            // design mixed air hum ratio for cooling [kg water/kg dry air]
        Real64 RetTempAtCoolPeak;              // design return air temperature for cooling [C]
        Real64 RetHumRatAtCoolPeak;            // design return air hum ratio for cooling [kg water/kg dry air]
        Real64 OutTempAtCoolPeak;              // design outside air temperature for cooling [C]
        Real64 OutHumRatAtCoolPeak;            // design outside air hum ratio for cooling [kg water/kg dry air]
        Real64 MassFlowAtCoolPeak;             // air mass flow rate at the cooling peak [kg/s]
        Real64 HeatMixTemp;                    // design mixed air temperature for heating [C]
        Real64 HeatMixHumRat;                  // design mixed air hum ratio for heating [kg water/kg dry air]
        Real64 HeatRetTemp;                    // design return air temperature for heating [C]
        Real64 HeatRetHumRat;                  // design return air hum ratio for heating [kg water/kg dry air]
        Real64 HeatOutTemp;                    // design outside air temperature for heating [C]
        Real64 HeatOutHumRat;                  // design outside air hum ratio for Heating [kg water/kg dry air]
        Real64 DesCoolVolFlowMin;              // design minimum system cooling flow rate [m3/s]
        Array1D<Real64> HeatFlowSeq;           // daily sequence of system heating air mass flow rate
        //  (zone time step)
        Array1D<Real64> SumZoneHeatLoadSeq; // daily sequence of zones summed heating load [W]
        //  (zone time step)
        Array1D<Real64> CoolFlowSeq; // daily sequence of system cooling air mass flow rate
        //  (zone time step)
        Array1D<Real64> SumZoneCoolLoadSeq; // daily sequence of zones summed cooling load [W]
        //  (zone time step)
        Array1D<Real64> CoolZoneAvgTempSeq; // daily sequence of zones flow weighted average temperature [C]
        //  (zone time step)
        Array1D<Real64> HeatZoneAvgTempSeq; // daily sequence of zones flow weighted average temperature [C]
        //  (zone time step)
        Array1D<Real64> SensCoolCapSeq; // daily sequence of system sensible cooling capacity
        //  (zone time step)
        Array1D<Real64> TotCoolCapSeq; // daily sequence of system total cooling capacity
        //  (zone time step)
        Array1D<Real64> HeatCapSeq;        // daily sequence of system heating capacity [zone time step]
        Array1D<Real64> PreheatCapSeq;     // daily sequence of system preheat capacity [zone time step]
        Array1D<Real64> SysCoolRetTempSeq; // daily sequence of system cooling return temperatures [C]
        //  [zone time step]
        Array1D<Real64> SysCoolRetHumRatSeq; // daily sequence of system cooling return humidity ratios
        //  [kg water/kg dry air] [zone time step]
        Array1D<Real64> SysHeatRetTempSeq; // daily sequence of system heating return temperatures [C]
        //   [zone time step]
        Array1D<Real64> SysHeatRetHumRatSeq; // daily sequence of system heating return humidity ratios
        //  [kg water/kg dry air] [zone time step]
        Array1D<Real64> SysCoolOutTempSeq; // daily sequence of system cooling outside temperatures [C]
        //  [zone time step]
        Array1D<Real64> SysCoolOutHumRatSeq; // daily sequence of system cooling outside humidity ratios
        //  [kg water/kg dry air] [zone time step]
        Array1D<Real64> SysHeatOutTempSeq; // daily sequence of system heating outside temperatures [C]
        //  [zone time step]
        Array1D<Real64> SysHeatOutHumRatSeq; // daily sequence of system heating outside humidity ratios
        //   [kg water/kg dry air] [zone time step]
        Array1D<Real64> SysDOASHeatAddSeq; // daily sequence of heat addition rate from DOAS supply air [W]
        Array1D<Real64> SysDOASLatAddSeq;  // daily sequence of latent heat addition rate from DOAS supply air [W]
        SystemOAMethod SystemOAMethod;     // System Outdoor Air Method; 1 = SOAM_ZoneSum, 2 = SOAM_VRP, 9 = SOAM_SP
        Real64 MaxZoneOAFraction;          // maximum value of min OA for zones served by system
        Real64 SysUncOA;                   // uncorrected system outdoor air flow based on zone people and zone area
        bool OAAutoSized;                  // Set to true if design OA vol flow is set to 'autosize'
        int ScaleCoolSAFMethod; // choice of how to get system cooling scalable air flow rates; (FlowPerFloorArea, FractionOfAutosizedCoolingAirflow,
                                // FlowPerCoolingCapacity)
        int ScaleHeatSAFMethod; // choice of how to get system heating scalable air flow rates; (FlowPerFloorArea, FractionOfAutosizedCoolingAirflow,
                                // FractionOfAutosizedHeatingAirflow, FlowPerHeatingCapacity)
        int CoolingCapMethod;   // - Method for cooling capacity scaledsizing calculation (CoolingDesignCapacity, CapacityPerFloorArea,
                                // FractionOfAutosizedCoolingCapacity)
        int HeatingCapMethod;   // - Method for heatiing capacity scaledsizing calculation (HeatingDesignCapacity, CapacityPerFloorArea,
                                // FracOfAutosizedHeatingCapacity)
        Real64 ScaledCoolingCapacity;              // - scaled maximum cooling capacity of cooling coil in an air loop
        Real64 ScaledHeatingCapacity;              // - scaled maximum heating capacity of cooling coil in an air loop
        Real64 FloorAreaOnAirLoopCooled;           // total floor of cooled zones served by an airloop
        Real64 FloorAreaOnAirLoopHeated;           // total floor of heated zones served by an airloop
        Real64 FlowPerFloorAreaCooled;             // ratio of cooling supply air flow rate to total floor area of cooled zones served by an airloop
        Real64 FlowPerFloorAreaHeated;             // ratio of cooling supply air flow rate to total floor area of cooled zones served by an airloop
        Real64 FractionOfAutosizedCoolingAirflow;  // fraction of of cooling supply air flow rate an airloop
        Real64 FractionOfAutosizedHeatingAirflow;  // fraction of of heating supply air flow rate an airloop
        Real64 FlowPerCoolingCapacity;             // ratio of cooling supply air flow rate to cooling capacity of an airloop
        Real64 FlowPerHeatingCapacity;             // ratio of heating supply air flow rate to heating capacity of an airloop
        Real64 FractionOfAutosizedCoolingCapacity; // fraction of of cooling total capacity
        Real64 FractionOfAutosizedHeatingCapacity; // fraction of of heating total capacity
        Real64 CoolingTotalCapacity;               // system total cooling capacity
        Real64 HeatingTotalCapacity;               // system total heating capacity
        int CoolingPeakLoadType;                   // Type of peak to size cooling coils on   1=SensibleCoolingLoad; 2=TotalCooligLoad
        int CoolCapControl;                        // type of control of cooling coil  1=VAV; 2=Bypass; 3=VT; 4=OnOff
        bool sysSizeHeatingDominant;
        bool sysSizeCoolingDominant;

        Real64 CoinCoolCoilMassFlow; // coincident volume flow at time of cooling coil sensible+latent peak [m3/s]
        Real64 CoinHeatCoilMassFlow; // coincident volume flow at time of heating coil sensible peak [m3/s]
        Real64 DesCoolCoilVolFlow;   // design cooling air volume flow rate at time of coil sens+latent peak [m3/s]
        Real64 DesHeatCoilVolFlow;   // design heating air volume flow rate at time of coil sens peak [m3/s]
        Real64 DesMainCoilVolFlow;   // design main supply duct volume flow at time of coil peak [m3/s]
        // These are for reporting purposes

        int SysHeatCoilTimeStepPk; // timestep in day of heating coil peak
        int SysHeatAirTimeStepPk;  // timestep in day of heating airflow peak
        int HeatDDNum;             // index of design day for heating
        int CoolDDNum;             // index of design day for cooling

        Real64 SysCoolCoinSpaceSens; // sum of zone space sensible cooling loads at coincident peak
        Real64 SysHeatCoinSpaceSens; //  sum of zone space sensible heating loads at coincident peak
        Real64 SysDesCoolLoad;       // system peak load with coincident
        int SysCoolLoadTimeStepPk;   // timestep in day of cooling load peak
        Real64 SysDesHeatLoad;       // system peak load with coincident
        int SysHeatLoadTimeStepPk;   // timestep in day of cooling load peak
        // Default Constructor
        SystemSizingData()
            : LoadSizeType(0), SizingOption(0), CoolOAOption(0), HeatOAOption(0), DesOutAirVolFlow(0.0), SysAirMinFlowRat(0.0),
              SysAirMinFlowRatWasAutoSized(false), PreheatTemp(0.0), PrecoolTemp(0.0), PreheatHumRat(0.0), PrecoolHumRat(0.0), CoolSupTemp(0.0),
              HeatSupTemp(0.0), CoolSupHumRat(0.0), HeatSupHumRat(0.0), CoolAirDesMethod(0), HeatAirDesMethod(0), InpDesCoolAirFlow(0.0),
              InpDesHeatAirFlow(0.0), CoinCoolMassFlow(0.0), EMSOverrideCoinCoolMassFlowOn(false), EMSValueCoinCoolMassFlow(0.0),
              CoinHeatMassFlow(0.0), EMSOverrideCoinHeatMassFlowOn(false), EMSValueCoinHeatMassFlow(0.0), NonCoinCoolMassFlow(0.0),
              EMSOverrideNonCoinCoolMassFlowOn(false), EMSValueNonCoinCoolMassFlow(0.0), NonCoinHeatMassFlow(0.0),
              EMSOverrideNonCoinHeatMassFlowOn(false), EMSValueNonCoinHeatMassFlow(0.0), DesMainVolFlow(0.0), EMSOverrideDesMainVolFlowOn(false),
              EMSValueDesMainVolFlow(0.0), DesHeatVolFlow(0.0), EMSOverrideDesHeatVolFlowOn(false), EMSValueDesHeatVolFlow(0.0), DesCoolVolFlow(0.0),
              EMSOverrideDesCoolVolFlowOn(false), EMSValueDesCoolVolFlow(0.0), SensCoolCap(0.0), TotCoolCap(0.0), HeatCap(0.0), PreheatCap(0.0),
              MixTempAtCoolPeak(0.0), MixHumRatAtCoolPeak(0.0), RetTempAtCoolPeak(0.0), RetHumRatAtCoolPeak(0.0), OutTempAtCoolPeak(0.0),
              OutHumRatAtCoolPeak(0.0), MassFlowAtCoolPeak(0.0), HeatMixTemp(0.0), HeatMixHumRat(0.0), HeatRetTemp(0.0), HeatRetHumRat(0.0),
<<<<<<< HEAD
              HeatOutTemp(0.0), HeatOutHumRat(0.0), DesCoolVolFlowMin(0.0), SystemOAMethod(SystemOAMethod::Invalid), MaxZoneOAFraction(0.0),
              SysUncOA(0.0), OAAutoSized(false), ScaleCoolSAFMethod(0), ScaleHeatSAFMethod(0), CoolingCapMethod(0), HeatingCapMethod(0),
              ScaledCoolingCapacity(0.0), ScaledHeatingCapacity(0.0), FloorAreaOnAirLoopCooled(0.0), FloorAreaOnAirLoopHeated(0.0),
              FlowPerFloorAreaCooled(0.0), FlowPerFloorAreaHeated(0.0), FractionOfAutosizedCoolingAirflow(1.0),
              FractionOfAutosizedHeatingAirflow(1.0), FlowPerCoolingCapacity(0.0), FlowPerHeatingCapacity(0.0),
              FractionOfAutosizedCoolingCapacity(1.0), FractionOfAutosizedHeatingCapacity(1.0), CoolingTotalCapacity(0.0), HeatingTotalCapacity(0.0),
              CoolingPeakLoadType(0), // wfb
              CoolCapControl(0),      // wfb
              sysSizeHeatingDominant(false), sysSizeCoolingDominant(false), CoinCoolCoilMassFlow(0.0), CoinHeatCoilMassFlow(0.0),
=======
              HeatOutTemp(0.0), HeatOutHumRat(0.0), DesCoolVolFlowMin(0.0), SystemOAMethod(0), MaxZoneOAFraction(0.0), SysUncOA(0.0),
              OAAutoSized(false), ScaleCoolSAFMethod(0), ScaleHeatSAFMethod(0), CoolingCapMethod(0), HeatingCapMethod(0), ScaledCoolingCapacity(0.0),
              ScaledHeatingCapacity(0.0), FloorAreaOnAirLoopCooled(0.0), FloorAreaOnAirLoopHeated(0.0), FlowPerFloorAreaCooled(0.0),
              FlowPerFloorAreaHeated(0.0), FractionOfAutosizedCoolingAirflow(1.0), FractionOfAutosizedHeatingAirflow(1.0),
              FlowPerCoolingCapacity(0.0), FlowPerHeatingCapacity(0.0), FractionOfAutosizedCoolingCapacity(1.0),
              FractionOfAutosizedHeatingCapacity(1.0), CoolingTotalCapacity(0.0), HeatingTotalCapacity(0.0), CoolingPeakLoadType(0), // wfb
              CoolCapControl(0), sysSizeHeatingDominant(false), sysSizeCoolingDominant(false), CoinCoolCoilMassFlow(0.0), CoinHeatCoilMassFlow(0.0),
>>>>>>> fb5dce86
              DesCoolCoilVolFlow(0.0), DesHeatCoilVolFlow(0.0), DesMainCoilVolFlow(0.0), SysHeatCoilTimeStepPk(0), SysHeatAirTimeStepPk(0),
              HeatDDNum(0), CoolDDNum(0), SysCoolCoinSpaceSens(0.0), SysHeatCoinSpaceSens(0.0), SysDesCoolLoad(0.0), SysCoolLoadTimeStepPk(0),
              SysDesHeatLoad(0.0), SysHeatLoadTimeStepPk(0)
        {
        }
    };

    struct SysSizPeakDDNumData
    {
        // Members
        int SensCoolPeakDD;                // design day containing the sensible cooling peak
        std::string cSensCoolPeakDDDate;   // date string of design day causing sensible cooling peak
        int TotCoolPeakDD;                 // design day containing total cooling peak
        std::string cTotCoolPeakDDDate;    // date string of design day causing total cooling peak
        int CoolFlowPeakDD;                // design day containing the cooling air flow peak
        std::string cCoolFlowPeakDDDate;   // date string of design day causing cooling air flow peak
        int HeatPeakDD;                    // design day containing the heating peak
        std::string cHeatPeakDDDate;       // date string of design day causing heating peak
        Array1D<int> TimeStepAtSensCoolPk; // time step of the sensible cooling peak
        Array1D<int> TimeStepAtTotCoolPk;  // time step of the total cooling peak
        Array1D<int> TimeStepAtCoolFlowPk; // time step of the cooling air flow peak
        Array1D<int> TimeStepAtHeatPk;     // time step of the heating peak

        // Default Constructor
        SysSizPeakDDNumData() : SensCoolPeakDD(0), TotCoolPeakDD(0), CoolFlowPeakDD(0), HeatPeakDD(0)
        {
        }
    };

    struct PlantSizingData
    {
        // Members
        std::string PlantLoopName; // name of PLANT LOOP or CONDENSER LOOP object
        int LoopType;              // type of loop: 1=heating, 2=cooling, 3=condenser
        Real64 ExitTemp;           // loop design exit (supply) temperature [C]
        Real64 DeltaT;             // loop design temperature drop (or rise) [DelK]
        int ConcurrenceOption;     // sizing option for coincident or noncoincident
        int NumTimeStepsInAvg;     // number of zone timesteps in the averaging window for coincident plant flow
        int SizingFactorOption;    // option for what sizing factor to apply
        // Calculated
        Real64 DesVolFlowRate;  // loop design flow rate in m3/s
        bool VolFlowSizingDone; // flag to indicate when this loop has finished sizing flow rate
        Real64 PlantSizFac;     // hold the loop and pump sizing factor

        // Default Constructor
        PlantSizingData()
            : LoopType(0), ExitTemp(0.0), DeltaT(0.0), ConcurrenceOption(1), NumTimeStepsInAvg(0), SizingFactorOption(101), DesVolFlowRate(0.0),
              VolFlowSizingDone(false), PlantSizFac(1.0)
        {
        }
    };

    // based on ZoneSizingData but only have member variables that are related to the CheckSum/
    struct FacilitySizingData
    {
        // Members
        int CoolDDNum;                    // design day index of design day causing heating peak
        int HeatDDNum;                    // design day index of design day causing heating peak
        int TimeStepNumAtCoolMax;         // time step number (in day) at cooling peak
        Array1D<Real64> DOASHeatAddSeq;   // daily sequence of zone DOAS heat addition rate (zone time step) [W]
        Array1D<Real64> DOASLatAddSeq;    // daily sequence of zone DOAS latent heat addition rate (zone time step) [W]
        Array1D<Real64> CoolOutHumRatSeq; // daily sequence of outdoor humidity ratios (cooling, zone time step)
        Array1D<Real64> CoolOutTempSeq;   // daily sequence of outdoor temperatures (cooling, zone time step)
        Array1D<Real64> CoolZoneTempSeq;  // daily sequence of zone temperatures (cooling, zone time step)
        Array1D<Real64> CoolLoadSeq;      // daily sequence of cooling load (cooling, zone time step)
        Real64 DesCoolLoad;               // zone design cooling load [W]
        int TimeStepNumAtHeatMax;         // time step number (in day) at Heating peak
        Array1D<Real64> HeatOutHumRatSeq; // daily sequence of outdoor humidity ratios (heating, zone time step)
        Array1D<Real64> HeatOutTempSeq;   // daily sequence of outdoor temperatures (heating, zone time step)
        Array1D<Real64> HeatZoneTempSeq;  // daily sequence of zone temperatures (heating, zone time step)
        Array1D<Real64> HeatLoadSeq;      // daily sequence of heating load (cooling, zone time step)
        Real64 DesHeatLoad;               // zone design heating load [W]

        // Default Constructor
        FacilitySizingData() : CoolDDNum(0), HeatDDNum(0), TimeStepNumAtCoolMax(0), DesCoolLoad(0.0), TimeStepNumAtHeatMax(0), DesHeatLoad(0.0)
        {
        }
    };

    struct DesDayWeathData
    {
        // Members
        std::string DateString; // date of design day weather values
        Array1D<Real64> Temp;   // design day temperatures at the major time step
        Array1D<Real64> HumRat; // design day humidity ratios at the major time step
        Array1D<Real64> Press;  // design day barometric pressure at the major time step
    };

    struct CompDesWaterFlowData // design water flow rate for components that use water as an
    {
        // Members
        //  energy source or sink
        int SupNode;           // water inlet node number (condenser side for water / water)
        Real64 DesVolFlowRate; // water design flow rate [m3/s]

        // Default Constructor
        CompDesWaterFlowData() : SupNode(0), DesVolFlowRate(0.0)
        {
        }

        // Member Constructor
        CompDesWaterFlowData(int SupNode,          // water inlet node number (condenser side for water / water)
                             Real64 DesVolFlowRate // water design flow rate [m3/s]
                             )
            : SupNode(SupNode), DesVolFlowRate(DesVolFlowRate)
        {
        }
    };

    struct OARequirementsData
    {
        // Holds complete data for a single DesignSpecification:OutdoorAir object or
        // a list of indexes from a DesignSpecification:OutdoorAir:SpaceList object
        std::string Name;                     // Name of DesignSpecification:OutdoorAir or DesignSpecification:OutdoorAir:SpaceList object
        int numDSOA = 0;                      // Number of DesignSpecification:OutdoorAir objects for this instance (zero if not a list)
        EPVector<int> dsoaIndexes;            // Indexes to DesignSpecification:OutdoorAir objects (if this is a DSOA:SpaceList object)
        EPVector<std::string> dsoaSpaceNames; // Names of spaces if this is a (if this is a DSOA:SpaceList object)
        EPVector<int> dsoaSpaceIndexes;       // Indexes to Spaces (if this is a DSOA:SpaceList object)
        OAFlowCalcMethod OAFlowMethod;        // - Method for OA flow calculation (Flow/Person, Flow/Zone, Flow/Area, FlowACH, Sum, Maximum)
        Real64 OAFlowPerPerson = 0.0;         // - OA requirement per person
        Real64 OAFlowPerArea = 0.0;           // - OA requirement per zone area
        Real64 OAFlowPerZone = 0.0;           // - OA requirement per zone
        Real64 OAFlowACH = 0.0;               // - OA requirement per zone per hour
        int OAFlowFracSchPtr = DataGlobalConstants::ScheduleAlwaysOn; // - Fraction schedule applied to total OA requirement
        int OAPropCtlMinRateSchPtr =
            DataGlobalConstants::ScheduleAlwaysOn; // - Fraction schedule applied to Proportional Control Minimum Outdoor Air Flow Rate
        int CO2MaxMinLimitErrorCount = 0;          // Counter when max CO2 concentration < min CO2 concentration for SOAM_ProportionalControlSchOcc
        int CO2MaxMinLimitErrorIndex = 0;          // Index for max CO2 concentration < min CO2 concentration recurring error message for
                                                   // SOAM_ProportionalControlSchOcc
        int CO2GainErrorCount = 0;                 // Counter when CO2 generation from people is zero for SOAM_ProportionalControlSchOcc
        int CO2GainErrorIndex = 0; // Index for recurring error message when CO2 generation from people is zero for SOAM_ProportionalControlSchOcc
        bool myEnvrnFlag = true;

        Real64 desFlowPerZoneArea(EnergyPlusData &state,
                                  int const actualZoneNum // Zone index
        );

        Real64 desFlowPerZonePerson(EnergyPlusData &state,
                                    int const actualZoneNum // Zone index
        );

        Real64 calcOAFlowRate(EnergyPlusData &state,
                              int ActualZoneNum,           // Zone index
                              bool UseOccSchFlag,          // Zone occupancy schedule will be used instead of using total zone occupancy
                              bool UseMinOASchFlag,        // Use min OA schedule in DesignSpecification:OutdoorAir object
                              bool const PerPersonNotSet,  // when calculation should not include occupants (e.g., dual duct)
                              bool const MaxOAVolFlowFlag, // TRUE when calculation uses occupancy schedule  (e.g., dual duct)
                              int const spaceNum = 0       // Space index (if applicable)
        );
    };

    struct ZoneAirDistributionData
    {
        // Members
        std::string Name;
        std::string ZoneADEffSchName;      // - Zone air distribution effectiveness schedule name
        Real64 ZoneADEffCooling;           // - Zone air distribution effectiveness in cooling mode
        Real64 ZoneADEffHeating;           // - Zone air distribution effectiveness in heating mode
        Real64 ZoneSecondaryRecirculation; // - Zone air secondary recirculation ratio
        int ZoneADEffSchPtr;               // - Zone air distribution effectiveness schedule index
        Real64 ZoneVentilationEff;         // Zone ventilation effectiveness

        // Default Constructor
        ZoneAirDistributionData()
            : ZoneADEffCooling(1.0), ZoneADEffHeating(1.0), ZoneSecondaryRecirculation(0.0), ZoneADEffSchPtr(0), ZoneVentilationEff(0.0)
        {
        }

        Real64 calculateEz(EnergyPlusData &state, int ZoneNum); // Zone index
    };

    // Resets Data globals so that previously set variables are not used in other equipment models
    void resetHVACSizingGlobals(EnergyPlusData &state,
                                int curZoneEqNum,
                                int curSysNum,
                                bool &firstPassFlag // Can be set to false during the routine
    );

    void GetCoilDesFlowT(EnergyPlusData &state,
                         int SysNum,           // central air system index
                         Real64 CpAir,         // specific heat to be used in calculations [J/kgC]
                         Real64 &DesFlow,      // returned design mass flow [kg/s]
                         Real64 &DesExitTemp,  // returned design coil exit temperature [kg/s]
                         Real64 &DesExitHumRat // returned design coil exit humidity ratio [kg/kg]
    );

    Real64 calcDesignSpecificationOutdoorAir(EnergyPlusData &state,
                                             int const DSOAPtr,          // Pointer to DesignSpecification:OutdoorAir object
                                             int const ActualZoneNum,    // Zone index
                                             bool const UseOccSchFlag,   // Zone occupancy schedule will be used instead of using total zone occupancy
                                             bool const UseMinOASchFlag, // Use min OA schedule in DesignSpecification:OutdoorAir object
                                             bool const PerPersonNotSet = false, // when calculation should not include occupants (e.g., dual duct)
                                             bool const MaxOAVolFlowFlag = false // TRUE when calculation uses occupancy schedule  (e.g., dual duct)
    );

} // namespace DataSizing

struct SizingData : BaseGlobalStruct
{
    int NumOARequirements = 0;      // Number of OA Requirements objects
    int NumZoneAirDistribution = 0; // Number of zone air distribution objects
    int NumZoneSizingInput = 0;     // Number of Zone Sizing objects
    int NumSysSizInput = 0;         // Number of System Sizing objects
    int NumPltSizInput = 0;         // Number of Plant Sizing objects
    int CurSysNum = 0;              // Current Air System index (0 if not in air loop)
    int CurOASysNum = 0;            // Current outside air system index (0 if not in OA Sys)
    int CurZoneEqNum = 0;           // Current Zone Equipment index (0 if not simulating ZoneEq)
    int CurTermUnitSizingNum = 0;   // Current terminal unit sizing index for TermUnitSizing and TermUnitFinalZoneSizing
    int CurBranchNum = 0;           // Index of branch being simulated (or 0 if not air loop)
    DataHVACGlobals::AirDuctType CurDuctType = DataHVACGlobals::AirDuctType::Invalid; // Duct type of current branch
    int CurLoopNum = 0;                                                               // the current plant loop index
    int CurCondLoopNum = 0;                                                           // the current condenser loop number
    int CurEnvirNumSimDay = 0;                                                        // current environment number for day simulated
    int CurOverallSimDay = 0;                                                         // current day of simulation
    int NumTimeStepsInAvg = 0;                       // number of time steps in the averaging window for the design flow and load sequences
    int SaveNumPlantComps = 0;                       // Number of components using water as an energy source or sink (e.g. water coils)
    int DataTotCapCurveIndex = 0;                    // index to total capacity as a function of temperature curve
    Real64 DataTotCapCurveValue = 0;                 // value of total capacity as a function of temperature curve for CoilVRF_FluidTCtrl_*
    int DataPltSizCoolNum = 0;                       // index to cooling plant sizing data
    int DataPltSizHeatNum = 0;                       // index to heating plant sizing data
    int DataWaterLoopNum = 0;                        // index to plant water loop
    int DataCoilNum = 0;                             // index to coil object
    int DataFanOpMode = 0;                           // fan operating mode (ContFanCycCoil or CycFanCycCoil)
    bool DataCoilIsSuppHeater = false;               // TRUE if heating coil used as supplemental heater
    bool DataIsDXCoil = false;                       // TRUE if direct-expansion coil
    bool DataAutosizable = true;                     // TRUE if component is autosizable
    bool DataEMSOverrideON = false;                  // boolean determines if user relies on EMS to override autosizing
    bool DataScalableSizingON = false;               // boolean determines scalable flow sizing is specified
    bool DataScalableCapSizingON = false;            // boolean determines scalable capacity sizing is specified
    bool DataSysScalableFlowSizingON = false;        // boolean determines scalable system flow sizing is specified
    bool DataSysScalableCapSizingON = false;         // boolean determines scalable system capacity sizing is specified
    bool SysSizingRunDone = false;                   // True if a system sizing run is successfully completed.
    bool TermUnitSingDuct = false;                   // TRUE if a non-induction single duct terminal unit
    bool TermUnitPIU = false;                        // TRUE if a powered induction terminal unit
    bool TermUnitIU = false;                         // TRUE if an unpowered induction terminal unit
    bool ZoneEqFanCoil = false;                      // TRUE if a 4 pipe fan coil unit is being simulated
    bool ZoneEqOutdoorAirUnit = false;               // TRUE if an OutdoorAirUnit is being simulated
    bool ZoneEqUnitHeater = false;                   // TRUE if a unit heater is being simulated
    bool ZoneEqUnitVent = false;                     // TRUE if a unit ventilator unit is being simulated
    bool ZoneEqVentedSlab = false;                   // TRUE if a ventilated slab is being simulated
    bool ZoneEqDXCoil = false;                       // TRUE if a ZoneHVAC DX coil is being simulated
    bool ZoneEqUnitarySys = false;                   // TRUE if a zone UnitarySystem is being simulated
    bool ZoneCoolingOnlyFan = false;                 // TRUE if a ZoneHVAC DX cooling coil is only coil in parent
    bool ZoneHeatingOnlyFan = false;                 // TRUE if zone unit only does heating and contains a fam (such as Unit Heater)
    bool ZoneSizingRunDone = false;                  // True if a zone sizing run has been successfully completed.
    bool DataErrorsFound = false;                    // used for simulation termination when errors are found
    bool DataDXCoolsLowSpeedsAutozize = false;       // true allows reporting lower speed CoilCoolingCurveFits Autosize
    Real64 AutoVsHardSizingThreshold = 0.1;          // criteria threshold used to determine if user hard size and autosize disagree 10%
    Real64 AutoVsHardSizingDeltaTempThreshold = 1.5; // temperature criteria threshold for autosize versus hard size [C]
    Real64 DataCoilSizingAirInTemp = 0.0;            // saves sizing data for use in coil object reporting
    Real64 DataCoilSizingAirInHumRat = 0.0;          // saves sizing data for use in coil object reporting
    Real64 DataCoilSizingAirOutTemp = 0.0;           // saves sizing data for use in coil object reporting
    Real64 DataCoilSizingAirOutHumRat = 0.0;         // saves sizing data for use in coil object reporting
    Real64 DataCoilSizingFanCoolLoad = 0.0;          // saves sizing data for use in coil object reporting
    Real64 DataCoilSizingCapFT = 1.0;                // saves sizing data for use in coil object reporting
    bool DataDesAccountForFanHeat = true;            // include fan heat when true
    Real64 DataDesInletWaterTemp = 0.0;              // coil inlet water temperature used for warning messages
    Real64 DataDesInletAirHumRat = 0.0;              // coil inlet air humidity ratio used for warning messages
    Real64 DataDesInletAirTemp = 0.0;                // coil inlet air temperature used for warning messages
    Real64 DataDesOutletAirTemp = 0.0;               // coil outlet air temperature used for sizing
    Real64 DataDesOutletAirHumRat = 0.0;             // coil air outlet humidity ratio used in sizing calculations [kg water / kg dry air]
    Real64 DataCoolCoilCap = 0.0;                    // cooling coil capacity used for sizing with scalable inputs [W]
    Real64 DataFlowUsedForSizing = 0.0;              // air flow rate used for sizing with scalable inputs [m3/s]
    Real64 DataAirFlowUsedForSizing = 0.0;           // air flow rate used for sizing with scalable inputs [m3/s]
    Real64 DataWaterFlowUsedForSizing = 0.0;         // water flow rate used for sizing with scalable inputs [m3/s]
    Real64 DataCapacityUsedForSizing = 0.0;          // capacity used for sizing with scalable inputs [W]
    Real64 DataDesignCoilCapacity = 0.0;             // calculated capacity of coil at end of UA calculation
    Real64 DataHeatSizeRatio = 1.0;                  // heating coil size as a ratio of cooling coil capacity
    Real64 DataEMSOverride = 0.0;                    // value of EMS variable used to override autosizing
    Real64 DataBypassFrac = 0.0;                     // value of bypass fraction for Coil:Cooling:DX:TwoStageWithHumidityControlMode coils
    Real64 DataFracOfAutosizedCoolingAirflow = 1.0;  // fraction of design cooling supply air flow rate
    Real64 DataFracOfAutosizedHeatingAirflow = 1.0;  // fraction of design heating supply air flow rate
    Real64 DataFlowPerCoolingCapacity = 0.0;         // cooling supply air flow per unit cooling capacity
    Real64 DataFlowPerHeatingCapacity = 0.0;         // heating supply air flow per unit heating capacity
    Real64 DataFracOfAutosizedCoolingCapacity = 1.0; // fraction of autosized cooling capacity
    Real64 DataFracOfAutosizedHeatingCapacity = 1.0; // fraction of autosized heating capacit
    Real64 DataAutosizedCoolingCapacity = 0.0;       // Autosized cooling capacity used for multiplying flow per capacity to get flow rate
    Real64 DataAutosizedHeatingCapacity = 0.0;       // Autosized heating capacit used for multiplying flow per capacity to get flow rate
    Real64 DataConstantUsedForSizing = 0.0;          // base value used for sizing inputs that are ratios of other inputs
    Real64 DataFractionUsedForSizing = 0.0;          // fractional value of base value used for sizing inputs that are ratios of other inputs
    Real64 DataNonZoneNonAirloopValue = 0.0;         // used when equipment is not located in a zone or airloop
    Real64 DataSizingFraction = 1.0;                 // used when ratios of sizing is required
    int DataZoneUsedForSizing = 0;                   // pointer to control zone for air loop equipment
    int DataZoneNumber = 0;                          // a pointer to a served by zoneHVAC equipment
    int NumZoneHVACSizing = 0;                       // Number of design specification zone HVAC sizing objects
    int NumAirTerminalSizingSpec = 0;                // Number of design specfication air terminal sizing objects
    int NumAirTerminalUnits = 0;                     // Number of air terminal units (same as total number of zone inlet nodes)
    Real64 DXCoolCap = 0.0;                          // The ARI cooling capacity of a DX unit.
    Real64 GlobalHeatSizingFactor = 0.0;             // the global heating sizing ratio
    Real64 GlobalCoolSizingFactor = 0.0;             // the global cooling sizing ratio
    Real64 SuppHeatCap = 0.0;                        // the heating capacity of the supplemental heater in a unitary system
    Real64 UnitaryHeatCap = 0.0;                     // the heating capacity of a unitary system
    Array1D<Real64> ZoneSizThermSetPtHi;             // highest zone thermostat setpoint during zone sizing calcs
    Array1D<Real64> ZoneSizThermSetPtLo;             // lowest zone thermostat setpoint during zone sizing calcs
    Array1D_string CoolPeakDateHrMin;                // date:hr:min of cooling peak
    Array1D_string HeatPeakDateHrMin;                // date:hr:min of heating peak
    char SizingFileColSep;                           // Character to separate columns in sizing outputs
    int DataDesicDehumNum = 0;                       // index to desiccant dehumidifier
    bool DataDesicRegCoil = false;                   // TRUE if heating coil desiccant regeneration coil
    bool HRFlowSizingFlag = false;                   // True, if it is a heat recovery heat exchanger flow sizing
    Real64 DataWaterCoilSizCoolDeltaT = 0.0;         // used for sizing cooling coil water design flow rate
    Real64 DataWaterCoilSizHeatDeltaT = 0.0;         // used for sizing heating coil water design flow rate
    bool DataNomCapInpMeth = false;                  // True if heating coil is sized by CoilPerfInpMeth == NomCa
    int DataFanEnumType = -1;                        // Fan type used during sizing
    int DataFanIndex = -1;                           // Fan index used during sizing
    DataSizing::ZoneFanPlacement DataFanPlacement = DataSizing::ZoneFanPlacement::NotSet; // identifies location of fan wrt coil
    int DataDXSpeedNum = 0;
    int DataCoolCoilType = -1;
    int DataCoolCoilIndex = -1;
    EPVector<DataSizing::OARequirementsData> OARequirements;
    EPVector<DataSizing::ZoneAirDistributionData> ZoneAirDistribution;
    EPVector<DataSizing::ZoneSizingInputData> ZoneSizingInput;    // Input data for zone sizing
    Array2D<DataSizing::ZoneSizingData> ZoneSizing;               // Data for zone sizing (all data, all design)
    EPVector<DataSizing::ZoneSizingData> FinalZoneSizing;         // Final data for zone sizing including effects
    Array2D<DataSizing::ZoneSizingData> CalcZoneSizing;           // Data for zone sizing (all data)
    EPVector<DataSizing::ZoneSizingData> CalcFinalZoneSizing;     // Final data for zone sizing (calculated only)
    EPVector<DataSizing::ZoneSizingData> TermUnitFinalZoneSizing; // Final data for sizing terminal units (indexed per terminal unit)
    EPVector<DataSizing::SystemSizingInputData> SysSizInput;      // Input data array for system sizing object
    Array2D<DataSizing::SystemSizingData> SysSizing;              // Data array for system sizing (all data)
    EPVector<DataSizing::SystemSizingData> FinalSysSizing;        // Data array for system sizing (max heat/cool)
    EPVector<DataSizing::SystemSizingData> CalcSysSizing;         // Data array for system sizing (max heat/cool)
    EPVector<DataSizing::SysSizPeakDDNumData> SysSizPeakDDNum;    // data array for peak des day indices
    EPVector<DataSizing::TermUnitSizingData> TermUnitSizing;      // Data added in sizing routines (indexed per terminal unit)
    EPVector<DataSizing::ZoneEqSizingData> ZoneEqSizing;          // Data added in zone eq component sizing routines
    EPVector<DataSizing::ZoneEqSizingData> UnitarySysEqSizing;    // Data added in unitary system sizing routines
    EPVector<DataSizing::ZoneEqSizingData> OASysEqSizing;         // Data added in unitary system sizing routines
    EPVector<DataSizing::PlantSizingData> PlantSizData;           // Input data array for plant sizing
    EPVector<DataSizing::DesDayWeathData> DesDayWeath;            // design day weather saved at major time step
    EPVector<DataSizing::CompDesWaterFlowData> CompDesWaterFlow;  // array to store components' design water flow
    EPVector<DataSizing::ZoneHVACSizingData> ZoneHVACSizing;      // Input data for zone HVAC sizing
    EPVector<DataSizing::AirTerminalSizingSpecData>
        AirTerminalSizingSpec;                                   // Input data for zone HVAC sizing used only for Facility Load Component Summary
    EPVector<DataSizing::FacilitySizingData> CalcFacilitySizing; // Data for zone sizing
    DataSizing::FacilitySizingData CalcFinalFacilitySizing;      // Final data for zone sizing
    Array1D<Real64> VbzByZone;                                   // saved value of ZoneOAUnc which is Vbz used in 62.1 tabular report
    Array1D<Real64> VdzClgByZone;    // saved value of cooling based ZoneSA which is Vdz used in 62.1 tabular report (also used for zone level Vps)
    Array1D<Real64> VdzMinClgByZone; // minimum discharge flow for cooling, Vdz includes secondary and primary flows for dual path
    Array1D<Real64> VdzHtgByZone;    // saved value of heating based ZoneSA which is Vdz used in 62.1 tabular report (also used for zone level Vps)
    Array1D<Real64> VdzMinHtgByZone; // minimum discharge flow for heating, Vdz includes secondary and primary flows for dual path
    Array1D<Real64> ZdzClgByZone;    // minimum discharge outdoor-air fraction for cooling
    Array1D<Real64> ZdzHtgByZone;    // minimum discharge outdoor-air fraction for heating
    Array1D<Real64> VpzClgByZone;    // saved value of cooling based ZonePA which is Vpz used in 62.1 tabular report
    Array1D<Real64> VpzMinClgByZone; // saved value of minimum cooling based ZonePA which is VpzClg-min used in 62.1 tabular report
    Array1D<Real64> VpzHtgByZone;    // saved value of heating based ZonePA which is Vpz used in 62.1 tabular report
    Array1D<Real64> VpzMinHtgByZone; // saved value of minimum heating based ZonePA which is VpzHtg-min used in 62.1 tabular report
    Array1D<Real64> VpzClgSumBySys;  // sum of saved value of cooling based ZonePA which is Vpz-sum used in 62.1 tabular report
    Array1D<Real64> VpzHtgSumBySys;  // sum of saved value of heating based ZonePA which is Vpz-sum used in 62.1 tabular report
    Array1D<Real64> PzSumBySys;      // sum of design people for system, Pz_sum
    Array1D<Real64> PsBySys;         // sum of peak concurrent people by system, Ps
    Array1D<Real64> DBySys;          // Population Diversity by system
    Array1D<Real64> SumRpxPzBySys;   // Sum of per person OA times number of people by system, No D yet
    Array1D<Real64> SumRaxAzBySys;   // sum of per area OA time zone area by system, does not get altered by D
    Array1D<std::string> PeakPsOccurrenceDateTimeStringBySys;    // string describing when Ps peak occurs
    Array1D<std::string> PeakPsOccurrenceEnvironmentStringBySys; // string describing Environment when Ps peak occurs
    Array1D<Real64> VouBySys;                                    // uncorrected system outdoor air requirement, for std 62.1 VRP
    Array1D<Real64> VpsClgBySys;                                 // System primary airflow Vps, for cooling for std 62.1 VRP
    Array1D<Real64> VpsHtgBySys;                                 // system primary airflow Vps, for heating for std 62.1 VRP
    Array1D<Real64> FaByZoneHeat;                                // saved value of Fa used in 62.1 tabular report
    Array1D<Real64> FbByZoneCool;                                // saved value of Fb used in 62.1 tabular report
    Array1D<Real64> FbByZoneHeat;                                // saved value of Fb used in 62.1 tabular report
    Array1D<Real64> FcByZoneCool;                                // saved value of Fc used in 62.1 tabular report
    Array1D<Real64> FcByZoneHeat;                                // saved value of Fc used in 62.1 tabular report
    Array1D<Real64> XsBySysCool;                                 // saved value of Xs used in 62.1 tabular report
    Array1D<Real64> XsBySysHeat;                                 // saved value of Xs used in 62.1 tabular report
    Array1D<Real64> EvzByZoneCool;                               // saved value of Evz (zone vent effy) used in 62.1 tabular report
    Array1D<Real64> EvzByZoneHeat;                               // saved value of Evz (zone vent effy) used in 62.1 tabular report
    Array1D<Real64> EvzByZoneCoolPrev;                           // saved value of Evz (zone vent effy) used in 62.1 tabular report
    Array1D<Real64> EvzByZoneHeatPrev;                           // saved value of Evz (zone vent effy) used in 62.1 tabular report
    Array1D<Real64> VotClgBySys;     // saved value of cooling ventilation required at primary AHU, used in 62.1 tabular report
    Array1D<Real64> VotHtgBySys;     // saved value of heating ventilation required at primary AHU, used in 62.1 tabular report
    Array1D<Real64> VozSumClgBySys;  // saved value of cooling ventilation required at clg zones
    Array1D<Real64> VozSumHtgBySys;  // saved value of cooling ventilation required at htg zones
    Array1D<Real64> TotCoolCapTemp;  // scratch variable used for calculating peak load [W]
    Array1D<Real64> EvzMinBySysHeat; // saved value of EvzMin used in 62.1 tabular report
    Array1D<Real64> EvzMinBySysCool; // saved value of EvzMin used in 62.1 tabular report
    Array1D<Real64> FaByZoneCool;    // triggers allocation in UpdateSysSizing
    Array1D<Real64> SensCoolCapTemp; // triggers allocation in UpdateSysSizing

    void clear_state() override
    {
        this->NumOARequirements = 0;
        this->NumZoneAirDistribution = 0;
        this->NumZoneSizingInput = 0;
        this->NumSysSizInput = 0;
        this->NumPltSizInput = 0;
        this->CurSysNum = 0;
        this->CurOASysNum = 0;
        this->CurZoneEqNum = 0;
        this->CurTermUnitSizingNum = 0;
        this->CurBranchNum = 0;
        this->CurDuctType = DataHVACGlobals::AirDuctType::Invalid;
        this->CurLoopNum = 0;
        this->CurCondLoopNum = 0;
        this->CurEnvirNumSimDay = 0;
        this->CurOverallSimDay = 0;
        this->NumTimeStepsInAvg = 0;
        this->SaveNumPlantComps = 0;
        this->DataTotCapCurveIndex = 0;
        this->DataTotCapCurveValue = 0;
        this->DataPltSizCoolNum = 0;
        this->DataPltSizHeatNum = 0;
        this->DataWaterLoopNum = 0;
        this->DataCoilNum = 0;
        this->DataFanOpMode = 0;
        this->DataCoilIsSuppHeater = false;
        this->DataIsDXCoil = false;
        this->DataAutosizable = true;
        this->DataEMSOverrideON = false;
        this->DataScalableSizingON = false;
        this->DataScalableCapSizingON = false;
        this->DataSysScalableFlowSizingON = false;
        this->DataSysScalableCapSizingON = false;
        this->SysSizingRunDone = false;
        this->TermUnitSingDuct = false;
        this->TermUnitPIU = false;
        this->TermUnitIU = false;
        this->ZoneEqFanCoil = false;
        this->ZoneEqOutdoorAirUnit = false;
        this->ZoneEqUnitHeater = false;
        this->ZoneEqUnitVent = false;
        this->ZoneEqVentedSlab = false;
        this->ZoneEqDXCoil = false;
        this->ZoneEqUnitarySys = false;
        this->ZoneCoolingOnlyFan = false;
        this->ZoneHeatingOnlyFan = false;
        this->ZoneSizingRunDone = false;
        this->DataErrorsFound = false;
        this->DataDXCoolsLowSpeedsAutozize = false;
        this->AutoVsHardSizingThreshold = 0.1;
        this->AutoVsHardSizingDeltaTempThreshold = 1.5;
        this->DataCoilSizingAirInTemp = 0.0;
        this->DataCoilSizingAirInHumRat = 0.0;
        this->DataCoilSizingAirOutTemp = 0.0;
        this->DataCoilSizingAirOutHumRat = 0.0;
        this->DataCoilSizingFanCoolLoad = 0.0;
        this->DataCoilSizingCapFT = 1.0;
        this->DataDesAccountForFanHeat = true;
        this->DataDesInletWaterTemp = 0.0;
        this->DataDesInletAirHumRat = 0.0;
        this->DataDesInletAirTemp = 0.0;
        this->DataDesOutletAirTemp = 0.0;
        this->DataDesOutletAirHumRat = 0.0;
        this->DataCoolCoilCap = 0.0;
        this->DataFlowUsedForSizing = 0.0;
        this->DataAirFlowUsedForSizing = 0.0;
        this->DataWaterFlowUsedForSizing = 0.0;
        this->DataCapacityUsedForSizing = 0.0;
        this->DataDesignCoilCapacity = 0.0;
        this->DataHeatSizeRatio = 1.0;
        this->DataEMSOverride = 0.0;
        this->DataBypassFrac = 0.0;
        this->DataFracOfAutosizedCoolingAirflow = 1.0;
        this->DataFracOfAutosizedHeatingAirflow = 1.0;
        this->DataFlowPerCoolingCapacity = 0.0;
        this->DataFlowPerHeatingCapacity = 0.0;
        this->DataFracOfAutosizedCoolingCapacity = 1.0;
        this->DataFracOfAutosizedHeatingCapacity = 1.0;
        this->DataAutosizedCoolingCapacity = 0.0;
        this->DataAutosizedHeatingCapacity = 0.0;
        this->DataConstantUsedForSizing = 0.0;
        this->DataFractionUsedForSizing = 0.0;
        this->DataNonZoneNonAirloopValue = 0.0;
        this->DataSizingFraction = 1.0;
        this->DataZoneUsedForSizing = 0;
        this->DataZoneNumber = 0;
        this->NumZoneHVACSizing = 0;
        this->NumAirTerminalSizingSpec = 0;
        this->NumAirTerminalUnits = 0;
        this->DXCoolCap = 0.0;
        this->GlobalHeatSizingFactor = 0.0;
        this->GlobalCoolSizingFactor = 0.0;
        this->SuppHeatCap = 0.0;
        this->UnitaryHeatCap = 0.0;
        this->ZoneSizThermSetPtHi.deallocate();
        this->ZoneSizThermSetPtLo.deallocate();
        this->CoolPeakDateHrMin.deallocate();
        this->HeatPeakDateHrMin.deallocate();
        this->SizingFileColSep = char();
        this->DataDesicDehumNum = 0;
        this->DataDesicRegCoil = false;
        this->HRFlowSizingFlag = false;
        this->DataWaterCoilSizCoolDeltaT = 0.0;
        this->DataWaterCoilSizHeatDeltaT = 0.0;
        this->DataNomCapInpMeth = false;
        this->DataFanEnumType = -1;
        this->DataFanIndex = -1;
        this->DataFanPlacement = DataSizing::ZoneFanPlacement::NotSet;
        this->DataDXSpeedNum = 0;
        this->DataCoolCoilType = -1;
        this->DataCoolCoilIndex = -1;
        this->OARequirements.deallocate();
        this->ZoneAirDistribution.deallocate();
        this->ZoneSizingInput.deallocate();
        this->ZoneSizing.deallocate();
        this->FinalZoneSizing.deallocate();
        this->CalcZoneSizing.deallocate();
        this->CalcFinalZoneSizing.deallocate();
        this->TermUnitFinalZoneSizing.deallocate();
        this->SysSizInput.deallocate();
        this->SysSizing.deallocate();
        this->FinalSysSizing.deallocate();
        this->CalcSysSizing.deallocate();
        this->SysSizPeakDDNum.deallocate();
        this->TermUnitSizing.deallocate();
        this->ZoneEqSizing.deallocate();
        this->UnitarySysEqSizing.deallocate();
        this->OASysEqSizing.deallocate();
        this->PlantSizData.deallocate();
        this->DesDayWeath.deallocate();
        this->CompDesWaterFlow.deallocate();
        this->ZoneHVACSizing.deallocate();
        this->AirTerminalSizingSpec.deallocate();
        this->CalcFacilitySizing.deallocate();
        this->CalcFinalFacilitySizing = DataSizing::FacilitySizingData();
        this->VbzByZone.deallocate();
        this->VdzClgByZone.deallocate();
        this->VdzMinClgByZone.deallocate();
        this->VdzHtgByZone.deallocate();
        this->VdzMinHtgByZone.deallocate();
        this->ZdzClgByZone.deallocate();
        this->ZdzHtgByZone.deallocate();
        this->VpzClgByZone.deallocate();
        this->VpzMinClgByZone.deallocate();
        this->VpzHtgByZone.deallocate();
        this->VpzMinHtgByZone.deallocate();
        this->VpzClgSumBySys.deallocate();
        this->VpzHtgSumBySys.deallocate();
        this->PzSumBySys.deallocate();
        this->PsBySys.deallocate();
        this->DBySys.deallocate();
        this->SumRpxPzBySys.deallocate();
        this->SumRaxAzBySys.deallocate();
        this->PeakPsOccurrenceDateTimeStringBySys.deallocate();
        this->PeakPsOccurrenceEnvironmentStringBySys.deallocate();
        this->VouBySys.deallocate();
        this->VpsClgBySys.deallocate();
        this->VpsHtgBySys.deallocate();
        this->FaByZoneHeat.deallocate();
        this->FbByZoneCool.deallocate();
        this->FbByZoneHeat.deallocate();
        this->FcByZoneCool.deallocate();
        this->FcByZoneHeat.deallocate();
        this->XsBySysCool.deallocate();
        this->XsBySysHeat.deallocate();
        this->EvzByZoneCool.deallocate();
        this->EvzByZoneHeat.deallocate();
        this->EvzByZoneCoolPrev.deallocate();
        this->EvzByZoneHeatPrev.deallocate();
        this->VotClgBySys.deallocate();
        this->VotHtgBySys.deallocate();
        this->VozSumClgBySys.deallocate();
        this->VozSumHtgBySys.deallocate();
        this->TotCoolCapTemp.deallocate();
        this->EvzMinBySysHeat.deallocate();
        this->EvzMinBySysCool.deallocate();
        this->FaByZoneCool.deallocate();
        this->SensCoolCapTemp.deallocate();
    }
};

} // namespace EnergyPlus

#endif<|MERGE_RESOLUTION|>--- conflicted
+++ resolved
@@ -855,25 +855,13 @@
               EMSOverrideDesCoolVolFlowOn(false), EMSValueDesCoolVolFlow(0.0), SensCoolCap(0.0), TotCoolCap(0.0), HeatCap(0.0), PreheatCap(0.0),
               MixTempAtCoolPeak(0.0), MixHumRatAtCoolPeak(0.0), RetTempAtCoolPeak(0.0), RetHumRatAtCoolPeak(0.0), OutTempAtCoolPeak(0.0),
               OutHumRatAtCoolPeak(0.0), MassFlowAtCoolPeak(0.0), HeatMixTemp(0.0), HeatMixHumRat(0.0), HeatRetTemp(0.0), HeatRetHumRat(0.0),
-<<<<<<< HEAD
-              HeatOutTemp(0.0), HeatOutHumRat(0.0), DesCoolVolFlowMin(0.0), SystemOAMethod(SystemOAMethod::Invalid), MaxZoneOAFraction(0.0),
-              SysUncOA(0.0), OAAutoSized(false), ScaleCoolSAFMethod(0), ScaleHeatSAFMethod(0), CoolingCapMethod(0), HeatingCapMethod(0),
-              ScaledCoolingCapacity(0.0), ScaledHeatingCapacity(0.0), FloorAreaOnAirLoopCooled(0.0), FloorAreaOnAirLoopHeated(0.0),
-              FlowPerFloorAreaCooled(0.0), FlowPerFloorAreaHeated(0.0), FractionOfAutosizedCoolingAirflow(1.0),
-              FractionOfAutosizedHeatingAirflow(1.0), FlowPerCoolingCapacity(0.0), FlowPerHeatingCapacity(0.0),
-              FractionOfAutosizedCoolingCapacity(1.0), FractionOfAutosizedHeatingCapacity(1.0), CoolingTotalCapacity(0.0), HeatingTotalCapacity(0.0),
-              CoolingPeakLoadType(0), // wfb
-              CoolCapControl(0),      // wfb
-              sysSizeHeatingDominant(false), sysSizeCoolingDominant(false), CoinCoolCoilMassFlow(0.0), CoinHeatCoilMassFlow(0.0),
-=======
-              HeatOutTemp(0.0), HeatOutHumRat(0.0), DesCoolVolFlowMin(0.0), SystemOAMethod(0), MaxZoneOAFraction(0.0), SysUncOA(0.0),
+              HeatOutTemp(0.0), HeatOutHumRat(0.0), DesCoolVolFlowMin(0.0), SystemOAMethod(SystemOAMethod::Invalid), MaxZoneOAFraction(0.0), SysUncOA(0.0),
               OAAutoSized(false), ScaleCoolSAFMethod(0), ScaleHeatSAFMethod(0), CoolingCapMethod(0), HeatingCapMethod(0), ScaledCoolingCapacity(0.0),
               ScaledHeatingCapacity(0.0), FloorAreaOnAirLoopCooled(0.0), FloorAreaOnAirLoopHeated(0.0), FlowPerFloorAreaCooled(0.0),
               FlowPerFloorAreaHeated(0.0), FractionOfAutosizedCoolingAirflow(1.0), FractionOfAutosizedHeatingAirflow(1.0),
               FlowPerCoolingCapacity(0.0), FlowPerHeatingCapacity(0.0), FractionOfAutosizedCoolingCapacity(1.0),
               FractionOfAutosizedHeatingCapacity(1.0), CoolingTotalCapacity(0.0), HeatingTotalCapacity(0.0), CoolingPeakLoadType(0), // wfb
               CoolCapControl(0), sysSizeHeatingDominant(false), sysSizeCoolingDominant(false), CoinCoolCoilMassFlow(0.0), CoinHeatCoilMassFlow(0.0),
->>>>>>> fb5dce86
               DesCoolCoilVolFlow(0.0), DesHeatCoilVolFlow(0.0), DesMainCoilVolFlow(0.0), SysHeatCoilTimeStepPk(0), SysHeatAirTimeStepPk(0),
               HeatDDNum(0), CoolDDNum(0), SysCoolCoinSpaceSens(0.0), SysHeatCoinSpaceSens(0.0), SysDesCoolLoad(0.0), SysCoolLoadTimeStepPk(0),
               SysDesHeatLoad(0.0), SysHeatLoadTimeStepPk(0)
