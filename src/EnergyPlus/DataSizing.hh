// EnergyPlus, Copyright (c) 1996-2021, The Board of Trustees of the University of Illinois,
// The Regents of the University of California, through Lawrence Berkeley National Laboratory
// (subject to receipt of any required approvals from the U.S. Dept. of Energy), Oak Ridge
// National Laboratory, managed by UT-Battelle, Alliance for Sustainable Energy, LLC, and other
// contributors. All rights reserved.
//
// NOTICE: This Software was developed under funding from the U.S. Department of Energy and the
// U.S. Government consequently retains certain rights. As such, the U.S. Government has been
// granted for itself and others acting on its behalf a paid-up, nonexclusive, irrevocable,
// worldwide license in the Software to reproduce, distribute copies to the public, prepare
// derivative works, and perform publicly and display publicly, and to permit others to do so.
//
// Redistribution and use in source and binary forms, with or without modification, are permitted
// provided that the following conditions are met:
//
// (1) Redistributions of source code must retain the above copyright notice, this list of
//     conditions and the following disclaimer.
//
// (2) Redistributions in binary form must reproduce the above copyright notice, this list of
//     conditions and the following disclaimer in the documentation and/or other materials
//     provided with the distribution.
//
// (3) Neither the name of the University of California, Lawrence Berkeley National Laboratory,
//     the University of Illinois, U.S. Dept. of Energy nor the names of its contributors may be
//     used to endorse or promote products derived from this software without specific prior
//     written permission.
//
// (4) Use of EnergyPlus(TM) Name. If Licensee (i) distributes the software in stand-alone form
//     without changes from the version obtained under this License, or (ii) Licensee makes a
//     reference solely to the software portion of its product, Licensee must refer to the
//     software as "EnergyPlus version X" software, where "X" is the version number Licensee
//     obtained under this License and may not use a different name for the software. Except as
//     specifically required in this Section (4), Licensee shall not use in a company name, a
//     product name, in advertising, publicity, or other promotional activities any name, trade
//     name, trademark, logo, or other designation of "EnergyPlus", "E+", "e+" or confusingly
//     similar designation, without the U.S. Department of Energy's prior written consent.
//
// THIS SOFTWARE IS PROVIDED BY THE COPYRIGHT HOLDERS AND CONTRIBUTORS "AS IS" AND ANY EXPRESS OR
// IMPLIED WARRANTIES, INCLUDING, BUT NOT LIMITED TO, THE IMPLIED WARRANTIES OF MERCHANTABILITY
// AND FITNESS FOR A PARTICULAR PURPOSE ARE DISCLAIMED. IN NO EVENT SHALL THE COPYRIGHT OWNER OR
// CONTRIBUTORS BE LIABLE FOR ANY DIRECT, INDIRECT, INCIDENTAL, SPECIAL, EXEMPLARY, OR
// CONSEQUENTIAL DAMAGES (INCLUDING, BUT NOT LIMITED TO, PROCUREMENT OF SUBSTITUTE GOODS OR
// SERVICES; LOSS OF USE, DATA, OR PROFITS; OR BUSINESS INTERRUPTION) HOWEVER CAUSED AND ON ANY
// THEORY OF LIABILITY, WHETHER IN CONTRACT, STRICT LIABILITY, OR TORT (INCLUDING NEGLIGENCE OR
// OTHERWISE) ARISING IN ANY WAY OUT OF THE USE OF THIS SOFTWARE, EVEN IF ADVISED OF THE
// POSSIBILITY OF SUCH DAMAGE.

#ifndef DataSizing_hh_INCLUDED
#define DataSizing_hh_INCLUDED

// ObjexxFCL Headers
#include <ObjexxFCL/Array1D.hh>
#include <ObjexxFCL/Array2D.hh>

// EnergyPlus Headers
#include <EnergyPlus/Data/BaseData.hh>
#include <EnergyPlus/DataGlobals.hh>
#include <EnergyPlus/EPVector.hh>
#include <EnergyPlus/EnergyPlus.hh>

namespace EnergyPlus {

// Forward declarations
struct EnergyPlusData;

namespace DataSizing {

    // parameters for outside air flow method
    constexpr int NumOAFlowMethods(9);
    constexpr int OAFlowNone(0);
    constexpr int OAFlowPPer(1);
    constexpr int OAFlow(2);
    constexpr int OAFlowPerArea(3);
    constexpr int OAFlowACH(4);
    constexpr int OAFlowSum(5);
    constexpr int OAFlowMax(6);

    extern Array1D_string const cOAFlowMethodTypes;

    // parameters for outside air
    constexpr int AllOA(1);
    constexpr int MinOA(2);

    // parameters for loop fluid type
    constexpr int HeatingLoop(1);
    constexpr int CoolingLoop(2);
    constexpr int CondenserLoop(3);
    constexpr int SteamLoop(4);

    // parameters for sizing
    constexpr int NonCoincident(1);
    constexpr int Coincident(2);

    // parameters for Cooling Peak Load TYpe
    constexpr int SensibleCoolingLoad(1);
    constexpr int TotalCoolingLoad(2);

    // parameters for Central Cooling Capacity Control Method
    constexpr int VAV(1);
    constexpr int Bypass(2);
    constexpr int VT(3);
    constexpr int OnOff(4);

    // parameters for supply air flow rate method
    constexpr int SupplyAirTemperature(1);
    constexpr int TemperatureDifference(2);

    // parameters for sizing
    constexpr int FromDDCalc(1);
    constexpr int InpDesAirFlow(2);
    constexpr int DesAirFlowWithLim(3);

    constexpr int DOANeutralSup(1);
    constexpr int DOANeutralDehumSup(2);
    constexpr int DOACoolSup(3);

    // parameters for Type of Load to Size On
    constexpr int Sensible(0);
    constexpr int Latent(1);
    constexpr int Total(2);
    constexpr int Ventilation(3);

    // parameter for autosize
    constexpr Real64 AutoSize(-99999.0);

    // parameter for (time-of-peak) sizing format
    static constexpr fmt::string_view PeakHrMinFmt("{:02}:{:02}:00");

    // Zone Outdoor Air Method
    constexpr int ZOAM_FlowPerPerson(1); // set the outdoor air flow rate based on number of people in the zone
    constexpr int ZOAM_FlowPerZone(2);   // sum the outdoor air flow rate per zone based on user input
    constexpr int ZOAM_FlowPerArea(3);   // sum the outdoor air flow rate based on zone area
    constexpr int ZOAM_FlowPerACH(4);    // sum the outdoor air flow rate based on number of air changes for the zone
    constexpr int ZOAM_Sum(5);           // sum the outdoor air flow rate of the people component and the space floor area component
    constexpr int ZOAM_Max(6);           // use the maximum of the outdoor air flow rate of the people component and the space floor area component
    constexpr int ZOAM_IAQP(7);          // Use ASHRAE Standard 62.1-2007 IAQP to calculate the zone level outdoor air flow rates
    constexpr int ZOAM_ProportionalControlSchOcc(8); // Use ASHRAE Standard 62.1-2004 or Trane Engineer's newsletter (volume 34-5)
    // to calculate the zone level outdoor air flow rates based on scheduled occupancy
    constexpr int ZOAM_ProportionalControlDesOcc(9); // Use ASHRAE Standard 62.1-2004 or Trane Engineer's newsletter (volume 34-5)
    // to calculate the zone level outdoor air flow rates based on design occupancy

    // System Outdoor Air Method
    constexpr int SOAM_ZoneSum(1); // Sum the outdoor air flow rates of all zones
    constexpr int SOAM_VRP(2);     // Use ASHRAE Standard 62.1-2007 to calculate the system level outdoor air flow rates
    constexpr int SOAM_VRPL(10);   // Use ASHRAE Standard 62.1-2007 to calculate the system level outdoor air flow rates
    constexpr int SOAM_SP(9);      // Use the ASHRAE Standard 62.1 Simplified Procedure to calculate the system level outdoor air flow rates
    //  considering the zone air distribution effectiveness and the system ventilation efficiency
    constexpr int SOAM_IAQP(3); // Use ASHRAE Standard 62.1-2007 IAQP to calculate the system level outdoor air flow rates
    // based on the CO2 setpoint
    constexpr int SOAM_ProportionalControlSchOcc(4); // Use ASHRAE Standard 62.1-2004 or Trane Engineer's newsletter (volume 34-5)
    // to calculate the system level outdoor air flow rates based on scheduled occupancy
    constexpr int SOAM_IAQPGC(5); // Use ASHRAE Standard 62.1-2004 IAQP to calculate the system level outdoor air flow rates
    // based on the generic contaminant setpoint
    constexpr int SOAM_IAQPCOM(6); // Take the maximum outdoor air rate from both CO2 and generic contaminant controls
    // based on the generic contaminant setpoint
    constexpr int SOAM_ProportionalControlDesOcc(7); // Use ASHRAE Standard 62.1-2004 or Trane Engineer's newsletter (volume 34-5)
    // to calculate the system level outdoor air flow rates based on design occupancy
    constexpr int SOAM_ProportionalControlDesOARate(8); // Calculate the system level outdoor air flow rates based on design OA rate

    // Zone HVAC Equipment Supply Air Sizing Option
    constexpr int None(1);
    constexpr int SupplyAirFlowRate(2);
    constexpr int FlowPerFloorArea(3);
    constexpr int FractionOfAutosizedCoolingAirflow(4);
    constexpr int FractionOfAutosizedHeatingAirflow(5);
    constexpr int FlowPerCoolingCapacity(6);
    constexpr int FlowPerHeatingCapacity(7);

    constexpr int CoolingDesignCapacity(8);
    constexpr int HeatingDesignCapacity(9);
    constexpr int CapacityPerFloorArea(10);
    constexpr int FractionOfAutosizedCoolingCapacity(11);
    constexpr int FractionOfAutosizedHeatingCapacity(12);

    constexpr int NoSizingFactorMode(101);
    constexpr int GlobalHeatingSizingFactorMode(102);
    constexpr int GlobalCoolingSizingFactorMode(103);
    constexpr int LoopComponentSizingFactorMode(104);

    enum class zoneFanPlacement
    {
        zoneFanPlaceNotSet,
        zoneBlowThru,
        zoneDrawThru
    };

    // Types

    struct ZoneSizingInputData
    {
        // Members
        std::string ZoneName;  // name of a zone
        int ZoneNum;           // index of the zone
        int ZnCoolDgnSAMethod; // choice of how to get zone cooling design air temperature;
        //  1 = specify supply air temperature,
        //  2 = calculate from the temperature difference
        int ZnHeatDgnSAMethod; // choice of how to get zone heating design air temperature;
        //  1 = specify supply air temperature,
        //  2 = calculate from the temperature difference
        Real64 CoolDesTemp;              // zone design cooling supply air temperature [C]
        Real64 HeatDesTemp;              // zone design heating supply air temperature [C]
        Real64 CoolDesTempDiff;          // zone design cooling supply air temperature difference [deltaC]
        Real64 HeatDesTempDiff;          // zone design heating supply air temperature difference [deltaC]
        Real64 CoolDesHumRat;            // zone design cooling supply air humidity ratio [kgWater/kgDryAir]
        Real64 HeatDesHumRat;            // zone design heating supply air humidity ratio [kgWater/kgDryAir]
        std::string DesignSpecOAObjName; // name of the DesignSpecification:OutdoorAir or DesignSpecification:OutdoorAir:SpaceList object
        int CoolAirDesMethod;            // choice of how to get zone cooling design air flow rates;
        //  1 = calc from des day simulation; 2 = m3/s per zone, user input
        //  3 = apply limits to air flow rate from DD calc
        Real64 DesCoolAirFlow;           // design zone supply air flow rate [m3/s]
        Real64 DesCoolMinAirFlowPerArea; // design cooling minimum air flow rate per zone area [m3/s / m2]
        Real64 DesCoolMinAirFlow;        // design cooling minimum air flow rate [m3/s]
        Real64 DesCoolMinAirFlowFrac;    // design cooling minimum air flow rate fraction
        //  (of the cooling design air flow rate)
        int HeatAirDesMethod; // choice of how to get zone heating design air flow rates;
        //  1 = calc from des day simulation; 2 = m3/s per zone, user input
        //  3 = apply limits to air flow rate from DD calc
        Real64 DesHeatAirFlow;           // design zone heating supply air flow rate [m3/s]
        Real64 DesHeatMaxAirFlowPerArea; // design heating maximum air flow rate per zone area [m3/s / m2]
        Real64 DesHeatMaxAirFlow;        // design heating maximum air flow rate [m3/s]
        Real64 DesHeatMaxAirFlowFrac;    // design heating maximum air flow rate fraction
        //  (of the cooling design air flow rate)
        Real64 HeatSizingFactor; // the zone heating sizing ratio
        Real64 CoolSizingFactor; // the zone cooling sizing ratio
        Real64 ZoneADEffCooling;
        Real64 ZoneADEffHeating;
        std::string ZoneAirDistEffObjName; // name of the zone air distribution effectiveness object name
        int ZoneAirDistributionIndex;      // index to the zone air distribution object
        int ZoneDesignSpecOAIndex;         // index to the zone design spec OA object
        Real64 ZoneSecondaryRecirculation; // the zone secondary air recirculation fraction
        Real64 ZoneVentilationEff;         // zone ventilation efficiency
        bool AccountForDOAS;               // False: do nothing; True: calculate the effect of a DOA system on the zone sizing arrays
        int DOASControlStrategy;           // 1=supply neutral ventilation air; 2=supply neutral dehumidified ventilation air;
        // 3=supply cold ventilation air
        Real64 DOASLowSetpoint;  // Dedicated Outside Air Low Setpoint for Design [C]
        Real64 DOASHighSetpoint; // Dedicated Outside Air High Setpoint for Design [C]

        // Default Constructor
        ZoneSizingInputData()
            : ZoneNum(0), ZnCoolDgnSAMethod(0), ZnHeatDgnSAMethod(0), CoolDesTemp(0.0), HeatDesTemp(0.0), CoolDesTempDiff(0.0), HeatDesTempDiff(0.0),
              CoolDesHumRat(0.0), HeatDesHumRat(0.0), CoolAirDesMethod(0), DesCoolAirFlow(0.0), DesCoolMinAirFlowPerArea(0.0), DesCoolMinAirFlow(0.0),
              DesCoolMinAirFlowFrac(0.0), HeatAirDesMethod(0), DesHeatAirFlow(0.0), DesHeatMaxAirFlowPerArea(0.0), DesHeatMaxAirFlow(0.0),
              DesHeatMaxAirFlowFrac(0.0), HeatSizingFactor(0.0), CoolSizingFactor(0.0), ZoneADEffCooling(1.0), ZoneADEffHeating(1.0),
              ZoneAirDistributionIndex(0), ZoneDesignSpecOAIndex(0), ZoneSecondaryRecirculation(0.0), ZoneVentilationEff(0.0), AccountForDOAS(false),
              DOASControlStrategy(0), DOASLowSetpoint(0.0), DOASHighSetpoint(0.0)
        {
        }
    };

    struct ZoneSizingData
    {
        // Members
        std::string ZoneName;   // name of a zone
        std::string ADUName;    // Terminal Unit Name (air distribution unit or direct air unit) - only assigned for TermUnitFinalZoneSizing
        std::string CoolDesDay; // name of a cooling design day
        std::string HeatDesDay; // name of a heating design day
        int ZnCoolDgnSAMethod;  // choice of how to get zone cooling design air temperature;
        //  1 = specify supply air temperature,
        //  2 = calculate from the temperature difference
        int ZnHeatDgnSAMethod; // choice of how to get zone heating design air temperature;
        //  1 = specify supply air temperature,
        //  2 = calculate from the temperature difference
        Real64 CoolDesTemp;           // zone design cooling supply air temperature [C]
        Real64 HeatDesTemp;           // zone design heating supply air temperature [C]
        Real64 CoolDesTempDiff;       // zone design cooling supply air temperature difference [deltaC]
        Real64 HeatDesTempDiff;       // zone design heating supply air temperature difference [deltaC]
        Real64 CoolDesHumRat;         // zone design cooling supply air humidity ratio [kgWater/kgDryAir]
        Real64 HeatDesHumRat;         // zone design heating supply air humidity ratio [kgWater/kgDryAir]
        int ZoneAirDistributionIndex; // index to DesignSpecification:ZoneAirDistribution object
        int ZoneDesignSpecOAIndex;    // index to DesignSpecification:OutdoorAir object
        Real64 DesOAFlowPPer;         // design outside air flow per person in zone [m3/s] (average for zone across spaces)
        Real64 DesOAFlowPerArea;      // design outside air flow per zone area [m3/s / m2] (average for zone across spaces)
        int CoolAirDesMethod;         // choice of how to get zone cooling design air flow rates;
        //  1 = calc from des day simulation; 2 = m3/s per zone, user input
        //  3 = apply limits to air flow rate from DD calc
        Real64 InpDesCoolAirFlow;        // design zone supply air flow rate [m3/s]
        Real64 DesCoolMinAirFlowPerArea; // design cooling minimum air flow rate per zone area [m3/s / m2]
        Real64 DesCoolMinAirFlow;        // design cooling minimum air flow rate [m3/s]
        Real64 DesCoolMinAirFlowFrac;    // design cooling minimum air flow rate fraction
        //  (of the cooling design air flow rate)
        int HeatAirDesMethod; // choice of how to get zone heating design air flow rates;
        //  1 = calc from des day simulation; 2 = m3/s per zone, user input
        //  3 = apply limits to air flow rate from DD calc
        Real64 InpDesHeatAirFlow;        // design zone heating supply air flow rate [m3/s]
        Real64 DesHeatMaxAirFlowPerArea; // design heating maximum air flow rate per zone area [m3/s / m2]
        Real64 DesHeatMaxAirFlow;        // design heating maximum air flow rate [m3/s]
        Real64 DesHeatMaxAirFlowFrac;    // design heating maximum air flow rate fraction
        //  (of the cooling design air flow rate)
        Real64 HeatSizingFactor; // the zone heating sizing ratio
        Real64 CoolSizingFactor; // the zone cooling sizing ratio
        bool AccountForDOAS;     // False: do nothing; True: calculate the effect of a DOA system on the zone sizing arrays
        int DOASControlStrategy; // 1=supply neutral ventilation air; 2=supply neutral dehumidified ventilation air;
        // 3=supply cold ventilation air
        Real64 DOASLowSetpoint;         // Dedicated Outside Air Low Setpoint for Design [C]
        Real64 DOASHighSetpoint;        // Dedicated Outside Air High Setpoint for Design [C]
        int ActualZoneNum;              // index into the Zone data array (in DataHeatBalance)
        Real64 DesHeatMassFlow;         // zone design heating air mass flow rate [kg/s]
        Real64 DesHeatMassFlowNoOA;     // zone design heating air mass flow rate without applying MinOA as a limit [kg/s]
        Real64 DesHeatOAFlowFrac;       // zone design heating OA air volume fraction [-]
        bool EMSOverrideDesHeatMassOn;  // true if EMS is acting on this structure
        Real64 EMSValueDesHeatMassFlow; // Value EMS directing to use for Design Heating air mass flow [kg/s]
        Real64 DesCoolMassFlow;         // zone design cooling air mass flow rate [kg/s]
        Real64 DesCoolMassFlowNoOA;     // zone design cooling air mass flow rate without applying MinOA as a limit [kg/s]
        Real64 DesCoolOAFlowFrac;       // zone design cooling OA air volume fraction [-]
        bool EMSOverrideDesCoolMassOn;  // true if EMS is acting on this structure
        Real64 EMSValueDesCoolMassFlow; // Value EMS directing to use for Design Cooling air mass flow [kg/s]
        Real64 DesHeatLoad;             // zone design heating load including sizing factor and scaled to match airflow sizing [W]
        Real64 NonAirSysDesHeatLoad;    // base zone design heating load including sizing factor [W]
        bool EMSOverrideDesHeatLoadOn;  // true if EMS is acting on this structure
        Real64 EMSValueDesHeatLoad;     // Value EMS directing to use for zone design heating load  [W]
        Real64 DesCoolLoad;             // zone design cooling load including sizing factor and scaled to match airflow sizing [W]
        Real64 NonAirSysDesCoolLoad;    // base zone design cooling load including sizing factor [W]
        bool EMSOverrideDesCoolLoadOn;  // true if EMS is acting on this structure
        Real64 EMSValueDesCoolLoad;     // Value EMS directing to use for zone design cooling load  [W]
        Real64 DesHeatDens;             // zone design heating air density [kg/m3]
        Real64 DesCoolDens;             // zone design cooling air density [kg/m3]
        Real64 DesHeatVolFlow;          // zone design heating air volume flow rate including sizing factor and scaled to match airflow sizing [m3/s]
        Real64 DesHeatVolFlowNoOA;      // zone design heating air volume flow rate including sizing factor and scaled to match airflow sizing without
                                        // MinOA limit [m3/s]
        Real64 NonAirSysDesHeatVolFlow; // base zone design heating air volume flow rate including sizing factor [m3/s]
        bool EMSOverrideDesHeatVolOn;   // true if EMS is acting on this structure
        Real64 EMSValueDesHeatVolFlow;  // Value EMS directing to use for Design Heating air volume flow [m3/s]
        Real64 DesCoolVolFlow;          // zone design cooling air volume flow rate [m3/s]
        Real64 DesCoolVolFlowNoOA;      // zone design cooling air volume flow rate without applying MinOA as a limit [m3/s]
        Real64 NonAirSysDesCoolVolFlow; // base zone design cooling air volume flow rate including sizing factor [m3/s]
        bool EMSOverrideDesCoolVolOn;   // true if EMS is acting on this structure
        Real64 EMSValueDesCoolVolFlow;  // Value EMS directing to use for Design cooling air volume flow [m3/s]
        Real64 DesHeatVolFlowMax;       // zone design heating maximum air volume flow rate [m3/s]
        Real64 DesCoolVolFlowMin;       // zone design cooling minimum air volume flow rate [m3/s]
        Real64 DesHeatCoilInTemp;       // zone heating coil design air inlet temperature [C]
        Real64 DesCoolCoilInTemp;       // zone cooling coil design air inlet temperature [C]
        Real64 DesHeatCoilInHumRat;     // zone heating coil design air inlet humidity ratio [kg/kg]
        Real64 DesCoolCoilInHumRat;     // zone cooling coil design air inlet humidity ratio [kg/kg]
        Real64 DesHeatCoilInTempTU;     // zone heating coil design air inlet temperature (supply air)([C]
        Real64 DesCoolCoilInTempTU;     // zone cooling coil design air inlet temperature (supply air)[C]
        Real64 DesHeatCoilInHumRatTU;   // zone heating coil design air inlet humidity ratio
        //  (supply air) [kg/kg]
        Real64 DesCoolCoilInHumRatTU; // zone cooling coil design air inlet humidity ratio
        //  (supply air) [kg/kg]
        Real64 HeatMassFlow;                // current zone heating air mass flow rate (HVAC time step)
        Real64 CoolMassFlow;                // current zone cooling air mass flow rate (HVAC time step)
        Real64 HeatLoad;                    // current zone heating load (HVAC time step)
        Real64 CoolLoad;                    // current zone heating load (HVAC time step)
        Real64 HeatZoneTemp;                // current zone temperature (heating, time step)
        Real64 HeatOutTemp;                 // current outdoor temperature (heating, time step)
        Real64 HeatZoneRetTemp;             // current zone return temperature (heating, time step)
        Real64 HeatTstatTemp;               // current zone thermostat temperature (heating, time step)
        Real64 CoolZoneTemp;                // current zone temperature (cooling, time step)
        Real64 CoolOutTemp;                 // current Outdoor temperature (cooling, time step)
        Real64 CoolZoneRetTemp;             // current zone return temperature (cooling, time step)
        Real64 CoolTstatTemp;               // current zone thermostat temperature (cooling, time step)
        Real64 HeatZoneHumRat;              // current zone humidity ratio (heating, time step)
        Real64 CoolZoneHumRat;              // current zone humidity ratio (cooling, time step)
        Real64 HeatOutHumRat;               // current outdoor humidity ratio (heating, time step)
        Real64 CoolOutHumRat;               // current outdoor humidity ratio (cooling, time step)
        Real64 ZoneTempAtHeatPeak;          // zone temp at max heating [C]
        Real64 ZoneRetTempAtHeatPeak;       // zone return temp at max heating [C]
        Real64 OutTempAtHeatPeak;           // outdoor temperature at max heating [C]
        Real64 ZoneTempAtCoolPeak;          // zone temp at max cooling [C]
        Real64 ZoneRetTempAtCoolPeak;       // zone return temp at max cooling [C]
        Real64 OutTempAtCoolPeak;           // outdoor temperature at max cooling [C]
        Real64 ZoneHumRatAtHeatPeak;        // zone humidity ratio at max heating [kg/kg]
        Real64 ZoneHumRatAtCoolPeak;        // zone humidity ratio at max cooling [kg/kg]
        Real64 OutHumRatAtHeatPeak;         // outdoor humidity at max heating [kg/kg]
        Real64 OutHumRatAtCoolPeak;         // outdoor humidity at max cooling [kg/kg]
        int TimeStepNumAtHeatMax;           // time step number (in day) at Heating peak
        int TimeStepNumAtCoolMax;           // time step number (in day) at cooling peak
        int HeatDDNum;                      // design day index of design day causing heating peak
        int CoolDDNum;                      // design day index of design day causing cooling peak
        std::string cHeatDDDate;            // date of design day causing heating peak
        std::string cCoolDDDate;            // date of design day causing cooling peak
        Real64 MinOA;                       // design minimum outside air in m3/s
        Real64 DesCoolMinAirFlow2;          // design cooling minimum air flow rate [m3/s] derived from DesCoolMinAirFlowPerArea
        Real64 DesHeatMaxAirFlow2;          // design heating maximum air flow rate [m3/s] derived from DesHeatMaxAirFlowPerArea
        Array1D<Real64> HeatFlowSeq;        // daily sequence of zone heating air mass flow rate (zone time step) [kg/s]
        Array1D<Real64> HeatFlowSeqNoOA;    // daily sequence of zone heating air mass flow rate (zone time step) without MinOA limit [kg/s]
        Array1D<Real64> CoolFlowSeq;        // daily sequence of zone cooling air mass flow rate (zone time step) [kg/s]
        Array1D<Real64> CoolFlowSeqNoOA;    // daily sequence of zone cooling air mass flow rate (zone time step) without MinOA limit [kg/s]
        Array1D<Real64> HeatLoadSeq;        // daily sequence of zone heating load (zone time step)
        Array1D<Real64> CoolLoadSeq;        // daily sequence of zone cooling load (zone time step)
        Array1D<Real64> HeatZoneTempSeq;    // daily sequence of zone temperatures (heating, zone time step)
        Array1D<Real64> HeatOutTempSeq;     // daily sequence of outdoor temperatures (heating, zone time step)
        Array1D<Real64> HeatZoneRetTempSeq; // daily sequence of zone return temperatures (heating, zone time step)
        Array1D<Real64> HeatTstatTempSeq;   // daily sequence of zone thermostat temperatures (heating, zone time step)
        Array1D<Real64> DesHeatSetPtSeq;    // daily sequence of indoor set point temperatures (zone time step)
        Array1D<Real64> CoolZoneTempSeq;    // daily sequence of zone temperatures (cooling, zone time step)
        Array1D<Real64> CoolOutTempSeq;     // daily sequence of outdoor temperatures (cooling, zone time step)
        Array1D<Real64> CoolZoneRetTempSeq; // daily sequence of zone return temperatures (cooling, zone time step)
        Array1D<Real64> CoolTstatTempSeq;   // daily sequence of zone thermostat temperatures (cooling, zone time step)
        Array1D<Real64> DesCoolSetPtSeq;    // daily sequence of indoor set point temperatures (zone time step)
        Array1D<Real64> HeatZoneHumRatSeq;  // daily sequence of zone humidity ratios (heating, zone time step)
        Array1D<Real64> CoolZoneHumRatSeq;  // daily sequence of zone humidity ratios (cooling, zone time step)
        Array1D<Real64> HeatOutHumRatSeq;   // daily sequence of outdoor humidity ratios (heating, zone time step)
        Array1D<Real64> CoolOutHumRatSeq;   // daily sequence of outdoor humidity ratios (cooling, zone time step)
        Real64 ZoneADEffCooling;            // the zone air distribution effectiveness in cooling mode
        Real64 ZoneADEffHeating;            // the zone air distribution effectiveness in heating mode
        Real64 ZoneSecondaryRecirculation;  // the zone secondary air recirculation fraction
        Real64 ZoneVentilationEff;          // zone ventilation efficiency
        Real64 ZonePrimaryAirFraction;      // the zone primary air fraction for cooling based calculations
        Real64 ZonePrimaryAirFractionHtg;   // the zone primary air fraction for heating based calculations
        Real64 ZoneOAFracCooling;           // OA fraction in cooling mode
        Real64 ZoneOAFracHeating;           // OA fraction in heating mode
        Real64 TotalOAFromPeople;           // Zone OA required due to people
        Real64 TotalOAFromArea;             // Zone OA required based on floor area
        Real64 TotPeopleInZone;             // total number of people in the zone
        Real64 TotalZoneFloorArea;          // total zone floor area
        Real64 ZonePeakOccupancy;           // zone peak occupancy based on max schedule value
        Real64 SupplyAirAdjustFactor;       // supply air adjustment factor for next time step if OA is capped
        Real64 ZpzClgByZone;                // OA Std 62.1 required fraction in cooling mode ? should this be ZdzClgByZone
        Real64 ZpzHtgByZone;                // OA Std 62.1 required fraction in heating mode ? should this be ZdzHtgByZone
        Real64 VozClgByZone;      // value of required cooling vent to zone, used in 62.1 tabular report, already includes people diversity term
        Real64 VozHtgByZone;      // value of required heating vent to zone, used in 62.1 tabular report, already includes people diversity term
        Real64 DOASHeatLoad;      // current heating load from DOAS supply air [W]
        Real64 DOASCoolLoad;      // current cooling load from DOAS supply air [W]
        Real64 DOASHeatAdd;       // current heat addition rate from DOAS supply air [W]
        Real64 DOASLatAdd;        // current latent heat addition rate from DOAS supply air [W]
        Real64 DOASSupMassFlow;   // current mass flow rate of DOAS supply air [kg/s]
        Real64 DOASSupTemp;       // current DOAS supply air temperature [C]
        Real64 DOASSupHumRat;     // current DOAS supply air humidity ratio [kgWater/kgDryAir]
        Real64 DOASTotCoolLoad;   // current total cooling load imposed by DOAS supply air [W]
        bool VpzMinByZoneSPSized; // is Vpz_min sized using the 62.1 Standard Simplified Procedure
        Array1D<Real64> DOASHeatLoadSeq;    // daily sequence of zone DOAS heating load (zone time step) [W]
        Array1D<Real64> DOASCoolLoadSeq;    // daily sequence of zone DOAS cooling load (zone time step) [W]
        Array1D<Real64> DOASHeatAddSeq;     // daily sequence of zone DOAS heat addition rate (zone time step) [W]
        Array1D<Real64> DOASLatAddSeq;      // daily sequence of zone DOAS latent heat addition rate (zone time step) [W]
        Array1D<Real64> DOASSupMassFlowSeq; // daily sequence of zone DOAS supply mass flow rate (zone time step) [Kg/s]
        Array1D<Real64> DOASSupTempSeq;     // daily sequence of zone DOAS supply temperature (zone time step) [C]
        Array1D<Real64> DOASSupHumRatSeq;   // daily sequence of zone DOAS supply humidity ratio (zone time step) [kgWater/kgDryAir]
        Array1D<Real64> DOASTotCoolLoadSeq; // daily sequence of zone DOAS total cooling load (zone time step) [W]
        Real64 ZoneExhaustFanFlow;          // portion of flow expected to be drawn from air system by zone exhaust fan

        // Default Constructor
        ZoneSizingData()
            : ZnCoolDgnSAMethod(0), ZnHeatDgnSAMethod(0), CoolDesTemp(0.0), HeatDesTemp(0.0), CoolDesTempDiff(0.0), HeatDesTempDiff(0.0),
              CoolDesHumRat(0.0), HeatDesHumRat(0.0), ZoneAirDistributionIndex(0), ZoneDesignSpecOAIndex(0), DesOAFlowPPer(0.0),
              DesOAFlowPerArea(0.0), CoolAirDesMethod(0), InpDesCoolAirFlow(0.0), DesCoolMinAirFlowPerArea(0.0), DesCoolMinAirFlow(0.0),
              DesCoolMinAirFlowFrac(0.0), HeatAirDesMethod(0), InpDesHeatAirFlow(0.0), DesHeatMaxAirFlowPerArea(0.0), DesHeatMaxAirFlow(0.0),
              DesHeatMaxAirFlowFrac(0.0), HeatSizingFactor(0.0), CoolSizingFactor(0.0), AccountForDOAS(false), DOASControlStrategy(0),
              DOASLowSetpoint(0.0), DOASHighSetpoint(0.0), ActualZoneNum(0), DesHeatMassFlow(0.0), DesHeatMassFlowNoOA(0.0), DesHeatOAFlowFrac(0.0),
              EMSOverrideDesHeatMassOn(false), EMSValueDesHeatMassFlow(0.0), DesCoolMassFlow(0.0), DesCoolMassFlowNoOA(0.0), DesCoolOAFlowFrac(0.0),
              EMSOverrideDesCoolMassOn(false), EMSValueDesCoolMassFlow(0.0), DesHeatLoad(0.0), NonAirSysDesHeatLoad(0.0),
              EMSOverrideDesHeatLoadOn(false), EMSValueDesHeatLoad(0.0), DesCoolLoad(0.0), NonAirSysDesCoolLoad(0.0), EMSOverrideDesCoolLoadOn(false),
              EMSValueDesCoolLoad(0.0), DesHeatDens(0.0), DesCoolDens(0.0), DesHeatVolFlow(0.0), DesHeatVolFlowNoOA(0.0),
              NonAirSysDesHeatVolFlow(0.0), EMSOverrideDesHeatVolOn(false), EMSValueDesHeatVolFlow(0.0), DesCoolVolFlow(0.0), DesCoolVolFlowNoOA(0.0),
              NonAirSysDesCoolVolFlow(0.0), EMSOverrideDesCoolVolOn(false), EMSValueDesCoolVolFlow(0.0), DesHeatVolFlowMax(0.0),
              DesCoolVolFlowMin(0.0), DesHeatCoilInTemp(0.0), DesCoolCoilInTemp(0.0), DesHeatCoilInHumRat(0.0), DesCoolCoilInHumRat(0.0),
              DesHeatCoilInTempTU(0.0), DesCoolCoilInTempTU(0.0), DesHeatCoilInHumRatTU(0.0), DesCoolCoilInHumRatTU(0.0), HeatMassFlow(0.0),
              CoolMassFlow(0.0), HeatLoad(0.0), CoolLoad(0.0), HeatZoneTemp(0.0), HeatOutTemp(0.0), HeatZoneRetTemp(0.0), HeatTstatTemp(0.0),
              CoolZoneTemp(0.0), CoolOutTemp(0.0), CoolZoneRetTemp(0.0), CoolTstatTemp(0.0), HeatZoneHumRat(0.0), CoolZoneHumRat(0.0),
              HeatOutHumRat(0.0), CoolOutHumRat(0.0), ZoneTempAtHeatPeak(0.0), ZoneRetTempAtHeatPeak(0.0), OutTempAtHeatPeak(0.0),
              ZoneTempAtCoolPeak(0.0), ZoneRetTempAtCoolPeak(0.0), OutTempAtCoolPeak(0.0), ZoneHumRatAtHeatPeak(0.0), ZoneHumRatAtCoolPeak(0.0),
              OutHumRatAtHeatPeak(0.0), OutHumRatAtCoolPeak(0.0), TimeStepNumAtHeatMax(0), TimeStepNumAtCoolMax(0), HeatDDNum(0), CoolDDNum(0),
              MinOA(0.0), DesCoolMinAirFlow2(0.0), DesHeatMaxAirFlow2(0.0), ZoneADEffCooling(1.0), ZoneADEffHeating(1.0),
              ZoneSecondaryRecirculation(0.0), ZoneVentilationEff(0.0), ZonePrimaryAirFraction(0.0), ZonePrimaryAirFractionHtg(0.0),
              ZoneOAFracCooling(0.0), ZoneOAFracHeating(0.0), TotalOAFromPeople(0.0), TotalOAFromArea(0.0), TotPeopleInZone(0.0),
              TotalZoneFloorArea(0.0), ZonePeakOccupancy(0.0), SupplyAirAdjustFactor(1.0), ZpzClgByZone(0.0), ZpzHtgByZone(0.0), VozClgByZone(0.0),
              VozHtgByZone(0.0), DOASHeatLoad(0.0), DOASCoolLoad(0.0), DOASHeatAdd(0.0), DOASLatAdd(0.0), DOASSupMassFlow(0.0), DOASSupTemp(0.0),
<<<<<<< HEAD
              DOASSupHumRat(0.0), DOASTotCoolLoad(0.0), ZoneExhaustFanFlow(0.0)
=======
              DOASSupHumRat(0.0), DOASTotCoolLoad(0.0), VpzMinByZoneSPSized(false)
>>>>>>> cb63defa
        {
        }

        void scaleZoneCooling(Real64 ratio // Scaling ratio
        );
        void scaleZoneHeating(Real64 ratio // Scaling ratio
        );
        void zeroMemberData();
        void allocateMemberArrays(int numOfTimeStepInDay);
    };

    struct TermUnitSizingData
    {
        // Members
        int CtrlZoneNum;               // Controlled zone number (index to FinalZoneSizing, etc.)
        std::string ADUName;           // Terminal Unit Name (air distribution unit or direct air unit)
        Real64 AirVolFlow;             // design air vol flow rate for single duct terminal unit [m3/s]
        Real64 MaxHWVolFlow;           // design Hot Water vol flow for single duct terminal unit [m3/s]
        Real64 MaxSTVolFlow;           // design Steam vol flow rate for single duct terminal unit [m3/s]
        Real64 MaxCWVolFlow;           // design Cold Water vol flow for single duct terminal unit [m3/s]
        Real64 MinFlowFrac;            // design minimum flow fraction for a terminal unit
        Real64 InducRat;               // design induction ratio for a terminal unit
        bool InducesPlenumAir;         // True if secondary air comes from the plenum
        Real64 ReheatAirFlowMult;      // multiplier for air flow in reheat coil UA calculation
        Real64 ReheatLoadMult;         // multiplier for load in reheat coil UA calculation
        Real64 DesCoolingLoad;         // design cooling load used for zone equipment [W]
        Real64 DesHeatingLoad;         // design heating load used for zone equipment [W]
        Real64 SpecDesSensCoolingFrac; // Fraction of Design Sensible Cooling Load from DesignSpecification:AirTerminal:Sizing
        Real64 SpecDesCoolSATRatio;    // Cooling Design Supply Air Temperature Difference Ratio from DesignSpecification:AirTerminal:Sizing
        Real64 SpecDesSensHeatingFrac; // Fraction of Design Sensible Heating Load from DesignSpecification:AirTerminal:Sizing
        Real64 SpecDesHeatSATRatio;    // Heating Design Supply Air Temperature Difference Ratio from DesignSpecification:AirTerminal:Sizing
        Real64 SpecMinOAFrac;          // Fraction of Minimum Outdoor Air Flow from DesignSpecification:AirTerminal:Sizing

        // Default Constructor
        TermUnitSizingData()
            : CtrlZoneNum(0), AirVolFlow(0.0), MaxHWVolFlow(0.0), MaxSTVolFlow(0.0), MaxCWVolFlow(0.0), MinFlowFrac(0.0), InducRat(0.0),
              InducesPlenumAir(false), ReheatAirFlowMult(1.0), ReheatLoadMult(1.0), DesCoolingLoad(0.0), DesHeatingLoad(0.0),
              SpecDesSensCoolingFrac(1.0), SpecDesCoolSATRatio(1.0), SpecDesSensHeatingFrac(1.0), SpecDesHeatSATRatio(1.0), SpecMinOAFrac(1.0)
        {
        }

        Real64 applyTermUnitSizingCoolFlow(Real64 const &coolFlowWithOA, // Cooling flow rate with MinOA limit applied
                                           Real64 const &coolFlowNoOA    // Cooling flow rate without MinOA limit applied
        );

        Real64 applyTermUnitSizingHeatFlow(Real64 const &heatFlowWithOA, // Heating flow rate with MinOA limit applied
                                           Real64 const &heatFlowNoOA    // Heating flow rate without MinOA limit applied
        );
    };

    struct ZoneEqSizingData // data saved from zone eq component sizing and passed to subcomponents
    {
        // Members
        Real64 AirVolFlow;            // design air vol flow rate for zone equipment unit [m3/s]
        Real64 MaxHWVolFlow;          // design Hot Water vol flow for zone equipment unit [m3/s]
        Real64 MaxCWVolFlow;          // design Cold Water vol flow for zone equipment unit [m3/s]
        Real64 OAVolFlow;             // design outside air flow for zone equipment unit [m3/s]
        Real64 ATMixerVolFlow;        // design ventilation air flow rate from air terminal mixer (central DOAS) [m3/s]
        Real64 ATMixerCoolPriDryBulb; // design ventilation drybulb temperature from air terminal mixer during cooling (central DOAS) [C]
        Real64 ATMixerCoolPriHumRat;  // design ventilation humidity ratio from air terminal mixer during cooling (central DOAS) [kgWater/kgDryAir]
        Real64 ATMixerHeatPriDryBulb; // design ventilation drybulb temperature from air terminal mixer during heating (central DOAS) [C]
        Real64 ATMixerHeatPriHumRat;  // design ventilation humidity ratio from air terminal mixer during heating (central DOAS) [kgWater/kgDryAir]
        Real64 DesCoolingLoad;        // design cooling load used for zone equipment [W]
        Real64 DesHeatingLoad;        // design heating load used for zone equipment [W]
        Real64 CoolingAirVolFlow;     // design cooling air vol flow rate for equipment[m3/s]
        Real64 HeatingAirVolFlow;     // design heating air vol flow rate for equipment[m3/s]
        Real64 SystemAirVolFlow;      // design heating air vol flow rate for equipment[m3/s]
        bool AirFlow;                 // TRUE if AirloopHVAC system air flow rate is calculated
        bool CoolingAirFlow;          // TRUE if AirloopHVAC system cooling air flow rate is calculated
        bool HeatingAirFlow;          // TRUE if AirloopHVAC system heating air flow rate is calculated
        bool SystemAirFlow;           // TRUE if AirloopHVAC system heating air flow rate is calculated
        bool Capacity;                // TRUE if AirloopHVAC system capacity is calculated
        bool CoolingCapacity;         // TRUE if AirloopHVAC system cooling capacity is calculated
        bool HeatingCapacity;         // TRUE if AirloopHVAC system heating capacity is calculated
        bool SystemCapacity;          // TRUE if AirloopHVAC system heating capacity is calculated
        bool DesignSizeFromParent;    // TRUE if design size is set by parent object - normally false, set to true for special cases e.g. ERV
        int HVACSizingIndex;          // index to DesignSpecification:ZoneHVAC:Sizing
        Array1D_int SizingMethod;    // supply air flow rate sizing method (SupplyAirFlowRate, FlowPerFloorArea, FractionOfAutosizedCoolingAirflow and
                                     // FractionOfAutosizedHeatingAirflow)
        Array1D_int CapSizingMethod; // capacity sizing methods (HeatingDesignCapacity, CoolingDesignCapacity, CapacityPerFloorArea,
                                     // FractionOfAutosizedCoolingCapacity and FractionOfAutosizedHeatingCapacity )

        // Default Constructor
        ZoneEqSizingData()
            : AirVolFlow(0.0), MaxHWVolFlow(0.0), MaxCWVolFlow(0.0), OAVolFlow(0.0),
              ATMixerVolFlow(0.0),         // design ventilation air flow rate from air terminal mixer (central DOAS) [m3/s]
              ATMixerCoolPriDryBulb(0.0),  // design air terminal mixer cooling outlet temperature [C]
              ATMixerCoolPriHumRat(0.0),   // design air terminal mixer cooling outlet humidity ratio [kgWater/kgDryAir]
              ATMixerHeatPriDryBulb(0.0),  // design air terminal mixer heating outlet temperature [C]
              ATMixerHeatPriHumRat(0.0),   // design air terminal mixer heating outlet humidity ratio [kgWater/kgDryAir]
              DesCoolingLoad(0.0),         // design cooling load used for zone equipment [W]
              DesHeatingLoad(0.0),         // design heating load used for zone equipment [W]
              CoolingAirVolFlow(0.0),      // design cooling air vol flow rate for equipment[m3/s]
              HeatingAirVolFlow(0.0),      // design heating air vol flow rate for equipment[m3/s]
              SystemAirVolFlow(0.0),       // design heating air vol flow rate for equipment[m3/s]
              AirFlow(false),              // TRUE if AirloopHVAC system air flow rate is calculated
              CoolingAirFlow(false),       // TRUE if AirloopHVAC system cooling air flow rate is calculated
              HeatingAirFlow(false),       // TRUE if AirloopHVAC system heating air flow rate is calculated
              SystemAirFlow(false),        // TRUE if AirloopHVAC system heating air flow rate is calculated
              Capacity(false),             // TRUE if AirloopHVAC system capacity is calculated
              CoolingCapacity(false),      // TRUE if AirloopHVAC system cooling capacity is calculated
              HeatingCapacity(false),      // TRUE if AirloopHVAC system heating capacity is calculated
              SystemCapacity(false),       // TRUE if AirloopHVAC system heating capacity is calculated
              DesignSizeFromParent(false), // TRUE if design size is set by parent object - normally false, set to true for special cases e.g. ERV
              HVACSizingIndex(0)           // index to DesignSpecification:ZoneHVAC:Sizing
        {
        }
    };

    // Data Structure for Zone HVAC sizing, referenced by various ZoneHVAC Equipment
    struct ZoneHVACSizingData
    {
        // Members
        std::string Name;
        int CoolingSAFMethod;           // - Method for cooling supply air flow rate sizing calculation (SupplyAirFlowRate,FlowPerFloorArea,
                                        // FractionOfAutoSizedCoolingValue, FlowPerCoolingCapacity)
        int HeatingSAFMethod;           // - Method for heating supply air flow rate sizing calculation (SupplyAirFlowRate,FlowPerFloorArea,
                                        // FractionOfAutoSizedHeatingValue, FlowPerHeatingCapacity,
        int NoCoolHeatSAFMethod;        // - Method for supply air flow sizing during no cooling and heating calculation (SupplyAirFlowRate,
                                        // FractionOfAutoSizedCoolingValue, FractionOfAutoSizedHeatingValue)
        int CoolingCapMethod;           // - Method for cooling capacity scaledsizing calculation (CoolingDesignCapacity, CapacityPerFloorArea,
                                        // FractionOfAutosizedHeatingCapacity)
        int HeatingCapMethod;           // - Method for heatiing capacity scaledsizing calculation (HeatingDesignCapacity, CapacityPerFloorArea,
                                        // FracOfAutosizedHeatingCapacity)
        Real64 MaxCoolAirVolFlow;       // - maximum cooling supply air flow rate, m3/s
        Real64 MaxHeatAirVolFlow;       // - maximum heating supply air flow rate, m3/s
        Real64 MaxNoCoolHeatAirVolFlow; // - maximum supply air flow rate when no cooling or heating, m3/s
        Real64 ScaledCoolingCapacity;   // - scaled maximum cooling capacity of zone HVAC equipment, W
        Real64 ScaledHeatingCapacity;   // - scaled maximum heating capacity of zone HVAC equipment, W
        bool RequestAutoSize;           // - true if autosizing is requested

        // Default Constructor
        ZoneHVACSizingData()
            : CoolingSAFMethod(0), HeatingSAFMethod(0), NoCoolHeatSAFMethod(0), CoolingCapMethod(0), HeatingCapMethod(0), MaxCoolAirVolFlow(0.0),
              MaxHeatAirVolFlow(0.0), MaxNoCoolHeatAirVolFlow(0.0), ScaledCoolingCapacity(0.0), ScaledHeatingCapacity(0.0), RequestAutoSize(false)
        {
        }
    };

    // Data Structure for air terminal sizing, referenced by ZoneHVAC:AirDistributionUnit
    struct AirTerminalSizingSpecData
    {
        // Members
        std::string Name;
        Real64 DesSensCoolingFrac; // Fraction of Design Sensible Cooling Load
        Real64 DesCoolSATRatio;    // Cooling Design Supply Air Temperature Difference Ratio
        Real64 DesSensHeatingFrac; // Fraction of Design Sensible Heating Load
        Real64 DesHeatSATRatio;    // Heating Design Supply Air Temperature Difference Ratio
        Real64 MinOAFrac;          // Fraction of Minimum Outdoor Air Flow

        // Default Constructor
        AirTerminalSizingSpecData() : DesSensCoolingFrac(1.0), DesCoolSATRatio(1.0), DesSensHeatingFrac(1.0), DesHeatSATRatio(1.0), MinOAFrac(1.0)
        {
        }
    };

    struct SystemSizingInputData
    {
        // Members
        std::string AirPriLoopName; // name of an AirLoopHVAC object
        int AirLoopNum;             // index number of air loop
        int LoadSizeType;           // type of load to size on;
        // 0=sensible, 1=latent, 2=total, 3=ventilation
        int SizingOption;                  // 1 = noncoincident, 2 = coincident
        int CoolOAOption;                  // 1 = use 100% outside air; 2 = use min OA; for cooling sizing
        int HeatOAOption;                  // 1 = use 100% outside air; 2 = use min OA; for heating sizing
        Real64 DesOutAirVolFlow;           // design (minimum) outside air flow rate [m3/s]
        Real64 SysAirMinFlowRat;           // minimum system air flow ratio for heating, Central Heating Maximum System Air Flow Ratio
        bool SysAirMinFlowRatWasAutoSized; // true if central heating maximum system air flow ratio was autosize on input
        Real64 PreheatTemp;                // preheat design set temperature [C]
        Real64 PrecoolTemp;                // precool design set temperature [C]
        Real64 PreheatHumRat;              // preheat design humidity ratio [kg water/kg dry air]
        Real64 PrecoolHumRat;              // precool design humidity ratio [kg water/kg dry air]
        Real64 CoolSupTemp;                // cooling design supply air temperature [C]
        Real64 HeatSupTemp;                // heating design supply air temperature [C]
        Real64 CoolSupHumRat;              // cooling design supply air humidity ratio [kg water/kg dry air]
        Real64 HeatSupHumRat;              // heating design supply air humidity ratio [kg water/kg dry air]
        int CoolAirDesMethod;              // choice of how to get system cooling design air flow rates;
        //  1 = calc from des day simulation; 2=m3/s per system, user input
        Real64 DesCoolAirFlow; // design system supply air flow rate for cooling[m3/s]
        int HeatAirDesMethod;  // choice of how to get system heating design air flow rates;
        //  1 = calc from des day simulation; 2=m3/s per zone, user input
        Real64 DesHeatAirFlow;           // design system heating supply air flow rate [m3/s]
        int ScaleCoolSAFMethod;          // choice of how to get system cooling scalable air flow rates; // (FlowPerFloorArea,
                                         // FractionOfAutosizedCoolingAirflow, FlowPerCoolingCapacity)
        int ScaleHeatSAFMethod;          // choice of how to get system heating scalable air flow rates; // (FlowPerFloorArea,
                                         // FractionOfAutosizedCoolingAirflow, FractionOfAutosizedHeatingAirflow, FlowPerHeatingCapacity)
        int SystemOAMethod;              // System Outdoor Air Method; 1 = SOAM_ZoneSum, 2 = SOAM_VRP, 9 = SOAM_SP
        Real64 MaxZoneOAFraction;        // maximum value of min OA for zones served by system
        bool OAAutoSized;                // Set to true if design OA vol flow is set to 'autosize' in Sizing:System
        int CoolingCapMethod;            // - Method for cooling capacity scaledsizing calculation (CoolingDesignCapacity, CapacityPerFloorArea,
                                         // FractionOfAutosizedCoolingCapacity)
        int HeatingCapMethod;            // - Method for heatiing capacity scaledsizing calculation (HeatingDesignCapacity, CapacityPerFloorArea,
                                         // FracOfAutosizedHeatingCapacity)
        Real64 ScaledCoolingCapacity;    // - scaled maximum cooling capacity of cooling coil in an air loop
        Real64 ScaledHeatingCapacity;    // - scaled maximum heating capacity of cooling coil in an air loop
        Real64 FloorAreaOnAirLoopCooled; // total floor of cooled zones served by an airloop
        Real64 FloorAreaOnAirLoopHeated; // total floor of heated zones served by an airloop
        Real64 FlowPerFloorAreaCooled;   // ratio of cooling supply air flow rate to total floor area of cooled zones served by an airloop
        Real64 FlowPerFloorAreaHeated;   // ratio of cooling supply air flow rate to total floor area of cooled zones served by an airloop
        Real64 FractionOfAutosizedCoolingAirflow; // fraction of of cooling supply air flow rate an airloop
        Real64 FractionOfAutosizedHeatingAirflow; // fraction of of heating supply air flow rate an airloop
        Real64 FlowPerCoolingCapacity;            // ratio of cooling supply air flow rate to cooling capacity of an airloop
        Real64 FlowPerHeatingCapacity;            // ratio of heating supply air flow rate to heating capacity of an airloop
        int CoolingPeakLoadType;                  // Type of peak to size cooling coils on   1=SensibleCoolingLoad; 2=TotalCoolingLoad
        int CoolCapControl;                       // type of control of cooling coil  1=VAV; 2=Bypass; 3=VT; 4=OnOff
        Real64 OccupantDiversity;                 // occupant diversity

        // Default Constructor
        SystemSizingInputData()
            : AirLoopNum(0), LoadSizeType(0), SizingOption(0), CoolOAOption(0), HeatOAOption(0), DesOutAirVolFlow(0.0), SysAirMinFlowRat(0.0),
              SysAirMinFlowRatWasAutoSized(false), PreheatTemp(0.0), PrecoolTemp(0.0), PreheatHumRat(0.0), PrecoolHumRat(0.0), CoolSupTemp(0.0),
              HeatSupTemp(0.0), CoolSupHumRat(0.0), HeatSupHumRat(0.0), CoolAirDesMethod(0), DesCoolAirFlow(0.0), HeatAirDesMethod(0),
              DesHeatAirFlow(0.0), ScaleCoolSAFMethod(0), ScaleHeatSAFMethod(0), SystemOAMethod(0), MaxZoneOAFraction(0.0), OAAutoSized(false),
              CoolingCapMethod(0), HeatingCapMethod(0), ScaledCoolingCapacity(0.0), ScaledHeatingCapacity(0.0), FloorAreaOnAirLoopCooled(0.0),
              FloorAreaOnAirLoopHeated(0.0), FlowPerFloorAreaCooled(0.0), FlowPerFloorAreaHeated(0.0), FractionOfAutosizedCoolingAirflow(1.0),
              FractionOfAutosizedHeatingAirflow(1.0), FlowPerCoolingCapacity(0.0), FlowPerHeatingCapacity(0.0), CoolingPeakLoadType(0), // wfb
              CoolCapControl(0)                                                                                                         // wfb
        {
        }
    };

    struct SystemSizingData // Contains data for system sizing
    {
        // Members
        std::string AirPriLoopName; // name of an AirLoopHVAC object
        std::string CoolDesDay;     // name of a cooling design day
        std::string HeatDesDay;     // name of a heating design day
        int LoadSizeType;           // type of load to size on;
        // 0=sensible, 1=latent, 2=total, 3=ventilation
        int SizingOption;                  // 1 = noncoincident, 2 = coincident.
        int CoolOAOption;                  // 1 = use 100% outside air; 2 = use min OA; for cooling sizing
        int HeatOAOption;                  // 1 = use 100% outside air; 2 = use min OA; for heating sizing
        Real64 DesOutAirVolFlow;           // design (minimum) outside air flow rate [m3/s]
        Real64 SysAirMinFlowRat;           // minimum system air flow ratio for heating, Central Heating Maximum System Air Flow Ratio
        bool SysAirMinFlowRatWasAutoSized; // true if central heating maximum system air flow ratio was autosize on input
        Real64 PreheatTemp;                // preheat design set temperature
        Real64 PrecoolTemp;                // precool design set temperature [C]
        Real64 PreheatHumRat;              // preheat design humidity ratio [kg water/kg dry air]
        Real64 PrecoolHumRat;              // precool design humidity ratio [kg water/kg dry air]
        Real64 CoolSupTemp;                // cooling design supply air temperature [C]
        Real64 HeatSupTemp;                // heating design supply air temperature[C]
        Real64 CoolSupHumRat;              // cooling design supply air humidity ratio [kg water/kg dry air]
        Real64 HeatSupHumRat;              // heating design supply air humidity ratio [kg water/kg dry air]
        int CoolAirDesMethod;              // choice of how to get system design cooling air flow rates;
        //  1 = calc from des day simulation; 2=m3/s per system, user input
        int HeatAirDesMethod; // choice of how to get system design heating air flow rates;
        //  1 = calc from des day simulation; 2=m3/s per system, user input
        Real64 InpDesCoolAirFlow;              // input design system supply air flow rate [m3/s]
        Real64 InpDesHeatAirFlow;              // input design system heating supply air flow rate [m3/s]
        Real64 CoinCoolMassFlow;               // coincident peak cooling mass flow rate [kg/s]
        bool EMSOverrideCoinCoolMassFlowOn;    // If true, EMS to change coincident peak cooling mass flow rate
        Real64 EMSValueCoinCoolMassFlow;       // Value EMS wants for coincident peak cooling mass flow rate [kg/s]
        Real64 CoinHeatMassFlow;               // coincident peak heating mass flow rate [kg/s]
        bool EMSOverrideCoinHeatMassFlowOn;    // If true, EMS to set coincident peak heating mass flow rate
        Real64 EMSValueCoinHeatMassFlow;       // Value EMS wants for coincident peak heating mass flow rate [kg/s]
        Real64 NonCoinCoolMassFlow;            // noncoincident peak cooling mass flow rate [kg/s]
        bool EMSOverrideNonCoinCoolMassFlowOn; // true, EMS to set noncoincident peak cooling mass flow rate
        Real64 EMSValueNonCoinCoolMassFlow;    // Value EMS for noncoincident peak cooling mass flow rate [kg/s]
        Real64 NonCoinHeatMassFlow;            // noncoincident peak heating mass flow rate [kg/s]
        bool EMSOverrideNonCoinHeatMassFlowOn; // true, EMS to set noncoincident peak heating mass flow rate
        Real64 EMSValueNonCoinHeatMassFlow;    // Value EMS for noncoincident peak heating mass flow rate [kg/s]
        Real64 DesMainVolFlow;                 // design main supply duct volume flow [m3/s]
        bool EMSOverrideDesMainVolFlowOn;      // If true, EMS is acting to change DesMainVolFlow
        Real64 EMSValueDesMainVolFlow;         // Value EMS providing for design main supply duct volume flow [m3/s]
        Real64 DesHeatVolFlow;                 // design heat supply duct volume flow [m3/s]
        bool EMSOverrideDesHeatVolFlowOn;      // If true, EMS is acting to change DesCoolVolFlow
        Real64 EMSValueDesHeatVolFlow;         // Value EMS providing for design cool  supply duct volume flow [m3/s]
        Real64 DesCoolVolFlow;                 // design cool  supply duct volume flow [m3/s]
        bool EMSOverrideDesCoolVolFlowOn;      // If true, EMS is acting to change DesCoolVolFlow
        Real64 EMSValueDesCoolVolFlow;         // Value EMS providing for design cool  supply duct volume flow [m3/s]
        Real64 SensCoolCap;                    // design sensible cooling capacity [W]
        Real64 TotCoolCap;                     // design total cooling capacity [W]
        Real64 HeatCap;                        // design heating capacity [W]
        Real64 PreheatCap;                     // design preheat capacity [W]
        Real64 MixTempAtCoolPeak;              // design mixed air temperature for cooling [C]
        Real64 MixHumRatAtCoolPeak;            // design mixed air hum ratio for cooling [kg water/kg dry air]
        Real64 RetTempAtCoolPeak;              // design return air temperature for cooling [C]
        Real64 RetHumRatAtCoolPeak;            // design return air hum ratio for cooling [kg water/kg dry air]
        Real64 OutTempAtCoolPeak;              // design outside air temperature for cooling [C]
        Real64 OutHumRatAtCoolPeak;            // design outside air hum ratio for cooling [kg water/kg dry air]
        Real64 MassFlowAtCoolPeak;             // air mass flow rate at the cooling peak [kg/s]
        Real64 HeatMixTemp;                    // design mixed air temperature for heating [C]
        Real64 HeatMixHumRat;                  // design mixed air hum ratio for heating [kg water/kg dry air]
        Real64 HeatRetTemp;                    // design return air temperature for heating [C]
        Real64 HeatRetHumRat;                  // design return air hum ratio for heating [kg water/kg dry air]
        Real64 HeatOutTemp;                    // design outside air temperature for heating [C]
        Real64 HeatOutHumRat;                  // design outside air hum ratio for Heating [kg water/kg dry air]
        Real64 DesCoolVolFlowMin;              // design minimum system cooling flow rate [m3/s]
        Array1D<Real64> HeatFlowSeq;           // daily sequence of system heating air mass flow rate
        //  (zone time step)
        Array1D<Real64> SumZoneHeatLoadSeq; // daily sequence of zones summed heating load [W]
        //  (zone time step)
        Array1D<Real64> CoolFlowSeq; // daily sequence of system cooling air mass flow rate
        //  (zone time step)
        Array1D<Real64> SumZoneCoolLoadSeq; // daily sequence of zones summed cooling load [W]
        //  (zone time step)
        Array1D<Real64> CoolZoneAvgTempSeq; // daily sequence of zones flow weighted average temperature [C]
        //  (zone time step)
        Array1D<Real64> HeatZoneAvgTempSeq; // daily sequence of zones flow weighted average temperature [C]
        //  (zone time step)
        Array1D<Real64> SensCoolCapSeq; // daily sequence of system sensible cooling capacity
        //  (zone time step)
        Array1D<Real64> TotCoolCapSeq; // daily sequence of system total cooling capacity
        //  (zone time step)
        Array1D<Real64> HeatCapSeq;        // daily sequence of system heating capacity [zone time step]
        Array1D<Real64> PreheatCapSeq;     // daily sequence of system preheat capacity [zone time step]
        Array1D<Real64> SysCoolRetTempSeq; // daily sequence of system cooling return temperatures [C]
        //  [zone time step]
        Array1D<Real64> SysCoolRetHumRatSeq; // daily sequence of system cooling return humidity ratios
        //  [kg water/kg dry air] [zone time step]
        Array1D<Real64> SysHeatRetTempSeq; // daily sequence of system heating return temperatures [C]
        //   [zone time step]
        Array1D<Real64> SysHeatRetHumRatSeq; // daily sequence of system heating return humidity ratios
        //  [kg water/kg dry air] [zone time step]
        Array1D<Real64> SysCoolOutTempSeq; // daily sequence of system cooling outside temperatures [C]
        //  [zone time step]
        Array1D<Real64> SysCoolOutHumRatSeq; // daily sequence of system cooling outside humidity ratios
        //  [kg water/kg dry air] [zone time step]
        Array1D<Real64> SysHeatOutTempSeq; // daily sequence of system heating outside temperatures [C]
        //  [zone time step]
        Array1D<Real64> SysHeatOutHumRatSeq; // daily sequence of system heating outside humidity ratios
        //   [kg water/kg dry air] [zone time step]
        Array1D<Real64> SysDOASHeatAddSeq; // daily sequence of heat addition rate from DOAS supply air [W]
        Array1D<Real64> SysDOASLatAddSeq;  // daily sequence of latent heat addition rate from DOAS supply air [W]
        int SystemOAMethod;                // System Outdoor Air Method; 1 = SOAM_ZoneSum, 2 = SOAM_VRP, 9 = SOAM_SP
        Real64 MaxZoneOAFraction;          // maximum value of min OA for zones served by system
        Real64 SysUncOA;                   // uncorrected system outdoor air flow based on zone people and zone area
        bool OAAutoSized;                  // Set to true if design OA vol flow is set to 'autosize'
        int ScaleCoolSAFMethod; // choice of how to get system cooling scalable air flow rates; (FlowPerFloorArea, FractionOfAutosizedCoolingAirflow,
                                // FlowPerCoolingCapacity)
        int ScaleHeatSAFMethod; // choice of how to get system heating scalable air flow rates; (FlowPerFloorArea, FractionOfAutosizedCoolingAirflow,
                                // FractionOfAutosizedHeatingAirflow, FlowPerHeatingCapacity)
        int CoolingCapMethod;   // - Method for cooling capacity scaledsizing calculation (CoolingDesignCapacity, CapacityPerFloorArea,
                                // FractionOfAutosizedCoolingCapacity)
        int HeatingCapMethod;   // - Method for heatiing capacity scaledsizing calculation (HeatingDesignCapacity, CapacityPerFloorArea,
                                // FracOfAutosizedHeatingCapacity)
        Real64 ScaledCoolingCapacity;              // - scaled maximum cooling capacity of cooling coil in an air loop
        Real64 ScaledHeatingCapacity;              // - scaled maximum heating capacity of cooling coil in an air loop
        Real64 FloorAreaOnAirLoopCooled;           // total floor of cooled zones served by an airloop
        Real64 FloorAreaOnAirLoopHeated;           // total floor of heated zones served by an airloop
        Real64 FlowPerFloorAreaCooled;             // ratio of cooling supply air flow rate to total floor area of cooled zones served by an airloop
        Real64 FlowPerFloorAreaHeated;             // ratio of cooling supply air flow rate to total floor area of cooled zones served by an airloop
        Real64 FractionOfAutosizedCoolingAirflow;  // fraction of of cooling supply air flow rate an airloop
        Real64 FractionOfAutosizedHeatingAirflow;  // fraction of of heating supply air flow rate an airloop
        Real64 FlowPerCoolingCapacity;             // ratio of cooling supply air flow rate to cooling capacity of an airloop
        Real64 FlowPerHeatingCapacity;             // ratio of heating supply air flow rate to heating capacity of an airloop
        Real64 FractionOfAutosizedCoolingCapacity; // fraction of of cooling total capacity
        Real64 FractionOfAutosizedHeatingCapacity; // fraction of of heating total capacity
        Real64 CoolingTotalCapacity;               // system total cooling capacity
        Real64 HeatingTotalCapacity;               // system total heating capacity
        int CoolingPeakLoadType;                   // Type of peak to size cooling coils on   1=SensibleCoolingLoad; 2=TotalCooligLoad
        int CoolCapControl;                        // type of control of cooling coil  1=VAV; 2=Bypass; 3=VT; 4=OnOff
        bool sysSizeHeatingDominant;
        bool sysSizeCoolingDominant;

        Real64 CoinCoolCoilMassFlow; // coincident volume flow at time of cooling coil sensible+latent peak [m3/s]
        Real64 CoinHeatCoilMassFlow; // coincident volume flow at time of heating coil sensible peak [m3/s]
        Real64 DesCoolCoilVolFlow;   // design cooling air volume flow rate at time of coil sens+latent peak [m3/s]
        Real64 DesHeatCoilVolFlow;   // design heating air volume flow rate at time of coil sens peak [m3/s]
        Real64 DesMainCoilVolFlow;   // design main supply duct volume flow at time of coil peak [m3/s]
        // These are for reporting purposes

        int SysHeatCoilTimeStepPk; // timestep in day of heating coil peak
        int SysHeatAirTimeStepPk;  // timestep in day of heating airflow peak
        int HeatDDNum;             // index of design day for heating
        int CoolDDNum;             // index of design day for cooling

        Real64 SysCoolCoinSpaceSens; // sum of zone space sensible cooling loads at coincident peak
        Real64 SysHeatCoinSpaceSens; //  sum of zone space sensible heating loads at coincident peak
        // Default Constructor
        SystemSizingData()
            : LoadSizeType(0), SizingOption(0), CoolOAOption(0), HeatOAOption(0), DesOutAirVolFlow(0.0), SysAirMinFlowRat(0.0),
              SysAirMinFlowRatWasAutoSized(false), PreheatTemp(0.0), PrecoolTemp(0.0), PreheatHumRat(0.0), PrecoolHumRat(0.0), CoolSupTemp(0.0),
              HeatSupTemp(0.0), CoolSupHumRat(0.0), HeatSupHumRat(0.0), CoolAirDesMethod(0), HeatAirDesMethod(0), InpDesCoolAirFlow(0.0),
              InpDesHeatAirFlow(0.0), CoinCoolMassFlow(0.0), EMSOverrideCoinCoolMassFlowOn(false), EMSValueCoinCoolMassFlow(0.0),
              CoinHeatMassFlow(0.0), EMSOverrideCoinHeatMassFlowOn(false), EMSValueCoinHeatMassFlow(0.0), NonCoinCoolMassFlow(0.0),
              EMSOverrideNonCoinCoolMassFlowOn(false), EMSValueNonCoinCoolMassFlow(0.0), NonCoinHeatMassFlow(0.0),
              EMSOverrideNonCoinHeatMassFlowOn(false), EMSValueNonCoinHeatMassFlow(0.0), DesMainVolFlow(0.0), EMSOverrideDesMainVolFlowOn(false),
              EMSValueDesMainVolFlow(0.0), DesHeatVolFlow(0.0), EMSOverrideDesHeatVolFlowOn(false), EMSValueDesHeatVolFlow(0.0), DesCoolVolFlow(0.0),
              EMSOverrideDesCoolVolFlowOn(false), EMSValueDesCoolVolFlow(0.0), SensCoolCap(0.0), TotCoolCap(0.0), HeatCap(0.0), PreheatCap(0.0),
              MixTempAtCoolPeak(0.0), MixHumRatAtCoolPeak(0.0), RetTempAtCoolPeak(0.0), RetHumRatAtCoolPeak(0.0), OutTempAtCoolPeak(0.0),
              OutHumRatAtCoolPeak(0.0), MassFlowAtCoolPeak(0.0), HeatMixTemp(0.0), HeatMixHumRat(0.0), HeatRetTemp(0.0), HeatRetHumRat(0.0),
              HeatOutTemp(0.0), HeatOutHumRat(0.0), DesCoolVolFlowMin(0.0), SystemOAMethod(0), MaxZoneOAFraction(0.0), SysUncOA(0.0),
              OAAutoSized(false), ScaleCoolSAFMethod(0), ScaleHeatSAFMethod(0), CoolingCapMethod(0), HeatingCapMethod(0), ScaledCoolingCapacity(0.0),
              ScaledHeatingCapacity(0.0), FloorAreaOnAirLoopCooled(0.0), FloorAreaOnAirLoopHeated(0.0), FlowPerFloorAreaCooled(0.0),
              FlowPerFloorAreaHeated(0.0), FractionOfAutosizedCoolingAirflow(1.0), FractionOfAutosizedHeatingAirflow(1.0),
              FlowPerCoolingCapacity(0.0), FlowPerHeatingCapacity(0.0), FractionOfAutosizedCoolingCapacity(1.0),
              FractionOfAutosizedHeatingCapacity(1.0), CoolingTotalCapacity(0.0), HeatingTotalCapacity(0.0), CoolingPeakLoadType(0), // wfb
              CoolCapControl(0),                                                                                                     // wfb
              sysSizeHeatingDominant(false), sysSizeCoolingDominant(false), CoinCoolCoilMassFlow(0.0), CoinHeatCoilMassFlow(0.0),
              DesCoolCoilVolFlow(0.0), DesHeatCoilVolFlow(0.0), DesMainCoilVolFlow(0.0), SysHeatCoilTimeStepPk(0), SysHeatAirTimeStepPk(0),
              HeatDDNum(0), CoolDDNum(0), SysCoolCoinSpaceSens(0.0), SysHeatCoinSpaceSens(0.0)
        {
        }
    };

    struct SysSizPeakDDNumData
    {
        // Members
        int SensCoolPeakDD;                // design day containing the sensible cooling peak
        std::string cSensCoolPeakDDDate;   // date string of design day causing sensible cooling peak
        int TotCoolPeakDD;                 // design day containing total cooling peak
        std::string cTotCoolPeakDDDate;    // date string of design day causing total cooling peak
        int CoolFlowPeakDD;                // design day containing the cooling air flow peak
        std::string cCoolFlowPeakDDDate;   // date string of design day causing cooling air flow peak
        int HeatPeakDD;                    // design day containing the heating peak
        std::string cHeatPeakDDDate;       // date string of design day causing heating peak
        Array1D<int> TimeStepAtSensCoolPk; // time step of the sensible cooling peak
        Array1D<int> TimeStepAtTotCoolPk;  // time step of the total cooling peak
        Array1D<int> TimeStepAtCoolFlowPk; // time step of the cooling air flow peak
        Array1D<int> TimeStepAtHeatPk;     // time step of the heating peak

        // Default Constructor
        SysSizPeakDDNumData() : SensCoolPeakDD(0), TotCoolPeakDD(0), CoolFlowPeakDD(0), HeatPeakDD(0)
        {
        }
    };

    struct PlantSizingData
    {
        // Members
        std::string PlantLoopName; // name of PLANT LOOP or CONDENSER LOOP object
        int LoopType;              // type of loop: 1=heating, 2=cooling, 3=condenser
        Real64 ExitTemp;           // loop design exit (supply) temperature [C]
        Real64 DeltaT;             // loop design temperature drop (or rise) [DelK]
        int ConcurrenceOption;     // sizing option for coincident or noncoincident
        int NumTimeStepsInAvg;     // number of zone timesteps in the averaging window for coincident plant flow
        int SizingFactorOption;    // option for what sizing factor to apply
        // Calculated
        Real64 DesVolFlowRate;  // loop design flow rate in m3/s
        bool VolFlowSizingDone; // flag to indicate when this loop has finished sizing flow rate
        Real64 PlantSizFac;     // hold the loop and pump sizing factor

        // Default Constructor
        PlantSizingData()
            : LoopType(0), ExitTemp(0.0), DeltaT(0.0), ConcurrenceOption(1), NumTimeStepsInAvg(0), SizingFactorOption(101), DesVolFlowRate(0.0),
              VolFlowSizingDone(false), PlantSizFac(1.0)
        {
        }
    };

    // based on ZoneSizingData but only have member variables that are related to the CheckSum/
    struct FacilitySizingData
    {
        // Members
        int CoolDDNum;                    // design day index of design day causing heating peak
        int HeatDDNum;                    // design day index of design day causing heating peak
        int TimeStepNumAtCoolMax;         // time step number (in day) at cooling peak
        Array1D<Real64> DOASHeatAddSeq;   // daily sequence of zone DOAS heat addition rate (zone time step) [W]
        Array1D<Real64> DOASLatAddSeq;    // daily sequence of zone DOAS latent heat addition rate (zone time step) [W]
        Array1D<Real64> CoolOutHumRatSeq; // daily sequence of outdoor humidity ratios (cooling, zone time step)
        Array1D<Real64> CoolOutTempSeq;   // daily sequence of outdoor temperatures (cooling, zone time step)
        Array1D<Real64> CoolZoneTempSeq;  // daily sequence of zone temperatures (cooling, zone time step)
        Array1D<Real64> CoolLoadSeq;      // daily sequence of cooling load (cooling, zone time step)
        Real64 DesCoolLoad;               // zone design cooling load [W]
        int TimeStepNumAtHeatMax;         // time step number (in day) at Heating peak
        Array1D<Real64> HeatOutHumRatSeq; // daily sequence of outdoor humidity ratios (heating, zone time step)
        Array1D<Real64> HeatOutTempSeq;   // daily sequence of outdoor temperatures (heating, zone time step)
        Array1D<Real64> HeatZoneTempSeq;  // daily sequence of zone temperatures (heating, zone time step)
        Array1D<Real64> HeatLoadSeq;      // daily sequence of heating load (cooling, zone time step)
        Real64 DesHeatLoad;               // zone design heating load [W]

        // Default Constructor
        FacilitySizingData() : CoolDDNum(0), HeatDDNum(0), TimeStepNumAtCoolMax(0), DesCoolLoad(0.0), TimeStepNumAtHeatMax(0), DesHeatLoad(0.0)
        {
        }
    };

    struct DesDayWeathData
    {
        // Members
        std::string DateString; // date of design day weather values
        Array1D<Real64> Temp;   // design day temperatures at the major time step
        Array1D<Real64> HumRat; // design day humidity ratios at the major time step
        Array1D<Real64> Press;  // design day barometric pressure at the major time step
    };

    struct CompDesWaterFlowData // design water flow rate for components that use water as an
    {
        // Members
        //  energy source or sink
        int SupNode;           // water inlet node number (condenser side for water / water)
        Real64 DesVolFlowRate; // water design flow rate [m3/s]

        // Default Constructor
        CompDesWaterFlowData() : SupNode(0), DesVolFlowRate(0.0)
        {
        }

        // Member Constructor
        CompDesWaterFlowData(int SupNode,          // water inlet node number (condenser side for water / water)
                             Real64 DesVolFlowRate // water design flow rate [m3/s]
                             )
            : SupNode(SupNode), DesVolFlowRate(DesVolFlowRate)
        {
        }
    };

    struct OARequirementsData
    {
        // Holds complete data for a single DesignSpecification:OutdoorAir object or
        // a list of indexes from a DesignSpecification:OutdoorAir:SpaceList object
        std::string Name;                     // Name of DesignSpecification:OutdoorAir or DesignSpecification:OutdoorAir:SpaceList object
        int numDSOA = 1;                      // Number of DesignSpecification:OutdoorAir objects for this instance
        EPVector<int> dsoaIndexes;            // Indexes to DesignSpecification:OutdoorAir objects (if this is a DSOA:SpaceList object)
        EPVector<std::string> dsoaSpaceNames; // Names of spaces if this is a (if this is a DSOA:SpaceList object)
        EPVector<int> dsoaSpaceIndexes;       // Indexes to Spaces (if this is a DSOA:SpaceList object)
        int OAFlowMethod = 0;                 // - Method for OA flow calculation (Flow/Person, Flow/Zone, Flow/Area, FlowACH, Sum, Maximum)
        Real64 OAFlowPerPerson = 0.0;         // - OA requirement per person
        Real64 OAFlowPerArea = 0.0;           // - OA requirement per zone area
        Real64 OAFlowPerZone = 0.0;           // - OA requirement per zone
        Real64 OAFlowACH = 0.0;               // - OA requirement per zone per hour
        int OAFlowFracSchPtr = DataGlobalConstants::ScheduleAlwaysOn; // - Fraction schedule applied to total OA requirement
        int OAPropCtlMinRateSchPtr =
            DataGlobalConstants::ScheduleAlwaysOn; // - Fraction schedule applied to Proportional Control Minimum Outdoor Air Flow Rate
        int CO2MaxMinLimitErrorCount = 0;          // Counter when max CO2 concentration < min CO2 concentration for SOAM_ProportionalControlSchOcc
        int CO2MaxMinLimitErrorIndex = 0;          // Index for max CO2 concentration < min CO2 concentration recurring error message for
                                                   // SOAM_ProportionalControlSchOcc
        int CO2GainErrorCount = 0;                 // Counter when CO2 generation from people is zero for SOAM_ProportionalControlSchOcc
        int CO2GainErrorIndex = 0; // Index for recurring error message when CO2 generation from people is zero for SOAM_ProportionalControlSchOcc

        Real64 calcOAFlowRate(EnergyPlusData &state,
                              int const DSOAPtr,                  // Pointer to DesignSpecification:OutdoorAir object
                              int const ActualZoneNum,            // Zone index
                              bool const UseOccSchFlag,           // Zone occupancy schedule will be used instead of using total zone occupancy
                              bool const UseMinOASchFlag,         // Use min OA schedule in DesignSpecification:OutdoorAir object
                              bool const PerPersonNotSet = false, // when calculation should not include occupants (e.g., dual duct)
                              bool const MaxOAVolFlowFlag = false // TRUE when calculation uses occupancy schedule  (e.g., dual duct)
        );

        Real64 desFlowPerZoneArea(EnergyPlusData &state,
                                  int const actualZoneNum // Zone index
        );

        Real64 desFlowPerZonePerson(EnergyPlusData &state,
                                    int const actualZoneNum // Zone index
        );
    };

    struct ZoneAirDistributionData
    {
        // Members
        std::string Name;
        std::string ZoneADEffSchName;      // - Zone air distribution effectiveness schedule name
        Real64 ZoneADEffCooling;           // - Zone air distribution effectiveness in cooling mode
        Real64 ZoneADEffHeating;           // - Zone air distribution effectiveness in heating mode
        Real64 ZoneSecondaryRecirculation; // - Zone air secondary recirculation ratio
        int ZoneADEffSchPtr;               // - Zone air distribution effectiveness schedule index
        Real64 ZoneVentilationEff;         // Zone ventilation effectiveness

        // Default Constructor
        ZoneAirDistributionData()
            : ZoneADEffCooling(1.0), ZoneADEffHeating(1.0), ZoneSecondaryRecirculation(0.0), ZoneADEffSchPtr(0), ZoneVentilationEff(0.0)
        {
        }

        Real64 calculateEz(EnergyPlusData &state, int ZoneNum); // Zone index
    };

    // Resets Data globals so that previously set variables are not used in other equipment models
    void resetHVACSizingGlobals(EnergyPlusData &state,
                                int curZoneEqNum,
                                int curSysNum,
                                bool &firstPassFlag // Can be set to false during the routine
    );

    void GetCoilDesFlowT(EnergyPlusData &state,
                         int SysNum,           // central air system index
                         Real64 CpAir,         // specific heat to be used in calculations [J/kgC]
                         Real64 &DesFlow,      // returned design mass flow [kg/s]
                         Real64 &DesExitTemp,  // returned design coil exit temperature [kg/s]
                         Real64 &DesExitHumRat // returned design coil exit humidity ratio [kg/kg]
    );

} // namespace DataSizing

struct SizingData : BaseGlobalStruct
{
    int NumOARequirements = 0;                       // Number of OA Requirements objects
    int NumZoneAirDistribution = 0;                  // Number of zone air distribution objects
    int NumZoneSizingInput = 0;                      // Number of Zone Sizing objects
    int NumSysSizInput = 0;                          // Number of System Sizing objects
    int NumPltSizInput = 0;                          // Number of Plant Sizing objects
    int CurSysNum = 0;                               // Current Air System index (0 if not in air loop)
    int CurOASysNum = 0;                             // Current outside air system index (0 if not in OA Sys)
    int CurZoneEqNum = 0;                            // Current Zone Equipment index (0 if not simulating ZoneEq)
    int CurTermUnitSizingNum = 0;                    // Current terminal unit sizing index for TermUnitSizing and TermUnitFinalZoneSizing
    int CurBranchNum = 0;                            // Index of branch being simulated (or 0 if not air loop)
    int CurDuctType = 0;                             // Duct type of current branch
    int CurLoopNum = 0;                              // the current plant loop index
    int CurCondLoopNum = 0;                          // the current condenser loop number
    int CurEnvirNumSimDay = 0;                       // current environment number for day simulated
    int CurOverallSimDay = 0;                        // current day of simulation
    int NumTimeStepsInAvg = 0;                       // number of time steps in the averaging window for the design flow and load sequences
    int SaveNumPlantComps = 0;                       // Number of components using water as an energy source or sink (e.g. water coils)
    int DataTotCapCurveIndex = 0;                    // index to total capacity as a function of temperature curve
    Real64 DataTotCapCurveValue = 0;                 // value of total capacity as a function of temperature curve for CoilVRF_FluidTCtrl_*
    int DataPltSizCoolNum = 0;                       // index to cooling plant sizing data
    int DataPltSizHeatNum = 0;                       // index to heating plant sizing data
    int DataWaterLoopNum = 0;                        // index to plant water loop
    int DataCoilNum = 0;                             // index to coil object
    int DataFanOpMode = 0;                           // fan operating mode (ContFanCycCoil or CycFanCycCoil)
    bool DataCoilIsSuppHeater = false;               // TRUE if heating coil used as supplemental heater
    bool DataIsDXCoil = false;                       // TRUE if direct-expansion coil
    bool DataAutosizable = true;                     // TRUE if component is autosizable
    bool DataEMSOverrideON = false;                  // boolean determines if user relies on EMS to override autosizing
    bool DataScalableSizingON = false;               // boolean determines scalable flow sizing is specified
    bool DataScalableCapSizingON = false;            // boolean determines scalable capacity sizing is specified
    bool DataSysScalableFlowSizingON = false;        // boolean determines scalable system flow sizing is specified
    bool DataSysScalableCapSizingON = false;         // boolean determines scalable system capacity sizing is specified
    bool SysSizingRunDone = false;                   // True if a system sizing run is successfully completed.
    bool TermUnitSingDuct = false;                   // TRUE if a non-induction single duct terminal unit
    bool TermUnitPIU = false;                        // TRUE if a powered induction terminal unit
    bool TermUnitIU = false;                         // TRUE if an unpowered induction terminal unit
    bool ZoneEqFanCoil = false;                      // TRUE if a 4 pipe fan coil unit is being simulated
    bool ZoneEqOutdoorAirUnit = false;               // TRUE if an OutdoorAirUnit is being simulated
    bool ZoneEqUnitHeater = false;                   // TRUE if a unit heater is being simulated
    bool ZoneEqUnitVent = false;                     // TRUE if a unit ventilator unit is being simulated
    bool ZoneEqVentedSlab = false;                   // TRUE if a ventilated slab is being simulated
    bool ZoneEqDXCoil = false;                       // TRUE if a ZoneHVAC DX coil is being simulated
    bool ZoneEqUnitarySys = false;                   // TRUE if a zone UnitarySystem is being simulated
    bool ZoneCoolingOnlyFan = false;                 // TRUE if a ZoneHVAC DX cooling coil is only coil in parent
    bool ZoneHeatingOnlyFan = false;                 // TRUE if zone unit only does heating and contains a fam (such as Unit Heater)
    bool ZoneSizingRunDone = false;                  // True if a zone sizing run has been successfully completed.
    bool DataErrorsFound = false;                    // used for simulation termination when errors are found
    Real64 AutoVsHardSizingThreshold = 0.1;          // criteria threshold used to determine if user hard size and autosize disagree 10%
    Real64 AutoVsHardSizingDeltaTempThreshold = 1.5; // temperature criteria threshold for autosize versus hard size [C]
    Real64 DataCoilSizingAirInTemp = 0.0;            // saves sizing data for use in coil object reporting
    Real64 DataCoilSizingAirInHumRat = 0.0;          // saves sizing data for use in coil object reporting
    Real64 DataCoilSizingAirOutTemp = 0.0;           // saves sizing data for use in coil object reporting
    Real64 DataCoilSizingAirOutHumRat = 0.0;         // saves sizing data for use in coil object reporting
    Real64 DataCoilSizingFanCoolLoad = 0.0;          // saves sizing data for use in coil object reporting
    Real64 DataCoilSizingCapFT = 1.0;                // saves sizing data for use in coil object reporting
    bool DataDesAccountForFanHeat = true;            // include fan heat when true
    Real64 DataDesInletWaterTemp = 0.0;              // coil inlet water temperature used for warning messages
    Real64 DataDesInletAirHumRat = 0.0;              // coil inlet air humidity ratio used for warning messages
    Real64 DataDesInletAirTemp = 0.0;                // coil inlet air temperature used for warning messages
    Real64 DataDesOutletAirTemp = 0.0;               // coil outlet air temperature used for sizing
    Real64 DataDesOutletAirHumRat = 0.0;             // coil air outlet humidity ratio used in sizing calculations [kg water / kg dry air]
    Real64 DataCoolCoilCap = 0.0;                    // cooling coil capacity used for sizing with scalable inputs [W]
    Real64 DataFlowUsedForSizing = 0.0;              // air flow rate used for sizing with scalable inputs [m3/s]
    Real64 DataAirFlowUsedForSizing = 0.0;           // air flow rate used for sizing with scalable inputs [m3/s]
    Real64 DataWaterFlowUsedForSizing = 0.0;         // water flow rate used for sizing with scalable inputs [m3/s]
    Real64 DataCapacityUsedForSizing = 0.0;          // capacity used for sizing with scalable inputs [W]
    Real64 DataDesignCoilCapacity = 0.0;             // calculated capacity of coil at end of UA calculation
    Real64 DataHeatSizeRatio = 1.0;                  // heating coil size as a ratio of cooling coil capacity
    Real64 DataEMSOverride = 0.0;                    // value of EMS variable used to override autosizing
    Real64 DataBypassFrac = 0.0;                     // value of bypass fraction for Coil:Cooling:DX:TwoStageWithHumidityControlMode coils
    Real64 DataFracOfAutosizedCoolingAirflow = 1.0;  // fraction of design cooling supply air flow rate
    Real64 DataFracOfAutosizedHeatingAirflow = 1.0;  // fraction of design heating supply air flow rate
    Real64 DataFlowPerCoolingCapacity = 0.0;         // cooling supply air flow per unit cooling capacity
    Real64 DataFlowPerHeatingCapacity = 0.0;         // heating supply air flow per unit heating capacity
    Real64 DataFracOfAutosizedCoolingCapacity = 1.0; // fraction of autosized cooling capacity
    Real64 DataFracOfAutosizedHeatingCapacity = 1.0; // fraction of autosized heating capacit
    Real64 DataAutosizedCoolingCapacity = 0.0;       // Autosized cooling capacity used for multiplying flow per capacity to get flow rate
    Real64 DataAutosizedHeatingCapacity = 0.0;       // Autosized heating capacit used for multiplying flow per capacity to get flow rate
    Real64 DataConstantUsedForSizing = 0.0;          // base value used for sizing inputs that are ratios of other inputs
    Real64 DataFractionUsedForSizing = 0.0;          // fractional value of base value used for sizing inputs that are ratios of other inputs
    Real64 DataNonZoneNonAirloopValue = 0.0;         // used when equipment is not located in a zone or airloop
    Real64 DataSizingFraction = 1.0;                 // used when ratios of sizing is required
    int DataZoneUsedForSizing = 0;                   // pointer to control zone for air loop equipment
    int DataZoneNumber = 0;                          // a pointer to a served by zoneHVAC equipment
    int NumZoneHVACSizing = 0;                       // Number of design specification zone HVAC sizing objects
    int NumAirTerminalSizingSpec = 0;                // Number of design specfication air terminal sizing objects
    int NumAirTerminalUnits = 0;                     // Number of air terminal units (same as total number of zone inlet nodes)
    Real64 DXCoolCap = 0.0;                          // The ARI cooling capacity of a DX unit.
    Real64 GlobalHeatSizingFactor = 0.0;             // the global heating sizing ratio
    Real64 GlobalCoolSizingFactor = 0.0;             // the global cooling sizing ratio
    Real64 SuppHeatCap = 0.0;                        // the heating capacity of the supplemental heater in a unitary system
    Real64 UnitaryHeatCap = 0.0;                     // the heating capacity of a unitary system
    Array1D<Real64> ZoneSizThermSetPtHi;             // highest zone thermostat setpoint during zone sizing calcs
    Array1D<Real64> ZoneSizThermSetPtLo;             // lowest zone thermostat setpoint during zone sizing calcs
    Array1D_string CoolPeakDateHrMin;                // date:hr:min of cooling peak
    Array1D_string HeatPeakDateHrMin;                // date:hr:min of heating peak
    char SizingFileColSep;                           // Character to separate columns in sizing outputs
    int DataDesicDehumNum = 0;                       // index to desiccant dehumidifier
    bool DataDesicRegCoil = false;                   // TRUE if heating coil desiccant regeneration coil
    bool HRFlowSizingFlag = false;                   // True, if it is a heat recovery heat exchanger flow sizing
    Real64 DataWaterCoilSizCoolDeltaT = 0.0;         // used for sizing cooling coil water design flow rate
    Real64 DataWaterCoilSizHeatDeltaT = 0.0;         // used for sizing heating coil water design flow rate
    bool DataNomCapInpMeth = false;                  // True if heating coil is sized by CoilPerfInpMeth == NomCa
    int DataFanEnumType = -1;                        // Fan type used during sizing
    int DataFanIndex = -1;                           // Fan index used during sizing
    DataSizing::zoneFanPlacement DataFanPlacement = DataSizing::zoneFanPlacement::zoneFanPlaceNotSet; // identifies location of fan wrt coil
    int DataDXSpeedNum = 0;
    EPVector<DataSizing::OARequirementsData> OARequirements;
    EPVector<DataSizing::ZoneAirDistributionData> ZoneAirDistribution;
    EPVector<DataSizing::ZoneSizingInputData> ZoneSizingInput;    // Input data for zone sizing
    Array2D<DataSizing::ZoneSizingData> ZoneSizing;               // Data for zone sizing (all data, all design)
    EPVector<DataSizing::ZoneSizingData> FinalZoneSizing;         // Final data for zone sizing including effects
    Array2D<DataSizing::ZoneSizingData> CalcZoneSizing;           // Data for zone sizing (all data)
    EPVector<DataSizing::ZoneSizingData> CalcFinalZoneSizing;     // Final data for zone sizing (calculated only)
    EPVector<DataSizing::ZoneSizingData> TermUnitFinalZoneSizing; // Final data for sizing terminal units (indexed per terminal unit)
    EPVector<DataSizing::SystemSizingInputData> SysSizInput;      // Input data array for system sizing object
    Array2D<DataSizing::SystemSizingData> SysSizing;              // Data array for system sizing (all data)
    EPVector<DataSizing::SystemSizingData> FinalSysSizing;        // Data array for system sizing (max heat/cool)
    EPVector<DataSizing::SystemSizingData> CalcSysSizing;         // Data array for system sizing (max heat/cool)
    EPVector<DataSizing::SysSizPeakDDNumData> SysSizPeakDDNum;    // data array for peak des day indices
    EPVector<DataSizing::TermUnitSizingData> TermUnitSizing;      // Data added in sizing routines (indexed per terminal unit)
    EPVector<DataSizing::ZoneEqSizingData> ZoneEqSizing;          // Data added in zone eq component sizing routines
    EPVector<DataSizing::ZoneEqSizingData> UnitarySysEqSizing;    // Data added in unitary system sizing routines
    EPVector<DataSizing::ZoneEqSizingData> OASysEqSizing;         // Data added in unitary system sizing routines
    EPVector<DataSizing::PlantSizingData> PlantSizData;           // Input data array for plant sizing
    EPVector<DataSizing::DesDayWeathData> DesDayWeath;            // design day weather saved at major time step
    EPVector<DataSizing::CompDesWaterFlowData> CompDesWaterFlow;  // array to store components' design water flow
    EPVector<DataSizing::ZoneHVACSizingData> ZoneHVACSizing;      // Input data for zone HVAC sizing
    EPVector<DataSizing::AirTerminalSizingSpecData>
        AirTerminalSizingSpec;                                   // Input data for zone HVAC sizing used only for Facility Load Component Summary
    EPVector<DataSizing::FacilitySizingData> CalcFacilitySizing; // Data for zone sizing
    DataSizing::FacilitySizingData CalcFinalFacilitySizing;      // Final data for zone sizing
    Array1D<Real64> VbzByZone;                                   // saved value of ZoneOAUnc which is Vbz used in 62.1 tabular report
    Array1D<Real64> VdzClgByZone;    // saved value of cooling based ZoneSA which is Vdz used in 62.1 tabular report (also used for zone level Vps)
    Array1D<Real64> VdzMinClgByZone; // minimum discharge flow for cooling, Vdz includes secondary and primary flows for dual path
    Array1D<Real64> VdzHtgByZone;    // saved value of heating based ZoneSA which is Vdz used in 62.1 tabular report (also used for zone level Vps)
    Array1D<Real64> VdzMinHtgByZone; // minimum discharge flow for heating, Vdz includes secondary and primary flows for dual path
    Array1D<Real64> ZdzClgByZone;    // minimum discharge outdoor-air fraction for cooling
    Array1D<Real64> ZdzHtgByZone;    // minimum discharge outdoor-air fraction for heating
    Array1D<Real64> VpzClgByZone;    // saved value of cooling based ZonePA which is Vpz used in 62.1 tabular report
    Array1D<Real64> VpzMinClgByZone; // saved value of minimum cooling based ZonePA which is VpzClg-min used in 62.1 tabular report
    Array1D<Real64> VpzHtgByZone;    // saved value of heating based ZonePA which is Vpz used in 62.1 tabular report
    Array1D<Real64> VpzMinHtgByZone; // saved value of minimum heating based ZonePA which is VpzHtg-min used in 62.1 tabular report
    Array1D<Real64> VpzClgSumBySys;  // sum of saved value of cooling based ZonePA which is Vpz-sum used in 62.1 tabular report
    Array1D<Real64> VpzHtgSumBySys;  // sum of saved value of heating based ZonePA which is Vpz-sum used in 62.1 tabular report
    Array1D<Real64> PzSumBySys;      // sum of design people for system, Pz_sum
    Array1D<Real64> PsBySys;         // sum of peak concurrent people by system, Ps
    Array1D<Real64> DBySys;          // Population Diversity by system
    Array1D<Real64> SumRpxPzBySys;   // Sum of per person OA times number of people by system, No D yet
    Array1D<Real64> SumRaxAzBySys;   // sum of per area OA time zone area by system, does not get altered by D
    Array1D<std::string> PeakPsOccurrenceDateTimeStringBySys;    // string describing when Ps peak occurs
    Array1D<std::string> PeakPsOccurrenceEnvironmentStringBySys; // string describing Environment when Ps peak occurs
    Array1D<Real64> VouBySys;                                    // uncorrected system outdoor air requirement, for std 62.1 VRP
    Array1D<Real64> VpsClgBySys;                                 // System primary airflow Vps, for cooling for std 62.1 VRP
    Array1D<Real64> VpsHtgBySys;                                 // system primary airflow Vps, for heating for std 62.1 VRP
    Array1D<Real64> FaByZoneHeat;                                // saved value of Fa used in 62.1 tabular report
    Array1D<Real64> FbByZoneCool;                                // saved value of Fb used in 62.1 tabular report
    Array1D<Real64> FbByZoneHeat;                                // saved value of Fb used in 62.1 tabular report
    Array1D<Real64> FcByZoneCool;                                // saved value of Fc used in 62.1 tabular report
    Array1D<Real64> FcByZoneHeat;                                // saved value of Fc used in 62.1 tabular report
    Array1D<Real64> XsBySysCool;                                 // saved value of Xs used in 62.1 tabular report
    Array1D<Real64> XsBySysHeat;                                 // saved value of Xs used in 62.1 tabular report
    Array1D<Real64> EvzByZoneCool;                               // saved value of Evz (zone vent effy) used in 62.1 tabular report
    Array1D<Real64> EvzByZoneHeat;                               // saved value of Evz (zone vent effy) used in 62.1 tabular report
    Array1D<Real64> EvzByZoneCoolPrev;                           // saved value of Evz (zone vent effy) used in 62.1 tabular report
    Array1D<Real64> EvzByZoneHeatPrev;                           // saved value of Evz (zone vent effy) used in 62.1 tabular report
    Array1D<Real64> VotClgBySys;     // saved value of cooling ventilation required at primary AHU, used in 62.1 tabular report
    Array1D<Real64> VotHtgBySys;     // saved value of heating ventilation required at primary AHU, used in 62.1 tabular report
    Array1D<Real64> VozSumClgBySys;  // saved value of cooling ventilation required at clg zones
    Array1D<Real64> VozSumHtgBySys;  // saved value of cooling ventilation required at htg zones
    Array1D<Real64> TotCoolCapTemp;  // scratch variable used for calculating peak load [W]
    Array1D<Real64> EvzMinBySysHeat; // saved value of EvzMin used in 62.1 tabular report
    Array1D<Real64> EvzMinBySysCool; // saved value of EvzMin used in 62.1 tabular report
    Array1D<Real64> FaByZoneCool;    // triggers allocation in UpdateSysSizing
    Array1D<Real64> SensCoolCapTemp; // triggers allocation in UpdateSysSizing

    void clear_state() override
    {
        this->NumOARequirements = 0;
        this->NumZoneAirDistribution = 0;
        this->NumZoneSizingInput = 0;
        this->NumSysSizInput = 0;
        this->NumPltSizInput = 0;
        this->CurSysNum = 0;
        this->CurOASysNum = 0;
        this->CurZoneEqNum = 0;
        this->CurTermUnitSizingNum = 0;
        this->CurBranchNum = 0;
        this->CurDuctType = 0;
        this->CurLoopNum = 0;
        this->CurCondLoopNum = 0;
        this->CurEnvirNumSimDay = 0;
        this->CurOverallSimDay = 0;
        this->NumTimeStepsInAvg = 0;
        this->SaveNumPlantComps = 0;
        this->DataTotCapCurveIndex = 0;
        this->DataTotCapCurveValue = 0;
        this->DataPltSizCoolNum = 0;
        this->DataPltSizHeatNum = 0;
        this->DataWaterLoopNum = 0;
        this->DataCoilNum = 0;
        this->DataFanOpMode = 0;
        this->DataCoilIsSuppHeater = false;
        this->DataIsDXCoil = false;
        this->DataAutosizable = true;
        this->DataEMSOverrideON = false;
        this->DataScalableSizingON = false;
        this->DataScalableCapSizingON = false;
        this->DataSysScalableFlowSizingON = false;
        this->DataSysScalableCapSizingON = false;
        this->SysSizingRunDone = false;
        this->TermUnitSingDuct = false;
        this->TermUnitPIU = false;
        this->TermUnitIU = false;
        this->ZoneEqFanCoil = false;
        this->ZoneEqOutdoorAirUnit = false;
        this->ZoneEqUnitHeater = false;
        this->ZoneEqUnitVent = false;
        this->ZoneEqVentedSlab = false;
        this->ZoneEqDXCoil = false;
        this->ZoneEqUnitarySys = false;
        this->ZoneCoolingOnlyFan = false;
        this->ZoneHeatingOnlyFan = false;
        this->ZoneSizingRunDone = false;
        this->DataErrorsFound = false;
        this->AutoVsHardSizingThreshold = 0.1;
        this->AutoVsHardSizingDeltaTempThreshold = 1.5;
        this->DataCoilSizingAirInTemp = 0.0;
        this->DataCoilSizingAirInHumRat = 0.0;
        this->DataCoilSizingAirOutTemp = 0.0;
        this->DataCoilSizingAirOutHumRat = 0.0;
        this->DataCoilSizingFanCoolLoad = 0.0;
        this->DataCoilSizingCapFT = 1.0;
        this->DataDesAccountForFanHeat = true;
        this->DataDesInletWaterTemp = 0.0;
        this->DataDesInletAirHumRat = 0.0;
        this->DataDesInletAirTemp = 0.0;
        this->DataDesOutletAirTemp = 0.0;
        this->DataDesOutletAirHumRat = 0.0;
        this->DataCoolCoilCap = 0.0;
        this->DataFlowUsedForSizing = 0.0;
        this->DataAirFlowUsedForSizing = 0.0;
        this->DataWaterFlowUsedForSizing = 0.0;
        this->DataCapacityUsedForSizing = 0.0;
        this->DataDesignCoilCapacity = 0.0;
        this->DataHeatSizeRatio = 1.0;
        this->DataEMSOverride = 0.0;
        this->DataBypassFrac = 0.0;
        this->DataFracOfAutosizedCoolingAirflow = 1.0;
        this->DataFracOfAutosizedHeatingAirflow = 1.0;
        this->DataFlowPerCoolingCapacity = 0.0;
        this->DataFlowPerHeatingCapacity = 0.0;
        this->DataFracOfAutosizedCoolingCapacity = 1.0;
        this->DataFracOfAutosizedHeatingCapacity = 1.0;
        this->DataAutosizedCoolingCapacity = 0.0;
        this->DataAutosizedHeatingCapacity = 0.0;
        this->DataConstantUsedForSizing = 0.0;
        this->DataFractionUsedForSizing = 0.0;
        this->DataNonZoneNonAirloopValue = 0.0;
        this->DataSizingFraction = 1.0;
        this->DataZoneUsedForSizing = 0;
        this->DataZoneNumber = 0;
        this->NumZoneHVACSizing = 0;
        this->NumAirTerminalSizingSpec = 0;
        this->NumAirTerminalUnits = 0;
        this->DXCoolCap = 0.0;
        this->GlobalHeatSizingFactor = 0.0;
        this->GlobalCoolSizingFactor = 0.0;
        this->SuppHeatCap = 0.0;
        this->UnitaryHeatCap = 0.0;
        this->ZoneSizThermSetPtHi.deallocate();
        this->ZoneSizThermSetPtLo.deallocate();
        this->CoolPeakDateHrMin.deallocate();
        this->HeatPeakDateHrMin.deallocate();
        this->SizingFileColSep = char();
        this->DataDesicDehumNum = 0;
        this->DataDesicRegCoil = false;
        this->HRFlowSizingFlag = false;
        this->DataWaterCoilSizCoolDeltaT = 0.0;
        this->DataWaterCoilSizHeatDeltaT = 0.0;
        this->DataNomCapInpMeth = false;
        this->DataFanEnumType = -1;
        this->DataFanIndex = -1;
        this->DataFanPlacement = DataSizing::zoneFanPlacement::zoneFanPlaceNotSet;
        this->DataDXSpeedNum = 0;
        this->OARequirements.deallocate();
        this->ZoneAirDistribution.deallocate();
        this->ZoneSizingInput.deallocate();
        this->ZoneSizing.deallocate();
        this->FinalZoneSizing.deallocate();
        this->CalcZoneSizing.deallocate();
        this->CalcFinalZoneSizing.deallocate();
        this->TermUnitFinalZoneSizing.deallocate();
        this->SysSizInput.deallocate();
        this->SysSizing.deallocate();
        this->FinalSysSizing.deallocate();
        this->CalcSysSizing.deallocate();
        this->SysSizPeakDDNum.deallocate();
        this->TermUnitSizing.deallocate();
        this->ZoneEqSizing.deallocate();
        this->UnitarySysEqSizing.deallocate();
        this->OASysEqSizing.deallocate();
        this->PlantSizData.deallocate();
        this->DesDayWeath.deallocate();
        this->CompDesWaterFlow.deallocate();
        this->ZoneHVACSizing.deallocate();
        this->AirTerminalSizingSpec.deallocate();
        this->CalcFacilitySizing.deallocate();
        this->CalcFinalFacilitySizing = DataSizing::FacilitySizingData();
        this->VbzByZone.deallocate();
        this->VdzClgByZone.deallocate();
        this->VdzMinClgByZone.deallocate();
        this->VdzHtgByZone.deallocate();
        this->VdzMinHtgByZone.deallocate();
        this->ZdzClgByZone.deallocate();
        this->ZdzHtgByZone.deallocate();
        this->VpzClgByZone.deallocate();
        this->VpzMinClgByZone.deallocate();
        this->VpzHtgByZone.deallocate();
        this->VpzMinHtgByZone.deallocate();
        this->VpzClgSumBySys.deallocate();
        this->VpzHtgSumBySys.deallocate();
        this->PzSumBySys.deallocate();
        this->PsBySys.deallocate();
        this->DBySys.deallocate();
        this->SumRpxPzBySys.deallocate();
        this->SumRaxAzBySys.deallocate();
        this->PeakPsOccurrenceDateTimeStringBySys.deallocate();
        this->PeakPsOccurrenceEnvironmentStringBySys.deallocate();
        this->VouBySys.deallocate();
        this->VpsClgBySys.deallocate();
        this->VpsHtgBySys.deallocate();
        this->FaByZoneHeat.deallocate();
        this->FbByZoneCool.deallocate();
        this->FbByZoneHeat.deallocate();
        this->FcByZoneCool.deallocate();
        this->FcByZoneHeat.deallocate();
        this->XsBySysCool.deallocate();
        this->XsBySysHeat.deallocate();
        this->EvzByZoneCool.deallocate();
        this->EvzByZoneHeat.deallocate();
        this->EvzByZoneCoolPrev.deallocate();
        this->EvzByZoneHeatPrev.deallocate();
        this->VotClgBySys.deallocate();
        this->VotHtgBySys.deallocate();
        this->VozSumClgBySys.deallocate();
        this->VozSumHtgBySys.deallocate();
        this->TotCoolCapTemp.deallocate();
        this->EvzMinBySysHeat.deallocate();
        this->EvzMinBySysCool.deallocate();
        this->FaByZoneCool.deallocate();
        this->SensCoolCapTemp.deallocate();
    }
};

} // namespace EnergyPlus

#endif<|MERGE_RESOLUTION|>--- conflicted
+++ resolved
@@ -455,11 +455,8 @@
               ZoneOAFracCooling(0.0), ZoneOAFracHeating(0.0), TotalOAFromPeople(0.0), TotalOAFromArea(0.0), TotPeopleInZone(0.0),
               TotalZoneFloorArea(0.0), ZonePeakOccupancy(0.0), SupplyAirAdjustFactor(1.0), ZpzClgByZone(0.0), ZpzHtgByZone(0.0), VozClgByZone(0.0),
               VozHtgByZone(0.0), DOASHeatLoad(0.0), DOASCoolLoad(0.0), DOASHeatAdd(0.0), DOASLatAdd(0.0), DOASSupMassFlow(0.0), DOASSupTemp(0.0),
-<<<<<<< HEAD
-              DOASSupHumRat(0.0), DOASTotCoolLoad(0.0), ZoneExhaustFanFlow(0.0)
-=======
-              DOASSupHumRat(0.0), DOASTotCoolLoad(0.0), VpzMinByZoneSPSized(false)
->>>>>>> cb63defa
+              DOASSupHumRat(0.0), DOASTotCoolLoad(0.0), VpzMinByZoneSPSized(false), ZoneExhaustFanFlow(0.0)
+
         {
         }
 
