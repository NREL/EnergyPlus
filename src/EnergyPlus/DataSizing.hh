// EnergyPlus, Copyright (c) 1996-2022, The Board of Trustees of the University of Illinois,
// The Regents of the University of California, through Lawrence Berkeley National Laboratory
// (subject to receipt of any required approvals from the U.S. Dept. of Energy), Oak Ridge
// National Laboratory, managed by UT-Battelle, Alliance for Sustainable Energy, LLC, and other
// contributors. All rights reserved.
//
// NOTICE: This Software was developed under funding from the U.S. Department of Energy and the
// U.S. Government consequently retains certain rights. As such, the U.S. Government has been
// granted for itself and others acting on its behalf a paid-up, nonexclusive, irrevocable,
// worldwide license in the Software to reproduce, distribute copies to the public, prepare
// derivative works, and perform publicly and display publicly, and to permit others to do so.
//
// Redistribution and use in source and binary forms, with or without modification, are permitted
// provided that the following conditions are met:
//
// (1) Redistributions of source code must retain the above copyright notice, this list of
//     conditions and the following disclaimer.
//
// (2) Redistributions in binary form must reproduce the above copyright notice, this list of
//     conditions and the following disclaimer in the documentation and/or other materials
//     provided with the distribution.
//
// (3) Neither the name of the University of California, Lawrence Berkeley National Laboratory,
//     the University of Illinois, U.S. Dept. of Energy nor the names of its contributors may be
//     used to endorse or promote products derived from this software without specific prior
//     written permission.
//
// (4) Use of EnergyPlus(TM) Name. If Licensee (i) distributes the software in stand-alone form
//     without changes from the version obtained under this License, or (ii) Licensee makes a
//     reference solely to the software portion of its product, Licensee must refer to the
//     software as "EnergyPlus version X" software, where "X" is the version number Licensee
//     obtained under this License and may not use a different name for the software. Except as
//     specifically required in this Section (4), Licensee shall not use in a company name, a
//     product name, in advertising, publicity, or other promotional activities any name, trade
//     name, trademark, logo, or other designation of "EnergyPlus", "E+", "e+" or confusingly
//     similar designation, without the U.S. Department of Energy's prior written consent.
//
// THIS SOFTWARE IS PROVIDED BY THE COPYRIGHT HOLDERS AND CONTRIBUTORS "AS IS" AND ANY EXPRESS OR
// IMPLIED WARRANTIES, INCLUDING, BUT NOT LIMITED TO, THE IMPLIED WARRANTIES OF MERCHANTABILITY
// AND FITNESS FOR A PARTICULAR PURPOSE ARE DISCLAIMED. IN NO EVENT SHALL THE COPYRIGHT OWNER OR
// CONTRIBUTORS BE LIABLE FOR ANY DIRECT, INDIRECT, INCIDENTAL, SPECIAL, EXEMPLARY, OR
// CONSEQUENTIAL DAMAGES (INCLUDING, BUT NOT LIMITED TO, PROCUREMENT OF SUBSTITUTE GOODS OR
// SERVICES; LOSS OF USE, DATA, OR PROFITS; OR BUSINESS INTERRUPTION) HOWEVER CAUSED AND ON ANY
// THEORY OF LIABILITY, WHETHER IN CONTRACT, STRICT LIABILITY, OR TORT (INCLUDING NEGLIGENCE OR
// OTHERWISE) ARISING IN ANY WAY OUT OF THE USE OF THIS SOFTWARE, EVEN IF ADVISED OF THE
// POSSIBILITY OF SUCH DAMAGE.

#ifndef DataSizing_hh_INCLUDED
#define DataSizing_hh_INCLUDED

// ObjexxFCL Headers
#include <ObjexxFCL/Array1D.hh>
#include <ObjexxFCL/Array2D.hh>

// EnergyPlus Headers
#include <EnergyPlus/Data/BaseData.hh>
#include <EnergyPlus/DataGlobals.hh>
#include <EnergyPlus/DataHVACGlobals.hh>
#include <EnergyPlus/EPVector.hh>
#include <EnergyPlus/EnergyPlus.hh>

namespace EnergyPlus {

// Forward declarations
struct EnergyPlusData;

namespace DataSizing {

    enum class OAFlowCalcMethod
    // parameters for outside air flow method
    {
        Invalid = -1,
        PerPerson,    // set the outdoor air flow rate based on number of people in the zone
        PerZone,      // sum the outdoor air flow rate per zone based on user input
        PerArea,      // sum the outdoor air flow rate based on zone area
        ACH,          // sum the outdoor air flow rate based on number of air changes for the zone
        Sum,          // sum the outdoor air flow rate of the people component and the space floor area component
        Max,          // use the maximum of the outdoor air flow rate of the people component and the space floor area component
        IAQProcedure, // Use ASHRAE Standard 62.1-2007 IAQP to calculate the zone level outdoor air flow rates
        PCOccSch,     // ProportionalControlBasedOnOccupancySchedule, Use ASHRAE Standard 62.1-2004 or Trane Engineer's newsletter (volume 34-5) to
                      // calculate the zone level outdoor air flow rates based on scheduled occupancy
        PCDesOcc,     // ProportionalControlBasedOnDesignOccupancy, Use ASHRAE Standard 62.1-2004 or Trane Engineer's newsletter (volume 34-5) to
                      // calculate the zone level outdoor air flow rates based on design occupancy
        Num
    };

    constexpr std::array<std::string_view, static_cast<int>(OAFlowCalcMethod::Num)> OAFlowCalcMethodNames{
        "Flow/Person",
        "Flow/Zone",
        "Flow/Area",
        "AirChanges/Hour",
        "Sum",
        "Maximum",
        "IndoorAirQualityProcedure",
        "ProportionalControlBasedOnOccupancySchedule",
        "ProportionalControlBasedOnDesignOccupancy"};

    // parameters for outside air
    constexpr int AllOA(1);
    constexpr int MinOA(2);

    // parameters for loop fluid type
    constexpr int HeatingLoop(1);
    constexpr int CoolingLoop(2);
    constexpr int CondenserLoop(3);
    constexpr int SteamLoop(4);

    // parameters for sizing
    constexpr int NonCoincident(1);
    constexpr int Coincident(2);

    // parameters for Cooling Peak Load TYpe
    constexpr int SensibleCoolingLoad(1);
    constexpr int TotalCoolingLoad(2);

    // parameters for Central Cooling Capacity Control Method
    constexpr int VAV(1);
    constexpr int Bypass(2);
    constexpr int VT(3);
    constexpr int OnOff(4);

    // parameters for supply air flow rate method
    constexpr int SupplyAirTemperature(1);
    constexpr int TemperatureDifference(2);
    constexpr int SupplyAirHumidityRatio(3);
    constexpr int HumidityRatioDifference(4);

    // parameters for sizing
    constexpr int FromDDCalc(1);
    constexpr int InpDesAirFlow(2);
    constexpr int DesAirFlowWithLim(3);

    constexpr int DOANeutralSup(1);
    constexpr int DOANeutralDehumSup(2);
    constexpr int DOACoolSup(3);

    // parameters for Type of Load to Size On
    constexpr int Sensible(0);
    constexpr int Latent(1);
    constexpr int Total(2);
    constexpr int Ventilation(3);

    // parameter for autosize
    constexpr Real64 AutoSize(-99999.0);

    // parameter for (time-of-peak) sizing format
    static constexpr std::string_view PeakHrMinFmt("{:02}:{:02}:00");

    // Zone Outdoor Air Method
    constexpr int ZOAM_ProportionalControlDesOcc(9); // Use ASHRAE Standard 62.1-2004 or Trane Engineer's newsletter (volume 34-5)
    // to calculate the zone level outdoor air flow rates based on design occupancy

    enum class SysOAMethod
    {
        Invalid = -1,
        ZoneSum, // Sum the outdoor air flow rates of all zones
        VRP,     // Use ASHRAE Standard 62.1-2007 to calculate the system level outdoor air flow rates
        IAQP,    // Use ASHRAE Standard 62.1-2007 IAQP to calculate the system level outdoor air flow rates based on the CO2 setpoint
        ProportionalControlSchOcc, // Use ASHRAE Standard 62.1-2004 or Trane Engineer's newsletter (volume 34-5) to calculate the system level outdoor
                                   // air flow rates based on scheduled occupancy
        IAQPGC,  // Use ASHRAE Standard 62.1-2004 IAQP to calculate the system level outdoor air flow rates based on the generic contaminant setpoint
        IAQPCOM, // Take the maximum outdoor air rate from both CO2 and generic contaminant controls based on the generic contaminant setpoint
        ProportionalControlDesOcc, // Use ASHRAE Standard 62.1-2004 or Trane Engineer's newsletter (volume 34-5) to calculate the system level outdoor
                                   // air flow rates based on design occupancy
        ProportionalControlDesOARate, // Calculate the system level outdoor air flow rates based on design OA rate
        SP,   // Use the ASHRAE Standard 62.1 Simplified Procedure to calculate the system level outdoor air flow rates considering the zone air
              // distribution effectiveness and the system ventilation efficiency
        VRPL, // Use ASHRAE Standard 62.1-2007 to calculate the system level outdoor air flow rates
        Num
    };

    // Zone HVAC Equipment Supply Air Sizing Option
    constexpr int None(1);
    constexpr int SupplyAirFlowRate(2);
    constexpr int FlowPerFloorArea(3);
    constexpr int FractionOfAutosizedCoolingAirflow(4);
    constexpr int FractionOfAutosizedHeatingAirflow(5);
    constexpr int FlowPerCoolingCapacity(6);
    constexpr int FlowPerHeatingCapacity(7);

    constexpr int CoolingDesignCapacity(8);
    constexpr int HeatingDesignCapacity(9);
    constexpr int CapacityPerFloorArea(10);
    constexpr int FractionOfAutosizedCoolingCapacity(11);
    constexpr int FractionOfAutosizedHeatingCapacity(12);

    constexpr int NoSizingFactorMode(101);
    constexpr int GlobalHeatingSizingFactorMode(102);
    constexpr int GlobalCoolingSizingFactorMode(103);
    constexpr int LoopComponentSizingFactorMode(104);

    enum class ZoneFanPlacement
    {
        Invalid = -1,
        NotSet,
        BlowThru,
        DrawThru,
        Num
    };

    enum class ZoneSizing
    {
        Invalid = -1,
        Sensible,
        Latent,
        SensibleAndLatent,
        SensibleOnly,
        Num
    };
    constexpr std::array<std::string_view, static_cast<int>(ZoneSizing::Num)> ZoneSizingMethodNamesUC{
        "SENSIBLE LOAD", "LATENT LOAD", "SENSIBLE AND LATENT LOAD", "SENSIBLE LOAD ONLY NO LATENT LOAD"};

    // Types

    struct ZoneSizingInputData
    {
        // Members
        std::string ZoneName;  // name of a zone
        int ZoneNum;           // index of the zone
        int ZnCoolDgnSAMethod; // choice of how to get zone cooling design air temperature;
        //  1 = specify supply air temperature,
        //  2 = calculate from the temperature difference
        int ZnHeatDgnSAMethod; // choice of how to get zone heating design air temperature;
        //  1 = specify supply air temperature,
        //  2 = calculate from the temperature difference
        Real64 CoolDesTemp;              // zone design cooling supply air temperature [C]
        Real64 HeatDesTemp;              // zone design heating supply air temperature [C]
        Real64 CoolDesTempDiff;          // zone design cooling supply air temperature difference [deltaC]
        Real64 HeatDesTempDiff;          // zone design heating supply air temperature difference [deltaC]
        Real64 CoolDesHumRat;            // zone design cooling supply air humidity ratio [kgWater/kgDryAir]
        Real64 HeatDesHumRat;            // zone design heating supply air humidity ratio [kgWater/kgDryAir]
        std::string DesignSpecOAObjName; // name of the DesignSpecification:OutdoorAir or DesignSpecification:OutdoorAir:SpaceList object
        int CoolAirDesMethod;            // choice of how to get zone cooling design air flow rates;
        //  1 = calc from des day simulation; 2 = m3/s per zone, user input
        //  3 = apply limits to air flow rate from DD calc
        Real64 DesCoolAirFlow;           // design zone supply air flow rate [m3/s]
        Real64 DesCoolMinAirFlowPerArea; // design cooling minimum air flow rate per zone area [m3/s / m2]
        Real64 DesCoolMinAirFlow;        // design cooling minimum air flow rate [m3/s]
        Real64 DesCoolMinAirFlowFrac;    // design cooling minimum air flow rate fraction
        //  (of the cooling design air flow rate)
        int HeatAirDesMethod; // choice of how to get zone heating design air flow rates;
        //  1 = calc from des day simulation; 2 = m3/s per zone, user input
        //  3 = apply limits to air flow rate from DD calc
        Real64 DesHeatAirFlow;           // design zone heating supply air flow rate [m3/s]
        Real64 DesHeatMaxAirFlowPerArea; // design heating maximum air flow rate per zone area [m3/s / m2]
        Real64 DesHeatMaxAirFlow;        // design heating maximum air flow rate [m3/s]
        Real64 DesHeatMaxAirFlowFrac;    // design heating maximum air flow rate fraction
        //  (of the cooling design air flow rate)
        Real64 HeatSizingFactor; // the zone heating sizing ratio
        Real64 CoolSizingFactor; // the zone cooling sizing ratio
        Real64 ZoneADEffCooling;
        Real64 ZoneADEffHeating;
        std::string ZoneAirDistEffObjName; // name of the zone air distribution effectiveness object name
        int ZoneAirDistributionIndex;      // index to the zone air distribution object
        int ZoneDesignSpecOAIndex;         // index to the zone design spec OA object
        Real64 ZoneSecondaryRecirculation; // the zone secondary air recirculation fraction
        Real64 ZoneVentilationEff;         // zone ventilation efficiency
        bool AccountForDOAS;               // False: do nothing; True: calculate the effect of a DOA system on the zone sizing arrays
        int DOASControlStrategy;           // 1=supply neutral ventilation air; 2=supply neutral dehumidified ventilation air;
        // 3=supply cold ventilation air
        Real64 DOASLowSetpoint;  // Dedicated Outside Air Low Setpoint for Design [C]
        Real64 DOASHighSetpoint; // Dedicated Outside Air High Setpoint for Design [C]

        // zone latent sizing inputs
        bool zoneLatentSizing = false;
        Real64 zoneRHDehumidifySetPoint = 50.0;
        Real64 zoneRHHumidifySetPoint = 50.0;
        Real64 LatentCoolDesHumRat = 0.0;                  // zone design dehumidification supply air humidity ratio [kgw/kga]
        Real64 CoolDesHumRatDiff = 0.005;                  // zone design cooling supply air humidity ratio difference [deltakgw/kga]
        Real64 LatentHeatDesHumRat = 0.0;                  // zone design humidification supply air humidity ratio [kgw/kga]
        Real64 HeatDesHumRatDiff = 0.005;                  // zone design heating supply air humidity ratio temperature difference [deltakgw/kga]
        int ZnLatCoolDgnSAMethod = 0;                      // choice of how to get zone latent cooling design air humidity ratio;
        int ZnLatHeatDgnSAMethod = 0;                      // choice of how to get zone latent heating design air humidity ratio;
        int zoneRHDehumidifySchIndex = 0;                  // index to zone RH dehumidifying schedule used for zone sizing
        int zoneRHHumidifySchIndex = 0;                    // index to zone RH humidifying schedule used for zone sizing
        ZoneSizing zoneSizingMethod = ZoneSizing::Invalid; // load to sizing on: sensible, latent, sensibleandlatent, sensibleonlynolatent

        // Default Constructor
        ZoneSizingInputData()
            : ZoneNum(0), ZnCoolDgnSAMethod(0), ZnHeatDgnSAMethod(0), CoolDesTemp(0.0), HeatDesTemp(0.0), CoolDesTempDiff(0.0), HeatDesTempDiff(0.0),
              CoolDesHumRat(0.0), HeatDesHumRat(0.0), CoolAirDesMethod(0), DesCoolAirFlow(0.0), DesCoolMinAirFlowPerArea(0.0), DesCoolMinAirFlow(0.0),
              DesCoolMinAirFlowFrac(0.0), HeatAirDesMethod(0), DesHeatAirFlow(0.0), DesHeatMaxAirFlowPerArea(0.0), DesHeatMaxAirFlow(0.0),
              DesHeatMaxAirFlowFrac(0.0), HeatSizingFactor(0.0), CoolSizingFactor(0.0), ZoneADEffCooling(1.0), ZoneADEffHeating(1.0),
              ZoneAirDistributionIndex(0), ZoneDesignSpecOAIndex(0), ZoneSecondaryRecirculation(0.0), ZoneVentilationEff(0.0), AccountForDOAS(false),
              DOASControlStrategy(0), DOASLowSetpoint(0.0), DOASHighSetpoint(0.0)
        {
        }
    };

    struct ZoneSizingData
    {
        // Members
        std::string ZoneName;   // name of a zone
        std::string ADUName;    // Terminal Unit Name (air distribution unit or direct air unit) - only assigned for TermUnitFinalZoneSizing
        std::string CoolDesDay; // name of a cooling design day
        std::string HeatDesDay; // name of a heating design day
        int ZnCoolDgnSAMethod;  // choice of how to get zone cooling design air temperature;
        //  1 = specify supply air temperature,
        //  2 = calculate from the temperature difference
        int ZnHeatDgnSAMethod; // choice of how to get zone heating design air temperature;
        //  1 = specify supply air temperature,
        //  2 = calculate from the temperature difference
        Real64 CoolDesTemp;           // zone design cooling supply air temperature [C]
        Real64 HeatDesTemp;           // zone design heating supply air temperature [C]
        Real64 CoolDesTempDiff;       // zone design cooling supply air temperature difference [deltaC]
        Real64 HeatDesTempDiff;       // zone design heating supply air temperature difference [deltaC]
        Real64 CoolDesHumRat;         // zone design cooling supply air humidity ratio [kgWater/kgDryAir]
        Real64 HeatDesHumRat;         // zone design heating supply air humidity ratio [kgWater/kgDryAir]
        int ZoneAirDistributionIndex; // index to DesignSpecification:ZoneAirDistribution object
        int ZoneDesignSpecOAIndex;    // index to DesignSpecification:OutdoorAir object
        Real64 DesOAFlowPPer;         // design outside air flow per person in zone [m3/s] (average for zone across spaces)
        Real64 DesOAFlowPerArea;      // design outside air flow per zone area [m3/s / m2] (average for zone across spaces)
        int CoolAirDesMethod;         // choice of how to get zone cooling design air flow rates;
        //  1 = calc from des day simulation; 2 = m3/s per zone, user input
        //  3 = apply limits to air flow rate from DD calc
        Real64 InpDesCoolAirFlow;        // design zone supply air flow rate [m3/s]
        Real64 DesCoolMinAirFlowPerArea; // design cooling minimum air flow rate per zone area [m3/s / m2]
        Real64 DesCoolMinAirFlow;        // design cooling minimum air flow rate [m3/s]
        Real64 DesCoolMinAirFlowFrac;    // design cooling minimum air flow rate fraction
        //  (of the cooling design air flow rate)
        int HeatAirDesMethod; // choice of how to get zone heating design air flow rates;
        //  1 = calc from des day simulation; 2 = m3/s per zone, user input
        //  3 = apply limits to air flow rate from DD calc
        Real64 InpDesHeatAirFlow;        // design zone heating supply air flow rate [m3/s]
        Real64 DesHeatMaxAirFlowPerArea; // design heating maximum air flow rate per zone area [m3/s / m2]
        Real64 DesHeatMaxAirFlow;        // design heating maximum air flow rate [m3/s]
        Real64 DesHeatMaxAirFlowFrac;    // design heating maximum air flow rate fraction
        //  (of the cooling design air flow rate)
        Real64 HeatSizingFactor; // the zone heating sizing ratio
        Real64 CoolSizingFactor; // the zone cooling sizing ratio
        bool AccountForDOAS;     // False: do nothing; True: calculate the effect of a DOA system on the zone sizing arrays
        int DOASControlStrategy; // 1=supply neutral ventilation air; 2=supply neutral dehumidified ventilation air;
        // 3=supply cold ventilation air
        Real64 DOASLowSetpoint;         // Dedicated Outside Air Low Setpoint for Design [C]
        Real64 DOASHighSetpoint;        // Dedicated Outside Air High Setpoint for Design [C]
        int ZoneNum;                    // index into the Zone data array (in DataHeatBalance)
        Real64 DesHeatMassFlow;         // zone design heating air mass flow rate [kg/s]
        Real64 DesHeatMassFlowNoOA;     // zone design heating air mass flow rate without applying MinOA as a limit [kg/s]
        Real64 DesHeatOAFlowFrac;       // zone design heating OA air volume fraction [-]
        bool EMSOverrideDesHeatMassOn;  // true if EMS is acting on this structure
        Real64 EMSValueDesHeatMassFlow; // Value EMS directing to use for Design Heating air mass flow [kg/s]
        Real64 DesCoolMassFlow;         // zone design cooling air mass flow rate [kg/s]
        Real64 DesCoolMassFlowNoOA;     // zone design cooling air mass flow rate without applying MinOA as a limit [kg/s]
        Real64 DesCoolOAFlowFrac;       // zone design cooling OA air volume fraction [-]
        bool EMSOverrideDesCoolMassOn;  // true if EMS is acting on this structure
        Real64 EMSValueDesCoolMassFlow; // Value EMS directing to use for Design Cooling air mass flow [kg/s]
        Real64 DesHeatLoad;             // zone design heating load including sizing factor and scaled to match airflow sizing [W]
        Real64 NonAirSysDesHeatLoad;    // base zone design heating load including sizing factor [W]
        bool EMSOverrideDesHeatLoadOn;  // true if EMS is acting on this structure
        Real64 EMSValueDesHeatLoad;     // Value EMS directing to use for zone design heating load  [W]
        Real64 DesCoolLoad;             // zone design cooling load including sizing factor and scaled to match airflow sizing [W]
        Real64 NonAirSysDesCoolLoad;    // base zone design cooling load including sizing factor [W]
        bool EMSOverrideDesCoolLoadOn;  // true if EMS is acting on this structure
        Real64 EMSValueDesCoolLoad;     // Value EMS directing to use for zone design cooling load  [W]
        Real64 DesHeatDens;             // zone design heating air density [kg/m3]
        Real64 DesCoolDens;             // zone design cooling air density [kg/m3]
        Real64 DesHeatVolFlow;          // zone design heating air volume flow rate including sizing factor and scaled to match airflow sizing [m3/s]
        Real64 DesHeatVolFlowNoOA;      // zone design heating air volume flow rate including sizing factor and scaled to match airflow sizing without
                                        // MinOA limit [m3/s]
        Real64 NonAirSysDesHeatVolFlow; // base zone design heating air volume flow rate including sizing factor [m3/s]
        bool EMSOverrideDesHeatVolOn;   // true if EMS is acting on this structure
        Real64 EMSValueDesHeatVolFlow;  // Value EMS directing to use for Design Heating air volume flow [m3/s]
        Real64 DesCoolVolFlow;          // zone design cooling air volume flow rate [m3/s]
        Real64 DesCoolVolFlowNoOA;      // zone design cooling air volume flow rate without applying MinOA as a limit [m3/s]
        Real64 NonAirSysDesCoolVolFlow; // base zone design cooling air volume flow rate including sizing factor [m3/s]
        bool EMSOverrideDesCoolVolOn;   // true if EMS is acting on this structure
        Real64 EMSValueDesCoolVolFlow;  // Value EMS directing to use for Design cooling air volume flow [m3/s]
        Real64 DesHeatVolFlowMax;       // zone design heating maximum air volume flow rate [m3/s]
        Real64 DesCoolVolFlowMin;       // zone design cooling minimum air volume flow rate [m3/s]
        Real64 DesHeatCoilInTemp;       // zone heating coil design air inlet temperature [C]
        Real64 DesCoolCoilInTemp;       // zone cooling coil design air inlet temperature [C]
        Real64 DesHeatCoilInHumRat;     // zone heating coil design air inlet humidity ratio [kg/kg]
        Real64 DesCoolCoilInHumRat;     // zone cooling coil design air inlet humidity ratio [kg/kg]
        Real64 DesHeatCoilInTempTU;     // zone heating coil design air inlet temperature (supply air)([C]
        Real64 DesCoolCoilInTempTU;     // zone cooling coil design air inlet temperature (supply air)[C]
        Real64 DesHeatCoilInHumRatTU;   // zone heating coil design air inlet humidity ratio  [kg/kg]
        Real64 DesCoolCoilInHumRatTU;   // zone cooling coil design air inlet humidity ratio  [kg/kg]
        Real64 HeatMassFlow;            // current zone heating air mass flow rate (HVAC time step)
        Real64 CoolMassFlow;            // current zone cooling air mass flow rate (HVAC time step)
        Real64 HeatLoad;                // current zone heating load (HVAC time step)
        Real64 CoolLoad;                // current zone heating load (HVAC time step)
        Real64 HeatZoneTemp;            // current zone temperature (heating, time step)
        Real64 HeatOutTemp;             // current outdoor temperature (heating, time step)
        Real64 HeatZoneRetTemp;         // current zone return temperature (heating, time step)
        Real64 HeatTstatTemp;           // current zone thermostat temperature (heating, time step)
        Real64 CoolZoneTemp;            // current zone temperature (cooling, time step)
        Real64 CoolOutTemp;             // current Outdoor temperature (cooling, time step)
        Real64 CoolZoneRetTemp;         // current zone return temperature (cooling, time step)
        Real64 CoolTstatTemp;           // current zone thermostat temperature (cooling, time step)
        Real64 HeatZoneHumRat;          // current zone humidity ratio (heating, time step)
        Real64 CoolZoneHumRat;          // current zone humidity ratio (cooling, time step)
        Real64 HeatOutHumRat;           // current outdoor humidity ratio (heating, time step)
        Real64 CoolOutHumRat;           // current outdoor humidity ratio (cooling, time step)
        Real64 ZoneTempAtHeatPeak;      // zone temp at max heating [C]
        Real64 ZoneRetTempAtHeatPeak;   // zone return temp at max heating [C]
        Real64 OutTempAtHeatPeak;       // outdoor temperature at max heating [C]
        Real64 ZoneTempAtCoolPeak;      // zone temp at max cooling [C]
        Real64 ZoneRetTempAtCoolPeak;   // zone return temp at max cooling [C]
        Real64 OutTempAtCoolPeak;       // outdoor temperature at max cooling [C]
        Real64 ZoneHumRatAtHeatPeak;    // zone humidity ratio at max heating [kg/kg]
        Real64 ZoneHumRatAtCoolPeak;    // zone humidity ratio at max cooling [kg/kg]
        Real64 OutHumRatAtHeatPeak;     // outdoor humidity at max heating [kg/kg]
        Real64 OutHumRatAtCoolPeak;     // outdoor humidity at max cooling [kg/kg]
        int TimeStepNumAtHeatMax;       // time step number (in day) at Heating peak
        int TimeStepNumAtCoolMax;       // time step number (in day) at cooling peak
        int HeatDDNum;                  // design day index of design day causing heating peak
        int CoolDDNum;                  // design day index of design day causing cooling peak
        std::string cHeatDDDate;        // date of design day causing heating peak
        std::string cCoolDDDate;        // date of design day causing cooling peak
        Real64 MinOA;                   // design minimum outside air in m3/s
        Real64 DesCoolMinAirFlow2;      // design cooling minimum air flow rate [m3/s] derived from DesCoolMinAirFlowPerArea
        Real64 DesHeatMaxAirFlow2;      // design heating maximum air flow rate [m3/s] derived from DesHeatMaxAirFlowPerArea
        Array1D<Real64> HeatFlowSeq;    // daily sequence of zone heating air mass flow rate (zone time step) [kg/s]
        Array1D<Real64> HeatFlowSeqNoOA;    // daily sequence of zone heating air mass flow rate (zone time step) without MinOA limit [kg/s]
        Array1D<Real64> CoolFlowSeq;        // daily sequence of zone cooling air mass flow rate (zone time step) [kg/s]
        Array1D<Real64> CoolFlowSeqNoOA;    // daily sequence of zone cooling air mass flow rate (zone time step) without MinOA limit [kg/s]
        Array1D<Real64> HeatLoadSeq;        // daily sequence of zone heating load (zone time step)
        Array1D<Real64> CoolLoadSeq;        // daily sequence of zone cooling load (zone time step)
        Array1D<Real64> HeatZoneTempSeq;    // daily sequence of zone temperatures (heating, zone time step)
        Array1D<Real64> HeatOutTempSeq;     // daily sequence of outdoor temperatures (heating, zone time step)
        Array1D<Real64> HeatZoneRetTempSeq; // daily sequence of zone return temperatures (heating, zone time step)
        Array1D<Real64> HeatTstatTempSeq;   // daily sequence of zone thermostat temperatures (heating, zone time step)
        Array1D<Real64> DesHeatSetPtSeq;    // daily sequence of indoor set point temperatures (zone time step)
        Array1D<Real64> CoolZoneTempSeq;    // daily sequence of zone temperatures (cooling, zone time step)
        Array1D<Real64> CoolOutTempSeq;     // daily sequence of outdoor temperatures (cooling, zone time step)
        Array1D<Real64> CoolZoneRetTempSeq; // daily sequence of zone return temperatures (cooling, zone time step)
        Array1D<Real64> CoolTstatTempSeq;   // daily sequence of zone thermostat temperatures (cooling, zone time step)
        Array1D<Real64> DesCoolSetPtSeq;    // daily sequence of indoor set point temperatures (zone time step)
        Array1D<Real64> HeatZoneHumRatSeq;  // daily sequence of zone humidity ratios (heating, zone time step)
        Array1D<Real64> CoolZoneHumRatSeq;  // daily sequence of zone humidity ratios (cooling, zone time step)
        Array1D<Real64> HeatOutHumRatSeq;   // daily sequence of outdoor humidity ratios (heating, zone time step)
        Array1D<Real64> CoolOutHumRatSeq;   // daily sequence of outdoor humidity ratios (cooling, zone time step)
        Real64 ZoneADEffCooling;            // the zone air distribution effectiveness in cooling mode
        Real64 ZoneADEffHeating;            // the zone air distribution effectiveness in heating mode
        Real64 ZoneSecondaryRecirculation;  // the zone secondary air recirculation fraction
        Real64 ZoneVentilationEff;          // zone ventilation efficiency
        Real64 ZonePrimaryAirFraction;      // the zone primary air fraction for cooling based calculations
        Real64 ZonePrimaryAirFractionHtg;   // the zone primary air fraction for heating based calculations
        Real64 ZoneOAFracCooling;           // OA fraction in cooling mode
        Real64 ZoneOAFracHeating;           // OA fraction in heating mode
        Real64 TotalOAFromPeople;           // Zone OA required due to people
        Real64 TotalOAFromArea;             // Zone OA required based on floor area
        Real64 TotPeopleInZone;             // total number of people in the zone
        Real64 TotalZoneFloorArea;          // total zone floor area
        Real64 ZonePeakOccupancy;           // zone peak occupancy based on max schedule value
        Real64 SupplyAirAdjustFactor;       // supply air adjustment factor for next time step if OA is capped
        Real64 ZpzClgByZone;                // OA Std 62.1 required fraction in cooling mode ? should this be ZdzClgByZone
        Real64 ZpzHtgByZone;                // OA Std 62.1 required fraction in heating mode ? should this be ZdzHtgByZone
        Real64 VozClgByZone;      // value of required cooling vent to zone, used in 62.1 tabular report, already includes people diversity term
        Real64 VozHtgByZone;      // value of required heating vent to zone, used in 62.1 tabular report, already includes people diversity term
        Real64 DOASHeatLoad;      // current heating load from DOAS supply air [W]
        Real64 DOASCoolLoad;      // current cooling load from DOAS supply air [W]
        Real64 DOASHeatAdd;       // current heat addition rate from DOAS supply air [W]
        Real64 DOASLatAdd;        // current latent heat addition rate from DOAS supply air [W]
        Real64 DOASSupMassFlow;   // current mass flow rate of DOAS supply air [kg/s]
        Real64 DOASSupTemp;       // current DOAS supply air temperature [C]
        Real64 DOASSupHumRat;     // current DOAS supply air humidity ratio [kgWater/kgDryAir]
        Real64 DOASTotCoolLoad;   // current total cooling load imposed by DOAS supply air [W]
        bool VpzMinByZoneSPSized; // is Vpz_min sized using the 62.1 Standard Simplified Procedure
        Array1D<Real64> DOASHeatLoadSeq;    // daily sequence of zone DOAS heating load (zone time step) [W]
        Array1D<Real64> DOASCoolLoadSeq;    // daily sequence of zone DOAS cooling load (zone time step) [W]
        Array1D<Real64> DOASHeatAddSeq;     // daily sequence of zone DOAS heat addition rate (zone time step) [W]
        Array1D<Real64> DOASLatAddSeq;      // daily sequence of zone DOAS latent heat addition rate (zone time step) [W]
        Array1D<Real64> DOASSupMassFlowSeq; // daily sequence of zone DOAS supply mass flow rate (zone time step) [Kg/s]
        Array1D<Real64> DOASSupTempSeq;     // daily sequence of zone DOAS supply temperature (zone time step) [C]
        Array1D<Real64> DOASSupHumRatSeq;   // daily sequence of zone DOAS supply humidity ratio (zone time step) [kgWater/kgDryAir]
        Array1D<Real64> DOASTotCoolLoadSeq; // daily sequence of zone DOAS total cooling load (zone time step) [W]

        // Latent heat variables
        Real64 HeatLoadNoDOAS = 0.0;                       // current zone heating load no DOAS (HVAC time step)
        Real64 CoolLoadNoDOAS = 0.0;                       // current zone heating load no DOAS (HVAC time step)
        Real64 DesHeatLoadNoDOAS = 0.0;                    // design zone heating load no DOAS (HVAC time step)
        Real64 DesCoolLoadNoDOAS = 0.0;                    // design zone heating load no DOAS (HVAC time step)
        Real64 HeatLatentLoad = 0.0;                       // current zone humidification load (HVAC time step)
        Real64 CoolLatentLoad = 0.0;                       // current zone dehumidification load (HVAC time step)
        Real64 HeatLatentLoadNoDOAS = 0.0;                 // current zone humidification load without DOAS (HVAC time step)
        Real64 CoolLatentLoadNoDOAS = 0.0;                 // current zone dehumidification load without DOAS (HVAC time step)
        Real64 ZoneHeatLatentMassFlow = 0.0;               // current mass flow rate required to meet humidification load [kg/s]
        Real64 ZoneCoolLatentMassFlow = 0.0;               // current mass flow rate required to meet dehumidification load [kg/s]
        Real64 ZoneHeatLatentVolFlow = 0.0;                // current volume flow rate required to meet humidification load [m3/s]
        Real64 ZoneCoolLatentVolFlow = 0.0;                // current volume flow rate required to meet dehumidification load [m3/s]
        Real64 DesLatentHeatLoad = 0.0;                    // design zone humidification load (HVAC time step)
        Real64 DesLatentCoolLoad = 0.0;                    // design zone dehumidification load (HVAC time step)
        Real64 DesLatentHeatLoadNoDOAS = 0.0;              // design zone humidification load no DOAS (HVAC time step)
        Real64 DesLatentCoolLoadNoDOAS = 0.0;              // design zone dehumidification load no DOAS (HVAC time step)
        Real64 DesLatentHeatMassFlow = 0.0;                // design mass flow rate required to meet humidification load [kg/s]
        Real64 DesLatentCoolMassFlow = 0.0;                // design mass flow rate required to meet dehumidification load [kg/s]
        Real64 DesLatentHeatVolFlow = 0.0;                 // design volume flow rate required to meet humidification load [kg/s]
        Real64 DesLatentCoolVolFlow = 0.0;                 // design volume flow rate required to meet dehumidification load [kg/s]
        Real64 ZoneTempAtLatentCoolPeak = 0.0;             // zone temp at max latent cooling [C]
        Real64 OutTempAtLatentCoolPeak = 0.0;              // outdoor temp at max latent cooling [C]
        Real64 ZoneHumRatAtLatentCoolPeak = 0.0;           // zone humrat at max latent cooling [kg/kg]
        Real64 OutHumRatAtLatentCoolPeak = 0.0;            // outdoor humrat at max latent cooling [kg/kg]
        Real64 ZoneTempAtLatentHeatPeak = 0.0;             // zone temp at max latent heating [C]
        Real64 OutTempAtLatentHeatPeak = 0.0;              // outdoor temp at max latent heating [C]
        Real64 ZoneHumRatAtLatentHeatPeak = 0.0;           // zone humrat at max latent heating [kg/kg]
        Real64 OutHumRatAtLatentHeatPeak = 0.0;            // outdoor humrat at max latent heating [kg/kg]
        Real64 DesLatentHeatCoilInTemp = 0.0;              // zone latent heating coil design air inlet temperature [C]
        Real64 DesLatentCoolCoilInTemp = 0.0;              // zone latent cooling coil design air inlet temperature [C]
        Real64 DesLatentHeatCoilInHumRat = 0.0;            // zone latent heating coil design air inlet humidity ratio [kg/kg]
        Real64 DesLatentCoolCoilInHumRat = 0.0;            // zone latent cooling coil design air inlet humidity ratio [kg/kg]
        int TimeStepNumAtLatentHeatMax = 0;                // time step number (in day) at heating peak
        int TimeStepNumAtLatentCoolMax = 0;                // time step number (in day) at cooling peak
        int TimeStepNumAtLatentHeatNoDOASMax = 0;          // time step number (in day) at latent heating peak without DOAS
        int TimeStepNumAtLatentCoolNoDOASMax = 0;          // time step number (in day) at Latent cooling peak without DOAS
        int LatentHeatDDNum = 0;                           // design day index of design day causing heating peak
        int LatentCoolDDNum = 0;                           // design day index of design day causing cooling peak
        int LatentHeatNoDOASDDNum = 0;                     // design day index of design day causing latent heating peak with no DOAS
        int LatentCoolNoDOASDDNum = 0;                     // design day index of design day causing latent cooling peak with no DOAS
        std::string cLatentHeatDDDate;                     // date of design day causing heating peak
        std::string cLatentCoolDDDate;                     // date of design day causing cooling peak
        int TimeStepNumAtHeatNoDOASMax = 0;                // time step number (in day) at Heating peak without DOAS
        int TimeStepNumAtCoolNoDOASMax = 0;                // time step number (in day) at cooling peak without DOAS
        int HeatNoDOASDDNum = 0;                           // design day index of design day causing heating peak without DOAS
        int CoolNoDOASDDNum = 0;                           // design day index of design day causing cooling peak without DOAS
        std::string cHeatNoDOASDDDate;                     // date of design day causing heating peak without DOAS
        std::string cCoolNoDOASDDDate;                     // date of design day causing cooling peak without DOAS
        Array1D<Real64> HeatLoadNoDOASSeq;                 // daily sequence of zone heating load No DOAS (zone time step)
        Array1D<Real64> CoolLoadNoDOASSeq;                 // daily sequence of zone cooling load No DOAS (zone time step)
        Array1D<Real64> LatentHeatLoadSeq;                 // daily sequence of zone latent heating load (zone time step) [W]
        Array1D<Real64> LatentCoolLoadSeq;                 // daily sequence of zone latent cooling load (zone time step) [W]
        Array1D<Real64> HeatLatentLoadNoDOASSeq;           // daily sequence of zone latent heating load No DOAS (zone time step) [W]
        Array1D<Real64> CoolLatentLoadNoDOASSeq;           // daily sequence of zone latent cooling load No DOAS (zone time step) [W]
        Array1D<Real64> LatentCoolFlowSeq;                 // daily sequence of zone latent cooling supply mass flow rate (zone time step) [Kg/s]
        Array1D<Real64> LatentHeatFlowSeq;                 // daily sequence of zone latent heating supply mass flow rate (zone time step) [Kg/s]
        bool zoneLatentSizing = false;                     // trigger to do RH control during zone sizing
        Real64 zoneRHDehumidifySetPoint = 50.0;            // RH dehumidifying set point used during sizing, default to 50%
        int zoneRHDehumidifySchIndex = 0;                  // index to zone RH dehumidifying schedule used for zone sizing
        Real64 zoneRHHumidifySetPoint = 50.0;              // RH humidifying set point used during sizing, default to 50%
        int zoneRHHumidifySchIndex = 0;                    // index to zone RH humidifying schedule used for zone sizing
        Real64 LatentCoolDesHumRat = 0.0;                  // zone design dehumidification supply air humidity ratio [kgw/kga]
        Real64 CoolDesHumRatDiff = 0.005;                  // zone design cooling supply air humidity ratio difference [deltakgw/kga]
        Real64 LatentHeatDesHumRat = 0.0;                  // zone design humidification supply air humidity ratio [kgw/kga]
        Real64 HeatDesHumRatDiff = 0.005;                  // zone design heating supply air humidity ratio temperature difference [deltakgw/kga]
        int ZnLatCoolDgnSAMethod = 0;                      // choice of how to get zone latent cooling design air humidity ratio;
        int ZnLatHeatDgnSAMethod = 0;                      // choice of how to get zone latent heating design air humidity ratio;
        Real64 ZoneRetTempAtLatentCoolPeak = 0.0;          // zone return temp at latent cooling peak time step
        Real64 ZoneRetTempAtLatentHeatPeak = 0.0;          // zone return temp at latent heating peak time step
        std::string CoolNoDOASDesDay;                      // name of a cooling design day without DOAS
        std::string HeatNoDOASDesDay;                      // name of a heating design day without DOAS
        std::string LatCoolDesDay;                         // name of a cooling design day
        std::string LatHeatDesDay;                         // name of a heating design day
        std::string LatCoolNoDOASDesDay;                   // name of a cooling design day without DOAS
        std::string LatHeatNoDOASDesDay;                   // name of a heating design day without DOAS
        ZoneSizing zoneSizingMethod = ZoneSizing::Invalid; // load to sizing on: sensible, latent, sensibleandlatent, sensibleonlynolatent
        std::string CoolSizingType;                        // string reported to eio, Cooling or Latent Cooling
        std::string HeatSizingType;                        // string reported to eio, Heating or Latent Heating

        // Default Constructor
        ZoneSizingData()
            : ZnCoolDgnSAMethod(0), ZnHeatDgnSAMethod(0), CoolDesTemp(0.0), HeatDesTemp(0.0), CoolDesTempDiff(0.0), HeatDesTempDiff(0.0),
              CoolDesHumRat(0.0), HeatDesHumRat(0.0), ZoneAirDistributionIndex(0), ZoneDesignSpecOAIndex(0), DesOAFlowPPer(0.0),
              DesOAFlowPerArea(0.0), CoolAirDesMethod(0), InpDesCoolAirFlow(0.0), DesCoolMinAirFlowPerArea(0.0), DesCoolMinAirFlow(0.0),
              DesCoolMinAirFlowFrac(0.0), HeatAirDesMethod(0), InpDesHeatAirFlow(0.0), DesHeatMaxAirFlowPerArea(0.0), DesHeatMaxAirFlow(0.0),
              DesHeatMaxAirFlowFrac(0.0), HeatSizingFactor(0.0), CoolSizingFactor(0.0), AccountForDOAS(false), DOASControlStrategy(0),
              DOASLowSetpoint(0.0), DOASHighSetpoint(0.0), ZoneNum(0), DesHeatMassFlow(0.0), DesHeatMassFlowNoOA(0.0), DesHeatOAFlowFrac(0.0),
              EMSOverrideDesHeatMassOn(false), EMSValueDesHeatMassFlow(0.0), DesCoolMassFlow(0.0), DesCoolMassFlowNoOA(0.0), DesCoolOAFlowFrac(0.0),
              EMSOverrideDesCoolMassOn(false), EMSValueDesCoolMassFlow(0.0), DesHeatLoad(0.0), NonAirSysDesHeatLoad(0.0),
              EMSOverrideDesHeatLoadOn(false), EMSValueDesHeatLoad(0.0), DesCoolLoad(0.0), NonAirSysDesCoolLoad(0.0), EMSOverrideDesCoolLoadOn(false),
              EMSValueDesCoolLoad(0.0), DesHeatDens(0.0), DesCoolDens(0.0), DesHeatVolFlow(0.0), DesHeatVolFlowNoOA(0.0),
              NonAirSysDesHeatVolFlow(0.0), EMSOverrideDesHeatVolOn(false), EMSValueDesHeatVolFlow(0.0), DesCoolVolFlow(0.0), DesCoolVolFlowNoOA(0.0),
              NonAirSysDesCoolVolFlow(0.0), EMSOverrideDesCoolVolOn(false), EMSValueDesCoolVolFlow(0.0), DesHeatVolFlowMax(0.0),
              DesCoolVolFlowMin(0.0), DesHeatCoilInTemp(0.0), DesCoolCoilInTemp(0.0), DesHeatCoilInHumRat(0.0), DesCoolCoilInHumRat(0.0),
              DesHeatCoilInTempTU(0.0), DesCoolCoilInTempTU(0.0), DesHeatCoilInHumRatTU(0.0), DesCoolCoilInHumRatTU(0.0), HeatMassFlow(0.0),
              CoolMassFlow(0.0), HeatLoad(0.0), CoolLoad(0.0), HeatZoneTemp(0.0), HeatOutTemp(0.0), HeatZoneRetTemp(0.0), HeatTstatTemp(0.0),
              CoolZoneTemp(0.0), CoolOutTemp(0.0), CoolZoneRetTemp(0.0), CoolTstatTemp(0.0), HeatZoneHumRat(0.0), CoolZoneHumRat(0.0),
              HeatOutHumRat(0.0), CoolOutHumRat(0.0), ZoneTempAtHeatPeak(0.0), ZoneRetTempAtHeatPeak(0.0), OutTempAtHeatPeak(0.0),
              ZoneTempAtCoolPeak(0.0), ZoneRetTempAtCoolPeak(0.0), OutTempAtCoolPeak(0.0), ZoneHumRatAtHeatPeak(0.0), ZoneHumRatAtCoolPeak(0.0),
              OutHumRatAtHeatPeak(0.0), OutHumRatAtCoolPeak(0.0), TimeStepNumAtHeatMax(0), TimeStepNumAtCoolMax(0), HeatDDNum(0), CoolDDNum(0),
              MinOA(0.0), DesCoolMinAirFlow2(0.0), DesHeatMaxAirFlow2(0.0), ZoneADEffCooling(1.0), ZoneADEffHeating(1.0),
              ZoneSecondaryRecirculation(0.0), ZoneVentilationEff(0.0), ZonePrimaryAirFraction(0.0), ZonePrimaryAirFractionHtg(0.0),
              ZoneOAFracCooling(0.0), ZoneOAFracHeating(0.0), TotalOAFromPeople(0.0), TotalOAFromArea(0.0), TotPeopleInZone(0.0),
              TotalZoneFloorArea(0.0), ZonePeakOccupancy(0.0), SupplyAirAdjustFactor(1.0), ZpzClgByZone(0.0), ZpzHtgByZone(0.0), VozClgByZone(0.0),
              VozHtgByZone(0.0), DOASHeatLoad(0.0), DOASCoolLoad(0.0), DOASHeatAdd(0.0), DOASLatAdd(0.0), DOASSupMassFlow(0.0), DOASSupTemp(0.0),
              DOASSupHumRat(0.0), DOASTotCoolLoad(0.0), VpzMinByZoneSPSized(false)
        {
        }

        void scaleZoneCooling(Real64 ratio // Scaling ratio
        );
        void scaleZoneHeating(Real64 ratio // Scaling ratio
        );
        void zeroMemberData();
        void allocateMemberArrays(int numOfTimeStepInDay);
    };

    struct TermUnitSizingData
    {
        // Members
        int CtrlZoneNum;               // Controlled zone number (index to FinalZoneSizing, etc.)
        std::string ADUName;           // Terminal Unit Name (air distribution unit or direct air unit)
        Real64 AirVolFlow;             // design air vol flow rate for single duct terminal unit [m3/s]
        Real64 MaxHWVolFlow;           // design Hot Water vol flow for single duct terminal unit [m3/s]
        Real64 MaxSTVolFlow;           // design Steam vol flow rate for single duct terminal unit [m3/s]
        Real64 MaxCWVolFlow;           // design Cold Water vol flow for single duct terminal unit [m3/s]
        Real64 MinFlowFrac;            // design minimum flow fraction for a terminal unit
        Real64 InducRat;               // design induction ratio for a terminal unit
        bool InducesPlenumAir;         // True if secondary air comes from the plenum
        Real64 ReheatAirFlowMult;      // multiplier for air flow in reheat coil UA calculation
        Real64 ReheatLoadMult;         // multiplier for load in reheat coil UA calculation
        Real64 DesCoolingLoad;         // design cooling load used for zone equipment [W]
        Real64 DesHeatingLoad;         // design heating load used for zone equipment [W]
        Real64 SpecDesSensCoolingFrac; // Fraction of Design Sensible Cooling Load from DesignSpecification:AirTerminal:Sizing
        Real64 SpecDesCoolSATRatio;    // Cooling Design Supply Air Temperature Difference Ratio from DesignSpecification:AirTerminal:Sizing
        Real64 SpecDesSensHeatingFrac; // Fraction of Design Sensible Heating Load from DesignSpecification:AirTerminal:Sizing
        Real64 SpecDesHeatSATRatio;    // Heating Design Supply Air Temperature Difference Ratio from DesignSpecification:AirTerminal:Sizing
        Real64 SpecMinOAFrac;          // Fraction of Minimum Outdoor Air Flow from DesignSpecification:AirTerminal:Sizing

        // Default Constructor
        TermUnitSizingData()
            : CtrlZoneNum(0), AirVolFlow(0.0), MaxHWVolFlow(0.0), MaxSTVolFlow(0.0), MaxCWVolFlow(0.0), MinFlowFrac(0.0), InducRat(0.0),
              InducesPlenumAir(false), ReheatAirFlowMult(1.0), ReheatLoadMult(1.0), DesCoolingLoad(0.0), DesHeatingLoad(0.0),
              SpecDesSensCoolingFrac(1.0), SpecDesCoolSATRatio(1.0), SpecDesSensHeatingFrac(1.0), SpecDesHeatSATRatio(1.0), SpecMinOAFrac(1.0)
        {
        }

        Real64 applyTermUnitSizingCoolFlow(Real64 coolFlowWithOA, // Cooling flow rate with MinOA limit applied
                                           Real64 coolFlowNoOA    // Cooling flow rate without MinOA limit applied
        );

        Real64 applyTermUnitSizingHeatFlow(Real64 heatFlowWithOA, // Heating flow rate with MinOA limit applied
                                           Real64 heatFlowNoOA    // Heating flow rate without MinOA limit applied
        );
    };

    struct ZoneEqSizingData // data saved from zone eq component sizing and passed to subcomponents
    {
        // Members
        Real64 AirVolFlow;            // design air vol flow rate for zone equipment unit [m3/s]
        Real64 MaxHWVolFlow;          // design Hot Water vol flow for zone equipment unit [m3/s]
        Real64 MaxCWVolFlow;          // design Cold Water vol flow for zone equipment unit [m3/s]
        Real64 OAVolFlow;             // design outside air flow for zone equipment unit [m3/s]
        Real64 ATMixerVolFlow;        // design ventilation air flow rate from air terminal mixer (central DOAS) [m3/s]
        Real64 ATMixerCoolPriDryBulb; // design ventilation drybulb temperature from air terminal mixer during cooling (central DOAS) [C]
        Real64 ATMixerCoolPriHumRat;  // design ventilation humidity ratio from air terminal mixer during cooling (central DOAS) [kgWater/kgDryAir]
        Real64 ATMixerHeatPriDryBulb; // design ventilation drybulb temperature from air terminal mixer during heating (central DOAS) [C]
        Real64 ATMixerHeatPriHumRat;  // design ventilation humidity ratio from air terminal mixer during heating (central DOAS) [kgWater/kgDryAir]
        Real64 DesCoolingLoad;        // design cooling load used for zone equipment [W]
        Real64 DesHeatingLoad;        // design heating load used for zone equipment [W]
        Real64 CoolingAirVolFlow;     // design cooling air vol flow rate for equipment[m3/s]
        Real64 HeatingAirVolFlow;     // design heating air vol flow rate for equipment[m3/s]
        Real64 SystemAirVolFlow;      // design heating air vol flow rate for equipment[m3/s]
        bool AirFlow;                 // TRUE if AirloopHVAC system air flow rate is calculated
        bool CoolingAirFlow;          // TRUE if AirloopHVAC system cooling air flow rate is calculated
        bool HeatingAirFlow;          // TRUE if AirloopHVAC system heating air flow rate is calculated
        bool SystemAirFlow;           // TRUE if AirloopHVAC system heating air flow rate is calculated
        bool Capacity;                // TRUE if AirloopHVAC system capacity is calculated
        bool CoolingCapacity;         // TRUE if AirloopHVAC system cooling capacity is calculated
        bool HeatingCapacity;         // TRUE if AirloopHVAC system heating capacity is calculated
        bool SystemCapacity;          // TRUE if AirloopHVAC system heating capacity is calculated
        bool DesignSizeFromParent;    // TRUE if design size is set by parent object - normally false, set to true for special cases e.g. ERV
        int HVACSizingIndex;          // index to DesignSpecification:ZoneHVAC:Sizing
        Array1D_int SizingMethod;    // supply air flow rate sizing method (SupplyAirFlowRate, FlowPerFloorArea, FractionOfAutosizedCoolingAirflow and
                                     // FractionOfAutosizedHeatingAirflow)
        Array1D_int CapSizingMethod; // capacity sizing methods (HeatingDesignCapacity, CoolingDesignCapacity, CapacityPerFloorArea,
                                     // FractionOfAutosizedCoolingCapacity and FractionOfAutosizedHeatingCapacity )

        // Default Constructor
        ZoneEqSizingData()
            : AirVolFlow(0.0), MaxHWVolFlow(0.0), MaxCWVolFlow(0.0), OAVolFlow(0.0),
              ATMixerVolFlow(0.0),         // design ventilation air flow rate from air terminal mixer (central DOAS) [m3/s]
              ATMixerCoolPriDryBulb(0.0),  // design air terminal mixer cooling outlet temperature [C]
              ATMixerCoolPriHumRat(0.0),   // design air terminal mixer cooling outlet humidity ratio [kgWater/kgDryAir]
              ATMixerHeatPriDryBulb(0.0),  // design air terminal mixer heating outlet temperature [C]
              ATMixerHeatPriHumRat(0.0),   // design air terminal mixer heating outlet humidity ratio [kgWater/kgDryAir]
              DesCoolingLoad(0.0),         // design cooling load used for zone equipment [W]
              DesHeatingLoad(0.0),         // design heating load used for zone equipment [W]
              CoolingAirVolFlow(0.0),      // design cooling air vol flow rate for equipment[m3/s]
              HeatingAirVolFlow(0.0),      // design heating air vol flow rate for equipment[m3/s]
              SystemAirVolFlow(0.0),       // design heating air vol flow rate for equipment[m3/s]
              AirFlow(false),              // TRUE if AirloopHVAC system air flow rate is calculated
              CoolingAirFlow(false),       // TRUE if AirloopHVAC system cooling air flow rate is calculated
              HeatingAirFlow(false),       // TRUE if AirloopHVAC system heating air flow rate is calculated
              SystemAirFlow(false),        // TRUE if AirloopHVAC system heating air flow rate is calculated
              Capacity(false),             // TRUE if AirloopHVAC system capacity is calculated
              CoolingCapacity(false),      // TRUE if AirloopHVAC system cooling capacity is calculated
              HeatingCapacity(false),      // TRUE if AirloopHVAC system heating capacity is calculated
              SystemCapacity(false),       // TRUE if AirloopHVAC system heating capacity is calculated
              DesignSizeFromParent(false), // TRUE if design size is set by parent object - normally false, set to true for special cases e.g. ERV
              HVACSizingIndex(0)           // index to DesignSpecification:ZoneHVAC:Sizing
        {
        }
    };

    // Data Structure for Zone HVAC sizing, referenced by various ZoneHVAC Equipment
    struct ZoneHVACSizingData
    {
        // Members
        std::string Name;
        int CoolingSAFMethod;           // - Method for cooling supply air flow rate sizing calculation (SupplyAirFlowRate,FlowPerFloorArea,
                                        // FractionOfAutoSizedCoolingValue, FlowPerCoolingCapacity)
        int HeatingSAFMethod;           // - Method for heating supply air flow rate sizing calculation (SupplyAirFlowRate,FlowPerFloorArea,
                                        // FractionOfAutoSizedHeatingValue, FlowPerHeatingCapacity,
        int NoCoolHeatSAFMethod;        // - Method for supply air flow sizing during no cooling and heating calculation (SupplyAirFlowRate,
                                        // FractionOfAutoSizedCoolingValue, FractionOfAutoSizedHeatingValue)
        int CoolingCapMethod;           // - Method for cooling capacity scaledsizing calculation (CoolingDesignCapacity, CapacityPerFloorArea,
                                        // FractionOfAutosizedHeatingCapacity)
        int HeatingCapMethod;           // - Method for heatiing capacity scaledsizing calculation (HeatingDesignCapacity, CapacityPerFloorArea,
                                        // FracOfAutosizedHeatingCapacity)
        Real64 MaxCoolAirVolFlow;       // - maximum cooling supply air flow rate, m3/s
        Real64 MaxHeatAirVolFlow;       // - maximum heating supply air flow rate, m3/s
        Real64 MaxNoCoolHeatAirVolFlow; // - maximum supply air flow rate when no cooling or heating, m3/s
        Real64 ScaledCoolingCapacity;   // - scaled maximum cooling capacity of zone HVAC equipment, W
        Real64 ScaledHeatingCapacity;   // - scaled maximum heating capacity of zone HVAC equipment, W
        bool RequestAutoSize;           // - true if autosizing is requested

        // Default Constructor
        ZoneHVACSizingData()
            : CoolingSAFMethod(0), HeatingSAFMethod(0), NoCoolHeatSAFMethod(0), CoolingCapMethod(0), HeatingCapMethod(0), MaxCoolAirVolFlow(0.0),
              MaxHeatAirVolFlow(0.0), MaxNoCoolHeatAirVolFlow(0.0), ScaledCoolingCapacity(0.0), ScaledHeatingCapacity(0.0), RequestAutoSize(false)
        {
        }
    };

    // Data Structure for air terminal sizing, referenced by ZoneHVAC:AirDistributionUnit
    struct AirTerminalSizingSpecData
    {
        // Members
        std::string Name;
        Real64 DesSensCoolingFrac; // Fraction of Design Sensible Cooling Load
        Real64 DesCoolSATRatio;    // Cooling Design Supply Air Temperature Difference Ratio
        Real64 DesSensHeatingFrac; // Fraction of Design Sensible Heating Load
        Real64 DesHeatSATRatio;    // Heating Design Supply Air Temperature Difference Ratio
        Real64 MinOAFrac;          // Fraction of Minimum Outdoor Air Flow

        // Default Constructor
        AirTerminalSizingSpecData() : DesSensCoolingFrac(1.0), DesCoolSATRatio(1.0), DesSensHeatingFrac(1.0), DesHeatSATRatio(1.0), MinOAFrac(1.0)
        {
        }
    };

    struct SystemSizingInputData
    {
        // Members
        std::string AirPriLoopName; // name of an AirLoopHVAC object
        int AirLoopNum;             // index number of air loop
        int LoadSizeType;           // type of load to size on;
        // 0=sensible, 1=latent, 2=total, 3=ventilation
        int SizingOption;                  // 1 = noncoincident, 2 = coincident
        int CoolOAOption;                  // 1 = use 100% outside air; 2 = use min OA; for cooling sizing
        int HeatOAOption;                  // 1 = use 100% outside air; 2 = use min OA; for heating sizing
        Real64 DesOutAirVolFlow;           // design (minimum) outside air flow rate [m3/s]
        Real64 SysAirMinFlowRat;           // minimum system air flow ratio for heating, Central Heating Maximum System Air Flow Ratio
        bool SysAirMinFlowRatWasAutoSized; // true if central heating maximum system air flow ratio was autosize on input
        Real64 PreheatTemp;                // preheat design set temperature [C]
        Real64 PrecoolTemp;                // precool design set temperature [C]
        Real64 PreheatHumRat;              // preheat design humidity ratio [kg water/kg dry air]
        Real64 PrecoolHumRat;              // precool design humidity ratio [kg water/kg dry air]
        Real64 CoolSupTemp;                // cooling design supply air temperature [C]
        Real64 HeatSupTemp;                // heating design supply air temperature [C]
        Real64 CoolSupHumRat;              // cooling design supply air humidity ratio [kg water/kg dry air]
        Real64 HeatSupHumRat;              // heating design supply air humidity ratio [kg water/kg dry air]
        int CoolAirDesMethod;              // choice of how to get system cooling design air flow rates;
        //  1 = calc from des day simulation; 2=m3/s per system, user input
        Real64 DesCoolAirFlow; // design system supply air flow rate for cooling[m3/s]
        int HeatAirDesMethod;  // choice of how to get system heating design air flow rates;
        //  1 = calc from des day simulation; 2=m3/s per zone, user input
        Real64 DesHeatAirFlow;           // design system heating supply air flow rate [m3/s]
        int ScaleCoolSAFMethod;          // choice of how to get system cooling scalable air flow rates; // (FlowPerFloorArea,
                                         // FractionOfAutosizedCoolingAirflow, FlowPerCoolingCapacity)
        int ScaleHeatSAFMethod;          // choice of how to get system heating scalable air flow rates; // (FlowPerFloorArea,
                                         // FractionOfAutosizedCoolingAirflow, FractionOfAutosizedHeatingAirflow, FlowPerHeatingCapacity)
        SysOAMethod SystemOAMethod;      // System Outdoor Air Method; 1 = SOAM_ZoneSum, 2 = SOAM_VRP, 9 = SOAM_SP
        Real64 MaxZoneOAFraction;        // maximum value of min OA for zones served by system
        bool OAAutoSized;                // Set to true if design OA vol flow is set to 'autosize' in Sizing:System
        int CoolingCapMethod;            // - Method for cooling capacity scaledsizing calculation (CoolingDesignCapacity, CapacityPerFloorArea,
                                         // FractionOfAutosizedCoolingCapacity)
        int HeatingCapMethod;            // - Method for heatiing capacity scaledsizing calculation (HeatingDesignCapacity, CapacityPerFloorArea,
                                         // FracOfAutosizedHeatingCapacity)
        Real64 ScaledCoolingCapacity;    // - scaled maximum cooling capacity of cooling coil in an air loop
        Real64 ScaledHeatingCapacity;    // - scaled maximum heating capacity of cooling coil in an air loop
        Real64 FloorAreaOnAirLoopCooled; // total floor of cooled zones served by an airloop
        Real64 FloorAreaOnAirLoopHeated; // total floor of heated zones served by an airloop
        Real64 FlowPerFloorAreaCooled;   // ratio of cooling supply air flow rate to total floor area of cooled zones served by an airloop
        Real64 FlowPerFloorAreaHeated;   // ratio of cooling supply air flow rate to total floor area of cooled zones served by an airloop
        Real64 FractionOfAutosizedCoolingAirflow; // fraction of of cooling supply air flow rate an airloop
        Real64 FractionOfAutosizedHeatingAirflow; // fraction of of heating supply air flow rate an airloop
        Real64 FlowPerCoolingCapacity;            // ratio of cooling supply air flow rate to cooling capacity of an airloop
        Real64 FlowPerHeatingCapacity;            // ratio of heating supply air flow rate to heating capacity of an airloop
        int CoolingPeakLoadType;                  // Type of peak to size cooling coils on   1=SensibleCoolingLoad; 2=TotalCoolingLoad
        int CoolCapControl;                       // type of control of cooling coil  1=VAV; 2=Bypass; 3=VT; 4=OnOff
        Real64 OccupantDiversity;                 // occupant diversity

        // Default Constructor
        SystemSizingInputData()
            : AirLoopNum(0), LoadSizeType(0), SizingOption(0), CoolOAOption(0), HeatOAOption(0), DesOutAirVolFlow(0.0), SysAirMinFlowRat(0.0),
              SysAirMinFlowRatWasAutoSized(false), PreheatTemp(0.0), PrecoolTemp(0.0), PreheatHumRat(0.0), PrecoolHumRat(0.0), CoolSupTemp(0.0),
              HeatSupTemp(0.0), CoolSupHumRat(0.0), HeatSupHumRat(0.0), CoolAirDesMethod(0), DesCoolAirFlow(0.0), HeatAirDesMethod(0),
              DesHeatAirFlow(0.0), ScaleCoolSAFMethod(0), ScaleHeatSAFMethod(0), SystemOAMethod(SysOAMethod::Invalid), MaxZoneOAFraction(0.0),
              OAAutoSized(false), CoolingCapMethod(0), HeatingCapMethod(0), ScaledCoolingCapacity(0.0), ScaledHeatingCapacity(0.0),
              FloorAreaOnAirLoopCooled(0.0), FloorAreaOnAirLoopHeated(0.0), FlowPerFloorAreaCooled(0.0), FlowPerFloorAreaHeated(0.0),
              FractionOfAutosizedCoolingAirflow(1.0), FractionOfAutosizedHeatingAirflow(1.0), FlowPerCoolingCapacity(0.0),
              FlowPerHeatingCapacity(0.0), CoolingPeakLoadType(0), // wfb
              CoolCapControl(0)                                    // wfb
        {
        }
    };

    struct SystemSizingData // Contains data for system sizing
    {
        // Members
        std::string AirPriLoopName; // name of an AirLoopHVAC object
        std::string CoolDesDay;     // name of a cooling design day
        std::string HeatDesDay;     // name of a heating design day
        int LoadSizeType;           // type of load to size on;
        // 0=sensible, 1=latent, 2=total, 3=ventilation
        int SizingOption;                  // 1 = noncoincident, 2 = coincident.
        int CoolOAOption;                  // 1 = use 100% outside air; 2 = use min OA; for cooling sizing
        int HeatOAOption;                  // 1 = use 100% outside air; 2 = use min OA; for heating sizing
        Real64 DesOutAirVolFlow;           // design (minimum) outside air flow rate [m3/s]
        Real64 SysAirMinFlowRat;           // minimum system air flow ratio for heating, Central Heating Maximum System Air Flow Ratio
        bool SysAirMinFlowRatWasAutoSized; // true if central heating maximum system air flow ratio was autosize on input
        Real64 PreheatTemp;                // preheat design set temperature
        Real64 PrecoolTemp;                // precool design set temperature [C]
        Real64 PreheatHumRat;              // preheat design humidity ratio [kg water/kg dry air]
        Real64 PrecoolHumRat;              // precool design humidity ratio [kg water/kg dry air]
        Real64 CoolSupTemp;                // cooling design supply air temperature [C]
        Real64 HeatSupTemp;                // heating design supply air temperature[C]
        Real64 CoolSupHumRat;              // cooling design supply air humidity ratio [kg water/kg dry air]
        Real64 HeatSupHumRat;              // heating design supply air humidity ratio [kg water/kg dry air]
        int CoolAirDesMethod;              // choice of how to get system design cooling air flow rates;
        //  1 = calc from des day simulation; 2=m3/s per system, user input
        int HeatAirDesMethod; // choice of how to get system design heating air flow rates;
        //  1 = calc from des day simulation; 2=m3/s per system, user input
        Real64 InpDesCoolAirFlow;              // input design system supply air flow rate [m3/s]
        Real64 InpDesHeatAirFlow;              // input design system heating supply air flow rate [m3/s]
        Real64 CoinCoolMassFlow;               // coincident peak cooling mass flow rate [kg/s]
        bool EMSOverrideCoinCoolMassFlowOn;    // If true, EMS to change coincident peak cooling mass flow rate
        Real64 EMSValueCoinCoolMassFlow;       // Value EMS wants for coincident peak cooling mass flow rate [kg/s]
        Real64 CoinHeatMassFlow;               // coincident peak heating mass flow rate [kg/s]
        bool EMSOverrideCoinHeatMassFlowOn;    // If true, EMS to set coincident peak heating mass flow rate
        Real64 EMSValueCoinHeatMassFlow;       // Value EMS wants for coincident peak heating mass flow rate [kg/s]
        Real64 NonCoinCoolMassFlow;            // noncoincident peak cooling mass flow rate [kg/s]
        bool EMSOverrideNonCoinCoolMassFlowOn; // true, EMS to set noncoincident peak cooling mass flow rate
        Real64 EMSValueNonCoinCoolMassFlow;    // Value EMS for noncoincident peak cooling mass flow rate [kg/s]
        Real64 NonCoinHeatMassFlow;            // noncoincident peak heating mass flow rate [kg/s]
        bool EMSOverrideNonCoinHeatMassFlowOn; // true, EMS to set noncoincident peak heating mass flow rate
        Real64 EMSValueNonCoinHeatMassFlow;    // Value EMS for noncoincident peak heating mass flow rate [kg/s]
        Real64 DesMainVolFlow;                 // design main supply duct volume flow [m3/s]
        bool EMSOverrideDesMainVolFlowOn;      // If true, EMS is acting to change DesMainVolFlow
        Real64 EMSValueDesMainVolFlow;         // Value EMS providing for design main supply duct volume flow [m3/s]
        Real64 DesHeatVolFlow;                 // design heat supply duct volume flow [m3/s]
        bool EMSOverrideDesHeatVolFlowOn;      // If true, EMS is acting to change DesCoolVolFlow
        Real64 EMSValueDesHeatVolFlow;         // Value EMS providing for design cool  supply duct volume flow [m3/s]
        Real64 DesCoolVolFlow;                 // design cool  supply duct volume flow [m3/s]
        bool EMSOverrideDesCoolVolFlowOn;      // If true, EMS is acting to change DesCoolVolFlow
        Real64 EMSValueDesCoolVolFlow;         // Value EMS providing for design cool  supply duct volume flow [m3/s]
        Real64 SensCoolCap;                    // design sensible cooling capacity [W]
        Real64 TotCoolCap;                     // design total cooling capacity [W]
        Real64 HeatCap;                        // design heating capacity [W]
        Real64 PreheatCap;                     // design preheat capacity [W]
        Real64 MixTempAtCoolPeak;              // design mixed air temperature for cooling [C]
        Real64 MixHumRatAtCoolPeak;            // design mixed air hum ratio for cooling [kg water/kg dry air]
        Real64 RetTempAtCoolPeak;              // design return air temperature for cooling [C]
        Real64 RetHumRatAtCoolPeak;            // design return air hum ratio for cooling [kg water/kg dry air]
        Real64 OutTempAtCoolPeak;              // design outside air temperature for cooling [C]
        Real64 OutHumRatAtCoolPeak;            // design outside air hum ratio for cooling [kg water/kg dry air]
        Real64 MassFlowAtCoolPeak;             // air mass flow rate at the cooling peak [kg/s]
        Real64 HeatMixTemp;                    // design mixed air temperature for heating [C]
        Real64 HeatMixHumRat;                  // design mixed air hum ratio for heating [kg water/kg dry air]
        Real64 HeatRetTemp;                    // design return air temperature for heating [C]
        Real64 HeatRetHumRat;                  // design return air hum ratio for heating [kg water/kg dry air]
        Real64 HeatOutTemp;                    // design outside air temperature for heating [C]
        Real64 HeatOutHumRat;                  // design outside air hum ratio for Heating [kg water/kg dry air]
        Real64 DesCoolVolFlowMin;              // design minimum system cooling flow rate [m3/s]
        Array1D<Real64> HeatFlowSeq;           // daily sequence of system heating air mass flow rate
        //  (zone time step)
        Array1D<Real64> SumZoneHeatLoadSeq; // daily sequence of zones summed heating load [W]
        //  (zone time step)
        Array1D<Real64> CoolFlowSeq; // daily sequence of system cooling air mass flow rate
        //  (zone time step)
        Array1D<Real64> SumZoneCoolLoadSeq; // daily sequence of zones summed cooling load [W]
        //  (zone time step)
        Array1D<Real64> CoolZoneAvgTempSeq; // daily sequence of zones flow weighted average temperature [C]
        //  (zone time step)
        Array1D<Real64> HeatZoneAvgTempSeq; // daily sequence of zones flow weighted average temperature [C]
        //  (zone time step)
        Array1D<Real64> SensCoolCapSeq; // daily sequence of system sensible cooling capacity
        //  (zone time step)
        Array1D<Real64> TotCoolCapSeq; // daily sequence of system total cooling capacity
        //  (zone time step)
        Array1D<Real64> HeatCapSeq;        // daily sequence of system heating capacity [zone time step]
        Array1D<Real64> PreheatCapSeq;     // daily sequence of system preheat capacity [zone time step]
        Array1D<Real64> SysCoolRetTempSeq; // daily sequence of system cooling return temperatures [C]
        //  [zone time step]
        Array1D<Real64> SysCoolRetHumRatSeq; // daily sequence of system cooling return humidity ratios
        //  [kg water/kg dry air] [zone time step]
        Array1D<Real64> SysHeatRetTempSeq; // daily sequence of system heating return temperatures [C]
        //   [zone time step]
        Array1D<Real64> SysHeatRetHumRatSeq; // daily sequence of system heating return humidity ratios
        //  [kg water/kg dry air] [zone time step]
        Array1D<Real64> SysCoolOutTempSeq; // daily sequence of system cooling outside temperatures [C]
        //  [zone time step]
        Array1D<Real64> SysCoolOutHumRatSeq; // daily sequence of system cooling outside humidity ratios
        //  [kg water/kg dry air] [zone time step]
        Array1D<Real64> SysHeatOutTempSeq; // daily sequence of system heating outside temperatures [C]
        //  [zone time step]
        Array1D<Real64> SysHeatOutHumRatSeq; // daily sequence of system heating outside humidity ratios
        //   [kg water/kg dry air] [zone time step]
        Array1D<Real64> SysDOASHeatAddSeq; // daily sequence of heat addition rate from DOAS supply air [W]
        Array1D<Real64> SysDOASLatAddSeq;  // daily sequence of latent heat addition rate from DOAS supply air [W]
        SysOAMethod SystemOAMethod;        // System Outdoor Air Method; 1 = SOAM_ZoneSum, 2 = SOAM_VRP, 9 = SOAM_SP
        Real64 MaxZoneOAFraction;          // maximum value of min OA for zones served by system
        Real64 SysUncOA;                   // uncorrected system outdoor air flow based on zone people and zone area
        bool OAAutoSized;                  // Set to true if design OA vol flow is set to 'autosize'
        int ScaleCoolSAFMethod; // choice of how to get system cooling scalable air flow rates; (FlowPerFloorArea, FractionOfAutosizedCoolingAirflow,
                                // FlowPerCoolingCapacity)
        int ScaleHeatSAFMethod; // choice of how to get system heating scalable air flow rates; (FlowPerFloorArea, FractionOfAutosizedCoolingAirflow,
                                // FractionOfAutosizedHeatingAirflow, FlowPerHeatingCapacity)
        int CoolingCapMethod;   // - Method for cooling capacity scaledsizing calculation (CoolingDesignCapacity, CapacityPerFloorArea,
                                // FractionOfAutosizedCoolingCapacity)
        int HeatingCapMethod;   // - Method for heatiing capacity scaledsizing calculation (HeatingDesignCapacity, CapacityPerFloorArea,
                                // FracOfAutosizedHeatingCapacity)
        Real64 ScaledCoolingCapacity;              // - scaled maximum cooling capacity of cooling coil in an air loop
        Real64 ScaledHeatingCapacity;              // - scaled maximum heating capacity of cooling coil in an air loop
        Real64 FloorAreaOnAirLoopCooled;           // total floor of cooled zones served by an airloop
        Real64 FloorAreaOnAirLoopHeated;           // total floor of heated zones served by an airloop
        Real64 FlowPerFloorAreaCooled;             // ratio of cooling supply air flow rate to total floor area of cooled zones served by an airloop
        Real64 FlowPerFloorAreaHeated;             // ratio of cooling supply air flow rate to total floor area of cooled zones served by an airloop
        Real64 FractionOfAutosizedCoolingAirflow;  // fraction of of cooling supply air flow rate an airloop
        Real64 FractionOfAutosizedHeatingAirflow;  // fraction of of heating supply air flow rate an airloop
        Real64 FlowPerCoolingCapacity;             // ratio of cooling supply air flow rate to cooling capacity of an airloop
        Real64 FlowPerHeatingCapacity;             // ratio of heating supply air flow rate to heating capacity of an airloop
        Real64 FractionOfAutosizedCoolingCapacity; // fraction of of cooling total capacity
        Real64 FractionOfAutosizedHeatingCapacity; // fraction of of heating total capacity
        Real64 CoolingTotalCapacity;               // system total cooling capacity
        Real64 HeatingTotalCapacity;               // system total heating capacity
        int CoolingPeakLoadType;                   // Type of peak to size cooling coils on   1=SensibleCoolingLoad; 2=TotalCooligLoad
        int CoolCapControl;                        // type of control of cooling coil  1=VAV; 2=Bypass; 3=VT; 4=OnOff
        bool sysSizeHeatingDominant;
        bool sysSizeCoolingDominant;

        Real64 CoinCoolCoilMassFlow; // coincident volume flow at time of cooling coil sensible+latent peak [m3/s]
        Real64 CoinHeatCoilMassFlow; // coincident volume flow at time of heating coil sensible peak [m3/s]
        Real64 DesCoolCoilVolFlow;   // design cooling air volume flow rate at time of coil sens+latent peak [m3/s]
        Real64 DesHeatCoilVolFlow;   // design heating air volume flow rate at time of coil sens peak [m3/s]
        Real64 DesMainCoilVolFlow;   // design main supply duct volume flow at time of coil peak [m3/s]
        // These are for reporting purposes

        int SysHeatCoilTimeStepPk; // timestep in day of heating coil peak
        int SysHeatAirTimeStepPk;  // timestep in day of heating airflow peak
        int HeatDDNum;             // index of design day for heating
        int CoolDDNum;             // index of design day for cooling

        Real64 SysCoolCoinSpaceSens; // sum of zone space sensible cooling loads at coincident peak
        Real64 SysHeatCoinSpaceSens; //  sum of zone space sensible heating loads at coincident peak
        Real64 SysDesCoolLoad;       // system peak load with coincident
        int SysCoolLoadTimeStepPk;   // timestep in day of cooling load peak
        Real64 SysDesHeatLoad;       // system peak load with coincident
        int SysHeatLoadTimeStepPk;   // timestep in day of cooling load peak
        // Default Constructor
        SystemSizingData()
            : LoadSizeType(0), SizingOption(0), CoolOAOption(0), HeatOAOption(0), DesOutAirVolFlow(0.0), SysAirMinFlowRat(0.0),
              SysAirMinFlowRatWasAutoSized(false), PreheatTemp(0.0), PrecoolTemp(0.0), PreheatHumRat(0.0), PrecoolHumRat(0.0), CoolSupTemp(0.0),
              HeatSupTemp(0.0), CoolSupHumRat(0.0), HeatSupHumRat(0.0), CoolAirDesMethod(0), HeatAirDesMethod(0), InpDesCoolAirFlow(0.0),
              InpDesHeatAirFlow(0.0), CoinCoolMassFlow(0.0), EMSOverrideCoinCoolMassFlowOn(false), EMSValueCoinCoolMassFlow(0.0),
              CoinHeatMassFlow(0.0), EMSOverrideCoinHeatMassFlowOn(false), EMSValueCoinHeatMassFlow(0.0), NonCoinCoolMassFlow(0.0),
              EMSOverrideNonCoinCoolMassFlowOn(false), EMSValueNonCoinCoolMassFlow(0.0), NonCoinHeatMassFlow(0.0),
              EMSOverrideNonCoinHeatMassFlowOn(false), EMSValueNonCoinHeatMassFlow(0.0), DesMainVolFlow(0.0), EMSOverrideDesMainVolFlowOn(false),
              EMSValueDesMainVolFlow(0.0), DesHeatVolFlow(0.0), EMSOverrideDesHeatVolFlowOn(false), EMSValueDesHeatVolFlow(0.0), DesCoolVolFlow(0.0),
              EMSOverrideDesCoolVolFlowOn(false), EMSValueDesCoolVolFlow(0.0), SensCoolCap(0.0), TotCoolCap(0.0), HeatCap(0.0), PreheatCap(0.0),
              MixTempAtCoolPeak(0.0), MixHumRatAtCoolPeak(0.0), RetTempAtCoolPeak(0.0), RetHumRatAtCoolPeak(0.0), OutTempAtCoolPeak(0.0),
              OutHumRatAtCoolPeak(0.0), MassFlowAtCoolPeak(0.0), HeatMixTemp(0.0), HeatMixHumRat(0.0), HeatRetTemp(0.0), HeatRetHumRat(0.0),
              HeatOutTemp(0.0), HeatOutHumRat(0.0), DesCoolVolFlowMin(0.0), SystemOAMethod(SysOAMethod::Invalid), MaxZoneOAFraction(0.0),
              SysUncOA(0.0), OAAutoSized(false), ScaleCoolSAFMethod(0), ScaleHeatSAFMethod(0), CoolingCapMethod(0), HeatingCapMethod(0),
              ScaledCoolingCapacity(0.0), ScaledHeatingCapacity(0.0), FloorAreaOnAirLoopCooled(0.0), FloorAreaOnAirLoopHeated(0.0),
              FlowPerFloorAreaCooled(0.0), FlowPerFloorAreaHeated(0.0), FractionOfAutosizedCoolingAirflow(1.0),
              FractionOfAutosizedHeatingAirflow(1.0), FlowPerCoolingCapacity(0.0), FlowPerHeatingCapacity(0.0),
              FractionOfAutosizedCoolingCapacity(1.0), FractionOfAutosizedHeatingCapacity(1.0), CoolingTotalCapacity(0.0), HeatingTotalCapacity(0.0),
              CoolingPeakLoadType(0), // wfb
              CoolCapControl(0), sysSizeHeatingDominant(false), sysSizeCoolingDominant(false), CoinCoolCoilMassFlow(0.0), CoinHeatCoilMassFlow(0.0),
              DesCoolCoilVolFlow(0.0), DesHeatCoilVolFlow(0.0), DesMainCoilVolFlow(0.0), SysHeatCoilTimeStepPk(0), SysHeatAirTimeStepPk(0),
              HeatDDNum(0), CoolDDNum(0), SysCoolCoinSpaceSens(0.0), SysHeatCoinSpaceSens(0.0), SysDesCoolLoad(0.0), SysCoolLoadTimeStepPk(0),
              SysDesHeatLoad(0.0), SysHeatLoadTimeStepPk(0)
        {
        }
    };

    struct SysSizPeakDDNumData
    {
        // Members
        int SensCoolPeakDD;                // design day containing the sensible cooling peak
        std::string cSensCoolPeakDDDate;   // date string of design day causing sensible cooling peak
        int TotCoolPeakDD;                 // design day containing total cooling peak
        std::string cTotCoolPeakDDDate;    // date string of design day causing total cooling peak
        int CoolFlowPeakDD;                // design day containing the cooling air flow peak
        std::string cCoolFlowPeakDDDate;   // date string of design day causing cooling air flow peak
        int HeatPeakDD;                    // design day containing the heating peak
        std::string cHeatPeakDDDate;       // date string of design day causing heating peak
        Array1D<int> TimeStepAtSensCoolPk; // time step of the sensible cooling peak
        Array1D<int> TimeStepAtTotCoolPk;  // time step of the total cooling peak
        Array1D<int> TimeStepAtCoolFlowPk; // time step of the cooling air flow peak
        Array1D<int> TimeStepAtHeatPk;     // time step of the heating peak

        // Default Constructor
        SysSizPeakDDNumData() : SensCoolPeakDD(0), TotCoolPeakDD(0), CoolFlowPeakDD(0), HeatPeakDD(0)
        {
        }
    };

    struct PlantSizingData
    {
        // Members
        std::string PlantLoopName; // name of PLANT LOOP or CONDENSER LOOP object
        int LoopType;              // type of loop: 1=heating, 2=cooling, 3=condenser
        Real64 ExitTemp;           // loop design exit (supply) temperature [C]
        Real64 DeltaT;             // loop design temperature drop (or rise) [DelK]
        int ConcurrenceOption;     // sizing option for coincident or noncoincident
        int NumTimeStepsInAvg;     // number of zone timesteps in the averaging window for coincident plant flow
        int SizingFactorOption;    // option for what sizing factor to apply
        // Calculated
        Real64 DesVolFlowRate;  // loop design flow rate in m3/s
        bool VolFlowSizingDone; // flag to indicate when this loop has finished sizing flow rate
        Real64 PlantSizFac;     // hold the loop and pump sizing factor

        // Default Constructor
        PlantSizingData()
            : LoopType(0), ExitTemp(0.0), DeltaT(0.0), ConcurrenceOption(1), NumTimeStepsInAvg(0), SizingFactorOption(101), DesVolFlowRate(0.0),
              VolFlowSizingDone(false), PlantSizFac(1.0)
        {
        }
    };

    // based on ZoneSizingData but only have member variables that are related to the CheckSum/
    struct FacilitySizingData
    {
        // Members
        int CoolDDNum;                    // design day index of design day causing heating peak
        int HeatDDNum;                    // design day index of design day causing heating peak
        int TimeStepNumAtCoolMax;         // time step number (in day) at cooling peak
        Array1D<Real64> DOASHeatAddSeq;   // daily sequence of zone DOAS heat addition rate (zone time step) [W]
        Array1D<Real64> DOASLatAddSeq;    // daily sequence of zone DOAS latent heat addition rate (zone time step) [W]
        Array1D<Real64> CoolOutHumRatSeq; // daily sequence of outdoor humidity ratios (cooling, zone time step)
        Array1D<Real64> CoolOutTempSeq;   // daily sequence of outdoor temperatures (cooling, zone time step)
        Array1D<Real64> CoolZoneTempSeq;  // daily sequence of zone temperatures (cooling, zone time step)
        Array1D<Real64> CoolLoadSeq;      // daily sequence of cooling load (cooling, zone time step)
        Real64 DesCoolLoad;               // zone design cooling load [W]
        int TimeStepNumAtHeatMax;         // time step number (in day) at Heating peak
        Array1D<Real64> HeatOutHumRatSeq; // daily sequence of outdoor humidity ratios (heating, zone time step)
        Array1D<Real64> HeatOutTempSeq;   // daily sequence of outdoor temperatures (heating, zone time step)
        Array1D<Real64> HeatZoneTempSeq;  // daily sequence of zone temperatures (heating, zone time step)
        Array1D<Real64> HeatLoadSeq;      // daily sequence of heating load (cooling, zone time step)
        Real64 DesHeatLoad;               // zone design heating load [W]

        // Default Constructor
        FacilitySizingData() : CoolDDNum(0), HeatDDNum(0), TimeStepNumAtCoolMax(0), DesCoolLoad(0.0), TimeStepNumAtHeatMax(0), DesHeatLoad(0.0)
        {
        }
    };

    struct DesDayWeathData
    {
        // Members
        std::string DateString; // date of design day weather values
        Array1D<Real64> Temp;   // design day temperatures at the major time step
        Array1D<Real64> HumRat; // design day humidity ratios at the major time step
        Array1D<Real64> Press;  // design day barometric pressure at the major time step
    };

    struct CompDesWaterFlowData // design water flow rate for components that use water as an
    {
        // Members
        //  energy source or sink
        int SupNode;           // water inlet node number (condenser side for water / water)
        Real64 DesVolFlowRate; // water design flow rate [m3/s]

        // Default Constructor
        CompDesWaterFlowData() : SupNode(0), DesVolFlowRate(0.0)
        {
        }

        // Member Constructor
        CompDesWaterFlowData(int SupNode,          // water inlet node number (condenser side for water / water)
                             Real64 DesVolFlowRate // water design flow rate [m3/s]
                             )
            : SupNode(SupNode), DesVolFlowRate(DesVolFlowRate)
        {
        }
    };

    struct OARequirementsData
    {
        // Holds complete data for a single DesignSpecification:OutdoorAir object or
        // a list of indexes from a DesignSpecification:OutdoorAir:SpaceList object
        std::string Name;                     // Name of DesignSpecification:OutdoorAir or DesignSpecification:OutdoorAir:SpaceList object
        int numDSOA = 0;                      // Number of DesignSpecification:OutdoorAir objects for this instance (zero if not a list)
        EPVector<int> dsoaIndexes;            // Indexes to DesignSpecification:OutdoorAir objects (if this is a DSOA:SpaceList object)
        EPVector<std::string> dsoaSpaceNames; // Names of spaces if this is a (if this is a DSOA:SpaceList object)
        EPVector<int> dsoaSpaceIndexes;       // Indexes to Spaces (if this is a DSOA:SpaceList object)
        OAFlowCalcMethod OAFlowMethod;        // - Method for OA flow calculation (Flow/Person, Flow/Zone, Flow/Area, FlowACH, Sum, Maximum)
        Real64 OAFlowPerPerson = 0.0;         // - OA requirement per person
        Real64 OAFlowPerArea = 0.0;           // - OA requirement per zone area
        Real64 OAFlowPerZone = 0.0;           // - OA requirement per zone
        Real64 OAFlowACH = 0.0;               // - OA requirement per zone per hour
        int OAFlowFracSchPtr = DataGlobalConstants::ScheduleAlwaysOn; // - Fraction schedule applied to total OA requirement
        int OAPropCtlMinRateSchPtr =
            DataGlobalConstants::ScheduleAlwaysOn; // - Fraction schedule applied to Proportional Control Minimum Outdoor Air Flow Rate
        int CO2MaxMinLimitErrorCount = 0;          // Counter when max CO2 concentration < min CO2 concentration for SOAM_ProportionalControlSchOcc
        int CO2MaxMinLimitErrorIndex = 0;          // Index for max CO2 concentration < min CO2 concentration recurring error message for
                                                   // SOAM_ProportionalControlSchOcc
        int CO2GainErrorCount = 0;                 // Counter when CO2 generation from people is zero for SOAM_ProportionalControlSchOcc
        int CO2GainErrorIndex = 0; // Index for recurring error message when CO2 generation from people is zero for SOAM_ProportionalControlSchOcc
        bool myEnvrnFlag = true;

        Real64 desFlowPerZoneArea(EnergyPlusData &state,
                                  int const actualZoneNum // Zone index
        );

        Real64 desFlowPerZonePerson(EnergyPlusData &state,
                                    int const actualZoneNum // Zone index
        );

        Real64 calcOAFlowRate(EnergyPlusData &state,
                              int ActualZoneNum,           // Zone index
                              bool UseOccSchFlag,          // Zone occupancy schedule will be used instead of using total zone occupancy
                              bool UseMinOASchFlag,        // Use min OA schedule in DesignSpecification:OutdoorAir object
                              bool const PerPersonNotSet,  // when calculation should not include occupants (e.g., dual duct)
                              bool const MaxOAVolFlowFlag, // TRUE when calculation uses occupancy schedule  (e.g., dual duct)
                              int const spaceNum = 0       // Space index (if applicable)
        );
    };

    struct ZoneAirDistributionData
    {
        // Members
        std::string Name;
        std::string ZoneADEffSchName;      // - Zone air distribution effectiveness schedule name
        Real64 ZoneADEffCooling;           // - Zone air distribution effectiveness in cooling mode
        Real64 ZoneADEffHeating;           // - Zone air distribution effectiveness in heating mode
        Real64 ZoneSecondaryRecirculation; // - Zone air secondary recirculation ratio
        int ZoneADEffSchPtr;               // - Zone air distribution effectiveness schedule index
        Real64 ZoneVentilationEff;         // Zone ventilation effectiveness

        // Default Constructor
        ZoneAirDistributionData()
            : ZoneADEffCooling(1.0), ZoneADEffHeating(1.0), ZoneSecondaryRecirculation(0.0), ZoneADEffSchPtr(0), ZoneVentilationEff(0.0)
        {
        }

        Real64 calculateEz(EnergyPlusData &state, int ZoneNum); // Zone index
    };

    // Resets Data globals so that previously set variables are not used in other equipment models
    void resetHVACSizingGlobals(EnergyPlusData &state,
                                int curZoneEqNum,
                                int curSysNum,
                                bool &firstPassFlag // Can be set to false during the routine
    );

    void GetCoilDesFlowT(EnergyPlusData &state,
                         int SysNum,           // central air system index
                         Real64 CpAir,         // specific heat to be used in calculations [J/kgC]
                         Real64 &DesFlow,      // returned design mass flow [kg/s]
                         Real64 &DesExitTemp,  // returned design coil exit temperature [kg/s]
                         Real64 &DesExitHumRat // returned design coil exit humidity ratio [kg/kg]
    );

    Real64 calcDesignSpecificationOutdoorAir(EnergyPlusData &state,
                                             int const DSOAPtr,          // Pointer to DesignSpecification:OutdoorAir object
                                             int const ActualZoneNum,    // Zone index
                                             bool const UseOccSchFlag,   // Zone occupancy schedule will be used instead of using total zone occupancy
                                             bool const UseMinOASchFlag, // Use min OA schedule in DesignSpecification:OutdoorAir object
                                             bool const PerPersonNotSet = false, // when calculation should not include occupants (e.g., dual duct)
                                             bool const MaxOAVolFlowFlag = false // TRUE when calculation uses occupancy schedule  (e.g., dual duct)
    );

} // namespace DataSizing

struct SizingData : BaseGlobalStruct
{
    int NumOARequirements = 0;      // Number of OA Requirements objects
    int NumZoneAirDistribution = 0; // Number of zone air distribution objects
    int NumZoneSizingInput = 0;     // Number of Zone Sizing objects
    int NumSysSizInput = 0;         // Number of System Sizing objects
    int NumPltSizInput = 0;         // Number of Plant Sizing objects
    int CurSysNum = 0;              // Current Air System index (0 if not in air loop)
    int CurOASysNum = 0;            // Current outside air system index (0 if not in OA Sys)
    int CurZoneEqNum = 0;           // Current Zone Equipment index (0 if not simulating ZoneEq)
    int CurTermUnitSizingNum = 0;   // Current terminal unit sizing index for TermUnitSizing and TermUnitFinalZoneSizing
    int CurBranchNum = 0;           // Index of branch being simulated (or 0 if not air loop)
    DataHVACGlobals::AirDuctType CurDuctType = DataHVACGlobals::AirDuctType::Invalid; // Duct type of current branch
    int CurLoopNum = 0;                                                               // the current plant loop index
    int CurCondLoopNum = 0;                                                           // the current condenser loop number
    int CurEnvirNumSimDay = 0;                                                        // current environment number for day simulated
    int CurOverallSimDay = 0;                                                         // current day of simulation
    int NumTimeStepsInAvg = 0;                       // number of time steps in the averaging window for the design flow and load sequences
    int SaveNumPlantComps = 0;                       // Number of components using water as an energy source or sink (e.g. water coils)
    int DataTotCapCurveIndex = 0;                    // index to total capacity as a function of temperature curve
    Real64 DataTotCapCurveValue = 0;                 // value of total capacity as a function of temperature curve for CoilVRF_FluidTCtrl_*
    int DataPltSizCoolNum = 0;                       // index to cooling plant sizing data
    int DataPltSizHeatNum = 0;                       // index to heating plant sizing data
    int DataWaterLoopNum = 0;                        // index to plant water loop
    int DataCoilNum = 0;                             // index to coil object
    int DataFanOpMode = 0;                           // fan operating mode (ContFanCycCoil or CycFanCycCoil)
    bool DataCoilIsSuppHeater = false;               // TRUE if heating coil used as supplemental heater
    bool DataIsDXCoil = false;                       // TRUE if direct-expansion coil
    bool DataAutosizable = true;                     // TRUE if component is autosizable
    bool DataEMSOverrideON = false;                  // boolean determines if user relies on EMS to override autosizing
    bool DataScalableSizingON = false;               // boolean determines scalable flow sizing is specified
    bool DataScalableCapSizingON = false;            // boolean determines scalable capacity sizing is specified
    bool DataSysScalableFlowSizingON = false;        // boolean determines scalable system flow sizing is specified
    bool DataSysScalableCapSizingON = false;         // boolean determines scalable system capacity sizing is specified
    bool SysSizingRunDone = false;                   // True if a system sizing run is successfully completed.
    bool TermUnitSingDuct = false;                   // TRUE if a non-induction single duct terminal unit
    bool TermUnitPIU = false;                        // TRUE if a powered induction terminal unit
    bool TermUnitIU = false;                         // TRUE if an unpowered induction terminal unit
    bool ZoneEqFanCoil = false;                      // TRUE if a 4 pipe fan coil unit is being simulated
    bool ZoneEqOutdoorAirUnit = false;               // TRUE if an OutdoorAirUnit is being simulated
    bool ZoneEqUnitHeater = false;                   // TRUE if a unit heater is being simulated
    bool ZoneEqUnitVent = false;                     // TRUE if a unit ventilator unit is being simulated
    bool ZoneEqVentedSlab = false;                   // TRUE if a ventilated slab is being simulated
    bool ZoneEqDXCoil = false;                       // TRUE if a ZoneHVAC DX coil is being simulated
    bool ZoneEqUnitarySys = false;                   // TRUE if a zone UnitarySystem is being simulated
    bool ZoneCoolingOnlyFan = false;                 // TRUE if a ZoneHVAC DX cooling coil is only coil in parent
    bool ZoneHeatingOnlyFan = false;                 // TRUE if zone unit only does heating and contains a fam (such as Unit Heater)
    bool ZoneSizingRunDone = false;                  // True if a zone sizing run has been successfully completed.
    bool DataErrorsFound = false;                    // used for simulation termination when errors are found
    bool DataDXCoolsLowSpeedsAutozize = false;       // true allows reporting lower speed CoilCoolingCurveFits Autosize
    Real64 AutoVsHardSizingThreshold = 0.1;          // criteria threshold used to determine if user hard size and autosize disagree 10%
    Real64 AutoVsHardSizingDeltaTempThreshold = 1.5; // temperature criteria threshold for autosize versus hard size [C]
    Real64 DataCoilSizingAirInTemp = 0.0;            // saves sizing data for use in coil object reporting
    Real64 DataCoilSizingAirInHumRat = 0.0;          // saves sizing data for use in coil object reporting
    Real64 DataCoilSizingAirOutTemp = 0.0;           // saves sizing data for use in coil object reporting
    Real64 DataCoilSizingAirOutHumRat = 0.0;         // saves sizing data for use in coil object reporting
    Real64 DataCoilSizingFanCoolLoad = 0.0;          // saves sizing data for use in coil object reporting
    Real64 DataCoilSizingCapFT = 1.0;                // saves sizing data for use in coil object reporting
    bool DataDesAccountForFanHeat = true;            // include fan heat when true
    Real64 DataDesInletWaterTemp = 0.0;              // coil inlet water temperature used for warning messages
    Real64 DataDesInletAirHumRat = 0.0;              // coil inlet air humidity ratio used for warning messages
    Real64 DataDesInletAirTemp = 0.0;                // coil inlet air temperature used for warning messages
    Real64 DataDesOutletAirTemp = 0.0;               // coil outlet air temperature used for sizing
    Real64 DataDesOutletAirHumRat = 0.0;             // coil air outlet humidity ratio used in sizing calculations [kg water / kg dry air]
    Real64 DataCoolCoilCap = 0.0;                    // cooling coil capacity used for sizing with scalable inputs [W]
    Real64 DataFlowUsedForSizing = 0.0;              // air flow rate used for sizing with scalable inputs [m3/s]
    Real64 DataAirFlowUsedForSizing = 0.0;           // air flow rate used for sizing with scalable inputs [m3/s]
    Real64 DataWaterFlowUsedForSizing = 0.0;         // water flow rate used for sizing with scalable inputs [m3/s]
    Real64 DataCapacityUsedForSizing = 0.0;          // capacity used for sizing with scalable inputs [W]
    Real64 DataDesignCoilCapacity = 0.0;             // calculated capacity of coil at end of UA calculation
    Real64 DataHeatSizeRatio = 1.0;                  // heating coil size as a ratio of cooling coil capacity
    Real64 DataEMSOverride = 0.0;                    // value of EMS variable used to override autosizing
    Real64 DataBypassFrac = 0.0;                     // value of bypass fraction for Coil:Cooling:DX:TwoStageWithHumidityControlMode coils
    Real64 DataFracOfAutosizedCoolingAirflow = 1.0;  // fraction of design cooling supply air flow rate
    Real64 DataFracOfAutosizedHeatingAirflow = 1.0;  // fraction of design heating supply air flow rate
    Real64 DataFlowPerCoolingCapacity = 0.0;         // cooling supply air flow per unit cooling capacity
    Real64 DataFlowPerHeatingCapacity = 0.0;         // heating supply air flow per unit heating capacity
    Real64 DataFracOfAutosizedCoolingCapacity = 1.0; // fraction of autosized cooling capacity
    Real64 DataFracOfAutosizedHeatingCapacity = 1.0; // fraction of autosized heating capacit
    Real64 DataAutosizedCoolingCapacity = 0.0;       // Autosized cooling capacity used for multiplying flow per capacity to get flow rate
    Real64 DataAutosizedHeatingCapacity = 0.0;       // Autosized heating capacit used for multiplying flow per capacity to get flow rate
    Real64 DataConstantUsedForSizing = 0.0;          // base value used for sizing inputs that are ratios of other inputs
    Real64 DataFractionUsedForSizing = 0.0;          // fractional value of base value used for sizing inputs that are ratios of other inputs
    Real64 DataNonZoneNonAirloopValue = 0.0;         // used when equipment is not located in a zone or airloop
    Real64 DataSizingFraction = 1.0;                 // used when ratios of sizing is required
    int DataZoneUsedForSizing = 0;                   // pointer to control zone for air loop equipment
    int DataZoneNumber = 0;                          // a pointer to a served by zoneHVAC equipment
    int NumZoneHVACSizing = 0;                       // Number of design specification zone HVAC sizing objects
    int NumAirTerminalSizingSpec = 0;                // Number of design specfication air terminal sizing objects
    int NumAirTerminalUnits = 0;                     // Number of air terminal units (same as total number of zone inlet nodes)
    Real64 DXCoolCap = 0.0;                          // The rated cooling capacity of a DX unit.
    Real64 GlobalHeatSizingFactor = 0.0;             // the global heating sizing ratio
    Real64 GlobalCoolSizingFactor = 0.0;             // the global cooling sizing ratio
    Real64 SuppHeatCap = 0.0;                        // the heating capacity of the supplemental heater in a unitary system
    Real64 UnitaryHeatCap = 0.0;                     // the heating capacity of a unitary system
    Array1D<Real64> ZoneSizThermSetPtHi;             // highest zone thermostat setpoint during zone sizing calcs
    Array1D<Real64> ZoneSizThermSetPtLo;             // lowest zone thermostat setpoint during zone sizing calcs
    Array1D_string CoolPeakDateHrMin;                // date:hr:min of cooling peak
    Array1D_string HeatPeakDateHrMin;                // date:hr:min of heating peak
    Array1D_string LatCoolPeakDateHrMin;             // date:hr:min of latent cooling peak
    Array1D_string LatHeatPeakDateHrMin;             // date:hr:min of latent heating peak
    char SizingFileColSep;                           // Character to separate columns in sizing outputs
    int DataDesicDehumNum = 0;                       // index to desiccant dehumidifier
    bool DataDesicRegCoil = false;                   // TRUE if heating coil desiccant regeneration coil
    bool HRFlowSizingFlag = false;                   // True, if it is a heat recovery heat exchanger flow sizing
    Real64 DataWaterCoilSizCoolDeltaT = 0.0;         // used for sizing cooling coil water design flow rate
    Real64 DataWaterCoilSizHeatDeltaT = 0.0;         // used for sizing heating coil water design flow rate
    bool DataNomCapInpMeth = false;                  // True if heating coil is sized by CoilPerfInpMeth == NomCa
    int DataFanEnumType = -1;                        // Fan type used during sizing
    int DataFanIndex = -1;                           // Fan index used during sizing
    DataSizing::ZoneFanPlacement DataFanPlacement = DataSizing::ZoneFanPlacement::NotSet; // identifies location of fan wrt coil
    int DataDXSpeedNum = 0;
    int DataCoolCoilType = -1;
    int DataCoolCoilIndex = -1;
    EPVector<DataSizing::OARequirementsData> OARequirements;
    EPVector<DataSizing::ZoneAirDistributionData> ZoneAirDistribution;
    EPVector<DataSizing::ZoneSizingInputData> ZoneSizingInput;    // Input data for zone sizing
    Array2D<DataSizing::ZoneSizingData> ZoneSizing;               // Data for zone sizing (all data, all design)
    EPVector<DataSizing::ZoneSizingData> FinalZoneSizing;         // Final data for zone sizing including effects
    Array2D<DataSizing::ZoneSizingData> CalcZoneSizing;           // Data for zone sizing (all data)
    EPVector<DataSizing::ZoneSizingData> CalcFinalZoneSizing;     // Final data for zone sizing (calculated only)
    EPVector<DataSizing::ZoneSizingData> TermUnitFinalZoneSizing; // Final data for sizing terminal units (indexed per terminal unit)
    EPVector<DataSizing::SystemSizingInputData> SysSizInput;      // Input data array for system sizing object
    Array2D<DataSizing::SystemSizingData> SysSizing;              // Data array for system sizing (all data)
    EPVector<DataSizing::SystemSizingData> FinalSysSizing;        // Data array for system sizing (max heat/cool)
    EPVector<DataSizing::SystemSizingData> CalcSysSizing;         // Data array for system sizing (max heat/cool)
    EPVector<DataSizing::SysSizPeakDDNumData> SysSizPeakDDNum;    // data array for peak des day indices
    EPVector<DataSizing::TermUnitSizingData> TermUnitSizing;      // Data added in sizing routines (indexed per terminal unit)
    EPVector<DataSizing::ZoneEqSizingData> ZoneEqSizing;          // Data added in zone eq component sizing routines
    EPVector<DataSizing::ZoneEqSizingData> UnitarySysEqSizing;    // Data added in unitary system sizing routines
    EPVector<DataSizing::ZoneEqSizingData> OASysEqSizing;         // Data added in unitary system sizing routines
    EPVector<DataSizing::PlantSizingData> PlantSizData;           // Input data array for plant sizing
    EPVector<DataSizing::DesDayWeathData> DesDayWeath;            // design day weather saved at major time step
    EPVector<DataSizing::CompDesWaterFlowData> CompDesWaterFlow;  // array to store components' design water flow
    EPVector<DataSizing::ZoneHVACSizingData> ZoneHVACSizing;      // Input data for zone HVAC sizing
    EPVector<DataSizing::AirTerminalSizingSpecData>
        AirTerminalSizingSpec;                                   // Input data for zone HVAC sizing used only for Facility Load Component Summary
    EPVector<DataSizing::FacilitySizingData> CalcFacilitySizing; // Data for zone sizing
    DataSizing::FacilitySizingData CalcFinalFacilitySizing;      // Final data for zone sizing
    Array1D<Real64> VbzByZone;                                   // saved value of ZoneOAUnc which is Vbz used in 62.1 tabular report
    Array1D<Real64> VdzClgByZone;    // saved value of cooling based ZoneSA which is Vdz used in 62.1 tabular report (also used for zone level Vps)
    Array1D<Real64> VdzMinClgByZone; // minimum discharge flow for cooling, Vdz includes secondary and primary flows for dual path
    Array1D<Real64> VdzHtgByZone;    // saved value of heating based ZoneSA which is Vdz used in 62.1 tabular report (also used for zone level Vps)
    Array1D<Real64> VdzMinHtgByZone; // minimum discharge flow for heating, Vdz includes secondary and primary flows for dual path
    Array1D<Real64> ZdzClgByZone;    // minimum discharge outdoor-air fraction for cooling
    Array1D<Real64> ZdzHtgByZone;    // minimum discharge outdoor-air fraction for heating
    Array1D<Real64> VpzClgByZone;    // saved value of cooling based ZonePA which is Vpz used in 62.1 tabular report
    Array1D<Real64> VpzMinClgByZone; // saved value of minimum cooling based ZonePA which is VpzClg-min used in 62.1 tabular report
    Array1D<Real64> VpzHtgByZone;    // saved value of heating based ZonePA which is Vpz used in 62.1 tabular report
    Array1D<Real64> VpzMinHtgByZone; // saved value of minimum heating based ZonePA which is VpzHtg-min used in 62.1 tabular report
    Array1D<Real64> VpzClgSumBySys;  // sum of saved value of cooling based ZonePA which is Vpz-sum used in 62.1 tabular report
    Array1D<Real64> VpzHtgSumBySys;  // sum of saved value of heating based ZonePA which is Vpz-sum used in 62.1 tabular report
    Array1D<Real64> PzSumBySys;      // sum of design people for system, Pz_sum
    Array1D<Real64> PsBySys;         // sum of peak concurrent people by system, Ps
    Array1D<Real64> DBySys;          // Population Diversity by system
    Array1D<Real64> SumRpxPzBySys;   // Sum of per person OA times number of people by system, No D yet
    Array1D<Real64> SumRaxAzBySys;   // sum of per area OA time zone area by system, does not get altered by D
    Array1D<std::string> PeakPsOccurrenceDateTimeStringBySys;    // string describing when Ps peak occurs
    Array1D<std::string> PeakPsOccurrenceEnvironmentStringBySys; // string describing Environment when Ps peak occurs
    Array1D<Real64> VouBySys;                                    // uncorrected system outdoor air requirement, for std 62.1 VRP
    Array1D<Real64> VpsClgBySys;                                 // System primary airflow Vps, for cooling for std 62.1 VRP
    Array1D<Real64> VpsHtgBySys;                                 // system primary airflow Vps, for heating for std 62.1 VRP
    Array1D<Real64> FaByZoneHeat;                                // saved value of Fa used in 62.1 tabular report
    Array1D<Real64> FbByZoneCool;                                // saved value of Fb used in 62.1 tabular report
    Array1D<Real64> FbByZoneHeat;                                // saved value of Fb used in 62.1 tabular report
    Array1D<Real64> FcByZoneCool;                                // saved value of Fc used in 62.1 tabular report
    Array1D<Real64> FcByZoneHeat;                                // saved value of Fc used in 62.1 tabular report
    Array1D<Real64> XsBySysCool;                                 // saved value of Xs used in 62.1 tabular report
    Array1D<Real64> XsBySysHeat;                                 // saved value of Xs used in 62.1 tabular report
    Array1D<Real64> EvzByZoneCool;                               // saved value of Evz (zone vent effy) used in 62.1 tabular report
    Array1D<Real64> EvzByZoneHeat;                               // saved value of Evz (zone vent effy) used in 62.1 tabular report
    Array1D<Real64> EvzByZoneCoolPrev;                           // saved value of Evz (zone vent effy) used in 62.1 tabular report
    Array1D<Real64> EvzByZoneHeatPrev;                           // saved value of Evz (zone vent effy) used in 62.1 tabular report
    Array1D<Real64> VotClgBySys;     // saved value of cooling ventilation required at primary AHU, used in 62.1 tabular report
    Array1D<Real64> VotHtgBySys;     // saved value of heating ventilation required at primary AHU, used in 62.1 tabular report
    Array1D<Real64> VozSumClgBySys;  // saved value of cooling ventilation required at clg zones
    Array1D<Real64> VozSumHtgBySys;  // saved value of cooling ventilation required at htg zones
    Array1D<Real64> TotCoolCapTemp;  // scratch variable used for calculating peak load [W]
    Array1D<Real64> EvzMinBySysHeat; // saved value of EvzMin used in 62.1 tabular report
    Array1D<Real64> EvzMinBySysCool; // saved value of EvzMin used in 62.1 tabular report
    Array1D<Real64> FaByZoneCool;    // triggers allocation in UpdateSysSizing
    Array1D<Real64> SensCoolCapTemp; // triggers allocation in UpdateSysSizing

    void clear_state() override
    {
<<<<<<< HEAD
        this->NumOARequirements = 0;
        this->NumZoneAirDistribution = 0;
        this->NumZoneSizingInput = 0;
        this->NumSysSizInput = 0;
        this->NumPltSizInput = 0;
        this->CurSysNum = 0;
        this->CurOASysNum = 0;
        this->CurZoneEqNum = 0;
        this->CurTermUnitSizingNum = 0;
        this->CurBranchNum = 0;
        this->CurDuctType = DataHVACGlobals::AirDuctType::Invalid;
        this->CurLoopNum = 0;
        this->CurCondLoopNum = 0;
        this->CurEnvirNumSimDay = 0;
        this->CurOverallSimDay = 0;
        this->NumTimeStepsInAvg = 0;
        this->SaveNumPlantComps = 0;
        this->DataTotCapCurveIndex = 0;
        this->DataTotCapCurveValue = 0;
        this->DataPltSizCoolNum = 0;
        this->DataPltSizHeatNum = 0;
        this->DataWaterLoopNum = 0;
        this->DataCoilNum = 0;
        this->DataFanOpMode = 0;
        this->DataCoilIsSuppHeater = false;
        this->DataIsDXCoil = false;
        this->DataAutosizable = true;
        this->DataEMSOverrideON = false;
        this->DataScalableSizingON = false;
        this->DataScalableCapSizingON = false;
        this->DataSysScalableFlowSizingON = false;
        this->DataSysScalableCapSizingON = false;
        this->SysSizingRunDone = false;
        this->TermUnitSingDuct = false;
        this->TermUnitPIU = false;
        this->TermUnitIU = false;
        this->ZoneEqFanCoil = false;
        this->ZoneEqOutdoorAirUnit = false;
        this->ZoneEqUnitHeater = false;
        this->ZoneEqUnitVent = false;
        this->ZoneEqVentedSlab = false;
        this->ZoneEqDXCoil = false;
        this->ZoneEqUnitarySys = false;
        this->ZoneCoolingOnlyFan = false;
        this->ZoneHeatingOnlyFan = false;
        this->ZoneSizingRunDone = false;
        this->DataErrorsFound = false;
        this->DataDXCoolsLowSpeedsAutozize = false;
        this->AutoVsHardSizingThreshold = 0.1;
        this->AutoVsHardSizingDeltaTempThreshold = 1.5;
        this->DataCoilSizingAirInTemp = 0.0;
        this->DataCoilSizingAirInHumRat = 0.0;
        this->DataCoilSizingAirOutTemp = 0.0;
        this->DataCoilSizingAirOutHumRat = 0.0;
        this->DataCoilSizingFanCoolLoad = 0.0;
        this->DataCoilSizingCapFT = 1.0;
        this->DataDesAccountForFanHeat = true;
        this->DataDesInletWaterTemp = 0.0;
        this->DataDesInletAirHumRat = 0.0;
        this->DataDesInletAirTemp = 0.0;
        this->DataDesOutletAirTemp = 0.0;
        this->DataDesOutletAirHumRat = 0.0;
        this->DataCoolCoilCap = 0.0;
        this->DataFlowUsedForSizing = 0.0;
        this->DataAirFlowUsedForSizing = 0.0;
        this->DataWaterFlowUsedForSizing = 0.0;
        this->DataCapacityUsedForSizing = 0.0;
        this->DataDesignCoilCapacity = 0.0;
        this->DataHeatSizeRatio = 1.0;
        this->DataEMSOverride = 0.0;
        this->DataBypassFrac = 0.0;
        this->DataFracOfAutosizedCoolingAirflow = 1.0;
        this->DataFracOfAutosizedHeatingAirflow = 1.0;
        this->DataFlowPerCoolingCapacity = 0.0;
        this->DataFlowPerHeatingCapacity = 0.0;
        this->DataFracOfAutosizedCoolingCapacity = 1.0;
        this->DataFracOfAutosizedHeatingCapacity = 1.0;
        this->DataAutosizedCoolingCapacity = 0.0;
        this->DataAutosizedHeatingCapacity = 0.0;
        this->DataConstantUsedForSizing = 0.0;
        this->DataFractionUsedForSizing = 0.0;
        this->DataNonZoneNonAirloopValue = 0.0;
        this->DataSizingFraction = 1.0;
        this->DataZoneUsedForSizing = 0;
        this->DataZoneNumber = 0;
        this->NumZoneHVACSizing = 0;
        this->NumAirTerminalSizingSpec = 0;
        this->NumAirTerminalUnits = 0;
        this->DXCoolCap = 0.0;
        this->GlobalHeatSizingFactor = 0.0;
        this->GlobalCoolSizingFactor = 0.0;
        this->SuppHeatCap = 0.0;
        this->UnitaryHeatCap = 0.0;
        this->ZoneSizThermSetPtHi.deallocate();
        this->ZoneSizThermSetPtLo.deallocate();
        this->CoolPeakDateHrMin.deallocate();
        this->HeatPeakDateHrMin.deallocate();
        this->SizingFileColSep = char();
        this->DataDesicDehumNum = 0;
        this->DataDesicRegCoil = false;
        this->HRFlowSizingFlag = false;
        this->DataWaterCoilSizCoolDeltaT = 0.0;
        this->DataWaterCoilSizHeatDeltaT = 0.0;
        this->DataNomCapInpMeth = false;
        this->DataFanEnumType = -1;
        this->DataFanIndex = -1;
        this->DataFanPlacement = DataSizing::ZoneFanPlacement::NotSet;
        this->DataDXSpeedNum = 0;
        this->DataCoolCoilType = -1;
        this->DataCoolCoilIndex = -1;
        this->OARequirements.deallocate();
        this->ZoneAirDistribution.deallocate();
        this->ZoneSizingInput.deallocate();
        this->ZoneSizing.deallocate();
        this->FinalZoneSizing.deallocate();
        this->CalcZoneSizing.deallocate();
        this->CalcFinalZoneSizing.deallocate();
        this->TermUnitFinalZoneSizing.deallocate();
        this->SysSizInput.deallocate();
        this->SysSizing.deallocate();
        this->FinalSysSizing.deallocate();
        this->CalcSysSizing.deallocate();
        this->SysSizPeakDDNum.deallocate();
        this->TermUnitSizing.deallocate();
        this->ZoneEqSizing.deallocate();
        this->UnitarySysEqSizing.deallocate();
        this->OASysEqSizing.deallocate();
        this->PlantSizData.deallocate();
        this->DesDayWeath.deallocate();
        this->CompDesWaterFlow.deallocate();
        this->ZoneHVACSizing.deallocate();
        this->AirTerminalSizingSpec.deallocate();
        this->CalcFacilitySizing.deallocate();
        this->CalcFinalFacilitySizing = DataSizing::FacilitySizingData();
        this->VbzByZone.deallocate();
        this->VdzClgByZone.deallocate();
        this->VdzMinClgByZone.deallocate();
        this->VdzHtgByZone.deallocate();
        this->VdzMinHtgByZone.deallocate();
        this->ZdzClgByZone.deallocate();
        this->ZdzHtgByZone.deallocate();
        this->VpzClgByZone.deallocate();
        this->VpzMinClgByZone.deallocate();
        this->VpzHtgByZone.deallocate();
        this->VpzMinHtgByZone.deallocate();
        this->VpzClgSumBySys.deallocate();
        this->VpzHtgSumBySys.deallocate();
        this->PzSumBySys.deallocate();
        this->PsBySys.deallocate();
        this->DBySys.deallocate();
        this->SumRpxPzBySys.deallocate();
        this->SumRaxAzBySys.deallocate();
        this->PeakPsOccurrenceDateTimeStringBySys.deallocate();
        this->PeakPsOccurrenceEnvironmentStringBySys.deallocate();
        this->VouBySys.deallocate();
        this->VpsClgBySys.deallocate();
        this->VpsHtgBySys.deallocate();
        this->FaByZoneHeat.deallocate();
        this->FbByZoneCool.deallocate();
        this->FbByZoneHeat.deallocate();
        this->FcByZoneCool.deallocate();
        this->FcByZoneHeat.deallocate();
        this->XsBySysCool.deallocate();
        this->XsBySysHeat.deallocate();
        this->EvzByZoneCool.deallocate();
        this->EvzByZoneHeat.deallocate();
        this->EvzByZoneCoolPrev.deallocate();
        this->EvzByZoneHeatPrev.deallocate();
        this->VotClgBySys.deallocate();
        this->VotHtgBySys.deallocate();
        this->VozSumClgBySys.deallocate();
        this->VozSumHtgBySys.deallocate();
        this->TotCoolCapTemp.deallocate();
        this->EvzMinBySysHeat.deallocate();
        this->EvzMinBySysCool.deallocate();
        this->FaByZoneCool.deallocate();
        this->SensCoolCapTemp.deallocate();
=======
        new (this) SizingData();
>>>>>>> 10be7941
    }
};

} // namespace EnergyPlus

#endif<|MERGE_RESOLUTION|>--- conflicted
+++ resolved
@@ -1351,187 +1351,7 @@
 
     void clear_state() override
     {
-<<<<<<< HEAD
-        this->NumOARequirements = 0;
-        this->NumZoneAirDistribution = 0;
-        this->NumZoneSizingInput = 0;
-        this->NumSysSizInput = 0;
-        this->NumPltSizInput = 0;
-        this->CurSysNum = 0;
-        this->CurOASysNum = 0;
-        this->CurZoneEqNum = 0;
-        this->CurTermUnitSizingNum = 0;
-        this->CurBranchNum = 0;
-        this->CurDuctType = DataHVACGlobals::AirDuctType::Invalid;
-        this->CurLoopNum = 0;
-        this->CurCondLoopNum = 0;
-        this->CurEnvirNumSimDay = 0;
-        this->CurOverallSimDay = 0;
-        this->NumTimeStepsInAvg = 0;
-        this->SaveNumPlantComps = 0;
-        this->DataTotCapCurveIndex = 0;
-        this->DataTotCapCurveValue = 0;
-        this->DataPltSizCoolNum = 0;
-        this->DataPltSizHeatNum = 0;
-        this->DataWaterLoopNum = 0;
-        this->DataCoilNum = 0;
-        this->DataFanOpMode = 0;
-        this->DataCoilIsSuppHeater = false;
-        this->DataIsDXCoil = false;
-        this->DataAutosizable = true;
-        this->DataEMSOverrideON = false;
-        this->DataScalableSizingON = false;
-        this->DataScalableCapSizingON = false;
-        this->DataSysScalableFlowSizingON = false;
-        this->DataSysScalableCapSizingON = false;
-        this->SysSizingRunDone = false;
-        this->TermUnitSingDuct = false;
-        this->TermUnitPIU = false;
-        this->TermUnitIU = false;
-        this->ZoneEqFanCoil = false;
-        this->ZoneEqOutdoorAirUnit = false;
-        this->ZoneEqUnitHeater = false;
-        this->ZoneEqUnitVent = false;
-        this->ZoneEqVentedSlab = false;
-        this->ZoneEqDXCoil = false;
-        this->ZoneEqUnitarySys = false;
-        this->ZoneCoolingOnlyFan = false;
-        this->ZoneHeatingOnlyFan = false;
-        this->ZoneSizingRunDone = false;
-        this->DataErrorsFound = false;
-        this->DataDXCoolsLowSpeedsAutozize = false;
-        this->AutoVsHardSizingThreshold = 0.1;
-        this->AutoVsHardSizingDeltaTempThreshold = 1.5;
-        this->DataCoilSizingAirInTemp = 0.0;
-        this->DataCoilSizingAirInHumRat = 0.0;
-        this->DataCoilSizingAirOutTemp = 0.0;
-        this->DataCoilSizingAirOutHumRat = 0.0;
-        this->DataCoilSizingFanCoolLoad = 0.0;
-        this->DataCoilSizingCapFT = 1.0;
-        this->DataDesAccountForFanHeat = true;
-        this->DataDesInletWaterTemp = 0.0;
-        this->DataDesInletAirHumRat = 0.0;
-        this->DataDesInletAirTemp = 0.0;
-        this->DataDesOutletAirTemp = 0.0;
-        this->DataDesOutletAirHumRat = 0.0;
-        this->DataCoolCoilCap = 0.0;
-        this->DataFlowUsedForSizing = 0.0;
-        this->DataAirFlowUsedForSizing = 0.0;
-        this->DataWaterFlowUsedForSizing = 0.0;
-        this->DataCapacityUsedForSizing = 0.0;
-        this->DataDesignCoilCapacity = 0.0;
-        this->DataHeatSizeRatio = 1.0;
-        this->DataEMSOverride = 0.0;
-        this->DataBypassFrac = 0.0;
-        this->DataFracOfAutosizedCoolingAirflow = 1.0;
-        this->DataFracOfAutosizedHeatingAirflow = 1.0;
-        this->DataFlowPerCoolingCapacity = 0.0;
-        this->DataFlowPerHeatingCapacity = 0.0;
-        this->DataFracOfAutosizedCoolingCapacity = 1.0;
-        this->DataFracOfAutosizedHeatingCapacity = 1.0;
-        this->DataAutosizedCoolingCapacity = 0.0;
-        this->DataAutosizedHeatingCapacity = 0.0;
-        this->DataConstantUsedForSizing = 0.0;
-        this->DataFractionUsedForSizing = 0.0;
-        this->DataNonZoneNonAirloopValue = 0.0;
-        this->DataSizingFraction = 1.0;
-        this->DataZoneUsedForSizing = 0;
-        this->DataZoneNumber = 0;
-        this->NumZoneHVACSizing = 0;
-        this->NumAirTerminalSizingSpec = 0;
-        this->NumAirTerminalUnits = 0;
-        this->DXCoolCap = 0.0;
-        this->GlobalHeatSizingFactor = 0.0;
-        this->GlobalCoolSizingFactor = 0.0;
-        this->SuppHeatCap = 0.0;
-        this->UnitaryHeatCap = 0.0;
-        this->ZoneSizThermSetPtHi.deallocate();
-        this->ZoneSizThermSetPtLo.deallocate();
-        this->CoolPeakDateHrMin.deallocate();
-        this->HeatPeakDateHrMin.deallocate();
-        this->SizingFileColSep = char();
-        this->DataDesicDehumNum = 0;
-        this->DataDesicRegCoil = false;
-        this->HRFlowSizingFlag = false;
-        this->DataWaterCoilSizCoolDeltaT = 0.0;
-        this->DataWaterCoilSizHeatDeltaT = 0.0;
-        this->DataNomCapInpMeth = false;
-        this->DataFanEnumType = -1;
-        this->DataFanIndex = -1;
-        this->DataFanPlacement = DataSizing::ZoneFanPlacement::NotSet;
-        this->DataDXSpeedNum = 0;
-        this->DataCoolCoilType = -1;
-        this->DataCoolCoilIndex = -1;
-        this->OARequirements.deallocate();
-        this->ZoneAirDistribution.deallocate();
-        this->ZoneSizingInput.deallocate();
-        this->ZoneSizing.deallocate();
-        this->FinalZoneSizing.deallocate();
-        this->CalcZoneSizing.deallocate();
-        this->CalcFinalZoneSizing.deallocate();
-        this->TermUnitFinalZoneSizing.deallocate();
-        this->SysSizInput.deallocate();
-        this->SysSizing.deallocate();
-        this->FinalSysSizing.deallocate();
-        this->CalcSysSizing.deallocate();
-        this->SysSizPeakDDNum.deallocate();
-        this->TermUnitSizing.deallocate();
-        this->ZoneEqSizing.deallocate();
-        this->UnitarySysEqSizing.deallocate();
-        this->OASysEqSizing.deallocate();
-        this->PlantSizData.deallocate();
-        this->DesDayWeath.deallocate();
-        this->CompDesWaterFlow.deallocate();
-        this->ZoneHVACSizing.deallocate();
-        this->AirTerminalSizingSpec.deallocate();
-        this->CalcFacilitySizing.deallocate();
-        this->CalcFinalFacilitySizing = DataSizing::FacilitySizingData();
-        this->VbzByZone.deallocate();
-        this->VdzClgByZone.deallocate();
-        this->VdzMinClgByZone.deallocate();
-        this->VdzHtgByZone.deallocate();
-        this->VdzMinHtgByZone.deallocate();
-        this->ZdzClgByZone.deallocate();
-        this->ZdzHtgByZone.deallocate();
-        this->VpzClgByZone.deallocate();
-        this->VpzMinClgByZone.deallocate();
-        this->VpzHtgByZone.deallocate();
-        this->VpzMinHtgByZone.deallocate();
-        this->VpzClgSumBySys.deallocate();
-        this->VpzHtgSumBySys.deallocate();
-        this->PzSumBySys.deallocate();
-        this->PsBySys.deallocate();
-        this->DBySys.deallocate();
-        this->SumRpxPzBySys.deallocate();
-        this->SumRaxAzBySys.deallocate();
-        this->PeakPsOccurrenceDateTimeStringBySys.deallocate();
-        this->PeakPsOccurrenceEnvironmentStringBySys.deallocate();
-        this->VouBySys.deallocate();
-        this->VpsClgBySys.deallocate();
-        this->VpsHtgBySys.deallocate();
-        this->FaByZoneHeat.deallocate();
-        this->FbByZoneCool.deallocate();
-        this->FbByZoneHeat.deallocate();
-        this->FcByZoneCool.deallocate();
-        this->FcByZoneHeat.deallocate();
-        this->XsBySysCool.deallocate();
-        this->XsBySysHeat.deallocate();
-        this->EvzByZoneCool.deallocate();
-        this->EvzByZoneHeat.deallocate();
-        this->EvzByZoneCoolPrev.deallocate();
-        this->EvzByZoneHeatPrev.deallocate();
-        this->VotClgBySys.deallocate();
-        this->VotHtgBySys.deallocate();
-        this->VozSumClgBySys.deallocate();
-        this->VozSumHtgBySys.deallocate();
-        this->TotCoolCapTemp.deallocate();
-        this->EvzMinBySysHeat.deallocate();
-        this->EvzMinBySysCool.deallocate();
-        this->FaByZoneCool.deallocate();
-        this->SensCoolCapTemp.deallocate();
-=======
         new (this) SizingData();
->>>>>>> 10be7941
     }
 };
 
