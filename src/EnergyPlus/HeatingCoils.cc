// EnergyPlus, Copyright (c) 1996-2016, The Board of Trustees of the University of Illinois and
// The Regents of the University of California, through Lawrence Berkeley National Laboratory
// (subject to receipt of any required approvals from the U.S. Dept. of Energy). All rights
// reserved.
//
// If you have questions about your rights to use or distribute this software, please contact
// Berkeley Lab's Innovation & Partnerships Office at IPO@lbl.gov.
//
// NOTICE: This Software was developed under funding from the U.S. Department of Energy and the
// U.S. Government consequently retains certain rights. As such, the U.S. Government has been
// granted for itself and others acting on its behalf a paid-up, nonexclusive, irrevocable,
// worldwide license in the Software to reproduce, distribute copies to the public, prepare
// derivative works, and perform publicly and display publicly, and to permit others to do so.
//
// Redistribution and use in source and binary forms, with or without modification, are permitted
// provided that the following conditions are met:
//
// (1) Redistributions of source code must retain the above copyright notice, this list of
//     conditions and the following disclaimer.
//
// (2) Redistributions in binary form must reproduce the above copyright notice, this list of
//     conditions and the following disclaimer in the documentation and/or other materials
//     provided with the distribution.
//
// (3) Neither the name of the University of California, Lawrence Berkeley National Laboratory,
//     the University of Illinois, U.S. Dept. of Energy nor the names of its contributors may be
//     used to endorse or promote products derived from this software without specific prior
//     written permission.
//
// (4) Use of EnergyPlus(TM) Name. If Licensee (i) distributes the software in stand-alone form
//     without changes from the version obtained under this License, or (ii) Licensee makes a
//     reference solely to the software portion of its product, Licensee must refer to the
//     software as "EnergyPlus version X" software, where "X" is the version number Licensee
//     obtained under this License and may not use a different name for the software. Except as
//     specifically required in this Section (4), Licensee shall not use in a company name, a
//     product name, in advertising, publicity, or other promotional activities any name, trade
//     name, trademark, logo, or other designation of "EnergyPlus", "E+", "e+" or confusingly
//     similar designation, without Lawrence Berkeley National Laboratory's prior written consent.
//
// THIS SOFTWARE IS PROVIDED BY THE COPYRIGHT HOLDERS AND CONTRIBUTORS "AS IS" AND ANY EXPRESS OR
// IMPLIED WARRANTIES, INCLUDING, BUT NOT LIMITED TO, THE IMPLIED WARRANTIES OF MERCHANTABILITY
// AND FITNESS FOR A PARTICULAR PURPOSE ARE DISCLAIMED. IN NO EVENT SHALL THE COPYRIGHT OWNER OR
// CONTRIBUTORS BE LIABLE FOR ANY DIRECT, INDIRECT, INCIDENTAL, SPECIAL, EXEMPLARY, OR
// CONSEQUENTIAL DAMAGES (INCLUDING, BUT NOT LIMITED TO, PROCUREMENT OF SUBSTITUTE GOODS OR
// SERVICES; LOSS OF USE, DATA, OR PROFITS; OR BUSINESS INTERRUPTION) HOWEVER CAUSED AND ON ANY
// THEORY OF LIABILITY, WHETHER IN CONTRACT, STRICT LIABILITY, OR TORT (INCLUDING NEGLIGENCE OR
// OTHERWISE) ARISING IN ANY WAY OUT OF THE USE OF THIS SOFTWARE, EVEN IF ADVISED OF THE
// POSSIBILITY OF SUCH DAMAGE.
//
// You are under no obligation whatsoever to provide any bug fixes, patches, or upgrades to the
// features, functionality or performance of the source code ("Enhancements") to anyone; however,
// if you choose to make your Enhancements available either publicly, or directly to Lawrence
// Berkeley National Laboratory, without imposing a separate written license agreement for such
// Enhancements, then you hereby grant the following license: a non-exclusive, royalty-free
// perpetual license to install, use, modify, prepare derivative works, incorporate into other
// computer software, distribute, and sublicense such enhancements or derivative works thereof,
// in binary and source code form.

// C++ Headers
#include <cmath>

// ObjexxFCL Headers
#include <ObjexxFCL/Array.functions.hh>
#include <ObjexxFCL/Fmath.hh>

// EnergyPlus Headers
#include <HeatingCoils.hh>
#include <BranchNodeConnections.hh>
#include <CurveManager.hh>
#include <DataAirLoop.hh>
#include <DataAirSystems.hh>
#include <DataContaminantBalance.hh>
#include <DataEnvironment.hh>
#include <DataHeatBalance.hh>
#include <DataHVACGlobals.hh>
#include <DataIPShortCuts.hh>
#include <DataLoopNode.hh>
#include <DataPrecisionGlobals.hh>
#include <DataSizing.hh>
#include <DXCoils.hh>
#include <EMSManager.hh>
#include <General.hh>
#include <GeneralRoutines.hh>
#include <GlobalNames.hh>
#include <InputProcessor.hh>
#include <NodeInputManager.hh>
#include <OutputProcessor.hh>
#include <OutputReportPredefined.hh>
#include <Psychrometrics.hh>
#include <RefrigeratedCase.hh>
#include <ReportSizingManager.hh>
#include <ScheduleManager.hh>
#include <UtilityRoutines.hh>

namespace EnergyPlus {

namespace HeatingCoils {
	// Module containing the HeatingCoil simulation routines other than the Water coils

	// MODULE INFORMATION:
	//       AUTHOR         Richard J. Liesen
	//       DATE WRITTEN   May 2000
	//       MODIFIED       Therese Stovall June 2008 to add references to refrigation condensers
	//       RE-ENGINEERED  na

	// PURPOSE OF THIS MODULE:
	// To encapsulate the data and algorithms required to
	// manage the HeatingCoil System Component

	// METHODOLOGY EMPLOYED:

	// REFERENCES:

	// OTHER NOTES:

	// USE STATEMENTS:
	// Use statements for data only modules
	// Using/Aliasing
	using namespace DataPrecisionGlobals;
	using namespace DataLoopNode;
	using namespace DataGlobals;
	using namespace DataHVACGlobals;
	using DataEnvironment::StdRhoAir;
	using DataHeatBalance::NumRefrigeratedRacks;
	using DataHeatBalance::HeatReclaimRefrigeratedRack;
	using DataHeatBalance::HeatReclaimRefrigCondenser;
	using DataHeatBalance::HeatReclaimDXCoil;
	using DataHeatBalance::NumRefrigCondensers;
	using DataHeatBalance::RefrigSystemTypeDetailed;
	using DataHeatBalance::RefrigSystemTypeRack;
	using DataHeatBalance::RefrigCondenserTypeAir;
	using DataHeatBalance::RefrigCondenserTypeEvap;
	using DataHeatBalance::RefrigCondenserTypeWater;
	using Psychrometrics::PsyCpAirFnWTdb;
	using Psychrometrics::PsyHFnTdbW;
	using Psychrometrics::PsyRhoAirFnPbTdbW;

	// Use statements for access to subroutines in other modules
	using namespace ScheduleManager;
	using DXCoils::NumDXCoils;
	using DXCoils::GetDXCoilIndex;
	using RefrigeratedCase::GetRefrigeratedRackIndex;

	// Data
	//MODULE PARAMETER DEFINITIONS
	Real64 const MinAirMassFlow( 0.001 );
	int NumDesuperheaterCoil; // Total number of desuperheater heating coil objects in input

	static std::string const BlankString;

	// reclaim heat object types
	int const COMPRESSORRACK_REFRIGERATEDCASE( 1 );
	int const COIL_DX_COOLING( 2 );
	int const COIL_DX_MULTISPEED( 3 );
	int const COIL_DX_MULTIMODE( 4 );
	int const CONDENSER_REFRIGERATION( 5 );

	// DERIVED TYPE DEFINITIONS

	//MODULE VARIABLE DECLARATIONS:
	int NumHeatingCoils( 0 ); // The Number of HeatingCoils found in the Input
	Array1D_bool MySizeFlag;
	Array1D_bool ValidSourceType; // Used to determine if a source for a desuperheater heating coil is valid
	bool GetCoilsInputFlag( true ); // Flag set to make sure you get input once
	bool CoilIsSuppHeater( false ); // Flag set to indicate the heating coil is a supplemental heater
	bool MyOneTimeFlag( true ); // one time initialization flag
	Array1D_bool CheckEquipName;

	// Subroutine Specifications for the Module
	// Driver/Manager Routines

	// Get Input routines for module

	// Initialization routines for module

	// Algorithms for the module

	// Update routine to check convergence and update nodes

	// Reporting routines for module

	// Utility routines for module

	// Object Data
	Array1D< HeatingCoilEquipConditions > HeatingCoil;
	Array1D< HeatingCoilNumericFieldData > HeatingCoilNumericFields;

	// MODULE SUBROUTINES:
	//*************************************************************************

	// Functions

	void
	SimulateHeatingCoilComponents(
		std::string const & CompName,
		bool const FirstHVACIteration,
		Optional< Real64 const > QCoilReq, // coil load to be met
		Optional_int CompIndex,
		Optional< Real64 > QCoilActual, // coil load actually delivered returned to calling component
		Optional_bool_const SuppHeat, // True if current heating coil is a supplemental heating coil
		Optional_int_const FanOpMode, // fan operating mode, CycFanCycCoil or ContFanCycCoil
		Optional< Real64 const > PartLoadRatio, // part-load ratio of heating coil
		Optional_int StageNum,
		Optional< Real64 const > SpeedRatio // Speed ratio of MultiStage heating coil
	)
	{

		// SUBROUTINE INFORMATION:
		//       AUTHOR         Richard Liesen
		//       DATE WRITTEN   May 2000
		//       MODIFIED       na
		//       RE-ENGINEERED  na

		// PURPOSE OF THIS SUBROUTINE:
		// This subroutine manages HeatingCoil component simulation.

		// METHODOLOGY EMPLOYED:
		// na

		// REFERENCES:
		// na

		// Using/Aliasing
		using InputProcessor::FindItemInList;
		using General::TrimSigDigits;

		// Locals
		// SUBROUTINE ARGUMENT DEFINITIONS:
		// in a unitary system

		// SUBROUTINE PARAMETER DEFINITIONS:
		// na

		// INTERFACE BLOCK SPECIFICATIONS
		// na

		// DERIVED TYPE DEFINITIONS
		// na

		// SUBROUTINE LOCAL VARIABLE DECLARATIONS:
		int CoilNum( 0 ); // The HeatingCoil that you are currently loading input into
		Real64 QCoilActual2; // coil load actually delivered returned from specific coil
		int OpMode; // fan operating mode
		Real64 PartLoadFrac; // part-load fraction of heating coil
		Real64 QCoilRequired; // local variable for optional argument

		// FLOW:
		// Obtains and Allocates HeatingCoil related parameters from input file
		if ( GetCoilsInputFlag ) { //First time subroutine has been entered
			GetHeatingCoilInput();
			GetCoilsInputFlag = false;
		}

		// Find the correct HeatingCoilNumber with the Coil Name
		if ( present( CompIndex ) ) {
			if ( CompIndex == 0 ) {
				CoilNum = FindItemInList( CompName, HeatingCoil );
				if ( CoilNum == 0 ) {
					ShowFatalError( "SimulateHeatingCoilComponents: Coil not found=" + CompName );
				}
				//    CompIndex=CoilNum
			} else {
				CoilNum = CompIndex;
				if ( CoilNum > NumHeatingCoils || CoilNum < 1 ) {
					ShowFatalError( "SimulateHeatingCoilComponents: Invalid CompIndex passed=" + TrimSigDigits( CoilNum ) + ", Number of Heating Coils=" + TrimSigDigits( NumHeatingCoils ) + ", Coil name=" + CompName );
				}
				if ( CheckEquipName( CoilNum ) ) {
					if ( ! CompName.empty() && CompName != HeatingCoil( CoilNum ).Name ) {
						ShowFatalError( "SimulateHeatingCoilComponents: Invalid CompIndex passed=" + TrimSigDigits( CoilNum ) + ", Coil name=" + CompName + ", stored Coil Name for that index=" + HeatingCoil( CoilNum ).Name );
					}
					CheckEquipName( CoilNum ) = false;
				}
			}
		} else {
			ShowSevereError( "SimulateHeatingCoilComponents: CompIndex argument not used." );
			ShowContinueError( "..CompName = " + CompName );
			ShowFatalError( "Preceding conditions cause termination." );
		}

		if ( present( SuppHeat ) ) {
			CoilIsSuppHeater = SuppHeat;
		} else {
			CoilIsSuppHeater = false;
		}

		if ( present( FanOpMode ) ) {
			OpMode = FanOpMode;
		} else {
			OpMode = ContFanCycCoil;
		}

		if ( present( PartLoadRatio ) ) {
			PartLoadFrac = PartLoadRatio;
		} else {
			PartLoadFrac = 1.0;
		}

		if ( present( QCoilReq ) ) {
			QCoilRequired = QCoilReq;
		} else {
			QCoilRequired = SensedLoadFlagValue;
		}

		// With the correct CoilNum Initialize
		InitHeatingCoil( CoilNum, FirstHVACIteration, QCoilRequired ); // Initialize all HeatingCoil related parameters

		// Calculate the Correct HeatingCoil Model with the current CoilNum
		if ( HeatingCoil( CoilNum ).HCoilType_Num == Coil_HeatingElectric ) {
			CalcElectricHeatingCoil( CoilNum, QCoilRequired, QCoilActual2, OpMode, PartLoadFrac );
		} else if ( HeatingCoil( CoilNum ).HCoilType_Num == Coil_HeatingElectric_MultiStage ) {
			CalcMultiStageElectricHeatingCoil( CoilNum, SpeedRatio, PartLoadRatio, StageNum, OpMode ); //Autodesk:OPTIONAL SpeedRatio, PartLoadRatio, StageNum used without PRESENT check
		} else if ( HeatingCoil( CoilNum ).HCoilType_Num == Coil_HeatingGas ) {
			CalcGasHeatingCoil( CoilNum, QCoilRequired, QCoilActual2, OpMode, PartLoadFrac );
		} else if ( HeatingCoil( CoilNum ).HCoilType_Num == Coil_HeatingGas_MultiStage ) {
			CalcMultiStageGasHeatingCoil( CoilNum, SpeedRatio, PartLoadRatio, StageNum, OpMode ); //Autodesk:OPTIONAL SpeedRatio, PartLoadRatio, StageNum used without PRESENT check
		} else if ( HeatingCoil( CoilNum ).HCoilType_Num == Coil_HeatingDesuperheater ) {
			CalcDesuperheaterHeatingCoil( CoilNum, QCoilRequired, QCoilActual2 );
		} else {
			QCoilActual2 = 0.0;
		}

		// Update the current HeatingCoil to the outlet nodes
		UpdateHeatingCoil( CoilNum );

		// Report the current HeatingCoil
		ReportHeatingCoil( CoilNum );

		if ( present( QCoilActual ) ) {
			QCoilActual = QCoilActual2;
		}

	}

	// Get Input Section of the Module
	//******************************************************************************

	void
	GetHeatingCoilInput()
	{

		// SUBROUTINE INFORMATION:
		//       AUTHOR         Richard Liesen
		//       DATE WRITTEN   May 2000
		//       MODIFIED       na
		//       RE-ENGINEERED  na

		// PURPOSE OF THIS SUBROUTINE:
		// Obtains input data for coils and stores it in coil data structures

		// METHODOLOGY EMPLOYED:
		// Uses "Get" routines to read in data.

		// REFERENCES:
		// na

		// Using/Aliasing
		using namespace InputProcessor;
		using NodeInputManager::GetOnlySingleNode;
		using BranchNodeConnections::TestCompSet;
		using CurveManager::GetCurveIndex;
		using namespace DataIPShortCuts;
		using GlobalNames::VerifyUniqueCoilName;

		// Locals
		// SUBROUTINE ARGUMENT DEFINITIONS:
		// na

		// SUBROUTINE PARAMETER DEFINITIONS:
		static std::string const RoutineName( "GetHeatingCoilInput: " ); // include trailing blank space

		// INTERFACE BLOCK SPECIFICATIONS
		// na

		// DERIVED TYPE DEFINITIONS
		// na

		// SUBROUTINE LOCAL VARIABLE DECLARATIONS:
		int CoilNum; // The HeatingCoil that you are currently loading input into
		int NumElecCoil;
		int NumElecCoilMultiStage;
		int NumGasCoil;
		int NumGasCoilMultiStage;
		int ElecCoilNum;
		int GasCoilNum;
		int DesuperheaterCoilNum; // Index to desuperheater heating coil
		int RemainingCoils; // Index for error checking DO loop for desuperheater coils on remaining heating coil
		static int SourceIndexNum( 0 ); // Index to reclaim heating source (condenser) of a specific type
		std::string SourceTypeString; // character string used in error message for desuperheating coil
		std::string SourceNameString; // character string used in error message for desuperheating coil
		std::string CurrentModuleObject; // for ease in getting objects
		Array1D_string Alphas; // Alpha input items for object
		Array1D_string cAlphaFields; // Alpha field names
		Array1D_string cNumericFields; // Numeric field names
		Array1D< Real64 > Numbers; // Numeric input items for object
		Array1D_bool lAlphaBlanks; // Logical array, alpha field input BLANK = .TRUE.
		Array1D_bool lNumericBlanks; // Logical array, numeric field input BLANK = .TRUE.
		static int MaxNums( 0 ); // Maximum number of numeric input fields
		static int MaxAlphas( 0 ); // Maximum number of alpha input fields
		static int TotalArgs( 0 ); // Total number of alpha and numeric arguments (max) for a
		//  certain object in the input file
		int NumAlphas;
		int NumNums;
		int IOStat;
		int StageNum;
		static bool ErrorsFound( false ); // If errors detected in input
		bool IsNotOK; // Flag to verify name
		bool IsBlank; // Flag for blank name
		bool DXCoilErrFlag; // Used in GetDXCoil mining functions
		bool errFlag;
		// Flow

		NumElecCoil = GetNumObjectsFound( "Coil:Heating:Electric" );
		NumElecCoilMultiStage = GetNumObjectsFound( "Coil:Heating:Electric:MultiStage" );
		NumGasCoil = GetNumObjectsFound( "Coil:Heating:Gas" );
		NumGasCoilMultiStage = GetNumObjectsFound( "Coil:Heating:Gas:MultiStage" );
		NumDesuperheaterCoil = GetNumObjectsFound( "Coil:Heating:Desuperheater" );
		NumHeatingCoils = NumElecCoil + NumElecCoilMultiStage + NumGasCoil + NumGasCoilMultiStage + NumDesuperheaterCoil;
		if ( NumHeatingCoils > 0 ) {
			HeatingCoil.allocate( NumHeatingCoils );
			HeatingCoilNumericFields.allocate( NumHeatingCoils );
			ValidSourceType.dimension( NumHeatingCoils, false );
			CheckEquipName.dimension( NumHeatingCoils, true );
		}

		GetObjectDefMaxArgs( "Coil:Heating:Electric", TotalArgs, NumAlphas, NumNums );
		MaxNums = max( MaxNums, NumNums );
		MaxAlphas = max( MaxAlphas, NumAlphas );
		GetObjectDefMaxArgs( "Coil:Heating:Electric:MultiStage", TotalArgs, NumAlphas, NumNums );
		MaxNums = max( MaxNums, NumNums );
		MaxAlphas = max( MaxAlphas, NumAlphas );
		GetObjectDefMaxArgs( "Coil:Heating:Gas", TotalArgs, NumAlphas, NumNums );
		MaxNums = max( MaxNums, NumNums );
		MaxAlphas = max( MaxAlphas, NumAlphas );
		GetObjectDefMaxArgs( "Coil:Heating:Gas:MultiStage", TotalArgs, NumAlphas, NumNums );
		MaxNums = max( MaxNums, NumNums );
		MaxAlphas = max( MaxAlphas, NumAlphas );
		GetObjectDefMaxArgs( "Coil:Heating:Desuperheater", TotalArgs, NumAlphas, NumNums );
		MaxNums = max( MaxNums, NumNums );
		MaxAlphas = max( MaxAlphas, NumAlphas );

		Alphas.allocate( MaxAlphas );
		cAlphaFields.allocate( MaxAlphas );
		cNumericFields.allocate( MaxNums );
		Numbers.dimension( MaxNums, 0.0 );
		lAlphaBlanks.dimension( MaxAlphas, true );
		lNumericBlanks.dimension( MaxNums, true );

		// Get the data for electric heating coils
		for ( ElecCoilNum = 1; ElecCoilNum <= NumElecCoil; ++ElecCoilNum ) {

			CoilNum = ElecCoilNum;

			CurrentModuleObject = "Coil:Heating:Electric";

			GetObjectItem( CurrentModuleObject, ElecCoilNum, Alphas, NumAlphas, Numbers, NumNums, IOStat, lNumericBlanks, lAlphaBlanks, cAlphaFields, cNumericFields );

			HeatingCoilNumericFields( CoilNum ).FieldNames.allocate( MaxNums );
			HeatingCoilNumericFields( CoilNum ).FieldNames = "";
			HeatingCoilNumericFields( CoilNum ).FieldNames = cNumericFields;

			IsNotOK = false;
			IsBlank = false;
			VerifyName( Alphas( 1 ), HeatingCoil, CoilNum - 1, IsNotOK, IsBlank, CurrentModuleObject + " Name" );
			if ( IsNotOK ) {
				ErrorsFound = true;
				if ( IsBlank ) Alphas( 1 ) = "xxxxx";
			}
			VerifyUniqueCoilName( CurrentModuleObject, Alphas( 1 ), errFlag, CurrentModuleObject + " Name" );
			if ( errFlag ) {
				ErrorsFound = true;
			}
			HeatingCoil( CoilNum ).Name = Alphas( 1 );
			HeatingCoil( CoilNum ).Schedule = Alphas( 2 );
			if ( lAlphaBlanks( 2 ) ) {
				HeatingCoil( CoilNum ).SchedPtr = ScheduleAlwaysOn;
			} else {
				HeatingCoil( CoilNum ).SchedPtr = GetScheduleIndex( Alphas( 2 ) );
				if ( HeatingCoil( CoilNum ).SchedPtr == 0 ) {
					ShowSevereError( RoutineName + CurrentModuleObject + ": Invalid " + cAlphaFields( 2 ) + " entered =" + Alphas( 2 ) + " for " + cAlphaFields( 1 ) + '=' + Alphas( 1 ) );
					ErrorsFound = true;
				}
			}

			HeatingCoil( CoilNum ).HeatingCoilType = "Heating";
			HeatingCoil( CoilNum ).HeatingCoilModel = "Electric";
			HeatingCoil( CoilNum ).HCoilType_Num = Coil_HeatingElectric;

			HeatingCoil( CoilNum ).Efficiency = Numbers( 1 );
			HeatingCoil( CoilNum ).NominalCapacity = Numbers( 2 );
			HeatingCoil( CoilNum ).AirInletNodeNum = GetOnlySingleNode( Alphas( 3 ), ErrorsFound, CurrentModuleObject, Alphas( 1 ), NodeType_Air, NodeConnectionType_Inlet, 1, ObjectIsNotParent );
			HeatingCoil( CoilNum ).AirOutletNodeNum = GetOnlySingleNode( Alphas( 4 ), ErrorsFound, CurrentModuleObject, Alphas( 1 ), NodeType_Air, NodeConnectionType_Outlet, 1, ObjectIsNotParent );

			TestCompSet( CurrentModuleObject, Alphas( 1 ), Alphas( 3 ), Alphas( 4 ), "Air Nodes" );

			HeatingCoil( CoilNum ).TempSetPointNodeNum = GetOnlySingleNode( Alphas( 5 ), ErrorsFound, CurrentModuleObject, Alphas( 1 ), NodeType_Air, NodeConnectionType_Sensor, 1, ObjectIsNotParent );

			// Setup Report variables for the Electric Coils
			// CurrentModuleObject = "Coil:Heating:Electric"
			SetupOutputVariable( "Heating Coil Air Heating Energy [J]", HeatingCoil( CoilNum ).HeatingCoilLoad, "System", "Sum", HeatingCoil( CoilNum ).Name, _, "ENERGYTRANSFER", "HEATINGCOILS", _, "System" );
			SetupOutputVariable( "Heating Coil Air Heating Rate [W]", HeatingCoil( CoilNum ).HeatingCoilRate, "System", "Average", HeatingCoil( CoilNum ).Name );
			SetupOutputVariable( "Heating Coil Electric Energy [J]", HeatingCoil( CoilNum ).ElecUseLoad, "System", "Sum", HeatingCoil( CoilNum ).Name, _, "Electric", "Heating", _, "System" );
			SetupOutputVariable( "Heating Coil Electric Power [W]", HeatingCoil( CoilNum ).ElecUseRate, "System", "Average", HeatingCoil( CoilNum ).Name );

		}

		// Get the data for electric heating coils
		for ( ElecCoilNum = 1; ElecCoilNum <= NumElecCoilMultiStage; ++ElecCoilNum ) {

			CoilNum = NumElecCoil + ElecCoilNum;

			CurrentModuleObject = "Coil:Heating:Electric:MultiStage";

			GetObjectItem( CurrentModuleObject, ElecCoilNum, Alphas, NumAlphas, Numbers, NumNums, IOStat, lNumericBlanks, lAlphaBlanks, cAlphaFields, cNumericFields );

			HeatingCoilNumericFields( CoilNum ).FieldNames.allocate( MaxNums );
			HeatingCoilNumericFields( CoilNum ).FieldNames = "";
			HeatingCoilNumericFields( CoilNum ).FieldNames = cNumericFields;

			IsNotOK = false;
			IsBlank = false;
			VerifyName( Alphas( 1 ), HeatingCoil, CoilNum - 1, IsNotOK, IsBlank, CurrentModuleObject + " Name" );
			if ( IsNotOK ) {
				ErrorsFound = true;
				if ( IsBlank ) Alphas( 1 ) = "xxxxx";
			}
			VerifyUniqueCoilName( CurrentModuleObject, Alphas( 1 ), errFlag, CurrentModuleObject + " Name" );
			if ( errFlag ) {
				ErrorsFound = true;
			}
			HeatingCoil( CoilNum ).Name = Alphas( 1 );
			HeatingCoil( CoilNum ).Schedule = Alphas( 2 );
			if ( lAlphaBlanks( 2 ) ) {
				HeatingCoil( CoilNum ).SchedPtr = ScheduleAlwaysOn;
			} else {
				HeatingCoil( CoilNum ).SchedPtr = GetScheduleIndex( Alphas( 2 ) );
				if ( HeatingCoil( CoilNum ).SchedPtr == 0 ) {
					ShowSevereError( RoutineName + CurrentModuleObject + ": Invalid " + cAlphaFields( 2 ) + " entered =" + Alphas( 2 ) + " for " + cAlphaFields( 1 ) + '=' + Alphas( 1 ) );
					ErrorsFound = true;
				}
			}

			HeatingCoil( CoilNum ).HeatingCoilType = "Heating";
			HeatingCoil( CoilNum ).HeatingCoilModel = "ElectricMultiStage";
			HeatingCoil( CoilNum ).HCoilType_Num = Coil_HeatingElectric_MultiStage;

			HeatingCoil( CoilNum ).NumOfStages = Numbers( 1 );

			HeatingCoil( CoilNum ).MSEfficiency.allocate( HeatingCoil( CoilNum ).NumOfStages );
			HeatingCoil( CoilNum ).MSNominalCapacity.allocate( HeatingCoil( CoilNum ).NumOfStages );

			for ( StageNum = 1; StageNum <= HeatingCoil( CoilNum ).NumOfStages; ++StageNum ) {

				HeatingCoil( CoilNum ).MSEfficiency( StageNum ) = Numbers( StageNum * 2 );
				HeatingCoil( CoilNum ).MSNominalCapacity( StageNum ) = Numbers( StageNum * 2 + 1 );

			}

			HeatingCoil( CoilNum ).AirInletNodeNum = GetOnlySingleNode( Alphas( 3 ), ErrorsFound, CurrentModuleObject, Alphas( 1 ), NodeType_Air, NodeConnectionType_Inlet, 1, ObjectIsNotParent );
			HeatingCoil( CoilNum ).AirOutletNodeNum = GetOnlySingleNode( Alphas( 4 ), ErrorsFound, CurrentModuleObject, Alphas( 1 ), NodeType_Air, NodeConnectionType_Outlet, 1, ObjectIsNotParent );

			TestCompSet( CurrentModuleObject, Alphas( 1 ), Alphas( 3 ), Alphas( 4 ), "Air Nodes" );

			HeatingCoil( CoilNum ).TempSetPointNodeNum = GetOnlySingleNode( Alphas( 5 ), ErrorsFound, CurrentModuleObject, Alphas( 1 ), NodeType_Air, NodeConnectionType_Sensor, 1, ObjectIsNotParent );

			// Setup Report variables for the Electric Coils
			// CurrentModuleObject = "Coil:Heating:Electric:MultiStage"
			SetupOutputVariable( "Heating Coil Air Heating Energy [J]", HeatingCoil( CoilNum ).HeatingCoilLoad, "System", "Sum", HeatingCoil( CoilNum ).Name, _, "ENERGYTRANSFER", "HEATINGCOILS", _, "System" );
			SetupOutputVariable( "Heating Coil Air Heating Rate [W]", HeatingCoil( CoilNum ).HeatingCoilRate, "System", "Average", HeatingCoil( CoilNum ).Name );
			SetupOutputVariable( "Heating Coil Electric Energy [J]", HeatingCoil( CoilNum ).ElecUseLoad, "System", "Sum", HeatingCoil( CoilNum ).Name, _, "Electric", "Heating", _, "System" );
			SetupOutputVariable( "Heating Coil Electric Power [W]", HeatingCoil( CoilNum ).ElecUseRate, "System", "Average", HeatingCoil( CoilNum ).Name );

		}

		// Get the data for for gas heating coils
		for ( GasCoilNum = 1; GasCoilNum <= NumGasCoil; ++GasCoilNum ) {

			CoilNum = NumElecCoil + NumElecCoilMultiStage + GasCoilNum;

			CurrentModuleObject = "Coil:Heating:Gas";

			GetObjectItem( CurrentModuleObject, GasCoilNum, Alphas, NumAlphas, Numbers, NumNums, IOStat, lNumericBlanks, lAlphaBlanks, cAlphaFields, cNumericFields );

			HeatingCoilNumericFields( CoilNum ).FieldNames.allocate( MaxNums );
			HeatingCoilNumericFields( CoilNum ).FieldNames = "";
			HeatingCoilNumericFields( CoilNum ).FieldNames = cNumericFields;

			IsNotOK = false;
			IsBlank = false;
			VerifyName( Alphas( 1 ), HeatingCoil, CoilNum - 1, IsNotOK, IsBlank, CurrentModuleObject + " Name" );
			if ( IsNotOK ) {
				ErrorsFound = true;
				if ( IsBlank ) Alphas( 1 ) = "xxxxx";
			}
			VerifyUniqueCoilName( CurrentModuleObject, Alphas( 1 ), errFlag, CurrentModuleObject + " Name" );
			if ( errFlag ) {
				ErrorsFound = true;
			}
			HeatingCoil( CoilNum ).Name = Alphas( 1 );
			HeatingCoil( CoilNum ).Schedule = Alphas( 2 );
			if ( lAlphaBlanks( 2 ) ) {
				HeatingCoil( CoilNum ).SchedPtr = ScheduleAlwaysOn;
			} else {
				HeatingCoil( CoilNum ).SchedPtr = GetScheduleIndex( Alphas( 2 ) );
				if ( HeatingCoil( CoilNum ).SchedPtr == 0 ) {
					ShowSevereError( RoutineName + CurrentModuleObject + ": Invalid " + cAlphaFields( 2 ) + " entered =" + Alphas( 2 ) + " for " + cAlphaFields( 1 ) + '=' + Alphas( 1 ) );
					ErrorsFound = true;
				}
			}

			HeatingCoil( CoilNum ).HeatingCoilType = "Heating";
			HeatingCoil( CoilNum ).HeatingCoilModel = "Gas";
			HeatingCoil( CoilNum ).HCoilType_Num = Coil_HeatingGas;

			HeatingCoil( CoilNum ).Efficiency = Numbers( 1 );
			HeatingCoil( CoilNum ).NominalCapacity = Numbers( 2 );
			HeatingCoil( CoilNum ).AirInletNodeNum = GetOnlySingleNode( Alphas( 3 ), ErrorsFound, CurrentModuleObject, Alphas( 1 ), NodeType_Air, NodeConnectionType_Inlet, 1, ObjectIsNotParent );
			HeatingCoil( CoilNum ).AirOutletNodeNum = GetOnlySingleNode( Alphas( 4 ), ErrorsFound, CurrentModuleObject, Alphas( 1 ), NodeType_Air, NodeConnectionType_Outlet, 1, ObjectIsNotParent );

			TestCompSet( CurrentModuleObject, Alphas( 1 ), Alphas( 3 ), Alphas( 4 ), "Air Nodes" );

			HeatingCoil( CoilNum ).TempSetPointNodeNum = GetOnlySingleNode( Alphas( 5 ), ErrorsFound, CurrentModuleObject, Alphas( 1 ), NodeType_Air, NodeConnectionType_Sensor, 1, ObjectIsNotParent );

			//parasitic electric load associated with the gas heating coil
			HeatingCoil( CoilNum ).ParasiticElecLoad = Numbers( 3 );

			HeatingCoil( CoilNum ).PLFCurveIndex = GetCurveIndex( Alphas( 6 ) ); // convert curve name to number

			//parasitic gas load associated with the gas heating coil (standing pilot light)
			HeatingCoil( CoilNum ).ParasiticGasCapacity = Numbers( 4 );

			// Setup Report variables for the Gas Coils
			// CurrentModuleObject = "Coil:Heating:Gas"
			SetupOutputVariable( "Heating Coil Air Heating Energy [J]", HeatingCoil( CoilNum ).HeatingCoilLoad, "System", "Sum", HeatingCoil( CoilNum ).Name, _, "ENERGYTRANSFER", "HEATINGCOILS", _, "System" );
			SetupOutputVariable( "Heating Coil Air Heating Rate [W]", HeatingCoil( CoilNum ).HeatingCoilRate, "System", "Average", HeatingCoil( CoilNum ).Name );
			SetupOutputVariable( "Heating Coil Gas Energy [J]", HeatingCoil( CoilNum ).GasUseLoad, "System", "Sum", HeatingCoil( CoilNum ).Name, _, "Gas", "Heating", _, "System" );
			SetupOutputVariable( "Heating Coil Gas Rate [W]", HeatingCoil( CoilNum ).GasUseRate, "System", "Average", HeatingCoil( CoilNum ).Name );
			SetupOutputVariable( "Heating Coil Electric Energy [J]", HeatingCoil( CoilNum ).ElecUseLoad, "System", "Sum", HeatingCoil( CoilNum ).Name, _, "Electricity", "Heating", _, "System" );
			SetupOutputVariable( "Heating Coil Electric Power [W]", HeatingCoil( CoilNum ).ElecUseRate, "System", "Average", HeatingCoil( CoilNum ).Name );
			SetupOutputVariable( "Heating Coil Runtime Fraction []", HeatingCoil( CoilNum ).RTF, "System", "Average", HeatingCoil( CoilNum ).Name );
			SetupOutputVariable( "Heating Coil Ancillary Gas Rate [W]", HeatingCoil( CoilNum ).ParasiticGasRate, "System", "Average", HeatingCoil( CoilNum ).Name );
			SetupOutputVariable( "Heating Coil Ancillary Gas Energy [J]", HeatingCoil( CoilNum ).ParasiticGasLoad, "System", "Sum", HeatingCoil( CoilNum ).Name, _, "Gas", "Heating", _, "System" );

		}

		// Get the data for for gas heating coils
		for ( GasCoilNum = 1; GasCoilNum <= NumGasCoilMultiStage; ++GasCoilNum ) {

			CoilNum = NumElecCoil + NumElecCoilMultiStage + NumGasCoil + GasCoilNum;

			CurrentModuleObject = "Coil:Heating:Gas:MultiStage";

			GetObjectItem( CurrentModuleObject, GasCoilNum, Alphas, NumAlphas, Numbers, NumNums, IOStat, lNumericBlanks, lAlphaBlanks, cAlphaFields, cNumericFields );

			HeatingCoilNumericFields( CoilNum ).FieldNames.allocate( MaxNums );
			HeatingCoilNumericFields( CoilNum ).FieldNames = "";
			HeatingCoilNumericFields( CoilNum ).FieldNames = cNumericFields;

			IsNotOK = false;
			IsBlank = false;
			VerifyName( Alphas( 1 ), HeatingCoil, CoilNum - 1, IsNotOK, IsBlank, CurrentModuleObject + " Name" );
			if ( IsNotOK ) {
				ErrorsFound = true;
				if ( IsBlank ) Alphas( 1 ) = "xxxxx";
			}
			VerifyUniqueCoilName( CurrentModuleObject, Alphas( 1 ), errFlag, CurrentModuleObject + " Name" );
			if ( errFlag ) {
				ErrorsFound = true;
			}
			HeatingCoil( CoilNum ).Name = Alphas( 1 );
			HeatingCoil( CoilNum ).Schedule = Alphas( 2 );
			if ( lAlphaBlanks( 2 ) ) {
				HeatingCoil( CoilNum ).SchedPtr = ScheduleAlwaysOn;
			} else {
				HeatingCoil( CoilNum ).SchedPtr = GetScheduleIndex( Alphas( 2 ) );
				if ( HeatingCoil( CoilNum ).SchedPtr == 0 ) {
					ShowSevereError( RoutineName + CurrentModuleObject + ": Invalid " + cAlphaFields( 2 ) + " entered =" + Alphas( 2 ) + " for " + cAlphaFields( 1 ) + '=' + Alphas( 1 ) );
					ErrorsFound = true;
				}
			}

			HeatingCoil( CoilNum ).HeatingCoilType = "Heating";
			HeatingCoil( CoilNum ).HeatingCoilModel = "GasMultiStage";
			HeatingCoil( CoilNum ).HCoilType_Num = Coil_HeatingGas_MultiStage;

			HeatingCoil( CoilNum ).ParasiticGasCapacity = Numbers( 1 );

			HeatingCoil( CoilNum ).NumOfStages = Numbers( 2 );

			HeatingCoil( CoilNum ).MSEfficiency.allocate( HeatingCoil( CoilNum ).NumOfStages );
			HeatingCoil( CoilNum ).MSNominalCapacity.allocate( HeatingCoil( CoilNum ).NumOfStages );
			HeatingCoil( CoilNum ).MSParasiticElecLoad.allocate( HeatingCoil( CoilNum ).NumOfStages );

			for ( StageNum = 1; StageNum <= HeatingCoil( CoilNum ).NumOfStages; ++StageNum ) {

				HeatingCoil( CoilNum ).MSEfficiency( StageNum ) = Numbers( StageNum * 3 );
				HeatingCoil( CoilNum ).MSNominalCapacity( StageNum ) = Numbers( StageNum * 3 + 1 );
				HeatingCoil( CoilNum ).MSParasiticElecLoad( StageNum ) = Numbers( StageNum * 3 + 2 );

			}

			HeatingCoil( CoilNum ).AirInletNodeNum = GetOnlySingleNode( Alphas( 3 ), ErrorsFound, CurrentModuleObject, Alphas( 1 ), NodeType_Air, NodeConnectionType_Inlet, 1, ObjectIsNotParent );
			HeatingCoil( CoilNum ).AirOutletNodeNum = GetOnlySingleNode( Alphas( 4 ), ErrorsFound, CurrentModuleObject, Alphas( 1 ), NodeType_Air, NodeConnectionType_Outlet, 1, ObjectIsNotParent );

			TestCompSet( CurrentModuleObject, Alphas( 1 ), Alphas( 3 ), Alphas( 4 ), "Air Nodes" );

			HeatingCoil( CoilNum ).TempSetPointNodeNum = GetOnlySingleNode( Alphas( 5 ), ErrorsFound, CurrentModuleObject, Alphas( 1 ), NodeType_Air, NodeConnectionType_Sensor, 1, ObjectIsNotParent );

			//parasitic electric load associated with the gas heating coil
			HeatingCoil( CoilNum ).ParasiticElecLoad = Numbers( 10 );

			HeatingCoil( CoilNum ).PLFCurveIndex = GetCurveIndex( Alphas( 6 ) ); // convert curve name to number

			//parasitic gas load associated with the gas heating coil (standing pilot light)

			// Setup Report variables for the Gas Coils
			// CurrentModuleObject = "Coil:Heating:Gas:MultiStage"
			SetupOutputVariable( "Heating Coil Air Heating Energy [J]", HeatingCoil( CoilNum ).HeatingCoilLoad, "System", "Sum", HeatingCoil( CoilNum ).Name, _, "ENERGYTRANSFER", "HEATINGCOILS", _, "System" );
			SetupOutputVariable( "Heating Coil Air Heating Rate [W]", HeatingCoil( CoilNum ).HeatingCoilRate, "System", "Average", HeatingCoil( CoilNum ).Name );
			SetupOutputVariable( "Heating Coil Gas Energy [J]", HeatingCoil( CoilNum ).GasUseLoad, "System", "Sum", HeatingCoil( CoilNum ).Name, _, "Gas", "Heating", _, "System" );
			SetupOutputVariable( "Heating Coil Gas Rate [W]", HeatingCoil( CoilNum ).GasUseRate, "System", "Average", HeatingCoil( CoilNum ).Name );
			SetupOutputVariable( "Heating Coil Electric Energy [J]", HeatingCoil( CoilNum ).ElecUseLoad, "System", "Sum", HeatingCoil( CoilNum ).Name, _, "Electricity", "Heating", _, "System" );
			SetupOutputVariable( "Heating Coil Electric Power [W]", HeatingCoil( CoilNum ).ElecUseRate, "System", "Average", HeatingCoil( CoilNum ).Name );
			SetupOutputVariable( "Heating Coil Runtime Fraction []", HeatingCoil( CoilNum ).RTF, "System", "Average", HeatingCoil( CoilNum ).Name );
			SetupOutputVariable( "Heating Coil Ancillary Gas Rate [W]", HeatingCoil( CoilNum ).ParasiticGasRate, "System", "Average", HeatingCoil( CoilNum ).Name );
			SetupOutputVariable( "Heating Coil Ancillary Gas Energy [J]", HeatingCoil( CoilNum ).ParasiticGasLoad, "System", "Sum", HeatingCoil( CoilNum ).Name, _, "Gas", "Heating", _, "System" );

		}

		// Get the data for for desuperheater heating coils
		for ( DesuperheaterCoilNum = 1; DesuperheaterCoilNum <= NumDesuperheaterCoil; ++DesuperheaterCoilNum ) {

			CoilNum = NumElecCoil + NumElecCoilMultiStage + NumGasCoil + NumGasCoilMultiStage + DesuperheaterCoilNum;

			CurrentModuleObject = "Coil:Heating:Desuperheater";

			GetObjectItem( CurrentModuleObject, DesuperheaterCoilNum, Alphas, NumAlphas, Numbers, NumNums, IOStat, lNumericBlanks, lAlphaBlanks, cAlphaFields, cNumericFields );

			HeatingCoilNumericFields( CoilNum ).FieldNames.allocate( MaxNums );
			HeatingCoilNumericFields( CoilNum ).FieldNames = "";
			HeatingCoilNumericFields( CoilNum ).FieldNames = cNumericFields;

			IsNotOK = false;
			IsBlank = false;
			VerifyName( Alphas( 1 ), HeatingCoil, CoilNum - 1, IsNotOK, IsBlank, CurrentModuleObject + " Name" );
			if ( IsNotOK ) {
				ErrorsFound = true;
				if ( IsBlank ) Alphas( 1 ) = "xxxxx";
			}
			VerifyUniqueCoilName( CurrentModuleObject, Alphas( 1 ), errFlag, CurrentModuleObject + " Name" );
			if ( errFlag ) {
				ErrorsFound = true;
			}
			HeatingCoil( CoilNum ).Name = Alphas( 1 );
			HeatingCoil( CoilNum ).Schedule = Alphas( 2 );
			if ( lAlphaBlanks( 2 ) ) {
				HeatingCoil( CoilNum ).SchedPtr = ScheduleAlwaysOn;
			} else {
				HeatingCoil( CoilNum ).SchedPtr = GetScheduleIndex( Alphas( 2 ) );
				if ( HeatingCoil( CoilNum ).SchedPtr == 0 ) {
					ShowSevereError( RoutineName + CurrentModuleObject + ": Invalid " + cAlphaFields( 2 ) + " entered =" + Alphas( 2 ) + " for " + cAlphaFields( 1 ) + '=' + Alphas( 1 ) );
					ErrorsFound = true;
				}
			}

			//       check availability schedule for values between 0 and 1
			if ( HeatingCoil( CoilNum ).SchedPtr > 0 ) {
				if ( ! CheckScheduleValueMinMax( HeatingCoil( CoilNum ).SchedPtr, ">=", 0.0, "<=", 1.0 ) ) {
					ShowSevereError( CurrentModuleObject + " = \"" + HeatingCoil( CoilNum ).Name + "\"" );
					ShowContinueError( "Error found in " + cAlphaFields( 2 ) + " = " + Alphas( 2 ) );
					ShowContinueError( "Schedule values must be (>=0., <=1.)" );
					ErrorsFound = true;
				}
			}

			HeatingCoil( CoilNum ).HeatingCoilType = "Heating";
			HeatingCoil( CoilNum ).HeatingCoilModel = "Desuperheater";
			HeatingCoil( CoilNum ).HCoilType_Num = Coil_HeatingDesuperheater;

			//HeatingCoil(CoilNum)%Efficiency       = Numbers(1)
			//(Numbers(1)) error limits checked and defaults applied on efficiency after
			//       identifying souce type.

			HeatingCoil( CoilNum ).AirInletNodeNum = GetOnlySingleNode( Alphas( 3 ), ErrorsFound, CurrentModuleObject, Alphas( 1 ), NodeType_Air, NodeConnectionType_Inlet, 1, ObjectIsNotParent );
			HeatingCoil( CoilNum ).AirOutletNodeNum = GetOnlySingleNode( Alphas( 4 ), ErrorsFound, CurrentModuleObject, Alphas( 1 ), NodeType_Air, NodeConnectionType_Outlet, 1, ObjectIsNotParent );

			TestCompSet( CurrentModuleObject, Alphas( 1 ), Alphas( 3 ), Alphas( 4 ), "Air Nodes" );

			// Find the DX equipment index associated with the desuperheater heating coil.
			// The CoilNum may not be found here when zone heating equip. exists. Check again in InitHeatingCoil.
			// (when zone equipment heating coils are included in the input, the air loop DX equipment has not yet been read in)
			if ( SameString( Alphas( 5 ), "Refrigeration:CompressorRack" ) ) {
				HeatingCoil( CoilNum ).ReclaimHeatingSource = COMPRESSORRACK_REFRIGERATEDCASE;
				GetRefrigeratedRackIndex( Alphas( 6 ), HeatingCoil( CoilNum ).ReclaimHeatingSourceIndexNum, RefrigSystemTypeRack, DXCoilErrFlag, Alphas( 5 ) );
				if ( HeatingCoil( CoilNum ).ReclaimHeatingSourceIndexNum > 0 ) ValidSourceType( CoilNum ) = true;
			} else if ( ( SameString( Alphas( 5 ), "Refrigeration:Condenser:AirCooled" ) ) || ( SameString( Alphas( 5 ), "Refrigeration:Condenser:EvaporativeCooled" ) ) || ( SameString( Alphas( 5 ), "Refrigeration:Condenser:WaterCooled" ) ) ) {
				HeatingCoil( CoilNum ).ReclaimHeatingSource = CONDENSER_REFRIGERATION;
				GetRefrigeratedRackIndex( Alphas( 6 ), HeatingCoil( CoilNum ).ReclaimHeatingSourceIndexNum, RefrigSystemTypeDetailed, DXCoilErrFlag, Alphas( 5 ) );
				if ( HeatingCoil( CoilNum ).ReclaimHeatingSourceIndexNum > 0 ) ValidSourceType( CoilNum ) = true;
			} else if ( SameString( Alphas( 5 ), "Coil:Cooling:DX:SingleSpeed" ) ) {
				HeatingCoil( CoilNum ).ReclaimHeatingSource = COIL_DX_COOLING;
				GetDXCoilIndex( Alphas( 6 ), HeatingCoil( CoilNum ).ReclaimHeatingSourceIndexNum, DXCoilErrFlag, Alphas( 5 ) );
				if ( HeatingCoil( CoilNum ).ReclaimHeatingSourceIndexNum > 0 ) ValidSourceType( CoilNum ) = true;
			} else if ( SameString( Alphas( 5 ), "Coil:Cooling:DX:TwoSpeed" ) ) {
				HeatingCoil( CoilNum ).ReclaimHeatingSource = COIL_DX_MULTISPEED;
				GetDXCoilIndex( Alphas( 6 ), HeatingCoil( CoilNum ).ReclaimHeatingSourceIndexNum, DXCoilErrFlag, Alphas( 5 ) );
				if ( HeatingCoil( CoilNum ).ReclaimHeatingSourceIndexNum > 0 ) ValidSourceType( CoilNum ) = true;
			} else if ( SameString( Alphas( 5 ), "Coil:Cooling:DX:TwoStageWithHumidityControlMode" ) ) {
				HeatingCoil( CoilNum ).ReclaimHeatingSource = COIL_DX_MULTIMODE;
				GetDXCoilIndex( Alphas( 6 ), HeatingCoil( CoilNum ).ReclaimHeatingSourceIndexNum, DXCoilErrFlag, Alphas( 5 ) );
				if ( HeatingCoil( CoilNum ).ReclaimHeatingSourceIndexNum > 0 ) ValidSourceType( CoilNum ) = true;
			} else {
				ShowSevereError( CurrentModuleObject + ", \"" + HeatingCoil( CoilNum ).Name + "\" valid desuperheater heat source object type not found: " + Alphas( 5 ) );
				ShowContinueError( "Valid desuperheater heat source objects are:" );
				ShowContinueError( "Refrigeration:CompressorRack, Coil:Cooling:DX:SingleSpeed, Refrigeration:Condenser:AirCooled, Refrigeration:Condenser:EvaporativeCooled, Refrigeration:Condenser:WaterCooled,Coil:Cooling:DX:TwoSpeed, and Coil:Cooling:DX:TwoStageWithHumidityControlMode" );
				ErrorsFound = true;
			}

			if ( HeatingCoil( CoilNum ).ReclaimHeatingSource == CONDENSER_REFRIGERATION ) {
				if ( lNumericBlanks( 1 ) ) {
					HeatingCoil( CoilNum ).Efficiency = 0.8;
				} else {
					HeatingCoil( CoilNum ).Efficiency = Numbers( 1 );
					if ( Numbers( 1 ) < 0.0 || Numbers( 1 ) > 0.9 ) {
						ShowSevereError( CurrentModuleObject + ", \"" + HeatingCoil( CoilNum ).Name + "\" heat reclaim recovery efficiency must be >= 0 and <=0.9" );
						ErrorsFound = true;
					}
				}
			} else {
				if ( lNumericBlanks( 1 ) ) {
					HeatingCoil( CoilNum ).Efficiency = 0.25;
				} else {
					HeatingCoil( CoilNum ).Efficiency = Numbers( 1 );
					if ( Numbers( 1 ) < 0.0 || Numbers( 1 ) > 0.3 ) {
						ShowSevereError( CurrentModuleObject + ", \"" + HeatingCoil( CoilNum ).Name + "\" heat reclaim recovery efficiency must be >= 0 and <=0.3" );
						ErrorsFound = true;
					}
				}
			}

			HeatingCoil( CoilNum ).ReclaimHeatingCoilName = Alphas( 6 );

			HeatingCoil( CoilNum ).TempSetPointNodeNum = GetOnlySingleNode( Alphas( 7 ), ErrorsFound, CurrentModuleObject, Alphas( 1 ), NodeType_Air, NodeConnectionType_Sensor, 1, ObjectIsNotParent );

			//parasitic electric load associated with the desuperheater heating coil
			HeatingCoil( CoilNum ).ParasiticElecLoad = Numbers( 2 );

			if ( Numbers( 2 ) < 0.0 ) {
				ShowSevereError( CurrentModuleObject + ", \"" + HeatingCoil( CoilNum ).Name + "\" parasitic electric load must be >= 0" );
				ErrorsFound = true;
			}

			// Setup Report variables for the Desuperheater Heating Coils
			// CurrentModuleObject = "Coil:Heating:Desuperheater"
			SetupOutputVariable( "Heating Coil Air Heating Energy [J]", HeatingCoil( CoilNum ).HeatingCoilLoad, "HVAC", "Sum", HeatingCoil( CoilNum ).Name, _, "ENERGYTRANSFER", "HEATINGCOILS", _, "System" );
			SetupOutputVariable( "Heating Coil Air Heating Rate [W]", HeatingCoil( CoilNum ).HeatingCoilRate, "HVAC", "Average", HeatingCoil( CoilNum ).Name );
			SetupOutputVariable( "Heating Coil Electric Energy [J]", HeatingCoil( CoilNum ).ElecUseLoad, "HVAC", "Sum", HeatingCoil( CoilNum ).Name, _, "Electricity", "Heating", _, "System" );
			SetupOutputVariable( "Heating Coil Electric Power [W]", HeatingCoil( CoilNum ).ElecUseRate, "HVAC", "Average", HeatingCoil( CoilNum ).Name );
			SetupOutputVariable( "Heating Coil Runtime Fraction []", HeatingCoil( CoilNum ).RTF, "HVAC", "Average", HeatingCoil( CoilNum ).Name );

		}

		// perform error check to make sure duplicate heating sources are not used (i.e. 2 desuperheating coils cannot
		// use the same heat source). This error check will be expanded in the future to check for duplicates in
		// desuperheaters used for water heating purposed.
		for ( CoilNum = NumElecCoil + NumElecCoilMultiStage + NumGasCoil + NumGasCoilMultiStage + 1; CoilNum <= NumHeatingCoils; ++CoilNum ) {
			for ( RemainingCoils = CoilNum + 1; RemainingCoils <= NumHeatingCoils; ++RemainingCoils ) {
				if ( HeatingCoil( CoilNum ).ReclaimHeatingSource == HeatingCoil( RemainingCoils ).ReclaimHeatingSource && HeatingCoil( CoilNum ).ReclaimHeatingSourceIndexNum == HeatingCoil( RemainingCoils ).ReclaimHeatingSourceIndexNum ) {
					SourceIndexNum = HeatingCoil( CoilNum ).ReclaimHeatingSourceIndexNum;
					if ( HeatingCoil( CoilNum ).ReclaimHeatingSource == COMPRESSORRACK_REFRIGERATEDCASE ) {
						SourceTypeString = "Refrigeration:CompressorRack";
						SourceNameString = HeatReclaimRefrigeratedRack( SourceIndexNum ).Name;
					}
					if ( HeatingCoil( CoilNum ).ReclaimHeatingSource == CONDENSER_REFRIGERATION ) {
						SourceNameString = HeatReclaimRefrigCondenser( SourceIndexNum ).Name;
						if ( HeatReclaimRefrigCondenser( SourceIndexNum ).SourceType == RefrigCondenserTypeAir ) SourceTypeString = "Refrigeration:Condenser:AirCooled";
						if ( HeatReclaimRefrigCondenser( SourceIndexNum ).SourceType == RefrigCondenserTypeEvap ) SourceTypeString = "Refrigeration:Condenser:EvaporativeCooled";
						if ( HeatReclaimRefrigCondenser( SourceIndexNum ).SourceType == RefrigCondenserTypeWater ) SourceTypeString = "Refrigeration:Condenser:WaterCooled";
					}
					if ( HeatingCoil( CoilNum ).ReclaimHeatingSource == COIL_DX_COOLING ) {
						SourceTypeString = "Coil:Cooling:DX:SingleSpeed";
						SourceNameString = HeatReclaimDXCoil( SourceIndexNum ).Name;
					}
					if ( HeatingCoil( CoilNum ).ReclaimHeatingSource == COIL_DX_MULTISPEED ) {
						SourceTypeString = "Coil:Cooling:DX:TwoSpeed";
						SourceNameString = HeatReclaimDXCoil( SourceIndexNum ).Name;
					}
					if ( HeatingCoil( CoilNum ).ReclaimHeatingSource == COIL_DX_MULTIMODE ) {
						SourceTypeString = "Coil:Cooling:DX:TwoStageWithHumidityControlMode";
						SourceNameString = HeatReclaimDXCoil( SourceIndexNum ).Name;
					}
					ShowSevereError( "Coil:Heating:Desuperheater, \"" + HeatingCoil( CoilNum ).Name + "\" and \"" + HeatingCoil( RemainingCoils ).Name + "\" cannot use the same" );
					ShowContinueError( " heat source object " + SourceTypeString + ", \"" + SourceNameString + "\"" );
					ErrorsFound = true;
				}
			}
		}

		if ( ErrorsFound ) {
			ShowFatalError( RoutineName + "Errors found in input.  Program terminates." );
		}

		Alphas.deallocate();
		cAlphaFields.deallocate();
		cNumericFields.deallocate();
		Numbers.deallocate();
		lAlphaBlanks.deallocate();
		lNumericBlanks.deallocate();

	}

	// End of Get Input subroutines for the HB Module
	//******************************************************************************

	// Beginning Initialization Section of the Module
	//******************************************************************************

	void
	InitHeatingCoil(
		int const CoilNum,
		bool const FirstHVACIteration,
		Real64 const QCoilRequired
	)
	{

		// SUBROUTINE INFORMATION:
		//       AUTHOR         Richard J. Liesen
		//       DATE WRITTEN   May 2000
		//       MODIFIED       B. Griffith, May 2009 added EMS setpoint check
		//       RE-ENGINEERED  na

		// PURPOSE OF THIS SUBROUTINE:
		// This subroutine is for initializations of the HeatingCoil Components.

		// METHODOLOGY EMPLOYED:
		// Uses the status flags to trigger initializations.

		// REFERENCES:

		// Using/Aliasing
		using InputProcessor::SameString;
		using EMSManager::iTemperatureSetPoint;
		using EMSManager::CheckIfNodeSetPointManagedByEMS;
		using DataGlobals::AnyEnergyManagementSystemInModel;

		// Locals
		// SUBROUTINE ARGUMENT DEFINITIONS:

		// SUBROUTINE PARAMETER DEFINITIONS:
		// na

		// INTERFACE BLOCK SPECIFICATIONS
		// na

		// DERIVED TYPE DEFINITIONS
		// na

		// SUBROUTINE LOCAL VARIABLE DECLARATIONS:
		int AirInletNode; // coil air inlet node number
		int AirOutletNode; // coil air outlet node number
		int ControlNode; // coil control node number
		int RackNum; // Index to refrigerated case compressor rack
		int CondNum; // Index to refrigeration condenser
		int DXCoilNum; // Index to DX cooling coil
		static int ValidSourceTypeCounter( 0 ); // Counter used to determine if desuperheater source name is valid
		static bool HeatingCoilFatalError( false ); // used for error checking
		static Array1D_bool MySPTestFlag; // used for error checking
		static Array1D_bool ShowSingleWarning; // Used for single warning message for desuperheater coil
		static Array1D_bool MyEnvrnFlag; // one time environment flag

		if ( MyOneTimeFlag ) {
			// initialize the environment and sizing flags
			MyEnvrnFlag.allocate( NumHeatingCoils );
			MySizeFlag.allocate( NumHeatingCoils );
			ShowSingleWarning.allocate( NumHeatingCoils );
			MySPTestFlag.allocate( NumHeatingCoils );
			MyEnvrnFlag = true;
			MySizeFlag = true;
			ShowSingleWarning = true;
			MyOneTimeFlag = false;
			MySPTestFlag = true;

		}

		if ( ! SysSizingCalc && MySizeFlag( CoilNum ) ) {
			// for each coil, do the sizing once.
			SizeHeatingCoil( CoilNum );

			MySizeFlag( CoilNum ) = false;
		}

		// Do the following initializations (every time step): This should be the info from
		// the previous components outlets or the node data in this section.
		//First set the conditions for the air into the coil model
		AirInletNode = HeatingCoil( CoilNum ).AirInletNodeNum;
		AirOutletNode = HeatingCoil( CoilNum ).AirOutletNodeNum;
		ControlNode = HeatingCoil( CoilNum ).TempSetPointNodeNum;
		HeatingCoil( CoilNum ).InletAirMassFlowRate = Node( AirInletNode ).MassFlowRate;
		HeatingCoil( CoilNum ).InletAirTemp = Node( AirInletNode ).Temp;
		HeatingCoil( CoilNum ).InletAirHumRat = Node( AirInletNode ).HumRat;
		HeatingCoil( CoilNum ).InletAirEnthalpy = Node( AirInletNode ).Enthalpy;

		// Set the reporting variables to zero at each timestep.
		HeatingCoil( CoilNum ).HeatingCoilLoad = 0.0;
		HeatingCoil( CoilNum ).GasUseLoad = 0.0;
		HeatingCoil( CoilNum ).ElecUseLoad = 0.0;
		HeatingCoil( CoilNum ).RTF = 0.0;

		// If a temperature setpoint controlled coil must set the desired outlet temp everytime
		if ( ControlNode == 0 ) {
			HeatingCoil( CoilNum ).DesiredOutletTemp = 0.0;
		} else if ( ControlNode == AirOutletNode ) {
			HeatingCoil( CoilNum ).DesiredOutletTemp = Node( ControlNode ).TempSetPoint;
		} else {
			HeatingCoil( CoilNum ).DesiredOutletTemp = Node( ControlNode ).TempSetPoint - ( Node( ControlNode ).Temp - Node( AirOutletNode ).Temp );
		}

		if ( QCoilRequired == SensedLoadFlagValue && MySPTestFlag( CoilNum ) && HeatingCoil( CoilNum ).HCoilType_Num != Coil_HeatingElectric_MultiStage && HeatingCoil( CoilNum ).HCoilType_Num != Coil_HeatingGas_MultiStage ) {

			//   If the coil is temperature controlled (QCoilReq == -999.0), both a control node and setpoint are required.
			if ( ! SysSizingCalc && DoSetPointTest ) {
				//     3 possibilities here:
				//     1) TempSetPointNodeNum .GT. 0 and TempSetPoint /= SensedNodeFlagValue, this is correct
				//     2) TempSetPointNodeNum .EQ. 0, this is not correct, control node is required
				//     3) TempSetPointNodeNum .GT. 0 and TempSetPoint == SensedNodeFlagValue, this is not correct, missing temperature setpoint
				//     test 2) here (fatal message)
				if ( ControlNode == 0 ) {
					ShowSevereError( cAllCoilTypes( HeatingCoil( CoilNum ).HCoilType_Num ) + " \"" + HeatingCoil( CoilNum ).Name + "\"" );
					ShowContinueError( "... Missing control node for heating coil." );
					ShowContinueError( "... enter a control node name in the coil temperature setpoint node field for this heating coil." );
					ShowContinueError( "... use a Setpoint Manager to establish a setpoint at the coil temperature setpoint node." );
					HeatingCoilFatalError = true;
					//     test 3) here (fatal message)
				} else { //IF(ControlNode .GT. 0)THEN
					if ( Node( ControlNode ).TempSetPoint == SensedNodeFlagValue ) {
						if ( ! AnyEnergyManagementSystemInModel ) {
							ShowSevereError( cAllCoilTypes( HeatingCoil( CoilNum ).HCoilType_Num ) + " \"" + HeatingCoil( CoilNum ).Name + "\"" );
							ShowContinueError( "... Missing temperature setpoint for heating coil." );
							ShowContinueError( "... use a Setpoint Manager to establish a setpoint at the coil temperature setpoint node." );
							HeatingCoilFatalError = true;
						} else {
							CheckIfNodeSetPointManagedByEMS( ControlNode, iTemperatureSetPoint, HeatingCoilFatalError );
							if ( HeatingCoilFatalError ) {
								ShowSevereError( cAllCoilTypes( HeatingCoil( CoilNum ).HCoilType_Num ) + " \"" + HeatingCoil( CoilNum ).Name + "\"" );
								ShowContinueError( "... Missing temperature setpoint for heating coil." );
								ShowContinueError( "... use a Setpoint Manager to establish a setpoint at the coil temperature setpoint node." );
								ShowContinueError( "... or use an EMS Actuator to establish a setpoint at the coil temperature setpoint node." );
							}
						}
					}
				}
				MySPTestFlag( CoilNum ) = false;
			}
		} else if ( MySPTestFlag( CoilNum ) ) {
			//  If QCoilReq /= SensedLoadFlagValue, the coil is load controlled and does not require a control node
			//   4 possibilities here:
			//   1) TempSetPointNodeNum .EQ. 0 and TempSetPoint == SensedNodeFlagValue, this is correct
			//   2) TempSetPointNodeNum .EQ. 0 and TempSetPoint /= SensedNodeFlagValue, this may be correct,
			//      (if no control node specified and SP on heating coil outlet do not show warning, other SP managers may be using SP)
			//   3) TempSetPointNodeNum .GT. 0 and TempSetPoint == SensedNodeFlagValue, control node not required if load based control
			//   4) TempSetPointNodeNum .GT. 0 and TempSetPoint /= SensedNodeFlagValue, control node not required if load based control
			//   test 3) and 4) here (warning only)
			if ( ControlNode > 0 ) {
				ShowWarningError( cAllCoilTypes( HeatingCoil( CoilNum ).HCoilType_Num ) + " \"" + HeatingCoil( CoilNum ).Name + "\"" );
				ShowContinueError( " The Temperature Setpoint Node Name input is not required for this heating coil because" );
				ShowContinueError( " this heating coil is controlled based on the load calculated by the thermostat." );
				ShowContinueError( "... this heating coil is not controlled by using a temperature setpoint manager." );
				ShowContinueError( "... if a temperature setpoint is placed at the outlet node of this heating coil, that temperature setpoint will not be used." );
				ShowContinueError( "... leaving the input field \"Temperature Setpoint Node Name\" blank will eliminate this warning." );
			}
			MySPTestFlag( CoilNum ) = false;
		}

		// delay fatal error until all coils are called
		if ( ! FirstHVACIteration && HeatingCoilFatalError ) {
			ShowFatalError( "... errors found in heating coil input." );
		}

		// Find the heating source index for the desuperheater heating coil if not already found. This occurs when zone heating
		// equip. exists. (when zone equipment heating coils are included in the input, the air loop DX equipment has not yet been read)
		// Issue a single warning if the coil is not found and continue the simulation
		if ( ! ValidSourceType( CoilNum ) && ( HeatingCoil( CoilNum ).HCoilType_Num == Coil_HeatingDesuperheater ) && ShowSingleWarning( CoilNum ) ) {
			++ValidSourceTypeCounter;
			if ( HeatingCoil( CoilNum ).ReclaimHeatingSource == COMPRESSORRACK_REFRIGERATEDCASE ) {
				for ( RackNum = 1; RackNum <= NumRefrigeratedRacks; ++RackNum ) {
					if ( ! SameString( HeatReclaimRefrigeratedRack( RackNum ).Name, HeatingCoil( CoilNum ).ReclaimHeatingCoilName ) ) continue;
					HeatingCoil( CoilNum ).ReclaimHeatingSourceIndexNum = RackNum;
					if ( allocated( HeatReclaimRefrigeratedRack ) ) ValidSourceType( CoilNum ) = true;
					break;
				}
			} else if ( HeatingCoil( CoilNum ).ReclaimHeatingSource == CONDENSER_REFRIGERATION ) {
				for ( CondNum = 1; CondNum <= NumRefrigCondensers; ++CondNum ) {
					if ( ! SameString( HeatReclaimRefrigCondenser( CondNum ).Name, HeatingCoil( CoilNum ).ReclaimHeatingCoilName ) ) continue;
					HeatingCoil( CoilNum ).ReclaimHeatingSourceIndexNum = CondNum;
					if ( allocated( HeatReclaimRefrigCondenser ) ) ValidSourceType( CoilNum ) = true;
					break;
				}
			} else if ( HeatingCoil( CoilNum ).ReclaimHeatingSource == COIL_DX_COOLING || HeatingCoil( CoilNum ).ReclaimHeatingSource == COIL_DX_MULTISPEED || HeatingCoil( CoilNum ).ReclaimHeatingSource == COIL_DX_MULTIMODE ) {
				for ( DXCoilNum = 1; DXCoilNum <= NumDXCoils; ++DXCoilNum ) {
					if ( ! SameString( HeatReclaimDXCoil( DXCoilNum ).Name, HeatingCoil( CoilNum ).ReclaimHeatingCoilName ) ) continue;
					HeatingCoil( CoilNum ).ReclaimHeatingSourceIndexNum = DXCoilNum;
					if ( allocated( HeatReclaimDXCoil ) ) ValidSourceType( CoilNum ) = true;
					break;
				}
			}
			if ( ( ValidSourceTypeCounter > NumDesuperheaterCoil * 2 ) && ShowSingleWarning( CoilNum ) && ! ValidSourceType( CoilNum ) ) {
				ShowWarningError( "Coil:Heating:Desuperheater, \"" + HeatingCoil( CoilNum ).Name + "\" desuperheater heat source object name not found: " + HeatingCoil( CoilNum ).ReclaimHeatingCoilName );
				ShowContinueError( " Desuperheater heating coil is not modeled and simulation continues." );
				ShowSingleWarning( CoilNum ) = false;
			}
		}

	}

	void
	SizeHeatingCoil( int const CoilNum )
	{

		// SUBROUTINE INFORMATION:
		//       AUTHOR         Fred Buhl
		//       DATE WRITTEN   January 2002
		//       MODIFIED       August 2013 Daeho Kang, add component sizing table entries
		//       RE-ENGINEERED  Mar 2014 FSEC, moved calculations to common routine in ReportSizingManager

		// PURPOSE OF THIS SUBROUTINE:
		// This subroutine is for sizing Heating Coil Components for which nominal capcities have not been
		// specified in the input.

		// METHODOLOGY EMPLOYED:
		// Obtains heating capacities from the zone or system sizing arrays or parent object as necessary.
		// heating coil or other routine sets up any required data varaibles (e.g., DataCoilIsSuppHeater, TermUnitPIU, etc.),
		// sizing variable (e.g., HeatingCoil( CoilNum ).NominalCapacity in this routine since it can be multi-staged and new routine
		// currently only handles single values) and associated string representing that sizing variable.
		// RequestSizing functions handles the actual sizing and reporting.

		// REFERENCES:
		// na

		// Using/Aliasing
		using namespace DataSizing;
		using General::RoundSigDigits;
		using General::TrimSigDigits;
		using namespace OutputReportPredefined;
		using ReportSizingManager::RequestSizing;
		using ReportSizingManager::ReportSizingOutput;

		// Locals
		// SUBROUTINE ARGUMENT DEFINITIONS:

		// SUBROUTINE PARAMETER DEFINITIONS:
		static std::string const RoutineName( "SizeHeatingCoil: " ); // include trailing blank space

		// INTERFACE BLOCK SPECIFICATIONS
		// na

		// DERIVED TYPE DEFINITIONS
		// na

		// SUBROUTINE LOCAL VARIABLE DECLARATIONS:
		std::string CompName; // component name
		std::string	CompType; // component type
		std::string SizingString; // input field sizing description (e.g., Nominal Capacity)
		bool IsAutoSize; // Indicator to autosize for reporting
		bool bPRINT = true; // TRUE if sizing is reported to output (eio)
		bool ThisStageAutoSize; // Indicator to autosize at each stage for reporting
		Real64 NominalCapacityDes; // Autosized nominal capacity for reporting
		Real64 NominalCapacityUser; // Hardsized nominal capacity for reporting
		Real64 TempCap; // autosized capacity of heating coil [W]
		int StageNum; // actual stage of multi-stage heating coil
		int NumOfStages; // total number of stages of multi-stage heating coil
		int FieldNum = 2; // IDD numeric field number where input field description is found
		int NumCoilsSized = 0; // counter used to deallocate temporary string array after all coils have been sized
		Real64 TempSize; // sizing variable temp value

		if ( HeatingCoil( CoilNum ).HCoilType_Num == Coil_HeatingElectric_MultiStage ) {
			FieldNum = 1 + ( HeatingCoil( CoilNum ).NumOfStages * 2 );
			TempCap = HeatingCoil( CoilNum ).MSNominalCapacity( HeatingCoil( CoilNum ).NumOfStages );
		} else if ( HeatingCoil( CoilNum ).HCoilType_Num == Coil_HeatingGas_MultiStage ) {
			FieldNum = 1 + ( HeatingCoil( CoilNum ).NumOfStages * 3 );
			TempCap = HeatingCoil( CoilNum ).MSNominalCapacity( HeatingCoil( CoilNum ).NumOfStages );
		} else if ( HeatingCoil( CoilNum ).HCoilType_Num == Coil_HeatingDesuperheater ) {
			return; // no autosizable inputs for desupterheater
		} else {
			FieldNum = 2;
			TempCap = HeatingCoil( CoilNum ).NominalCapacity;
		}
		SizingString = HeatingCoilNumericFields( CoilNum ).FieldNames( FieldNum ) + " [W]";
		CompType = "Coil:" + HeatingCoil( CoilNum ).HeatingCoilType + ':' + HeatingCoil( CoilNum ).HeatingCoilModel;
		CompName = HeatingCoil( CoilNum ).Name;
		DataCoilIsSuppHeater = CoilIsSuppHeater; // set global instead of using optional argument
		DataCoolCoilCap = 0.0; // global only used for heat pump heating coils, non-HP heating coils are sized with other global variables

<<<<<<< HEAD
		if ( TempCap == AutoSize ) {
			if ( HeatingCoil( CoilNum ).DesiccantRegenerationCoil ) {
				bPRINT = false;
				DataDesicDehumNum = HeatingCoil( CoilNum ).DesiccantDehumNum;
				TempSize = AutoSize;
				RequestSizing( CompType, CompName, DesiccantRegCoilDesAirInletTempSizing, SizingString, TempSize, bPRINT, RoutineName );
				DataDesInletAirTemp = TempSize;
				TempSize = AutoSize;
				RequestSizing( CompType, CompName, DesiccantRegCoilDesAirOutletTempSizing, SizingString, TempSize, bPRINT, RoutineName );
				DataDesOutletAirTemp = TempSize;
				DataDesicDehumNum = 0;
				DataDesicRegCoil = true;
				bPRINT = true;
			}
=======
		if ( HeatingCoil( CoilNum ).DesiccantRegenerationCoil ) {
			bPRINT = false;
			DataDesicDehumNum = HeatingCoil( CoilNum ).DesiccantDehumNum;
			TempSize = AutoSize;
			RequestSizing( CompType, CompName, DesiccantRegCoilDesAirInletTempSizing, SizingString, TempSize, bPRINT, RoutineName );
			DataDesInletAirTemp = TempSize;
			TempSize = AutoSize;
			RequestSizing( CompType, CompName, DesiccantRegCoilDesAirOutletTempSizing, SizingString, TempSize, bPRINT, RoutineName );
			DataDesOutletAirTemp = TempSize;
			DataDesicDehumNum = 0;
			DataDesicRegCoil = true;
			bPRINT = true;
>>>>>>> 7491f211
		}
		RequestSizing( CompType, CompName, HeatingCapacitySizing, SizingString, TempCap, bPRINT, RoutineName );
		DataCoilIsSuppHeater = false; // reset global to false so other heating coils are not affected
		DataDesicRegCoil = false; // reset global to false so other heating coils are not affected
		DataDesInletAirTemp = 0.0; // reset global data to zero so other heating coils are not 
		DataDesOutletAirTemp = 0.0; // reset global data to zero so other heating coils are not affected

		if ( HeatingCoil( CoilNum ).HCoilType_Num == Coil_HeatingElectric_MultiStage || HeatingCoil( CoilNum ).HCoilType_Num == Coil_HeatingGas_MultiStage ) {
			HeatingCoil( CoilNum ).MSNominalCapacity( HeatingCoil( CoilNum ).NumOfStages ) = TempCap;
			IsAutoSize = false;
			if ( any_eq( HeatingCoil( CoilNum ).MSNominalCapacity, AutoSize ) ) {
				IsAutoSize = true;
			}
			if ( IsAutoSize ) {
				NumOfStages = HeatingCoil( CoilNum ).NumOfStages;
				for ( StageNum = NumOfStages-1; StageNum >= 1; --StageNum ) {
					if ( HeatingCoil( CoilNum ).HCoilType_Num == Coil_HeatingElectric_MultiStage ) {
						FieldNum = 1 + ( StageNum * 2 );
					} else {
						FieldNum = 1 + ( StageNum * 3 );
					}
					SizingString = HeatingCoilNumericFields( CoilNum ).FieldNames( FieldNum ) + " [W]";
					if ( HeatingCoil( CoilNum ).MSNominalCapacity( StageNum ) == AutoSize ) {
						ThisStageAutoSize = true;
					}
					NominalCapacityDes = TempCap * StageNum / NumOfStages;
					if ( ThisStageAutoSize ) {
						HeatingCoil( CoilNum ).MSNominalCapacity( StageNum ) = NominalCapacityDes;
						ReportSizingOutput( CompType, CompName, "Design Size " + SizingString, NominalCapacityDes );
					} else {
						if ( HeatingCoil( CoilNum ).MSNominalCapacity( StageNum ) > 0.0 && NominalCapacityDes > 0.0 ) {
							NominalCapacityUser = TempCap * StageNum / NumOfStages;  // HeatingCoil( CoilNum ).MSNominalCapacity( StageNum );
							ReportSizingOutput( CompType, CompName, "Design Size " + SizingString, NominalCapacityDes, "User-Specified " + SizingString, NominalCapacityUser );
							if ( DisplayExtraWarnings ) {
								if ( ( std::abs( NominalCapacityDes - NominalCapacityUser ) / NominalCapacityUser ) > AutoVsHardSizingThreshold ) {
									ShowMessage( "SizeHeatingCoil: Potential issue with equipment sizing for " + CompType + ", " + CompName );
									ShowContinueError( "User-Specified Nominal Capacity of " + RoundSigDigits( NominalCapacityUser, 2 ) + " [W]" );
									ShowContinueError( "differs from Design Size Nominal Capacity of " + RoundSigDigits( NominalCapacityDes, 2 ) + " [W]" );
									ShowContinueError( "This may, or may not, indicate mismatched component sizes." );
									ShowContinueError( "Verify that the value entered is intended and is consistent with other components." );
								}
							}
						}
					}
				}
			} else { // No autosize
				NumOfStages = HeatingCoil( CoilNum ).NumOfStages;
				for ( StageNum = NumOfStages-1; StageNum >= 1; --StageNum ) {
					if ( HeatingCoil( CoilNum ).MSNominalCapacity( StageNum ) > 0.0 ) {
						ReportSizingOutput( CompType, CompName, "User-Specified " + SizingString, HeatingCoil( CoilNum ).MSNominalCapacity( StageNum ) );
					}
				}
			}
			// Ensure capacity at lower Stage must be lower or equal to the capacity at higher Stage.
			for ( StageNum = 1; StageNum <= HeatingCoil( CoilNum ).NumOfStages - 1; ++StageNum ) {
				if ( HeatingCoil( CoilNum ).MSNominalCapacity( StageNum ) > HeatingCoil( CoilNum ).MSNominalCapacity( StageNum + 1 ) ) {
					ShowSevereError( "SizeHeatingCoil: " + HeatingCoil( CoilNum ).HeatingCoilType + ' ' + HeatingCoil( CoilNum ).Name + ", Stage " + TrimSigDigits( StageNum ) + " Nominal Capacity (" + RoundSigDigits( HeatingCoil( CoilNum ).MSNominalCapacity( StageNum ), 2 ) + " W) must be less than or equal to Stage " + TrimSigDigits( StageNum + 1 ) + " Nominal Capacity (" + RoundSigDigits( HeatingCoil( CoilNum ).MSNominalCapacity( StageNum + 1 ), 2 ) + " W)." );
					ShowFatalError( "Preceding conditions cause termination." );
				}
			}
		} else { // not a multi-speed coil
			HeatingCoil( CoilNum ).NominalCapacity = TempCap;
		}

		if ( ++NumCoilsSized == NumHeatingCoils ) HeatingCoilNumericFields.deallocate(); // remove temporary array for field names at end of sizing

		//create predefined report entries
		{ auto const SELECT_CASE_var( HeatingCoil( CoilNum ).HCoilType_Num );
		if ( SELECT_CASE_var == Coil_HeatingElectric ) {
			PreDefTableEntry( pdchHeatCoilType, HeatingCoil( CoilNum ).Name, "Coil:Heating:Electric" );
			PreDefTableEntry( pdchHeatCoilNomCap, HeatingCoil( CoilNum ).Name, HeatingCoil( CoilNum ).NominalCapacity );
			PreDefTableEntry( pdchHeatCoilNomEff, HeatingCoil( CoilNum ).Name, HeatingCoil( CoilNum ).Efficiency );
		} else if ( SELECT_CASE_var == Coil_HeatingElectric_MultiStage ) {
			PreDefTableEntry( pdchHeatCoilType, HeatingCoil( CoilNum ).Name, "Coil:Heating:Electric:MultiStage" );
			PreDefTableEntry( pdchHeatCoilNomCap, HeatingCoil( CoilNum ).Name, HeatingCoil( CoilNum ).MSNominalCapacity( HeatingCoil( CoilNum ).NumOfStages ) );
			PreDefTableEntry( pdchHeatCoilNomEff, HeatingCoil( CoilNum ).Name, HeatingCoil( CoilNum ).MSEfficiency( HeatingCoil( CoilNum ).NumOfStages ) );
		} else if ( SELECT_CASE_var == Coil_HeatingGas ) {
			PreDefTableEntry( pdchHeatCoilType, HeatingCoil( CoilNum ).Name, "Coil:Heating:Gas" );
			PreDefTableEntry( pdchHeatCoilNomCap, HeatingCoil( CoilNum ).Name, HeatingCoil( CoilNum ).NominalCapacity );
			PreDefTableEntry( pdchHeatCoilNomEff, HeatingCoil( CoilNum ).Name, HeatingCoil( CoilNum ).Efficiency );
		} else if ( SELECT_CASE_var == Coil_HeatingGas_MultiStage ) {
			PreDefTableEntry( pdchHeatCoilType, HeatingCoil( CoilNum ).Name, "Coil:Heating:Gas:MultiStage" );
			PreDefTableEntry( pdchHeatCoilNomCap, HeatingCoil( CoilNum ).Name, HeatingCoil( CoilNum ).MSNominalCapacity( HeatingCoil( CoilNum ).NumOfStages ) );
			PreDefTableEntry( pdchHeatCoilNomEff, HeatingCoil( CoilNum ).Name, HeatingCoil( CoilNum ).MSEfficiency( HeatingCoil( CoilNum ).NumOfStages ) );
		} else if ( SELECT_CASE_var == Coil_HeatingDesuperheater ) {
			PreDefTableEntry( pdchHeatCoilType, HeatingCoil( CoilNum ).Name, "Coil:Heating:Desuperheater" );
			PreDefTableEntry( pdchHeatCoilNomCap, HeatingCoil( CoilNum ).Name, HeatingCoil( CoilNum ).NominalCapacity );
			PreDefTableEntry( pdchHeatCoilNomEff, HeatingCoil( CoilNum ).Name, HeatingCoil( CoilNum ).Efficiency );
		}}

	}

	// End Initialization Section of the Module
	//******************************************************************************

	// Begin Algorithm Section of the Module
	//******************************************************************************

	void
	CalcElectricHeatingCoil(
		int const CoilNum, // index to heating coil
		Real64 & QCoilReq,
		Real64 & QCoilActual, // coil load actually delivered (W)
		int const FanOpMode, // fan operating mode
		Real64 const PartLoadRatio // part-load ratio of heating coil
	)
	{
		// SUBROUTINE INFORMATION:
		//       AUTHOR         Rich Liesen
		//       DATE WRITTEN   May 2000
		//       MODIFIED       na
		//       RE-ENGINEERED  na

		// PURPOSE OF THIS SUBROUTINE:
		// Simulates a simple Electric heating coil with an efficiency

		// METHODOLOGY EMPLOYED:

		// REFERENCES:

		// Using/Aliasing
		using DataHVACGlobals::TempControlTol;
		using DataHVACGlobals::ElecHeatingCoilPower;
		using DataAirLoop::LoopHeatingCoilMaxRTF;

		// SUBROUTINE ARGUMENT DEFINITIONS:

		// Locals
		// SUBROUTINE PARAMETER DEFINITIONS:
		// na

		// INTERFACE BLOCK SPECIFICATIONS
		// na

		// DERIVED TYPE DEFINITIONS
		// na

		// SUBROUTINE LOCAL VARIABLE DECLARATIONS:
		Real64 AirMassFlow; // [kg/sec]
		Real64 TempAirIn; // [C]
		Real64 TempAirOut; // [C]
		Real64 Win;
		Real64 Effic;
		Real64 CapacitanceAir;
		Real64 HeatingCoilLoad;
		Real64 QCoilCap;
		Real64 TempSetPoint;
		int Control;

		Effic = HeatingCoil( CoilNum ).Efficiency;
		TempAirIn = HeatingCoil( CoilNum ).InletAirTemp;
		Win = HeatingCoil( CoilNum ).InletAirHumRat;
		Control = HeatingCoil( CoilNum ).Control;
		TempSetPoint = HeatingCoil( CoilNum ).DesiredOutletTemp;

		//  adjust mass flow rates for cycling fan cycling coil operation
		if ( FanOpMode == CycFanCycCoil ) {
			if ( PartLoadRatio > 0.0 ) {
				AirMassFlow = HeatingCoil( CoilNum ).InletAirMassFlowRate / PartLoadRatio;
				QCoilReq /= PartLoadRatio;
			} else {
				AirMassFlow = 0.0;
			}
		} else {
			AirMassFlow = HeatingCoil( CoilNum ).InletAirMassFlowRate;
		}

		CapacitanceAir = PsyCpAirFnWTdb( Win, TempAirIn ) * AirMassFlow;

		// If the coil is operating there should be some heating capacitance
		//  across the coil, so do the simulation. If not set outlet to inlet and no load.
		//  Also the coil has to be scheduled to be available.

		// Control output to meet load QCoilReq (QCoilReq is passed in if load controlled, otherwise QCoilReq=-999)
		if ( ( AirMassFlow > 0.0 && HeatingCoil( CoilNum ).NominalCapacity > 0.0 ) && ( GetCurrentScheduleValue( HeatingCoil( CoilNum ).SchedPtr ) > 0.0 ) && ( QCoilReq > 0.0 ) ) {

			//check to see if the Required heating capacity is greater than the user specified capacity.
			if ( QCoilReq > HeatingCoil( CoilNum ).NominalCapacity ) {
				QCoilCap = HeatingCoil( CoilNum ).NominalCapacity;
			} else {
				QCoilCap = QCoilReq;
			}

			TempAirOut = TempAirIn + QCoilCap / CapacitanceAir;
			HeatingCoilLoad = QCoilCap;

			//The HeatingCoilLoad is the change in the enthalpy of the Heating
			HeatingCoil( CoilNum ).ElecUseLoad = HeatingCoilLoad / Effic;

			// Control coil output to meet a setpoint temperature.
		} else if ( ( AirMassFlow > 0.0 && HeatingCoil( CoilNum ).NominalCapacity > 0.0 ) && ( GetCurrentScheduleValue( HeatingCoil( CoilNum ).SchedPtr ) > 0.0 ) && ( QCoilReq == SensedLoadFlagValue ) && ( std::abs( TempSetPoint - TempAirIn ) > TempControlTol ) ) {

			QCoilCap = CapacitanceAir * ( TempSetPoint - TempAirIn );
			// check to see if setpoint above enetering temperature. If not, set
			// output to zero.
			if ( QCoilCap <= 0.0 ) {
				QCoilCap = 0.0;
				TempAirOut = TempAirIn;
				//check to see if the Required heating capacity is greater than the user
				// specified capacity.
			} else if ( QCoilCap > HeatingCoil( CoilNum ).NominalCapacity ) {
				QCoilCap = HeatingCoil( CoilNum ).NominalCapacity;
				TempAirOut = TempAirIn + QCoilCap / CapacitanceAir;
			} else {
				TempAirOut = TempSetPoint;
			}

			HeatingCoilLoad = QCoilCap;

			//The HeatingCoilLoad is the change in the enthalpy of the Heating
			HeatingCoil( CoilNum ).ElecUseLoad = HeatingCoilLoad / Effic;

		} else { // If not running Conditions do not change across coil from inlet to outlet

			TempAirOut = TempAirIn;
			HeatingCoilLoad = 0.0;
			HeatingCoil( CoilNum ).ElecUseLoad = 0.0;
		}

		if ( FanOpMode == CycFanCycCoil ) {
			HeatingCoil( CoilNum ).ElecUseLoad *= PartLoadRatio;
			HeatingCoilLoad *= PartLoadRatio;
		}

		HeatingCoil( CoilNum ).HeatingCoilLoad = HeatingCoilLoad;
		ElecHeatingCoilPower = HeatingCoil( CoilNum ).ElecUseLoad;

		// Set the outlet conditions
		HeatingCoil( CoilNum ).OutletAirTemp = TempAirOut;

		// This HeatingCoil does not change the moisture or Mass Flow across the component
		HeatingCoil( CoilNum ).OutletAirHumRat = HeatingCoil( CoilNum ).InletAirHumRat;
		HeatingCoil( CoilNum ).OutletAirMassFlowRate = HeatingCoil( CoilNum ).InletAirMassFlowRate;
		//Set the outlet enthalpys for air and Heating
		HeatingCoil( CoilNum ).OutletAirEnthalpy = PsyHFnTdbW( HeatingCoil( CoilNum ).OutletAirTemp, HeatingCoil( CoilNum ).OutletAirHumRat );

		QCoilActual = HeatingCoilLoad;
		if ( std::abs( HeatingCoil( CoilNum ).NominalCapacity ) < 1.e-8 ) {
			LoopHeatingCoilMaxRTF = max( LoopHeatingCoilMaxRTF, 0.0 );
		} else {
			LoopHeatingCoilMaxRTF = max( LoopHeatingCoilMaxRTF, HeatingCoilLoad / HeatingCoil( CoilNum ).NominalCapacity );
		}

	}

	void
	CalcMultiStageElectricHeatingCoil(
		int & CoilNum, // the number of the electric heating coil to be simulated
		Real64 const SpeedRatio, // SpeedRatio varies between 1.0 (maximum speed) and 0.0 (minimum speed)
		Real64 const CycRatio, // cycling part load ratio
		int const StageNum, // Stage number
		int const FanOpMode // Fan operation mode
	)
	{

		// SUBROUTINE INFORMATION:
		//       AUTHOR         Chandan Sharma, FSEC
		//       DATE WRITTEN   January 2013
		//       MODIFIED       na
		//       RE-ENGINEERED  na

		// PURPOSE OF THIS SUBROUTINE:
		// Calculates the air-side performance and electrical energy use of multistage electric heating coil.

		// METHODOLOGY EMPLOYED:
		// Uses the same methodology as the single stage electric heating unit model (SUBROUTINE CalcelectricHeatingCoil).
		// In addition it assumes that the unit performance is obtained by interpolating between
		// the performance at high stage and that at low stage. If the output needed is below
		// that produced at low stage, the coil cycles between off and low stage.

		// Using/Aliasing
		using CurveManager::CurveValue;
		using General::TrimSigDigits;
		using General::RoundSigDigits;
		using DataHVACGlobals::MSHPMassFlowRateLow;
		using DataHVACGlobals::MSHPMassFlowRateHigh;
		using DataHVACGlobals::ElecHeatingCoilPower;
		using Psychrometrics::PsyTdbFnHW;
		using Psychrometrics::PsyRhFnTdbWPb;
		using Psychrometrics::PsyTsatFnHPb;
		using Psychrometrics::PsyWFnTdbH;
		using DataEnvironment::OutBaroPress;

		// Locals
		// SUBROUTINE ARGUMENT DEFINITIONS:

		// SUBROUTINE PARAMETER DEFINITIONS:
		static std::string const RoutineName( "CalcMultiStageElectricHeatingCoil" );
		static std::string const RoutineNameAverageLoad( "CalcMultiStageElectricHeatingCoil:Averageload" );
		static std::string const RoutineNameFullLoad( "CalcMultiStageElectricHeatingCoil:fullload" );

		// INTERFACE BLOCK SPECIFICATIONS
		// na

		// DERIVED TYPE DEFINITIONS
		// na

		// SUBROUTINE LOCAL VARIABLE DECLARATIONS:
		Real64 AirMassFlow; // dry air mass flow rate through coil [kg/s]
		Real64 InletAirDryBulbTemp; // inlet air dry bulb temperature [C]
		Real64 InletAirEnthalpy; // inlet air enthalpy [J/kg]
		Real64 InletAirHumRat; // inlet air humidity ratio [kg/kg]
		Real64 OutletAirEnthalpy; // outlet air enthalpy [J/kg]
		Real64 OutletAirHumRat; // outlet air humidity ratio [kg/kg]
		Real64 TotCapHS; // total capacity at high stage [W]
		Real64 TotCapLS; // total capacity at low stage [W]
		Real64 TotCap; // total capacity at current stage [W]
		Real64 EffHS; // total capacity at high stage [W]
		Real64 EffLS; // total capacity at low stage [W]
		Real64 OutdoorPressure; // Outdoor barometric pressure at condenser (Pa)
		int StageNumHS; // High stage number
		int StageNumLS; // Low stage number
		Real64 FullLoadOutAirEnth; // Outlet full load enthalpy
		Real64 FullLoadOutAirHumRat; // Outlet humidity ratio at full load
		Real64 FullLoadOutAirTemp; // Outlet temperature at full load
		Real64 FullLoadOutAirRH; // Outler relative humidity at full load
		Real64 OutletAirTemp; // Supply ari temperature
		Real64 LSFullLoadOutAirEnth; // Outlet full load enthalpy at low stage
		Real64 HSFullLoadOutAirEnth; // Outlet full load enthalpy at high stage
		Real64 LSElecHeatingPower; // Full load power at low stage
		Real64 HSElecHeatingPower; // Full load power at high stage
		Real64 PartLoadRat; // part load ratio

		// FLOW
		if ( StageNum > 1 ) {
			StageNumLS = StageNum - 1;
			StageNumHS = StageNum;
			if ( StageNum > HeatingCoil( CoilNum ).NumOfStages ) {
				StageNumLS = HeatingCoil( CoilNum ).NumOfStages - 1;
				StageNumHS = HeatingCoil( CoilNum ).NumOfStages;
			}
		} else {
			StageNumLS = 1;
			StageNumHS = 1;
		}

		AirMassFlow = HeatingCoil( CoilNum ).InletAirMassFlowRate;
		InletAirDryBulbTemp = HeatingCoil( CoilNum ).InletAirTemp;
		InletAirEnthalpy = HeatingCoil( CoilNum ).InletAirEnthalpy;
		InletAirHumRat = HeatingCoil( CoilNum ).InletAirHumRat;

		OutdoorPressure = OutBaroPress;

		if ( ( AirMassFlow > 0.0 ) && ( GetCurrentScheduleValue( HeatingCoil( CoilNum ).SchedPtr ) > 0.0 ) && ( ( CycRatio > 0.0 ) || ( SpeedRatio > 0.0 ) ) ) {

			if ( StageNum > 1 ) {

				TotCapLS = HeatingCoil( CoilNum ).MSNominalCapacity( StageNumLS );
				TotCapHS = HeatingCoil( CoilNum ).MSNominalCapacity( StageNumHS );

				EffLS = HeatingCoil( CoilNum ).MSEfficiency( StageNumLS );
				EffHS = HeatingCoil( CoilNum ).MSEfficiency( StageNumHS );

				// Get full load output and power
				LSFullLoadOutAirEnth = InletAirEnthalpy + TotCapLS / MSHPMassFlowRateLow;
				HSFullLoadOutAirEnth = InletAirEnthalpy + TotCapHS / MSHPMassFlowRateHigh;
				LSElecHeatingPower = TotCapLS / EffLS;
				HSElecHeatingPower = TotCapHS / EffHS;
				OutletAirHumRat = InletAirHumRat;

				// if cycling fan, send coil part-load fraction to on/off fan via HVACDataGlobals
				// IF (FanOpMode .EQ. CycFanCycCoil) OnOffFanPartLoadFraction = 1.0d0

				// Power calculation
				HeatingCoil( CoilNum ).ElecUseLoad = SpeedRatio * HSElecHeatingPower + ( 1.0 - SpeedRatio ) * LSElecHeatingPower;

				ElecHeatingCoilPower = HeatingCoil( CoilNum ).ElecUseLoad;
				HeatingCoil( CoilNum ).HeatingCoilLoad = MSHPMassFlowRateHigh * ( HSFullLoadOutAirEnth - InletAirEnthalpy ) * SpeedRatio + MSHPMassFlowRateLow * ( LSFullLoadOutAirEnth - InletAirEnthalpy ) * ( 1.0 - SpeedRatio );

				OutletAirEnthalpy = InletAirEnthalpy + HeatingCoil( CoilNum ).HeatingCoilLoad / HeatingCoil( CoilNum ).InletAirMassFlowRate;
				OutletAirTemp = PsyTdbFnHW( OutletAirEnthalpy, OutletAirHumRat );
				FullLoadOutAirRH = PsyRhFnTdbWPb( OutletAirTemp, OutletAirHumRat, OutdoorPressure, RoutineNameAverageLoad );

				if ( FullLoadOutAirRH > 1.0 ) { // Limit to saturated conditions at FullLoadOutAirEnth
					OutletAirTemp = PsyTsatFnHPb( OutletAirEnthalpy, OutdoorPressure, RoutineName );
					OutletAirHumRat = PsyWFnTdbH( OutletAirTemp, OutletAirEnthalpy, RoutineName );
				}

				HeatingCoil( CoilNum ).OutletAirTemp = OutletAirTemp;
				HeatingCoil( CoilNum ).OutletAirHumRat = OutletAirHumRat;
				HeatingCoil( CoilNum ).OutletAirEnthalpy = OutletAirEnthalpy;
				HeatingCoil( CoilNum ).OutletAirMassFlowRate = HeatingCoil( CoilNum ).InletAirMassFlowRate;

				// Stage 1
			} else if ( CycRatio > 0.0 ) {

				PartLoadRat = min( 1.0, CycRatio );

				// for cycling fan, reset mass flow to full on rate
				if ( FanOpMode == CycFanCycCoil ) AirMassFlow /= PartLoadRat;
				if ( FanOpMode == ContFanCycCoil ) AirMassFlow = MSHPMassFlowRateLow;

				TotCap = HeatingCoil( CoilNum ).MSNominalCapacity( StageNumLS );

				// Calculate full load outlet conditions
				FullLoadOutAirEnth = InletAirEnthalpy + TotCap / AirMassFlow;
				FullLoadOutAirHumRat = InletAirHumRat;
				FullLoadOutAirTemp = PsyTdbFnHW( FullLoadOutAirEnth, FullLoadOutAirHumRat );
				FullLoadOutAirRH = PsyRhFnTdbWPb( FullLoadOutAirTemp, FullLoadOutAirHumRat, OutdoorPressure, RoutineNameFullLoad );

				if ( FullLoadOutAirRH > 1.0 ) { // Limit to saturated conditions at FullLoadOutAirEnth
					FullLoadOutAirTemp = PsyTsatFnHPb( FullLoadOutAirEnth, OutdoorPressure, RoutineName );
					//  Eventually inlet air conditions will be used in electric Coil, these lines are commented out and marked with this comment line
					//  FullLoadOutAirTemp = PsyTsatFnHPb(FullLoadOutAirEnth,InletAirPressure)
					FullLoadOutAirHumRat = PsyWFnTdbH( FullLoadOutAirTemp, FullLoadOutAirEnth, RoutineName );
				}

				// Set outlet conditions from the full load calculation
				if ( FanOpMode == CycFanCycCoil ) {
					OutletAirEnthalpy = FullLoadOutAirEnth;
					OutletAirHumRat = FullLoadOutAirHumRat;
					OutletAirTemp = FullLoadOutAirTemp;
				} else {
					OutletAirEnthalpy = PartLoadRat * FullLoadOutAirEnth + ( 1.0 - PartLoadRat ) * InletAirEnthalpy;
					OutletAirHumRat = PartLoadRat * FullLoadOutAirHumRat + ( 1.0 - PartLoadRat ) * InletAirHumRat;
					OutletAirTemp = PartLoadRat * FullLoadOutAirTemp + ( 1.0 - PartLoadRat ) * InletAirDryBulbTemp;
				}

				EffLS = HeatingCoil( CoilNum ).MSEfficiency( StageNumLS );

				//    HeatingCoil(CoilNum)%HeatingCoilLoad = TotCap
				//   This would require a CR to change
				HeatingCoil( CoilNum ).HeatingCoilLoad = TotCap * PartLoadRat;

				HeatingCoil( CoilNum ).ElecUseLoad = HeatingCoil( CoilNum ).HeatingCoilLoad / EffLS;

				ElecHeatingCoilPower = HeatingCoil( CoilNum ).ElecUseLoad;

				HeatingCoil( CoilNum ).OutletAirTemp = OutletAirTemp;
				HeatingCoil( CoilNum ).OutletAirHumRat = OutletAirHumRat;
				HeatingCoil( CoilNum ).OutletAirEnthalpy = OutletAirEnthalpy;
				HeatingCoil( CoilNum ).OutletAirMassFlowRate = HeatingCoil( CoilNum ).InletAirMassFlowRate;
				// this would require a CR to correct (i.e., calculate outputs when coil is off)
				//  ELSE
				//    ! electric coil is off; just pass through conditions
				//    HeatingCoil(CoilNum)%OutletAirEnthalpy = HeatingCoil(CoilNum)%InletAirEnthalpy
				//    HeatingCoil(CoilNum)%OutletAirHumRat   = HeatingCoil(CoilNum)%InletAirHumRat
				//    HeatingCoil(CoilNum)%OutletAirTemp     = HeatingCoil(CoilNum)%InletAirTemp
				//    HeatingCoil(CoilNum)%OutletAirMassFlowRate = HeatingCoil(CoilNum)%InletAirMassFlowRate
				//    HeatingCoil(CoilNum)%ElecUseLoad      = 0.0
				//    HeatingCoil(CoilNum)%HeatingCoilLoad  = 0.0
				//    ElecHeatingCoilPower                  = 0.0
			}

		} else {

			// electric coil is off; just pass through conditions
			HeatingCoil( CoilNum ).OutletAirEnthalpy = HeatingCoil( CoilNum ).InletAirEnthalpy;
			HeatingCoil( CoilNum ).OutletAirHumRat = HeatingCoil( CoilNum ).InletAirHumRat;
			HeatingCoil( CoilNum ).OutletAirTemp = HeatingCoil( CoilNum ).InletAirTemp;
			HeatingCoil( CoilNum ).OutletAirMassFlowRate = HeatingCoil( CoilNum ).InletAirMassFlowRate;

			// some of these are reset in Init, can be removed to speed up code
			HeatingCoil( CoilNum ).ElecUseLoad = 0.0;
			HeatingCoil( CoilNum ).HeatingCoilLoad = 0.0;
			ElecHeatingCoilPower = 0.0;

		} // end of on/off if - else

	}

	void
	CalcGasHeatingCoil(
		int const CoilNum, // index to heating coil
		Real64 const QCoilReq,
		Real64 & QCoilActual, // coil load actually delivered (W)
		int const FanOpMode, // fan operating mode
		Real64 const EP_UNUSED( PartLoadRatio ) // part-load ratio of heating coil
	)
	{
		// SUBROUTINE INFORMATION:
		//       AUTHOR         Rich Liesen
		//       DATE WRITTEN   May 2000
		//       MODIFIED       na
		//       RE-ENGINEERED  na

		// PURPOSE OF THIS SUBROUTINE:
		// Simulates a simple Gas heating coil with a burner efficiency

		// METHODOLOGY EMPLOYED:

		// REFERENCES:

		// Using/Aliasing
		using DataHVACGlobals::TempControlTol;
		using CurveManager::CurveValue;
		using General::TrimSigDigits;
		using DataAirLoop::LoopHeatingCoilMaxRTF;

		// SUBROUTINE ARGUMENT DEFINITIONS:

		// Locals
		// SUBROUTINE PARAMETER DEFINITIONS:
		// na

		// INTERFACE BLOCK SPECIFICATIONS
		// na

		// DERIVED TYPE DEFINITIONS
		// na

		// SUBROUTINE LOCAL VARIABLE DECLARATIONS:
		Real64 AirMassFlow; // [kg/sec]
		Real64 TempAirIn; // [C]
		Real64 TempAirOut; // [C]
		Real64 Win;
		Real64 Effic;
		Real64 CapacitanceAir;
		Real64 HeatingCoilLoad;
		Real64 QCoilCap;
		Real64 TempSetPoint;
		int Control;
		Real64 PartLoadRat;
		Real64 PLF;

		Effic = HeatingCoil( CoilNum ).Efficiency;
		TempAirIn = HeatingCoil( CoilNum ).InletAirTemp;
		Win = HeatingCoil( CoilNum ).InletAirHumRat;
		Control = HeatingCoil( CoilNum ).Control;
		TempSetPoint = HeatingCoil( CoilNum ).DesiredOutletTemp;
		AirMassFlow = HeatingCoil( CoilNum ).InletAirMassFlowRate;

		CapacitanceAir = PsyCpAirFnWTdb( Win, TempAirIn ) * AirMassFlow;

		// If the coil is operating there should be some heating capacitance
		//  across the coil, so do the simulation. If not set outlet to inlet and no load.
		//  Also the coil has to be scheduled to be available.

		// Control output to meet load QCoilReq (QCoilReq is passed in if load controlled, otherwise QCoilReq=-999)
		if ( ( AirMassFlow > 0.0 && HeatingCoil( CoilNum ).NominalCapacity > 0.0 ) && ( GetCurrentScheduleValue( HeatingCoil( CoilNum ).SchedPtr ) > 0.0 ) && ( QCoilReq > 0.0 ) ) {

			//check to see if the Required heating capacity is greater than the user specified capacity.
			if ( QCoilReq > HeatingCoil( CoilNum ).NominalCapacity ) {
				QCoilCap = HeatingCoil( CoilNum ).NominalCapacity;
			} else {
				QCoilCap = QCoilReq;
			}

			TempAirOut = TempAirIn + QCoilCap / CapacitanceAir;
			HeatingCoilLoad = QCoilCap;

			PartLoadRat = HeatingCoilLoad / HeatingCoil( CoilNum ).NominalCapacity;

			//The HeatingCoilLoad is the change in the enthalpy of the Heating
			HeatingCoil( CoilNum ).GasUseLoad = HeatingCoilLoad / Effic;
			HeatingCoil( CoilNum ).ElecUseLoad = HeatingCoil( CoilNum ).ParasiticElecLoad * PartLoadRat;
			HeatingCoil( CoilNum ).ParasiticGasRate = HeatingCoil( CoilNum ).ParasiticGasCapacity * ( 1.0 - PartLoadRat );

			// Control coil output to meet a setpoint temperature.
		} else if ( ( AirMassFlow > 0.0 && HeatingCoil( CoilNum ).NominalCapacity > 0.0 ) && ( GetCurrentScheduleValue( HeatingCoil( CoilNum ).SchedPtr ) > 0.0 ) && ( QCoilReq == SensedLoadFlagValue ) && ( std::abs( TempSetPoint - TempAirIn ) > TempControlTol ) ) {

			QCoilCap = CapacitanceAir * ( TempSetPoint - TempAirIn );
			// check to see if setpoint above entering temperature. If not, set
			// output to zero.
			if ( QCoilCap <= 0.0 ) {
				QCoilCap = 0.0;
				TempAirOut = TempAirIn;
				//check to see if the Required heating capacity is greater than the user
				// specified capacity.
			} else if ( QCoilCap > HeatingCoil( CoilNum ).NominalCapacity ) {
				QCoilCap = HeatingCoil( CoilNum ).NominalCapacity;
				TempAirOut = TempAirIn + QCoilCap / CapacitanceAir;
			} else {
				TempAirOut = TempSetPoint;
			}

			HeatingCoilLoad = QCoilCap;

			PartLoadRat = HeatingCoilLoad / HeatingCoil( CoilNum ).NominalCapacity;

			//The HeatingCoilLoad is the change in the enthalpy of the Heating
			HeatingCoil( CoilNum ).GasUseLoad = HeatingCoilLoad / Effic;
			HeatingCoil( CoilNum ).ElecUseLoad = HeatingCoil( CoilNum ).ParasiticElecLoad * PartLoadRat;
			HeatingCoil( CoilNum ).ParasiticGasRate = HeatingCoil( CoilNum ).ParasiticGasCapacity * ( 1.0 - PartLoadRat );

		} else { // If not running Conditions do not change across coil from inlet to outlet

			TempAirOut = TempAirIn;
			HeatingCoilLoad = 0.0;
			PartLoadRat = 0.0;
			HeatingCoil( CoilNum ).GasUseLoad = 0.0;
			HeatingCoil( CoilNum ).ElecUseLoad = 0.0;
			HeatingCoil( CoilNum ).ParasiticGasRate = HeatingCoil( CoilNum ).ParasiticGasCapacity;
		}

		HeatingCoil( CoilNum ).RTF = PartLoadRat;

		// If the PLF curve is defined the gas usage needs to be modified
		if ( HeatingCoil( CoilNum ).PLFCurveIndex > 0 ) {
			if ( PartLoadRat == 0 ) {
				HeatingCoil( CoilNum ).GasUseLoad = 0.0;
			} else {
				PLF = CurveValue( HeatingCoil( CoilNum ).PLFCurveIndex, PartLoadRat );
				if ( PLF < 0.7 ) {
					if ( HeatingCoil( CoilNum ).PLFErrorCount < 1 ) {
						++HeatingCoil( CoilNum ).PLFErrorCount;
						ShowWarningError( "CalcGasHeatingCoil: " + cAllCoilTypes( HeatingCoil( CoilNum ).HCoilType_Num ) + "=\"" + HeatingCoil( CoilNum ).Name + "\", PLF curve values" );
						ShowContinueError( "The PLF curve value = " + TrimSigDigits( PLF, 5 ) + " for part-load ratio = " + TrimSigDigits( PartLoadRat, 5 ) );
						ShowContinueError( "PLF curve values must be >= 0.7. PLF has been reset to 0.7 and the simulation continues..." );
						ShowContinueError( "Check the IO reference manual for PLF curve guidance [Coil:Heating:Gas]." );
					} else {
						ShowRecurringWarningErrorAtEnd( HeatingCoil( CoilNum ).Name + ", Heating coil PLF curve < 0.7 warning continues... ", HeatingCoil( CoilNum ).PLFErrorIndex, PLF, PLF );
					}
					PLF = 0.7;
				}
				// Modify the Gas Coil Consumption and parasitic loads based on PLF curve
				HeatingCoil( CoilNum ).RTF = PartLoadRat / PLF;
				if ( HeatingCoil( CoilNum ).RTF > 1.0 && std::abs( HeatingCoil( CoilNum ).RTF - 1.0 ) > 0.001 ) {
					if ( HeatingCoil( CoilNum ).RTFErrorCount < 1 ) {
						++HeatingCoil( CoilNum ).RTFErrorCount;
						ShowWarningError( "CalcGasHeatingCoil: " + cAllCoilTypes( HeatingCoil( CoilNum ).HCoilType_Num ) + "=\"" + HeatingCoil( CoilNum ).Name + "\", runtime fraction" );
						ShowContinueError( "The runtime fraction exceeded 1.0. [" + TrimSigDigits( HeatingCoil( CoilNum ).RTF, 4 ) + "]." );
						ShowContinueError( "Runtime fraction is set to 1.0 and the simulation continues..." );
						ShowContinueError( "Check the IO reference manual for PLF curve guidance [Coil:Heating:Gas]." );
					} else {
						ShowRecurringWarningErrorAtEnd( HeatingCoil( CoilNum ).Name + ", Heating coil runtime fraction > 1.0 warning continues... ", HeatingCoil( CoilNum ).RTFErrorIndex, HeatingCoil( CoilNum ).RTF, HeatingCoil( CoilNum ).RTF );
					}
					HeatingCoil( CoilNum ).RTF = 1.0; // Reset coil runtime fraction to 1.0
				} else if ( HeatingCoil( CoilNum ).RTF > 1.0 ) {
					HeatingCoil( CoilNum ).RTF = 1.0; // Reset coil runtime fraction to 1.0
				}
				HeatingCoil( CoilNum ).ElecUseLoad = HeatingCoil( CoilNum ).ParasiticElecLoad * HeatingCoil( CoilNum ).RTF;
				HeatingCoil( CoilNum ).GasUseLoad = HeatingCoil( CoilNum ).NominalCapacity / Effic * HeatingCoil( CoilNum ).RTF;
				HeatingCoil( CoilNum ).ParasiticGasRate = HeatingCoil( CoilNum ).ParasiticGasCapacity * ( 1.0 - HeatingCoil( CoilNum ).RTF );
				// Fan power will also be modified by the heating coil's part load fraction
				// OnOffFanPartLoadFraction passed to fan via DataHVACGlobals (cycling fan only)
				if ( FanOpMode == CycFanCycCoil ) {
					OnOffFanPartLoadFraction = PLF;
				}
			}
		}

		// Set the outlet conditions
		HeatingCoil( CoilNum ).HeatingCoilLoad = HeatingCoilLoad;
		HeatingCoil( CoilNum ).OutletAirTemp = TempAirOut;

		// This HeatingCoil does not change the moisture or Mass Flow across the component
		HeatingCoil( CoilNum ).OutletAirHumRat = HeatingCoil( CoilNum ).InletAirHumRat;
		HeatingCoil( CoilNum ).OutletAirMassFlowRate = HeatingCoil( CoilNum ).InletAirMassFlowRate;
		//Set the outlet enthalpys for air and Heating
		HeatingCoil( CoilNum ).OutletAirEnthalpy = PsyHFnTdbW( HeatingCoil( CoilNum ).OutletAirTemp, HeatingCoil( CoilNum ).OutletAirHumRat );

		QCoilActual = HeatingCoilLoad;
		LoopHeatingCoilMaxRTF = max( LoopHeatingCoilMaxRTF, HeatingCoil( CoilNum ).RTF );
		ElecHeatingCoilPower = HeatingCoil( CoilNum ).ElecUseLoad;

	}

	void
	CalcMultiStageGasHeatingCoil(
		int & CoilNum, // the number of the Gas heating coil to be simulated
		Real64 const SpeedRatio, // SpeedRatio varies between 1.0 (maximum speed) and 0.0 (minimum speed)
		Real64 const CycRatio, // cycling part load ratio
		int const StageNum, // Speed number
		int const FanOpMode // Fan operation mode
	)
	{

		// SUBROUTINE INFORMATION:
		//       AUTHOR         Chandan Sharma, FSEC
		//       DATE WRITTEN   January 2013
		//       MODIFIED       na
		//       RE-ENGINEERED  na

		// PURPOSE OF THIS SUBROUTINE:
		// Calculates the air-side performance and energy use of a multi stage gas heating coil.

		// METHODOLOGY EMPLOYED:
		// Uses the same methodology as the single speed Gas heating unit model (SUBROUTINE CalcGasHeatingCoil).
		// In addition it assumes that the unit performance is obtained by interpolating between
		// the performance at high stage and that at low stage. If the output needed is below
		// that produced at low stage, the coil cycles between off and low stage.

		// Using/Aliasing
		using CurveManager::CurveValue;
		using General::TrimSigDigits;
		using General::RoundSigDigits;
		using DataHVACGlobals::MSHPMassFlowRateLow;
		using DataHVACGlobals::MSHPMassFlowRateHigh;
		using DataHVACGlobals::ElecHeatingCoilPower;
		using Psychrometrics::PsyTdbFnHW;
		using Psychrometrics::PsyRhFnTdbWPb;
		using Psychrometrics::PsyTsatFnHPb;
		using Psychrometrics::PsyWFnTdbH;
		using DataEnvironment::OutBaroPress;

		// Locals
		// SUBROUTINE ARGUMENT DEFINITIONS:

		// SUBROUTINE PARAMETER DEFINITIONS:
		static std::string const RoutineName( "CalcMultiStageGasHeatingCoil" );
		static std::string const RoutineNameAverageLoad( "CalcMultiStageGasHeatingCoil:Averageload" );
		static std::string const RoutineNameFullLoad( "CalcMultiStageGasHeatingCoil:fullload" );

		// INTERFACE BLOCK SPECIFICATIONS
		// na

		// DERIVED TYPE DEFINITIONS
		// na

		// SUBROUTINE LOCAL VARIABLE DECLARATIONS:
		Real64 AirMassFlow; // dry air mass flow rate through coil [kg/s]
		Real64 InletAirDryBulbTemp; // inlet air dry bulb temperature [C]
		Real64 InletAirEnthalpy; // inlet air enthalpy [J/kg]
		Real64 InletAirHumRat; // inlet air humidity ratio [kg/kg]
		Real64 OutletAirEnthalpy; // outlet air enthalpy [J/kg]
		Real64 OutletAirHumRat; // outlet air humidity ratio [kg/kg]
		Real64 TotCapHS; // total capacity at high stage [W]
		Real64 TotCapLS; // total capacity at low stage [W]
		Real64 TotCap; // total capacity at current stage [W]
		Real64 EffHS; // efficiency at high stage
		Real64 EffLS( 0.0 ); // efficiency at low stage
		Real64 EffAvg; // average efficiency
		Real64 OutdoorPressure; // Outdoor barometric pressure at condenser (Pa)
		int StageNumHS; // High stage number
		int StageNumLS; // Low stage number
		Real64 FullLoadOutAirEnth; // Outlet full load enthalpy
		Real64 FullLoadOutAirHumRat; // Outlet humidity ratio at full load
		Real64 FullLoadOutAirTemp; // Outlet temperature at full load
		Real64 FullLoadOutAirRH; // Outler relative humidity at full load
		Real64 OutletAirTemp; // Supply ari temperature
		Real64 LSFullLoadOutAirEnth; // Outlet full load enthalpy at low stage
		Real64 HSFullLoadOutAirEnth; // Outlet full load enthalpy at high stage
		Real64 LSGasHeatingPower; // Full load power at low stage
		Real64 HSGasHeatingPower; // Full load power at high stage
		Real64 PartLoadRat( 0.0 ); // part load ratio
		Real64 PLF; // part load factor used to calculate RTF

		// FLOW
		if ( StageNum > 1 ) {
			StageNumLS = StageNum - 1;
			StageNumHS = StageNum;
			if ( StageNum > HeatingCoil( CoilNum ).NumOfStages ) {
				StageNumLS = HeatingCoil( CoilNum ).NumOfStages - 1;
				StageNumHS = HeatingCoil( CoilNum ).NumOfStages;
			}
		} else {
			StageNumLS = 1;
			StageNumHS = 1;
		}

		AirMassFlow = HeatingCoil( CoilNum ).InletAirMassFlowRate;
		InletAirDryBulbTemp = HeatingCoil( CoilNum ).InletAirTemp;
		InletAirEnthalpy = HeatingCoil( CoilNum ).InletAirEnthalpy;
		InletAirHumRat = HeatingCoil( CoilNum ).InletAirHumRat;

		OutdoorPressure = OutBaroPress;

		if ( ( AirMassFlow > 0.0 ) && ( GetCurrentScheduleValue( HeatingCoil( CoilNum ).SchedPtr ) > 0.0 ) && ( ( CycRatio > 0.0 ) || ( SpeedRatio > 0.0 ) ) ) {

			if ( StageNum > 1 ) {

				TotCapLS = HeatingCoil( CoilNum ).MSNominalCapacity( StageNumLS );
				TotCapHS = HeatingCoil( CoilNum ).MSNominalCapacity( StageNumHS );

				EffLS = HeatingCoil( CoilNum ).MSEfficiency( StageNumLS );
				EffHS = HeatingCoil( CoilNum ).MSEfficiency( StageNumHS );

				PartLoadRat = min( 1.0, SpeedRatio );
				// Get full load output and power
				LSFullLoadOutAirEnth = InletAirEnthalpy + TotCapLS / MSHPMassFlowRateLow;
				HSFullLoadOutAirEnth = InletAirEnthalpy + TotCapHS / MSHPMassFlowRateHigh;
				LSGasHeatingPower = TotCapLS / EffLS;
				HSGasHeatingPower = TotCapHS / EffHS;
				OutletAirHumRat = InletAirHumRat;

				// if cycling fan, send coil part-load fraction to on/off fan via HVACDataGlobals
				// IF (FanOpMode .EQ. CycFanCycCoil) OnOffFanPartLoadFraction = 1.0d0

				// Power calculation. If PartLoadRat (SpeedRatio) = 0, operate at LS the whole time step
				HeatingCoil( CoilNum ).ElecUseLoad = PartLoadRat * HeatingCoil( CoilNum ).MSParasiticElecLoad( StageNumHS ) + ( 1.0 - PartLoadRat ) * HeatingCoil( CoilNum ).MSParasiticElecLoad( StageNumLS );

				ElecHeatingCoilPower = HeatingCoil( CoilNum ).ElecUseLoad;
				HeatingCoil( CoilNum ).HeatingCoilLoad = MSHPMassFlowRateHigh * ( HSFullLoadOutAirEnth - InletAirEnthalpy ) * PartLoadRat + MSHPMassFlowRateLow * ( LSFullLoadOutAirEnth - InletAirEnthalpy ) * ( 1.0 - PartLoadRat );
				EffAvg = ( EffHS * PartLoadRat ) + ( EffLS * ( 1.0 - PartLoadRat ) );
				HeatingCoil( CoilNum ).GasUseLoad = HeatingCoil( CoilNum ).HeatingCoilLoad / EffAvg;
				HeatingCoil( CoilNum ).ParasiticGasRate = 0.0;

				OutletAirEnthalpy = InletAirEnthalpy + HeatingCoil( CoilNum ).HeatingCoilLoad / HeatingCoil( CoilNum ).InletAirMassFlowRate;
				OutletAirTemp = PsyTdbFnHW( OutletAirEnthalpy, OutletAirHumRat );
				FullLoadOutAirRH = PsyRhFnTdbWPb( OutletAirTemp, OutletAirHumRat, OutdoorPressure, RoutineNameAverageLoad );

				if ( FullLoadOutAirRH > 1.0 ) { // Limit to saturated conditions at FullLoadOutAirEnth
					OutletAirTemp = PsyTsatFnHPb( OutletAirEnthalpy, OutdoorPressure, RoutineName );
					OutletAirHumRat = PsyWFnTdbH( OutletAirTemp, OutletAirEnthalpy, RoutineName );
				}

				HeatingCoil( CoilNum ).OutletAirTemp = OutletAirTemp;
				HeatingCoil( CoilNum ).OutletAirHumRat = OutletAirHumRat;
				HeatingCoil( CoilNum ).OutletAirEnthalpy = OutletAirEnthalpy;
				HeatingCoil( CoilNum ).OutletAirMassFlowRate = HeatingCoil( CoilNum ).InletAirMassFlowRate;

				// Stage 1
			} else if ( CycRatio > 0.0 ) {

				// for cycling fan, reset mass flow to full on rate
				if ( FanOpMode == CycFanCycCoil ) AirMassFlow /= CycRatio;
				if ( FanOpMode == ContFanCycCoil ) AirMassFlow = MSHPMassFlowRateLow;

				TotCap = HeatingCoil( CoilNum ).MSNominalCapacity( StageNumLS );

				PartLoadRat = min( 1.0, CycRatio );

				// Calculate full load outlet conditions
				FullLoadOutAirEnth = InletAirEnthalpy + TotCap / AirMassFlow;
				FullLoadOutAirHumRat = InletAirHumRat;
				FullLoadOutAirTemp = PsyTdbFnHW( FullLoadOutAirEnth, FullLoadOutAirHumRat );
				FullLoadOutAirRH = PsyRhFnTdbWPb( FullLoadOutAirTemp, FullLoadOutAirHumRat, OutdoorPressure, RoutineNameFullLoad );

				if ( FullLoadOutAirRH > 1.0 ) { // Limit to saturated conditions at FullLoadOutAirEnth
					FullLoadOutAirTemp = PsyTsatFnHPb( FullLoadOutAirEnth, OutdoorPressure, RoutineName );
					//  Eventually inlet air conditions will be used in Gas Coil, these lines are commented out and marked with this comment line
					//  FullLoadOutAirTemp = PsyTsatFnHPb(FullLoadOutAirEnth,InletAirPressure)
					FullLoadOutAirHumRat = PsyWFnTdbH( FullLoadOutAirTemp, FullLoadOutAirEnth, RoutineName );
				}

				// Set outlet conditions from the full load calculation
				if ( FanOpMode == CycFanCycCoil ) {
					OutletAirEnthalpy = FullLoadOutAirEnth;
					OutletAirHumRat = FullLoadOutAirHumRat;
					OutletAirTemp = FullLoadOutAirTemp;
				} else {
					OutletAirEnthalpy = PartLoadRat * FullLoadOutAirEnth + ( 1.0 - PartLoadRat ) * InletAirEnthalpy;
					OutletAirHumRat = PartLoadRat * FullLoadOutAirHumRat + ( 1.0 - PartLoadRat ) * InletAirHumRat;
					OutletAirTemp = PartLoadRat * FullLoadOutAirTemp + ( 1.0 - PartLoadRat ) * InletAirDryBulbTemp;
				}

				EffLS = HeatingCoil( CoilNum ).MSEfficiency( StageNumLS );

				//    HeatingCoil(CoilNum)%HeatingCoilLoad = TotCap
				//   This would require a CR to change
				HeatingCoil( CoilNum ).HeatingCoilLoad = TotCap * PartLoadRat;

				HeatingCoil( CoilNum ).GasUseLoad = HeatingCoil( CoilNum ).HeatingCoilLoad / EffLS;
				//   parasitics are calculated when the coil is off (1-PLR)
				HeatingCoil( CoilNum ).ElecUseLoad = HeatingCoil( CoilNum ).MSParasiticElecLoad( StageNumLS ) * ( 1.0 - PartLoadRat );
				HeatingCoil( CoilNum ).ParasiticGasRate = HeatingCoil( CoilNum ).ParasiticGasCapacity * ( 1.0 - PartLoadRat );
				ElecHeatingCoilPower = HeatingCoil( CoilNum ).ElecUseLoad;

				HeatingCoil( CoilNum ).OutletAirTemp = OutletAirTemp;
				HeatingCoil( CoilNum ).OutletAirHumRat = OutletAirHumRat;
				HeatingCoil( CoilNum ).OutletAirEnthalpy = OutletAirEnthalpy;
				HeatingCoil( CoilNum ).OutletAirMassFlowRate = HeatingCoil( CoilNum ).InletAirMassFlowRate;
				// This seems unecessary (i.e., cycratio or speedratio is > 0) , and would require a CR to change
				//  ELSE
				//    ! Gas coil is off; just pass through conditions
				//    HeatingCoil(CoilNum)%OutletAirEnthalpy = HeatingCoil(CoilNum)%InletAirEnthalpy
				//    HeatingCoil(CoilNum)%OutletAirHumRat   = HeatingCoil(CoilNum)%InletAirHumRat
				//    HeatingCoil(CoilNum)%OutletAirTemp     = HeatingCoil(CoilNum)%InletAirTemp
				//    HeatingCoil(CoilNum)%OutletAirMassFlowRate = HeatingCoil(CoilNum)%InletAirMassFlowRate
				//    HeatingCoil(CoilNum)%ElecUseLoad      = 0.0
				//    HeatingCoil(CoilNum)%HeatingCoilLoad  = 0.0
				//    ElecHeatingCoilPower                  = 0.0
			}

			// This requires a CR to correct (i.e., calculate outputs when coil is off)
		} else {

			// Gas coil is off; just pass through conditions
			HeatingCoil( CoilNum ).OutletAirEnthalpy = HeatingCoil( CoilNum ).InletAirEnthalpy;
			HeatingCoil( CoilNum ).OutletAirHumRat = HeatingCoil( CoilNum ).InletAirHumRat;
			HeatingCoil( CoilNum ).OutletAirTemp = HeatingCoil( CoilNum ).InletAirTemp;
			HeatingCoil( CoilNum ).OutletAirMassFlowRate = HeatingCoil( CoilNum ).InletAirMassFlowRate;

			// some of these are reset in Init, can be removed to speed up code
			HeatingCoil( CoilNum ).ElecUseLoad = 0.0;
			HeatingCoil( CoilNum ).HeatingCoilLoad = 0.0;
			HeatingCoil( CoilNum ).GasUseLoad = 0.0;
			HeatingCoil( CoilNum ).ParasiticGasRate = HeatingCoil( CoilNum ).ParasiticGasCapacity;
			ElecHeatingCoilPower = 0.0;
			PartLoadRat = 0.0;

		} // end of on/off if - else

		// If the PLF curve is defined the gas usage needs to be modified.
		// The PLF curve is only used when the coil cycles.
		if ( HeatingCoil( CoilNum ).PLFCurveIndex > 0 ) {
			if ( PartLoadRat > 0.0 && StageNum < 2 ) {
				PLF = CurveValue( HeatingCoil( CoilNum ).PLFCurveIndex, PartLoadRat );
				if ( PLF < 0.7 ) {
					if ( HeatingCoil( CoilNum ).PLFErrorCount < 1 ) {
						++HeatingCoil( CoilNum ).PLFErrorCount;
						ShowWarningError( "CalcGasHeatingCoil: " + cAllCoilTypes( HeatingCoil( CoilNum ).HCoilType_Num ) + "=\"" + HeatingCoil( CoilNum ).Name + "\", PLF curve values" );
						ShowContinueError( "The PLF curve value = " + TrimSigDigits( PLF, 5 ) + " for part-load ratio = " + TrimSigDigits( PartLoadRat, 5 ) );
						ShowContinueError( "PLF curve values must be >= 0.7. PLF has been reset to 0.7 and the simulation continues..." );
						ShowContinueError( "Check the IO reference manual for PLF curve guidance [Coil:Heating:Gas]." );
					} else {
						ShowRecurringWarningErrorAtEnd( HeatingCoil( CoilNum ).Name + ", Heating coil PLF curve < 0.7 warning continues... ", HeatingCoil( CoilNum ).PLFErrorIndex, PLF, PLF );
					}
					PLF = 0.7;
				}
				// Modify the Gas Coil Consumption and parasitic loads based on PLF curve
				HeatingCoil( CoilNum ).RTF = PartLoadRat / PLF;
				if ( HeatingCoil( CoilNum ).RTF > 1.0 && std::abs( HeatingCoil( CoilNum ).RTF - 1.0 ) > 0.001 ) {
					if ( HeatingCoil( CoilNum ).RTFErrorCount < 1 ) {
						++HeatingCoil( CoilNum ).RTFErrorCount;
						ShowWarningError( "CalcGasHeatingCoil: " + cAllCoilTypes( HeatingCoil( CoilNum ).HCoilType_Num ) + "=\"" + HeatingCoil( CoilNum ).Name + "\", runtime fraction" );
						ShowContinueError( "The runtime fraction exceeded 1.0. [" + TrimSigDigits( HeatingCoil( CoilNum ).RTF, 4 ) + "]." );
						ShowContinueError( "Runtime fraction is set to 1.0 and the simulation continues..." );
						ShowContinueError( "Check the IO reference manual for PLF curve guidance [Coil:Heating:Gas]." );
					} else {
						ShowRecurringWarningErrorAtEnd( HeatingCoil( CoilNum ).Name + ", Heating coil runtime fraction > 1.0 warning continues... ", HeatingCoil( CoilNum ).RTFErrorIndex, HeatingCoil( CoilNum ).RTF, HeatingCoil( CoilNum ).RTF );
					}
					HeatingCoil( CoilNum ).RTF = 1.0; // Reset coil runtime fraction to 1.0
				} else if ( HeatingCoil( CoilNum ).RTF > 1.0 ) {
					HeatingCoil( CoilNum ).RTF = 1.0; // Reset coil runtime fraction to 1.0
				}
				HeatingCoil( CoilNum ).ElecUseLoad = HeatingCoil( CoilNum ).MSParasiticElecLoad( StageNum ) * HeatingCoil( CoilNum ).RTF;
				HeatingCoil( CoilNum ).GasUseLoad = ( HeatingCoil( CoilNum ).MSNominalCapacity( StageNum ) / EffLS ) * HeatingCoil( CoilNum ).RTF;
				HeatingCoil( CoilNum ).ParasiticGasRate = HeatingCoil( CoilNum ).ParasiticGasCapacity * ( 1.0 - HeatingCoil( CoilNum ).RTF );
				// Fan power will also be modified by the heating coil's part load fraction
				// OnOffFanPartLoadFraction passed to fan via DataHVACGlobals (cycling fan only)
				if ( FanOpMode == CycFanCycCoil ) {
					OnOffFanPartLoadFraction = PLF;
				}
			}
			// This requires a CR to correct (i.e., if PLFCurveIndex = 0 do this)
			//   ELSE
			//     IF(CycRatio > 0.0d0 .AND. StageNum < 2)THEN
			//       HeatingCoil(CoilNum)%ElecUseLoad = HeatingCoil(CoilNum)%MSParasiticElecLoad(StageNum) * CycRatio
			//       HeatingCoil(CoilNum)%GasUseLoad  = HeatingCoil(CoilNum)%MSNominalCapacity(StageNum) / EffLS * CycRatio
			//       HeatingCoil(CoilNum)%ParasiticGasRate = HeatingCoil(CoilNum)%ParasiticGasCapacity * (1.0d0 - CycRatio)
			//     END IF
		}

	}

	void
	CalcDesuperheaterHeatingCoil(
		int const CoilNum, // index to desuperheater heating coil
		Real64 const QCoilReq, // load requested by the simulation for load based control [W]
		Real64 & QCoilActual // coil load actually delivered
	)
	{
		// SUBROUTINE INFORMATION:
		//       AUTHOR         Richard Raustad
		//       DATE WRITTEN   January 2005
		//       MODIFIED       na
		//       RE-ENGINEERED  na

		// PURPOSE OF THIS SUBROUTINE:
		// Simulates a simple desuperheater heating coil with a heat reclaim efficiency
		// (eff = ratio of condenser waste heat reclaimed to total condenser waste heat rejected)

		// METHODOLOGY EMPLOYED:
		// The available capacity of the desuperheater heating coil is determined by the
		// amount of heat rejected at the heating source condenser multiplied by the
		// desuperheater heat reclaim efficiency. This capacity is either applied towards
		// a requested load (load based control) or applied to the air stream to meet a
		// heating setpoint (temperature based control). This subroutine is similar to
		// the electric or gas heating coil except that the NominalCapacity is variable
		// and based on the runtime fraction and heat rejection of the heat source object.

		// REFERENCES:

		// Using/Aliasing
		using DataHVACGlobals::TempControlTol;
		using namespace DXCoils;

		// SUBROUTINE ARGUMENT DEFINITIONS:

		// Locals
		// SUBROUTINE PARAMETER DEFINITIONS:
		// na

		// INTERFACE BLOCK SPECIFICATIONS
		// na

		// DERIVED TYPE DEFINITIONS
		// na

		// SUBROUTINE LOCAL VARIABLE DECLARATIONS:
		Real64 AirMassFlow; // air mass flow through the desuperheater heating coil [kg/sec]
		Real64 AvailTemp; // Lowest temperature available from desuperheater (~T condensing)[C]
		Real64 TempAirIn; // temperature of the air entering the desuperheater heating coil [C]
		Real64 TempAirOut; // temperature of the air leaving the desuperheater heating coil [C]
		Real64 Win; // humidity ratio of the air entering the desuperheater heating coil [kg/kg]
		Real64 Effic; // ratio of condenser waste heat reclaimed to total condenser waste heat rejected
		Real64 CapacitanceAir; // MdotCp of air entering the desuperheater heating coil
		Real64 HeatingCoilLoad; // actual load delivered by the desuperheater heating coil [W]
		Real64 QCoilCap; // available capacity of the desuperheater heating coil [W]
		Real64 TempSetPoint; // setpoint temperature to be met when using temperature based control [C]
		int SourceID; // waste heat source id number

		Effic = HeatingCoil( CoilNum ).Efficiency;
		AirMassFlow = HeatingCoil( CoilNum ).InletAirMassFlowRate;
		TempAirIn = HeatingCoil( CoilNum ).InletAirTemp;
		Win = HeatingCoil( CoilNum ).InletAirHumRat;
		CapacitanceAir = PsyCpAirFnWTdb( Win, TempAirIn ) * AirMassFlow;
		TempSetPoint = HeatingCoil( CoilNum ).DesiredOutletTemp;

		// Access the appropriate structure to find the available heating capacity of the desuperheater heating coil
		// The nominal capacity of the desuperheater heating coil varies based on the amount of heat rejected by the source
		// Stovall 2011, add comparison to available temperature of heat reclaim source
		if ( ValidSourceType( CoilNum ) ) {
			SourceID = HeatingCoil( CoilNum ).ReclaimHeatingSourceIndexNum;
			if ( HeatingCoil( CoilNum ).ReclaimHeatingSource == COMPRESSORRACK_REFRIGERATEDCASE ) {
				//Added last term to available energy equations to avoid double counting reclaimed energy
				// because refrigeration systems are solved outside the hvac time step iterations
				HeatingCoil( CoilNum ).RTF = 1.0;
				HeatingCoil( CoilNum ).NominalCapacity = HeatReclaimRefrigeratedRack( SourceID ).AvailCapacity * Effic - HeatReclaimRefrigeratedRack( SourceID ).UsedWaterHeater;
			} else if ( HeatingCoil( CoilNum ).ReclaimHeatingSource == CONDENSER_REFRIGERATION ) {
				AvailTemp = HeatReclaimRefrigCondenser( SourceID ).AvailTemperature;
				HeatingCoil( CoilNum ).RTF = 1.0;
				if ( AvailTemp <= TempAirIn ) {
					HeatingCoil( CoilNum ).NominalCapacity = 0.0;
					ShowRecurringWarningErrorAtEnd( "Coil:Heating:Desuperheater " + HeatingCoil( CoilNum ).Name + " - Waste heat source temperature was too low to be useful.", HeatingCoil( CoilNum ).InsuffTemperatureWarn );
				} else {
					HeatingCoil( CoilNum ).NominalCapacity = HeatReclaimRefrigCondenser( SourceID ).AvailCapacity * Effic - HeatReclaimRefrigCondenser( SourceID ).UsedWaterHeater;
				}
			} else if ( HeatingCoil( CoilNum ).ReclaimHeatingSource == COIL_DX_COOLING || HeatingCoil( CoilNum ).ReclaimHeatingSource == COIL_DX_MULTISPEED || HeatingCoil( CoilNum ).ReclaimHeatingSource == COIL_DX_MULTIMODE ) {
				HeatingCoil( CoilNum ).RTF = DXCoil( SourceID ).CoolingCoilRuntimeFraction;
				HeatingCoil( CoilNum ).NominalCapacity = HeatReclaimDXCoil( SourceID ).AvailCapacity * Effic;
			}
		} else {
			HeatingCoil( CoilNum ).NominalCapacity = 0.0;
		}

		// Control output to meet load (QCoilReq)
		if ( ( AirMassFlow > 0.0 ) && ( GetCurrentScheduleValue( HeatingCoil( CoilNum ).SchedPtr ) > 0.0 ) && ( QCoilReq > 0.0 ) ) {

			//check to see if the Required heating capacity is greater than the available heating capacity.
			if ( QCoilReq > HeatingCoil( CoilNum ).NominalCapacity ) {
				QCoilCap = HeatingCoil( CoilNum ).NominalCapacity;
			} else {
				QCoilCap = QCoilReq;
			}

			// report the runtime fraction of the desuperheater heating coil
			if ( HeatingCoil( CoilNum ).NominalCapacity > 0.0 ) {
				HeatingCoil( CoilNum ).RTF *= ( QCoilCap / HeatingCoil( CoilNum ).NominalCapacity );
				TempAirOut = TempAirIn + QCoilCap / CapacitanceAir;
				HeatingCoilLoad = QCoilCap;
			} else {
				HeatingCoil( CoilNum ).RTF = 0.0;
				TempAirOut = TempAirIn;
				HeatingCoilLoad = 0.0;
			}

			// Control coil output to meet a setpoint temperature.
		} else if ( ( AirMassFlow > 0.0 && HeatingCoil( CoilNum ).NominalCapacity > 0.0 ) && ( GetCurrentScheduleValue( HeatingCoil( CoilNum ).SchedPtr ) > 0.0 ) && ( QCoilReq == SensedLoadFlagValue ) && ( std::abs( TempSetPoint - TempAirIn ) > TempControlTol ) ) {

			QCoilCap = CapacitanceAir * ( TempSetPoint - TempAirIn );
			// check to see if setpoint is above entering air temperature. If not, set output to zero.
			if ( QCoilCap <= 0.0 ) {
				QCoilCap = 0.0;
				TempAirOut = TempAirIn;
				//check to see if the required heating capacity is greater than the available capacity.
			} else if ( QCoilCap > HeatingCoil( CoilNum ).NominalCapacity ) {
				QCoilCap = HeatingCoil( CoilNum ).NominalCapacity;
				TempAirOut = TempAirIn + QCoilCap / CapacitanceAir;
			} else {
				TempAirOut = TempSetPoint;
			}

			HeatingCoilLoad = QCoilCap;
			//     report the runtime fraction of the desuperheater heating coil
			HeatingCoil( CoilNum ).RTF *= ( QCoilCap / HeatingCoil( CoilNum ).NominalCapacity );

		} else { // If not running, conditions do not change across heating coil from inlet to outlet

			TempAirOut = TempAirIn;
			HeatingCoilLoad = 0.0;
			HeatingCoil( CoilNum ).ElecUseLoad = 0.0;
			HeatingCoil( CoilNum ).RTF = 0.0;

		}

		// Set the outlet conditions
		HeatingCoil( CoilNum ).HeatingCoilLoad = HeatingCoilLoad;
		HeatingCoil( CoilNum ).OutletAirTemp = TempAirOut;

		// This HeatingCoil does not change the moisture or Mass Flow across the component
		HeatingCoil( CoilNum ).OutletAirHumRat = HeatingCoil( CoilNum ).InletAirHumRat;
		HeatingCoil( CoilNum ).OutletAirMassFlowRate = HeatingCoil( CoilNum ).InletAirMassFlowRate;
		//Set the outlet enthalpy
		HeatingCoil( CoilNum ).OutletAirEnthalpy = PsyHFnTdbW( HeatingCoil( CoilNum ).OutletAirTemp, HeatingCoil( CoilNum ).OutletAirHumRat );

		HeatingCoil( CoilNum ).ElecUseLoad = HeatingCoil( CoilNum ).ParasiticElecLoad * HeatingCoil( CoilNum ).RTF;
		QCoilActual = HeatingCoilLoad;

		// Update remaining waste heat (just in case multiple users of waste heat use same source)
		if ( ValidSourceType( CoilNum ) ) {
			SourceID = HeatingCoil( CoilNum ).ReclaimHeatingSourceIndexNum;
			//   Refrigerated cases are simulated at the zone time step, do not decrement available capacity
			//   (the heat reclaim available capacity will not get reinitialized as the air loop iterates)
			if ( HeatingCoil( CoilNum ).ReclaimHeatingSource == COMPRESSORRACK_REFRIGERATEDCASE ) {
				HeatReclaimRefrigeratedRack( SourceID ).UsedHVACCoil = HeatingCoilLoad;
			} else if ( HeatingCoil( CoilNum ).ReclaimHeatingSource == CONDENSER_REFRIGERATION ) {
				HeatReclaimRefrigCondenser( SourceID ).UsedHVACCoil = HeatingCoilLoad;
			} else if ( HeatingCoil( CoilNum ).ReclaimHeatingSource == COIL_DX_COOLING || HeatingCoil( CoilNum ).ReclaimHeatingSource == COIL_DX_MULTISPEED || HeatingCoil( CoilNum ).ReclaimHeatingSource == COIL_DX_MULTIMODE ) {
				HeatReclaimDXCoil( SourceID ).AvailCapacity -= HeatingCoilLoad;
			}
		}

	}

	// End Algorithm Section of the Module
	// *****************************************************************************

	// Beginning of Update subroutines for the HeatingCoil Module
	// *****************************************************************************

	void
	UpdateHeatingCoil( int const CoilNum )
	{
		// SUBROUTINE INFORMATION:
		//       AUTHOR         Richard Liesen
		//       DATE WRITTEN   May 2000
		//       MODIFIED       na
		//       RE-ENGINEERED  na

		// PURPOSE OF THIS SUBROUTINE:
		// This subroutine updates the coil outlet nodes.

		// METHODOLOGY EMPLOYED:
		// Data is moved from the coil data structure to the coil outlet nodes.

		// REFERENCES:
		// na

		// Using/Aliasing
		using DataContaminantBalance::Contaminant;

		// Locals
		// SUBROUTINE ARGUMENT DEFINITIONS:

		// SUBROUTINE PARAMETER DEFINITIONS:
		// na

		// INTERFACE BLOCK SPECIFICATIONS
		// na

		// DERIVED TYPE DEFINITIONS
		// na

		// SUBROUTINE LOCAL VARIABLE DECLARATIONS:
		int AirInletNode;
		int AirOutletNode;

		AirInletNode = HeatingCoil( CoilNum ).AirInletNodeNum;
		AirOutletNode = HeatingCoil( CoilNum ).AirOutletNodeNum;

		// Set the outlet air nodes of the HeatingCoil
		Node( AirOutletNode ).MassFlowRate = HeatingCoil( CoilNum ).OutletAirMassFlowRate;
		Node( AirOutletNode ).Temp = HeatingCoil( CoilNum ).OutletAirTemp;
		Node( AirOutletNode ).HumRat = HeatingCoil( CoilNum ).OutletAirHumRat;
		Node( AirOutletNode ).Enthalpy = HeatingCoil( CoilNum ).OutletAirEnthalpy;

		// Set the outlet nodes for properties that just pass through & not used
		Node( AirOutletNode ).Quality = Node( AirInletNode ).Quality;
		Node( AirOutletNode ).Press = Node( AirInletNode ).Press;
		Node( AirOutletNode ).MassFlowRateMin = Node( AirInletNode ).MassFlowRateMin;
		Node( AirOutletNode ).MassFlowRateMax = Node( AirInletNode ).MassFlowRateMax;
		Node( AirOutletNode ).MassFlowRateMinAvail = Node( AirInletNode ).MassFlowRateMinAvail;
		Node( AirOutletNode ).MassFlowRateMaxAvail = Node( AirInletNode ).MassFlowRateMaxAvail;

		if ( Contaminant.CO2Simulation ) {
			Node( AirOutletNode ).CO2 = Node( AirInletNode ).CO2;
		}

		if ( Contaminant.GenericContamSimulation ) {
			Node( AirOutletNode ).GenContam = Node( AirInletNode ).GenContam;
		}

	}

	//        End of Update subroutines for the HeatingCoil Module
	// *****************************************************************************

	// Beginning of Reporting subroutines for the HeatingCoil Module
	// *****************************************************************************

	void
	ReportHeatingCoil( int const CoilNum )
	{

		// SUBROUTINE INFORMATION:
		//       AUTHOR         Richard Liesen
		//       DATE WRITTEN   May 2000
		//       MODIFIED       na
		//       RE-ENGINEERED  na

		// PURPOSE OF THIS SUBROUTINE:
		// This subroutine updates the report variable for the coils.

		// METHODOLOGY EMPLOYED:
		// NA

		// REFERENCES:
		// na

		// Using/Aliasing
		using DataHVACGlobals::TimeStepSys;

		// Locals
		// SUBROUTINE ARGUMENT DEFINITIONS:

		// SUBROUTINE PARAMETER DEFINITIONS:
		// na

		// INTERFACE BLOCK SPECIFICATIONS
		// na

		// DERIVED TYPE DEFINITIONS
		// na

		// SUBROUTINE LOCAL VARIABLE DECLARATIONS:
		Real64 ReportingConstant;

		ReportingConstant = TimeStepSys * SecInHour;
		// report the HeatingCoil energy from this component
		HeatingCoil( CoilNum ).HeatingCoilRate = HeatingCoil( CoilNum ).HeatingCoilLoad;
		HeatingCoil( CoilNum ).HeatingCoilLoad *= ReportingConstant;

		HeatingCoil( CoilNum ).GasUseRate = HeatingCoil( CoilNum ).GasUseLoad;
		HeatingCoil( CoilNum ).ElecUseRate = HeatingCoil( CoilNum ).ElecUseLoad;
		HeatingCoil( CoilNum ).GasUseLoad *= ReportingConstant;
		HeatingCoil( CoilNum ).ElecUseLoad *= ReportingConstant;

		HeatingCoil( CoilNum ).ParasiticGasLoad = HeatingCoil( CoilNum ).ParasiticGasRate * ReportingConstant;

	}

	//        End of Reporting subroutines for the HeatingCoil Module

	void
	GetCoilIndex(
		std::string const & HeatingCoilName,
		int & HeatingCoilIndex,
		bool & ErrorsFound
	)
	{

		// SUBROUTINE INFORMATION:
		//       AUTHOR         Richard Raustad
		//       DATE WRITTEN   March 2005
		//       MODIFIED       na
		//       RE-ENGINEERED  na

		// PURPOSE OF THIS SUBROUTINE:
		// This subroutine sets an index for a given DX Coil -- issues error message if that
		// DX Coil is not a legal DX Coil.

		// METHODOLOGY EMPLOYED:
		// na

		// REFERENCES:
		// na

		// Using/Aliasing
		using InputProcessor::FindItem;

		// Locals
		// SUBROUTINE ARGUMENT DEFINITIONS:

		// SUBROUTINE PARAMETER DEFINITIONS:
		// na

		// INTERFACE BLOCK SPECIFICATIONS
		// na

		// DERIVED TYPE DEFINITIONS
		// na

		// SUBROUTINE LOCAL VARIABLE DECLARATIONS:
		// na
		// Obtains and Allocates HeatingCoil related parameters from input file
		if ( GetCoilsInputFlag ) { //First time subroutine has been entered
			GetHeatingCoilInput();
			GetCoilsInputFlag = false;
		}

		HeatingCoilIndex = FindItem( HeatingCoilName, HeatingCoil );
		if ( HeatingCoilIndex == 0 ) {
			ShowSevereError( "GetCoilIndex: Heating coil not found=" + HeatingCoilName );
			ErrorsFound = true;
		}

	}

	void
	CheckHeatingCoilSchedule(
		std::string const & CompType, // unused1208
		std::string const & CompName,
		Real64 & Value,
		int & CompIndex
	)
	{

		// SUBROUTINE INFORMATION:
		//       AUTHOR         Linda Lawrie
		//       DATE WRITTEN   October 2005
		//       MODIFIED       na
		//       RE-ENGINEERED  na

		// PURPOSE OF THIS SUBROUTINE:
		// This routine provides a method for outside routines to check if
		// the heating coil is scheduled to be on.

		// METHODOLOGY EMPLOYED:
		// na

		// REFERENCES:
		// na

		// Using/Aliasing
		using InputProcessor::FindItem;
		using InputProcessor::SameString;
		using General::TrimSigDigits;

		// Locals
		// SUBROUTINE ARGUMENT DEFINITIONS:

		// SUBROUTINE PARAMETER DEFINITIONS:
		// na

		// INTERFACE BLOCK SPECIFICATIONS:
		// na

		// DERIVED TYPE DEFINITIONS:
		// na

		// SUBROUTINE LOCAL VARIABLE DECLARATIONS:
		int CoilNum;

		// Obtains and Allocates HeatingCoil related parameters from input file
		if ( GetCoilsInputFlag ) { //First time subroutine has been entered
			GetHeatingCoilInput();
			GetCoilsInputFlag = false;
		}

		// Find the correct Coil number
		if ( CompIndex == 0 ) {
			CoilNum = FindItem( CompName, HeatingCoil );
			if ( CoilNum == 0 ) {
				ShowFatalError( "CheckHeatingCoilSchedule: Coil not found=\"" + CompName + "\"." );
			}
			if ( ! SameString( CompType, cAllCoilTypes( HeatingCoil( CoilNum ).HCoilType_Num ) ) ) {
				ShowSevereError( "CheckHeatingCoilSchedule: Coil=\"" + CompName + "\"" );
				ShowContinueError( "...expected type=\"" + CompType + "\", actual type=\"" + cAllCoilTypes( HeatingCoil( CoilNum ).HCoilType_Num ) + "\"." );
				ShowFatalError( "Program terminates due to preceding conditions." );
			}
			CompIndex = CoilNum;
			Value = GetCurrentScheduleValue( HeatingCoil( CoilNum ).SchedPtr ); // not scheduled?
		} else {
			CoilNum = CompIndex;
			if ( CoilNum > NumHeatingCoils || CoilNum < 1 ) {
				ShowFatalError( "CheckHeatingCoilSchedule: Invalid CompIndex passed=" + TrimSigDigits( CoilNum ) + ", Number of Heating Coils=" + TrimSigDigits( NumHeatingCoils ) + ", Coil name=" + CompName );
			}
			if ( CompName != HeatingCoil( CoilNum ).Name ) {
				ShowSevereError( "CheckHeatingCoilSchedule: Invalid CompIndex passed=" + TrimSigDigits( CoilNum ) + ", Coil name=" + CompName + ", stored Coil Name for that index=" + HeatingCoil( CoilNum ).Name );
				ShowContinueError( "...expected type=\"" + CompType + "\", actual type=\"" + cAllCoilTypes( HeatingCoil( CoilNum ).HCoilType_Num ) + "\"." );
				ShowFatalError( "Program terminates due to preceding conditions." );
			}
			Value = GetCurrentScheduleValue( HeatingCoil( CoilNum ).SchedPtr ); // not scheduled?
		}

	}

	Real64
	GetCoilCapacity(
		std::string const & CoilType, // must match coil types in this module
		std::string const & CoilName, // must match coil names for the coil type
		bool & ErrorsFound // set to true if problem
	)
	{

		// FUNCTION INFORMATION:
		//       AUTHOR         Linda Lawrie
		//       DATE WRITTEN   February 2006
		//       MODIFIED       na
		//       RE-ENGINEERED  na

		// PURPOSE OF THIS FUNCTION:
		// This function looks up the coil capacity for the given coil and returns it.  If
		// incorrect coil type or name is given, ErrorsFound is returned as true and capacity is returned
		// as negative.

		// METHODOLOGY EMPLOYED:
		// na

		// REFERENCES:
		// na

		// Using/Aliasing
		using InputProcessor::FindItem;

		// Return value
		Real64 CoilCapacity; // returned capacity of matched coil

		// Locals
		// FUNCTION ARGUMENT DEFINITIONS:

		// FUNCTION PARAMETER DEFINITIONS:
		// na

		// INTERFACE BLOCK SPECIFICATIONS:
		// na

		// DERIVED TYPE DEFINITIONS:
		// na

		// FUNCTION LOCAL VARIABLE DECLARATIONS:
		int WhichCoil;
		int FoundType; // Integer equivalent of coil type

		// Obtains and Allocates HeatingCoil related parameters from input file
		if ( GetCoilsInputFlag ) { //First time subroutine has been entered
			GetHeatingCoilInput();
			GetCoilsInputFlag = false;
		}

		FoundType = FindItem( CoilType, cAllCoilTypes, NumAllCoilTypes );
		if ( FoundType == Coil_HeatingElectric || FoundType == Coil_HeatingGas || FoundType == Coil_HeatingDesuperheater ) {
			WhichCoil = FindItem( CoilName, HeatingCoil );
			if ( WhichCoil != 0 ) {
				CoilCapacity = HeatingCoil( WhichCoil ).NominalCapacity;
			}
		} else if ( FoundType == Coil_HeatingElectric_MultiStage || FoundType == Coil_HeatingGas_MultiStage ) {
			WhichCoil = FindItem( CoilName, HeatingCoil );
			if ( WhichCoil != 0 ) {
				CoilCapacity = HeatingCoil( WhichCoil ).MSNominalCapacity( HeatingCoil( WhichCoil ).NumOfStages );
			}
		} else {
			WhichCoil = 0;
		}

		if ( WhichCoil == 0 ) { //Autodesk:Return Reworked block to assure CoilCapacity is set before return
			if ( FoundType == 0 ) {
				ShowSevereError( "GetCoilCapacity: Could not find Coil, Type=\"" + CoilType + "\" Name=\"" + CoilName + "\"" );
			} else if ( FoundType > 0 ) {
				ShowSevereError( "GetCoilCapacity: Invalid coil type for capacity, Type=\"" + CoilType + "\" Name=\"" + CoilName + "\"" );
				ShowContinueError( "...only " + cAllCoilTypes( Coil_HeatingElectric ) + ", " + cAllCoilTypes( Coil_HeatingGas ) + " or " + cAllCoilTypes( Coil_HeatingDesuperheater ) + " are valid in this context." );
			}
			ShowContinueError( "... returning Coil Capacity as -1000." );
			ErrorsFound = true;
			CoilCapacity = -1000.0;
		}

		return CoilCapacity;

	}

	int
	GetCoilAvailScheduleIndex(
		std::string const & CoilType, // must match coil types in this module
		std::string const & CoilName, // must match coil names for the coil type
		bool & ErrorsFound // set to true if problem
	)
	{

		// FUNCTION INFORMATION:
		//       AUTHOR         Richard Raustad, FSEC
		//       DATE WRITTEN   February 2013
		//       MODIFIED       na
		//       RE-ENGINEERED  na

		// PURPOSE OF THIS FUNCTION:
		// This function looks up the given coil and returns the availability schedule index.  If
		// incorrect coil type or name is given, ErrorsFound is returned as true and index is returned
		// as zero.

		// METHODOLOGY EMPLOYED:
		// na

		// REFERENCES:
		// na

		// Using/Aliasing
		using InputProcessor::FindItem;

		// Return value
		int AvailSchIndex; // returned availability schedule of matched coil

		// Locals
		// FUNCTION ARGUMENT DEFINITIONS:

		// FUNCTION PARAMETER DEFINITIONS:
		// na

		// INTERFACE BLOCK SPECIFICATIONS:
		// na

		// DERIVED TYPE DEFINITIONS:
		// na

		// FUNCTION LOCAL VARIABLE DECLARATIONS:
		int WhichCoil;
		int FoundType; // Integer equivalent of coil type

		// Obtains and Allocates HeatingCoil related parameters from input file
		if ( GetCoilsInputFlag ) { //First time subroutine has been entered
			GetHeatingCoilInput();
			GetCoilsInputFlag = false;
		}

		WhichCoil = 0;
		AvailSchIndex = 0;
		FoundType = FindItem( CoilType, cAllCoilTypes, NumAllCoilTypes );
		if ( FoundType == Coil_HeatingElectric || FoundType == Coil_HeatingElectric_MultiStage || FoundType == Coil_HeatingGas || FoundType == Coil_HeatingGas_MultiStage || FoundType == Coil_HeatingDesuperheater ) {
			WhichCoil = FindItem( CoilName, HeatingCoil );
			if ( WhichCoil != 0 ) {
				AvailSchIndex = HeatingCoil( WhichCoil ).SchedPtr;
			}
		} else {
			WhichCoil = 0;
		}

		if ( WhichCoil == 0 ) {
			ShowSevereError( "GetCoilAvailScheduleIndex: Could not find Coil, Type=\"" + CoilType + "\" Name=\"" + CoilName + "\"" );
			ErrorsFound = true;
			AvailSchIndex = 0;
		}

		return AvailSchIndex;
	}

	int
	GetCoilInletNode(
		std::string const & CoilType, // must match coil types in this module
		std::string const & CoilName, // must match coil names for the coil type
		bool & ErrorsFound // set to true if problem
	)
	{

		// FUNCTION INFORMATION:
		//       AUTHOR         Linda Lawrie
		//       DATE WRITTEN   February 2006
		//       MODIFIED       na
		//       RE-ENGINEERED  na

		// PURPOSE OF THIS FUNCTION:
		// This function looks up the given coil and returns the inlet node number.  If
		// incorrect coil type or name is given, ErrorsFound is returned as true and node number is returned
		// as zero.

		// METHODOLOGY EMPLOYED:
		// na

		// REFERENCES:
		// na

		// Using/Aliasing
		using InputProcessor::FindItem;

		// Return value
		int NodeNumber; // returned node number of matched coil

		// Locals
		// FUNCTION ARGUMENT DEFINITIONS:

		// FUNCTION PARAMETER DEFINITIONS:
		// na

		// INTERFACE BLOCK SPECIFICATIONS:
		// na

		// DERIVED TYPE DEFINITIONS:
		// na

		// FUNCTION LOCAL VARIABLE DECLARATIONS:
		int WhichCoil;
		int FoundType; // Integer equivalent of coil type

		// Obtains and Allocates HeatingCoil related parameters from input file
		if ( GetCoilsInputFlag ) { //First time subroutine has been entered
			GetHeatingCoilInput();
			GetCoilsInputFlag = false;
		}

		WhichCoil = 0;
		NodeNumber = 0;
		FoundType = FindItem( CoilType, cAllCoilTypes, NumAllCoilTypes );
		if ( FoundType == Coil_HeatingElectric || FoundType == Coil_HeatingElectric_MultiStage || FoundType == Coil_HeatingGas || FoundType == Coil_HeatingGas_MultiStage || FoundType == Coil_HeatingDesuperheater ) {
			WhichCoil = FindItem( CoilName, HeatingCoil );
			if ( WhichCoil != 0 ) {
				NodeNumber = HeatingCoil( WhichCoil ).AirInletNodeNum;
			}
		} else {
			WhichCoil = 0;
		}

		if ( WhichCoil == 0 ) {
			ShowSevereError( "GetCoilInletNode: Could not find Coil, Type=\"" + CoilType + "\" Name=\"" + CoilName + "\"" );
			ErrorsFound = true;
			NodeNumber = 0;
		}

		return NodeNumber;

	}

	int
	GetCoilOutletNode(
		std::string const & CoilType, // must match coil types in this module
		std::string const & CoilName, // must match coil names for the coil type
		bool & ErrorsFound // set to true if problem
	)
	{

		// FUNCTION INFORMATION:
		//       AUTHOR         Richard Raustad
		//       DATE WRITTEN   August 2006
		//       MODIFIED       na
		//       RE-ENGINEERED  na

		// PURPOSE OF THIS FUNCTION:
		// This function looks up the given coil and returns the outlet node number.  If
		// incorrect coil type or name is given, ErrorsFound is returned as true and node number is returned
		// as zero.

		// METHODOLOGY EMPLOYED:
		// na

		// REFERENCES:
		// na

		// Using/Aliasing
		using InputProcessor::FindItem;

		// Return value
		int NodeNumber; // returned node number of matched coil

		// Locals
		// FUNCTION ARGUMENT DEFINITIONS:

		// FUNCTION PARAMETER DEFINITIONS:
		// na

		// INTERFACE BLOCK SPECIFICATIONS:
		// na

		// DERIVED TYPE DEFINITIONS:
		// na

		// FUNCTION LOCAL VARIABLE DECLARATIONS:
		int WhichCoil;
		int FoundType; // Integer equivalent of coil type

		// Obtains and Allocates HeatingCoil related parameters from input file
		if ( GetCoilsInputFlag ) { //First time subroutine has been entered
			GetHeatingCoilInput();
			GetCoilsInputFlag = false;
		}

		WhichCoil = 0;
		NodeNumber = 0;
		FoundType = FindItem( CoilType, cAllCoilTypes, NumAllCoilTypes );
		if ( FoundType == Coil_HeatingElectric || FoundType == Coil_HeatingElectric_MultiStage || FoundType == Coil_HeatingGas || FoundType == Coil_HeatingGas_MultiStage || FoundType == Coil_HeatingDesuperheater ) {
			WhichCoil = FindItem( CoilName, HeatingCoil );
			if ( WhichCoil != 0 ) {
				NodeNumber = HeatingCoil( WhichCoil ).AirOutletNodeNum;
			}
		} else {
			WhichCoil = 0;
		}

		if ( WhichCoil == 0 ) {
			ShowSevereError( "GetCoilOutletNode: Could not find Coil, Type=\"" + CoilType + "\" Name=\"" + CoilName + "\"" );
			ErrorsFound = true;
			NodeNumber = 0;
		}

		return NodeNumber;

	}

	int
	GetHeatReclaimSourceIndex(
		std::string const & CoilType, // must match coil types in this module
		std::string const & CoilName, // must match coil names for the coil type
		bool & ErrorsFound // set to true if problem
	)
	{

		// FUNCTION INFORMATION:
		//       AUTHOR         Richard Raustad
		//       DATE WRITTEN   June 2007
		//       MODIFIED       na
		//       RE-ENGINEERED  na

		// PURPOSE OF THIS FUNCTION:
		// This function looks up the given coil and returns the heating coil index number if it is a desuperheating coil.
		// If incorrect coil type or name is given, ErrorsFound is returned as true and index number is returned
		// as zero.

		// METHODOLOGY EMPLOYED:
		// na

		// REFERENCES:
		// na

		// Using/Aliasing
		using InputProcessor::FindItemInList;
		using InputProcessor::SameString;

		// Return value
		int CoilFound; // returned index number of matched coil

		// Locals
		// FUNCTION ARGUMENT DEFINITIONS:

		// FUNCTION PARAMETER DEFINITIONS:
		// na

		// INTERFACE BLOCK SPECIFICATIONS:
		// na

		// DERIVED TYPE DEFINITIONS:
		// na

		// FUNCTION LOCAL VARIABLE DECLARATIONS:
		bool GetCoilErrFlag;
		bool SuppressWarning;
		int NumCoil;
		int CoilNum( 0 );

		// Obtains and Allocates HeatingCoil related parameters from input file
		if ( GetCoilsInputFlag ) { //First time subroutine has been entered
			GetHeatingCoilInput();
			GetCoilsInputFlag = false;
		}

		SuppressWarning = true;
		CoilFound = 0;

		//This function only used for dessicant regeneration and refrigeration desuperheat not a valid source
		//IF (SameString(CoilType,'REFRIGERATION:COMPRESSORRACK')) THEN
		//    CALL GetRefrigeratedRackIndex(CoilName, CoilNum,RefrigSystemTypeRack, GetCoilErrFlag, CoilType, SuppressWarning)
		//    DO NumCoil = 1, NumHeatingCoils
		//      IF(HeatingCoil(NumCoil)%ReclaimHeatingSource .NE. COMPRESSORRACK_REFRIGERATEDCASE .AND. &
		//         HeatingCoil(NumCoil)%ReclaimHeatingCoilName .NE. CoilName)CYCLE
		//      CoilFound = CoilNum
		//      EXIT
		//    END DO
		// ELSEIF (SameString(CoilType,'REFRIGERATION:CONDENSER')) THEN   bbb
		//    CALL GetRefrigeratedRackIndex(CoilName, CoilNum,RefrigSystemTypeDetailed, GetCoilErrFlag, CoilType, SuppressWarning)
		//    DO NumCoil = 1, NumHeatingCoils
		//      IF(HeatingCoil(NumCoil)%ReclaimHeatingSource .NE. CONDENSER_REFRIGERATION .AND. &
		//         HeatingCoil(NumCoil)%ReclaimHeatingCoilName .NE. CoilName)CYCLE
		//      CoilFound = CoilNum
		//      EXIT
		//    END DO
		// ELSEIF
		//note should eventually get rid of this string comparison
		if ( SameString( CoilType, "COIL:COOLING:DX:SINGLESPEED" ) || SameString( CoilType, "COIL:COOLING:DX:TWOSPEED" ) || SameString( CoilType, "COIL:COOLING:DX:TWOSTAGEWITHHUMIDITYCONTROLMODE" ) ) {
			GetDXCoilIndex( CoilName, CoilNum, GetCoilErrFlag, CoilType, SuppressWarning );
			for ( NumCoil = 1; NumCoil <= NumHeatingCoils; ++NumCoil ) {
				if ( HeatingCoil( NumCoil ).ReclaimHeatingSource != COIL_DX_COOLING && HeatingCoil( NumCoil ).ReclaimHeatingSource != COIL_DX_MULTISPEED && HeatingCoil( NumCoil ).ReclaimHeatingSource != COIL_DX_MULTIMODE && HeatingCoil( NumCoil ).ReclaimHeatingCoilName != CoilName ) continue;
				CoilFound = CoilNum;
				break;
			}
		}

		if ( CoilNum == 0 ) {
			ErrorsFound = true;
		}

		return CoilFound;

	}

	int
	GetCoilControlNodeNum(
		std::string const & CoilType, // must match coil types in this module
		std::string const & CoilName, // must match coil names for the coil type
		bool & ErrorsFound // set to true if problem
	)
	{

		// FUNCTION INFORMATION:
		//       AUTHOR         Richard Raustad
		//       DATE WRITTEN   June 2007
		//       MODIFIED       na
		//       RE-ENGINEERED  na

		// PURPOSE OF THIS FUNCTION:
		// This function looks up the given coil and returns the control node number.  If
		// incorrect coil type or name is given, ErrorsFound is returned as true and node number is returned
		// as zero.

		// METHODOLOGY EMPLOYED:
		// na

		// REFERENCES:
		// na

		// Using/Aliasing
		using InputProcessor::FindItem;

		// Return value
		int NodeNumber; // returned node number of matched coil

		// Locals
		// FUNCTION ARGUMENT DEFINITIONS:

		// FUNCTION PARAMETER DEFINITIONS:
		// na

		// INTERFACE BLOCK SPECIFICATIONS:
		// na

		// DERIVED TYPE DEFINITIONS:
		// na

		// FUNCTION LOCAL VARIABLE DECLARATIONS:
		int WhichCoil;
		int FoundType; // Integer equivalent of coil type

		// Obtains and Allocates HeatingCoil related parameters from input file
		if ( GetCoilsInputFlag ) { //First time subroutine has been entered
			GetHeatingCoilInput();
			GetCoilsInputFlag = false;
		}

		WhichCoil = 0;
		NodeNumber = 0;
		FoundType = FindItem( CoilType, cAllCoilTypes, NumAllCoilTypes );
		if ( FoundType == Coil_HeatingElectric || FoundType == Coil_HeatingElectric_MultiStage || FoundType == Coil_HeatingGas || FoundType == Coil_HeatingGas_MultiStage || FoundType == Coil_HeatingDesuperheater ) {
			WhichCoil = FindItem( CoilName, HeatingCoil );
			if ( WhichCoil != 0 ) {
				NodeNumber = HeatingCoil( WhichCoil ).TempSetPointNodeNum;
			}
		} else {
			WhichCoil = 0;
		}

		if ( WhichCoil == 0 ) {
			ShowSevereError( "GetCoilControlNodeNum: Could not find Coil, Type=\"" + CoilType + "\" Name=\"" + CoilName + "\"" );
			ErrorsFound = true;
			NodeNumber = 0;
		}

		return NodeNumber;

	}

	int
	GetHeatingCoilTypeNum(
		std::string const & CoilType, // must match coil types in this module
		std::string const & CoilName, // must match coil names for the coil type
		bool & ErrorsFound // set to true if problem
	)
	{

		// FUNCTION INFORMATION:
		//       AUTHOR         Richard Raustad
		//       DATE WRITTEN   August 2008
		//       MODIFIED       na
		//       RE-ENGINEERED  na

		// PURPOSE OF THIS FUNCTION:
		// This function looks up the given coil and returns the type number.  If
		// incorrect coil type or name is given, ErrorsFound is returned as true and type number is returned
		// as zero.

		// METHODOLOGY EMPLOYED:
		// na

		// REFERENCES:
		// na

		// Using/Aliasing
		using InputProcessor::FindItem;

		// Return value
		int TypeNum; // returned type number of matched coil

		// Locals
		// FUNCTION ARGUMENT DEFINITIONS:

		// FUNCTION PARAMETER DEFINITIONS:
		// na

		// INTERFACE BLOCK SPECIFICATIONS:
		// na

		// DERIVED TYPE DEFINITIONS:
		// na

		// FUNCTION LOCAL VARIABLE DECLARATIONS:
		int WhichCoil;
		int FoundType; // Integer equivalent of coil type

		// Obtains and Allocates HeatingCoil related parameters from input file
		if ( GetCoilsInputFlag ) { //First time subroutine has been entered
			GetHeatingCoilInput();
			GetCoilsInputFlag = false;
		}

		WhichCoil = 0;
		TypeNum = 0;
		FoundType = FindItem( CoilType, cAllCoilTypes, NumAllCoilTypes );
		if ( FoundType == Coil_HeatingElectric || FoundType == Coil_HeatingElectric_MultiStage || FoundType == Coil_HeatingGas || FoundType == Coil_HeatingGas_MultiStage || FoundType == Coil_HeatingDesuperheater ) {
			WhichCoil = FindItem( CoilName, HeatingCoil );
			if ( WhichCoil != 0 ) {
				TypeNum = HeatingCoil( WhichCoil ).HCoilType_Num;
			}
		} else {
			WhichCoil = 0;
		}

		if ( WhichCoil == 0 ) {
			ShowSevereError( "GetHeatingCoilTypeNum: Could not find Coil, Type=\"" + CoilType + "\" Name=\"" + CoilName + "\"" );
			ErrorsFound = true;
			TypeNum = 0;
		}

		return TypeNum;

	}

	int
	GetHeatingCoilIndex(
		std::string const & CoilType, // must match coil types in this module
		std::string const & CoilName, // must match coil names for the coil type
		bool & ErrorsFound // set to true if problem
	)
	{

		// FUNCTION INFORMATION:
		//       AUTHOR         Linda Lawrie
		//       DATE WRITTEN   February 2011
		//       MODIFIED       na
		//       RE-ENGINEERED  na

		// PURPOSE OF THIS FUNCTION:
		// This function looks up the given coil and returns the index into the structure.  If
		// incorrect coil type or name is given, ErrorsFound is returned as true and index is returned
		// as zero.

		// METHODOLOGY EMPLOYED:
		// na

		// REFERENCES:
		// na

		// Using/Aliasing
		using InputProcessor::FindItem;

		// Return value
		int WhichCoil; // returned index number of matched coil

		// Locals
		// FUNCTION ARGUMENT DEFINITIONS:

		// FUNCTION PARAMETER DEFINITIONS:
		// na

		// INTERFACE BLOCK SPECIFICATIONS:
		// na

		// DERIVED TYPE DEFINITIONS:
		// na

		// FUNCTION LOCAL VARIABLE DECLARATIONS:
		int FoundType; // Integer equivalent of coil type

		// Obtains and Allocates HeatingCoil related parameters from input file
		if ( GetCoilsInputFlag ) { //First time subroutine has been entered
			GetHeatingCoilInput();
			GetCoilsInputFlag = false;
		}

		WhichCoil = 0;
		FoundType = FindItem( CoilType, cAllCoilTypes, NumAllCoilTypes );
		if ( FoundType == Coil_HeatingElectric || FoundType == Coil_HeatingElectric_MultiStage || FoundType == Coil_HeatingGas || FoundType == Coil_HeatingGas_MultiStage || FoundType == Coil_HeatingDesuperheater ) {
			WhichCoil = FindItem( CoilName, HeatingCoil );
		} else {
			WhichCoil = 0;
		}

		if ( WhichCoil == 0 ) {
			ShowSevereError( "GetHeatingCoilIndex: Could not find Coil, Type=\"" + CoilType + "\" Name=\"" + CoilName + "\"" );
			ErrorsFound = true;
		}

		return WhichCoil;

	}

	int
	GetHeatingCoilPLFCurveIndex(
		std::string const & CoilType, // must match coil types in this module
		std::string const & CoilName, // must match coil names for the coil type
		bool & ErrorsFound // set to true if problem
	)
	{

		// FUNCTION INFORMATION:
		//       AUTHOR         Richard Raustad
		//       DATE WRITTEN   December 2008
		//       MODIFIED       na
		//       RE-ENGINEERED  na

		// PURPOSE OF THIS FUNCTION:
		// This function looks up the given coil and returns the PLF curve index.  If
		// incorrect coil name is given for gas or electric heating coils, ErrorsFound
		// is returned as true and curve index is returned as zero.
		// If not a gas or electric heating coil, ErrorsFound is unchanged and index is 0.

		// METHODOLOGY EMPLOYED:
		// na

		// REFERENCES:
		// na

		// Using/Aliasing
		using InputProcessor::FindItem;

		// Return value
		int IndexNum; // returned PLF curve index of matched coil

		// Locals
		// FUNCTION ARGUMENT DEFINITIONS:

		// FUNCTION PARAMETER DEFINITIONS:
		// na

		// INTERFACE BLOCK SPECIFICATIONS:
		// na

		// DERIVED TYPE DEFINITIONS:
		// na

		// FUNCTION LOCAL VARIABLE DECLARATIONS:
		int WhichCoil;
		int FoundType; // Integer equivalent of coil type

		// Obtains and Allocates HeatingCoil related parameters from input file
		if ( GetCoilsInputFlag ) { //First time subroutine has been entered
			GetHeatingCoilInput();
			GetCoilsInputFlag = false;
		}

		FoundType = FindItem( CoilType, cAllCoilTypes, NumAllCoilTypes );
		if ( FoundType == Coil_HeatingElectric || FoundType == Coil_HeatingElectric_MultiStage || FoundType == Coil_HeatingGas || FoundType == Coil_HeatingGas_MultiStage || FoundType == Coil_HeatingDesuperheater ) {
			WhichCoil = FindItem( CoilName, HeatingCoil );
			if ( WhichCoil != 0 ) {
				IndexNum = HeatingCoil( WhichCoil ).PLFCurveIndex;
			} else {
				ShowSevereError( "GetHeatingCoilPLFCurveIndex: Could not find Coil, Type=\"" + CoilType + "\" Name=\"" + CoilName + "\"" );
				ErrorsFound = true;
				IndexNum = 0;
			}
		} else {
			IndexNum = 0;
		}

		return IndexNum;

	}

	int
	GetHeatingCoilNumberOfStages(
		std::string const & CoilType, // must match coil types in this module
		std::string const & CoilName, // must match coil names for the coil type
		bool & ErrorsFound // set to true if problem
	)
	{

		// FUNCTION INFORMATION:
		//       AUTHOR         Chandan Sharma
		//       DATE WRITTEN   February 2013
		//       MODIFIED       na
		//       RE-ENGINEERED  na

		// PURPOSE OF THIS FUNCTION:
		// This function looks up the given coil and returns the number of speeds for multistage coils.
		// If incorrect coil type or name is given, ErrorsFound is returned as true.

		// METHODOLOGY EMPLOYED:
		// na

		// REFERENCES:
		// na

		// Using/Aliasing
		using InputProcessor::FindItemInList;

		// Return value
		int NumberOfStages; // returned the number of speed of matched coil

		// Locals
		// FUNCTION ARGUMENT DEFINITIONS:

		// FUNCTION PARAMETER DEFINITIONS:
		// na

		// INTERFACE BLOCK SPECIFICATIONS:
		// na

		// DERIVED TYPE DEFINITIONS:
		// na

		// FUNCTION LOCAL VARIABLE DECLARATIONS:
		int WhichCoil;

		// Obtains and Allocates HeatingCoils
		if ( GetCoilsInputFlag ) { //First time subroutine has been entered
			GetHeatingCoilInput();
			GetCoilsInputFlag = false;
		}

		WhichCoil = FindItemInList( CoilName, HeatingCoil );
		if ( WhichCoil != 0 ) {
			NumberOfStages = HeatingCoil( WhichCoil ).NumOfStages;
		} else {
			ShowSevereError( "GetHeatingCoilNumberOfSpeeds: Invalid Heating Coil Type=\"" + CoilType + "\" Name=\"" + CoilName + "\"" );
			ErrorsFound = true;
			NumberOfStages = 0;
		}

		return NumberOfStages;

	}
 
	// Clears the global data in HeatingCoils.
	// Needed for unit tests, should not be normally called.
	void
		clear_state()
	{

		NumHeatingCoils = 0;
		GetCoilsInputFlag = true;
		CoilIsSuppHeater = false;
		MyOneTimeFlag = true;

		MySizeFlag.deallocate();
		ValidSourceType.deallocate();
		CheckEquipName.deallocate();
		HeatingCoil.deallocate();
		HeatingCoilNumericFields.deallocate();

	}

	void
	RegisterRegenerationCoil(
		std::string const & CoilType, // must match coil types in this module
		std::string const & CoilName, // must match coil names for the coil type
		int & DesiccantDehumIndex, // index of desiccant dehumidifier
		bool & ErrorsFound // set to true if problem
		) {

		// FUNCTION INFORMATION:
		//       AUTHOR         Bereket Nigusse
		//       DATE WRITTEN   February 2016
		//       MODIFIED       na
		//       RE-ENGINEERED  na

		// PURPOSE OF THIS FUNCTION:
		// This function looks up the given coil and registers the coil as desiccant regeneration coil.
		// If incorrect coil type or name is given, ErrorsFound is returned as true

		// METHODOLOGY EMPLOYED:
		// na

		// REFERENCES:
		// na

		// Using/Aliasing
		using InputProcessor::FindItem;

		// Return value
		// na

		// Locals
		// FUNCTION ARGUMENT DEFINITIONS:

		// FUNCTION PARAMETER DEFINITIONS:
		// na

		// INTERFACE BLOCK SPECIFICATIONS:
		// na

		// DERIVED TYPE DEFINITIONS:
		// na

		// FUNCTION LOCAL VARIABLE DECLARATIONS:
		int WhichCoil;
		int FoundType; // Integer equivalent of coil type

		// Obtains and Allocates HeatingCoil related parameters from input file
		if ( GetCoilsInputFlag ) { //First time subroutine has been entered
			GetHeatingCoilInput();
			GetCoilsInputFlag = false;
		}

		WhichCoil = 0;
		FoundType = FindItem( CoilType, cAllCoilTypes, NumAllCoilTypes );
		if ( FoundType == Coil_HeatingElectric || FoundType == Coil_HeatingGas || FoundType == Coil_HeatingDesuperheater ) {
			WhichCoil = FindItem( CoilName, HeatingCoil );
			if ( WhichCoil != 0 ) {
				HeatingCoil( WhichCoil ).DesiccantRegenerationCoil = true;
				HeatingCoil( WhichCoil ).DesiccantDehumNum = DesiccantDehumIndex;
			}
		}

		if ( WhichCoil == 0 ) {
			ShowSevereError( "GetCoilOutletNode: Could not find Coil, Type=\"" + CoilType + "\" Name=\"" + CoilName + "\"" );
			ErrorsFound = true;
		}

	}
	//        End of Utility subroutines for the HeatingCoil Module

} // HeatingCoils

} // EnergyPlus<|MERGE_RESOLUTION|>--- conflicted
+++ resolved
@@ -1189,8 +1189,7 @@
 		DataCoilIsSuppHeater = CoilIsSuppHeater; // set global instead of using optional argument
 		DataCoolCoilCap = 0.0; // global only used for heat pump heating coils, non-HP heating coils are sized with other global variables
 
-<<<<<<< HEAD
-		if ( TempCap == AutoSize ) {
+		if ( TempCap == AutoSize) {
 			if ( HeatingCoil( CoilNum ).DesiccantRegenerationCoil ) {
 				bPRINT = false;
 				DataDesicDehumNum = HeatingCoil( CoilNum ).DesiccantDehumNum;
@@ -1204,20 +1203,6 @@
 				DataDesicRegCoil = true;
 				bPRINT = true;
 			}
-=======
-		if ( HeatingCoil( CoilNum ).DesiccantRegenerationCoil ) {
-			bPRINT = false;
-			DataDesicDehumNum = HeatingCoil( CoilNum ).DesiccantDehumNum;
-			TempSize = AutoSize;
-			RequestSizing( CompType, CompName, DesiccantRegCoilDesAirInletTempSizing, SizingString, TempSize, bPRINT, RoutineName );
-			DataDesInletAirTemp = TempSize;
-			TempSize = AutoSize;
-			RequestSizing( CompType, CompName, DesiccantRegCoilDesAirOutletTempSizing, SizingString, TempSize, bPRINT, RoutineName );
-			DataDesOutletAirTemp = TempSize;
-			DataDesicDehumNum = 0;
-			DataDesicRegCoil = true;
-			bPRINT = true;
->>>>>>> 7491f211
 		}
 		RequestSizing( CompType, CompName, HeatingCapacitySizing, SizingString, TempCap, bPRINT, RoutineName );
 		DataCoilIsSuppHeater = false; // reset global to false so other heating coils are not affected
