// EnergyPlus, Copyright (c) 1996-2023, The Board of Trustees of the University of Illinois,
// The Regents of the University of California, through Lawrence Berkeley National Laboratory
// (subject to receipt of any required approvals from the U.S. Dept. of Energy), Oak Ridge
// National Laboratory, managed by UT-Battelle, Alliance for Sustainable Energy, LLC, and other
// contributors. All rights reserved.
//
// NOTICE: This Software was developed under funding from the U.S. Department of Energy and the
// U.S. Government consequently retains certain rights. As such, the U.S. Government has been
// granted for itself and others acting on its behalf a paid-up, nonexclusive, irrevocable,
// worldwide license in the Software to reproduce, distribute copies to the public, prepare
// derivative works, and perform publicly and display publicly, and to permit others to do so.
//
// Redistribution and use in source and binary forms, with or without modification, are permitted
// provided that the following conditions are met:
//
// (1) Redistributions of source code must retain the above copyright notice, this list of
//     conditions and the following disclaimer.
//
// (2) Redistributions in binary form must reproduce the above copyright notice, this list of
//     conditions and the following disclaimer in the documentation and/or other materials
//     provided with the distribution.
//
// (3) Neither the name of the University of California, Lawrence Berkeley National Laboratory,
//     the University of Illinois, U.S. Dept. of Energy nor the names of its contributors may be
//     used to endorse or promote products derived from this software without specific prior
//     written permission.
//
// (4) Use of EnergyPlus(TM) Name. If Licensee (i) distributes the software in stand-alone form
//     without changes from the version obtained under this License, or (ii) Licensee makes a
//     reference solely to the software portion of its product, Licensee must refer to the
//     software as "EnergyPlus version X" software, where "X" is the version number Licensee
//     obtained under this License and may not use a different name for the software. Except as
//     specifically required in this Section (4), Licensee shall not use in a company name, a
//     product name, in advertising, publicity, or other promotional activities any name, trade
//     name, trademark, logo, or other designation of "EnergyPlus", "E+", "e+" or confusingly
//     similar designation, without the U.S. Department of Energy's prior written consent.
//
// THIS SOFTWARE IS PROVIDED BY THE COPYRIGHT HOLDERS AND CONTRIBUTORS "AS IS" AND ANY EXPRESS OR
// IMPLIED WARRANTIES, INCLUDING, BUT NOT LIMITED TO, THE IMPLIED WARRANTIES OF MERCHANTABILITY
// AND FITNESS FOR A PARTICULAR PURPOSE ARE DISCLAIMED. IN NO EVENT SHALL THE COPYRIGHT OWNER OR
// CONTRIBUTORS BE LIABLE FOR ANY DIRECT, INDIRECT, INCIDENTAL, SPECIAL, EXEMPLARY, OR
// CONSEQUENTIAL DAMAGES (INCLUDING, BUT NOT LIMITED TO, PROCUREMENT OF SUBSTITUTE GOODS OR
// SERVICES; LOSS OF USE, DATA, OR PROFITS; OR BUSINESS INTERRUPTION) HOWEVER CAUSED AND ON ANY
// THEORY OF LIABILITY, WHETHER IN CONTRACT, STRICT LIABILITY, OR TORT (INCLUDING NEGLIGENCE OR
// OTHERWISE) ARISING IN ANY WAY OUT OF THE USE OF THIS SOFTWARE, EVEN IF ADVISED OF THE
// POSSIBILITY OF SUCH DAMAGE.

// C++ Headers
#include <cmath>

// ObjexxFCL Headers
#include <ObjexxFCL/Array.functions.hh>
#include <ObjexxFCL/Fmath.hh>

// EnergyPlus Headers
#include <EnergyPlus/Autosizing/All_Simple_Sizing.hh>
#include <EnergyPlus/Autosizing/HeatingCapacitySizing.hh>
#include <EnergyPlus/BranchNodeConnections.hh>
#include <EnergyPlus/Coils/CoilCoolingDX.hh>
#include <EnergyPlus/CurveManager.hh>
#include <EnergyPlus/DXCoils.hh>
#include <EnergyPlus/Data/EnergyPlusData.hh>
#include <EnergyPlus/DataContaminantBalance.hh>
#include <EnergyPlus/DataEnvironment.hh>
#include <EnergyPlus/DataGlobalConstants.hh>
#include <EnergyPlus/DataHVACGlobals.hh>
#include <EnergyPlus/DataHeatBalance.hh>
#include <EnergyPlus/DataLoopNode.hh>
#include <EnergyPlus/DataSizing.hh>
#include <EnergyPlus/EMSManager.hh>
#include <EnergyPlus/FaultsManager.hh>
#include <EnergyPlus/General.hh>
#include <EnergyPlus/GlobalNames.hh>
#include <EnergyPlus/HeatingCoils.hh>
#include <EnergyPlus/InputProcessing/InputProcessor.hh>
#include <EnergyPlus/NodeInputManager.hh>
#include <EnergyPlus/OutputProcessor.hh>
#include <EnergyPlus/OutputReportPredefined.hh>
#include <EnergyPlus/Psychrometrics.hh>
#include <EnergyPlus/RefrigeratedCase.hh>
#include <EnergyPlus/ScheduleManager.hh>
#include <EnergyPlus/UtilityRoutines.hh>
#include <EnergyPlus/VariableSpeedCoils.hh>

namespace EnergyPlus { // NOLINT(modernize-concat-nested-namespaces) // TODO: Take out this lint when we want to apply formatting for nested
                       // namespacing

namespace HeatingCoils {
    // Module containing the HeatingCoil simulation routines other than the Water coils

    // MODULE INFORMATION:
    //       AUTHOR         Richard J. Liesen
    //       DATE WRITTEN   May 2000
    //       MODIFIED       Therese Stovall June 2008 to add references to refrigeration condensers

    // PURPOSE OF THIS MODULE:
    // To encapsulate the data and algorithms required to
    // manage the HeatingCoil System Component

    void SimulateHeatingCoilComponents(EnergyPlusData &state,
                                       std::string_view CompName,
                                       bool const FirstHVACIteration,
                                       ObjexxFCL::Optional<Real64 const> QCoilReq, // coil load to be met
                                       ObjexxFCL::Optional_int CompIndex,
                                       ObjexxFCL::Optional<Real64> QCoilActual,         // coil load actually delivered returned to calling component
                                       ObjexxFCL::Optional_bool_const SuppHeat,         // True if current heating coil is a supplemental heating coil
                                       ObjexxFCL::Optional_int_const FanOpMode,         // fan operating mode, CycFanCycCoil or ContFanCycCoil
                                       ObjexxFCL::Optional<Real64 const> PartLoadRatio, // part-load ratio of heating coil
                                       ObjexxFCL::Optional_int StageNum,
                                       ObjexxFCL::Optional<Real64 const> SpeedRatio // Speed ratio of MultiStage heating coil
    )
    {

        // SUBROUTINE INFORMATION:
        //       AUTHOR         Richard Liesen
        //       DATE WRITTEN   May 2000

        // PURPOSE OF THIS SUBROUTINE:
        // This subroutine manages HeatingCoil component simulation.

        // SUBROUTINE LOCAL VARIABLE DECLARATIONS:
        int CoilNum(0);       // The HeatingCoil that you are currently loading input into
        Real64 QCoilActual2;  // coil load actually delivered returned from specific coil
        int OpMode;           // fan operating mode
        Real64 PartLoadFrac;  // part-load fraction of heating coil
        Real64 QCoilRequired; // local variable for optional argument

        // Obtains and Allocates HeatingCoil related parameters from input file
        if (state.dataHeatingCoils->GetCoilsInputFlag) { // First time subroutine has been entered
            GetHeatingCoilInput(state);
            state.dataHeatingCoils->GetCoilsInputFlag = false;
        }

        // Find the correct HeatingCoilNumber with the Coil Name
        if (present(CompIndex)) {
            if (CompIndex == 0) {
                CoilNum = UtilityRoutines::FindItemInList(CompName, state.dataHeatingCoils->HeatingCoil);
                if (CoilNum == 0) {
                    ShowFatalError(state, format("SimulateHeatingCoilComponents: Coil not found={}", CompName));
                }
                //    CompIndex=CoilNum
            } else {
                CoilNum = CompIndex;
                if (CoilNum > state.dataHeatingCoils->NumHeatingCoils || CoilNum < 1) {
                    ShowFatalError(state,
                                   format("SimulateHeatingCoilComponents: Invalid CompIndex passed={}, Number of Heating Coils={}, Coil name={}",
                                          CoilNum,
                                          state.dataHeatingCoils->NumHeatingCoils,
                                          CompName));
                }
                if (state.dataHeatingCoils->CheckEquipName(CoilNum)) {
                    if (!CompName.empty() && CompName != state.dataHeatingCoils->HeatingCoil(CoilNum).Name) {
                        ShowFatalError(
                            state,
                            format("SimulateHeatingCoilComponents: Invalid CompIndex passed={}, Coil name={}, stored Coil Name for that index={}",
                                   CoilNum,
                                   CompName,
                                   state.dataHeatingCoils->HeatingCoil(CoilNum).Name));
                    }
                    state.dataHeatingCoils->CheckEquipName(CoilNum) = false;
                }
            }
        } else {
            ShowSevereError(state, "SimulateHeatingCoilComponents: CompIndex argument not used.");
            ShowContinueError(state, format("..CompName = {}", CompName));
            ShowFatalError(state, "Preceding conditions cause termination.");
        }

        if (present(SuppHeat)) {
            state.dataHeatingCoils->CoilIsSuppHeater = SuppHeat;
        } else {
            state.dataHeatingCoils->CoilIsSuppHeater = false;
        }

        if (present(FanOpMode)) {
            OpMode = FanOpMode;
        } else {
            OpMode = DataHVACGlobals::ContFanCycCoil;
        }

        if (present(PartLoadRatio)) {
            PartLoadFrac = PartLoadRatio;
        } else {
            PartLoadFrac = 1.0;
        }

        if (present(QCoilReq)) {
            QCoilRequired = QCoilReq;
        } else {
            QCoilRequired = DataLoopNode::SensedLoadFlagValue;
        }

        // With the correct CoilNum Initialize
        InitHeatingCoil(state, CoilNum, FirstHVACIteration, QCoilRequired); // Initialize all HeatingCoil related parameters

        // Calculate the Correct HeatingCoil Model with the current CoilNum
        switch (state.dataHeatingCoils->HeatingCoil(CoilNum).HCoilType_Num) {
        case DataHVACGlobals::Coil_HeatingElectric: {
            CalcElectricHeatingCoil(state, CoilNum, QCoilRequired, QCoilActual2, OpMode, PartLoadFrac);
        } break;
        case DataHVACGlobals::Coil_HeatingElectric_MultiStage: {
            CalcMultiStageElectricHeatingCoil(
                state,
                CoilNum,
                SpeedRatio,
                PartLoadRatio,
                StageNum,
                OpMode,
                QCoilActual2,
                state.dataHeatingCoils->CoilIsSuppHeater); // Autodesk:OPTIONAL SpeedRatio, PartLoadRatio, StageNum used without PRESENT check
        } break;
        case DataHVACGlobals::Coil_HeatingGasOrOtherFuel: {
            CalcFuelHeatingCoil(state, CoilNum, QCoilRequired, QCoilActual2, OpMode, PartLoadFrac);
        } break;
        case DataHVACGlobals::Coil_HeatingGas_MultiStage: {
            CalcMultiStageGasHeatingCoil(state,
                                         CoilNum,
                                         SpeedRatio,
                                         PartLoadRatio,
                                         StageNum,
                                         OpMode); // Autodesk:OPTIONAL SpeedRatio, PartLoadRatio, StageNum used without PRESENT check
        } break;
        case DataHVACGlobals::Coil_HeatingDesuperheater: {
            CalcDesuperheaterHeatingCoil(state, CoilNum, QCoilRequired, QCoilActual2);
        } break;
        default:
            QCoilActual2 = 0.0;
            break;
        }

        // Update the current HeatingCoil to the outlet nodes
        UpdateHeatingCoil(state, CoilNum);

        // Report the current HeatingCoil
        ReportHeatingCoil(state, CoilNum, state.dataHeatingCoils->CoilIsSuppHeater);

        if (present(QCoilActual)) {
            QCoilActual = QCoilActual2;
        }
    }

    void GetHeatingCoilInput(EnergyPlusData &state)
    {

        // SUBROUTINE INFORMATION:
        //       AUTHOR         Richard Liesen
        //       DATE WRITTEN   May 2000

        // PURPOSE OF THIS SUBROUTINE:
        // Obtains input data for coils and stores it in coil data structures

        // METHODOLOGY EMPLOYED:
        // Uses "Get" routines to read in data.

        // SUBROUTINE PARAMETER DEFINITIONS:
        static constexpr std::string_view RoutineName = "GetHeatingCoilInput: "; // include trailing blank space

        // SUBROUTINE LOCAL VARIABLE DECLARATIONS:
        std::string CurrentModuleObject; // for ease in getting objects
        Array1D_string Alphas;           // Alpha input items for object
        Array1D_string cAlphaFields;     // Alpha field names
        Array1D_string cNumericFields;   // Numeric field names
        Array1D<Real64> Numbers;         // Numeric input items for object
        Array1D_bool lAlphaBlanks;       // Logical array, alpha field input BLANK = .TRUE.
        Array1D_bool lNumericBlanks;     // Logical array, numeric field input BLANK = .TRUE.
        int NumAlphas;
        int NumNums;
        int IOStat;
        int StageNum;
        bool DXCoilErrFlag; // Used in GetDXCoil mining functions
        bool errFlag;

        state.dataHeatingCoils->NumElecCoil = state.dataInputProcessing->inputProcessor->getNumObjectsFound(state, "Coil:Heating:Electric");
        state.dataHeatingCoils->NumElecCoilMultiStage =
            state.dataInputProcessing->inputProcessor->getNumObjectsFound(state, "Coil:Heating:Electric:MultiStage");
        state.dataHeatingCoils->NumFuelCoil = state.dataInputProcessing->inputProcessor->getNumObjectsFound(state, "Coil:Heating:Fuel");
        state.dataHeatingCoils->NumGasCoilMultiStage =
            state.dataInputProcessing->inputProcessor->getNumObjectsFound(state, "Coil:Heating:Gas:MultiStage");
        state.dataHeatingCoils->NumDesuperheaterCoil =
            state.dataInputProcessing->inputProcessor->getNumObjectsFound(state, "Coil:Heating:Desuperheater");
        state.dataHeatingCoils->NumHeatingCoils = state.dataHeatingCoils->NumElecCoil + state.dataHeatingCoils->NumElecCoilMultiStage +
                                                  state.dataHeatingCoils->NumFuelCoil + state.dataHeatingCoils->NumGasCoilMultiStage +
                                                  state.dataHeatingCoils->NumDesuperheaterCoil;
        if (state.dataHeatingCoils->NumHeatingCoils > 0) {
            state.dataHeatingCoils->HeatingCoil.allocate(state.dataHeatingCoils->NumHeatingCoils);
            state.dataHeatingCoils->HeatingCoilNumericFields.allocate(state.dataHeatingCoils->NumHeatingCoils);
            state.dataHeatingCoils->ValidSourceType.dimension(state.dataHeatingCoils->NumHeatingCoils, false);
            state.dataHeatingCoils->CheckEquipName.dimension(state.dataHeatingCoils->NumHeatingCoils, true);
        }

        state.dataInputProcessing->inputProcessor->getObjectDefMaxArgs(
            state, "Coil:Heating:Electric", state.dataHeatingCoils->TotalArgs, NumAlphas, NumNums);
        state.dataHeatingCoils->MaxNums = max(state.dataHeatingCoils->MaxNums, NumNums);
        state.dataHeatingCoils->MaxAlphas = max(state.dataHeatingCoils->MaxAlphas, NumAlphas);
        state.dataInputProcessing->inputProcessor->getObjectDefMaxArgs(
            state, "Coil:Heating:Electric:MultiStage", state.dataHeatingCoils->TotalArgs, NumAlphas, NumNums);
        state.dataHeatingCoils->MaxNums = max(state.dataHeatingCoils->MaxNums, NumNums);
        state.dataHeatingCoils->MaxAlphas = max(state.dataHeatingCoils->MaxAlphas, NumAlphas);
        state.dataInputProcessing->inputProcessor->getObjectDefMaxArgs(
            state, "Coil:Heating:Fuel", state.dataHeatingCoils->TotalArgs, NumAlphas, NumNums);
        state.dataHeatingCoils->MaxNums = max(state.dataHeatingCoils->MaxNums, NumNums);
        state.dataHeatingCoils->MaxAlphas = max(state.dataHeatingCoils->MaxAlphas, NumAlphas);
        state.dataInputProcessing->inputProcessor->getObjectDefMaxArgs(
            state, "Coil:Heating:Gas:MultiStage", state.dataHeatingCoils->TotalArgs, NumAlphas, NumNums);
        state.dataHeatingCoils->MaxNums = max(state.dataHeatingCoils->MaxNums, NumNums);
        state.dataHeatingCoils->MaxAlphas = max(state.dataHeatingCoils->MaxAlphas, NumAlphas);
        state.dataInputProcessing->inputProcessor->getObjectDefMaxArgs(
            state, "Coil:Heating:Desuperheater", state.dataHeatingCoils->TotalArgs, NumAlphas, NumNums);
        state.dataHeatingCoils->MaxNums = max(state.dataHeatingCoils->MaxNums, NumNums);
        state.dataHeatingCoils->MaxAlphas = max(state.dataHeatingCoils->MaxAlphas, NumAlphas);

        Alphas.allocate(state.dataHeatingCoils->MaxAlphas);
        cAlphaFields.allocate(state.dataHeatingCoils->MaxAlphas);
        cNumericFields.allocate(state.dataHeatingCoils->MaxNums);
        Numbers.dimension(state.dataHeatingCoils->MaxNums, 0.0);
        lAlphaBlanks.dimension(state.dataHeatingCoils->MaxAlphas, true);
        lNumericBlanks.dimension(state.dataHeatingCoils->MaxNums, true);

        // Get the data for electric heating coils
        for (int ElecCoilNum = 1; ElecCoilNum <= state.dataHeatingCoils->NumElecCoil; ++ElecCoilNum) {

            auto &heatingCoil = state.dataHeatingCoils->HeatingCoil(ElecCoilNum);
            auto &heatingCoilNumericFields = state.dataHeatingCoils->HeatingCoilNumericFields(ElecCoilNum);

            CurrentModuleObject = "Coil:Heating:Electric";
            heatingCoil.FuelType = Constant::eFuel::Electricity;

            state.dataInputProcessing->inputProcessor->getObjectItem(state,
                                                                     CurrentModuleObject,
                                                                     ElecCoilNum,
                                                                     Alphas,
                                                                     NumAlphas,
                                                                     Numbers,
                                                                     NumNums,
                                                                     IOStat,
                                                                     lNumericBlanks,
                                                                     lAlphaBlanks,
                                                                     cAlphaFields,
                                                                     cNumericFields);

            heatingCoilNumericFields.FieldNames.allocate(state.dataHeatingCoils->MaxNums);
            heatingCoilNumericFields.FieldNames = cNumericFields;

            // InputErrorsFound will be set to True if problem was found, left untouched otherwise
            GlobalNames::VerifyUniqueCoilName(
                state, CurrentModuleObject, Alphas(1), state.dataHeatingCoils->InputErrorsFound, CurrentModuleObject + " Name");

            heatingCoil.Name = Alphas(1);
            heatingCoil.Schedule = Alphas(2);
            if (lAlphaBlanks(2)) {
                heatingCoil.SchedPtr = ScheduleManager::ScheduleAlwaysOn;
            } else {
                heatingCoil.SchedPtr = ScheduleManager::GetScheduleIndex(state, Alphas(2));
                if (heatingCoil.SchedPtr == 0) {
                    ShowSevereError(state,
                                    format("{}{}: Invalid {} entered ={} for {}={}",
                                           RoutineName,
                                           CurrentModuleObject,
                                           cAlphaFields(2),
                                           Alphas(2),
                                           cAlphaFields(1),
                                           Alphas(1)));
                    state.dataHeatingCoils->InputErrorsFound = true;
                }
            }

            heatingCoil.HeatingCoilType = "Heating";
            heatingCoil.HeatingCoilModel = "Electric";
            heatingCoil.HCoilType_Num = DataHVACGlobals::Coil_HeatingElectric;

            heatingCoil.Efficiency = Numbers(1);
            heatingCoil.NominalCapacity = Numbers(2);
            errFlag = false;
            heatingCoil.AirInletNodeNum = GetOnlySingleNode(state,
                                                            Alphas(3),
                                                            errFlag,
                                                            DataLoopNode::ConnectionObjectType::CoilHeatingElectric,
                                                            Alphas(1),
                                                            DataLoopNode::NodeFluidType::Air,
                                                            DataLoopNode::ConnectionType::Inlet,
                                                            NodeInputManager::CompFluidStream::Primary,
                                                            DataLoopNode::ObjectIsNotParent);
            state.dataHeatingCoils->InputErrorsFound = errFlag || state.dataHeatingCoils->InputErrorsFound;
            errFlag = false;
            heatingCoil.AirOutletNodeNum = GetOnlySingleNode(state,
                                                             Alphas(4),
                                                             errFlag,
                                                             DataLoopNode::ConnectionObjectType::CoilHeatingElectric,
                                                             Alphas(1),
                                                             DataLoopNode::NodeFluidType::Air,
                                                             DataLoopNode::ConnectionType::Outlet,
                                                             NodeInputManager::CompFluidStream::Primary,
                                                             DataLoopNode::ObjectIsNotParent);
            state.dataHeatingCoils->InputErrorsFound = errFlag || state.dataHeatingCoils->InputErrorsFound;

            BranchNodeConnections::TestCompSet(state, CurrentModuleObject, Alphas(1), Alphas(3), Alphas(4), "Air Nodes");

            errFlag = false;
            heatingCoil.TempSetPointNodeNum = GetOnlySingleNode(state,
                                                                Alphas(5),
                                                                errFlag,
                                                                DataLoopNode::ConnectionObjectType::CoilHeatingElectric,
                                                                Alphas(1),
                                                                DataLoopNode::NodeFluidType::Air,
                                                                DataLoopNode::ConnectionType::Sensor,
                                                                NodeInputManager::CompFluidStream::Primary,
                                                                DataLoopNode::ObjectIsNotParent);
            state.dataHeatingCoils->InputErrorsFound = errFlag || state.dataHeatingCoils->InputErrorsFound;

            // Setup Report variables for the Electric Coils
            // CurrentModuleObject = "Coil:Heating:Electric"
            SetupOutputVariable(state,
                                "Heating Coil Heating Energy",
                                OutputProcessor::Unit::J,
                                heatingCoil.HeatingCoilLoad,
                                OutputProcessor::SOVTimeStepType::System,
                                OutputProcessor::SOVStoreType::Summed,
                                heatingCoil.Name,
                                {},
                                "ENERGYTRANSFER",
                                "HEATINGCOILS",
                                {},
                                "System");
            SetupOutputVariable(state,
                                "Heating Coil Heating Rate",
                                OutputProcessor::Unit::W,
                                heatingCoil.HeatingCoilRate,
                                OutputProcessor::SOVTimeStepType::System,
                                OutputProcessor::SOVStoreType::Average,
                                heatingCoil.Name);
            SetupOutputVariable(state,
                                "Heating Coil Electricity Energy",
                                OutputProcessor::Unit::J,
                                heatingCoil.ElecUseLoad,
                                OutputProcessor::SOVTimeStepType::System,
                                OutputProcessor::SOVStoreType::Summed,
                                heatingCoil.Name,
                                {},
                                "Electricity",
                                "Heating",
                                {},
                                "System");
            SetupOutputVariable(state,
                                "Heating Coil Electricity Rate",
                                OutputProcessor::Unit::W,
                                heatingCoil.ElecUseRate,
                                OutputProcessor::SOVTimeStepType::System,
                                OutputProcessor::SOVStoreType::Average,
                                heatingCoil.Name);
        }

        // Get the data for electric heating coils
        for (int ElecCoilNum = 1; ElecCoilNum <= state.dataHeatingCoils->NumElecCoilMultiStage; ++ElecCoilNum) {

            int CoilNum = state.dataHeatingCoils->NumElecCoil + ElecCoilNum;
            auto &heatingCoil = state.dataHeatingCoils->HeatingCoil(CoilNum);
            auto &heatingCoilNumericFields = state.dataHeatingCoils->HeatingCoilNumericFields(CoilNum);

            CurrentModuleObject = "Coil:Heating:Electric:MultiStage";
            heatingCoil.FuelType = Constant::eFuel::Electricity;

            state.dataInputProcessing->inputProcessor->getObjectItem(state,
                                                                     CurrentModuleObject,
                                                                     ElecCoilNum,
                                                                     Alphas,
                                                                     NumAlphas,
                                                                     Numbers,
                                                                     NumNums,
                                                                     IOStat,
                                                                     lNumericBlanks,
                                                                     lAlphaBlanks,
                                                                     cAlphaFields,
                                                                     cNumericFields);

            heatingCoilNumericFields.FieldNames.allocate(state.dataHeatingCoils->MaxNums);
            heatingCoilNumericFields.FieldNames = cNumericFields;

            // InputErrorsFound will be set to True if problem was found, left untouched otherwise
            GlobalNames::VerifyUniqueCoilName(
                state, CurrentModuleObject, Alphas(1), state.dataHeatingCoils->InputErrorsFound, CurrentModuleObject + " Name");
            heatingCoil.Name = Alphas(1);
            heatingCoil.Schedule = Alphas(2);
            if (lAlphaBlanks(2)) {
                heatingCoil.SchedPtr = ScheduleManager::ScheduleAlwaysOn;
            } else {
                heatingCoil.SchedPtr = ScheduleManager::GetScheduleIndex(state, Alphas(2));
                if (heatingCoil.SchedPtr == 0) {
                    ShowSevereError(state,
                                    format("{}{}: Invalid {} entered ={} for {}={}",
                                           RoutineName,
                                           CurrentModuleObject,
                                           cAlphaFields(2),
                                           Alphas(2),
                                           cAlphaFields(1),
                                           Alphas(1)));
                    state.dataHeatingCoils->InputErrorsFound = true;
                }
            }

            heatingCoil.HeatingCoilType = "Heating";
            heatingCoil.HeatingCoilModel = "ElectricMultiStage";
            heatingCoil.HCoilType_Num = DataHVACGlobals::Coil_HeatingElectric_MultiStage;

            heatingCoil.NumOfStages = static_cast<int>(Numbers(1));

            heatingCoil.MSEfficiency.allocate(heatingCoil.NumOfStages);
            heatingCoil.MSNominalCapacity.allocate(heatingCoil.NumOfStages);

            for (StageNum = 1; StageNum <= heatingCoil.NumOfStages; ++StageNum) {

                heatingCoil.MSEfficiency(StageNum) = Numbers(StageNum * 2);
                heatingCoil.MSNominalCapacity(StageNum) = Numbers(StageNum * 2 + 1);
            }

            errFlag = false;
            heatingCoil.AirInletNodeNum = GetOnlySingleNode(state,
                                                            Alphas(3),
                                                            errFlag,
                                                            DataLoopNode::ConnectionObjectType::CoilHeatingElectricMultiStage,
                                                            Alphas(1),
                                                            DataLoopNode::NodeFluidType::Air,
                                                            DataLoopNode::ConnectionType::Inlet,
                                                            NodeInputManager::CompFluidStream::Primary,
                                                            DataLoopNode::ObjectIsNotParent);
            state.dataHeatingCoils->InputErrorsFound = errFlag || state.dataHeatingCoils->InputErrorsFound;
            errFlag = false;
            heatingCoil.AirOutletNodeNum = GetOnlySingleNode(state,
                                                             Alphas(4),
                                                             errFlag,
                                                             DataLoopNode::ConnectionObjectType::CoilHeatingElectricMultiStage,
                                                             Alphas(1),
                                                             DataLoopNode::NodeFluidType::Air,
                                                             DataLoopNode::ConnectionType::Outlet,
                                                             NodeInputManager::CompFluidStream::Primary,
                                                             DataLoopNode::ObjectIsNotParent);
            state.dataHeatingCoils->InputErrorsFound = errFlag || state.dataHeatingCoils->InputErrorsFound;

            BranchNodeConnections::TestCompSet(state, CurrentModuleObject, Alphas(1), Alphas(3), Alphas(4), "Air Nodes");

            errFlag = false;
            heatingCoil.TempSetPointNodeNum = GetOnlySingleNode(state,
                                                                Alphas(5),
                                                                errFlag,
                                                                DataLoopNode::ConnectionObjectType::CoilHeatingElectricMultiStage,
                                                                Alphas(1),
                                                                DataLoopNode::NodeFluidType::Air,
                                                                DataLoopNode::ConnectionType::Sensor,
                                                                NodeInputManager::CompFluidStream::Primary,
                                                                DataLoopNode::ObjectIsNotParent);
            state.dataHeatingCoils->InputErrorsFound = errFlag || state.dataHeatingCoils->InputErrorsFound;

            // Setup Report variables for the Electric Coils
            // CurrentModuleObject = "Coil:Heating:Electric:MultiStage"
            SetupOutputVariable(state,
                                "Heating Coil Heating Energy",
                                OutputProcessor::Unit::J,
                                heatingCoil.HeatingCoilLoad,
                                OutputProcessor::SOVTimeStepType::System,
                                OutputProcessor::SOVStoreType::Summed,
                                heatingCoil.Name,
                                {},
                                "ENERGYTRANSFER",
                                "HEATINGCOILS",
                                {},
                                "System");
            SetupOutputVariable(state,
                                "Heating Coil Heating Rate",
                                OutputProcessor::Unit::W,
                                heatingCoil.HeatingCoilRate,
                                OutputProcessor::SOVTimeStepType::System,
                                OutputProcessor::SOVStoreType::Average,
                                heatingCoil.Name);
            SetupOutputVariable(state,
                                "Heating Coil Electricity Energy",
                                OutputProcessor::Unit::J,
                                heatingCoil.ElecUseLoad,
                                OutputProcessor::SOVTimeStepType::System,
                                OutputProcessor::SOVStoreType::Summed,
                                heatingCoil.Name,
                                {},
                                "Electricity",
                                "Heating",
                                {},
                                "System");
            SetupOutputVariable(state,
                                "Heating Coil Electricity Rate",
                                OutputProcessor::Unit::W,
                                heatingCoil.ElecUseRate,
                                OutputProcessor::SOVTimeStepType::System,
                                OutputProcessor::SOVStoreType::Average,
                                heatingCoil.Name);
        }

        // Get the data for for fuel heating coils
        for (int FuelCoilNum = 1; FuelCoilNum <= state.dataHeatingCoils->NumFuelCoil; ++FuelCoilNum) {

            int CoilNum = state.dataHeatingCoils->NumElecCoil + state.dataHeatingCoils->NumElecCoilMultiStage + FuelCoilNum;
            auto &heatingCoil = state.dataHeatingCoils->HeatingCoil(CoilNum);
            auto &heatingCoilNumericFields = state.dataHeatingCoils->HeatingCoilNumericFields(CoilNum);

            CurrentModuleObject = "Coil:Heating:Fuel";

            state.dataInputProcessing->inputProcessor->getObjectItem(state,
                                                                     CurrentModuleObject,
                                                                     FuelCoilNum,
                                                                     Alphas,
                                                                     NumAlphas,
                                                                     Numbers,
                                                                     NumNums,
                                                                     IOStat,
                                                                     lNumericBlanks,
                                                                     lAlphaBlanks,
                                                                     cAlphaFields,
                                                                     cNumericFields);

            heatingCoilNumericFields.FieldNames.allocate(state.dataHeatingCoils->MaxNums);
            heatingCoilNumericFields.FieldNames = cNumericFields;

            // InputErrorsFound will be set to True if problem was found, left untouched otherwise
            GlobalNames::VerifyUniqueCoilName(
                state, CurrentModuleObject, Alphas(1), state.dataHeatingCoils->InputErrorsFound, CurrentModuleObject + " Name");
            heatingCoil.Name = Alphas(1);
            heatingCoil.Schedule = Alphas(2);
            if (lAlphaBlanks(2)) {
                heatingCoil.SchedPtr = ScheduleManager::ScheduleAlwaysOn;
            } else {
                heatingCoil.SchedPtr = ScheduleManager::GetScheduleIndex(state, Alphas(2));
                if (heatingCoil.SchedPtr == 0) {
                    ShowSevereError(state,
                                    format("{}{}: Invalid {} entered ={} for {}={}",
                                           RoutineName,
                                           CurrentModuleObject,
                                           cAlphaFields(2),
                                           Alphas(2),
                                           cAlphaFields(1),
                                           Alphas(1)));
                    state.dataHeatingCoils->InputErrorsFound = true;
                }
            }

            heatingCoil.HeatingCoilType = "Heating";
            heatingCoil.HeatingCoilModel = "Fuel";
<<<<<<< HEAD
            heatingCoil.HCoilType_Num = Coil_HeatingGasOrOtherFuel;
=======
            heatingCoil.HCoilType_Num = DataHVACGlobals::Coil_HeatingGasOrOtherFuel;
>>>>>>> 15550d09

            heatingCoil.FuelType = static_cast<Constant::eFuel>(getEnumerationValue(Constant::eFuelNamesUC, Alphas(3)));
            if (!(heatingCoil.FuelType == Constant::eFuel::NaturalGas || heatingCoil.FuelType == Constant::eFuel::Propane ||
                  heatingCoil.FuelType == Constant::eFuel::Diesel || heatingCoil.FuelType == Constant::eFuel::Gasoline ||
                  heatingCoil.FuelType == Constant::eFuel::FuelOilNo1 || heatingCoil.FuelType == Constant::eFuel::FuelOilNo2 ||
                  heatingCoil.FuelType == Constant::eFuel::OtherFuel1 || heatingCoil.FuelType == Constant::eFuel::OtherFuel2 ||
                  heatingCoil.FuelType == Constant::eFuel::Coal)) {
                ShowSevereError(state,
                                format("{}{}: Invalid {} entered ={} for {}={}",
                                       RoutineName,
                                       CurrentModuleObject,
                                       cAlphaFields(3),
                                       Alphas(3),
                                       cAlphaFields(1),
                                       Alphas(1)));
                state.dataHeatingCoils->InputErrorsFound = true;
            }
            std::string const sFuelType(Constant::eFuelNames[static_cast<int>(heatingCoil.FuelType)]);

            heatingCoil.Efficiency = Numbers(1);
            heatingCoil.NominalCapacity = Numbers(2);
            errFlag = false;
            heatingCoil.AirInletNodeNum = GetOnlySingleNode(state,
                                                            Alphas(4),
                                                            errFlag,
                                                            DataLoopNode::ConnectionObjectType::CoilHeatingFuel,
                                                            Alphas(1),
                                                            DataLoopNode::NodeFluidType::Air,
                                                            DataLoopNode::ConnectionType::Inlet,
                                                            NodeInputManager::CompFluidStream::Primary,
                                                            DataLoopNode::ObjectIsNotParent);
            state.dataHeatingCoils->InputErrorsFound = errFlag || state.dataHeatingCoils->InputErrorsFound;
            errFlag = false;
            heatingCoil.AirOutletNodeNum = GetOnlySingleNode(state,
                                                             Alphas(5),
                                                             errFlag,
                                                             DataLoopNode::ConnectionObjectType::CoilHeatingFuel,
                                                             Alphas(1),
                                                             DataLoopNode::NodeFluidType::Air,
                                                             DataLoopNode::ConnectionType::Outlet,
                                                             NodeInputManager::CompFluidStream::Primary,
                                                             DataLoopNode::ObjectIsNotParent);
            state.dataHeatingCoils->InputErrorsFound = errFlag || state.dataHeatingCoils->InputErrorsFound;

            BranchNodeConnections::TestCompSet(state, CurrentModuleObject, Alphas(1), Alphas(4), Alphas(5), "Air Nodes");

            errFlag = false;
            heatingCoil.TempSetPointNodeNum = GetOnlySingleNode(state,
                                                                Alphas(6),
                                                                errFlag,
                                                                DataLoopNode::ConnectionObjectType::CoilHeatingFuel,
                                                                Alphas(1),
                                                                DataLoopNode::NodeFluidType::Air,
                                                                DataLoopNode::ConnectionType::Sensor,
                                                                NodeInputManager::CompFluidStream::Primary,
                                                                DataLoopNode::ObjectIsNotParent);
            state.dataHeatingCoils->InputErrorsFound = errFlag || state.dataHeatingCoils->InputErrorsFound;

            // parasitic electric load associated with the fuel heating coil
            heatingCoil.ParasiticElecLoad = Numbers(3);

            heatingCoil.PLFCurveIndex = Curve::GetCurveIndex(state, Alphas(7)); // convert curve name to number

            // parasitic fuel load associated with the gas heating coil (standing pilot light)
            heatingCoil.ParasiticFuelCapacity = Numbers(4);

            // Setup Report variables for the Fuel Coils
            // CurrentModuleObject = "Coil:Heating:OtherFuel"

            SetupOutputVariable(state,
                                "Heating Coil Heating Energy",
                                OutputProcessor::Unit::J,
                                heatingCoil.HeatingCoilLoad,
                                OutputProcessor::SOVTimeStepType::System,
                                OutputProcessor::SOVStoreType::Summed,
                                heatingCoil.Name,
                                {},
                                "ENERGYTRANSFER",
                                "HEATINGCOILS",
                                {},
                                "System");
            SetupOutputVariable(state,
                                "Heating Coil Heating Rate",
                                OutputProcessor::Unit::W,
                                heatingCoil.HeatingCoilRate,
                                OutputProcessor::SOVTimeStepType::System,
                                OutputProcessor::SOVStoreType::Average,
                                heatingCoil.Name);
            SetupOutputVariable(state,
                                format("Heating Coil {} Energy", sFuelType),
                                OutputProcessor::Unit::J,
                                heatingCoil.FuelUseLoad,
                                OutputProcessor::SOVTimeStepType::System,
                                OutputProcessor::SOVStoreType::Summed,
                                heatingCoil.Name,
                                {},
                                sFuelType,
                                "Heating",
                                {},
                                "System");
            SetupOutputVariable(state,
                                format("Heating Coil {} Rate", sFuelType),
                                OutputProcessor::Unit::W,
                                heatingCoil.FuelUseRate,
                                OutputProcessor::SOVTimeStepType::System,
                                OutputProcessor::SOVStoreType::Average,
                                heatingCoil.Name);
            SetupOutputVariable(state,
                                "Heating Coil Electricity Energy",
                                OutputProcessor::Unit::J,
                                heatingCoil.ElecUseLoad,
                                OutputProcessor::SOVTimeStepType::System,
                                OutputProcessor::SOVStoreType::Summed,
                                heatingCoil.Name,
                                {},
                                "Electricity",
                                "Heating",
                                {},
                                "System");
            SetupOutputVariable(state,
                                "Heating Coil Electricity Rate",
                                OutputProcessor::Unit::W,
                                heatingCoil.ElecUseRate,
                                OutputProcessor::SOVTimeStepType::System,
                                OutputProcessor::SOVStoreType::Average,
                                heatingCoil.Name);
            SetupOutputVariable(state,
                                "Heating Coil Runtime Fraction",
                                OutputProcessor::Unit::None,
                                heatingCoil.RTF,
                                OutputProcessor::SOVTimeStepType::System,
                                OutputProcessor::SOVStoreType::Average,
                                heatingCoil.Name);
            SetupOutputVariable(state,
                                "Heating Coil Ancillary " + sFuelType + " Rate",
                                OutputProcessor::Unit::W,
                                heatingCoil.ParasiticFuelRate,
                                OutputProcessor::SOVTimeStepType::System,
                                OutputProcessor::SOVStoreType::Average,
                                heatingCoil.Name);
            SetupOutputVariable(state,
                                "Heating Coil Ancillary " + sFuelType + " Energy",
                                OutputProcessor::Unit::J,
                                heatingCoil.ParasiticFuelLoad,
                                OutputProcessor::SOVTimeStepType::System,
                                OutputProcessor::SOVStoreType::Summed,
                                heatingCoil.Name,
                                {},
                                sFuelType,
                                "Heating",
                                {},
                                "System");
        }

        // Get the data for for gas multistage heating coils
        for (int FuelCoilNum = 1; FuelCoilNum <= state.dataHeatingCoils->NumGasCoilMultiStage; ++FuelCoilNum) {

            int CoilNum = state.dataHeatingCoils->NumElecCoil + state.dataHeatingCoils->NumElecCoilMultiStage + state.dataHeatingCoils->NumFuelCoil +
                          FuelCoilNum;
            auto &heatingCoil = state.dataHeatingCoils->HeatingCoil(CoilNum);
            auto &heatingCoilNumericFields = state.dataHeatingCoils->HeatingCoilNumericFields(CoilNum);
            CurrentModuleObject = "Coil:Heating:Gas:MultiStage";
            heatingCoil.FuelType = Constant::eFuel::NaturalGas;

            state.dataInputProcessing->inputProcessor->getObjectItem(state,
                                                                     CurrentModuleObject,
                                                                     FuelCoilNum,
                                                                     Alphas,
                                                                     NumAlphas,
                                                                     Numbers,
                                                                     NumNums,
                                                                     IOStat,
                                                                     lNumericBlanks,
                                                                     lAlphaBlanks,
                                                                     cAlphaFields,
                                                                     cNumericFields);

            heatingCoilNumericFields.FieldNames.allocate(state.dataHeatingCoils->MaxNums);
            heatingCoilNumericFields.FieldNames = cNumericFields;

            // InputErrorsFound will be set to True if problem was found, left untouched otherwise
            GlobalNames::VerifyUniqueCoilName(
                state, CurrentModuleObject, Alphas(1), state.dataHeatingCoils->InputErrorsFound, CurrentModuleObject + " Name");
            heatingCoil.Name = Alphas(1);
            heatingCoil.Schedule = Alphas(2);
            if (lAlphaBlanks(2)) {
                heatingCoil.SchedPtr = ScheduleManager::ScheduleAlwaysOn;
            } else {
                heatingCoil.SchedPtr = ScheduleManager::GetScheduleIndex(state, Alphas(2));
                if (heatingCoil.SchedPtr == 0) {
                    ShowSevereError(state,
                                    format("{}{}: Invalid {} entered ={} for {}={}",
                                           RoutineName,
                                           CurrentModuleObject,
                                           cAlphaFields(2),
                                           Alphas(2),
                                           cAlphaFields(1),
                                           Alphas(1)));
                    state.dataHeatingCoils->InputErrorsFound = true;
                }
            }

            heatingCoil.HeatingCoilType = "Heating";
            heatingCoil.HeatingCoilModel = "GasMultiStage";
            heatingCoil.HCoilType_Num = DataHVACGlobals::Coil_HeatingGas_MultiStage;

            heatingCoil.ParasiticFuelCapacity = Numbers(1);

            heatingCoil.NumOfStages = static_cast<int>(Numbers(2));

            heatingCoil.MSEfficiency.allocate(heatingCoil.NumOfStages);
            heatingCoil.MSNominalCapacity.allocate(heatingCoil.NumOfStages);
            heatingCoil.MSParasiticElecLoad.allocate(heatingCoil.NumOfStages);

            for (StageNum = 1; StageNum <= heatingCoil.NumOfStages; ++StageNum) {

                heatingCoil.MSEfficiency(StageNum) = Numbers(StageNum * 3);
                heatingCoil.MSNominalCapacity(StageNum) = Numbers(StageNum * 3 + 1);
                heatingCoil.MSParasiticElecLoad(StageNum) = Numbers(StageNum * 3 + 2);
            }

            errFlag = false;
            heatingCoil.AirInletNodeNum = GetOnlySingleNode(state,
                                                            Alphas(3),
                                                            errFlag,
                                                            DataLoopNode::ConnectionObjectType::CoilHeatingGasMultiStage,
                                                            Alphas(1),
                                                            DataLoopNode::NodeFluidType::Air,
                                                            DataLoopNode::ConnectionType::Inlet,
                                                            NodeInputManager::CompFluidStream::Primary,
                                                            DataLoopNode::ObjectIsNotParent);
            state.dataHeatingCoils->InputErrorsFound = errFlag || state.dataHeatingCoils->InputErrorsFound;
            errFlag = false;
            heatingCoil.AirOutletNodeNum = GetOnlySingleNode(state,
                                                             Alphas(4),
                                                             errFlag,
                                                             DataLoopNode::ConnectionObjectType::CoilHeatingGasMultiStage,
                                                             Alphas(1),
                                                             DataLoopNode::NodeFluidType::Air,
                                                             DataLoopNode::ConnectionType::Outlet,
                                                             NodeInputManager::CompFluidStream::Primary,
                                                             DataLoopNode::ObjectIsNotParent);
            state.dataHeatingCoils->InputErrorsFound = errFlag || state.dataHeatingCoils->InputErrorsFound;

            BranchNodeConnections::TestCompSet(state, CurrentModuleObject, Alphas(1), Alphas(3), Alphas(4), "Air Nodes");

            errFlag = false;
            heatingCoil.TempSetPointNodeNum = GetOnlySingleNode(state,
                                                                Alphas(5),
                                                                errFlag,
                                                                DataLoopNode::ConnectionObjectType::CoilHeatingGasMultiStage,
                                                                Alphas(1),
                                                                DataLoopNode::NodeFluidType::Air,
                                                                DataLoopNode::ConnectionType::Sensor,
                                                                NodeInputManager::CompFluidStream::Primary,
                                                                DataLoopNode::ObjectIsNotParent);
            state.dataHeatingCoils->InputErrorsFound = errFlag || state.dataHeatingCoils->InputErrorsFound;

            // parasitic electric load associated with the gas heating coil
            heatingCoil.ParasiticElecLoad = Numbers(10);

            heatingCoil.PLFCurveIndex = Curve::GetCurveIndex(state, Alphas(6)); // convert curve name to number

            // parasitic gas load associated with the gas heating coil (standing pilot light)

            // Setup Report variables for the Gas Coils
            // CurrentModuleObject = "Coil:Heating:Gas:MultiStage"
            SetupOutputVariable(state,
                                "Heating Coil Heating Energy",
                                OutputProcessor::Unit::J,
                                heatingCoil.HeatingCoilLoad,
                                OutputProcessor::SOVTimeStepType::System,
                                OutputProcessor::SOVStoreType::Summed,
                                heatingCoil.Name,
                                {},
                                "ENERGYTRANSFER",
                                "HEATINGCOILS",
                                {},
                                "System");
            SetupOutputVariable(state,
                                "Heating Coil Heating Rate",
                                OutputProcessor::Unit::W,
                                heatingCoil.HeatingCoilRate,
                                OutputProcessor::SOVTimeStepType::System,
                                OutputProcessor::SOVStoreType::Average,
                                heatingCoil.Name);
            SetupOutputVariable(state,
                                "Heating Coil NaturalGas Energy",
                                OutputProcessor::Unit::J,
                                heatingCoil.FuelUseLoad,
                                OutputProcessor::SOVTimeStepType::System,
                                OutputProcessor::SOVStoreType::Summed,
                                heatingCoil.Name,
                                {},
                                "NaturalGas",
                                "Heating",
                                {},
                                "System");
            SetupOutputVariable(state,
                                "Heating Coil NaturalGas Rate",
                                OutputProcessor::Unit::W,
                                heatingCoil.FuelUseRate,
                                OutputProcessor::SOVTimeStepType::System,
                                OutputProcessor::SOVStoreType::Average,
                                heatingCoil.Name);
            SetupOutputVariable(state,
                                "Heating Coil Electricity Energy",
                                OutputProcessor::Unit::J,
                                heatingCoil.ElecUseLoad,
                                OutputProcessor::SOVTimeStepType::System,
                                OutputProcessor::SOVStoreType::Summed,
                                heatingCoil.Name,
                                {},
                                "Electricity",
                                "Heating",
                                {},
                                "System");
            SetupOutputVariable(state,
                                "Heating Coil Electricity Rate",
                                OutputProcessor::Unit::W,
                                heatingCoil.ElecUseRate,
                                OutputProcessor::SOVTimeStepType::System,
                                OutputProcessor::SOVStoreType::Average,
                                heatingCoil.Name);
            SetupOutputVariable(state,
                                "Heating Coil Runtime Fraction",
                                OutputProcessor::Unit::None,
                                heatingCoil.RTF,
                                OutputProcessor::SOVTimeStepType::System,
                                OutputProcessor::SOVStoreType::Average,
                                heatingCoil.Name);
            SetupOutputVariable(state,
                                "Heating Coil Ancillary NaturalGas Rate",
                                OutputProcessor::Unit::W,
                                heatingCoil.ParasiticFuelRate,
                                OutputProcessor::SOVTimeStepType::System,
                                OutputProcessor::SOVStoreType::Average,
                                heatingCoil.Name);
            SetupOutputVariable(state,
                                "Heating Coil Ancillary NaturalGas Energy",
                                OutputProcessor::Unit::J,
                                heatingCoil.ParasiticFuelLoad,
                                OutputProcessor::SOVTimeStepType::System,
                                OutputProcessor::SOVStoreType::Summed,
                                heatingCoil.Name,
                                {},
                                "NaturalGas",
                                "Heating",
                                {},
                                "System");
        }

        // Get the data for for desuperheater heating coils
        for (int DesuperheaterCoilNum = 1; DesuperheaterCoilNum <= state.dataHeatingCoils->NumDesuperheaterCoil; ++DesuperheaterCoilNum) {

            int CoilNum = state.dataHeatingCoils->NumElecCoil + state.dataHeatingCoils->NumElecCoilMultiStage + state.dataHeatingCoils->NumFuelCoil +
                          state.dataHeatingCoils->NumGasCoilMultiStage + DesuperheaterCoilNum;
            auto &heatingCoil = state.dataHeatingCoils->HeatingCoil(CoilNum);
            auto &heatingCoilNumericFields = state.dataHeatingCoils->HeatingCoilNumericFields(CoilNum);
            CurrentModuleObject = "Coil:Heating:Desuperheater";
            heatingCoil.FuelType = Constant::eFuel::Electricity;

            state.dataInputProcessing->inputProcessor->getObjectItem(state,
                                                                     CurrentModuleObject,
                                                                     DesuperheaterCoilNum,
                                                                     Alphas,
                                                                     NumAlphas,
                                                                     Numbers,
                                                                     NumNums,
                                                                     IOStat,
                                                                     lNumericBlanks,
                                                                     lAlphaBlanks,
                                                                     cAlphaFields,
                                                                     cNumericFields);

            heatingCoilNumericFields.FieldNames.allocate(state.dataHeatingCoils->MaxNums);
            heatingCoilNumericFields.FieldNames = cNumericFields;

            // InputErrorsFound will be set to True if problem was found, left untouched otherwise
            GlobalNames::VerifyUniqueCoilName(
                state, CurrentModuleObject, Alphas(1), state.dataHeatingCoils->InputErrorsFound, CurrentModuleObject + " Name");
            heatingCoil.Name = Alphas(1);
            heatingCoil.Schedule = Alphas(2);
            if (lAlphaBlanks(2)) {
                heatingCoil.SchedPtr = ScheduleManager::ScheduleAlwaysOn;
            } else {
                heatingCoil.SchedPtr = ScheduleManager::GetScheduleIndex(state, Alphas(2));
                if (heatingCoil.SchedPtr == 0) {
                    ShowSevereError(state,
                                    format("{}{}: Invalid {} entered ={} for {}={}",
                                           RoutineName,
                                           CurrentModuleObject,
                                           cAlphaFields(2),
                                           Alphas(2),
                                           cAlphaFields(1),
                                           Alphas(1)));
                    state.dataHeatingCoils->InputErrorsFound = true;
                }
            }

            //       check availability schedule for values between 0 and 1
            if (heatingCoil.SchedPtr > 0) {
                if (!ScheduleManager::CheckScheduleValueMinMax(state, heatingCoil.SchedPtr, ">=", 0.0, "<=", 1.0)) {
                    ShowSevereError(state, format("{} = \"{}\"", CurrentModuleObject, heatingCoil.Name));
                    ShowContinueError(state, format("Error found in {} = {}", cAlphaFields(2), Alphas(2)));
                    ShowContinueError(state, "Schedule values must be (>=0., <=1.)");
                    state.dataHeatingCoils->InputErrorsFound = true;
                }
            }

            heatingCoil.HeatingCoilType = "Heating";
            heatingCoil.HeatingCoilModel = "Desuperheater";
            heatingCoil.HCoilType_Num = DataHVACGlobals::Coil_HeatingDesuperheater;

            // HeatingCoil(CoilNum)%Efficiency       = Numbers(1)
            //(Numbers(1)) error limits checked and defaults applied on efficiency after
            //       identifying souce type.

            errFlag = false;
            heatingCoil.AirInletNodeNum = GetOnlySingleNode(state,
                                                            Alphas(3),
                                                            errFlag,
                                                            DataLoopNode::ConnectionObjectType::CoilHeatingDesuperheater,
                                                            Alphas(1),
                                                            DataLoopNode::NodeFluidType::Air,
                                                            DataLoopNode::ConnectionType::Inlet,
                                                            NodeInputManager::CompFluidStream::Primary,
                                                            DataLoopNode::ObjectIsNotParent);
            state.dataHeatingCoils->InputErrorsFound = errFlag || state.dataHeatingCoils->InputErrorsFound;
            errFlag = false;
            heatingCoil.AirOutletNodeNum = GetOnlySingleNode(state,
                                                             Alphas(4),
                                                             errFlag,
                                                             DataLoopNode::ConnectionObjectType::CoilHeatingDesuperheater,
                                                             Alphas(1),
                                                             DataLoopNode::NodeFluidType::Air,
                                                             DataLoopNode::ConnectionType::Outlet,
                                                             NodeInputManager::CompFluidStream::Primary,
                                                             DataLoopNode::ObjectIsNotParent);
            state.dataHeatingCoils->InputErrorsFound = errFlag || state.dataHeatingCoils->InputErrorsFound;

            BranchNodeConnections::TestCompSet(state, CurrentModuleObject, Alphas(1), Alphas(3), Alphas(4), "Air Nodes");

            if ((UtilityRoutines::SameString(Alphas(5), "Refrigeration:Condenser:AirCooled")) ||
                (UtilityRoutines::SameString(Alphas(5), "Refrigeration:Condenser:EvaporativeCooled")) ||
                (UtilityRoutines::SameString(Alphas(5), "Refrigeration:Condenser:WaterCooled"))) {
                if (lNumericBlanks(1)) {
                    heatingCoil.Efficiency = 0.8;
                } else {
                    heatingCoil.Efficiency = Numbers(1);
                    if (Numbers(1) < 0.0 || Numbers(1) > 0.9) {
                        ShowSevereError(
                            state,
                            format("{}, \"{}\" heat reclaim recovery efficiency must be >= 0 and <=0.9", CurrentModuleObject, heatingCoil.Name));
                        state.dataHeatingCoils->InputErrorsFound = true;
                    }
                }
            } else {
                if (lNumericBlanks(1)) {
                    heatingCoil.Efficiency = 0.25;
                } else {
                    heatingCoil.Efficiency = Numbers(1);
                    if (Numbers(1) < 0.0 || Numbers(1) > 0.3) {
                        ShowSevereError(
                            state,
                            format("{}, \"{}\" heat reclaim recovery efficiency must be >= 0 and <=0.3", CurrentModuleObject, heatingCoil.Name));
                        state.dataHeatingCoils->InputErrorsFound = true;
                    }
                }
            }

            // Find the DX equipment index associated with the desuperheater heating coil.
            // The CoilNum may not be found here when zone heating equip. exists. Check again in InitHeatingCoil.
            // (when zone equipment heating coils are included in the input, the air loop DX equipment has not yet been read in)
            if (UtilityRoutines::SameString(Alphas(5), "Refrigeration:CompressorRack")) {
                heatingCoil.ReclaimHeatingSource = HeatObjTypes::COMPRESSORRACK_REFRIGERATEDCASE;
                RefrigeratedCase::GetRefrigeratedRackIndex(
                    state, Alphas(6), heatingCoil.ReclaimHeatingSourceIndexNum, DataHeatBalance::RefrigSystemType::Rack, DXCoilErrFlag, Alphas(5));
                if (heatingCoil.ReclaimHeatingSourceIndexNum > 0) {
                    if (allocated(state.dataHeatBal->HeatReclaimRefrigeratedRack)) {
                        DataHeatBalance::HeatReclaimDataBase &HeatReclaim =
                            state.dataHeatBal->HeatReclaimRefrigeratedRack(heatingCoil.ReclaimHeatingSourceIndexNum);
                        if (!allocated(HeatReclaim.HVACDesuperheaterReclaimedHeat)) {
                            HeatReclaim.HVACDesuperheaterReclaimedHeat.allocate(state.dataHeatingCoils->NumDesuperheaterCoil);
                            std::fill(HeatReclaim.HVACDesuperheaterReclaimedHeat.begin(), HeatReclaim.HVACDesuperheaterReclaimedHeat.end(), 0.0);
                        }
                        HeatReclaim.ReclaimEfficiencyTotal += heatingCoil.Efficiency;
                        if (HeatReclaim.ReclaimEfficiencyTotal > 0.3) {
                            ShowSevereError(
                                state,
                                format("{}, \"{}\" sum of heat reclaim recovery efficiencies from the same source coil: \"{} \" cannot be over 0.3",
                                       DataHVACGlobals::cAllCoilTypes(heatingCoil.HCoilType_Num),
                                       heatingCoil.Name,
                                       heatingCoil.ReclaimHeatingCoilName));
                        }
                        state.dataHeatingCoils->ValidSourceType(CoilNum) = true;
                    }
                }
            } else if ((UtilityRoutines::SameString(Alphas(5), "Refrigeration:Condenser:AirCooled")) ||
                       (UtilityRoutines::SameString(Alphas(5), "Refrigeration:Condenser:EvaporativeCooled")) ||
                       (UtilityRoutines::SameString(Alphas(5), "Refrigeration:Condenser:WaterCooled"))) {
                heatingCoil.ReclaimHeatingSource = HeatObjTypes::CONDENSER_REFRIGERATION;
                RefrigeratedCase::GetRefrigeratedRackIndex(state,
                                                           Alphas(6),
                                                           heatingCoil.ReclaimHeatingSourceIndexNum,
                                                           DataHeatBalance::RefrigSystemType::Detailed,
                                                           DXCoilErrFlag,
                                                           Alphas(5));
                if (heatingCoil.ReclaimHeatingSourceIndexNum > 0) {
                    if (allocated(state.dataHeatBal->HeatReclaimRefrigCondenser)) {
                        DataHeatBalance::HeatReclaimDataBase &HeatReclaim =
                            state.dataHeatBal->HeatReclaimRefrigCondenser(heatingCoil.ReclaimHeatingSourceIndexNum);
                        if (!allocated(HeatReclaim.HVACDesuperheaterReclaimedHeat)) {
                            HeatReclaim.HVACDesuperheaterReclaimedHeat.allocate(state.dataHeatingCoils->NumDesuperheaterCoil);
                            std::fill(HeatReclaim.HVACDesuperheaterReclaimedHeat.begin(), HeatReclaim.HVACDesuperheaterReclaimedHeat.end(), 0.0);
                        }
                        HeatReclaim.ReclaimEfficiencyTotal += heatingCoil.Efficiency;
                        if (HeatReclaim.ReclaimEfficiencyTotal > 0.9) {
                            ShowSevereError(
                                state,
                                format("{}, \"{}\" sum of heat reclaim recovery efficiencies from the same source coil: \"{} \" cannot be over 0.9",
                                       DataHVACGlobals::cAllCoilTypes(heatingCoil.HCoilType_Num),
                                       heatingCoil.Name,
                                       heatingCoil.ReclaimHeatingCoilName));
                        }
                        state.dataHeatingCoils->ValidSourceType(CoilNum) = true;
                    }
                }
            } else if (UtilityRoutines::SameString(Alphas(5), "Coil:Cooling:DX:SingleSpeed")) {
                heatingCoil.ReclaimHeatingSource = HeatObjTypes::COIL_DX_COOLING;
                DXCoils::GetDXCoilIndex(state, Alphas(6), heatingCoil.ReclaimHeatingSourceIndexNum, DXCoilErrFlag, Alphas(5));
                if (heatingCoil.ReclaimHeatingSourceIndexNum > 0) {
                    if (allocated(state.dataHeatBal->HeatReclaimDXCoil)) {
                        DataHeatBalance::HeatReclaimDataBase &HeatReclaim =
                            state.dataHeatBal->HeatReclaimDXCoil(heatingCoil.ReclaimHeatingSourceIndexNum);
                        if (!allocated(HeatReclaim.HVACDesuperheaterReclaimedHeat)) {
                            HeatReclaim.HVACDesuperheaterReclaimedHeat.allocate(state.dataHeatingCoils->NumDesuperheaterCoil);
                            std::fill(HeatReclaim.HVACDesuperheaterReclaimedHeat.begin(), HeatReclaim.HVACDesuperheaterReclaimedHeat.end(), 0.0);
                        }
                        HeatReclaim.ReclaimEfficiencyTotal += heatingCoil.Efficiency;
                        if (HeatReclaim.ReclaimEfficiencyTotal > 0.3) {
                            ShowSevereError(
                                state,
                                format("{}, \"{}\" sum of heat reclaim recovery efficiencies from the same source coil: \"{} \" cannot be over 0.3",
                                       DataHVACGlobals::cAllCoilTypes(heatingCoil.HCoilType_Num),
                                       heatingCoil.Name,
                                       heatingCoil.ReclaimHeatingCoilName));
                        }
                        state.dataHeatingCoils->ValidSourceType(CoilNum) = true;
                    }
                }
                if (heatingCoil.ReclaimHeatingSourceIndexNum > 0) state.dataHeatingCoils->ValidSourceType(CoilNum) = true;
            } else if (UtilityRoutines::SameString(Alphas(5), "Coil:Cooling:DX:VariableSpeed")) {
                heatingCoil.ReclaimHeatingSource = HeatObjTypes::COIL_DX_VARIABLE_COOLING;
                heatingCoil.ReclaimHeatingSourceIndexNum = VariableSpeedCoils::GetCoilIndexVariableSpeed(state, Alphas(5), Alphas(6), DXCoilErrFlag);
                if (heatingCoil.ReclaimHeatingSourceIndexNum > 0) {
                    if (allocated(state.dataHeatBal->HeatReclaimVS_DXCoil)) {
                        DataHeatBalance::HeatReclaimDataBase &HeatReclaim =
                            state.dataHeatBal->HeatReclaimVS_DXCoil(heatingCoil.ReclaimHeatingSourceIndexNum);
                        if (!allocated(HeatReclaim.HVACDesuperheaterReclaimedHeat)) {
                            HeatReclaim.HVACDesuperheaterReclaimedHeat.allocate(state.dataHeatingCoils->NumDesuperheaterCoil);
                            std::fill(HeatReclaim.HVACDesuperheaterReclaimedHeat.begin(), HeatReclaim.HVACDesuperheaterReclaimedHeat.end(), 0.0);
                        }
                        HeatReclaim.ReclaimEfficiencyTotal += heatingCoil.Efficiency;
                        if (HeatReclaim.ReclaimEfficiencyTotal > 0.3) {
                            ShowSevereError(
                                state,
                                format("{}, \"{}\" sum of heat reclaim recovery efficiencies from the same source coil: \"{} \" cannot be over 0.3",
                                       DataHVACGlobals::cAllCoilTypes(heatingCoil.HCoilType_Num),
                                       heatingCoil.Name,
                                       heatingCoil.ReclaimHeatingCoilName));
                        }
                        state.dataHeatingCoils->ValidSourceType(CoilNum) = true;
                    }
                }
            } else if (UtilityRoutines::SameString(Alphas(5), "Coil:Cooling:DX:TwoSpeed")) {
                heatingCoil.ReclaimHeatingSource = HeatObjTypes::COIL_DX_MULTISPEED;
                DXCoils::GetDXCoilIndex(state, Alphas(6), heatingCoil.ReclaimHeatingSourceIndexNum, DXCoilErrFlag, Alphas(5));
                if (heatingCoil.ReclaimHeatingSourceIndexNum > 0) {
                    if (allocated(state.dataHeatBal->HeatReclaimDXCoil)) {
                        DataHeatBalance::HeatReclaimDataBase &HeatReclaim =
                            state.dataHeatBal->HeatReclaimDXCoil(heatingCoil.ReclaimHeatingSourceIndexNum);
                        if (!allocated(HeatReclaim.HVACDesuperheaterReclaimedHeat)) {
                            HeatReclaim.HVACDesuperheaterReclaimedHeat.allocate(state.dataHeatingCoils->NumDesuperheaterCoil);
                            std::fill(HeatReclaim.HVACDesuperheaterReclaimedHeat.begin(), HeatReclaim.HVACDesuperheaterReclaimedHeat.end(), 0.0);
                        }
                        HeatReclaim.ReclaimEfficiencyTotal += heatingCoil.Efficiency;
                        if (HeatReclaim.ReclaimEfficiencyTotal > 0.3) {
                            ShowSevereError(
                                state,
                                format("{}, \"{}\" sum of heat reclaim recovery efficiencies from the same source coil: \"{} \" cannot be over 0.3",
                                       DataHVACGlobals::cAllCoilTypes(heatingCoil.HCoilType_Num),
                                       heatingCoil.Name,
                                       heatingCoil.ReclaimHeatingCoilName));
                        }
                        state.dataHeatingCoils->ValidSourceType(CoilNum) = true;
                    }
                }
            } else if (UtilityRoutines::SameString(Alphas(5), "Coil:Cooling:DX:TwoStageWithHumidityControlMode")) {
                heatingCoil.ReclaimHeatingSource = HeatObjTypes::COIL_DX_MULTIMODE;
                DXCoils::GetDXCoilIndex(state, Alphas(6), heatingCoil.ReclaimHeatingSourceIndexNum, DXCoilErrFlag, Alphas(5));
                if (heatingCoil.ReclaimHeatingSourceIndexNum > 0) {
                    if (allocated(state.dataHeatBal->HeatReclaimDXCoil)) {
                        DataHeatBalance::HeatReclaimDataBase &HeatReclaim =
                            state.dataHeatBal->HeatReclaimDXCoil(heatingCoil.ReclaimHeatingSourceIndexNum);
                        if (!allocated(HeatReclaim.HVACDesuperheaterReclaimedHeat)) {
                            HeatReclaim.HVACDesuperheaterReclaimedHeat.allocate(state.dataHeatingCoils->NumDesuperheaterCoil);
                            std::fill(HeatReclaim.HVACDesuperheaterReclaimedHeat.begin(), HeatReclaim.HVACDesuperheaterReclaimedHeat.end(), 0.0);
                        }
                        HeatReclaim.ReclaimEfficiencyTotal += heatingCoil.Efficiency;
                        if (HeatReclaim.ReclaimEfficiencyTotal > 0.3) {
                            ShowSevereError(
                                state,
                                format(R"({}, "{}" sum of heat reclaim recovery efficiencies from the same source coil: "{} " cannot be over 0.3)",
                                       DataHVACGlobals::cAllCoilTypes(heatingCoil.HCoilType_Num),
                                       heatingCoil.Name,
                                       heatingCoil.ReclaimHeatingCoilName));
                        }
                        state.dataHeatingCoils->ValidSourceType(CoilNum) = true;
                    }
                }
            } else if (UtilityRoutines::SameString(Alphas(5), "Coil:Cooling:DX")) {
                heatingCoil.ReclaimHeatingSource = HeatObjTypes::COIL_COOLING_DX_NEW;
                heatingCoil.ReclaimHeatingSourceIndexNum = CoilCoolingDX::factory(state, Alphas(6));
                if (heatingCoil.ReclaimHeatingSourceIndexNum < 0) {
                    ShowSevereError(
                        state, format("{}={}, could not find desuperheater coil {}={}", CurrentModuleObject, heatingCoil.Name, Alphas(5), Alphas(6)));
                    state.dataHeatingCoils->InputErrorsFound = true;
                }
                DataHeatBalance::HeatReclaimDataBase &HeatReclaim =
                    state.dataCoilCooingDX->coilCoolingDXs[heatingCoil.ReclaimHeatingSourceIndexNum].reclaimHeat;
                if (!allocated(HeatReclaim.HVACDesuperheaterReclaimedHeat)) {
                    HeatReclaim.HVACDesuperheaterReclaimedHeat.allocate(state.dataHeatingCoils->NumDesuperheaterCoil);
                    std::fill(HeatReclaim.HVACDesuperheaterReclaimedHeat.begin(), HeatReclaim.HVACDesuperheaterReclaimedHeat.end(), 0.0);
                }
                HeatReclaim.ReclaimEfficiencyTotal += heatingCoil.Efficiency;
                if (HeatReclaim.ReclaimEfficiencyTotal > 0.3) {
                    ShowSevereError(
                        state,
                        format("{}, \"{}\" sum of heat reclaim recovery efficiencies from the same source coil: \"{}\" cannot be over 0.3",
                               DataHVACGlobals::cAllCoilTypes(heatingCoil.HCoilType_Num),
                               heatingCoil.Name,
                               heatingCoil.ReclaimHeatingCoilName));
                }
                state.dataHeatingCoils->ValidSourceType(CoilNum) = true;
            } else {
                ShowSevereError(
                    state,
                    format("{}, \"{}\" valid desuperheater heat source object type not found: {}", CurrentModuleObject, heatingCoil.Name, Alphas(5)));
                ShowContinueError(state, "Valid desuperheater heat source objects are:");
                ShowContinueError(state,
                                  "Refrigeration:CompressorRack, Coil:Cooling:DX:SingleSpeed, Refrigeration:Condenser:AirCooled, "
                                  "Refrigeration:Condenser:EvaporativeCooled, Refrigeration:Condenser:WaterCooled,Coil:Cooling:DX:TwoSpeed, and "
                                  "Coil:Cooling:DX:TwoStageWithHumidityControlMode");
                state.dataHeatingCoils->InputErrorsFound = true;
            }

            heatingCoil.ReclaimHeatingCoilName = Alphas(6);

            errFlag = false;
            heatingCoil.TempSetPointNodeNum = GetOnlySingleNode(state,
                                                                Alphas(7),
                                                                errFlag,
                                                                DataLoopNode::ConnectionObjectType::CoilHeatingDesuperheater,
                                                                Alphas(1),
                                                                DataLoopNode::NodeFluidType::Air,
                                                                DataLoopNode::ConnectionType::Sensor,
                                                                NodeInputManager::CompFluidStream::Primary,
                                                                DataLoopNode::ObjectIsNotParent);
            state.dataHeatingCoils->InputErrorsFound = errFlag || state.dataHeatingCoils->InputErrorsFound;

            // parasitic electric load associated with the desuperheater heating coil
            heatingCoil.ParasiticElecLoad = Numbers(2);

            if (Numbers(2) < 0.0) {
                ShowSevereError(state, format("{}, \"{}\" parasitic electric load must be >= 0", CurrentModuleObject, heatingCoil.Name));
                state.dataHeatingCoils->InputErrorsFound = true;
            }

            // Setup Report variables for the Desuperheater Heating Coils
            // CurrentModuleObject = "Coil:Heating:Desuperheater"
            SetupOutputVariable(state,
                                "Heating Coil Heating Energy",
                                OutputProcessor::Unit::J,
                                heatingCoil.HeatingCoilLoad,
                                OutputProcessor::SOVTimeStepType::HVAC,
                                OutputProcessor::SOVStoreType::Summed,
                                heatingCoil.Name,
                                {},
                                "ENERGYTRANSFER",
                                "HEATINGCOILS",
                                {},
                                "System");
            SetupOutputVariable(state,
                                "Heating Coil Heating Rate",
                                OutputProcessor::Unit::W,
                                heatingCoil.HeatingCoilRate,
                                OutputProcessor::SOVTimeStepType::HVAC,
                                OutputProcessor::SOVStoreType::Average,
                                heatingCoil.Name);
            SetupOutputVariable(state,
                                "Heating Coil Electricity Energy",
                                OutputProcessor::Unit::J,
                                heatingCoil.ElecUseLoad,
                                OutputProcessor::SOVTimeStepType::HVAC,
                                OutputProcessor::SOVStoreType::Summed,
                                heatingCoil.Name,
                                {},
                                "Electricity",
                                "Heating",
                                {},
                                "System");
            SetupOutputVariable(state,
                                "Heating Coil Electricity Rate",
                                OutputProcessor::Unit::W,
                                heatingCoil.ElecUseRate,
                                OutputProcessor::SOVTimeStepType::HVAC,
                                OutputProcessor::SOVStoreType::Average,
                                heatingCoil.Name);
            SetupOutputVariable(state,
                                "Heating Coil Runtime Fraction",
                                OutputProcessor::Unit::None,
                                heatingCoil.RTF,
                                OutputProcessor::SOVTimeStepType::HVAC,
                                OutputProcessor::SOVStoreType::Average,
                                heatingCoil.Name);
        }

        if (state.dataHeatingCoils->InputErrorsFound) {
            ShowFatalError(state, format("{}Errors found in input.  Program terminates.", RoutineName));
        }

        Alphas.deallocate();
        cAlphaFields.deallocate();
        cNumericFields.deallocate();
        Numbers.deallocate();
        lAlphaBlanks.deallocate();
        lNumericBlanks.deallocate();
    }

    void InitHeatingCoil(EnergyPlusData &state, int const CoilNum, bool const FirstHVACIteration, Real64 const QCoilRequired)
    {

        // SUBROUTINE INFORMATION:
        //       AUTHOR         Richard J. Liesen
        //       DATE WRITTEN   May 2000
        //       MODIFIED       B. Griffith, May 2009 added EMS setpoint check

        // PURPOSE OF THIS SUBROUTINE:
        // This subroutine is for initializations of the HeatingCoil Components.

        // METHODOLOGY EMPLOYED:
        // Uses the status flags to trigger initializations.

        auto &heatingCoil = state.dataHeatingCoils->HeatingCoil(CoilNum);

        if (state.dataHeatingCoils->MyOneTimeFlag) {
            // initialize the environment and sizing flags
            Real64 numHeatingCoils = state.dataHeatingCoils->NumHeatingCoils;
            state.dataHeatingCoils->MyEnvrnFlag.allocate(numHeatingCoils);
            state.dataHeatingCoils->MySizeFlag.allocate(numHeatingCoils);
            state.dataHeatingCoils->ShowSingleWarning.allocate(numHeatingCoils);
            state.dataHeatingCoils->MySPTestFlag.allocate(numHeatingCoils);
            state.dataHeatingCoils->MyEnvrnFlag = true;
            state.dataHeatingCoils->MySizeFlag = true;
            state.dataHeatingCoils->ShowSingleWarning = true;
            state.dataHeatingCoils->MyOneTimeFlag = false;
            state.dataHeatingCoils->MySPTestFlag = true;
        }

        if (!state.dataGlobal->SysSizingCalc && state.dataHeatingCoils->MySizeFlag(CoilNum)) {
            // for each coil, do the sizing once.
            SizeHeatingCoil(state, CoilNum);

            state.dataHeatingCoils->MySizeFlag(CoilNum) = false;
        }

        // Do the following initializations (every time step): This should be the info from
        // the previous components outlets or the node data in this section.
        // First set the conditions for the air into the coil model
        int AirOutletNodeNum = heatingCoil.AirOutletNodeNum;
        int ControlNodeNum = heatingCoil.TempSetPointNodeNum;
        auto const &airInletNode = state.dataLoopNodes->Node(heatingCoil.AirInletNodeNum);
        auto const &airOutletNode = state.dataLoopNodes->Node(AirOutletNodeNum);
        heatingCoil.InletAirMassFlowRate = airInletNode.MassFlowRate;
        heatingCoil.InletAirTemp = airInletNode.Temp;
        heatingCoil.InletAirHumRat = airInletNode.HumRat;
        heatingCoil.InletAirEnthalpy = airInletNode.Enthalpy;

        // Set the reporting variables to zero at each timestep.
        heatingCoil.HeatingCoilLoad = 0.0;
        heatingCoil.FuelUseLoad = 0.0;
        heatingCoil.ElecUseLoad = 0.0;
        heatingCoil.RTF = 0.0;

        // If a temperature setpoint controlled coil must set the desired outlet temp everytime
        if (ControlNodeNum == 0) {
            heatingCoil.DesiredOutletTemp = 0.0;
        } else {
            auto const &controlNode = state.dataLoopNodes->Node(ControlNodeNum);
            heatingCoil.DesiredOutletTemp =
                controlNode.TempSetPoint - ((ControlNodeNum == AirOutletNodeNum) ? 0 : (controlNode.Temp - airOutletNode.Temp));
        }

        if (QCoilRequired == DataLoopNode::SensedLoadFlagValue && state.dataHeatingCoils->MySPTestFlag(CoilNum) &&
            heatingCoil.HCoilType_Num != DataHVACGlobals::Coil_HeatingElectric_MultiStage &&
            heatingCoil.HCoilType_Num != DataHVACGlobals::Coil_HeatingGas_MultiStage) {

            //   If the coil is temperature controlled (QCoilReq == -999.0), both a control node and setpoint are required.
            if (!state.dataGlobal->SysSizingCalc && state.dataHVACGlobal->DoSetPointTest) {
                //     3 possibilities here:
                //     1) TempSetPointNodeNum .GT. 0 and TempSetPoint /= SensedNodeFlagValue, this is correct
                //     2) TempSetPointNodeNum .EQ. 0, this is not correct, control node is required
                //     3) TempSetPointNodeNum .GT. 0 and TempSetPoint == SensedNodeFlagValue, this is not correct, missing temperature setpoint
                //     test 2) here (fatal message)
                if (ControlNodeNum == 0) {
                    ShowSevereError(state, format("{} \"{}\"", DataHVACGlobals::cAllCoilTypes(heatingCoil.HCoilType_Num), heatingCoil.Name));
                    ShowContinueError(state, "... Missing control node for heating coil.");
                    ShowContinueError(state, "... enter a control node name in the coil temperature setpoint node field for this heating coil.");
                    ShowContinueError(state, "... use a Setpoint Manager to establish a setpoint at the coil temperature setpoint node.");
                    state.dataHeatingCoils->HeatingCoilFatalError = true;
                    //     test 3) here (fatal message)
                } else { // IF(ControlNode .GT. 0)THEN
                    auto const &controlNode = state.dataLoopNodes->Node(ControlNodeNum);
                    if (controlNode.TempSetPoint == DataLoopNode::SensedNodeFlagValue) {
                        if (!state.dataGlobal->AnyEnergyManagementSystemInModel) {
                            ShowSevereError(state, format("{} \"{}\"", DataHVACGlobals::cAllCoilTypes(heatingCoil.HCoilType_Num), heatingCoil.Name));
                            ShowContinueError(state, "... Missing temperature setpoint for heating coil.");
                            ShowContinueError(state, "... use a Setpoint Manager to establish a setpoint at the coil temperature setpoint node.");
                            state.dataHeatingCoils->HeatingCoilFatalError = true;
                        } else {
                            CheckIfNodeSetPointManagedByEMS(
                                state, ControlNodeNum, EMSManager::SPControlType::TemperatureSetPoint, state.dataHeatingCoils->HeatingCoilFatalError);
                            if (state.dataHeatingCoils->HeatingCoilFatalError) {
                                ShowSevereError(state,
                                                format("{} \"{}\"", DataHVACGlobals::cAllCoilTypes(heatingCoil.HCoilType_Num), heatingCoil.Name));
                                ShowContinueError(state, "... Missing temperature setpoint for heating coil.");
                                ShowContinueError(state, "... use a Setpoint Manager to establish a setpoint at the coil temperature setpoint node.");
                                ShowContinueError(state, "... or use an EMS Actuator to establish a setpoint at the coil temperature setpoint node.");
                            }
                        }
                    }
                }
                state.dataHeatingCoils->MySPTestFlag(CoilNum) = false;
            }
        } else if (state.dataHeatingCoils->MySPTestFlag(CoilNum)) {
            //  If QCoilReq /= SensedLoadFlagValue, the coil is load controlled and does not require a control node
            //   4 possibilities here:
            //   1) TempSetPointNodeNum .EQ. 0 and TempSetPoint == SensedNodeFlagValue, this is correct
            //   2) TempSetPointNodeNum .EQ. 0 and TempSetPoint /= SensedNodeFlagValue, this may be correct,
            //      (if no control node specified and SP on heating coil outlet do not show warning, other SP managers may be using SP)
            //   3) TempSetPointNodeNum .GT. 0 and TempSetPoint == SensedNodeFlagValue, control node not required if load based control
            //   4) TempSetPointNodeNum .GT. 0 and TempSetPoint /= SensedNodeFlagValue, control node not required if load based control
            //   test 3) and 4) here (warning only)
            if (ControlNodeNum > 0) {
                ShowWarningError(state, format("{} \"{}\"", DataHVACGlobals::cAllCoilTypes(heatingCoil.HCoilType_Num), heatingCoil.Name));
                ShowContinueError(state, " The \"Temperature Setpoint Node Name\" input is not required for this heating coil.");
                ShowContinueError(state, " Leaving the input field \"Temperature Setpoint Node Name\" blank will eliminate this warning.");
            }
            state.dataHeatingCoils->MySPTestFlag(CoilNum) = false;
        }

        // delay fatal error until all coils are called
        if (!FirstHVACIteration && state.dataHeatingCoils->HeatingCoilFatalError) {
            ShowFatalError(state, "... errors found in heating coil input.");
        }

        // Find the heating source index for the desuperheater heating coil if not already found. This occurs when zone heating
        // equip. exists. (when zone equipment heating coils are included in the input, the air loop DX equipment has not yet been read)
        // Issue a single warning if the coil is not found and continue the simulation
        if (!state.dataHeatingCoils->ValidSourceType(CoilNum) && (heatingCoil.HCoilType_Num == DataHVACGlobals::Coil_HeatingDesuperheater) &&
            state.dataHeatingCoils->ShowSingleWarning(CoilNum)) {
            ++state.dataHeatingCoils->ValidSourceTypeCounter;
            switch (heatingCoil.ReclaimHeatingSource) {
            case HeatObjTypes::COMPRESSORRACK_REFRIGERATEDCASE: {
                for (int RackNum = 1; RackNum <= state.dataRefrigCase->NumRefrigeratedRacks; ++RackNum) {
                    if (!UtilityRoutines::SameString(state.dataHeatBal->HeatReclaimRefrigeratedRack(RackNum).Name,
                                                     heatingCoil.ReclaimHeatingCoilName))
                        continue;
                    heatingCoil.ReclaimHeatingSourceIndexNum = RackNum;
                    if (allocated(state.dataHeatBal->HeatReclaimRefrigeratedRack)) {
                        DataHeatBalance::HeatReclaimDataBase &HeatReclaim =
                            state.dataHeatBal->HeatReclaimRefrigeratedRack(heatingCoil.ReclaimHeatingSourceIndexNum);
                        if (!allocated(HeatReclaim.HVACDesuperheaterReclaimedHeat)) {
                            HeatReclaim.HVACDesuperheaterReclaimedHeat.allocate(state.dataHeatingCoils->NumDesuperheaterCoil);
                            std::fill(HeatReclaim.HVACDesuperheaterReclaimedHeat.begin(), HeatReclaim.HVACDesuperheaterReclaimedHeat.end(), 0.0);
                            HeatReclaim.ReclaimEfficiencyTotal += heatingCoil.Efficiency;
                            if (HeatReclaim.ReclaimEfficiencyTotal > 0.3) {
                                ShowSevereError(
                                    state,
                                    format(R"({}, "{}" sum of heat reclaim recovery efficiencies from the same source coil: "{}" cannot be over 0.3)",
                                           DataHVACGlobals::cAllCoilTypes(heatingCoil.HCoilType_Num),
                                           heatingCoil.Name,
                                           heatingCoil.ReclaimHeatingCoilName));
                            }
                        }
                        state.dataHeatingCoils->ValidSourceType(CoilNum) = true;
                    }
                    break;
                }
            } break;
            case HeatObjTypes::CONDENSER_REFRIGERATION: {
                for (int CondNum = 1; CondNum <= state.dataRefrigCase->NumRefrigCondensers; ++CondNum) {
                    if (!UtilityRoutines::SameString(state.dataHeatBal->HeatReclaimRefrigCondenser(CondNum).Name, heatingCoil.ReclaimHeatingCoilName))
                        continue;
                    heatingCoil.ReclaimHeatingSourceIndexNum = CondNum;
                    if (allocated(state.dataHeatBal->HeatReclaimRefrigCondenser)) {
                        DataHeatBalance::HeatReclaimDataBase &HeatReclaim =
                            state.dataHeatBal->HeatReclaimRefrigCondenser(heatingCoil.ReclaimHeatingSourceIndexNum);
                        if (!allocated(HeatReclaim.HVACDesuperheaterReclaimedHeat)) {
                            HeatReclaim.HVACDesuperheaterReclaimedHeat.allocate(state.dataHeatingCoils->NumDesuperheaterCoil);
                            std::fill(HeatReclaim.HVACDesuperheaterReclaimedHeat.begin(), HeatReclaim.HVACDesuperheaterReclaimedHeat.end(), 0.0);
                            HeatReclaim.ReclaimEfficiencyTotal += heatingCoil.Efficiency;
                            if (HeatReclaim.ReclaimEfficiencyTotal > 0.9) {
                                ShowSevereError(
                                    state,
                                    format(R"({}, "{}" sum of heat reclaim recovery efficiencies from the same source coil: "{}" cannot be over 0.9)",
                                           DataHVACGlobals::cAllCoilTypes(heatingCoil.HCoilType_Num),
                                           heatingCoil.Name,
                                           heatingCoil.ReclaimHeatingCoilName));
                            }
                        }
                        state.dataHeatingCoils->ValidSourceType(CoilNum) = true;
                    }
                    break;
                }
            } break;
            case HeatObjTypes::COIL_DX_COOLING:
            case HeatObjTypes::COIL_DX_MULTISPEED:
            case HeatObjTypes::COIL_DX_MULTIMODE: {
                for (int DXCoilNum = 1; DXCoilNum <= state.dataDXCoils->NumDXCoils; ++DXCoilNum) {
                    if (!UtilityRoutines::SameString(state.dataHeatBal->HeatReclaimDXCoil(DXCoilNum).Name, heatingCoil.ReclaimHeatingCoilName))
                        continue;
                    heatingCoil.ReclaimHeatingSourceIndexNum = DXCoilNum;
                    if (allocated(state.dataHeatBal->HeatReclaimDXCoil)) {
                        DataHeatBalance::HeatReclaimDataBase &HeatReclaim =
                            state.dataHeatBal->HeatReclaimDXCoil(heatingCoil.ReclaimHeatingSourceIndexNum);
                        if (!allocated(HeatReclaim.HVACDesuperheaterReclaimedHeat)) {
                            HeatReclaim.HVACDesuperheaterReclaimedHeat.allocate(state.dataHeatingCoils->NumDesuperheaterCoil);
                            std::fill(HeatReclaim.HVACDesuperheaterReclaimedHeat.begin(), HeatReclaim.HVACDesuperheaterReclaimedHeat.end(), 0.0);
                            HeatReclaim.ReclaimEfficiencyTotal += heatingCoil.Efficiency;
                            if (HeatReclaim.ReclaimEfficiencyTotal > 0.3) {
                                ShowSevereError(
                                    state,
                                    format(R"({}, "{}" sum of heat reclaim recovery efficiencies from the same source coil: "{}" cannot be over 0.3)",
                                           DataHVACGlobals::cAllCoilTypes(heatingCoil.HCoilType_Num),
                                           heatingCoil.Name,
                                           heatingCoil.ReclaimHeatingCoilName));
                            }
                        }
                        state.dataHeatingCoils->ValidSourceType(CoilNum) = true;
                    }
                    break;
                }
            } break;
            case HeatObjTypes::COIL_DX_VARIABLE_COOLING: {
                for (int DXCoilNum = 1; DXCoilNum <= state.dataVariableSpeedCoils->NumVarSpeedCoils; ++DXCoilNum) {
                    if (!UtilityRoutines::SameString(state.dataHeatBal->HeatReclaimVS_DXCoil(DXCoilNum).Name, heatingCoil.ReclaimHeatingCoilName))
                        continue;
                    heatingCoil.ReclaimHeatingSourceIndexNum = DXCoilNum;
                    if (allocated(state.dataHeatBal->HeatReclaimVS_DXCoil)) {
                        DataHeatBalance::HeatReclaimDataBase &HeatReclaim =
                            state.dataHeatBal->HeatReclaimVS_DXCoil(heatingCoil.ReclaimHeatingSourceIndexNum);
                        if (!allocated(HeatReclaim.HVACDesuperheaterReclaimedHeat)) {
                            HeatReclaim.HVACDesuperheaterReclaimedHeat.allocate(state.dataHeatingCoils->NumDesuperheaterCoil);
                            std::fill(HeatReclaim.HVACDesuperheaterReclaimedHeat.begin(), HeatReclaim.HVACDesuperheaterReclaimedHeat.end(), 0.0);
                            HeatReclaim.ReclaimEfficiencyTotal += heatingCoil.Efficiency;
                            if (HeatReclaim.ReclaimEfficiencyTotal > 0.3) {
                                ShowSevereError(
                                    state,
                                    format(R"({}, "{}" sum of heat reclaim recovery efficiencies from the same source coil: "{}" cannot be over 0.3)",
                                           DataHVACGlobals::cAllCoilTypes(heatingCoil.HCoilType_Num),
                                           heatingCoil.Name,
                                           heatingCoil.ReclaimHeatingCoilName));
                            }
                        }
                        state.dataHeatingCoils->ValidSourceType(CoilNum) = true;
                    }
                    break;
                }
            case HeatObjTypes::COIL_COOLING_DX_NEW:
                DataHeatBalance::HeatReclaimDataBase &HeatReclaim =
                    state.dataCoilCooingDX->coilCoolingDXs[heatingCoil.ReclaimHeatingSourceIndexNum].reclaimHeat;
                if (!allocated(HeatReclaim.HVACDesuperheaterReclaimedHeat)) {
                    HeatReclaim.HVACDesuperheaterReclaimedHeat.allocate(state.dataHeatingCoils->NumDesuperheaterCoil);
                    std::fill(HeatReclaim.HVACDesuperheaterReclaimedHeat.begin(), HeatReclaim.HVACDesuperheaterReclaimedHeat.end(), 0.0);
                    HeatReclaim.ReclaimEfficiencyTotal += heatingCoil.Efficiency;
                    if (HeatReclaim.ReclaimEfficiencyTotal > 0.3) {
                        ShowSevereError(
                            state,
                            format("{}, \"{}\" sum of heat reclaim recovery efficiencies from the same source coil: \"{}\" cannot be over 0.3",
                                   DataHVACGlobals::cAllCoilTypes(heatingCoil.HCoilType_Num),
                                   heatingCoil.Name,
                                   heatingCoil.ReclaimHeatingCoilName));
                    }
                }
                state.dataHeatingCoils->ValidSourceType(CoilNum) = true;
                break;
            } break;
            default:
                break;
            }
            if ((state.dataHeatingCoils->ValidSourceTypeCounter > state.dataHeatingCoils->NumDesuperheaterCoil * 2) &&
                state.dataHeatingCoils->ShowSingleWarning(CoilNum) && !state.dataHeatingCoils->ValidSourceType(CoilNum)) {
                ShowWarningError(state,
                                 format("Coil:Heating:Desuperheater, \"{}\" desuperheater heat source object name not found: {}",
                                        heatingCoil.Name,
                                        heatingCoil.ReclaimHeatingCoilName));
                ShowContinueError(state, " Desuperheater heating coil is not modeled and simulation continues.");
                state.dataHeatingCoils->ShowSingleWarning(CoilNum) = false;
            }
        }
    }

    void SizeHeatingCoil(EnergyPlusData &state, int const CoilNum)
    {

        // SUBROUTINE INFORMATION:
        //       AUTHOR         Fred Buhl
        //       DATE WRITTEN   January 2002
        //       MODIFIED       August 2013 Daeho Kang, add component sizing table entries
        //       RE-ENGINEERED  Mar 2014 FSEC, moved calculations to common routine in BaseSizer

        // PURPOSE OF THIS SUBROUTINE:
        // This subroutine is for sizing Heating Coil Components for which nominal capcities have not been
        // specified in the input.

        // METHODOLOGY EMPLOYED:
        // Obtains heating capacities from the zone or system sizing arrays or parent object as necessary.
        // heating coil or other routine sets up any required data variables (e.g., DataCoilIsSuppHeater, TermUnitPIU, etc.),
        // sizing variable (e.g., HeatingCoil( CoilNum ).NominalCapacity in this routine since it can be multi-staged and new routine
        // currently only handles single values) and associated string representing that sizing variable.
        // Sizer functions handles the actual sizing and reporting.

        // SUBROUTINE PARAMETER DEFINITIONS:
        static constexpr std::string_view RoutineName("SizeHeatingCoil: "); // include trailing blank space

        // SUBROUTINE LOCAL VARIABLE DECLARATIONS:
        std::string CompName;       // component name
        std::string CompType;       // component type
        std::string SizingString;   // input field sizing description (e.g., Nominal Capacity)
        bool bPRINT = true;         // TRUE if sizing is reported to output (eio)
        Real64 NominalCapacityDes;  // Autosized nominal capacity for reporting
        Real64 NominalCapacityUser; // Hardsized nominal capacity for reporting
        Real64 TempCap;             // autosized capacity of heating coil [W]
        int FieldNum = 2;           // IDD numeric field number where input field description is found
        int NumCoilsSized = 0;      // counter used to deallocate temporary string array after all coils have been sized

        auto &heatingCoil = state.dataHeatingCoils->HeatingCoil(CoilNum);

        if (heatingCoil.HCoilType_Num == DataHVACGlobals::Coil_HeatingElectric_MultiStage) {
            FieldNum = 1 + (heatingCoil.NumOfStages * 2);
            TempCap = heatingCoil.MSNominalCapacity(heatingCoil.NumOfStages);
        } else if (heatingCoil.HCoilType_Num == DataHVACGlobals::Coil_HeatingGas_MultiStage) {
            FieldNum = 1 + (heatingCoil.NumOfStages * 3);
            TempCap = heatingCoil.MSNominalCapacity(heatingCoil.NumOfStages);
        } else if (heatingCoil.HCoilType_Num == DataHVACGlobals::Coil_HeatingDesuperheater) {
            return; // no autosizable inputs for desupterheater
        } else {
            FieldNum = 2;
            TempCap = heatingCoil.NominalCapacity;
        }
        SizingString = state.dataHeatingCoils->HeatingCoilNumericFields(CoilNum).FieldNames(FieldNum) + " [W]";
        CompType = "Coil:" + heatingCoil.HeatingCoilType + ':' + heatingCoil.HeatingCoilModel;
        CompName = heatingCoil.Name;
        state.dataSize->DataCoilIsSuppHeater = state.dataHeatingCoils->CoilIsSuppHeater; // set global instead of using optional argument
        state.dataSize->DataCoolCoilCap =
            0.0; // global only used for heat pump heating coils, non-HP heating coils are sized with other global variables

        if (TempCap == DataSizing::AutoSize) {
            if (heatingCoil.DesiccantRegenerationCoil) {
                state.dataSize->DataDesicRegCoil = true;
                bPRINT = false;
                state.dataSize->DataDesicDehumNum = heatingCoil.DesiccantDehumNum;
                HeatingCoilDesAirInletTempSizer sizerHeatingDesInletTemp;
                bool ErrorsFound = false;
                sizerHeatingDesInletTemp.initializeWithinEP(state, CompType, CompName, bPRINT, RoutineName);
                state.dataSize->DataDesInletAirTemp = sizerHeatingDesInletTemp.size(state, DataSizing::AutoSize, ErrorsFound);

                HeatingCoilDesAirOutletTempSizer sizerHeatingDesOutletTemp;
                ErrorsFound = false;
                sizerHeatingDesOutletTemp.initializeWithinEP(state, CompType, CompName, bPRINT, RoutineName);
                state.dataSize->DataDesOutletAirTemp = sizerHeatingDesOutletTemp.size(state, DataSizing::AutoSize, ErrorsFound);

                if (state.dataSize->CurOASysNum > 0) {
                    auto &OASysEqSizing(state.dataSize->OASysEqSizing(state.dataSize->CurOASysNum));
                    OASysEqSizing.AirFlow = true;
                    OASysEqSizing.AirVolFlow = state.dataSize->FinalSysSizing(state.dataSize->CurSysNum).DesOutAirVolFlow;
                }
                state.dataSize->DataDesicDehumNum = 0;
                bPRINT = true;
            }
        }
        bool errorsFound = false;
        HeatingCapacitySizer sizerHeatingCapacity;
        sizerHeatingCapacity.overrideSizingString(SizingString);
        sizerHeatingCapacity.initializeWithinEP(state, CompType, CompName, bPRINT, RoutineName);
        TempCap = sizerHeatingCapacity.size(state, TempCap, errorsFound);
        state.dataSize->DataCoilIsSuppHeater = false; // reset global to false so other heating coils are not affected
        state.dataSize->DataDesicRegCoil = false;     // reset global to false so other heating coils are not affected
        state.dataSize->DataDesInletAirTemp = 0.0;    // reset global data to zero so other heating coils are not
        state.dataSize->DataDesOutletAirTemp = 0.0;   // reset global data to zero so other heating coils are not affected

        if (heatingCoil.HCoilType_Num == DataHVACGlobals::Coil_HeatingElectric_MultiStage ||
            heatingCoil.HCoilType_Num == DataHVACGlobals::Coil_HeatingGas_MultiStage) {
            heatingCoil.MSNominalCapacity(heatingCoil.NumOfStages) = TempCap;
            bool IsAutoSize = false;
            int NumOfStages; // total number of stages of multi-stage heating coil
            if (any_eq(heatingCoil.MSNominalCapacity, DataSizing::AutoSize)) {
                IsAutoSize = true;
            }
            if (IsAutoSize) {
                NumOfStages = heatingCoil.NumOfStages;
                for (int StageNum = NumOfStages - 1; StageNum >= 1; --StageNum) {
                    bool ThisStageAutoSize = false;
                    FieldNum = 1 + StageNum * ((heatingCoil.HCoilType_Num == DataHVACGlobals::Coil_HeatingElectric_MultiStage) ? 2 : 3);
                    SizingString = state.dataHeatingCoils->HeatingCoilNumericFields(CoilNum).FieldNames(FieldNum) + " [W]";
                    if (heatingCoil.MSNominalCapacity(StageNum) == DataSizing::AutoSize) {
                        ThisStageAutoSize = true;
                    }
                    NominalCapacityDes = TempCap * StageNum / NumOfStages;
                    if (ThisStageAutoSize) {
                        heatingCoil.MSNominalCapacity(StageNum) = NominalCapacityDes;
                        BaseSizer::reportSizerOutput(state, CompType, CompName, "Design Size " + SizingString, NominalCapacityDes);
                    } else {
                        if (heatingCoil.MSNominalCapacity(StageNum) > 0.0 && NominalCapacityDes > 0.0) {
                            NominalCapacityUser = TempCap * StageNum / NumOfStages; // HeatingCoil( CoilNum ).MSNominalCapacity( StageNum );
                            BaseSizer::reportSizerOutput(state,
                                                         CompType,
                                                         CompName,
                                                         "Design Size " + SizingString,
                                                         NominalCapacityDes,
                                                         "User-Specified " + SizingString,
                                                         NominalCapacityUser);
                            if (state.dataGlobal->DisplayExtraWarnings) {
                                if ((std::abs(NominalCapacityDes - NominalCapacityUser) / NominalCapacityUser) >
                                    state.dataSize->AutoVsHardSizingThreshold) {
                                    ShowMessage(state,
                                                format("SizeHeatingCoil: Potential issue with equipment sizing for {}, {}", CompType, CompName));
                                    ShowContinueError(state, format("User-Specified Nominal Capacity of {:.2R} [W]", NominalCapacityUser));
                                    ShowContinueError(state, format("differs from Design Size Nominal Capacity of {:.2R} [W]", NominalCapacityDes));
                                    ShowContinueError(state, "This may, or may not, indicate mismatched component sizes.");
                                    ShowContinueError(state, "Verify that the value entered is intended and is consistent with other components.");
                                }
                            }
                        }
                    }
                }
            } else { // No autosize
                NumOfStages = heatingCoil.NumOfStages;
                for (int StageNum = NumOfStages - 1; StageNum >= 1; --StageNum) {
                    if (heatingCoil.MSNominalCapacity(StageNum) > 0.0) {
                        BaseSizer::reportSizerOutput(
                            state, CompType, CompName, "User-Specified " + SizingString, heatingCoil.MSNominalCapacity(StageNum));
                    }
                }
            }
            // Ensure capacity at lower Stage must be lower or equal to the capacity at higher Stage.
            for (int StageNum = 1; StageNum <= heatingCoil.NumOfStages - 1; ++StageNum) {
                if (heatingCoil.MSNominalCapacity(StageNum) > heatingCoil.MSNominalCapacity(StageNum + 1)) {
                    ShowSevereError(state,
                                    format("SizeHeatingCoil: {} {}, Stage {} Nominal Capacity ({:.2R} W) must be less than or equal to Stage {} "
                                           "Nominal Capacity ({:.2R} W).",
                                           heatingCoil.HeatingCoilType,
                                           heatingCoil.Name,
                                           StageNum,
                                           heatingCoil.MSNominalCapacity(StageNum),
                                           StageNum + 1,
                                           heatingCoil.MSNominalCapacity(StageNum + 1)));
                    ShowFatalError(state, "Preceding conditions cause termination.");
                }
            }
        } else { // not a multi-speed coil
            heatingCoil.NominalCapacity = TempCap;
        }

        if (++NumCoilsSized == state.dataHeatingCoils->NumHeatingCoils)
            state.dataHeatingCoils->HeatingCoilNumericFields.deallocate(); // remove temporary array for field names at end of sizing

        // create predefined report entries
        switch (heatingCoil.HCoilType_Num) {
        case DataHVACGlobals::Coil_HeatingElectric: {
            OutputReportPredefined::PreDefTableEntry(state, state.dataOutRptPredefined->pdchHeatCoilType, heatingCoil.Name, "Coil:Heating:Electric");
            OutputReportPredefined::PreDefTableEntry(
                state, state.dataOutRptPredefined->pdchHeatCoilNomCap, heatingCoil.Name, heatingCoil.NominalCapacity);
            OutputReportPredefined::PreDefTableEntry(state, state.dataOutRptPredefined->pdchHeatCoilNomEff, heatingCoil.Name, heatingCoil.Efficiency);
        } break;
        case DataHVACGlobals::Coil_HeatingElectric_MultiStage: {
            OutputReportPredefined::PreDefTableEntry(
                state, state.dataOutRptPredefined->pdchHeatCoilType, heatingCoil.Name, "Coil:Heating:Electric:MultiStage");
            OutputReportPredefined::PreDefTableEntry(
                state, state.dataOutRptPredefined->pdchHeatCoilNomCap, heatingCoil.Name, heatingCoil.MSNominalCapacity(heatingCoil.NumOfStages));
            OutputReportPredefined::PreDefTableEntry(
                state, state.dataOutRptPredefined->pdchHeatCoilNomEff, heatingCoil.Name, heatingCoil.MSEfficiency(heatingCoil.NumOfStages));
        } break;
        case DataHVACGlobals::Coil_HeatingGasOrOtherFuel: {
            OutputReportPredefined::PreDefTableEntry(state, state.dataOutRptPredefined->pdchHeatCoilType, heatingCoil.Name, "Coil:Heating:Fuel");
            OutputReportPredefined::PreDefTableEntry(
                state, state.dataOutRptPredefined->pdchHeatCoilNomCap, heatingCoil.Name, heatingCoil.NominalCapacity);
            OutputReportPredefined::PreDefTableEntry(state, state.dataOutRptPredefined->pdchHeatCoilNomEff, heatingCoil.Name, heatingCoil.Efficiency);
        } break;
        case DataHVACGlobals::Coil_HeatingGas_MultiStage: {
            OutputReportPredefined::PreDefTableEntry(
                state, state.dataOutRptPredefined->pdchHeatCoilType, heatingCoil.Name, "Coil:Heating:Gas:MultiStage");
            OutputReportPredefined::PreDefTableEntry(
                state, state.dataOutRptPredefined->pdchHeatCoilNomCap, heatingCoil.Name, heatingCoil.MSNominalCapacity(heatingCoil.NumOfStages));
            OutputReportPredefined::PreDefTableEntry(
                state, state.dataOutRptPredefined->pdchHeatCoilNomEff, heatingCoil.Name, heatingCoil.MSEfficiency(heatingCoil.NumOfStages));
        } break;
        case DataHVACGlobals::Coil_HeatingDesuperheater: {
            OutputReportPredefined::PreDefTableEntry(
                state, state.dataOutRptPredefined->pdchHeatCoilType, heatingCoil.Name, "Coil:Heating:Desuperheater");
            OutputReportPredefined::PreDefTableEntry(
                state, state.dataOutRptPredefined->pdchHeatCoilNomCap, heatingCoil.Name, heatingCoil.NominalCapacity);
            OutputReportPredefined::PreDefTableEntry(state, state.dataOutRptPredefined->pdchHeatCoilNomEff, heatingCoil.Name, heatingCoil.Efficiency);
        } break;
        default:
            break;
        }
    }

    void CalcElectricHeatingCoil(EnergyPlusData &state,
                                 int const CoilNum, // index to heating coil
                                 Real64 &QCoilReq,
                                 Real64 &QCoilActual,       // coil load actually delivered (W)
                                 int const FanOpMode,       // fan operating mode
                                 Real64 const PartLoadRatio // part-load ratio of heating coil
    )
    {
        // SUBROUTINE INFORMATION:
        //       AUTHOR         Rich Liesen
        //       DATE WRITTEN   May 2000
        //       MODIFIED       Jul. 2016, R. Zhang, Applied the coil supply air temperature sensor offset

        // PURPOSE OF THIS SUBROUTINE:
        // Simulates a simple Electric heating coil with an efficiency

        // SUBROUTINE LOCAL VARIABLE DECLARATIONS:
        Real64 AirMassFlow; // [kg/sec]
        Real64 TempAirOut;  // [C]
        Real64 HeatingCoilLoad;
        Real64 QCoilCap;

        auto &heatingCoil = state.dataHeatingCoils->HeatingCoil(CoilNum);

        Real64 Effic = heatingCoil.Efficiency;
        Real64 TempAirIn = heatingCoil.InletAirTemp;
        Real64 Win = heatingCoil.InletAirHumRat;
        Real64 TempSetPoint = heatingCoil.DesiredOutletTemp;

        // If there is a fault of coil SAT Sensor
        if (heatingCoil.FaultyCoilSATFlag && (!state.dataGlobal->WarmupFlag) && (!state.dataGlobal->DoingSizing) &&
            (!state.dataGlobal->KickOffSimulation)) {
            // calculate the sensor offset using fault information
            int FaultIndex = heatingCoil.FaultyCoilSATIndex;
            heatingCoil.FaultyCoilSATOffset = state.dataFaultsMgr->FaultsCoilSATSensor(FaultIndex).CalFaultOffsetAct(state);
            // update the TempSetPoint
            TempSetPoint -= heatingCoil.FaultyCoilSATOffset;
        }

        //  adjust mass flow rates for cycling fan cycling coil operation
        if (FanOpMode == DataHVACGlobals::CycFanCycCoil) {
            if (PartLoadRatio > 0.0) {
                AirMassFlow = heatingCoil.InletAirMassFlowRate / PartLoadRatio;
                QCoilReq /= PartLoadRatio;
            } else {
                AirMassFlow = 0.0;
            }
        } else {
            AirMassFlow = heatingCoil.InletAirMassFlowRate;
        }

        Real64 CapacitanceAir = Psychrometrics::PsyCpAirFnW(Win) * AirMassFlow;

        // If the coil is operating there should be some heating capacitance
        //  across the coil, so do the simulation. If not set outlet to inlet and no load.
        //  Also the coil has to be scheduled to be available.

        // Control output to meet load QCoilReq (QCoilReq is passed in if load controlled, otherwise QCoilReq=-999)
        if ((AirMassFlow > 0.0 && heatingCoil.NominalCapacity > 0.0) &&
            (ScheduleManager::GetCurrentScheduleValue(state, heatingCoil.SchedPtr) > 0.0) && (QCoilReq > 0.0)) {

            // check to see if the Required heating capacity is greater than the user specified capacity.
            if (QCoilReq > heatingCoil.NominalCapacity) {
                QCoilCap = heatingCoil.NominalCapacity;
            } else {
                QCoilCap = QCoilReq;
            }

            TempAirOut = TempAirIn + QCoilCap / CapacitanceAir;
            HeatingCoilLoad = QCoilCap;

            // The HeatingCoilLoad is the change in the enthalpy of the Heating
            heatingCoil.ElecUseLoad = HeatingCoilLoad / Effic;

            // Control coil output to meet a setpoint temperature.
        } else if ((AirMassFlow > 0.0 && heatingCoil.NominalCapacity > 0.0) &&
                   (ScheduleManager::GetCurrentScheduleValue(state, heatingCoil.SchedPtr) > 0.0) && (QCoilReq == DataLoopNode::SensedLoadFlagValue) &&
                   (std::abs(TempSetPoint - TempAirIn) > DataHVACGlobals::TempControlTol)) {

            QCoilCap = CapacitanceAir * (TempSetPoint - TempAirIn);
            // check to see if setpoint above enetering temperature. If not, set
            // output to zero.
            if (QCoilCap <= 0.0) {
                QCoilCap = 0.0;
                TempAirOut = TempAirIn;
                // check to see if the Required heating capacity is greater than the user
                // specified capacity.
            } else if (QCoilCap > heatingCoil.NominalCapacity) {
                QCoilCap = heatingCoil.NominalCapacity;
                TempAirOut = TempAirIn + QCoilCap / CapacitanceAir;
            } else {
                TempAirOut = TempSetPoint;
            }

            HeatingCoilLoad = QCoilCap;

            // The HeatingCoilLoad is the change in the enthalpy of the Heating
            heatingCoil.ElecUseLoad = HeatingCoilLoad / Effic;

        } else { // If not running Conditions do not change across coil from inlet to outlet

            TempAirOut = TempAirIn;
            HeatingCoilLoad = 0.0;
            heatingCoil.ElecUseLoad = 0.0;
        }

        if (FanOpMode == DataHVACGlobals::CycFanCycCoil) {
            heatingCoil.ElecUseLoad *= PartLoadRatio;
            HeatingCoilLoad *= PartLoadRatio;
        }

        heatingCoil.HeatingCoilLoad = HeatingCoilLoad;

        // Set the outlet conditions
        heatingCoil.OutletAirTemp = TempAirOut;

        // This HeatingCoil does not change the moisture or Mass Flow across the component
        heatingCoil.OutletAirHumRat = heatingCoil.InletAirHumRat;
        heatingCoil.OutletAirMassFlowRate = heatingCoil.InletAirMassFlowRate;
        // Set the outlet enthalpys for air and Heating
        heatingCoil.OutletAirEnthalpy = Psychrometrics::PsyHFnTdbW(heatingCoil.OutletAirTemp, heatingCoil.OutletAirHumRat);

        QCoilActual = HeatingCoilLoad;
        if (std::abs(heatingCoil.NominalCapacity) < 1.e-8) {
            if (heatingCoil.AirLoopNum > 0) {
                state.dataAirLoop->AirLoopAFNInfo(heatingCoil.AirLoopNum).AFNLoopHeatingCoilMaxRTF =
                    max(state.dataAirLoop->AirLoopAFNInfo(heatingCoil.AirLoopNum).AFNLoopHeatingCoilMaxRTF, 0.0);
            }
        } else {
            if (heatingCoil.AirLoopNum > 0) {
                state.dataAirLoop->AirLoopAFNInfo(heatingCoil.AirLoopNum).AFNLoopHeatingCoilMaxRTF =
                    max(state.dataAirLoop->AirLoopAFNInfo(heatingCoil.AirLoopNum).AFNLoopHeatingCoilMaxRTF,
                        HeatingCoilLoad / heatingCoil.NominalCapacity);
            }
        }

        // set outlet node temp so parent objects can call calc directly without have to simulate entire model
        state.dataLoopNodes->Node(heatingCoil.AirOutletNodeNum).Temp = heatingCoil.OutletAirTemp;
    }

    void CalcMultiStageElectricHeatingCoil(EnergyPlusData &state,
                                           int const CoilNum,       // the number of the electric heating coil to be simulated
                                           Real64 const SpeedRatio, // SpeedRatio varies between 1.0 (maximum speed) and 0.0 (minimum speed)
                                           Real64 const CycRatio,   // cycling part load ratio
                                           int const StageNum,      // Stage number
                                           int const FanOpMode,     // Fan operation mode
                                           Real64 &QCoilActual,     // coil load actually delivered (W)
                                           bool const SuppHeat)
    {

        // SUBROUTINE INFORMATION:
        //       AUTHOR         Chandan Sharma, FSEC
        //       DATE WRITTEN   January 2013

        // PURPOSE OF THIS SUBROUTINE:
        // Calculates the air-side performance and electrical energy use of multistage electric heating coil.

        // METHODOLOGY EMPLOYED:
        // Uses the same methodology as the single stage electric heating unit model (SUBROUTINE CalcelectricHeatingCoil).
        // In addition it assumes that the unit performance is obtained by interpolating between
        // the performance at high stage and that at low stage. If the output needed is below
        // that produced at low stage, the coil cycles between off and low stage.

        // SUBROUTINE PARAMETER DEFINITIONS:
        static constexpr std::string_view RoutineName = "CalcMultiStageElectricHeatingCoil";
        static constexpr std::string_view RoutineNameAverageLoad = "CalcMultiStageElectricHeatingCoil:Averageload";
        static constexpr std::string_view RoutineNameFullLoad = "CalcMultiStageElectricHeatingCoil:fullload";

        // SUBROUTINE LOCAL VARIABLE DECLARATIONS:
        Real64 OutletAirEnthalpy;    // outlet air enthalpy [J/kg]
        Real64 OutletAirHumRat;      // outlet air humidity ratio [kg/kg]
        Real64 TotCapHS;             // total capacity at high stage [W]
        Real64 TotCapLS;             // total capacity at low stage [W]
        Real64 TotCap;               // total capacity at current stage [W]
        Real64 EffHS;                // total capacity at high stage [W]
        Real64 EffLS;                // total capacity at low stage [W]
        int StageNumHS;              // High stage number
        int StageNumLS;              // Low stage number
        Real64 FullLoadOutAirEnth;   // Outlet full load enthalpy
        Real64 FullLoadOutAirHumRat; // Outlet humidity ratio at full load
        Real64 FullLoadOutAirTemp;   // Outlet temperature at full load
        Real64 FullLoadOutAirRH;     // Outler relative humidity at full load
        Real64 OutletAirTemp;        // Supply ari temperature
        Real64 LSElecHeatingPower;   // Full load power at low stage
        Real64 HSElecHeatingPower;   // Full load power at high stage
        Real64 PartLoadRat;          // part load ratio

        auto &heatingCoil = state.dataHeatingCoils->HeatingCoil(CoilNum);
        if (StageNum > 1) {
            StageNumLS = StageNum - 1;
            StageNumHS = StageNum;
            if (StageNum > heatingCoil.NumOfStages) {
                StageNumLS = heatingCoil.NumOfStages - 1;
                StageNumHS = heatingCoil.NumOfStages;
            }
        } else {
            StageNumLS = 1;
            StageNumHS = 1;
        }

        Real64 AirMassFlow = heatingCoil.InletAirMassFlowRate;
        Real64 InletAirDryBulbTemp = heatingCoil.InletAirTemp;
        Real64 InletAirEnthalpy = heatingCoil.InletAirEnthalpy;
        Real64 InletAirHumRat = heatingCoil.InletAirHumRat;

        Real64 OutdoorPressure = state.dataEnvrn->OutBaroPress;

        if ((AirMassFlow > 0.0) && (ScheduleManager::GetCurrentScheduleValue(state, heatingCoil.SchedPtr) > 0.0) &&
            ((CycRatio > 0.0) || (SpeedRatio > 0.0))) {

            if (StageNum > 1) {

                TotCapLS = heatingCoil.MSNominalCapacity(StageNumLS);
                TotCapHS = heatingCoil.MSNominalCapacity(StageNumHS);

                EffLS = heatingCoil.MSEfficiency(StageNumLS);
                EffHS = heatingCoil.MSEfficiency(StageNumHS);

                // Get full load output and power
                LSElecHeatingPower = TotCapLS / EffLS;
                HSElecHeatingPower = TotCapHS / EffHS;
                OutletAirHumRat = InletAirHumRat;

                // if cycling fan, send coil part-load fraction to on/off fan via HVACDataGlobals
                // IF (FanOpMode .EQ. CycFanCycCoil) OnOffFanPartLoadFraction = 1.0d0

                // Power calculation
                heatingCoil.ElecUseLoad = SpeedRatio * HSElecHeatingPower + (1.0 - SpeedRatio) * LSElecHeatingPower;

                heatingCoil.HeatingCoilLoad = TotCapHS * SpeedRatio + TotCapLS * (1.0 - SpeedRatio);

                OutletAirEnthalpy = InletAirEnthalpy + heatingCoil.HeatingCoilLoad / heatingCoil.InletAirMassFlowRate;
                OutletAirTemp = Psychrometrics::PsyTdbFnHW(OutletAirEnthalpy, OutletAirHumRat);
                FullLoadOutAirRH = Psychrometrics::PsyRhFnTdbWPb(state, OutletAirTemp, OutletAirHumRat, OutdoorPressure, RoutineNameAverageLoad);

                if (FullLoadOutAirRH > 1.0) { // Limit to saturated conditions at FullLoadOutAirEnth
                    OutletAirTemp = Psychrometrics::PsyTsatFnHPb(state, OutletAirEnthalpy, OutdoorPressure, RoutineName);
                    OutletAirHumRat = Psychrometrics::PsyWFnTdbH(state, OutletAirTemp, OutletAirEnthalpy, RoutineName);
                }

                heatingCoil.OutletAirTemp = OutletAirTemp;
                heatingCoil.OutletAirHumRat = OutletAirHumRat;
                heatingCoil.OutletAirEnthalpy = OutletAirEnthalpy;
                heatingCoil.OutletAirMassFlowRate = heatingCoil.InletAirMassFlowRate;

                // Stage 1
            } else if (CycRatio > 0.0) {

                PartLoadRat = min(1.0, CycRatio);

                // for cycling fan, reset mass flow to full on rate
                if (FanOpMode == DataHVACGlobals::CycFanCycCoil) AirMassFlow /= PartLoadRat;
                if (FanOpMode == DataHVACGlobals::ContFanCycCoil) {
                    if (!SuppHeat) {
                        AirMassFlow = state.dataHVACGlobal->MSHPMassFlowRateLow;
                    }
                }

                TotCap = heatingCoil.MSNominalCapacity(StageNumLS);

                // Calculate full load outlet conditions
                FullLoadOutAirEnth = InletAirEnthalpy + TotCap / AirMassFlow;
                FullLoadOutAirHumRat = InletAirHumRat;
                FullLoadOutAirTemp = Psychrometrics::PsyTdbFnHW(FullLoadOutAirEnth, FullLoadOutAirHumRat);
                FullLoadOutAirRH =
                    Psychrometrics::PsyRhFnTdbWPb(state, FullLoadOutAirTemp, FullLoadOutAirHumRat, OutdoorPressure, RoutineNameFullLoad);

                if (FullLoadOutAirRH > 1.0) { // Limit to saturated conditions at FullLoadOutAirEnth
                    FullLoadOutAirTemp = Psychrometrics::PsyTsatFnHPb(state, FullLoadOutAirEnth, OutdoorPressure, RoutineName);
                    //  Eventually inlet air conditions will be used in electric Coil, these lines are commented out and marked with this comment
                    //  line FullLoadOutAirTemp = PsyTsatFnHPb(FullLoadOutAirEnth,InletAirPressure)
                    FullLoadOutAirHumRat = Psychrometrics::PsyWFnTdbH(state, FullLoadOutAirTemp, FullLoadOutAirEnth, RoutineName);
                }

                // Set outlet conditions from the full load calculation
                if (FanOpMode == DataHVACGlobals::CycFanCycCoil) {
                    OutletAirEnthalpy = FullLoadOutAirEnth;
                    OutletAirHumRat = FullLoadOutAirHumRat;
                    OutletAirTemp = FullLoadOutAirTemp;
                } else {
                    OutletAirEnthalpy = PartLoadRat * FullLoadOutAirEnth + (1.0 - PartLoadRat) * InletAirEnthalpy;
                    OutletAirHumRat = PartLoadRat * FullLoadOutAirHumRat + (1.0 - PartLoadRat) * InletAirHumRat;
                    OutletAirTemp = PartLoadRat * FullLoadOutAirTemp + (1.0 - PartLoadRat) * InletAirDryBulbTemp;
                }

                EffLS = heatingCoil.MSEfficiency(StageNumLS);

                //    HeatingCoil(CoilNum)%HeatingCoilLoad = TotCap
                //   This would require a CR to change
                heatingCoil.HeatingCoilLoad = TotCap * PartLoadRat;

                heatingCoil.ElecUseLoad = heatingCoil.HeatingCoilLoad / EffLS;

                heatingCoil.OutletAirTemp = OutletAirTemp;
                heatingCoil.OutletAirHumRat = OutletAirHumRat;
                heatingCoil.OutletAirEnthalpy = OutletAirEnthalpy;
                heatingCoil.OutletAirMassFlowRate = heatingCoil.InletAirMassFlowRate;
                // this would require a CR to correct (i.e., calculate outputs when coil is off)
                //  ELSE
                //    ! electric coil is off; just pass through conditions
                //    HeatingCoil(CoilNum)%OutletAirEnthalpy = HeatingCoil(CoilNum)%InletAirEnthalpy
                //    HeatingCoil(CoilNum)%OutletAirHumRat   = HeatingCoil(CoilNum)%InletAirHumRat
                //    HeatingCoil(CoilNum)%OutletAirTemp     = HeatingCoil(CoilNum)%InletAirTemp
                //    HeatingCoil(CoilNum)%OutletAirMassFlowRate = HeatingCoil(CoilNum)%InletAirMassFlowRate
                //    HeatingCoil(CoilNum)%ElecUseLoad      = 0.0
                //    HeatingCoil(CoilNum)%HeatingCoilLoad  = 0.0
                //    ElecHeatingCoilPower                  = 0.0
            }

        } else {

            // electric coil is off; just pass through conditions
            heatingCoil.OutletAirEnthalpy = heatingCoil.InletAirEnthalpy;
            heatingCoil.OutletAirHumRat = heatingCoil.InletAirHumRat;
            heatingCoil.OutletAirTemp = heatingCoil.InletAirTemp;
            heatingCoil.OutletAirMassFlowRate = heatingCoil.InletAirMassFlowRate;

            // some of these are reset in Init, can be removed to speed up code
            heatingCoil.ElecUseLoad = 0.0;
            heatingCoil.HeatingCoilLoad = 0.0;

        } // end of on/off if - else

        // set outlet node temp so parent objects can call calc directly without have to simulate entire model
        state.dataLoopNodes->Node(heatingCoil.AirOutletNodeNum).Temp = heatingCoil.OutletAirTemp;

        QCoilActual = heatingCoil.HeatingCoilLoad;
    }

    void CalcFuelHeatingCoil(EnergyPlusData &state,
                             int const CoilNum, // index to heating coil
                             Real64 const QCoilReq,
                             Real64 &QCoilActual,                        // coil load actually delivered (W)
                             int const FanOpMode,                        // fan operating mode
                             [[maybe_unused]] Real64 const PartLoadRatio // part-load ratio of heating coil
    )
    {
        // SUBROUTINE INFORMATION:
        //       AUTHOR         Rich Liesen
        //       DATE WRITTEN   May 2000
        //       MODIFIED       Jul. 2016, R. Zhang, Applied the coil supply air temperature sensor offset

        // PURPOSE OF THIS SUBROUTINE:
        // Simulates a simple Gas heating coil with a burner efficiency

        // SUBROUTINE LOCAL VARIABLE DECLARATIONS:
        Real64 TempAirOut; // [C]
        Real64 HeatingCoilLoad;
        Real64 QCoilCap;
        Real64 PartLoadRat;
        Real64 PLF;

        auto &heatingCoil = state.dataHeatingCoils->HeatingCoil(CoilNum);

        Real64 Effic = heatingCoil.Efficiency;
        Real64 TempAirIn = heatingCoil.InletAirTemp;
        Real64 Win = heatingCoil.InletAirHumRat;
        Real64 TempSetPoint = heatingCoil.DesiredOutletTemp;
        Real64 AirMassFlow = heatingCoil.InletAirMassFlowRate;

        Real64 CapacitanceAir = Psychrometrics::PsyCpAirFnW(Win) * AirMassFlow;

        // If there is a fault of coil SAT Sensor
        if (heatingCoil.FaultyCoilSATFlag && (!state.dataGlobal->WarmupFlag) && (!state.dataGlobal->DoingSizing) &&
            (!state.dataGlobal->KickOffSimulation)) {
            // calculate the sensor offset using fault information
            int FaultIndex = heatingCoil.FaultyCoilSATIndex;
            heatingCoil.FaultyCoilSATOffset = state.dataFaultsMgr->FaultsCoilSATSensor(FaultIndex).CalFaultOffsetAct(state);
            // update the TempSetPoint
            TempSetPoint -= heatingCoil.FaultyCoilSATOffset;
        }

        // If the coil is operating there should be some heating capacitance
        //  across the coil, so do the simulation. If not set outlet to inlet and no load.
        //  Also the coil has to be scheduled to be available.

        // Control output to meet load QCoilReq (QCoilReq is passed in if load controlled, otherwise QCoilReq=-999)
        if ((AirMassFlow > 0.0 && heatingCoil.NominalCapacity > 0.0) &&
            (ScheduleManager::GetCurrentScheduleValue(state, heatingCoil.SchedPtr) > 0.0) && (QCoilReq > 0.0)) {

            // check to see if the Required heating capacity is greater than the user specified capacity.
            if (QCoilReq > heatingCoil.NominalCapacity) {
                QCoilCap = heatingCoil.NominalCapacity;
            } else {
                QCoilCap = QCoilReq;
            }

            TempAirOut = TempAirIn + QCoilCap / CapacitanceAir;
            HeatingCoilLoad = QCoilCap;

            PartLoadRat = HeatingCoilLoad / heatingCoil.NominalCapacity;

            // The HeatingCoilLoad is the change in the enthalpy of the Heating
            heatingCoil.FuelUseLoad = HeatingCoilLoad / Effic;
            heatingCoil.ElecUseLoad = heatingCoil.ParasiticElecLoad * PartLoadRat;
            heatingCoil.ParasiticFuelRate = heatingCoil.ParasiticFuelCapacity * (1.0 - PartLoadRat);

            // Control coil output to meet a setpoint temperature.
        } else if ((AirMassFlow > 0.0 && heatingCoil.NominalCapacity > 0.0) &&
                   (ScheduleManager::GetCurrentScheduleValue(state, heatingCoil.SchedPtr) > 0.0) && (QCoilReq == DataLoopNode::SensedLoadFlagValue) &&
                   (std::abs(TempSetPoint - TempAirIn) > DataHVACGlobals::TempControlTol)) {

            QCoilCap = CapacitanceAir * (TempSetPoint - TempAirIn);
            // check to see if setpoint above entering temperature. If not, set
            // output to zero.
            if (QCoilCap <= 0.0) {
                QCoilCap = 0.0;
                TempAirOut = TempAirIn;
                // check to see if the Required heating capacity is greater than the user
                // specified capacity.
            } else if (QCoilCap > heatingCoil.NominalCapacity) {
                QCoilCap = heatingCoil.NominalCapacity;
                TempAirOut = TempAirIn + QCoilCap / CapacitanceAir;
            } else {
                TempAirOut = TempSetPoint;
            }

            HeatingCoilLoad = QCoilCap;

            PartLoadRat = HeatingCoilLoad / heatingCoil.NominalCapacity;

            // The HeatingCoilLoad is the change in the enthalpy of the Heating
            heatingCoil.FuelUseLoad = HeatingCoilLoad / Effic;
            heatingCoil.ElecUseLoad = heatingCoil.ParasiticElecLoad * PartLoadRat;
            heatingCoil.ParasiticFuelRate = heatingCoil.ParasiticFuelCapacity * (1.0 - PartLoadRat);

        } else { // If not running Conditions do not change across coil from inlet to outlet

            TempAirOut = TempAirIn;
            HeatingCoilLoad = 0.0;
            PartLoadRat = 0.0;
            heatingCoil.FuelUseLoad = 0.0;
            heatingCoil.ElecUseLoad = 0.0;
            heatingCoil.ParasiticFuelRate = heatingCoil.ParasiticFuelCapacity;
        }

        heatingCoil.RTF = PartLoadRat;

        // If the PLF curve is defined the gas usage needs to be modified
        if (heatingCoil.PLFCurveIndex > 0) {
            if (PartLoadRat == 0) {
                heatingCoil.FuelUseLoad = 0.0;
            } else {
                PLF = Curve::CurveValue(state, heatingCoil.PLFCurveIndex, PartLoadRat);
                if (PLF < 0.7) {
                    if (heatingCoil.PLFErrorCount < 1) {
                        ++heatingCoil.PLFErrorCount;
                        ShowWarningError(state,
                                         format("CalcFuelHeatingCoil: {}=\"{}\", PLF curve values",
                                                DataHVACGlobals::cAllCoilTypes(heatingCoil.HCoilType_Num),
                                                heatingCoil.Name));
                        ShowContinueError(state, format("The PLF curve value = {:.5T} for part-load ratio = {:.5T}", PLF, PartLoadRat));
                        ShowContinueError(state, "PLF curve values must be >= 0.7. PLF has been reset to 0.7 and the simulation continues...");
                        ShowContinueError(state, "Check the IO reference manual for PLF curve guidance [Coil:Heating:Fuel].");
                    } else {
                        ShowRecurringWarningErrorAtEnd(
                            state, heatingCoil.Name + ", Heating coil PLF curve < 0.7 warning continues... ", heatingCoil.PLFErrorIndex, PLF, PLF);
                    }
                    PLF = 0.7;
                }
                // Modify the Gas Coil Consumption and parasitic loads based on PLF curve
                heatingCoil.RTF = PartLoadRat / PLF;
                if (heatingCoil.RTF > 1.0 && std::abs(heatingCoil.RTF - 1.0) > 0.001) {
                    if (heatingCoil.RTFErrorCount < 1) {
                        ++heatingCoil.RTFErrorCount;
                        ShowWarningError(state,
                                         format("CalcFuelHeatingCoil: {}=\"{}\", runtime fraction",
                                                DataHVACGlobals::cAllCoilTypes(heatingCoil.HCoilType_Num),
                                                heatingCoil.Name));
                        ShowContinueError(state, format("The runtime fraction exceeded 1.0. [{:.4T}].", heatingCoil.RTF));
                        ShowContinueError(state, "Runtime fraction is set to 1.0 and the simulation continues...");
                        ShowContinueError(state, "Check the IO reference manual for PLF curve guidance [Coil:Heating:Fuel].");
                    } else {
                        ShowRecurringWarningErrorAtEnd(state,
                                                       format("{}, Heating coil runtime fraction > 1.0 warning continues... ", heatingCoil.Name),
                                                       heatingCoil.RTFErrorIndex,
                                                       heatingCoil.RTF,
                                                       heatingCoil.RTF);
                    }
                    heatingCoil.RTF = 1.0; // Reset coil runtime fraction to 1.0
                } else if (heatingCoil.RTF > 1.0) {
                    heatingCoil.RTF = 1.0; // Reset coil runtime fraction to 1.0
                }
                heatingCoil.ElecUseLoad = heatingCoil.ParasiticElecLoad * heatingCoil.RTF;
                heatingCoil.FuelUseLoad = heatingCoil.NominalCapacity / Effic * heatingCoil.RTF;
                heatingCoil.ParasiticFuelRate = heatingCoil.ParasiticFuelCapacity * (1.0 - heatingCoil.RTF);
                // Fan power will also be modified by the heating coil's part load fraction
                // OnOffFanPartLoadFraction passed to fan via DataHVACGlobals (cycling fan only)
                if (FanOpMode == DataHVACGlobals::CycFanCycCoil) {
                    state.dataHVACGlobal->OnOffFanPartLoadFraction = PLF;
                }
            }
        }

        // Set the outlet conditions
        heatingCoil.HeatingCoilLoad = HeatingCoilLoad;
        heatingCoil.OutletAirTemp = TempAirOut;

        // This HeatingCoil does not change the moisture or Mass Flow across the component
        heatingCoil.OutletAirHumRat = heatingCoil.InletAirHumRat;
        heatingCoil.OutletAirMassFlowRate = heatingCoil.InletAirMassFlowRate;
        // Set the outlet enthalpys for air and Heating
        heatingCoil.OutletAirEnthalpy = Psychrometrics::PsyHFnTdbW(heatingCoil.OutletAirTemp, heatingCoil.OutletAirHumRat);

        QCoilActual = HeatingCoilLoad;
        if (heatingCoil.AirLoopNum > 0) {
            state.dataAirLoop->AirLoopAFNInfo(heatingCoil.AirLoopNum).AFNLoopHeatingCoilMaxRTF =
                max(state.dataAirLoop->AirLoopAFNInfo(heatingCoil.AirLoopNum).AFNLoopHeatingCoilMaxRTF, heatingCoil.RTF);
        }
        state.dataHVACGlobal->ElecHeatingCoilPower = heatingCoil.ElecUseLoad;

        // set outlet node temp so parent objects can call calc directly without have to simulate entire model
        state.dataLoopNodes->Node(heatingCoil.AirOutletNodeNum).Temp = heatingCoil.OutletAirTemp;
    }

    void CalcMultiStageGasHeatingCoil(EnergyPlusData &state,
                                      int const CoilNum,       // the number of the Gas heating coil to be simulated
                                      Real64 const SpeedRatio, // SpeedRatio varies between 1.0 (maximum speed) and 0.0 (minimum speed)
                                      Real64 const CycRatio,   // cycling part load ratio
                                      int const StageNum,      // Speed number
                                      int const FanOpMode      // Fan operation mode
    )
    {

        // SUBROUTINE INFORMATION:
        //       AUTHOR         Chandan Sharma, FSEC
        //       DATE WRITTEN   January 2013

        // PURPOSE OF THIS SUBROUTINE:
        // Calculates the air-side performance and energy use of a multi stage gas heating coil.

        // METHODOLOGY EMPLOYED:
        // Uses the same methodology as the single speed Gas heating unit model (SUBROUTINE CalcFuelHeatingCoil).
        // In addition it assumes that the unit performance is obtained by interpolating between
        // the performance at high stage and that at low stage. If the output needed is below
        // that produced at low stage, the coil cycles between off and low stage.

        Real64 const MSHPMassFlowRateHigh = state.dataHVACGlobal->MSHPMassFlowRateHigh;
        Real64 const MSHPMassFlowRateLow = state.dataHVACGlobal->MSHPMassFlowRateLow;

        // SUBROUTINE PARAMETER DEFINITIONS:
        static constexpr std::string_view RoutineName("CalcMultiStageGasHeatingCoil");
        static constexpr std::string_view RoutineNameAverageLoad("CalcMultiStageGasHeatingCoil:Averageload");
        static constexpr std::string_view RoutineNameFullLoad("CalcMultiStageGasHeatingCoil:fullload");

        // SUBROUTINE LOCAL VARIABLE DECLARATIONS:
        Real64 OutletAirEnthalpy;    // outlet air enthalpy [J/kg]
        Real64 OutletAirHumRat;      // outlet air humidity ratio [kg/kg]
        Real64 TotCapHS;             // total capacity at high stage [W]
        Real64 TotCapLS;             // total capacity at low stage [W]
        Real64 TotCap;               // total capacity at current stage [W]
        Real64 EffHS;                // efficiency at high stage
        Real64 EffLS(0.0);           // efficiency at low stage
        Real64 EffAvg;               // average efficiency
        int StageNumHS;              // High stage number
        int StageNumLS;              // Low stage number
        Real64 FullLoadOutAirEnth;   // Outlet full load enthalpy
        Real64 FullLoadOutAirHumRat; // Outlet humidity ratio at full load
        Real64 FullLoadOutAirTemp;   // Outlet temperature at full load
        Real64 FullLoadOutAirRH;     // Outler relative humidity at full load
        Real64 OutletAirTemp;        // Supply ari temperature
        Real64 LSFullLoadOutAirEnth; // Outlet full load enthalpy at low stage
        Real64 HSFullLoadOutAirEnth; // Outlet full load enthalpy at high stage
        Real64 LSGasHeatingPower;    // Full load power at low stage
        Real64 HSGasHeatingPower;    // Full load power at high stage
        Real64 PartLoadRat(0.0);     // part load ratio
        Real64 PLF;                  // part load factor used to calculate RTF

        auto &heatingCoil = state.dataHeatingCoils->HeatingCoil(CoilNum);

        if (StageNum > 1) {
            StageNumLS = StageNum - 1;
            StageNumHS = StageNum;
            if (StageNum > heatingCoil.NumOfStages) {
                StageNumLS = heatingCoil.NumOfStages - 1;
                StageNumHS = heatingCoil.NumOfStages;
            }
        } else {
            StageNumLS = 1;
            StageNumHS = 1;
        }

        Real64 AirMassFlow = heatingCoil.InletAirMassFlowRate;
        Real64 InletAirEnthalpy = heatingCoil.InletAirEnthalpy;
        Real64 InletAirHumRat = heatingCoil.InletAirHumRat;
        Real64 OutdoorPressure = state.dataEnvrn->OutBaroPress;

        if ((AirMassFlow > 0.0) && (ScheduleManager::GetCurrentScheduleValue(state, heatingCoil.SchedPtr) > 0.0) &&
            ((CycRatio > 0.0) || (SpeedRatio > 0.0))) {

            if (StageNum > 1) {

                TotCapLS = heatingCoil.MSNominalCapacity(StageNumLS);
                TotCapHS = heatingCoil.MSNominalCapacity(StageNumHS);

                EffLS = heatingCoil.MSEfficiency(StageNumLS);
                EffHS = heatingCoil.MSEfficiency(StageNumHS);

                PartLoadRat = min(1.0, SpeedRatio);
                heatingCoil.RTF = 1.0;

                // Get full load output and power
                LSFullLoadOutAirEnth = InletAirEnthalpy + TotCapLS / MSHPMassFlowRateLow;
                HSFullLoadOutAirEnth = InletAirEnthalpy + TotCapHS / MSHPMassFlowRateHigh;
                LSGasHeatingPower = TotCapLS / EffLS;
                HSGasHeatingPower = TotCapHS / EffHS;
                OutletAirHumRat = InletAirHumRat;

                // if cycling fan, send coil part-load fraction to on/off fan via HVACDataGlobals
                // IF (FanOpMode .EQ. CycFanCycCoil) OnOffFanPartLoadFraction = 1.0d0

                // Power calculation. If PartLoadRat (SpeedRatio) = 0, operate at LS the whole time step
                heatingCoil.ElecUseLoad =
                    PartLoadRat * heatingCoil.MSParasiticElecLoad(StageNumHS) + (1.0 - PartLoadRat) * heatingCoil.MSParasiticElecLoad(StageNumLS);

                state.dataHVACGlobal->ElecHeatingCoilPower = heatingCoil.ElecUseLoad;
                heatingCoil.HeatingCoilLoad = MSHPMassFlowRateHigh * (HSFullLoadOutAirEnth - InletAirEnthalpy) * PartLoadRat +
                                              MSHPMassFlowRateLow * (LSFullLoadOutAirEnth - InletAirEnthalpy) * (1.0 - PartLoadRat);
                EffAvg = (EffHS * PartLoadRat) + (EffLS * (1.0 - PartLoadRat));
                heatingCoil.FuelUseLoad = heatingCoil.HeatingCoilLoad / EffAvg;
                heatingCoil.ParasiticFuelRate = 0.0;

                OutletAirEnthalpy = InletAirEnthalpy + heatingCoil.HeatingCoilLoad / heatingCoil.InletAirMassFlowRate;
                OutletAirTemp = Psychrometrics::PsyTdbFnHW(OutletAirEnthalpy, OutletAirHumRat);
                FullLoadOutAirRH = Psychrometrics::PsyRhFnTdbWPb(state, OutletAirTemp, OutletAirHumRat, OutdoorPressure, RoutineNameAverageLoad);

                if (FullLoadOutAirRH > 1.0) { // Limit to saturated conditions at FullLoadOutAirEnth
                    OutletAirTemp = Psychrometrics::PsyTsatFnHPb(state, OutletAirEnthalpy, OutdoorPressure, RoutineName);
                    OutletAirHumRat = Psychrometrics::PsyWFnTdbH(state, OutletAirTemp, OutletAirEnthalpy, RoutineName);
                }

                heatingCoil.OutletAirTemp = OutletAirTemp;
                heatingCoil.OutletAirHumRat = OutletAirHumRat;
                heatingCoil.OutletAirEnthalpy = OutletAirEnthalpy;
                heatingCoil.OutletAirMassFlowRate = heatingCoil.InletAirMassFlowRate;

                // Stage 1
            } else if (CycRatio > 0.0) {

                // for cycling fan, reset mass flow to full on rate
                if (FanOpMode == DataHVACGlobals::CycFanCycCoil)
                    AirMassFlow /= CycRatio;
                else if (FanOpMode == DataHVACGlobals::ContFanCycCoil)
                    AirMassFlow = MSHPMassFlowRateLow;

                TotCap = heatingCoil.MSNominalCapacity(StageNumLS);

                PartLoadRat = min(1.0, CycRatio);
                heatingCoil.RTF = PartLoadRat;

                // Calculate full load outlet conditions
                FullLoadOutAirEnth = InletAirEnthalpy + TotCap / AirMassFlow;
                FullLoadOutAirHumRat = InletAirHumRat;
                FullLoadOutAirTemp = Psychrometrics::PsyTdbFnHW(FullLoadOutAirEnth, FullLoadOutAirHumRat);
                FullLoadOutAirRH =
                    Psychrometrics::PsyRhFnTdbWPb(state, FullLoadOutAirTemp, FullLoadOutAirHumRat, OutdoorPressure, RoutineNameFullLoad);

                if (FullLoadOutAirRH > 1.0) { // Limit to saturated conditions at FullLoadOutAirEnth
                    FullLoadOutAirTemp = Psychrometrics::PsyTsatFnHPb(state, FullLoadOutAirEnth, OutdoorPressure, RoutineName);
                    //  Eventually inlet air conditions will be used in Gas Coil, these lines are commented out and marked with this comment line
                    //  FullLoadOutAirTemp = PsyTsatFnHPb(FullLoadOutAirEnth,InletAirPressure)
                    FullLoadOutAirHumRat = Psychrometrics::PsyWFnTdbH(state, FullLoadOutAirTemp, FullLoadOutAirEnth, RoutineName);
                }

                // Set outlet conditions from the full load calculation
                if (FanOpMode == DataHVACGlobals::CycFanCycCoil) {
                    OutletAirEnthalpy = FullLoadOutAirEnth;
                    OutletAirHumRat = FullLoadOutAirHumRat;
                    OutletAirTemp = FullLoadOutAirTemp;
                } else {
                    OutletAirEnthalpy =
                        PartLoadRat * AirMassFlow / heatingCoil.InletAirMassFlowRate * (FullLoadOutAirEnth - InletAirEnthalpy) + InletAirEnthalpy;
                    OutletAirHumRat =
                        PartLoadRat * AirMassFlow / heatingCoil.InletAirMassFlowRate * (FullLoadOutAirHumRat - InletAirHumRat) + InletAirHumRat;
                    OutletAirTemp = Psychrometrics::PsyTdbFnHW(OutletAirEnthalpy, OutletAirHumRat);
                }

                EffLS = heatingCoil.MSEfficiency(StageNumLS);

                heatingCoil.HeatingCoilLoad = TotCap * PartLoadRat;

                heatingCoil.FuelUseLoad = heatingCoil.HeatingCoilLoad / EffLS;
                //   parasitics are calculated when the coil is off (1-PLR)
                heatingCoil.ElecUseLoad = heatingCoil.MSParasiticElecLoad(StageNumLS) * (1.0 - PartLoadRat);
                heatingCoil.ParasiticFuelRate = heatingCoil.ParasiticFuelCapacity * (1.0 - PartLoadRat);
                state.dataHVACGlobal->ElecHeatingCoilPower = heatingCoil.ElecUseLoad;

                heatingCoil.OutletAirTemp = OutletAirTemp;
                heatingCoil.OutletAirHumRat = OutletAirHumRat;
                heatingCoil.OutletAirEnthalpy = OutletAirEnthalpy;
                heatingCoil.OutletAirMassFlowRate = heatingCoil.InletAirMassFlowRate;
            }

            // This requires a CR to correct (i.e., calculate outputs when coil is off)
        } else {

            // Gas coil is off; just pass through conditions
            heatingCoil.OutletAirEnthalpy = heatingCoil.InletAirEnthalpy;
            heatingCoil.OutletAirHumRat = heatingCoil.InletAirHumRat;
            heatingCoil.OutletAirTemp = heatingCoil.InletAirTemp;
            heatingCoil.OutletAirMassFlowRate = heatingCoil.InletAirMassFlowRate;

            // some of these are reset in Init, can be removed to speed up code
            heatingCoil.ElecUseLoad = 0.0;
            heatingCoil.HeatingCoilLoad = 0.0;
            heatingCoil.FuelUseLoad = 0.0;
            heatingCoil.ParasiticFuelRate = heatingCoil.ParasiticFuelCapacity;
            state.dataHVACGlobal->ElecHeatingCoilPower = 0.0;
            PartLoadRat = 0.0;

        } // end of on/off if - else

        // If the PLF curve is defined the gas usage needs to be modified.
        // The PLF curve is only used when the coil cycles.
        if (heatingCoil.PLFCurveIndex > 0) {
            if (PartLoadRat > 0.0 && StageNum < 2) {
                PLF = Curve::CurveValue(state, heatingCoil.PLFCurveIndex, PartLoadRat);
                if (PLF < 0.7) {
                    if (heatingCoil.PLFErrorCount < 1) {
                        ++heatingCoil.PLFErrorCount;
                        ShowWarningError(state,
                                         format("CalcFuelHeatingCoil: {}=\"{}\", PLF curve values",
                                                DataHVACGlobals::cAllCoilTypes(heatingCoil.HCoilType_Num),
                                                heatingCoil.Name));
                        ShowContinueError(state, format("The PLF curve value = {:.5T} for part-load ratio = {:.5T}", PLF, PartLoadRat));
                        ShowContinueError(state, "PLF curve values must be >= 0.7. PLF has been reset to 0.7 and the simulation continues...");
                        ShowContinueError(state, "Check the IO reference manual for PLF curve guidance [Coil:Heating:Fuel].");
                    } else {
                        ShowRecurringWarningErrorAtEnd(state,
                                                       format("{}, Heating coil PLF curve < 0.7 warning continues... ", heatingCoil.Name),
                                                       heatingCoil.PLFErrorIndex,
                                                       PLF,
                                                       PLF);
                    }
                    PLF = 0.7;
                }
                // Modify the Gas Coil Consumption and parasitic loads based on PLF curve
                heatingCoil.RTF = PartLoadRat / PLF;
                if (heatingCoil.RTF > 1.0 && std::abs(heatingCoil.RTF - 1.0) > 0.001) {
                    if (heatingCoil.RTFErrorCount < 1) {
                        ++heatingCoil.RTFErrorCount;
                        ShowWarningError(state,
                                         format("CalcFuelHeatingCoil: {}=\"{}\", runtime fraction",
                                                DataHVACGlobals::cAllCoilTypes(heatingCoil.HCoilType_Num),
                                                heatingCoil.Name));
                        ShowContinueError(state, format("The runtime fraction exceeded 1.0. [{:.4T}].", heatingCoil.RTF));
                        ShowContinueError(state, "Runtime fraction is set to 1.0 and the simulation continues...");
                        ShowContinueError(state, "Check the IO reference manual for PLF curve guidance [Coil:Heating:Fuel].");
                    } else {
                        ShowRecurringWarningErrorAtEnd(state,
                                                       format("{}, Heating coil runtime fraction > 1.0 warning continues... ", heatingCoil.Name),
                                                       heatingCoil.RTFErrorIndex,
                                                       heatingCoil.RTF,
                                                       heatingCoil.RTF);
                    }
                    heatingCoil.RTF = 1.0; // Reset coil runtime fraction to 1.0
                } else if (heatingCoil.RTF > 1.0) {
                    heatingCoil.RTF = 1.0; // Reset coil runtime fraction to 1.0
                }
                heatingCoil.ElecUseLoad = heatingCoil.MSParasiticElecLoad(StageNum) * heatingCoil.RTF;
                heatingCoil.FuelUseLoad = (heatingCoil.MSNominalCapacity(StageNum) / EffLS) * heatingCoil.RTF;
                heatingCoil.ParasiticFuelRate = heatingCoil.ParasiticFuelCapacity * (1.0 - heatingCoil.RTF);
                // Fan power will also be modified by the heating coil's part load fraction
                // OnOffFanPartLoadFraction passed to fan via DataHVACGlobals (cycling fan only)
                if (FanOpMode == DataHVACGlobals::CycFanCycCoil) {
                    state.dataHVACGlobal->OnOffFanPartLoadFraction = PLF;
                }
            }
        }

        // set outlet node temp so parent objects can call calc directly without have to simulate entire model
        state.dataLoopNodes->Node(heatingCoil.AirOutletNodeNum).Temp = heatingCoil.OutletAirTemp;
    }

    void CalcDesuperheaterHeatingCoil(EnergyPlusData &state,
                                      int const CoilNum,     // index to desuperheater heating coil
                                      Real64 const QCoilReq, // load requested by the simulation for load based control [W]
                                      Real64 &QCoilActual    // coil load actually delivered
    )
    {
        // SUBROUTINE INFORMATION:
        //       AUTHOR         Richard Raustad
        //       DATE WRITTEN   January 2005
        //       MODIFIED       Jul. 2016, R. Zhang, Applied the coil supply air temperature sensor offset

        // PURPOSE OF THIS SUBROUTINE:
        // Simulates a simple desuperheater heating coil with a heat reclaim efficiency
        // (eff = ratio of condenser waste heat reclaimed to total condenser waste heat rejected)

        // METHODOLOGY EMPLOYED:
        // The available capacity of the desuperheater heating coil is determined by the
        // amount of heat rejected at the heating source condenser multiplied by the
        // desuperheater heat reclaim efficiency. This capacity is either applied towards
        // a requested load (load based control) or applied to the air stream to meet a
        // heating setpoint (temperature based control). This subroutine is similar to
        // the electric or gas heating coil except that the NominalCapacity is variable
        // and based on the runtime fraction and heat rejection of the heat source object.

        // SUBROUTINE LOCAL VARIABLE DECLARATIONS:
        Real64 AvailTemp;       // Lowest temperature available from desuperheater (~T condensing)[C]
        Real64 TempAirOut;      // temperature of the air leaving the desuperheater heating coil [C]
        Real64 HeatingCoilLoad; // actual load delivered by the desuperheater heating coil [W]
        Real64 QCoilCap;        // available capacity of the desuperheater heating coil [W]
        int SourceID;           // waste heat source id number

        auto &heatingCoil = state.dataHeatingCoils->HeatingCoil(CoilNum);

        Real64 Effic = heatingCoil.Efficiency;
        Real64 AirMassFlow = heatingCoil.InletAirMassFlowRate;
        Real64 TempAirIn = heatingCoil.InletAirTemp;
        Real64 Win = heatingCoil.InletAirHumRat;
        Real64 CapacitanceAir = Psychrometrics::PsyCpAirFnW(Win) * AirMassFlow;
        Real64 TempSetPoint = heatingCoil.DesiredOutletTemp;

        // If there is a fault of coil SAT Sensor
        if (heatingCoil.FaultyCoilSATFlag && (!state.dataGlobal->WarmupFlag) && (!state.dataGlobal->DoingSizing) &&
            (!state.dataGlobal->KickOffSimulation)) {
            // calculate the sensor offset using fault information
            int FaultIndex = heatingCoil.FaultyCoilSATIndex;
            heatingCoil.FaultyCoilSATOffset = state.dataFaultsMgr->FaultsCoilSATSensor(FaultIndex).CalFaultOffsetAct(state);
            // update the TempSetPoint
            TempSetPoint -= heatingCoil.FaultyCoilSATOffset;
        }

        // Access the appropriate structure to find the available heating capacity of the desuperheater heating coil
        // The nominal capacity of the desuperheater heating coil varies based on the amount of heat rejected by the source
        // Stovall 2011, add comparison to available temperature of heat reclaim source
        if (state.dataHeatingCoils->ValidSourceType(CoilNum)) {
            SourceID = heatingCoil.ReclaimHeatingSourceIndexNum;
            switch (heatingCoil.ReclaimHeatingSource) {
            case HeatObjTypes::COMPRESSORRACK_REFRIGERATEDCASE:
                // Added last term to available energy equations to avoid double counting reclaimed energy
                // because refrigeration systems are solved outside the hvac time step iterations
                heatingCoil.RTF = 1.0;
                heatingCoil.NominalCapacity = state.dataHeatBal->HeatReclaimRefrigeratedRack(SourceID).AvailCapacity * Effic -
                                              state.dataHeatBal->HeatReclaimRefrigeratedRack(SourceID).WaterHeatingDesuperheaterReclaimedHeatTotal;
                break;
            case HeatObjTypes::CONDENSER_REFRIGERATION:
                AvailTemp = state.dataHeatBal->HeatReclaimRefrigCondenser(SourceID).AvailTemperature;
                heatingCoil.RTF = 1.0;
                if (AvailTemp <= TempAirIn) {
                    heatingCoil.NominalCapacity = 0.0;
                    ShowRecurringWarningErrorAtEnd(
                        state,
                        format("Coil:Heating:Desuperheater {} - Waste heat source temperature was too low to be useful.", heatingCoil.Name),
                        heatingCoil.InsuffTemperatureWarn);
                } else {
                    heatingCoil.NominalCapacity = state.dataHeatBal->HeatReclaimRefrigCondenser(SourceID).AvailCapacity * Effic -
                                                  state.dataHeatBal->HeatReclaimRefrigCondenser(SourceID).WaterHeatingDesuperheaterReclaimedHeatTotal;
                }
                break;
            case HeatObjTypes::COIL_DX_COOLING:
            case HeatObjTypes::COIL_DX_MULTISPEED:
            case HeatObjTypes::COIL_DX_MULTIMODE:
                heatingCoil.RTF = state.dataDXCoils->DXCoil(SourceID).CoolingCoilRuntimeFraction;
                heatingCoil.NominalCapacity = state.dataHeatBal->HeatReclaimDXCoil(SourceID).AvailCapacity * Effic -
                                              state.dataHeatBal->HeatReclaimDXCoil(SourceID).WaterHeatingDesuperheaterReclaimedHeatTotal;
                break;
            case HeatObjTypes::COIL_DX_VARIABLE_COOLING:
                // condenser heat rejection
                heatingCoil.RTF = state.dataVariableSpeedCoils->VarSpeedCoil(SourceID).RunFrac;
                heatingCoil.NominalCapacity = state.dataHeatBal->HeatReclaimVS_DXCoil(SourceID).AvailCapacity * Effic -
                                              state.dataHeatBal->HeatReclaimVS_DXCoil(SourceID).WaterHeatingDesuperheaterReclaimedHeatTotal;
                break;
            case HeatObjTypes::COIL_COOLING_DX_NEW:
                // get RTF and NominalCapacity from Coil:CoolingDX
                {
                    auto const &thisCoolingCoil = state.dataCoilCooingDX->coilCoolingDXs[SourceID];
                    heatingCoil.RTF = thisCoolingCoil.runTimeFraction;
                    heatingCoil.NominalCapacity =
                        thisCoolingCoil.reclaimHeat.AvailCapacity * Effic - thisCoolingCoil.reclaimHeat.WaterHeatingDesuperheaterReclaimedHeatTotal;
                }
                break;
            default:
                assert(false);
            }

        } else {
            heatingCoil.NominalCapacity = 0.0;
        }

        // Control output to meet load (QCoilReq)
        if ((AirMassFlow > 0.0) && (ScheduleManager::GetCurrentScheduleValue(state, heatingCoil.SchedPtr) > 0.0) && (QCoilReq > 0.0)) {

            // check to see if the Required heating capacity is greater than the available heating capacity.
            if (QCoilReq > heatingCoil.NominalCapacity) {
                QCoilCap = heatingCoil.NominalCapacity;
            } else {
                QCoilCap = QCoilReq;
            }

            // report the runtime fraction of the desuperheater heating coil
            if (heatingCoil.NominalCapacity > 0.0) {
                heatingCoil.RTF *= (QCoilCap / heatingCoil.NominalCapacity);
                TempAirOut = TempAirIn + QCoilCap / CapacitanceAir;
                HeatingCoilLoad = QCoilCap;
            } else {
                heatingCoil.RTF = 0.0;
                TempAirOut = TempAirIn;
                HeatingCoilLoad = 0.0;
            }

            // Control coil output to meet a setpoint temperature.
        } else if ((AirMassFlow > 0.0 && heatingCoil.NominalCapacity > 0.0) &&
                   (ScheduleManager::GetCurrentScheduleValue(state, heatingCoil.SchedPtr) > 0.0) && (QCoilReq == DataLoopNode::SensedLoadFlagValue) &&
                   (std::abs(TempSetPoint - TempAirIn) > DataHVACGlobals::TempControlTol)) {

            QCoilCap = CapacitanceAir * (TempSetPoint - TempAirIn);
            // check to see if setpoint is above entering air temperature. If not, set output to zero.
            if (QCoilCap <= 0.0) {
                QCoilCap = 0.0;
                TempAirOut = TempAirIn;
                // check to see if the required heating capacity is greater than the available capacity.
            } else if (QCoilCap > heatingCoil.NominalCapacity) {
                QCoilCap = heatingCoil.NominalCapacity;
                TempAirOut = TempAirIn + QCoilCap / CapacitanceAir;
            } else {
                TempAirOut = TempSetPoint;
            }

            HeatingCoilLoad = QCoilCap;
            //     report the runtime fraction of the desuperheater heating coil
            heatingCoil.RTF *= (QCoilCap / heatingCoil.NominalCapacity);

        } else { // If not running, conditions do not change across heating coil from inlet to outlet

            TempAirOut = TempAirIn;
            HeatingCoilLoad = 0.0;
            heatingCoil.ElecUseLoad = 0.0;
            heatingCoil.RTF = 0.0;
        }

        // Set the outlet conditions
        heatingCoil.HeatingCoilLoad = HeatingCoilLoad;
        heatingCoil.OutletAirTemp = TempAirOut;

        // This HeatingCoil does not change the moisture or Mass Flow across the component
        heatingCoil.OutletAirHumRat = heatingCoil.InletAirHumRat;
        heatingCoil.OutletAirMassFlowRate = heatingCoil.InletAirMassFlowRate;
        // Set the outlet enthalpy
        heatingCoil.OutletAirEnthalpy = Psychrometrics::PsyHFnTdbW(heatingCoil.OutletAirTemp, heatingCoil.OutletAirHumRat);

        heatingCoil.ElecUseLoad = heatingCoil.ParasiticElecLoad * heatingCoil.RTF;
        QCoilActual = HeatingCoilLoad;

        // Update remaining waste heat (just in case multiple users of waste heat use same source)
        if (state.dataHeatingCoils->ValidSourceType(CoilNum)) {
            SourceID = heatingCoil.ReclaimHeatingSourceIndexNum;
            //   Refrigerated cases are simulated at the zone time step, do not decrement available capacity
            //   (the heat reclaim available capacity will not get reinitialized as the air loop iterates)
            int DesuperheaterNum = CoilNum - state.dataHeatingCoils->NumElecCoil - state.dataHeatingCoils->NumElecCoilMultiStage -
                                   state.dataHeatingCoils->NumFuelCoil - state.dataHeatingCoils->NumGasCoilMultiStage;
            switch (heatingCoil.ReclaimHeatingSource) {
            case HeatObjTypes::COMPRESSORRACK_REFRIGERATEDCASE: {
                state.dataHeatBal->HeatReclaimRefrigeratedRack(SourceID).HVACDesuperheaterReclaimedHeat(DesuperheaterNum) = HeatingCoilLoad;
                state.dataHeatBal->HeatReclaimRefrigeratedRack(SourceID).HVACDesuperheaterReclaimedHeatTotal = 0.0;
                for (auto const &num : state.dataHeatBal->HeatReclaimRefrigeratedRack(SourceID).HVACDesuperheaterReclaimedHeat)
                    state.dataHeatBal->HeatReclaimRefrigeratedRack(SourceID).HVACDesuperheaterReclaimedHeatTotal += num;
            } break;
            case HeatObjTypes::CONDENSER_REFRIGERATION: {
                state.dataHeatBal->HeatReclaimRefrigCondenser(SourceID).HVACDesuperheaterReclaimedHeat(DesuperheaterNum) = HeatingCoilLoad;
                state.dataHeatBal->HeatReclaimRefrigCondenser(SourceID).HVACDesuperheaterReclaimedHeatTotal = 0.0;
                for (auto const &num : state.dataHeatBal->HeatReclaimRefrigCondenser(SourceID).HVACDesuperheaterReclaimedHeat)
                    state.dataHeatBal->HeatReclaimRefrigCondenser(SourceID).HVACDesuperheaterReclaimedHeatTotal += num;
            } break;
            case HeatObjTypes::COIL_DX_COOLING:
            case HeatObjTypes::COIL_DX_MULTISPEED:
            case HeatObjTypes::COIL_DX_MULTIMODE: {
                state.dataHeatBal->HeatReclaimDXCoil(SourceID).HVACDesuperheaterReclaimedHeat(DesuperheaterNum) = HeatingCoilLoad;
                state.dataHeatBal->HeatReclaimDXCoil(SourceID).HVACDesuperheaterReclaimedHeatTotal = 0.0;
                for (auto const &num : state.dataHeatBal->HeatReclaimDXCoil(SourceID).HVACDesuperheaterReclaimedHeat)
                    state.dataHeatBal->HeatReclaimDXCoil(SourceID).HVACDesuperheaterReclaimedHeatTotal += num;
            } break;
            case HeatObjTypes::COIL_DX_VARIABLE_COOLING: {
                state.dataHeatBal->HeatReclaimVS_DXCoil(SourceID).HVACDesuperheaterReclaimedHeat(DesuperheaterNum) = HeatingCoilLoad;
                state.dataHeatBal->HeatReclaimVS_DXCoil(SourceID).HVACDesuperheaterReclaimedHeatTotal = 0.0;
                for (auto const &num : state.dataHeatBal->HeatReclaimVS_DXCoil(SourceID).HVACDesuperheaterReclaimedHeat)
                    state.dataHeatBal->HeatReclaimVS_DXCoil(SourceID).HVACDesuperheaterReclaimedHeatTotal += num;
            } break;
            default:
                break;
            }
        }
    }

    void UpdateHeatingCoil(EnergyPlusData &state, int const CoilNum)
    {
        // SUBROUTINE INFORMATION:
        //       AUTHOR         Richard Liesen
        //       DATE WRITTEN   May 2000

        // PURPOSE OF THIS SUBROUTINE:
        // This subroutine updates the coil outlet nodes.

        // METHODOLOGY EMPLOYED:
        // Data is moved from the coil data structure to the coil outlet nodes.

        // SUBROUTINE LOCAL VARIABLE DECLARATIONS:
        auto const &heatingCoil = state.dataHeatingCoils->HeatingCoil(CoilNum);
        auto const &airInletNode = state.dataLoopNodes->Node(heatingCoil.AirInletNodeNum);
        auto &airOuletNode = state.dataLoopNodes->Node(heatingCoil.AirOutletNodeNum);

        // Set the outlet air nodes of the HeatingCoil
        airOuletNode.MassFlowRate = heatingCoil.OutletAirMassFlowRate;
        airOuletNode.Temp = heatingCoil.OutletAirTemp;
        airOuletNode.HumRat = heatingCoil.OutletAirHumRat;
        airOuletNode.Enthalpy = heatingCoil.OutletAirEnthalpy;

        // Set the outlet nodes for properties that just pass through & not used
        airOuletNode.Quality = airInletNode.Quality;
        airOuletNode.Press = airInletNode.Press;
        airOuletNode.MassFlowRateMin = airInletNode.MassFlowRateMin;
        airOuletNode.MassFlowRateMax = airInletNode.MassFlowRateMax;
        airOuletNode.MassFlowRateMinAvail = airInletNode.MassFlowRateMinAvail;
        airOuletNode.MassFlowRateMaxAvail = airInletNode.MassFlowRateMaxAvail;

        if (state.dataContaminantBalance->Contaminant.CO2Simulation) {
            airOuletNode.CO2 = airInletNode.CO2;
        }

        if (state.dataContaminantBalance->Contaminant.GenericContamSimulation) {
            airOuletNode.GenContam = airInletNode.GenContam;
        }
    }

    void ReportHeatingCoil(EnergyPlusData &state, int const CoilNum, bool const coilIsSuppHeater)
    {

        // SUBROUTINE INFORMATION:
        //       AUTHOR         Richard Liesen
        //       DATE WRITTEN   May 2000

        // PURPOSE OF THIS SUBROUTINE:
        // This subroutine updates the report variable for the coils.

        // Using/Aliasing
        Real64 TimeStepSysSec = state.dataHVACGlobal->TimeStepSysSec;
        auto &heatingCoil = state.dataHeatingCoils->HeatingCoil(CoilNum);

        // report the HeatingCoil energy from this component
        heatingCoil.HeatingCoilRate = heatingCoil.HeatingCoilLoad;
        heatingCoil.HeatingCoilLoad *= TimeStepSysSec;

        heatingCoil.FuelUseRate = heatingCoil.FuelUseLoad;
        heatingCoil.ElecUseRate = heatingCoil.ElecUseLoad;
        if (coilIsSuppHeater) {
            state.dataHVACGlobal->SuppHeatingCoilPower = heatingCoil.ElecUseLoad;
        } else {
            state.dataHVACGlobal->ElecHeatingCoilPower = heatingCoil.ElecUseLoad;
        }
        heatingCoil.FuelUseLoad *= TimeStepSysSec;
        heatingCoil.ElecUseLoad *= TimeStepSysSec;

        heatingCoil.ParasiticFuelLoad = heatingCoil.ParasiticFuelRate * TimeStepSysSec;

        std::string coilObjClassName;
        switch (heatingCoil.HCoilType_Num) {
        case DataHVACGlobals::Coil_HeatingElectric: {
            coilObjClassName = "Coil:Heating:Electric";
        } break;
        case DataHVACGlobals::Coil_HeatingElectric_MultiStage: {
            coilObjClassName = "Coil:Heating:Electric:MultiStage";
        } break;
        case DataHVACGlobals::Coil_HeatingGasOrOtherFuel: {
            coilObjClassName = "Coil:Heating:Fuel";
        } break;
        case DataHVACGlobals::Coil_HeatingGas_MultiStage: {
            coilObjClassName = "Coil:Heating:Gas:MultiStage";
        } break;
        case DataHVACGlobals::Coil_HeatingDesuperheater: {
            coilObjClassName = "Coil:Heating:Desuperheater";
        } break;
        default:
            break;
        }
        if (heatingCoil.reportCoilFinalSizes) {
            if (!state.dataGlobal->WarmupFlag && !state.dataGlobal->DoingHVACSizingSimulations && !state.dataGlobal->DoingSizing) {
                state.dataRptCoilSelection->coilSelectionReportObj->setCoilFinalSizes(
                    state, heatingCoil.Name, coilObjClassName, heatingCoil.NominalCapacity, heatingCoil.NominalCapacity, -999.0, -999.0);
                heatingCoil.reportCoilFinalSizes = false;
            }
        }
    }

    //        End of Reporting subroutines for the HeatingCoil Module

    void GetCoilIndex(EnergyPlusData &state, std::string const &HeatingCoilName, int &HeatingCoilIndex, bool &ErrorsFound)
    {

        // SUBROUTINE INFORMATION:
        //       AUTHOR         Richard Raustad
        //       DATE WRITTEN   March 2005

        // PURPOSE OF THIS SUBROUTINE:
        // This subroutine sets an index for a given DX Coil -- issues error message if that
        // DX Coil is not a legal DX Coil.

        // Obtains and Allocates HeatingCoil related parameters from input file
        if (state.dataHeatingCoils->GetCoilsInputFlag) { // First time subroutine has been entered
            GetHeatingCoilInput(state);
            state.dataHeatingCoils->GetCoilsInputFlag = false;
        }

        HeatingCoilIndex = UtilityRoutines::FindItem(HeatingCoilName, state.dataHeatingCoils->HeatingCoil);
        if (HeatingCoilIndex == 0) {
            ShowSevereError(state, format("GetCoilIndex: Heating coil not found={}", HeatingCoilName));
            ErrorsFound = true;
        }
    }

    void CheckHeatingCoilSchedule(EnergyPlusData &state,
                                  std::string const &CompType, // unused1208
                                  std::string_view CompName,
                                  Real64 &Value,
                                  int &CompIndex)
    {

        // SUBROUTINE INFORMATION:
        //       AUTHOR         Linda Lawrie
        //       DATE WRITTEN   October 2005

        // PURPOSE OF THIS SUBROUTINE:
        // This routine provides a method for outside routines to check if
        // the heating coil is scheduled to be on.

        // Obtains and Allocates HeatingCoil related parameters from input file
        if (state.dataHeatingCoils->GetCoilsInputFlag) { // First time subroutine has been entered
            GetHeatingCoilInput(state);
            state.dataHeatingCoils->GetCoilsInputFlag = false;
        }

        // Find the correct Coil number
        if (CompIndex == 0) {
            int CoilNum = UtilityRoutines::FindItem(CompName, state.dataHeatingCoils->HeatingCoil);
            if (CoilNum == 0) {
                ShowFatalError(state, format("CheckHeatingCoilSchedule: Coil not found=\"{}\".", CompName));
            }
            if (!UtilityRoutines::SameString(CompType, DataHVACGlobals::cAllCoilTypes(state.dataHeatingCoils->HeatingCoil(CoilNum).HCoilType_Num))) {
                ShowSevereError(state, format("CheckHeatingCoilSchedule: Coil=\"{}\"", CompName));
                ShowContinueError(state,
                                  format("...expected type=\"{}\", actual type=\"{}\".",
                                         CompType,
                                         DataHVACGlobals::cAllCoilTypes(state.dataHeatingCoils->HeatingCoil(CoilNum).HCoilType_Num)));
                ShowFatalError(state, "Program terminates due to preceding conditions.");
            }
            CompIndex = CoilNum;
            Value = ScheduleManager::GetCurrentScheduleValue(state, state.dataHeatingCoils->HeatingCoil(CoilNum).SchedPtr); // not scheduled?
        } else {
            int CoilNum = CompIndex;
            if (CoilNum > state.dataHeatingCoils->NumHeatingCoils || CoilNum < 1) {
                ShowFatalError(state,
                               format("CheckHeatingCoilSchedule: Invalid CompIndex passed={}, Number of Heating Coils={}, Coil name={}",
                                      CoilNum,
                                      state.dataHeatingCoils->NumHeatingCoils,
                                      CompName));
            }
            if (CompName != state.dataHeatingCoils->HeatingCoil(CoilNum).Name) {
                ShowSevereError(state,
                                format("CheckHeatingCoilSchedule: Invalid CompIndex passed={}, Coil name={}, stored Coil Name for that index={}",
                                       CoilNum,
                                       CompName,
                                       state.dataHeatingCoils->HeatingCoil(CoilNum).Name));
                ShowContinueError(state,
                                  format("...expected type=\"{}\", actual type=\"{}\".",
                                         CompType,
                                         DataHVACGlobals::cAllCoilTypes(state.dataHeatingCoils->HeatingCoil(CoilNum).HCoilType_Num)));
                ShowFatalError(state, "Program terminates due to preceding conditions.");
            }
            Value = ScheduleManager::GetCurrentScheduleValue(state, state.dataHeatingCoils->HeatingCoil(CoilNum).SchedPtr); // not scheduled?
        }
    }

    Real64 GetCoilCapacity(EnergyPlusData &state,
                           std::string const &CoilType, // must match coil types in this module
                           std::string const &CoilName, // must match coil names for the coil type
                           bool &ErrorsFound            // set to true if problem
    )
    {

        // FUNCTION INFORMATION:
        //       AUTHOR         Linda Lawrie
        //       DATE WRITTEN   February 2006

        // PURPOSE OF THIS FUNCTION:
        // This function looks up the coil capacity for the given coil and returns it.  If
        // incorrect coil type or name is given, ErrorsFound is returned as true and capacity is returned
        // as negative.

        // Return value
        Real64 CoilCapacity; // returned capacity of matched coil

        // FUNCTION LOCAL VARIABLE DECLARATIONS:
        int WhichCoil;

        // Obtains and Allocates HeatingCoil related parameters from input file
        if (state.dataHeatingCoils->GetCoilsInputFlag) { // First time subroutine has been entered
            GetHeatingCoilInput(state);
            state.dataHeatingCoils->GetCoilsInputFlag = false;
        }

        int FoundType = UtilityRoutines::FindItem(CoilType, DataHVACGlobals::cAllCoilTypes, DataHVACGlobals::NumAllCoilTypes);
        if (FoundType == DataHVACGlobals::Coil_HeatingElectric || FoundType == DataHVACGlobals::Coil_HeatingGasOrOtherFuel ||
            FoundType == DataHVACGlobals::Coil_HeatingDesuperheater) {
            WhichCoil = UtilityRoutines::FindItem(CoilName, state.dataHeatingCoils->HeatingCoil);
            if (WhichCoil != 0) {
                CoilCapacity = state.dataHeatingCoils->HeatingCoil(WhichCoil).NominalCapacity;
            }
        } else if (FoundType == DataHVACGlobals::Coil_HeatingElectric_MultiStage || FoundType == DataHVACGlobals::Coil_HeatingGas_MultiStage) {
            WhichCoil = UtilityRoutines::FindItem(CoilName, state.dataHeatingCoils->HeatingCoil);
            if (WhichCoil != 0) {
                CoilCapacity =
                    state.dataHeatingCoils->HeatingCoil(WhichCoil).MSNominalCapacity(state.dataHeatingCoils->HeatingCoil(WhichCoil).NumOfStages);
            }
        } else {
            WhichCoil = 0;
        }

        if (WhichCoil == 0) { // Autodesk:Return Reworked block to assure CoilCapacity is set before return
            if (FoundType == 0) {
                ShowSevereError(state, format("GetCoilCapacity: Could not find Coil, Type=\"{}\" Name=\"{}\"", CoilType, CoilName));
            } else if (FoundType > 0) {
                ShowSevereError(state, format("GetCoilCapacity: Invalid coil type for capacity, Type=\"{}\" Name=\"{}\"", CoilType, CoilName));
                ShowContinueError(state,
                                  format("...only {}, {} or {} are valid in this context.",
                                         DataHVACGlobals::cAllCoilTypes(DataHVACGlobals::Coil_HeatingElectric),
                                         DataHVACGlobals::cAllCoilTypes(DataHVACGlobals::Coil_HeatingGasOrOtherFuel),
                                         DataHVACGlobals::cAllCoilTypes(DataHVACGlobals::Coil_HeatingDesuperheater)));
            }
            ShowContinueError(state, "... returning Coil Capacity as -1000.");
            ErrorsFound = true;
            CoilCapacity = -1000.0;
        }

        return CoilCapacity;
    }

    int GetCoilAvailScheduleIndex(EnergyPlusData &state,
                                  std::string const &CoilType, // must match coil types in this module
                                  std::string const &CoilName, // must match coil names for the coil type
                                  bool &ErrorsFound            // set to true if problem
    )
    {

        // FUNCTION INFORMATION:
        //       AUTHOR         Richard Raustad, FSEC
        //       DATE WRITTEN   February 2013

        // PURPOSE OF THIS FUNCTION:
        // This function looks up the given coil and returns the availability schedule index.  If
        // incorrect coil type or name is given, ErrorsFound is returned as true and index is returned
        // as zero.

        // Obtains and Allocates HeatingCoil related parameters from input file
        if (state.dataHeatingCoils->GetCoilsInputFlag) { // First time subroutine has been entered
            GetHeatingCoilInput(state);
            state.dataHeatingCoils->GetCoilsInputFlag = false;
        }

        int WhichCoil = 0;
        int AvailSchIndex = 0;
        int FoundType = UtilityRoutines::FindItem(CoilType, DataHVACGlobals::cAllCoilTypes, DataHVACGlobals::NumAllCoilTypes);
        if (FoundType == DataHVACGlobals::Coil_HeatingElectric || FoundType == DataHVACGlobals::Coil_HeatingElectric_MultiStage ||
            FoundType == DataHVACGlobals::Coil_HeatingGasOrOtherFuel || FoundType == DataHVACGlobals::Coil_HeatingGas_MultiStage ||
            FoundType == DataHVACGlobals::Coil_HeatingDesuperheater) {
            WhichCoil = UtilityRoutines::FindItem(CoilName, state.dataHeatingCoils->HeatingCoil);
            if (WhichCoil != 0) {
                AvailSchIndex = state.dataHeatingCoils->HeatingCoil(WhichCoil).SchedPtr;
            }
        } else {
            WhichCoil = 0;
        }

        if (WhichCoil == 0) {
            ShowSevereError(state, format("GetCoilAvailScheduleIndex: Could not find Coil, Type=\"{}\" Name=\"{}\"", CoilType, CoilName));
            ErrorsFound = true;
            AvailSchIndex = 0;
        }

        return AvailSchIndex;
    }

    int GetCoilInletNode(EnergyPlusData &state,
                         std::string_view CoilType,   // must match coil types in this module
                         std::string const &CoilName, // must match coil names for the coil type
                         bool &ErrorsFound            // set to true if problem
    )
    {

        // FUNCTION INFORMATION:
        //       AUTHOR         Linda Lawrie
        //       DATE WRITTEN   February 2006

        // PURPOSE OF THIS FUNCTION:
        // This function looks up the given coil and returns the inlet node number.  If
        // incorrect coil type or name is given, ErrorsFound is returned as true and node number is returned
        // as zero.

        // Obtains and Allocates HeatingCoil related parameters from input file
        if (state.dataHeatingCoils->GetCoilsInputFlag) { // First time subroutine has been entered
            GetHeatingCoilInput(state);
            state.dataHeatingCoils->GetCoilsInputFlag = false;
        }

        int WhichCoil = 0;
        int NodeNumber = 0;
        int FoundType = UtilityRoutines::FindItem(CoilType, DataHVACGlobals::cAllCoilTypes, DataHVACGlobals::NumAllCoilTypes);
        if (FoundType == DataHVACGlobals::Coil_HeatingElectric || FoundType == DataHVACGlobals::Coil_HeatingElectric_MultiStage ||
            FoundType == DataHVACGlobals::Coil_HeatingGasOrOtherFuel || FoundType == DataHVACGlobals::Coil_HeatingGas_MultiStage ||
            FoundType == DataHVACGlobals::Coil_HeatingDesuperheater) {
            WhichCoil = UtilityRoutines::FindItem(CoilName, state.dataHeatingCoils->HeatingCoil);
            if (WhichCoil != 0) {
                NodeNumber = state.dataHeatingCoils->HeatingCoil(WhichCoil).AirInletNodeNum;
            }
        } else {
            WhichCoil = 0;
        }

        if (WhichCoil == 0) {
            ShowSevereError(state, format("GetCoilInletNode: Could not find Coil, Type=\"{}\" Name=\"{}\"", CoilType, CoilName));
            ErrorsFound = true;
            NodeNumber = 0;
        }

        return NodeNumber;
    }

    int GetCoilOutletNode(EnergyPlusData &state,
                          std::string_view CoilType,   // must match coil types in this module
                          std::string const &CoilName, // must match coil names for the coil type
                          bool &ErrorsFound            // set to true if problem
    )
    {

        // FUNCTION INFORMATION:
        //       AUTHOR         Richard Raustad
        //       DATE WRITTEN   August 2006

        // PURPOSE OF THIS FUNCTION:
        // This function looks up the given coil and returns the outlet node number.  If
        // incorrect coil type or name is given, ErrorsFound is returned as true and node number is returned
        // as zero.

        // Obtains and Allocates HeatingCoil related parameters from input file
        if (state.dataHeatingCoils->GetCoilsInputFlag) { // First time subroutine has been entered
            GetHeatingCoilInput(state);
            state.dataHeatingCoils->GetCoilsInputFlag = false;
        }

        int WhichCoil = 0;
        int NodeNumber = 0;
        int FoundType = UtilityRoutines::FindItem(CoilType, DataHVACGlobals::cAllCoilTypes, DataHVACGlobals::NumAllCoilTypes);
        if (FoundType == DataHVACGlobals::Coil_HeatingElectric || FoundType == DataHVACGlobals::Coil_HeatingElectric_MultiStage ||
            FoundType == DataHVACGlobals::Coil_HeatingGasOrOtherFuel || FoundType == DataHVACGlobals::Coil_HeatingGas_MultiStage ||
            FoundType == DataHVACGlobals::Coil_HeatingDesuperheater) {
            WhichCoil = UtilityRoutines::FindItem(CoilName, state.dataHeatingCoils->HeatingCoil);
            if (WhichCoil != 0) {
                NodeNumber = state.dataHeatingCoils->HeatingCoil(WhichCoil).AirOutletNodeNum;
            }
        } else {
            WhichCoil = 0;
        }

        if (WhichCoil == 0) {
            ShowSevereError(state, format("GetCoilOutletNode: Could not find Coil, Type=\"{}\" Name=\"{}\"", CoilType, CoilName));
            ErrorsFound = true;
            NodeNumber = 0;
        }

        return NodeNumber;
    }

    int GetHeatReclaimSourceIndex(EnergyPlusData &state,
                                  std::string const &CoilType, // must match coil types in this module
                                  std::string const &CoilName, // must match coil names for the coil type
                                  bool &ErrorsFound            // set to true if problem
    )
    {

        // FUNCTION INFORMATION:
        //       AUTHOR         Richard Raustad
        //       DATE WRITTEN   June 2007

        // PURPOSE OF THIS FUNCTION:
        // This function looks up the given coil and returns the heating coil index number if it is a desuperheating coil.
        // If incorrect coil type or name is given, ErrorsFound is returned as true and index number is returned
        // as zero.

        // FUNCTION LOCAL VARIABLE DECLARATIONS:
        bool GetCoilErrFlag;
        int NumCoil;
        int CoilNum(0);

        // Obtains and Allocates HeatingCoil related parameters from input file
        if (state.dataHeatingCoils->GetCoilsInputFlag) { // First time subroutine has been entered
            GetHeatingCoilInput(state);
            state.dataHeatingCoils->GetCoilsInputFlag = false;
        }

        int CoilFound = 0;

        // note should eventually get rid of this string comparison
        if (UtilityRoutines::SameString(CoilType, "COIL:COOLING:DX:SINGLESPEED") ||
            UtilityRoutines::SameString(CoilType, "COIL:COOLING:DX:TWOSPEED") ||
            UtilityRoutines::SameString(CoilType, "COIL:COOLING:DX:TWOSTAGEWITHHUMIDITYCONTROLMODE")) {
            bool SuppressWarning = true;
            DXCoils::GetDXCoilIndex(state, CoilName, CoilNum, GetCoilErrFlag, CoilType, SuppressWarning);
            for (NumCoil = 1; NumCoil <= state.dataHeatingCoils->NumHeatingCoils; ++NumCoil) {
                if (state.dataHeatingCoils->HeatingCoil(NumCoil).ReclaimHeatingSource != HeatObjTypes::COIL_DX_COOLING &&
                    state.dataHeatingCoils->HeatingCoil(NumCoil).ReclaimHeatingSource != HeatObjTypes::COIL_DX_MULTISPEED &&
                    state.dataHeatingCoils->HeatingCoil(NumCoil).ReclaimHeatingSource != HeatObjTypes::COIL_DX_MULTIMODE &&
                    state.dataHeatingCoils->HeatingCoil(NumCoil).ReclaimHeatingCoilName != CoilName)
                    continue;
                CoilFound = CoilNum;
                break;
            }
        } else if (UtilityRoutines::SameString(CoilType, "COIL:COOLING:DX:VARIABLESPEED")) {
            CoilNum = VariableSpeedCoils::GetCoilIndexVariableSpeed(state, CoilType, CoilName, GetCoilErrFlag);
            for (NumCoil = 1; NumCoil <= state.dataHeatingCoils->NumHeatingCoils; ++NumCoil) {
                if (state.dataHeatingCoils->HeatingCoil(NumCoil).ReclaimHeatingSource != HeatObjTypes::COIL_DX_VARIABLE_COOLING &&
                    state.dataHeatingCoils->HeatingCoil(NumCoil).ReclaimHeatingCoilName != CoilName)
                    continue;
                CoilFound = CoilNum;
                break;
            }
        }

        if (CoilNum == 0) {
            ErrorsFound = true;
        }

        return CoilFound;
    }

    int GetCoilControlNodeNum(EnergyPlusData &state,
                              std::string const &CoilType, // must match coil types in this module
                              std::string const &CoilName, // must match coil names for the coil type
                              bool &ErrorsFound            // set to true if problem
    )
    {

        // FUNCTION INFORMATION:
        //       AUTHOR         Richard Raustad
        //       DATE WRITTEN   June 2007

        // PURPOSE OF THIS FUNCTION:
        // This function looks up the given coil and returns the control node number.  If
        // incorrect coil type or name is given, ErrorsFound is returned as true and node number is returned
        // as zero.

        // Obtains and Allocates HeatingCoil related parameters from input file
        if (state.dataHeatingCoils->GetCoilsInputFlag) { // First time subroutine has been entered
            GetHeatingCoilInput(state);
            state.dataHeatingCoils->GetCoilsInputFlag = false;
        }

        int FoundType = UtilityRoutines::FindItem(CoilType, DataHVACGlobals::cAllCoilTypes, DataHVACGlobals::NumAllCoilTypes);
        if (FoundType == DataHVACGlobals::Coil_HeatingElectric || FoundType == DataHVACGlobals::Coil_HeatingElectric_MultiStage ||
            FoundType == DataHVACGlobals::Coil_HeatingGasOrOtherFuel || FoundType == DataHVACGlobals::Coil_HeatingGas_MultiStage ||
            FoundType == DataHVACGlobals::Coil_HeatingDesuperheater) {
            int WhichCoil = UtilityRoutines::FindItem(CoilName, state.dataHeatingCoils->HeatingCoil);
            if (WhichCoil != 0) {
                return state.dataHeatingCoils->HeatingCoil(WhichCoil).TempSetPointNodeNum;
            }
        }

        ShowSevereError(state, format("GetCoilControlNodeNum: Could not find Coil, Type=\"{}\" Name=\"{}\"", CoilType, CoilName));
        ErrorsFound = true;
        return 0;
    }

    int GetHeatingCoilTypeNum(EnergyPlusData &state,
                              std::string const &CoilType, // must match coil types in this module
                              std::string const &CoilName, // must match coil names for the coil type
                              bool &ErrorsFound            // set to true if problem
    )
    {

        // FUNCTION INFORMATION:
        //       AUTHOR         Richard Raustad
        //       DATE WRITTEN   August 2008

        // PURPOSE OF THIS FUNCTION:
        // This function looks up the given coil and returns the type number.  If
        // incorrect coil type or name is given, ErrorsFound is returned as true and type number is returned
        // as zero.

        // Obtains and Allocates HeatingCoil related parameters from input file
        if (state.dataHeatingCoils->GetCoilsInputFlag) { // First time subroutine has been entered
            GetHeatingCoilInput(state);
            state.dataHeatingCoils->GetCoilsInputFlag = false;
        }

        int FoundType = UtilityRoutines::FindItem(CoilType, DataHVACGlobals::cAllCoilTypes, DataHVACGlobals::NumAllCoilTypes);
        if (FoundType == DataHVACGlobals::Coil_HeatingElectric || FoundType == DataHVACGlobals::Coil_HeatingElectric_MultiStage ||
            FoundType == DataHVACGlobals::Coil_HeatingGasOrOtherFuel || FoundType == DataHVACGlobals::Coil_HeatingGas_MultiStage ||
            FoundType == DataHVACGlobals::Coil_HeatingDesuperheater) {
            int WhichCoil = UtilityRoutines::FindItem(CoilName, state.dataHeatingCoils->HeatingCoil);
            if (WhichCoil != 0) {
                return state.dataHeatingCoils->HeatingCoil(WhichCoil).HCoilType_Num;
            }
        }

        ShowSevereError(state, format("GetHeatingCoilTypeNum: Could not find Coil, Type=\"{}\" Name=\"{}\"", CoilType, CoilName));
        ErrorsFound = true;
        return 0;
    }

    int GetHeatingCoilIndex(EnergyPlusData &state,
                            std::string const &CoilType, // must match coil types in this module
                            std::string const &CoilName, // must match coil names for the coil type
                            bool &ErrorsFound            // set to true if problem
    )
    {

        // FUNCTION INFORMATION:
        //       AUTHOR         Linda Lawrie
        //       DATE WRITTEN   February 2011

        // PURPOSE OF THIS FUNCTION:
        // This function looks up the given coil and returns the index into the structure.  If
        // incorrect coil type or name is given, ErrorsFound is returned as true and index is returned
        // as zero.

        // Obtains and Allocates HeatingCoil related parameters from input file
        if (state.dataHeatingCoils->GetCoilsInputFlag) { // First time subroutine has been entered
            GetHeatingCoilInput(state);
            state.dataHeatingCoils->GetCoilsInputFlag = false;
        }

        int WhichCoil = 0;
        int FoundType = UtilityRoutines::FindItem(CoilType, DataHVACGlobals::cAllCoilTypes, DataHVACGlobals::NumAllCoilTypes);
        if (FoundType == DataHVACGlobals::Coil_HeatingElectric || FoundType == DataHVACGlobals::Coil_HeatingElectric_MultiStage ||
            FoundType == DataHVACGlobals::Coil_HeatingGasOrOtherFuel || FoundType == DataHVACGlobals::Coil_HeatingGas_MultiStage ||
            FoundType == DataHVACGlobals::Coil_HeatingDesuperheater) {
            WhichCoil = UtilityRoutines::FindItem(CoilName, state.dataHeatingCoils->HeatingCoil);
        }

        if (WhichCoil == 0) {
            ShowSevereError(state, format("GetHeatingCoilIndex: Could not find Coil, Type=\"{}\" Name=\"{}\"", CoilType, CoilName));
            ErrorsFound = true;
        }

        return WhichCoil;
    }

    int GetHeatingCoilPLFCurveIndex(EnergyPlusData &state,
                                    std::string const &CoilType, // must match coil types in this module
                                    std::string const &CoilName, // must match coil names for the coil type
                                    bool &ErrorsFound            // set to true if problem
    )
    {

        // FUNCTION INFORMATION:
        //       AUTHOR         Richard Raustad
        //       DATE WRITTEN   December 2008

        // PURPOSE OF THIS FUNCTION:
        // This function looks up the given coil and returns the PLF curve index.  If
        // incorrect coil name is given for gas or electric heating coils, ErrorsFound
        // is returned as true and curve index is returned as zero.
        // If not a gas or electric heating coil, ErrorsFound is unchanged and index is 0.

        // Obtains and Allocates HeatingCoil related parameters from input file
        if (state.dataHeatingCoils->GetCoilsInputFlag) { // First time subroutine has been entered
            GetHeatingCoilInput(state);
            state.dataHeatingCoils->GetCoilsInputFlag = false;
        }

        int FoundType = UtilityRoutines::FindItem(CoilType, DataHVACGlobals::cAllCoilTypes, DataHVACGlobals::NumAllCoilTypes);
        if (FoundType == DataHVACGlobals::Coil_HeatingElectric || FoundType == DataHVACGlobals::Coil_HeatingElectric_MultiStage ||
            FoundType == DataHVACGlobals::Coil_HeatingGasOrOtherFuel || FoundType == DataHVACGlobals::Coil_HeatingGas_MultiStage ||
            FoundType == DataHVACGlobals::Coil_HeatingDesuperheater) {
            int WhichCoil = UtilityRoutines::FindItem(CoilName, state.dataHeatingCoils->HeatingCoil);
            if (WhichCoil != 0) {
                return state.dataHeatingCoils->HeatingCoil(WhichCoil).PLFCurveIndex;
            } else {
                ShowSevereError(state, format("GetHeatingCoilPLFCurveIndex: Could not find Coil, Type=\"{}\" Name=\"{}\"", CoilType, CoilName));
                ErrorsFound = true;
                return 0;
            }
        } else {
            return 0;
        }
    }

    int GetHeatingCoilNumberOfStages(EnergyPlusData &state,
                                     std::string const &CoilType, // must match coil types in this module
                                     std::string const &CoilName, // must match coil names for the coil type
                                     bool &ErrorsFound            // set to true if problem
    )
    {

        // FUNCTION INFORMATION:
        //       AUTHOR         Chandan Sharma
        //       DATE WRITTEN   February 2013

        // PURPOSE OF THIS FUNCTION:
        // This function looks up the given coil and returns the number of speeds for multistage coils.
        // If incorrect coil type or name is given, ErrorsFound is returned as true.

        // Obtains and Allocates HeatingCoils
        if (state.dataHeatingCoils->GetCoilsInputFlag) { // First time subroutine has been entered
            GetHeatingCoilInput(state);
            state.dataHeatingCoils->GetCoilsInputFlag = false;
        }

        int WhichCoil = UtilityRoutines::FindItemInList(CoilName, state.dataHeatingCoils->HeatingCoil);
        if (WhichCoil != 0) {
            return state.dataHeatingCoils->HeatingCoil(WhichCoil).NumOfStages;
        } else {
            ShowSevereError(state, format("GetHeatingCoilNumberOfSpeeds: Invalid Heating Coil Type=\"{}\" Name=\"{}\"", CoilType, CoilName));
            ErrorsFound = true;
            return 0;
        }
    }

    void SetHeatingCoilData(EnergyPlusData &state,
                            int const CoilNum,                                  // Number of electric or gas heating Coil
                            bool &ErrorsFound,                                  // Set to true if certain errors found
                            ObjexxFCL::Optional_bool DesiccantRegenerationCoil, // Flag that this coil is used as regeneration air heating coil
                            ObjexxFCL::Optional_int DesiccantDehumIndex         // Index for the desiccant dehum system where this coil is used
    )
    {

        // FUNCTION INFORMATION:
        //       AUTHOR         Bereket Nigusse
        //       DATE WRITTEN   February 2016

        // PURPOSE OF THIS FUNCTION:
        // This function sets data to Heating Coil using the coil index and arguments passed

        auto &heatingCoil = state.dataHeatingCoils->HeatingCoil(CoilNum);
        if (state.dataHeatingCoils->GetCoilsInputFlag) {
            GetHeatingCoilInput(state);
            state.dataHeatingCoils->GetCoilsInputFlag = false;
        }

        if (CoilNum <= 0 || CoilNum > state.dataHeatingCoils->NumHeatingCoils) {
            ShowSevereError(state,
                            format("SetHeatingCoilData: called with heating coil Number out of range={} should be >0 and <{}",
                                   CoilNum,
                                   state.dataHeatingCoils->NumHeatingCoils));
            ErrorsFound = true;
            return;
        }

        if (present(DesiccantRegenerationCoil)) {
            heatingCoil.DesiccantRegenerationCoil = DesiccantRegenerationCoil;
        }

        if (present(DesiccantDehumIndex)) {
            heatingCoil.DesiccantDehumNum = DesiccantDehumIndex;
        }
    }

    void SetHeatingCoilAirLoopNumber(EnergyPlusData &state, std::string const &HeatingCoilName, int AirLoopNum, bool &ErrorsFound)
    {
        // SUBROUTINE INFORMATION:
        //       AUTHOR         L.Gu
        //       DATE WRITTEN   March 2018

        // PURPOSE OF THIS SUBROUTINE:
        // This subroutine sets an AirLoopNum for a given heating Coil

        int HeatingCoilIndex;

        if (state.dataHeatingCoils->GetCoilsInputFlag) { // First time subroutine has been entered
            GetHeatingCoilInput(state);
            state.dataHeatingCoils->GetCoilsInputFlag = false;
        }

        HeatingCoilIndex = UtilityRoutines::FindItem(HeatingCoilName, state.dataHeatingCoils->HeatingCoil);
        if (HeatingCoilIndex == 0) {
            ShowSevereError(state, format("GetCoilIndex: Heating coil not found={}", HeatingCoilName));
            ErrorsFound = true;
        } else {
            state.dataHeatingCoils->HeatingCoil(HeatingCoilIndex).AirLoopNum = AirLoopNum;
        }
    }
} // namespace HeatingCoils

} // namespace EnergyPlus<|MERGE_RESOLUTION|>--- conflicted
+++ resolved
@@ -640,11 +640,7 @@
 
             heatingCoil.HeatingCoilType = "Heating";
             heatingCoil.HeatingCoilModel = "Fuel";
-<<<<<<< HEAD
-            heatingCoil.HCoilType_Num = Coil_HeatingGasOrOtherFuel;
-=======
             heatingCoil.HCoilType_Num = DataHVACGlobals::Coil_HeatingGasOrOtherFuel;
->>>>>>> 15550d09
 
             heatingCoil.FuelType = static_cast<Constant::eFuel>(getEnumerationValue(Constant::eFuelNamesUC, Alphas(3)));
             if (!(heatingCoil.FuelType == Constant::eFuel::NaturalGas || heatingCoil.FuelType == Constant::eFuel::Propane ||
