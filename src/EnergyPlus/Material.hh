// EnergyPlus, Copyright (c) 1996-2024, The Board of Trustees of the University of Illinois,
// The Regents of the University of California, through Lawrence Berkeley National Laboratory
// (subject to receipt of any required approvals from the U.S. Dept. of Energy), Oak Ridge
// National Laboratory, managed by UT-Battelle, Alliance for Sustainable Energy, LLC, and other
// contributors. All rights reserved.
//
// NOTICE: This Software was developed under funding from the U.S. Department of Energy and the
// U.S. Government consequently retains certain rights. As such, the U.S. Government has been
// granted for itself and others acting on its behalf a paid-up, nonexclusive, irrevocable,
// worldwide license in the Software to reproduce, distribute copies to the public, prepare
// derivative works, and perform publicly and display publicly, and to permit others to do so.
//
// Redistribution and use in source and binary forms, with or without modification, are permitted
// provided that the following conditions are met:
//
// (1) Redistributions of source code must retain the above copyright notice, this list of
//     conditions and the following disclaimer.
//
// (2) Redistributions in binary form must reproduce the above copyright notice, this list of
//     conditions and the following disclaimer in the documentation and/or other materials
//     provided with the distribution.
//
// (3) Neither the name of the University of California, Lawrence Berkeley National Laboratory,
//     the University of Illinois, U.S. Dept. of Energy nor the names of its contributors may be
//     used to endorse or promote products derived from this software without specific prior
//     written permission.
//
// (4) Use of EnergyPlus(TM) Name. If Licensee (i) distributes the software in stand-alone form
//     without changes from the version obtained under this License, or (ii) Licensee makes a
//     reference solely to the software portion of its product, Licensee must refer to the
//     software as "EnergyPlus version X" software, where "X" is the version number Licensee
//     obtained under this License and may not use a different name for the software. Except as
//     specifically required in this Section (4), Licensee shall not use in a company name, a
//     product name, in advertising, publicity, or other promotional activities any name, trade
//     name, trademark, logo, or other designation of "EnergyPlus", "E+", "e+" or confusingly
//     similar designation, without the U.S. Department of Energy's prior written consent.
//
// THIS SOFTWARE IS PROVIDED BY THE COPYRIGHT HOLDERS AND CONTRIBUTORS "AS IS" AND ANY EXPRESS OR
// IMPLIED WARRANTIES, INCLUDING, BUT NOT LIMITED TO, THE IMPLIED WARRANTIES OF MERCHANTABILITY
// AND FITNESS FOR A PARTICULAR PURPOSE ARE DISCLAIMED. IN NO EVENT SHALL THE COPYRIGHT OWNER OR
// CONTRIBUTORS BE LIABLE FOR ANY DIRECT, INDIRECT, INCIDENTAL, SPECIAL, EXEMPLARY, OR
// CONSEQUENTIAL DAMAGES (INCLUDING, BUT NOT LIMITED TO, PROCUREMENT OF SUBSTITUTE GOODS OR
// SERVICES; LOSS OF USE, DATA, OR PROFITS; OR BUSINESS INTERRUPTION) HOWEVER CAUSED AND ON ANY
// THEORY OF LIABILITY, WHETHER IN CONTRACT, STRICT LIABILITY, OR TORT (INCLUDING NEGLIGENCE OR
// OTHERWISE) ARISING IN ANY WAY OUT OF THE USE OF THIS SOFTWARE, EVEN IF ADVISED OF THE
// POSSIBILITY OF SUCH DAMAGE.

#ifndef Material_hh_INCLUDED
#define Material_hh_INCLUDED

// EnergyPlus Headers
#include <EnergyPlus/Data/BaseData.hh>
#include <EnergyPlus/DataWindowEquivalentLayer.hh>
#include <EnergyPlus/EPVector.hh>
#include <EnergyPlus/EnergyPlus.hh>
#include <EnergyPlus/PhaseChangeModeling/HysteresisModel.hh>
#include <EnergyPlus/TARCOGGassesParams.hh>
#include <EnergyPlus/TARCOGParams.hh>

namespace EnergyPlus {

namespace Material {

    constexpr int MaxSlatAngs(19);
    constexpr int MaxProfAngs(37);

    // Parameters to indicate material group type for use with the Material
    // derived type (see below):
    enum class Group
    {
        Invalid = -1,
        Regular,
        Air,
        Shade,
        WindowGlass,
        WindowGas,
        WindowBlind,
        WindowGasMixture,
        Screen,
        EcoRoof,
        IRTransparent,
        WindowSimpleGlazing,
        ComplexWindowShade,
        ComplexWindowGap,
        GlassEquivalentLayer,
        ShadeEquivalentLayer,
        DrapeEquivalentLayer,
        BlindEquivalentLayer,
        ScreenEquivalentLayer,
        GapEquivalentLayer,
        Num
    };

    enum class GasType
    {
        Invalid = -1,
        Custom,
        Air,
        Argon,
        Krypton,
        Xenon,
        Num
    };

#ifdef GET_OUT
    // Air       Argon     Krypton   Xenon
    // Gas conductivity coefficients for gases in a mixture
    extern const std::array<std::array<Real64, 10>, 3> GasCoeffsCon;
    // Gas viscosity coefficients for gases in a mixture
    extern const std::array<std::array<Real64, 10>, 3> GasCoeffsVis;
    // Gas specific heat coefficients for gases in a mixture
    extern const std::array<std::array<Real64, 10>, 3> GasCoeffsCp;
    extern const std::array<Real64, 10> GasWght;
    extern const std::array<Real64, 10> GasSpecificHeatRatio;
#endif // GET_OUT

    enum class GapVentType
    {
        Invalid = -1,
        Sealed,
        VentedIndoor,
        VentedOutdoor,
        Num
    };

    constexpr std::array<std::string_view, (int)GapVentType::Num> gapVentTypeNamesUC = {"SEALED", "VENTEDINDOOR", "VENTEDOUTDOOR"};

    extern const std::array<std::string_view, (int)GasType::Num> gasTypeNames;
    extern const std::array<std::string_view, (int)GapVentType::Num> gapVentTypeNames;

    enum class SlatAngleType
    {
        Invalid = -1,
        FixedSlatAngle,
        MaximizeSolar,
        BlockBeamSolar,
        Num
    };

    constexpr std::array<std::string_view, (int)SlatAngleType::Num> slatAngleTypeNamesUC = {"FIXEDSLATANGLE", "MAXIMIZESOLAR", "BLOCKBEAMSOLAR"};

    // Parameter for window screens beam reflectance accounting
    enum class ScreenBeamReflectanceModel
    {
        Invalid = -1,
        DoNotModel,
        DirectBeam,
        Diffuse,
        Num
    };

    constexpr std::array<std::string_view, (int)ScreenBeamReflectanceModel::Num> screenBeamReflectanceModelNamesUC = {
        "DONOTMODEL", "MODELASDIRECTBEAM", "MODELASDIFFUSE"};

    enum class VariableAbsCtrlSignal
    {
        Invalid = -1,
        SurfaceTemperature,
        SurfaceReceivedSolarRadiation,
        SpaceHeatingCoolingMode,
        Scheduled,
        Num
    };

    constexpr std::array<std::string_view, (int)VariableAbsCtrlSignal::Num> variableAbsCtrlSignalNamesUC = {
        "SURFACETEMPERATURE", "SURFACERECEIVEDSOLARRADIATION", "SPACEHEATINGCOOLINGMODE", "SCHEDULED"};

    // Parameters to indicate surface roughness for use with the Material
    // derived type:
    enum class SurfaceRoughness
    {
        Invalid = -1,
        VeryRough,
        Rough,
        MediumRough,
        MediumSmooth,
        Smooth,
        VerySmooth,
        Num
    };

    constexpr std::array<std::string_view, (int)SurfaceRoughness::Num> surfaceRoughnessNamesUC{
        "VERYROUGH", "ROUGH", "MEDIUMROUGH", "MEDIUMSMOOTH", "SMOOTH", "VERYSMOOTH"};

    extern const std::array<std::string_view, (int)SurfaceRoughness::Num> surfaceRoughnessNames;

    struct MaterialBase
    {
        // Members
        std::string Name = "";        // Name of material layer
        Group group = Group::Invalid; // Material group type (see Material Parameters above.  Currently
        // active: RegularMaterial, Shade, Air, WindowGlass,
        // WindowGas, WindowBlind, WindowGasMixture, Screen, EcoRoof,
        // IRTMaterial, WindowSimpleGlazing, ComplexWindowShade, ComplexWindowGap)
        SurfaceRoughness Roughness = SurfaceRoughness::Invalid; // Surface roughness index (See Surface Roughness parameters
        // above.  Current: VerySmooth, Smooth, MediumSmooth,
        // MediumRough, Rough, VeryRough)
        // Thermo-physical material properties
        Real64 Conductivity = 0.0; // Thermal conductivity of layer (W/m2K)
        Real64 Density = 0.0;      // Layer density (kg/m3)
        Real64 Resistance = 0.0;   // Layer thermal resistance (alternative to Density,
        // Conductivity, Thickness, and Specific Heat; K/W)
        bool ROnly = false;     // Material defined with "R" only
        Real64 SpecHeat = 0.0;  // Layer specific heat (J/kgK)
        Real64 Thickness = 0.0; // Layer thickness (m)

        Real64 AbsorpThermal = 0.0;      // Layer thermal absorptance
        Real64 AbsorpThermalInput = 0.0; // Layer thermal absorptance input by user
        Real64 AbsorpThermalBack = 0.0;  // Infrared radiation back absorption
        Real64 AbsorpThermalFront = 0.0; // Infrared radiation front absorption

        Real64 AbsorpSolar = 0.0;      // Layer solar absorptance
        Real64 AbsorpSolarInput = 0.0; // Layer solar absorptance input by user

        Real64 AbsorpVisible = 0.0;      // Layer Visible Absorptance
        Real64 AbsorpVisibleInput = 0.0; // Layer Visible Absorptance input by user

        Real64 Trans = 0.0;        // Transmittance of layer (glass, shade)
        Real64 TransVis = 0.0;     // Visible transmittance (at normal incidence)
        Real64 TransThermal = 0.0; // Infrared radiation transmittance

        Real64 ReflectSolBeamBack = 0.0;  // Solar back reflectance (beam to everything)
        Real64 ReflectSolBeamFront = 0.0; // Solar front reflectance (beam to everything)

        // TODO: these and others need to be moved to a child class
        // Simple Glazing System
        Real64 SimpleWindowUfactor = 0.0;       // user input for simple window U-factor with film coeffs (W/m2-k)
        Real64 SimpleWindowSHGC = 0.0;          // user input for simple window Solar Heat Gain Coefficient (non-dimensional)
        Real64 SimpleWindowVisTran = 0.0;       // (optional) user input for simple window Visual Transmittance (non-dimensional)
        bool SimpleWindowVTinputByUser = false; // false means not input, true means user provide VT input
        bool WarnedForHighDiffusivity = false;  // used to limit error messaging to just the first instance

        bool isUsed = false;

        // Moved these into the base class for SQLite purposes
        Real64 Porosity = 0.0;      // Layer porosity
        Real64 IsoMoistCap = 0.0;   // Isothermal moisture capacity on water vapor density (m3/kg)
        Real64 ThermGradCoef = 0.0; // Thermal-gradient coefficient for moisture capacity based on the water vapor density (kg/kgK)
        Real64 VaporDiffus = 0.0;   // Layer vapor diffusivity

        virtual bool dummy()
        {
            return true;
        } // Need at least one virtual function (vtable) for dynamic casting to work (duh)
        virtual ~MaterialBase() = default;
    };

    struct MaterialChild : public MaterialBase
    {
        int GlassSpectralDataPtr = 0; // Number of a spectral data set associated with a window glass material
        // Radiation parameters
        bool AbsorpSolarEMSOverrideOn = false;   // if true, then EMS calling to override value for solar absorptance
        Real64 AbsorpSolarEMSOverride = false;   // value to use when EMS calling to override value for solar absorptance
        bool AbsorpThermalEMSOverrideOn = false; // if true, then EMS calling to override value for thermal absorptance
        Real64 AbsorpThermalEMSOverride = 0.0;   // value to use when EMS calling to override value for thermal absorptance
        // dynamic thermal and solar absorptance coating parameters
        VariableAbsCtrlSignal absorpVarCtrlSignal = VariableAbsCtrlSignal::Invalid;
        int absorpThermalVarSchedIdx = 0;
        int absorpThermalVarFuncIdx = 0;
        int absorpSolarVarSchedIdx = 0;
        int absorpSolarVarFuncIdx = 0;
        bool AbsorpVisibleEMSOverrideOn = false; // if true, then EMS calling to override value for visible absorptance
        Real64 AbsorpVisibleEMSOverride = 0.0;   // value to use when EMS calling to override value for visible absorptance

        // Window-related radiation parameters
        Real64 GlassTransDirtFactor = 1.0; // Multiplier on glass transmittance due to dirt
        bool SolarDiffusing = false;       // True if glass diffuses beam solar radiation
        Real64 ReflectShade = 0.0;         // Shade or screen reflectance (interior shade only)
        Real64 ReflectShadeVis = 0.0;      // Shade reflectance for visible radiation
        Real64 ReflectSolDiffBack = 0.0;   // Solar back diffuse reflectance
        Real64 ReflectSolDiffFront = 0.0;  // Solar front diffuse reflectance
        Real64 ReflectVisBeamBack = 0.0;   // Visible back reflectance (beam to everything)
        Real64 ReflectVisBeamFront = 0.0;  // Visible front reflectance (beam to everything)
        Real64 ReflectVisDiffBack = 0.0;   // Visible back diffuse reflectance
        Real64 ReflectVisDiffFront = 0.0;  // Visible front diffuse reflectance
        Real64 TransSolBeam = 0.0;         // Solar transmittance (beam to everything)
        Real64 TransVisBeam = 0.0;         // Visible transmittance (beam to everything)
        int BlindDataPtr = 0;              // Pointer to window blind data
        // Complex fenestration parameters
        Real64 YoungModulus = 0.0;       // Young's modulus (Pa) - used in window deflection calculations
        Real64 PoissonsRatio = 0.0;      // Poisson's ratio - used in window deflection calculations
        Real64 DeflectedThickness = 0.0; // Minimum gap thickness in deflected state (m).  Used with measured deflection
        Real64 Pressure = 0.0;           // Window Gap pressure (Pa)
        int SupportPillarPtr = 0;        // Pointer to support pillar data
        int DeflectionStatePtr = 0;      // Pointer to deflection state
        int ComplexShadePtr = 0;         // Pointer to complex shade data
        int GasPointer = 0;              // Pointer to gas or gas mixture used in the gap
        // Window-shade thermal model parameters
        Real64 WinShadeToGlassDist = 0.0;    // Distance between window shade and adjacent glass (m)
        Real64 WinShadeTopOpeningMult = 0.0; // Area of air-flow opening at top of shade, expressed as a fraction
        //  of the shade-to-glass opening area at the top of the shade
        Real64 WinShadeBottomOpeningMult = 0.0; // Area of air-flow opening at bottom of shade, expressed as a fraction
        //  of the shade-to-glass opening area at the bottom of the shade
        Real64 WinShadeLeftOpeningMult = 0.0; // Area of air-flow opening at left side of shade, expressed as a fraction
        //  of the shade-to-glass opening area at the left side of the shade
        Real64 WinShadeRightOpeningMult = 0.0; // Area of air-flow opening at right side of shade, expressed as a fraction
        //  of the shade-to-glass opening area at the right side of the shade
        Real64 WinShadeAirFlowPermeability = 0.0; // The effective area of openings in the shade itself, expressed as a
        //  fraction of the shade area
        bool EMPDMaterialProps = false;    // True if EMPD properties have been assigned
        Real64 EMPDmu = 0.0;               // Water Vapor Diffusion Resistance Factor (dimensionless)
        Real64 MoistACoeff = 0.0;          // Moisture Equation Coefficient a
        Real64 MoistBCoeff = 0.0;          // Moisture Equation Coefficient b
        Real64 MoistCCoeff = 0.0;          // Moisture Equation Coefficient c
        Real64 MoistDCoeff = 0.0;          // Moisture Equation Coefficient d
        Real64 EMPDSurfaceDepth = 0.0;     // Surface-layer penetration depth (m)
        Real64 EMPDDeepDepth = 0.0;        // Deep-layer penetration depth (m)
        Real64 EMPDCoatingThickness = 0.0; // Coating Layer Thickness (m)
        Real64 EMPDmuCoating = 0.0;        // Coating Layer water vapor diffusion resistance factor (dimensionless)
        // EcoRoof-Related properties, essentially for the plant layer,
        //    the soil layer uses the same resource as a regular material
        int EcoRoofCalculationMethod = 0; // 1-Simple, 2-SchaapGenuchten
        Real64 HeightOfPlants = 0.0;      // plants' height
        Real64 LAI = 0.0;                 // LeafAreaIndex (Dimensionless???)
        Real64 Lreflectivity = 0.0;       // LeafReflectivity
        Real64 LEmissitivity = 0.0;       // LeafEmissivity
        Real64 InitMoisture = 0.0;        // Initial soil moisture DJS
        Real64 MinMoisture = 0.0;         // Minimum moisture allowed DJS
        Real64 RStomata = 0.0;            // Minimum stomatal resistance DJS
        // HAMT
        int niso = -1;                                       // Number of data points
        Array1D<Real64> isodata = Array1D<Real64>(27, 0.0);  // isotherm values
        Array1D<Real64> isorh = Array1D<Real64>(27, 0.0);    // isotherm RH values
        int nsuc = -1;                                       // Number of data points
        Array1D<Real64> sucdata = Array1D<Real64>(27, 0.0);  // suction values
        Array1D<Real64> sucwater = Array1D<Real64>(27, 0.0); // suction water values
        int nred = -1;                                       // Number of data points
        Array1D<Real64> reddata = Array1D<Real64>(27, 0.0);  // redistribution values
        Array1D<Real64> redwater = Array1D<Real64>(27, 0.0); // redistribution water values
        int nmu = -1;                                        // Number of data points
        Array1D<Real64> mudata = Array1D<Real64>(27, 0.0);   // mu values
        Array1D<Real64> murh = Array1D<Real64>(27, 0.0);     // mu rh values
        int ntc = -1;                                        // Number of data points
        Array1D<Real64> tcdata = Array1D<Real64>(27, 0.0);   // thermal conductivity values
        Array1D<Real64> tcwater = Array1D<Real64>(27, 0.0);  // thermal conductivity water values
        Real64 itemp = 10.0;                                 // initial Temperature
        Real64 irh = 0.5;                                    // Initial RH
        Real64 iwater = 0.2;                                 // Initial water content kg/kg
        int divs = 3;                                        // Number of divisions
        Real64 divsize = 0.005;                              // Average Cell Size
        int divmin = 3;                                      // Minimum number of cells
        int divmax = 10;                                     // Maximum number of cells
        // Added 12/22/2008 for thermochromic window glazing material
        Real64 SpecTemp = 0.0; // Temperature corresponding to the specified material properties
        int TCParent = 0;      // Reference to the parent object WindowMaterial:Glazing:Thermochromic
        // Equivalent Layer (ASHWAT) Model
        Real64 ScreenWireSpacing = 0.0;  // insect screen wire spacing
        Real64 ScreenWireDiameter = 0.0; // insect screen wire diameter

        Real64 ReflFrontBeamBeam = 0.0;    // Beam-Beam solar reflectance front at zero incident
        Real64 ReflBackBeamBeam = 0.0;     // Beam-Beam solar reflectance back at zero incident
        Real64 TausFrontBeamBeam = 0.0;    // Beam-Beam solar transmittance front at zero incident
        Real64 TausBackBeamBeam = 0.0;     // Beam-Beam solar transmittance back at zero incident
        Real64 ReflFrontBeamBeamVis = 0.0; // Beam-Beam visible reflectance front at zero incident
        Real64 ReflBackBeamBeamVis = 0.0;  // Beam-Beam visible reflectance back at zero incident
        Real64 TausFrontBeamBeamVis = 0.0; // Beam-Beam visible transmittance front at zero incident
        Real64 TausBackBeamBeamVis = 0.0;  // Beam-Beam visible transmittance back at zero incident
        Real64 ReflFrontBeamDiff = 0.0;    // Beam-Diffuse solar reflectance front at zero incident
        Real64 ReflBackBeamDiff = 0.0;     // Beam-Diffuse solar reflectance back at zero incident
        Real64 TausFrontBeamDiff = 0.0;    // Beam-Diffuse solar transmittance front at zero incident
        Real64 TausBackBeamDiff = 0.0;     // Beam-Diffuse solar transmittance back at zero incident
        Real64 ReflFrontBeamDiffVis = 0.0; // Beam-Diffuse visible reflectance front at zero incident
        Real64 ReflBackBeamDiffVis = 0.0;  // Beam-Diffuse visible reflectance back at zero incident
        Real64 TausFrontBeamDiffVis = 0.0; // Beam-Diffuse visible transmittance front at zero incident
        Real64 TausBackBeamDiffVis = 0.0;  // Beam-Diffuse visible transmittance back at zero incident

        Real64 ReflFrontDiffDiff = 0.0;    // Diffuse-Diffuse solar reflectance front
        Real64 ReflBackDiffDiff = 0.0;     // Diffuse-Diffuse solar reflectance back
        Real64 TausDiffDiff = 0.0;         // Diffuse-Diffuse solar transmittance (front and back)
        Real64 ReflFrontDiffDiffVis = 0.0; // Diffuse-Diffuse visible reflectance front
        Real64 ReflBackDiffDiffVis = 0.0;  // Diffuse-Diffuse visible reflectance back
        Real64 TausDiffDiffVis = 0.0;      // Diffuse-Diffuse visible transmittance (front and back)
        Real64 EmissThermalFront = 0.0;    // Front side thermal or infrared Emissivity
        Real64 EmissThermalBack = 0.0;     // Back side thermal or infrared Emissivity
        Real64 TausThermal = 0.0;          // Thermal transmittance (front and back)

        bool ISPleatedDrape = false;                                 // if pleated drape= true, if nonpleated drape = false
        Real64 PleatedDrapeWidth = 0.0;                              // width of the pleated drape fabric section
        Real64 PleatedDrapeLength = 0.0;                             // length of the pleated drape fabric section
        Real64 SlatWidth = 0.0;                                      // slat width
        Real64 SlatSeparation = 0.0;                                 // slat separation
        Real64 SlatCrown = 0.0;                                      // slat crown
        Real64 SlatAngle = 0.0;                                      // slat angle
        SlatAngleType slatAngleType = SlatAngleType::FixedSlatAngle; // slat angle control type, 0=fixed, 1=maximize solar, 2=block beam
        DataWindowEquivalentLayer::Orientation SlatOrientation = DataWindowEquivalentLayer::Orientation::Invalid; // horizontal or vertical
        HysteresisPhaseChange::HysteresisPhaseChange *phaseChange = nullptr;
        bool GlassSpectralAndAngle = false; // if SpectralAndAngle is an entered choice
        int GlassSpecAngTransDataPtr =
            0; // Data set index of transmittance as a function of spectral and angle associated with a window glass material
        int GlassSpecAngFRefleDataPtr = 0; // Data set index of front reflectance as a function of spectral and angle associated with a window glass
        // material
        int GlassSpecAngBRefleDataPtr = 0; // Data set index of back reflectance as a function of spectral and angle associated with a window glass
        // material

        virtual bool dummy()
        {
            return true;
        }
        virtual ~MaterialChild() = default;
    };

    struct WindowBlindProperties
    {
        // Members
        std::string Name;
        int MaterialNumber = 0; // Material pointer for the blind
        // Input properties
        DataWindowEquivalentLayer::Orientation SlatOrientation = DataWindowEquivalentLayer::Orientation::Invalid; // HORIZONTAL or VERTICAL
        DataWindowEquivalentLayer::AngleType SlatAngleType = DataWindowEquivalentLayer::AngleType::Fixed;         // FIXED or VARIABLE
        Real64 SlatWidth = 0.0;                                                                                   // Slat width (m)
        Real64 SlatSeparation = 0.0;                                                                              // Slat separation (m)
        Real64 SlatThickness = 0.0;                                                                               // Slat thickness (m)
        Real64 SlatCrown = 0.0;        // the height of the slate (length from the chord to the curve)
        Real64 SlatAngle = 0.0;        // Slat angle (deg)
        Real64 MinSlatAngle = 0.0;     // Minimum slat angle for variable-angle slats (deg) (user input)
        Real64 MaxSlatAngle = 0.0;     // Maximum slat angle for variable-angle slats (deg) (user input)
        Real64 SlatConductivity = 0.0; // Slat conductivity (W/m-K)
        // Solar slat properties
        Real64 SlatTransSolBeamDiff = 0.0;     // Slat solar beam-diffuse transmittance
        Real64 SlatFrontReflSolBeamDiff = 0.0; // Slat front solar beam-diffuse reflectance
        Real64 SlatBackReflSolBeamDiff = 0.0;  // Slat back solar beam-diffuse reflectance
        Real64 SlatTransSolDiffDiff = 0.0;     // Slat solar diffuse-diffuse transmittance
        Real64 SlatFrontReflSolDiffDiff = 0.0; // Slat front solar diffuse-diffuse reflectance
        Real64 SlatBackReflSolDiffDiff = 0.0;  // Slat back solar diffuse-diffuse reflectance
        // Visible slat properties
        Real64 SlatTransVisBeamDiff = 0.0;     // Slat visible beam-diffuse transmittance
        Real64 SlatFrontReflVisBeamDiff = 0.0; // Slat front visible beam-diffuse reflectance
        Real64 SlatBackReflVisBeamDiff = 0.0;  // Slat back visible beam-diffuse reflectance
        Real64 SlatTransVisDiffDiff = 0.0;     // Slat visible diffuse-diffuse transmittance
        Real64 SlatFrontReflVisDiffDiff = 0.0; // Slat front visible diffuse-diffuse reflectance
        Real64 SlatBackReflVisDiffDiff = 0.0;  // Slat back visible diffuse-diffuse reflectance
        // Long-wave (IR) slat properties
        Real64 SlatTransIR = 0.0;      // Slat IR transmittance
        Real64 SlatFrontEmissIR = 0.0; // Slat front emissivity
        Real64 SlatBackEmissIR = 0.0;  // Slat back emissivity
        // Some characteristics for blind thermal calculation
        Real64 BlindToGlassDist = 0.0;    // Distance between window shade and adjacent glass (m)
        Real64 BlindTopOpeningMult = 0.0; // Area of air-flow opening at top of blind, expressed as a fraction
        //  of the blind-to-glass opening area at the top of the blind
        Real64 BlindBottomOpeningMult = 0.0; // Area of air-flow opening at bottom of blind, expressed as a fraction
        //  of the blind-to-glass opening area at the bottom of the blind
        Real64 BlindLeftOpeningMult = 0.0; // Area of air-flow opening at left side of blind, expressed as a fraction
        //  of the blind-to-glass opening area at the left side of the blind
        Real64 BlindRightOpeningMult = 0.0; // Area of air-flow opening at right side of blind, expressed as a fraction
        //  of the blind-to-glass opening area at the right side of the blind
        // Calculated blind properties
        // Blind solar properties
        Array2D<Real64> SolFrontBeamBeamTrans; // Blind solar front beam-beam transmittance vs.
        // profile angle, slat angle
        Array2D<Real64> SolFrontBeamBeamRefl; // Blind solar front beam-beam reflectance vs. profile angle,
        // slat angle (zero)
        Array2D<Real64> SolBackBeamBeamTrans; // Blind solar back beam-beam transmittance vs. profile angle,
        // slat angle
        Array2D<Real64> SolBackBeamBeamRefl; // Blind solar back beam-beam reflectance vs. profile angle,
        // slat angle (zero)
        Array2D<Real64> SolFrontBeamDiffTrans; // Blind solar front beam-diffuse transmittance
        // vs. profile angle, slat angle
        Array2D<Real64> SolFrontBeamDiffRefl; // Blind solar front beam-diffuse reflectance
        // vs. profile angle, slat angle
        Array2D<Real64> SolBackBeamDiffTrans; // Blind solar back beam-diffuse transmittance
        // vs. profile angle, slat angle
        Array2D<Real64> SolBackBeamDiffRefl; // Blind solar back beam-diffuse reflectance
        // vs. profile angle, slat angle
        Array1D<Real64> SolFrontDiffDiffTrans; // Blind solar front diffuse-diffuse transmittance
        // vs. slat angle
        Array1D<Real64> SolFrontDiffDiffTransGnd; // Blind ground solar front diffuse-diffuse transmittance
        // vs. slat angle
        Array1D<Real64> SolFrontDiffDiffTransSky; // Blind sky solar front diffuse-diffuse transmittance
        // vs. slat angle
        Array1D<Real64> SolFrontDiffDiffRefl; // Blind solar front diffuse-diffuse reflectance
        // vs. slat angle
        Array1D<Real64> SolFrontDiffDiffReflGnd; // Blind ground solar front diffuse-diffuse reflectance
        // vs. slat angle
        Array1D<Real64> SolFrontDiffDiffReflSky; // Blind sky solar front diffuse-diffuse reflectance
        // vs. slat angle
        Array1D<Real64> SolBackDiffDiffTrans; // Blind solar back diffuse-diffuse transmittance
        // vs. slat angle
        Array1D<Real64> SolBackDiffDiffRefl; // Blind solar back diffuse-diffuse reflectance
        // vs. slat angle
        Array2D<Real64> SolFrontBeamAbs;    // Blind solar front beam absorptance vs. slat angle
        Array2D<Real64> SolBackBeamAbs;     // Blind solar back beam absorptance vs. slat angle
        Array1D<Real64> SolFrontDiffAbs;    // Blind solar front diffuse absorptance vs. slat angle
        Array1D<Real64> SolFrontDiffAbsGnd; // Blind ground solar front diffuse absorptance vs. slat angle
        Array1D<Real64> SolFrontDiffAbsSky; // Blind sky solar front diffuse absorptance vs. slat angle
        Array1D<Real64> SolBackDiffAbs;     // Blind solar back diffuse absorptance vs. slat angle
        // Blind visible properties
        Array2D<Real64> VisFrontBeamBeamTrans; // Blind visible front beam-beam transmittance
        // vs. profile angle, slat angle
        Array2D<Real64> VisFrontBeamBeamRefl; // Blind visible front beam-beam reflectance
        // vs. profile angle, slat angle (zero)
        Array2D<Real64> VisBackBeamBeamTrans; // Blind visible back beam-beam transmittance
        // vs. profile angle, slat angle
        Array2D<Real64> VisBackBeamBeamRefl; // Blind visible back beam-beam reflectance
        // vs. profile angle, slat angle (zero)
        Array2D<Real64> VisFrontBeamDiffTrans; // Blind visible front beam-diffuse transmittance
        // vs. profile angle, slat angle
        Array2D<Real64> VisFrontBeamDiffRefl; // Blind visible front beam-diffuse reflectance
        // vs. profile angle, slat angle
        Array2D<Real64> VisBackBeamDiffTrans; // Blind visible back beam-diffuse transmittance
        // vs. profile angle, slat angle
        Array2D<Real64> VisBackBeamDiffRefl; // Blind visible back beam-diffuse reflectance
        // vs. profile angle, slat angle
        Array1D<Real64> VisFrontDiffDiffTrans; // Blind visible front diffuse-diffuse transmittance
        // vs. slat angle
        Array1D<Real64> VisFrontDiffDiffRefl; // Blind visible front diffuse-diffuse reflectance
        // vs. slat angle
        Array1D<Real64> VisBackDiffDiffTrans; // Blind visible back diffuse-diffuse transmittance
        // vs. slat angle
        Array1D<Real64> VisBackDiffDiffRefl; // Blind visible back diffuse-diffuse reflectance
        // vs. slat angle
        // Long-wave (IR) blind properties
        Array1D<Real64> IRFrontTrans; // Blind IR front transmittance vs. slat angle
        Array1D<Real64> IRFrontEmiss; // Blind IR front emissivity vs. slat angle
        Array1D<Real64> IRBackTrans;  // Blind IR back transmittance vs. slat angle
        Array1D<Real64> IRBackEmiss;  // Blind IR back emissivity vs. slat angle

        // Default Constructor
        WindowBlindProperties()
            : SolFrontBeamBeamTrans(MaxSlatAngs, MaxProfAngs, 0.0), SolFrontBeamBeamRefl(MaxSlatAngs, MaxProfAngs, 0.0),
              SolBackBeamBeamTrans(MaxSlatAngs, MaxProfAngs, 0.0), SolBackBeamBeamRefl(MaxSlatAngs, MaxProfAngs, 0.0),
              SolFrontBeamDiffTrans(MaxSlatAngs, MaxProfAngs, 0.0), SolFrontBeamDiffRefl(MaxSlatAngs, MaxProfAngs, 0.0),
              SolBackBeamDiffTrans(MaxSlatAngs, MaxProfAngs, 0.0), SolBackBeamDiffRefl(MaxSlatAngs, MaxProfAngs, 0.0),
              SolFrontDiffDiffTrans(MaxSlatAngs, 0.0), SolFrontDiffDiffTransGnd(MaxSlatAngs, 0.0), SolFrontDiffDiffTransSky(MaxSlatAngs, 0.0),
              SolFrontDiffDiffRefl(MaxSlatAngs, 0.0), SolFrontDiffDiffReflGnd(MaxSlatAngs, 0.0), SolFrontDiffDiffReflSky(MaxSlatAngs, 0.0),
              SolBackDiffDiffTrans(MaxSlatAngs, 0.0), SolBackDiffDiffRefl(MaxSlatAngs, 0.0), SolFrontBeamAbs(MaxSlatAngs, MaxProfAngs, 0.0),
              SolBackBeamAbs(MaxSlatAngs, MaxProfAngs, 0.0), SolFrontDiffAbs(MaxSlatAngs, 0.0), SolFrontDiffAbsGnd(MaxSlatAngs, 0.0),
              SolFrontDiffAbsSky(MaxSlatAngs, 0.0), SolBackDiffAbs(MaxSlatAngs, 0.0), VisFrontBeamBeamTrans(MaxSlatAngs, MaxProfAngs, 0.0),
              VisFrontBeamBeamRefl(MaxSlatAngs, MaxProfAngs, 0.0), VisBackBeamBeamTrans(MaxSlatAngs, MaxProfAngs, 0.0),
              VisBackBeamBeamRefl(MaxSlatAngs, MaxProfAngs, 0.0), VisFrontBeamDiffTrans(MaxSlatAngs, MaxProfAngs, 0.0),
              VisFrontBeamDiffRefl(MaxSlatAngs, MaxProfAngs, 0.0), VisBackBeamDiffTrans(MaxSlatAngs, MaxProfAngs, 0.0),
              VisBackBeamDiffRefl(MaxSlatAngs, MaxProfAngs, 0.0), VisFrontDiffDiffTrans(MaxSlatAngs, 0.0), VisFrontDiffDiffRefl(MaxSlatAngs, 0.0),
              VisBackDiffDiffTrans(MaxSlatAngs, 0.0), VisBackDiffDiffRefl(MaxSlatAngs, 0.0), IRFrontTrans(MaxSlatAngs, 0.0),
              IRFrontEmiss(MaxSlatAngs, 0.0), IRBackTrans(MaxSlatAngs, 0.0), IRBackEmiss(MaxSlatAngs, 0.0)
        {
        }
    };

    struct WindowComplexShade
    {
        // Members
        std::string Name; // Name for complex shade
        TARCOGParams::TARCOGLayerType LayerType =
            TARCOGParams::TARCOGLayerType::Invalid; // Layer type (OtherShadingType, Venetian, Woven, Perforated)
        Real64 Thickness = 0.0;                     // Layer thickness (m)
        Real64 Conductivity = 0.0;                  // Layer conductivity (W/m2K)
        Real64 IRTransmittance = 0.0;               // IR Transmittance
        Real64 FrontEmissivity = 0.0;               // Emissivity of front surface
        Real64 BackEmissivity = 0.0;                // Emissivity of back surface
        Real64 TopOpeningMultiplier = 0.0;          // Coverage percent for top opening (%)
        Real64 BottomOpeningMultiplier = 0.0;       // Coverage percent for bottom opening (%)
        Real64 LeftOpeningMultiplier = 0.0;         // Coverage percent for left opening (%)
        Real64 RightOpeningMultiplier = 0.0;        // Coverage percent for right opening (%)
        Real64 FrontOpeningMultiplier = 0.0;        // Coverage percent for front opening (%)
        Real64 SlatWidth = 0.0;                     // Slat width (m)
        Real64 SlatSpacing = 0.0;                   // Slat spacing (m)
        Real64 SlatThickness = 0.0;                 // Slat thickness (m)
        Real64 SlatAngle = 0.0;                     // Slat angle (deg)
        Real64 SlatConductivity = 0.0;              // Slat conductivity (W/m2K)
        Real64 SlatCurve = 0.0;                     // Curvature radius of slat (if =0 then flat) (m)
    };

    struct WindowThermalModelParams
    {
        // Members
        std::string Name;                                                                                   // Window thermal model name
        TARCOGGassesParams::Stdrd CalculationStandard = TARCOGGassesParams::Stdrd::Invalid;                 // Tarcog calculation standard
        TARCOGParams::TARCOGThermalModel ThermalModel = TARCOGParams::TARCOGThermalModel::Invalid;          // Tarcog thermal model
        Real64 SDScalar = 0.0;                                                                              // SDScalar coefficient
        TARCOGParams::DeflectionCalculation DeflectionModel = TARCOGParams::DeflectionCalculation::Invalid; // Deflection model
        Real64 VacuumPressureLimit = 0.0; // Pressure limit at which it will be considered vacuum gas state
        Real64 InitialTemperature = 0.0;  // Window(s) temperature in time of fabrication
        Real64 InitialPressure = 0.0;     // Window(s) pressure in time of fabrication
    };

    int constexpr maxMixGases = 5;

    struct GasCoeffs
    {
        Real64 c0 = 0.0;
        Real64 c1 = 0.0;
        Real64 c2 = 0.0;
    };

    struct Gas
    {
        GasType type = GasType::Custom;
        GasCoeffs con = GasCoeffs();
        GasCoeffs vis = GasCoeffs();
        GasCoeffs cp = GasCoeffs();
        Real64 wght = 0.0;
        Real64 specHeatRatio = 0.0;
    };

    extern const std::array<Gas, 10> gases;

    struct MaterialGasMix : public MaterialBase
    {
        //  up to 5 gases in a mixture [Window gas only].  It is defined as parameter (GasCoefs)
        int numGases = 0; // Number of gases in a window gas mixture

        std::array<Real64, maxMixGases> gasFracts = {0.0};
        std::array<Gas, maxMixGases> gases = {Gas()};

        GapVentType gapVentType = GapVentType::Sealed; // Gap Ven type for equivalent Layer window model

        virtual bool dummy()
        {
            return true;
        }

        MaterialGasMix() : MaterialBase()
        {
            group = Group::WindowGas;
        }
    };

    struct ScreenBmTransAbsRef
    {
        Real64 BmTrans = 0.0; // Beam solar transmittance (dependent on sun angle)
        // (this value can include scattering if the user so chooses)
        Real64 BmTransBack = 0.0; // Beam solar transmittance (dependent on sun angle) from back side of screen
        Real64 BmTransVis = 0.0;  // Visible solar transmittance (dependent on sun angle)
        // (this value can include visible scattering if the user so chooses)
        Real64 DfTrans = 0.0;     // Beam solar transmitted as diffuse radiation (dependent on sun angle)
        Real64 DfTransBack = 0.0; // Beam solar transmitted as diffuse radiation (dependent on sun angle) from back side
        Real64 DfTransVis = 0.0;  // Visible solar transmitted as diffuse radiation (dependent on sun angle)

        // The following reflectance properties are dependent on sun angle:
        Real64 RefSolFront = 0.0; // Beam solar reflected as diffuse radiation when sun is in front of screen
        Real64 RefVisFront = 0.0; // Visible solar reflected as diffuse radiation when sun is in front of screen
        Real64 RefSolBack = 0.0;  // Beam solar reflected as diffuse radiation when sun is in back of screen
        Real64 RefVisBack = 0.0;  // Visible solar reflected as diffuse radiation when sun is in back of screen
        Real64 AbsSolFront = 0.0; // Front surface solar beam absorptance
        Real64 AbsSolBack = 0.0;  // Back surface solar beam absorptance
    };

#define PRECALC_INTERP_SCREEN

    constexpr int minDegResolution = 5;

    constexpr int maxIPhi = (Constant::Pi * Constant::RadToDeg / minDegResolution) + 1;
    constexpr int maxITheta = (Constant::Pi * Constant::RadToDeg / minDegResolution) + 1;

    struct MaterialScreen : public MaterialBase
    {
        Real64 diameterToSpacingRatio = 0.0; // ratio of screen material diameter to screen material spacing

        ScreenBeamReflectanceModel bmRefModel = ScreenBeamReflectanceModel::Invalid; // user specified method of accounting for scattered solar beam

        Real64 DfTrans = 0.0;    // Back surface diffuse solar transmitted
        Real64 DfTransVis = 0.0; // Back surface diffuse visible solar transmitted
        Real64 DfRef = 0.0;      // Back reflection of solar diffuse radiation
        Real64 DfRefVis = 0.0;   // Back reflection of visible diffuse radiation
        Real64 DfAbs = 0.0;      // Absorption of diffuse radiation

        Real64 ShadeRef = 0.0;       // Screen assembly solar reflectance (user input adjusted for holes in screen)
        Real64 ShadeRefVis = 0.0;    // Screen assembly visible reflectance (user input adjusted for holes in screen)
        Real64 CylinderRef = 0.0;    // Screen material solar reflectance (user input, does not account for holes in screen)
        Real64 CylinderRefVis = 0.0; // Screen material visible reflectance (user input, does not account for holes in screen)

        int mapDegResolution = 0;                                      // Resolution of azimuth and altitude angles to print in transmittance map
        Real64 dPhi = (Real64)minDegResolution * Constant::DegToRad;   // phi increments (rad)
        Real64 dTheta = (Real64)minDegResolution * Constant::DegToRad; // theta increments (rad)

        std::array<std::array<ScreenBmTransAbsRef, maxITheta>, maxIPhi> btars;

        // These are shared with window shade and blind
        Real64 toGlassDist = 0.0;    // Distance between window shade and adjacent glass (m)
        Real64 topOpeningMult = 0.0; // Area of air-flow opening at top of shade, expressed as a fraction
        //  of the shade-to-glass opening area at the top of the shade
        Real64 bottomOpeningMult = 0.0; // Area of air-flow opening at bottom of shade, expressed as a fraction
        //  of the shade-to-glass opening area at the bottom of the shade
        Real64 leftOpeningMult = 0.0; // Area of air-flow opening at left side of shade, expressed as a fraction
        //  of the shade-to-glass opening area at the left side of the shade
        Real64 rightOpeningMult = 0.0; // Area of air-flow opening at right side of shade, expressed as a fraction
        //  of the shade-to-glass opening area at the right side of the shade
        Real64 airFlowPermeability = 0.0; // The effective area of openings in the shade itself, expressed as a
        //  fraction of the shade area

        virtual bool dummy()
        {
            return true;
        }

        MaterialScreen() : MaterialBase()
        {
            group = Group::Screen;
        }
    };

    void GetMaterialData(EnergyPlusData &state, bool &errorsFound); // set to true if errors found in input
    void GetVariableAbsorptanceInput(EnergyPlusData &state, bool &errorsFound);

    // Angles must be in radians
    void GetRelativePhiTheta(Real64 phiWin, Real64 thetaWin, Vector3<Real64> const &solcos, Real64 &phi, Real64 &theta);
    void NormalizePhiTheta(Real64 &phi, Real64 &theta);
    void GetPhiThetaIndices(Real64 phi, Real64 theta, Real64 dPhi, Real64 dTheta, int &iPhi1, int &iPhi2, int &iTheta1, int &iTheta2);

    void CalcScreenTransmittance(EnergyPlusData &state,
                                 MaterialScreen const *screen,
                                 Real64 phi,   // Sun altitude relative to surface outward normal (rad)
                                 Real64 theta, // Sun azimuth relative to surface outward normal (rad)
                                 ScreenBmTransAbsRef &tar);

} // namespace Material

struct MaterialData : BaseGlobalStruct
{
    EPVector<Material::MaterialBase *> Material;
    int TotMaterials = 0;     // Total number of unique materials (layers) in this simulation
    int TotComplexShades = 0; // Total number of shading materials for complex fenestrations

    EPVector<Material::WindowBlindProperties> Blind;
    EPVector<Material::WindowComplexShade> ComplexShade;
    EPVector<Material::WindowThermalModelParams> WindowThermalModel;
<<<<<<< HEAD
    EPVector<Material::ScreenProperties> Screens;
    EPVector<Material::ScreenTransData> ScreenTrans;

    void init_state([[maybe_unused]] EnergyPlusData &state) override
    {
    }

=======
>>>>>>> b9b8dc1f
    void clear_state() override
    {
        for (int i = 0; i < TotMaterials; ++i) {
            delete Material[i]; //
        }
        Material.deallocate();
    }
};

} // namespace EnergyPlus

#endif<|MERGE_RESOLUTION|>--- conflicted
+++ resolved
@@ -713,16 +713,11 @@
     EPVector<Material::WindowBlindProperties> Blind;
     EPVector<Material::WindowComplexShade> ComplexShade;
     EPVector<Material::WindowThermalModelParams> WindowThermalModel;
-<<<<<<< HEAD
-    EPVector<Material::ScreenProperties> Screens;
-    EPVector<Material::ScreenTransData> ScreenTrans;
 
     void init_state([[maybe_unused]] EnergyPlusData &state) override
     {
     }
 
-=======
->>>>>>> b9b8dc1f
     void clear_state() override
     {
         for (int i = 0; i < TotMaterials; ++i) {
