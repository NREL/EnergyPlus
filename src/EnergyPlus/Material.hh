--- conflicted
+++ resolved
@@ -132,9 +132,6 @@
     constexpr std::array<std::string_view, static_cast<int>(SlatAngleType::Num)> SlatAngleTypeUC = {
         "FIXEDSLATANGLE", "MAXIMIZESOLAR", "BLOCKBEAMSOLAR"};
 
-<<<<<<< HEAD
-    struct MaterialBase
-=======
     enum class VariableAbsCtrlSignal
     {
         Invalid = -1,
@@ -148,14 +145,12 @@
     constexpr std::array<std::string_view, static_cast<int>(VariableAbsCtrlSignal::Num)> VariableAbsCtrlSignalUC = {
         "SURFACETEMPERATURE", "SURFACERECEIVEDSOLARRADIATION", "SPACEHEATINGCOOLINGMODE", "SCHEDULED"};
 
-    struct MaterialProperties
->>>>>>> 438699f8
+  struct MaterialBase
     {
 
         // Members
         std::string Name = "";                                            // Name of material layer
         Material::MaterialGroup Group = Material::MaterialGroup::Invalid; // Material group type (see Material Parameters above.  Currently
-<<<<<<< HEAD
 
         virtual bool dummy()
         {
@@ -165,16 +160,6 @@
 
     struct MaterialChild : public MaterialBase
     {
-        DataSurfaces::SurfaceRoughness Roughness =
-            DataSurfaces::SurfaceRoughness::Invalid; // Surface roughness index (See Surface Roughness parameters
-        // above.  Current: VerySmooth, Smooth, MediumSmooth,
-        // MediumRough, Rough, VeryRough)
-        Real64 Thickness = 0.0; // Layer thickness (m)
-        // so that dynamic_cast can work
-        // active: RegularMaterial, Shade, Air, WindowGlass,
-        // WindowGas, WindowBlind, WindowGasMixture, Screen, EcoRoof,
-        // IRTMaterial, WindowSimpleGlazing, ComplexWindowShade, ComplexWindowGap)
-=======
         // active: RegularMaterial, Shade, Air, WindowGlass,
         // WindowGas, WindowBlind, WindowGasMixture, Screen, EcoRoof,
         // IRTMaterial, WindowSimpleGlazing, ComplexWindowShade, ComplexWindowGap)
@@ -182,7 +167,6 @@
             DataSurfaces::SurfaceRoughness::Invalid; // Surface roughness index (See Surface Roughness parameters
         // above.  Current: VerySmooth, Smooth, MediumSmooth,
         // MediumRough, Rough, VeryRough)
->>>>>>> 438699f8
         // Thermo-physical material properties
         Real64 Conductivity = 0.0; // Thermal conductivity of layer (W/m2K)
         Real64 Density = 0.0;      // Layer density (kg/m3)
@@ -194,14 +178,9 @@
         Real64 SpecHeat = 0.0;      // Layer specific heat (J/kgK)
         Real64 ThermGradCoef = 0.0; // Thermal-gradient coefficient for moisture capacity
         // based on the water vapor density (kg/kgK)
-<<<<<<< HEAD
-        Real64 VaporDiffus;        // Layer vapor diffusivity
-        Array1D<GasType> gasTypes; // Gas type (air=1, argon=2, krypton=3, xenon=4, custom=0) for
-=======
         Real64 Thickness = 0.0;                                           // Layer thickness (m)
         Real64 VaporDiffus = 0.0;                                         // Layer vapor diffusivity
         Array1D<GasType> gasTypes = Array1D<GasType>(5, GasType::Custom); // Gas type (air=1, argon=2, krypton=3, xenon=4, custom=0) for
->>>>>>> 438699f8
         //  up to 5 gases in a mixture [Window gas only].  It is defined as parameter (GasCoefs)
         int GlassSpectralDataPtr = 0;                               // Number of a spectral data set associated with a window glass material
         int NumberOfGasesInMixture = 0;                             // Number of gases in a window gas mixture
@@ -373,47 +352,11 @@
         // material
         int GlassSpecAngBRefleDataPtr = 0; // Data set index of back reflectance as a function of spectral and angle associated with a window glass
         // material
-<<<<<<< HEAD
-
-        // Default Constructor
-        MaterialChild()
-            : Conductivity(0.0), Density(0.0), IsoMoistCap(0.0), Porosity(0.0), Resistance(0.0), ROnly(false), SpecHeat(0.0), ThermGradCoef(0.0),
-              VaporDiffus(0.0), gasTypes(5, GasType::Custom), GlassSpectralDataPtr(0), NumberOfGasesInMixture(0), GasCon(3, 5, 0.0),
-              GasVis(3, 5, 0.0), GasCp(3, 5, 0.0), GasWght(5, 0.0), GasSpecHeatRatio(5, 0.0), GasFract(5, 0.0), AbsorpSolar(0.0),
-              AbsorpSolarInput(0.0), AbsorpSolarEMSOverrideOn(false), AbsorpSolarEMSOverride(0.0), AbsorpThermal(0.0), AbsorpThermalInput(0.0),
-              AbsorpThermalEMSOverrideOn(false), AbsorpThermalEMSOverride(0.0), AbsorpVisible(0.0), AbsorpVisibleInput(0.0),
-              AbsorpVisibleEMSOverrideOn(false), AbsorpVisibleEMSOverride(0.0), Trans(0.0), TransVis(0.0), GlassTransDirtFactor(1.0),
-              SolarDiffusing(false), ReflectShade(0.0), ReflectShadeVis(0.0), AbsorpThermalBack(0.0), AbsorpThermalFront(0.0),
-              ReflectSolBeamBack(0.0), ReflectSolBeamFront(0.0), ReflectSolDiffBack(0.0), ReflectSolDiffFront(0.0), ReflectVisBeamBack(0.0),
-              ReflectVisBeamFront(0.0), ReflectVisDiffBack(0.0), ReflectVisDiffFront(0.0), TransSolBeam(0.0), TransThermal(0.0), TransVisBeam(0.0),
-              BlindDataPtr(0), ScreenDataPtr(0), ScreenMapResolution(0), YoungModulus(0.0), PoissonsRatio(0.0), DeflectedThickness(0.0),
-              Pressure(0.0), SupportPillarPtr(0), DeflectionStatePtr(0), ComplexShadePtr(0), GasPointer(0), WinShadeToGlassDist(0.0),
-              WinShadeTopOpeningMult(0.0), WinShadeBottomOpeningMult(0.0), WinShadeLeftOpeningMult(0.0), WinShadeRightOpeningMult(0.0),
-              WinShadeAirFlowPermeability(0.0), EMPDMaterialProps(false), EMPDmu(0.0), MoistACoeff(0.0), MoistBCoeff(0.0), MoistCCoeff(0.0),
-              MoistDCoeff(0.0), EMPDSurfaceDepth(0.0), EMPDDeepDepth(0.0), EMPDCoatingThickness(0.0), EMPDmuCoating(0.0), EcoRoofCalculationMethod(0),
-              HeightOfPlants(0.0), LAI(0.0), Lreflectivity(0.0), LEmissitivity(0.0), InitMoisture(0.0), MinMoisture(0.0), RStomata(0.0), niso(-1),
-              isodata(27, 0.0), isorh(27, 0.0), nsuc(-1), sucdata(27, 0.0), sucwater(27, 0.0), nred(-1), reddata(27, 0.0), redwater(27, 0.0), nmu(-1),
-              mudata(27, 0.0), murh(27, 0.0), ntc(-1), tcdata(27, 0.0), tcwater(27, 0.0), itemp(10.0), irh(0.5), iwater(0.2), divs(3), divsize(0.005),
-              divmin(3), divmax(10), SpecTemp(0.0), TCParent(0), SimpleWindowUfactor(0.0), SimpleWindowSHGC(0.0), SimpleWindowVisTran(0.0),
-              SimpleWindowVTinputByUser(false), WarnedForHighDiffusivity(false), ReflFrontBeamBeam(0.0), ReflBackBeamBeam(0.0),
-              TausFrontBeamBeam(0.0), TausBackBeamBeam(0.0), ReflFrontBeamBeamVis(0.0), ReflBackBeamBeamVis(0.0), TausFrontBeamBeamVis(0.0),
-              TausBackBeamBeamVis(0.0), ReflFrontBeamDiff(0.0), ReflBackBeamDiff(0.0), TausFrontBeamDiff(0.0), TausBackBeamDiff(0.0),
-              ReflFrontBeamDiffVis(0.0), ReflBackBeamDiffVis(0.0), TausFrontBeamDiffVis(0.0), TausBackBeamDiffVis(0.0), ReflFrontDiffDiff(0.0),
-              ReflBackDiffDiff(0.0), TausDiffDiff(0.0), ReflFrontDiffDiffVis(0.0), ReflBackDiffDiffVis(0.0), TausDiffDiffVis(0.0),
-              EmissThermalFront(0.0), EmissThermalBack(0.0), TausThermal(0.0), gapVentType(GapVentType::Sealed), ISPleatedDrape(false),
-              PleatedDrapeWidth(0.0), PleatedDrapeLength(0.0), ScreenWireSpacing(0.0), ScreenWireDiameter(0.0), SlatWidth(0.0), SlatSeparation(0.0),
-              SlatCrown(0.0), SlatAngle(0.0), slatAngleType(SlatAngleType::FixedSlatAngle),
-              SlatOrientation(DataWindowEquivalentLayer::Orientation::Invalid), GlassSpectralAndAngle(false), GlassSpecAngTransDataPtr(0),
-              GlassSpecAngFRefleDataPtr(0), GlassSpecAngBRefleDataPtr(0)
-        {
-        }
 
         bool dummy()
         {
             return false;
         }
-=======
->>>>>>> 438699f8
     };
 
     void GetMaterialData(EnergyPlusData &state, bool &errorsFound); // set to true if errors found in input
