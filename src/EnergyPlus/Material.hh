--- conflicted
+++ resolved
@@ -61,12 +61,6 @@
 
 namespace Material {
 
-<<<<<<< HEAD
-=======
-    constexpr int MaxSlatAngs(181); // 1 degree increments for slat angles (We'll see what the performance implications are)
-    constexpr int MaxProfAngs(37);
-
->>>>>>> e1599d27
     // Parameters to indicate material group type for use with the Material
     // derived type (see below):
 
@@ -478,7 +472,7 @@
     };
 
     // Blind 
-    constexpr int MaxSlatAngs = 37;
+    constexpr int MaxSlatAngs = 181;
     constexpr int MaxProfAngs = 37;
 
     constexpr Real64 dProfAng = Constant::Pi / (MaxProfAngs - 1);
