// EnergyPlus, Copyright (c) 1996-2024, The Board of Trustees of the University of Illinois,
// The Regents of the University of California, through Lawrence Berkeley National Laboratory
// (subject to receipt of any required approvals from the U.S. Dept. of Energy), Oak Ridge
// National Laboratory, managed by UT-Battelle, Alliance for Sustainable Energy, LLC, and other
// contributors. All rights reserved.
//
// NOTICE: This Software was developed under funding from the U.S. Department of Energy and the
// U.S. Government consequently retains certain rights. As such, the U.S. Government has been
// granted for itself and others acting on its behalf a paid-up, nonexclusive, irrevocable,
// worldwide license in the Software to reproduce, distribute copies to the public, prepare
// derivative works, and perform publicly and display publicly, and to permit others to do so.
//
// Redistribution and use in source and binary forms, with or without modification, are permitted
// provided that the following conditions are met:
//
// (1) Redistributions of source code must retain the above copyright notice, this list of
//     conditions and the following disclaimer.
//
// (2) Redistributions in binary form must reproduce the above copyright notice, this list of
//     conditions and the following disclaimer in the documentation and/or other materials
//     provided with the distribution.
//
// (3) Neither the name of the University of California, Lawrence Berkeley National Laboratory,
//     the University of Illinois, U.S. Dept. of Energy nor the names of its contributors may be
//     used to endorse or promote products derived from this software without specific prior
//     written permission.
//
// (4) Use of EnergyPlus(TM) Name. If Licensee (i) distributes the software in stand-alone form
//     without changes from the version obtained under this License, or (ii) Licensee makes a
//     reference solely to the software portion of its product, Licensee must refer to the
//     software as "EnergyPlus version X" software, where "X" is the version number Licensee
//     obtained under this License and may not use a different name for the software. Except as
//     specifically required in this Section (4), Licensee shall not use in a company name, a
//     product name, in advertising, publicity, or other promotional activities any name, trade
//     name, trademark, logo, or other designation of "EnergyPlus", "E+", "e+" or confusingly
//     similar designation, without the U.S. Department of Energy's prior written consent.
//
// THIS SOFTWARE IS PROVIDED BY THE COPYRIGHT HOLDERS AND CONTRIBUTORS "AS IS" AND ANY EXPRESS OR
// IMPLIED WARRANTIES, INCLUDING, BUT NOT LIMITED TO, THE IMPLIED WARRANTIES OF MERCHANTABILITY
// AND FITNESS FOR A PARTICULAR PURPOSE ARE DISCLAIMED. IN NO EVENT SHALL THE COPYRIGHT OWNER OR
// CONTRIBUTORS BE LIABLE FOR ANY DIRECT, INDIRECT, INCIDENTAL, SPECIAL, EXEMPLARY, OR
// CONSEQUENTIAL DAMAGES (INCLUDING, BUT NOT LIMITED TO, PROCUREMENT OF SUBSTITUTE GOODS OR
// SERVICES; LOSS OF USE, DATA, OR PROFITS; OR BUSINESS INTERRUPTION) HOWEVER CAUSED AND ON ANY
// THEORY OF LIABILITY, WHETHER IN CONTRACT, STRICT LIABILITY, OR TORT (INCLUDING NEGLIGENCE OR
// OTHERWISE) ARISING IN ANY WAY OUT OF THE USE OF THIS SOFTWARE, EVEN IF ADVISED OF THE
// POSSIBILITY OF SUCH DAMAGE.

#ifndef Material_hh_INCLUDED
#define Material_hh_INCLUDED

// EnergyPlus Headers
#include <EnergyPlus/Data/BaseData.hh>
#include <EnergyPlus/DataWindowEquivalentLayer.hh>
#include <EnergyPlus/EPVector.hh>
#include <EnergyPlus/EnergyPlus.hh>
#include <EnergyPlus/PhaseChangeModeling/HysteresisModel.hh>
#include <EnergyPlus/TARCOGGassesParams.hh>
#include <EnergyPlus/TARCOGParams.hh>

namespace EnergyPlus {

namespace Material {

    constexpr int MaxSlatAngs(19);
    constexpr int MaxProfAngs(37);

    // Parameters to indicate material group type for use with the Material
    // derived type (see below):
    enum class Group
    {
        Invalid = -1,
        Regular,
        Air,
        Shade,
        WindowGlass,
        WindowGas,
        WindowBlind,
        WindowGasMixture,
        Screen,
        EcoRoof,
        IRTransparent,
        WindowSimpleGlazing,
        ComplexWindowShade,
        ComplexWindowGap,
        GlassEquivalentLayer,
        ShadeEquivalentLayer,
        DrapeEquivalentLayer,
        BlindEquivalentLayer,
        ScreenEquivalentLayer,
        GapEquivalentLayer,
        Num
    };

    enum class GasType
    {
        Invalid = -1,
        Custom,
        Air,
        Argon,
        Krypton,
        Xenon,
        Num
    };

#ifdef GET_OUT        
    // Air       Argon     Krypton   Xenon
    // Gas conductivity coefficients for gases in a mixture
    extern const std::array<std::array<Real64, 10>, 3> GasCoeffsCon;
    // Gas viscosity coefficients for gases in a mixture
    extern const std::array<std::array<Real64, 10>, 3> GasCoeffsVis;
    // Gas specific heat coefficients for gases in a mixture
    extern const std::array<std::array<Real64, 10>, 3> GasCoeffsCp;
    extern const std::array<Real64, 10> GasWght;
    extern const std::array<Real64, 10> GasSpecificHeatRatio;
#endif // GET_OUT

    enum class GapVentType
    {
        Invalid = -1,
        Sealed,
        VentedIndoor,
        VentedOutdoor,
        Num
    };

    constexpr std::array<std::string_view, (int)GapVentType::Num> gapVentTypeNamesUC = {"SEALED", "VENTEDINDOOR", "VENTEDOUTDOOR"};

    extern const std::array<std::string_view, (int)GasType::Num> gasTypeNames;
    extern const std::array<std::string_view, (int)GapVentType::Num> gapVentTypeNames;

    enum class SlatAngleType
    {
        Invalid = -1,
        FixedSlatAngle,
        MaximizeSolar,
        BlockBeamSolar,
        Num
    };

    constexpr std::array<std::string_view, (int)SlatAngleType::Num> slatAngleTypeNamesUC = {
        "FIXEDSLATANGLE", "MAXIMIZESOLAR", "BLOCKBEAMSOLAR"};

    // Parameter for window screens beam reflectance accounting
    enum class ScreenBeamReflectanceModel
    {
        Invalid = -1,
        DoNotModel,
        DirectBeam,
        Diffuse,
        Num
    };

    constexpr std::array<std::string_view, (int)ScreenBeamReflectanceModel::Num> screenBeamReflectanceModelNamesUC = {
        "DONOTMODEL", "MODELASDIRECTBEAM", "MODELASDIFFUSE"};

    enum class VariableAbsCtrlSignal
    {
        Invalid = -1,
        SurfaceTemperature,
        SurfaceReceivedSolarRadiation,
        SpaceHeatingCoolingMode,
        Scheduled,
        Num
    };

    constexpr std::array<std::string_view, (int)VariableAbsCtrlSignal::Num> variableAbsCtrlSignalNamesUC = {
        "SURFACETEMPERATURE", "SURFACERECEIVEDSOLARRADIATION", "SPACEHEATINGCOOLINGMODE", "SCHEDULED"};

    // Parameters to indicate surface roughness for use with the Material
    // derived type:
    enum class SurfaceRoughness
    {
        Invalid = -1,
        VeryRough,
        Rough,
        MediumRough,
        MediumSmooth,
        Smooth,
        VerySmooth,
        Num
    };

    constexpr std::array<std::string_view, (int)SurfaceRoughness::Num> surfaceRoughnessNamesUC{
        "VERYROUGH", "ROUGH", "MEDIUMROUGH", "MEDIUMSMOOTH", "SMOOTH", "VERYSMOOTH"};

    extern const std::array<std::string_view, (int)SurfaceRoughness::Num> surfaceRoughnessNames;

    struct MaterialBase
    {
        // Members
        std::string Name = "";        // Name of material layer
        Group group = Group::Invalid; // Material group type (see Material Parameters above.  Currently
        // active: RegularMaterial, Shade, Air, WindowGlass,
        // WindowGas, WindowBlind, WindowGasMixture, Screen, EcoRoof,
        // IRTMaterial, WindowSimpleGlazing, ComplexWindowShade, ComplexWindowGap)
        SurfaceRoughness Roughness = SurfaceRoughness::Invalid; // Surface roughness index (See Surface Roughness parameters
        // above.  Current: VerySmooth, Smooth, MediumSmooth,
        // MediumRough, Rough, VeryRough)
        // Thermo-physical material properties
        Real64 Conductivity = 0.0; // Thermal conductivity of layer (W/m2K)
        Real64 Density = 0.0;      // Layer density (kg/m3)
        Real64 Resistance = 0.0;   // Layer thermal resistance (alternative to Density,
        // Conductivity, Thickness, and Specific Heat; K/W)
        bool ROnly = false;     // Material defined with "R" only
        Real64 SpecHeat = 0.0;  // Layer specific heat (J/kgK)
        Real64 Thickness = 0.0; // Layer thickness (m)

        Real64 AbsorpThermal = 0.0;              // Layer thermal absorptance
        Real64 AbsorpThermalInput = 0.0;         // Layer thermal absorptance input by user
        Real64 AbsorpThermalBack = 0.0;       // Infrared radiation back absorption
        Real64 AbsorpThermalFront = 0.0;      // Infrared radiation front absorption

        Real64 AbsorpSolar = 0.0;                // Layer solar absorptance
        Real64 AbsorpSolarInput = 0.0;           // Layer solar absorptance input by user

        Real64 AbsorpVisible = 0.0;              // Layer Visible Absorptance
        Real64 AbsorpVisibleInput = 0.0;         // Layer Visible Absorptance input by user

        Real64 Trans = 0.0;                      // Transmittance of layer (glass, shade)
        Real64 TransVis = 0.0;                   // Visible transmittance (at normal incidence)
        Real64 TransThermal = 0.0;               // Infrared radiation transmittance

        Real64 ReflectSolBeamBack = 0.0;      // Solar back reflectance (beam to everything)
        Real64 ReflectSolBeamFront = 0.0;     // Solar front reflectance (beam to everything)

        // TODO: these and others need to be moved to a child class
        // Simple Glazing System
        Real64 SimpleWindowUfactor = 0.0;       // user input for simple window U-factor with film coeffs (W/m2-k)
        Real64 SimpleWindowSHGC = 0.0;          // user input for simple window Solar Heat Gain Coefficient (non-dimensional)
        Real64 SimpleWindowVisTran = 0.0;       // (optional) user input for simple window Visual Transmittance (non-dimensional)
        bool SimpleWindowVTinputByUser = false; // false means not input, true means user provide VT input
        bool WarnedForHighDiffusivity = false;  // used to limit error messaging to just the first instance

        bool isUsed = false;

        // Moved these into the base class for SQLite purposes
        Real64 Porosity = 0.0;      // Layer porosity
        Real64 IsoMoistCap = 0.0;   // Isothermal moisture capacity on water vapor density (m3/kg)
        Real64 ThermGradCoef = 0.0; // Thermal-gradient coefficient for moisture capacity based on the water vapor density (kg/kgK)
        Real64 VaporDiffus = 0.0;   // Layer vapor diffusivity

        virtual bool dummy() { return true; }   // Need at least one virtual function (vtable) for dynamic casting to work (duh)
    };

    struct MaterialChild : public MaterialBase
    {
        int GlassSpectralDataPtr = 0;                               // Number of a spectral data set associated with a window glass material
        // Radiation parameters
        bool AbsorpSolarEMSOverrideOn = false;   // if true, then EMS calling to override value for solar absorptance
        Real64 AbsorpSolarEMSOverride = false;   // value to use when EMS calling to override value for solar absorptance
        bool AbsorpThermalEMSOverrideOn = false; // if true, then EMS calling to override value for thermal absorptance
        Real64 AbsorpThermalEMSOverride = 0.0;   // value to use when EMS calling to override value for thermal absorptance
        // dynamic thermal and solar absorptance coating parameters
        VariableAbsCtrlSignal absorpVarCtrlSignal = VariableAbsCtrlSignal::Invalid;
        int absorpThermalVarSchedIdx = 0;
        int absorpThermalVarFuncIdx = 0;
        int absorpSolarVarSchedIdx = 0;
        int absorpSolarVarFuncIdx = 0;
        bool AbsorpVisibleEMSOverrideOn = false; // if true, then EMS calling to override value for visible absorptance
        Real64 AbsorpVisibleEMSOverride = 0.0;   // value to use when EMS calling to override value for visible absorptance

        // Window-related radiation parameters
        Real64 GlassTransDirtFactor = 1.0;    // Multiplier on glass transmittance due to dirt
        bool SolarDiffusing = false;          // True if glass diffuses beam solar radiation
        Real64 ReflectShade = 0.0;            // Shade or screen reflectance (interior shade only)
        Real64 ReflectShadeVis = 0.0;         // Shade reflectance for visible radiation
        Real64 ReflectSolDiffBack = 0.0;      // Solar back diffuse reflectance
        Real64 ReflectSolDiffFront = 0.0;     // Solar front diffuse reflectance
        Real64 ReflectVisBeamBack = 0.0;      // Visible back reflectance (beam to everything)
        Real64 ReflectVisBeamFront = 0.0;     // Visible front reflectance (beam to everything)
        Real64 ReflectVisDiffBack = 0.0;      // Visible back diffuse reflectance
        Real64 ReflectVisDiffFront = 0.0;     // Visible front diffuse reflectance
        Real64 TransSolBeam = 0.0;            // Solar transmittance (beam to everything)
        Real64 TransVisBeam = 0.0;            // Visible transmittance (beam to everything)
        int BlindDataPtr = 0;                 // Pointer to window blind data
        // Complex fenestration parameters
        Real64 YoungModulus = 0.0;       // Young's modulus (Pa) - used in window deflection calculations
        Real64 PoissonsRatio = 0.0;      // Poisson's ratio - used in window deflection calculations
        Real64 DeflectedThickness = 0.0; // Minimum gap thickness in deflected state (m).  Used with measured deflection
        Real64 Pressure = 0.0;           // Window Gap pressure (Pa)
        int SupportPillarPtr = 0;        // Pointer to support pillar data
        int DeflectionStatePtr = 0;      // Pointer to deflection state
        int ComplexShadePtr = 0;         // Pointer to complex shade data
        int GasPointer = 0;              // Pointer to gas or gas mixture used in the gap
        // Window-shade thermal model parameters
        Real64 WinShadeToGlassDist = 0.0;    // Distance between window shade and adjacent glass (m)
        Real64 WinShadeTopOpeningMult = 0.0; // Area of air-flow opening at top of shade, expressed as a fraction
        //  of the shade-to-glass opening area at the top of the shade
        Real64 WinShadeBottomOpeningMult = 0.0; // Area of air-flow opening at bottom of shade, expressed as a fraction
        //  of the shade-to-glass opening area at the bottom of the shade
        Real64 WinShadeLeftOpeningMult = 0.0; // Area of air-flow opening at left side of shade, expressed as a fraction
        //  of the shade-to-glass opening area at the left side of the shade
        Real64 WinShadeRightOpeningMult = 0.0; // Area of air-flow opening at right side of shade, expressed as a fraction
        //  of the shade-to-glass opening area at the right side of the shade
        Real64 WinShadeAirFlowPermeability = 0.0; // The effective area of openings in the shade itself, expressed as a
        //  fraction of the shade area
        bool EMPDMaterialProps = false;    // True if EMPD properties have been assigned
        Real64 EMPDmu = 0.0;               // Water Vapor Diffusion Resistance Factor (dimensionless)
        Real64 MoistACoeff = 0.0;          // Moisture Equation Coefficient a
        Real64 MoistBCoeff = 0.0;          // Moisture Equation Coefficient b
        Real64 MoistCCoeff = 0.0;          // Moisture Equation Coefficient c
        Real64 MoistDCoeff = 0.0;          // Moisture Equation Coefficient d
        Real64 EMPDSurfaceDepth = 0.0;     // Surface-layer penetration depth (m)
        Real64 EMPDDeepDepth = 0.0;        // Deep-layer penetration depth (m)
        Real64 EMPDCoatingThickness = 0.0; // Coating Layer Thickness (m)
        Real64 EMPDmuCoating = 0.0;        // Coating Layer water vapor diffusion resistance factor (dimensionless)
        // EcoRoof-Related properties, essentially for the plant layer,
        //    the soil layer uses the same resource as a regular material
        int EcoRoofCalculationMethod = 0; // 1-Simple, 2-SchaapGenuchten
        Real64 HeightOfPlants = 0.0;      // plants' height
        Real64 LAI = 0.0;                 // LeafAreaIndex (Dimensionless???)
        Real64 Lreflectivity = 0.0;       // LeafReflectivity
        Real64 LEmissitivity = 0.0;       // LeafEmissivity
        Real64 InitMoisture = 0.0;        // Initial soil moisture DJS
        Real64 MinMoisture = 0.0;         // Minimum moisture allowed DJS
        Real64 RStomata = 0.0;            // Minimum stomatal resistance DJS
        // HAMT
        int niso = -1;                                       // Number of data points
        Array1D<Real64> isodata = Array1D<Real64>(27, 0.0);  // isotherm values
        Array1D<Real64> isorh = Array1D<Real64>(27, 0.0);    // isotherm RH values
        int nsuc = -1;                                       // Number of data points
        Array1D<Real64> sucdata = Array1D<Real64>(27, 0.0);  // suction values
        Array1D<Real64> sucwater = Array1D<Real64>(27, 0.0); // suction water values
        int nred = -1;                                       // Number of data points
        Array1D<Real64> reddata = Array1D<Real64>(27, 0.0);  // redistribution values
        Array1D<Real64> redwater = Array1D<Real64>(27, 0.0); // redistribution water values
        int nmu = -1;                                        // Number of data points
        Array1D<Real64> mudata = Array1D<Real64>(27, 0.0);   // mu values
        Array1D<Real64> murh = Array1D<Real64>(27, 0.0);     // mu rh values
        int ntc = -1;                                        // Number of data points
        Array1D<Real64> tcdata = Array1D<Real64>(27, 0.0);   // thermal conductivity values
        Array1D<Real64> tcwater = Array1D<Real64>(27, 0.0);  // thermal conductivity water values
        Real64 itemp = 10.0;                                 // initial Temperature
        Real64 irh = 0.5;                                    // Initial RH
        Real64 iwater = 0.2;                                 // Initial water content kg/kg
        int divs = 3;                                        // Number of divisions
        Real64 divsize = 0.005;                              // Average Cell Size
        int divmin = 3;                                      // Minimum number of cells
        int divmax = 10;                                     // Maximum number of cells
        // Added 12/22/2008 for thermochromic window glazing material
        Real64 SpecTemp = 0.0; // Temperature corresponding to the specified material properties
        int TCParent = 0;      // Reference to the parent object WindowMaterial:Glazing:Thermochromic
        // Equivalent Layer (ASHWAT) Model
        Real64 ScreenWireSpacing = 0.0;                              // insect screen wire spacing
        Real64 ScreenWireDiameter = 0.0;                             // insect screen wire diameter

        Real64 ReflFrontBeamBeam = 0.0;                              // Beam-Beam solar reflectance front at zero incident
        Real64 ReflBackBeamBeam = 0.0;                               // Beam-Beam solar reflectance back at zero incident
        Real64 TausFrontBeamBeam = 0.0;                              // Beam-Beam solar transmittance front at zero incident
        Real64 TausBackBeamBeam = 0.0;                               // Beam-Beam solar transmittance back at zero incident
        Real64 ReflFrontBeamBeamVis = 0.0;                           // Beam-Beam visible reflectance front at zero incident
        Real64 ReflBackBeamBeamVis = 0.0;                            // Beam-Beam visible reflectance back at zero incident
        Real64 TausFrontBeamBeamVis = 0.0;                           // Beam-Beam visible transmittance front at zero incident
        Real64 TausBackBeamBeamVis = 0.0;                            // Beam-Beam visible transmittance back at zero incident
        Real64 ReflFrontBeamDiff = 0.0;                              // Beam-Diffuse solar reflectance front at zero incident
        Real64 ReflBackBeamDiff = 0.0;                               // Beam-Diffuse solar reflectance back at zero incident
        Real64 TausFrontBeamDiff = 0.0;                              // Beam-Diffuse solar transmittance front at zero incident
        Real64 TausBackBeamDiff = 0.0;                               // Beam-Diffuse solar transmittance back at zero incident
        Real64 ReflFrontBeamDiffVis = 0.0;                           // Beam-Diffuse visible reflectance front at zero incident
        Real64 ReflBackBeamDiffVis = 0.0;                            // Beam-Diffuse visible reflectance back at zero incident
        Real64 TausFrontBeamDiffVis = 0.0;                           // Beam-Diffuse visible transmittance front at zero incident
        Real64 TausBackBeamDiffVis = 0.0;                            // Beam-Diffuse visible transmittance back at zero incident

        Real64 ReflFrontDiffDiff = 0.0;                              // Diffuse-Diffuse solar reflectance front
        Real64 ReflBackDiffDiff = 0.0;                               // Diffuse-Diffuse solar reflectance back
        Real64 TausDiffDiff = 0.0;                                   // Diffuse-Diffuse solar transmittance (front and back)
        Real64 ReflFrontDiffDiffVis = 0.0;                           // Diffuse-Diffuse visible reflectance front
        Real64 ReflBackDiffDiffVis = 0.0;                            // Diffuse-Diffuse visible reflectance back
        Real64 TausDiffDiffVis = 0.0;                                // Diffuse-Diffuse visible transmittance (front and back)
        Real64 EmissThermalFront = 0.0;                              // Front side thermal or infrared Emissivity
        Real64 EmissThermalBack = 0.0;                               // Back side thermal or infrared Emissivity
        Real64 TausThermal = 0.0;                                    // Thermal transmittance (front and back)

        bool ISPleatedDrape = false;                                 // if pleated drape= true, if nonpleated drape = false
        Real64 PleatedDrapeWidth = 0.0;                              // width of the pleated drape fabric section
        Real64 PleatedDrapeLength = 0.0;                             // length of the pleated drape fabric section
        Real64 SlatWidth = 0.0;                                      // slat width
        Real64 SlatSeparation = 0.0;                                 // slat separation
        Real64 SlatCrown = 0.0;                                      // slat crown
        Real64 SlatAngle = 0.0;                                      // slat angle
        SlatAngleType slatAngleType = SlatAngleType::FixedSlatAngle; // slat angle control type, 0=fixed, 1=maximize solar, 2=block beam
        DataWindowEquivalentLayer::Orientation SlatOrientation = DataWindowEquivalentLayer::Orientation::Invalid; // horizontal or vertical
        HysteresisPhaseChange::HysteresisPhaseChange *phaseChange = nullptr;
        bool GlassSpectralAndAngle = false; // if SpectralAndAngle is an entered choice
        int GlassSpecAngTransDataPtr =
            0; // Data set index of transmittance as a function of spectral and angle associated with a window glass material
        int GlassSpecAngFRefleDataPtr = 0; // Data set index of front reflectance as a function of spectral and angle associated with a window glass
        // material
        int GlassSpecAngBRefleDataPtr = 0; // Data set index of back reflectance as a function of spectral and angle associated with a window glass
        // material

        virtual bool dummy() { return true; }
    };

    struct WindowBlindProperties
    {
        // Members
        std::string Name;
        int MaterialNumber = 0; // Material pointer for the blind
        // Input properties
        DataWindowEquivalentLayer::Orientation SlatOrientation = DataWindowEquivalentLayer::Orientation::Invalid; // HORIZONTAL or VERTICAL
        DataWindowEquivalentLayer::AngleType SlatAngleType = DataWindowEquivalentLayer::AngleType::Fixed;         // FIXED or VARIABLE
        Real64 SlatWidth = 0.0;                                                                                   // Slat width (m)
        Real64 SlatSeparation = 0.0;                                                                              // Slat separation (m)
        Real64 SlatThickness = 0.0;                                                                               // Slat thickness (m)
        Real64 SlatCrown = 0.0;        // the height of the slate (length from the chord to the curve)
        Real64 SlatAngle = 0.0;        // Slat angle (deg)
        Real64 MinSlatAngle = 0.0;     // Minimum slat angle for variable-angle slats (deg) (user input)
        Real64 MaxSlatAngle = 0.0;     // Maximum slat angle for variable-angle slats (deg) (user input)
        Real64 SlatConductivity = 0.0; // Slat conductivity (W/m-K)
        // Solar slat properties
        Real64 SlatTransSolBeamDiff = 0.0;     // Slat solar beam-diffuse transmittance
        Real64 SlatFrontReflSolBeamDiff = 0.0; // Slat front solar beam-diffuse reflectance
        Real64 SlatBackReflSolBeamDiff = 0.0;  // Slat back solar beam-diffuse reflectance
        Real64 SlatTransSolDiffDiff = 0.0;     // Slat solar diffuse-diffuse transmittance
        Real64 SlatFrontReflSolDiffDiff = 0.0; // Slat front solar diffuse-diffuse reflectance
        Real64 SlatBackReflSolDiffDiff = 0.0;  // Slat back solar diffuse-diffuse reflectance
        // Visible slat properties
        Real64 SlatTransVisBeamDiff = 0.0;     // Slat visible beam-diffuse transmittance
        Real64 SlatFrontReflVisBeamDiff = 0.0; // Slat front visible beam-diffuse reflectance
        Real64 SlatBackReflVisBeamDiff = 0.0;  // Slat back visible beam-diffuse reflectance
        Real64 SlatTransVisDiffDiff = 0.0;     // Slat visible diffuse-diffuse transmittance
        Real64 SlatFrontReflVisDiffDiff = 0.0; // Slat front visible diffuse-diffuse reflectance
        Real64 SlatBackReflVisDiffDiff = 0.0;  // Slat back visible diffuse-diffuse reflectance
        // Long-wave (IR) slat properties
        Real64 SlatTransIR = 0.0;      // Slat IR transmittance
        Real64 SlatFrontEmissIR = 0.0; // Slat front emissivity
        Real64 SlatBackEmissIR = 0.0;  // Slat back emissivity
        // Some characteristics for blind thermal calculation
        Real64 BlindToGlassDist = 0.0;    // Distance between window shade and adjacent glass (m)
        Real64 BlindTopOpeningMult = 0.0; // Area of air-flow opening at top of blind, expressed as a fraction
        //  of the blind-to-glass opening area at the top of the blind
        Real64 BlindBottomOpeningMult = 0.0; // Area of air-flow opening at bottom of blind, expressed as a fraction
        //  of the blind-to-glass opening area at the bottom of the blind
        Real64 BlindLeftOpeningMult = 0.0; // Area of air-flow opening at left side of blind, expressed as a fraction
        //  of the blind-to-glass opening area at the left side of the blind
        Real64 BlindRightOpeningMult = 0.0; // Area of air-flow opening at right side of blind, expressed as a fraction
        //  of the blind-to-glass opening area at the right side of the blind
        // Calculated blind properties
        // Blind solar properties
        Array2D<Real64> SolFrontBeamBeamTrans; // Blind solar front beam-beam transmittance vs.
        // profile angle, slat angle
        Array2D<Real64> SolFrontBeamBeamRefl; // Blind solar front beam-beam reflectance vs. profile angle,
        // slat angle (zero)
        Array2D<Real64> SolBackBeamBeamTrans; // Blind solar back beam-beam transmittance vs. profile angle,
        // slat angle
        Array2D<Real64> SolBackBeamBeamRefl; // Blind solar back beam-beam reflectance vs. profile angle,
        // slat angle (zero)
        Array2D<Real64> SolFrontBeamDiffTrans; // Blind solar front beam-diffuse transmittance
        // vs. profile angle, slat angle
        Array2D<Real64> SolFrontBeamDiffRefl; // Blind solar front beam-diffuse reflectance
        // vs. profile angle, slat angle
        Array2D<Real64> SolBackBeamDiffTrans; // Blind solar back beam-diffuse transmittance
        // vs. profile angle, slat angle
        Array2D<Real64> SolBackBeamDiffRefl; // Blind solar back beam-diffuse reflectance
        // vs. profile angle, slat angle
        Array1D<Real64> SolFrontDiffDiffTrans; // Blind solar front diffuse-diffuse transmittance
        // vs. slat angle
        Array1D<Real64> SolFrontDiffDiffTransGnd; // Blind ground solar front diffuse-diffuse transmittance
        // vs. slat angle
        Array1D<Real64> SolFrontDiffDiffTransSky; // Blind sky solar front diffuse-diffuse transmittance
        // vs. slat angle
        Array1D<Real64> SolFrontDiffDiffRefl; // Blind solar front diffuse-diffuse reflectance
        // vs. slat angle
        Array1D<Real64> SolFrontDiffDiffReflGnd; // Blind ground solar front diffuse-diffuse reflectance
        // vs. slat angle
        Array1D<Real64> SolFrontDiffDiffReflSky; // Blind sky solar front diffuse-diffuse reflectance
        // vs. slat angle
        Array1D<Real64> SolBackDiffDiffTrans; // Blind solar back diffuse-diffuse transmittance
        // vs. slat angle
        Array1D<Real64> SolBackDiffDiffRefl; // Blind solar back diffuse-diffuse reflectance
        // vs. slat angle
        Array2D<Real64> SolFrontBeamAbs;    // Blind solar front beam absorptance vs. slat angle
        Array2D<Real64> SolBackBeamAbs;     // Blind solar back beam absorptance vs. slat angle
        Array1D<Real64> SolFrontDiffAbs;    // Blind solar front diffuse absorptance vs. slat angle
        Array1D<Real64> SolFrontDiffAbsGnd; // Blind ground solar front diffuse absorptance vs. slat angle
        Array1D<Real64> SolFrontDiffAbsSky; // Blind sky solar front diffuse absorptance vs. slat angle
        Array1D<Real64> SolBackDiffAbs;     // Blind solar back diffuse absorptance vs. slat angle
        // Blind visible properties
        Array2D<Real64> VisFrontBeamBeamTrans; // Blind visible front beam-beam transmittance
        // vs. profile angle, slat angle
        Array2D<Real64> VisFrontBeamBeamRefl; // Blind visible front beam-beam reflectance
        // vs. profile angle, slat angle (zero)
        Array2D<Real64> VisBackBeamBeamTrans; // Blind visible back beam-beam transmittance
        // vs. profile angle, slat angle
        Array2D<Real64> VisBackBeamBeamRefl; // Blind visible back beam-beam reflectance
        // vs. profile angle, slat angle (zero)
        Array2D<Real64> VisFrontBeamDiffTrans; // Blind visible front beam-diffuse transmittance
        // vs. profile angle, slat angle
        Array2D<Real64> VisFrontBeamDiffRefl; // Blind visible front beam-diffuse reflectance
        // vs. profile angle, slat angle
        Array2D<Real64> VisBackBeamDiffTrans; // Blind visible back beam-diffuse transmittance
        // vs. profile angle, slat angle
        Array2D<Real64> VisBackBeamDiffRefl; // Blind visible back beam-diffuse reflectance
        // vs. profile angle, slat angle
        Array1D<Real64> VisFrontDiffDiffTrans; // Blind visible front diffuse-diffuse transmittance
        // vs. slat angle
        Array1D<Real64> VisFrontDiffDiffRefl; // Blind visible front diffuse-diffuse reflectance
        // vs. slat angle
        Array1D<Real64> VisBackDiffDiffTrans; // Blind visible back diffuse-diffuse transmittance
        // vs. slat angle
        Array1D<Real64> VisBackDiffDiffRefl; // Blind visible back diffuse-diffuse reflectance
        // vs. slat angle
        // Long-wave (IR) blind properties
        Array1D<Real64> IRFrontTrans; // Blind IR front transmittance vs. slat angle
        Array1D<Real64> IRFrontEmiss; // Blind IR front emissivity vs. slat angle
        Array1D<Real64> IRBackTrans;  // Blind IR back transmittance vs. slat angle
        Array1D<Real64> IRBackEmiss;  // Blind IR back emissivity vs. slat angle

        // Default Constructor
        WindowBlindProperties()
            : SolFrontBeamBeamTrans(MaxSlatAngs, MaxProfAngs, 0.0), SolFrontBeamBeamRefl(MaxSlatAngs, MaxProfAngs, 0.0), SolBackBeamBeamTrans(MaxSlatAngs, MaxProfAngs, 0.0),
              SolBackBeamBeamRefl(MaxSlatAngs, MaxProfAngs, 0.0), SolFrontBeamDiffTrans(MaxSlatAngs, MaxProfAngs, 0.0), SolFrontBeamDiffRefl(MaxSlatAngs, MaxProfAngs, 0.0),
              SolBackBeamDiffTrans(MaxSlatAngs, MaxProfAngs, 0.0), SolBackBeamDiffRefl(MaxSlatAngs, MaxProfAngs, 0.0), SolFrontDiffDiffTrans(MaxSlatAngs, 0.0),
              SolFrontDiffDiffTransGnd(MaxSlatAngs, 0.0), SolFrontDiffDiffTransSky(MaxSlatAngs, 0.0), SolFrontDiffDiffRefl(MaxSlatAngs, 0.0),
              SolFrontDiffDiffReflGnd(MaxSlatAngs, 0.0), SolFrontDiffDiffReflSky(MaxSlatAngs, 0.0), SolBackDiffDiffTrans(MaxSlatAngs, 0.0),
              SolBackDiffDiffRefl(MaxSlatAngs, 0.0), SolFrontBeamAbs(MaxSlatAngs, MaxProfAngs, 0.0), SolBackBeamAbs(MaxSlatAngs, MaxProfAngs, 0.0),
              SolFrontDiffAbs(MaxSlatAngs, 0.0), SolFrontDiffAbsGnd(MaxSlatAngs, 0.0), SolFrontDiffAbsSky(MaxSlatAngs, 0.0),
              SolBackDiffAbs(MaxSlatAngs, 0.0), VisFrontBeamBeamTrans(MaxSlatAngs, MaxProfAngs, 0.0), VisFrontBeamBeamRefl(MaxSlatAngs, MaxProfAngs, 0.0),
              VisBackBeamBeamTrans(MaxSlatAngs, MaxProfAngs, 0.0), VisBackBeamBeamRefl(MaxSlatAngs, MaxProfAngs, 0.0), VisFrontBeamDiffTrans(MaxSlatAngs, MaxProfAngs, 0.0),
              VisFrontBeamDiffRefl(MaxSlatAngs, MaxProfAngs, 0.0), VisBackBeamDiffTrans(MaxSlatAngs, MaxProfAngs, 0.0), VisBackBeamDiffRefl(MaxSlatAngs, MaxProfAngs, 0.0),
              VisFrontDiffDiffTrans(MaxSlatAngs, 0.0), VisFrontDiffDiffRefl(MaxSlatAngs, 0.0), VisBackDiffDiffTrans(MaxSlatAngs, 0.0),
              VisBackDiffDiffRefl(MaxSlatAngs, 0.0), IRFrontTrans(MaxSlatAngs, 0.0), IRFrontEmiss(MaxSlatAngs, 0.0), IRBackTrans(MaxSlatAngs, 0.0),
              IRBackEmiss(MaxSlatAngs, 0.0)
        {
        }
    };

    struct WindowComplexShade
    {
        // Members
        std::string Name; // Name for complex shade
        TARCOGParams::TARCOGLayerType LayerType =
            TARCOGParams::TARCOGLayerType::Invalid; // Layer type (OtherShadingType, Venetian, Woven, Perforated)
        Real64 Thickness = 0.0;                     // Layer thickness (m)
        Real64 Conductivity = 0.0;                  // Layer conductivity (W/m2K)
        Real64 IRTransmittance = 0.0;               // IR Transmittance
        Real64 FrontEmissivity = 0.0;               // Emissivity of front surface
        Real64 BackEmissivity = 0.0;                // Emissivity of back surface
        Real64 TopOpeningMultiplier = 0.0;          // Coverage percent for top opening (%)
        Real64 BottomOpeningMultiplier = 0.0;       // Coverage percent for bottom opening (%)
        Real64 LeftOpeningMultiplier = 0.0;         // Coverage percent for left opening (%)
        Real64 RightOpeningMultiplier = 0.0;        // Coverage percent for right opening (%)
        Real64 FrontOpeningMultiplier = 0.0;        // Coverage percent for front opening (%)
        Real64 SlatWidth = 0.0;                     // Slat width (m)
        Real64 SlatSpacing = 0.0;                   // Slat spacing (m)
        Real64 SlatThickness = 0.0;                 // Slat thickness (m)
        Real64 SlatAngle = 0.0;                     // Slat angle (deg)
        Real64 SlatConductivity = 0.0;              // Slat conductivity (W/m2K)
        Real64 SlatCurve = 0.0;                     // Curvature radius of slat (if =0 then flat) (m)
    };

    struct WindowThermalModelParams
    {
        // Members
        std::string Name;                                                                                   // Window thermal model name
        TARCOGGassesParams::Stdrd CalculationStandard = TARCOGGassesParams::Stdrd::Invalid;                 // Tarcog calculation standard
        TARCOGParams::TARCOGThermalModel ThermalModel = TARCOGParams::TARCOGThermalModel::Invalid;          // Tarcog thermal model
        Real64 SDScalar = 0.0;                                                                              // SDScalar coefficient
        TARCOGParams::DeflectionCalculation DeflectionModel = TARCOGParams::DeflectionCalculation::Invalid; // Deflection model
        Real64 VacuumPressureLimit = 0.0; // Pressure limit at which it will be considered vacuum gas state
        Real64 InitialTemperature = 0.0;  // Window(s) temperature in time of fabrication
        Real64 InitialPressure = 0.0;     // Window(s) pressure in time of fabrication
    };

    int constexpr maxMixGases = 5;

    struct GasCoeffs
    {
        Real64 c0 = 0.0;
        Real64 c1 = 0.0;
        Real64 c2 = 0.0;
    };

    struct Gas {
        GasType type = GasType::Custom;
        GasCoeffs con = GasCoeffs();
        GasCoeffs vis = GasCoeffs();
        GasCoeffs cp = GasCoeffs();
        Real64 wght = 0.0;
        Real64 specHeatRatio = 0.0;
    };
        
    extern const std::array<Gas, 10> gases;

    struct MaterialGasMix : public MaterialBase {
        //  up to 5 gases in a mixture [Window gas only].  It is defined as parameter (GasCoefs)
        int numGases = 0;                             // Number of gases in a window gas mixture

        std::array<Real64, maxMixGases> gasFracts = {0.0};
        std::array<Gas, maxMixGases> gases = {Gas()};
            
        GapVentType gapVentType = GapVentType::Sealed;               // Gap Ven type for equivalent Layer window model
            
        virtual bool dummy() { return true; }

        MaterialGasMix() : MaterialBase() { group = Group::WindowGas; }
    };


    struct ScreenBmTransAbsRef {
        Real64 BmTrans = 0.0; // Beam solar transmittance (dependent on sun angle)
        // (this value can include scattering if the user so chooses)
        Real64 BmTransBack = 0.0; // Beam solar transmittance (dependent on sun angle) from back side of screen
        Real64 BmTransVis = 0.0;  // Visible solar transmittance (dependent on sun angle)
        // (this value can include visible scattering if the user so chooses)
        Real64 DfTrans = 0.0;     // Beam solar transmitted as diffuse radiation (dependent on sun angle)
        Real64 DfTransBack = 0.0; // Beam solar transmitted as diffuse radiation (dependent on sun angle) from back side
        Real64 DfTransVis = 0.0;  // Visible solar transmitted as diffuse radiation (dependent on sun angle)

        // The following reflectance properties are dependent on sun angle:
        Real64 RefSolFront = 0.0;          // Beam solar reflected as diffuse radiation when sun is in front of screen
        Real64 RefVisFront = 0.0;          // Visible solar reflected as diffuse radiation when sun is in front of screen
        Real64 RefSolBack = 0.0;           // Beam solar reflected as diffuse radiation when sun is in back of screen
        Real64 RefVisBack = 0.0;           // Visible solar reflected as diffuse radiation when sun is in back of screen
        Real64 AbsSolFront = 0.0;          // Front surface solar beam absorptance
        Real64 AbsSolBack = 0.0;           // Back surface solar beam absorptance

    };

    constexpr int minDegResolution = 5;
        
    constexpr int maxIPhi = (Constant::PiOvr2 * Constant::RadToDeg / minDegResolution) + 1;
    constexpr int maxITheta = (Constant::PiOvr2 * Constant::RadToDeg / minDegResolution) + 1;
        
    struct MaterialScreen : public MaterialBase
    {
        Real64 diameterToSpacingRatio = 0.0; // ratio of screen material diameter to screen material spacing

        ScreenBeamReflectanceModel bmRefModel = ScreenBeamReflectanceModel::Invalid; // user specified method of accounting for scattered solar beam

        Real64 DfTrans = 0.0;                  // Back surface diffuse solar transmitted
        Real64 DfTransVis = 0.0;               // Back surface diffuse visible solar transmitted
        Real64 DfRef = 0.0;                  // Back reflection of solar diffuse radiation
        Real64 DfRefVis = 0.0;               // Back reflection of visible diffuse radiation
        Real64 DfAbs = 0.0;                  // Absorption of diffuse radiation

        Real64 ShadeRef = 0.0;                 // Screen assembly solar reflectance (user input adjusted for holes in screen)
        Real64 ShadeRefVis = 0.0;              // Screen assembly visible reflectance (user input adjusted for holes in screen)
        Real64 CylinderRef = 0.0;              // Screen material solar reflectance (user input, does not account for holes in screen)
        Real64 CylinderRefVis = 0.0;           // Screen material visible reflectance (user input, does not account for holes in screen)

        int mapDegResolution = 0;               // Resolution of azimuth and altitude angles to print in transmittance map
<<<<<<< HEAD
        Real64 dPhi = (Real64)minDegResolution; // phi increments (deg)
        Real64 dTheta = (Real64)minDegResolution;// theta increments (deg)
=======
        Real64 dPhi = (Real64)minDegResolution * Constant::DegToRad; // phi increments (rad)
        Real64 dTheta = (Real64)minDegResolution * Constant::DegToRad;// theta increments (rad)
>>>>>>> 6e1a4a8c

        std::array<std::array<ScreenBmTransAbsRef, maxITheta>, maxIPhi> btars;

        // These are shared with window shade and blind
        Real64 toGlassDist = 0.0;    // Distance between window shade and adjacent glass (m)
        Real64 topOpeningMult = 0.0; // Area of air-flow opening at top of shade, expressed as a fraction
        //  of the shade-to-glass opening area at the top of the shade
        Real64 bottomOpeningMult = 0.0; // Area of air-flow opening at bottom of shade, expressed as a fraction
        //  of the shade-to-glass opening area at the bottom of the shade
        Real64 leftOpeningMult = 0.0; // Area of air-flow opening at left side of shade, expressed as a fraction
        //  of the shade-to-glass opening area at the left side of the shade
        Real64 rightOpeningMult = 0.0; // Area of air-flow opening at right side of shade, expressed as a fraction
        //  of the shade-to-glass opening area at the right side of the shade
        Real64 airFlowPermeability = 0.0; // The effective area of openings in the shade itself, expressed as a
        //  fraction of the shade area

        virtual bool dummy() { return true; }

        MaterialScreen() : MaterialBase() { group = Group::Screen; }
    };

    void GetMaterialData(EnergyPlusData &state, bool &errorsFound); // set to true if errors found in input
    void GetVariableAbsorptanceInput(EnergyPlusData &state, bool &errorsFound);

<<<<<<< HEAD
=======
    // Angles must be in radians
    void GetRelativePhiTheta(Real64 phiWin, Real64 thetaWin, Vector3<Real64> const &solcos, Real64 &phi, Real64 &theta);
>>>>>>> 6e1a4a8c
    void NormalizePhiTheta(Real64 &phi, Real64 &theta);
    void GetPhiThetaIndices(Real64 phi, Real64 theta, Real64 dPhi, Real64 dTheta, int &iPhi1, int &iPhi2, int &iTheta1, int &iTheta2);

    void CalcScreenTransmittance(EnergyPlusData &state,
                                 Real64 surfTilt, 
                                 MaterialScreen const *screen,
                                 Real64 phi,     // Sun altitude relative to surface outward normal (rad)
                                 Real64 theta,   // Sun azimuth relative to surface outward normal (rad)
                                 ScreenBmTransAbsRef &tar);

} // namespace Material

struct MaterialData : BaseGlobalStruct
{
    EPVector<Material::MaterialBase *> Material;
    int TotMaterials = 0;     // Total number of unique materials (layers) in this simulation
    int TotComplexShades = 0; // Total number of shading materials for complex fenestrations

    EPVector<Material::WindowBlindProperties> Blind;
    EPVector<Material::WindowComplexShade> ComplexShade;
    EPVector<Material::WindowThermalModelParams> WindowThermalModel;
    void clear_state() override
    {
        for (int i = 0; i < TotMaterials; ++i) {
            delete Material[i]; //
        }
        Material.deallocate();
    }
};

} // namespace EnergyPlus

#endif<|MERGE_RESOLUTION|>--- conflicted
+++ resolved
@@ -641,13 +641,8 @@
         Real64 CylinderRefVis = 0.0;           // Screen material visible reflectance (user input, does not account for holes in screen)
 
         int mapDegResolution = 0;               // Resolution of azimuth and altitude angles to print in transmittance map
-<<<<<<< HEAD
-        Real64 dPhi = (Real64)minDegResolution; // phi increments (deg)
-        Real64 dTheta = (Real64)minDegResolution;// theta increments (deg)
-=======
         Real64 dPhi = (Real64)minDegResolution * Constant::DegToRad; // phi increments (rad)
         Real64 dTheta = (Real64)minDegResolution * Constant::DegToRad;// theta increments (rad)
->>>>>>> 6e1a4a8c
 
         std::array<std::array<ScreenBmTransAbsRef, maxITheta>, maxIPhi> btars;
 
@@ -672,11 +667,8 @@
     void GetMaterialData(EnergyPlusData &state, bool &errorsFound); // set to true if errors found in input
     void GetVariableAbsorptanceInput(EnergyPlusData &state, bool &errorsFound);
 
-<<<<<<< HEAD
-=======
     // Angles must be in radians
     void GetRelativePhiTheta(Real64 phiWin, Real64 thetaWin, Vector3<Real64> const &solcos, Real64 &phi, Real64 &theta);
->>>>>>> 6e1a4a8c
     void NormalizePhiTheta(Real64 &phi, Real64 &theta);
     void GetPhiThetaIndices(Real64 phi, Real64 theta, Real64 dPhi, Real64 dTheta, int &iPhi1, int &iPhi2, int &iTheta1, int &iTheta2);
 
