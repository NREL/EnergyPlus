// EnergyPlus, Copyright (c) 1996-2020, The Board of Trustees of the University of Illinois,
// The Regents of the University of California, through Lawrence Berkeley National Laboratory
// (subject to receipt of any required approvals from the U.S. Dept. of Energy), Oak Ridge
// National Laboratory, managed by UT-Battelle, Alliance for Sustainable Energy, LLC, and other
// contributors. All rights reserved.
//
// NOTICE: This Software was developed under funding from the U.S. Department of Energy and the
// U.S. Government consequently retains certain rights. As such, the U.S. Government has been
// granted for itself and others acting on its behalf a paid-up, nonexclusive, irrevocable,
// worldwide license in the Software to reproduce, distribute copies to the public, prepare
// derivative works, and perform publicly and display publicly, and to permit others to do so.
//
// Redistribution and use in source and binary forms, with or without modification, are permitted
// provided that the following conditions are met:
//
// (1) Redistributions of source code must retain the above copyright notice, this list of
//     conditions and the following disclaimer.
//
// (2) Redistributions in binary form must reproduce the above copyright notice, this list of
//     conditions and the following disclaimer in the documentation and/or other materials
//     provided with the distribution.
//
// (3) Neither the name of the University of California, Lawrence Berkeley National Laboratory,
//     the University of Illinois, U.S. Dept. of Energy nor the names of its contributors may be
//     used to endorse or promote products derived from this software without specific prior
//     written permission.
//
// (4) Use of EnergyPlus(TM) Name. If Licensee (i) distributes the software in stand-alone form
//     without changes from the version obtained under this License, or (ii) Licensee makes a
//     reference solely to the software portion of its product, Licensee must refer to the
//     software as "EnergyPlus version X" software, where "X" is the version number Licensee
//     obtained under this License and may not use a different name for the software. Except as
//     specifically required in this Section (4), Licensee shall not use in a company name, a
//     product name, in advertising, publicity, or other promotional activities any name, trade
//     name, trademark, logo, or other designation of "EnergyPlus", "E+", "e+" or confusingly
//     similar designation, without the U.S. Department of Energy's prior written consent.
//
// THIS SOFTWARE IS PROVIDED BY THE COPYRIGHT HOLDERS AND CONTRIBUTORS "AS IS" AND ANY EXPRESS OR
// IMPLIED WARRANTIES, INCLUDING, BUT NOT LIMITED TO, THE IMPLIED WARRANTIES OF MERCHANTABILITY
// AND FITNESS FOR A PARTICULAR PURPOSE ARE DISCLAIMED. IN NO EVENT SHALL THE COPYRIGHT OWNER OR
// CONTRIBUTORS BE LIABLE FOR ANY DIRECT, INDIRECT, INCIDENTAL, SPECIAL, EXEMPLARY, OR
// CONSEQUENTIAL DAMAGES (INCLUDING, BUT NOT LIMITED TO, PROCUREMENT OF SUBSTITUTE GOODS OR
// SERVICES; LOSS OF USE, DATA, OR PROFITS; OR BUSINESS INTERRUPTION) HOWEVER CAUSED AND ON ANY
// THEORY OF LIABILITY, WHETHER IN CONTRACT, STRICT LIABILITY, OR TORT (INCLUDING NEGLIGENCE OR
// OTHERWISE) ARISING IN ANY WAY OUT OF THE USE OF THIS SOFTWARE, EVEN IF ADVISED OF THE
// POSSIBILITY OF SUCH DAMAGE.

#ifndef ZoneEquipmentManager_hh_INCLUDED
#define ZoneEquipmentManager_hh_INCLUDED

// ObjexxFCL Headers
#include <ObjexxFCL/Array1D.hh>
#include <ObjexxFCL/Optional.hh>

// EnergyPlus Headers
#include <EnergyPlus/Data/BaseData.hh>
#include <EnergyPlus/DataGlobals.hh>
#include <EnergyPlus/EnergyPlus.hh>

namespace EnergyPlus {

    // Forward declarations
    struct EnergyPlusData;
    struct ZoneEquipmentManagerData;

namespace ZoneEquipmentManager {

    struct SimulationOrder
    {
        // Members
        std::string EquipType;
        int EquipType_Num;
        std::string EquipName;
        int EquipPtr;
        int CoolingPriority;
        int HeatingPriority;

        // Default Constructor
        SimulationOrder() : EquipType_Num(0), EquipPtr(0), CoolingPriority(0), HeatingPriority(0)
        {
        }
    };

    // Functions

    void ManageZoneEquipment(EnergyPlusData &state, bool const FirstHVACIteration,
                             bool &SimZone,                     // Set to false at the end of the routine
                             bool &SimAir                       // Eventually set to true via SimZoneEquipment if AirLoop must be resimulated
    );

    void GetZoneEquipment(EnergyPlusData &state);

    void InitZoneEquipment(ZoneEquipmentManagerData &dataZoneEquipmentManager, bool const FirstHVACIteration); // unused 1208

<<<<<<< HEAD
    void SizeZoneEquipment(IOFiles &ioFiles);

    void SetUpZoneSizingArrays(IOFiles &ioFiles);
=======
    void SizeZoneEquipment(EnergyPlusData &state, OutputFiles &outputFiles);

    void SetUpZoneSizingArrays(EnergyPlusData &state, OutputFiles &outputFiles);
>>>>>>> 4f18c328

    void RezeroZoneSizingArrays();

    void UpdateZoneSizing(EnergyPlusData &state, int const CallIndicator);

    void SimZoneEquipment(EnergyPlusData &state, bool const FirstHVACIteration, bool &SimAir);

    void SetZoneEquipSimOrder(ZoneEquipmentManagerData &dataZoneEquipmentManager, int const ControlledZoneNum, int const ActualZoneNum);

    void InitSystemOutputRequired(ZoneEquipmentManagerData &dataZoneEquipmentManager, int const ZoneNum, bool const FirstHVACIteration, bool const ResetSimOrder = false);

    void DistributeSystemOutputRequired(ZoneEquipmentManagerData &dataZoneEquipmentManager, int const ActualZoneNum, bool const FirstHVACIteration);

    void UpdateSystemOutputRequired(ZoneEquipmentManagerData &dataZoneEquipmentManager, int const ZoneNum,
                                    Real64 const SysOutputProvided,         // sensible output provided by zone equipment (W)
                                    Real64 const LatOutputProvided,         // latent output provided by zone equipment (kg/s)
                                    Optional_int_const EquipPriorityNum = _ // index in PrioritySimOrder for this update
    );

    void CalcZoneMassBalance(bool const FirstHVACIteration);

    void CalcZoneReturnFlows(int const ZoneNum,
                             Real64 &ExpTotalReturnMassFlow,  // Expected total return air mass flow rate
                             Real64 &FinalTotalReturnMassFlow // Final total return air mass flow rate
    );

    void CalcAirFlowSimple(EnergyPlusData &state, int const SysTimestepLoop = 0,              // System time step index
                           bool const AdjustZoneMixingFlowFlag = false // flags to adjust zone mxing mass flow rate
    );

    void GetStandAloneERVNodes(EnergyPlusData &state, int const OutdoorNum); // Zone Air Balance Outdoor index

    void CalcZoneMixingFlowRateOfReceivingZone(int const ZoneNum, Real64 &ZoneMixingAirMassFlowRate);

    void CalcZoneMixingFlowRateOfSourceZone(int const ZoneNum);

    void CalcZoneLeavingConditions(ZoneEquipmentManagerData &dataZoneEquipmentManager, bool const FirstHVACIteration);

    void UpdateZoneEquipment(bool &SimAir);

    void CalcDOASSupCondsForSizing(Real64 OutDB,        // outside air temperature [C]
                                   Real64 OutHR,        // outside humidity ratio [kg Water / kg Dry Air]
                                   int DOASControl,     // dedicated outside air control strategy
                                   Real64 DOASLowTemp,  // DOAS low setpoint [C]
                                   Real64 DOASHighTemp, // DOAS high setpoint [C]
                                   Real64 W90H, // humidity ratio at DOAS high setpoint temperature and 90% relative humidity [kg Water / kg Dry Air]
                                   Real64 W90L, // humidity ratio at DOAS low setpoint temperature and 90% relative humidity [kg Water / kg Dry Air]
                                   Real64 &DOASSupTemp, // DOAS supply temperature [C]
                                   Real64 &DOASSupHR    // DOAS Supply Humidity ratio [kg Water / kg Dry Air]
    );

<<<<<<< HEAD
    void AutoCalcDOASControlStrategy(IOFiles &ioFiles);

    void ReportZoneSizingDOASInputs(IOFiles &ioFiles,
=======
    void AutoCalcDOASControlStrategy(ZoneEquipmentManagerData &dataZoneEquipmentManager, OutputFiles &outputFiles);

    void ReportZoneSizingDOASInputs(ZoneEquipmentManagerData &dataZoneEquipmentManager, OutputFiles &outputFiles,
>>>>>>> 4f18c328
                                    std::string const &ZoneName,         // the name of the zone
                                    std::string const &DOASCtrlStrategy, // DOAS control strategy
                                    Real64 const DOASLowTemp,            // DOAS design low setpoint temperature [C]
                                    Real64 const DOASHighTemp            // DOAS design high setpoint temperature [C]
    );

} // namespace ZoneEquipmentManager

    struct ZoneEquipmentManagerData : BaseGlobalStruct {

        Array1D<Real64> AvgData; // scratch array for storing averaged data
        int NumOfTimeStepInDay; // number of zone time steps in a day
        bool GetZoneEquipmentInputFlag;
        bool SizeZoneEquipmentOneTimeFlag;

        Array1D<ZoneEquipmentManager::SimulationOrder> PrioritySimOrder;

        bool reportDOASZoneSizingHeader;
        bool InitZoneEquipmentOneTimeFlag;
        bool InitZoneEquipmentEnvrnFlag;
        bool FirstPassZoneEquipFlag; // indicates first pass through zone equipment, used to reset selected ZoneEqSizing variables

        void clear_state() override
        {
            SizeZoneEquipmentOneTimeFlag = true;
            InitZoneEquipmentOneTimeFlag = true;
            InitZoneEquipmentEnvrnFlag = true;
            AvgData.deallocate();   // scratch array for storing averaged data
            NumOfTimeStepInDay = 0; // number of zone time steps in a day
            GetZoneEquipmentInputFlag = true;
            PrioritySimOrder.deallocate();
            FirstPassZoneEquipFlag = true;
            reportDOASZoneSizingHeader = true;
        }

        // Default Constructor
        ZoneEquipmentManagerData() : GetZoneEquipmentInputFlag(true), SizeZoneEquipmentOneTimeFlag(true), 
            reportDOASZoneSizingHeader(true), InitZoneEquipmentOneTimeFlag(true), InitZoneEquipmentEnvrnFlag(true), FirstPassZoneEquipFlag(true)
        {
        }
    };

} // namespace EnergyPlus

#endif<|MERGE_RESOLUTION|>--- conflicted
+++ resolved
@@ -92,15 +92,9 @@
 
     void InitZoneEquipment(ZoneEquipmentManagerData &dataZoneEquipmentManager, bool const FirstHVACIteration); // unused 1208
 
-<<<<<<< HEAD
-    void SizeZoneEquipment(IOFiles &ioFiles);
+    void SizeZoneEquipment(EnergyPlusData &state);
 
-    void SetUpZoneSizingArrays(IOFiles &ioFiles);
-=======
-    void SizeZoneEquipment(EnergyPlusData &state, OutputFiles &outputFiles);
-
-    void SetUpZoneSizingArrays(EnergyPlusData &state, OutputFiles &outputFiles);
->>>>>>> 4f18c328
+    void SetUpZoneSizingArrays(EnergyPlusData &state);
 
     void RezeroZoneSizingArrays();
 
@@ -152,15 +146,10 @@
                                    Real64 &DOASSupHR    // DOAS Supply Humidity ratio [kg Water / kg Dry Air]
     );
 
-<<<<<<< HEAD
-    void AutoCalcDOASControlStrategy(IOFiles &ioFiles);
+    void AutoCalcDOASControlStrategy(ZoneEquipmentManagerData &dataZoneEquipmentManager, IOFiles &ioFiles);
 
-    void ReportZoneSizingDOASInputs(IOFiles &ioFiles,
-=======
-    void AutoCalcDOASControlStrategy(ZoneEquipmentManagerData &dataZoneEquipmentManager, OutputFiles &outputFiles);
-
-    void ReportZoneSizingDOASInputs(ZoneEquipmentManagerData &dataZoneEquipmentManager, OutputFiles &outputFiles,
->>>>>>> 4f18c328
+    void ReportZoneSizingDOASInputs(ZoneEquipmentManagerData &dataZoneEquipmentManager,
+                                    IOFiles &ioFiles,
                                     std::string const &ZoneName,         // the name of the zone
                                     std::string const &DOASCtrlStrategy, // DOAS control strategy
                                     Real64 const DOASLowTemp,            // DOAS design low setpoint temperature [C]
