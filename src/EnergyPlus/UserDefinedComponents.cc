--- conflicted
+++ resolved
@@ -2097,21 +2097,14 @@
                                 ShowContinueError(state, "Check terminal unit node names for errors");
                                 ErrorsFound = true;
                             } else {
-<<<<<<< HEAD
                                 state.dataZoneEquip->ZoneEquipConfig(CtrlZone).AirDistUnitCool(SupAirIn).InNodeNum =
                                     state.dataUserDefinedComponents->UserAirTerminal(CompLoop).AirLoop.InNodeNum;
                                 state.dataZoneEquip->ZoneEquipConfig(CtrlZone).AirDistUnitCool(SupAirIn).OutNodeNum =
                                     state.dataUserDefinedComponents->UserAirTerminal(CompLoop).AirLoop.OutNodeNum;
-=======
-                                state.dataZoneEquip->ZoneEquipConfig(CtrlZone).AirDistUnitCool(SupAirIn).InNode =
-                                    state.dataUserDefinedComponents->UserAirTerminal(CompLoop).AirLoop.InletNodeNum;
-                                state.dataZoneEquip->ZoneEquipConfig(CtrlZone).AirDistUnitCool(SupAirIn).OutNode =
-                                    state.dataUserDefinedComponents->UserAirTerminal(CompLoop).AirLoop.OutletNodeNum;
                                 state.dataDefineEquipment->AirDistUnit(state.dataUserDefinedComponents->UserAirTerminal(CompLoop).ADUNum)
                                     .TermUnitSizingNum = state.dataZoneEquip->ZoneEquipConfig(CtrlZone).AirDistUnitCool(SupAirIn).TermUnitSizingIndex;
                                 state.dataDefineEquipment->AirDistUnit(state.dataUserDefinedComponents->UserAirTerminal(CompLoop).ADUNum).ZoneEqNum =
                                     CtrlZone;
->>>>>>> 15f64911
                             }
 
                             state.dataUserDefinedComponents->UserAirTerminal(CompLoop).ActualCtrlZoneNum = CtrlZone;
