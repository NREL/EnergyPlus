// EnergyPlus, Copyright (c) 1996-2023, The Board of Trustees of the University of Illinois,
// The Regents of the University of California, through Lawrence Berkeley National Laboratory
// (subject to receipt of any required approvals from the U.S. Dept. of Energy), Oak Ridge
// National Laboratory, managed by UT-Battelle, Alliance for Sustainable Energy, LLC, and other
// contributors. All rights reserved.
//
// NOTICE: This Software was developed under funding from the U.S. Department of Energy and the
// U.S. Government consequently retains certain rights. As such, the U.S. Government has been
// granted for itself and others acting on its behalf a paid-up, nonexclusive, irrevocable,
// worldwide license in the Software to reproduce, distribute copies to the public, prepare
// derivative works, and perform publicly and display publicly, and to permit others to do so.
//
// Redistribution and use in source and binary forms, with or without modification, are permitted
// provided that the following conditions are met:
//
// (1) Redistributions of source code must retain the above copyright notice, this list of
//     conditions and the following disclaimer.
//
// (2) Redistributions in binary form must reproduce the above copyright notice, this list of
//     conditions and the following disclaimer in the documentation and/or other materials
//     provided with the distribution.
//
// (3) Neither the name of the University of California, Lawrence Berkeley National Laboratory,
//     the University of Illinois, U.S. Dept. of Energy nor the names of its contributors may be
//     used to endorse or promote products derived from this software without specific prior
//     written permission.
//
// (4) Use of EnergyPlus(TM) Name. If Licensee (i) distributes the software in stand-alone form
//     without changes from the version obtained under this License, or (ii) Licensee makes a
//     reference solely to the software portion of its product, Licensee must refer to the
//     software as "EnergyPlus version X" software, where "X" is the version number Licensee
//     obtained under this License and may not use a different name for the software. Except as
//     specifically required in this Section (4), Licensee shall not use in a company name, a
//     product name, in advertising, publicity, or other promotional activities any name, trade
//     name, trademark, logo, or other designation of "EnergyPlus", "E+", "e+" or confusingly
//     similar designation, without the U.S. Department of Energy's prior written consent.
//
// THIS SOFTWARE IS PROVIDED BY THE COPYRIGHT HOLDERS AND CONTRIBUTORS "AS IS" AND ANY EXPRESS OR
// IMPLIED WARRANTIES, INCLUDING, BUT NOT LIMITED TO, THE IMPLIED WARRANTIES OF MERCHANTABILITY
// AND FITNESS FOR A PARTICULAR PURPOSE ARE DISCLAIMED. IN NO EVENT SHALL THE COPYRIGHT OWNER OR
// CONTRIBUTORS BE LIABLE FOR ANY DIRECT, INDIRECT, INCIDENTAL, SPECIAL, EXEMPLARY, OR
// CONSEQUENTIAL DAMAGES (INCLUDING, BUT NOT LIMITED TO, PROCUREMENT OF SUBSTITUTE GOODS OR
// SERVICES; LOSS OF USE, DATA, OR PROFITS; OR BUSINESS INTERRUPTION) HOWEVER CAUSED AND ON ANY
// THEORY OF LIABILITY, WHETHER IN CONTRACT, STRICT LIABILITY, OR TORT (INCLUDING NEGLIGENCE OR
// OTHERWISE) ARISING IN ANY WAY OUT OF THE USE OF THIS SOFTWARE, EVEN IF ADVISED OF THE
// POSSIBILITY OF SUCH DAMAGE.

// C++ Headers
#include <cmath>

// ObjexxFCL Headers
#include <ObjexxFCL/Fmath.hh>

// EnergyPlus Headers
#include <EnergyPlus/BranchNodeConnections.hh>
#include <EnergyPlus/Data/EnergyPlusData.hh>
#include <EnergyPlus/DataDefineEquip.hh>
#include <EnergyPlus/DataEnvironment.hh>
#include <EnergyPlus/DataHeatBalance.hh>
#include <EnergyPlus/DataIPShortCuts.hh>
#include <EnergyPlus/DataLoopNode.hh>
#include <EnergyPlus/DataRuntimeLanguage.hh>
#include <EnergyPlus/DataWater.hh>
#include <EnergyPlus/DataZoneEnergyDemands.hh>
#include <EnergyPlus/DataZoneEquipment.hh>
#include <EnergyPlus/EMSManager.hh>
#include <EnergyPlus/FluidProperties.hh>
#include <EnergyPlus/GlobalNames.hh>
#include <EnergyPlus/HeatBalanceInternalHeatGains.hh>
#include <EnergyPlus/InputProcessing/InputProcessor.hh>
#include <EnergyPlus/NodeInputManager.hh>
#include <EnergyPlus/Plant/PlantLocation.hh>
#include <EnergyPlus/PlantUtilities.hh>
#include <EnergyPlus/PluginManager.hh>
#include <EnergyPlus/Psychrometrics.hh>
#include <EnergyPlus/UserDefinedComponents.hh>
#include <EnergyPlus/UtilityRoutines.hh>
#include <EnergyPlus/WaterManager.hh>

namespace EnergyPlus {

namespace UserDefinedComponents {

    // Module containing the routines dealing with the User Defined HVAC and Plant component models

    // MODULE INFORMATION:
    //       AUTHOR         B. Griffith
    //       DATE WRITTEN   January 2012
    //       MODIFIED       na
    //       RE-ENGINEERED  na

    // PURPOSE OF THIS MODULE:
    // Collect component models for custom program with Erl.

    PlantComponent *UserPlantComponentStruct::factory(EnergyPlusData &state, std::string const &objectName)
    {
        // Process the input data
        if (state.dataUserDefinedComponents->GetPlantCompInput) {
            GetUserDefinedPlantComponents(state);
            state.dataUserDefinedComponents->GetPlantCompInput = false;
        }
        // Now look for this particular object
        for (auto &thisComp : state.dataUserDefinedComponents->UserPlantComp) {
            if (thisComp.Name == objectName) {
                return &thisComp;
            }
        }
        // If we didn't find it, fatal
        ShowFatalError(state,
                       format("LocalUserDefinedPlantComponentFactory: Error getting inputs for object named: {}", objectName)); // LCOV_EXCL_LINE
        // Shut up the compiler
        return nullptr; // LCOV_EXCL_LINE
    }

    void UserPlantComponentStruct::onInitLoopEquip(EnergyPlusData &state, const PlantLocation &calledFromLocation)
    {
        bool anyEMSRan;
        Real64 myLoad = 0.0;
        int thisLoop = 0;

        this->initialize(state, calledFromLocation.loopNum, myLoad);

        for (int loop = 1; loop <= this->NumPlantConnections; ++loop) {
            if (calledFromLocation.loopNum != this->Loop(loop).plantLoc.loopNum) continue;
            if (calledFromLocation.loopSideNum != this->Loop(loop).plantLoc.loopSideNum) continue;
            thisLoop = loop;
        }

        if (thisLoop > 0) {
            if (this->Loop(thisLoop).ErlInitProgramMngr > 0) {
                EMSManager::ManageEMS(state, EMSManager::EMSCallFrom::UserDefinedComponentModel, anyEMSRan, this->Loop(thisLoop).ErlInitProgramMngr);
            } else if (this->Loop(thisLoop).initPluginLocation > -1) {
                state.dataPluginManager->pluginManager->runSingleUserDefinedPlugin(state, this->Loop(thisLoop).initPluginLocation);
            }

            PlantUtilities::InitComponentNodes(state,
                                               this->Loop(thisLoop).MassFlowRateMin,
                                               this->Loop(thisLoop).MassFlowRateMax,
                                               this->Loop(thisLoop).InletNodeNum,
                                               this->Loop(thisLoop).OutletNodeNum);

            PlantUtilities::RegisterPlantCompDesignFlow(state, this->Loop(thisLoop).InletNodeNum, this->Loop(thisLoop).DesignVolumeFlowRate);

        } else {
            // throw warning
            ShowFatalError(
                state,
                format("SimUserDefinedPlantComponent: did not find where called from. Loop number called from ={}, loop side called from ={}.",
                       calledFromLocation.loopNum,
                       calledFromLocation.loopSideNum));
        }
    }

    void UserPlantComponentStruct::getDesignCapacities(
        [[maybe_unused]] EnergyPlusData &state, const PlantLocation &calledFromLocation, Real64 &MaxLoad, Real64 &MinLoad, Real64 &OptLoad)
    {
        int thisLoop = 0;
        for (int loop = 1; loop <= this->NumPlantConnections; ++loop) {
            if (calledFromLocation.loopNum != this->Loop(loop).plantLoc.loopNum) continue;
            if (calledFromLocation.loopSideNum != this->Loop(loop).plantLoc.loopSideNum) continue;
            thisLoop = loop;
        }

        MinLoad = this->Loop(thisLoop).MinLoad;
        MaxLoad = this->Loop(thisLoop).MaxLoad;
        OptLoad = this->Loop(thisLoop).OptLoad;
    }

    void UserPlantComponentStruct::UserPlantComponentStruct::simulate(EnergyPlusData &state,
                                                                      const EnergyPlus::PlantLocation &calledFromLocation,
                                                                      [[maybe_unused]] bool FirstHVACIteration,
                                                                      Real64 &CurLoad,
                                                                      [[maybe_unused]] bool RunFlag)
    {
        // SUBROUTINE INFORMATION:
        //       AUTHOR         B. Griffith
        //       DATE WRITTEN   Jan 2012
        //       MODIFIED       na
        //       RE-ENGINEERED  na

        // PURPOSE OF THIS SUBROUTINE:
        // User Defined plant generic component

        if (state.dataGlobal->BeginEnvrnFlag) {
            this->onInitLoopEquip(state, calledFromLocation);
        }

        bool anyEMSRan;
        int thisLoop = 0;

        for (int loop = 1; loop <= this->NumPlantConnections; ++loop) {
            if (calledFromLocation.loopNum != this->Loop(loop).plantLoc.loopNum) continue;
            if (calledFromLocation.loopSideNum != this->Loop(loop).plantLoc.loopSideNum) continue;
            thisLoop = loop;
        }

        this->initialize(state, thisLoop, CurLoad);

        if (thisLoop > 0) {
            if (this->Loop(thisLoop).ErlSimProgramMngr > 0) {
                EMSManager::ManageEMS(state, EMSManager::EMSCallFrom::UserDefinedComponentModel, anyEMSRan, this->Loop(thisLoop).ErlSimProgramMngr);
            } else if (this->Loop(thisLoop).simPluginLocation > -1) {
                state.dataPluginManager->pluginManager->runSingleUserDefinedPlugin(state, this->Loop(thisLoop).simPluginLocation);
            }
        }

        if (this->ErlSimProgramMngr > 0) {
            EMSManager::ManageEMS(state, EMSManager::EMSCallFrom::UserDefinedComponentModel, anyEMSRan, this->ErlSimProgramMngr);
        } else if (this->simPluginLocation > -1) {
            state.dataPluginManager->pluginManager->runSingleUserDefinedPlugin(state, this->simPluginLocation);
        }

        this->report(state, thisLoop);
    }

    void SimCoilUserDefined(EnergyPlusData &state,
                            std::string_view EquipName, // user name for component
                            int &CompIndex,
                            int const AirLoopNum,
                            bool &HeatingActive,
                            bool &CoolingActive)
    {

        // SUBROUTINE INFORMATION:
        //       AUTHOR         B. Griffith
        //       DATE WRITTEN   Feb. 2012
        //       MODIFIED       na
        //       RE-ENGINEERED  na

        int CompNum;

        if (state.dataUserDefinedComponents->GetPlantCompInput) {
            GetUserDefinedPlantComponents(state);
            state.dataUserDefinedComponents->GetPlantCompInput = false;
        }

        // Find the correct Equipment
        if (CompIndex == 0) {
            CompNum = Util::FindItemInList(EquipName, state.dataUserDefinedComponents->UserCoil);
            if (CompNum == 0) {
                ShowFatalError(state, "SimUserDefinedPlantComponent: User Defined Coil not found");
            }
            CompIndex = CompNum;
        } else {
            CompNum = CompIndex;
            if (CompNum < 1 || CompNum > state.dataUserDefinedComponents->NumUserCoils) {
                ShowFatalError(state,
                               format("SimUserDefinedPlantComponent: Invalid CompIndex passed={}, Number of units ={}, Entered Unit name = {}",
                                      CompNum,
                                      state.dataUserDefinedComponents->NumUserCoils,
                                      EquipName));
            }
            if (state.dataUserDefinedComponents->CheckUserCoilName(CompNum)) {
                if (EquipName != state.dataUserDefinedComponents->UserCoil(CompNum).Name) {
                    ShowFatalError(
                        state,
                        format("SimUserDefinedPlantComponent: Invalid CompIndex passed={}, Unit name={}, stored unit name for that index={}",
                               CompNum,
                               EquipName,
                               state.dataUserDefinedComponents->UserCoil(CompNum).Name));
                }
                state.dataUserDefinedComponents->CheckUserCoilName(CompNum) = false;
            }
        }
        bool anyEMSRan;
        if (state.dataGlobal->BeginEnvrnFlag) {
            if (state.dataUserDefinedComponents->UserCoil(CompNum).ErlInitProgramMngr > 0) {
                EMSManager::ManageEMS(state,
                                      EMSManager::EMSCallFrom::UserDefinedComponentModel,
                                      anyEMSRan,
                                      state.dataUserDefinedComponents->UserCoil(CompNum).ErlInitProgramMngr);
            } else if (state.dataUserDefinedComponents->UserCoil(CompNum).initPluginLocation > -1) {
                state.dataPluginManager->pluginManager->runSingleUserDefinedPlugin(
                    state, state.dataUserDefinedComponents->UserCoil(CompNum).initPluginLocation);
            }

            if (state.dataUserDefinedComponents->UserCoil(CompNum).PlantIsConnected) {

                PlantUtilities::InitComponentNodes(state,
                                                   state.dataUserDefinedComponents->UserCoil(CompNum).Loop.MassFlowRateMin,
                                                   state.dataUserDefinedComponents->UserCoil(CompNum).Loop.MassFlowRateMax,
                                                   state.dataUserDefinedComponents->UserCoil(CompNum).Loop.InletNodeNum,
                                                   state.dataUserDefinedComponents->UserCoil(CompNum).Loop.OutletNodeNum);

                PlantUtilities::RegisterPlantCompDesignFlow(state,
                                                            state.dataUserDefinedComponents->UserCoil(CompNum).Loop.InletNodeNum,
                                                            state.dataUserDefinedComponents->UserCoil(CompNum).Loop.DesignVolumeFlowRate);
            }
        }

        state.dataUserDefinedComponents->UserCoil(CompNum).initialize(state);

        if (state.dataUserDefinedComponents->UserCoil(CompNum).ErlSimProgramMngr > 0) {
            EMSManager::ManageEMS(state,
                                  EMSManager::EMSCallFrom::UserDefinedComponentModel,
                                  anyEMSRan,
                                  state.dataUserDefinedComponents->UserCoil(CompNum).ErlSimProgramMngr);
        } else if (state.dataUserDefinedComponents->UserCoil(CompNum).simPluginLocation > -1) {
            state.dataPluginManager->pluginManager->runSingleUserDefinedPlugin(state,
                                                                               state.dataUserDefinedComponents->UserCoil(CompNum).simPluginLocation);
        }

        state.dataUserDefinedComponents->UserCoil(CompNum).report(state);

        if (AirLoopNum != -1) { // IF the system is not an equipment of outdoor air unit
            // determine if heating or cooling on primary air stream
            HeatingActive = state.dataLoopNodes->Node(state.dataUserDefinedComponents->UserCoil(CompNum).Air(1).InletNodeNum).Temp <
                            state.dataLoopNodes->Node(state.dataUserDefinedComponents->UserCoil(CompNum).Air(1).OutletNodeNum).Temp;

            Real64 EnthInlet =
                Psychrometrics::PsyHFnTdbW(state.dataLoopNodes->Node(state.dataUserDefinedComponents->UserCoil(CompNum).Air(1).InletNodeNum).Temp,
                                           state.dataLoopNodes->Node(state.dataUserDefinedComponents->UserCoil(CompNum).Air(1).InletNodeNum).HumRat);
            Real64 EnthOutlet =
                Psychrometrics::PsyHFnTdbW(state.dataLoopNodes->Node(state.dataUserDefinedComponents->UserCoil(CompNum).Air(1).OutletNodeNum).Temp,
                                           state.dataLoopNodes->Node(state.dataUserDefinedComponents->UserCoil(CompNum).Air(1).OutletNodeNum).HumRat);
            CoolingActive = EnthInlet > EnthOutlet;
        }
    }

    void SimZoneAirUserDefined(EnergyPlusData &state,
                               std::string_view CompName,      // name of the packaged terminal heat pump
                               int const ZoneNum,              // number of zone being served
                               Real64 &SensibleOutputProvided, // sensible capacity delivered to zone
                               Real64 &LatentOutputProvided,   // Latent add/removal  (kg/s), dehumid = negative
                               int &CompIndex                  // index to zone hvac unit
    )
    {

        // SUBROUTINE INFORMATION:
        //       AUTHOR         B. Griffith
        //       DATE WRITTEN   February, 2012
        //       MODIFIED       na
        //       RE-ENGINEERED  na

        int CompNum;

        if (state.dataUserDefinedComponents->GetInput) {
            GetUserDefinedComponents(state);
            state.dataUserDefinedComponents->GetInput = false;
        }

        // Find the correct Equipment
        if (CompIndex == 0) {
            CompNum = Util::FindItemInList(CompName, state.dataUserDefinedComponents->UserZoneAirHVAC);
            if (CompNum == 0) {
                ShowFatalError(state, "SimUserDefinedPlantComponent: User Defined Coil not found");
            }
            CompIndex = CompNum;
        } else {
            CompNum = CompIndex;
            if (CompNum < 1 || CompNum > state.dataUserDefinedComponents->NumUserZoneAir) {
                ShowFatalError(state,
                               format("SimUserDefinedPlantComponent: Invalid CompIndex passed={}, Number of units ={}, Entered Unit name = {}",
                                      CompNum,
                                      state.dataUserDefinedComponents->NumUserZoneAir,
                                      CompName));
            }
            if (state.dataUserDefinedComponents->CheckUserZoneAirName(CompNum)) {
                if (CompName != state.dataUserDefinedComponents->UserZoneAirHVAC(CompNum).Name) {
                    ShowFatalError(
                        state,
                        format("SimUserDefinedPlantComponent: Invalid CompIndex passed={}, Unit name={}, stored unit name for that index={}",
                               CompNum,
                               CompName,
                               state.dataUserDefinedComponents->UserZoneAirHVAC(CompNum).Name));
                }
                state.dataUserDefinedComponents->CheckUserZoneAirName(CompNum) = false;
            }
        }
        bool anyEMSRan;
        if (state.dataGlobal->BeginEnvrnFlag) {
            state.dataUserDefinedComponents->UserZoneAirHVAC(CompNum).initialize(state, ZoneNum);

            if (state.dataUserDefinedComponents->UserZoneAirHVAC(CompNum).ErlInitProgramMngr > 0) {
                EMSManager::ManageEMS(state,
                                      EMSManager::EMSCallFrom::UserDefinedComponentModel,
                                      anyEMSRan,
                                      state.dataUserDefinedComponents->UserZoneAirHVAC(CompNum).ErlInitProgramMngr);
            } else if (state.dataUserDefinedComponents->UserZoneAirHVAC(CompNum).initPluginLocation > -1) {
                state.dataPluginManager->pluginManager->runSingleUserDefinedPlugin(
                    state, state.dataUserDefinedComponents->UserZoneAirHVAC(CompNum).initPluginLocation);
            }
            if (state.dataUserDefinedComponents->UserZoneAirHVAC(CompNum).NumPlantConnections > 0) {
                for (int Loop = 1; Loop <= state.dataUserDefinedComponents->UserZoneAirHVAC(CompNum).NumPlantConnections; ++Loop) {

                    PlantUtilities::InitComponentNodes(state,
                                                       state.dataUserDefinedComponents->UserZoneAirHVAC(CompNum).Loop(Loop).MassFlowRateMin,
                                                       state.dataUserDefinedComponents->UserZoneAirHVAC(CompNum).Loop(Loop).MassFlowRateMax,
                                                       state.dataUserDefinedComponents->UserZoneAirHVAC(CompNum).Loop(Loop).InletNodeNum,
                                                       state.dataUserDefinedComponents->UserZoneAirHVAC(CompNum).Loop(Loop).OutletNodeNum);

                    PlantUtilities::RegisterPlantCompDesignFlow(
                        state,
                        state.dataUserDefinedComponents->UserZoneAirHVAC(CompNum).Loop(Loop).InletNodeNum,
                        state.dataUserDefinedComponents->UserZoneAirHVAC(CompNum).Loop(Loop).DesignVolumeFlowRate);
                }
            }

        } // BeginEnvrnFlag

        state.dataUserDefinedComponents->UserZoneAirHVAC(CompNum).initialize(state, ZoneNum);

        if (state.dataUserDefinedComponents->UserZoneAirHVAC(CompNum).ErlSimProgramMngr > 0) {
            EMSManager::ManageEMS(state,
                                  EMSManager::EMSCallFrom::UserDefinedComponentModel,
                                  anyEMSRan,
                                  state.dataUserDefinedComponents->UserZoneAirHVAC(CompNum).ErlSimProgramMngr);
        } else if (state.dataUserDefinedComponents->UserZoneAirHVAC(CompNum).simPluginLocation > -1) {
            state.dataPluginManager->pluginManager->runSingleUserDefinedPlugin(
                state, state.dataUserDefinedComponents->UserZoneAirHVAC(CompNum).simPluginLocation);
        }

        state.dataUserDefinedComponents->UserZoneAirHVAC(CompNum).report(state);

        // calculate delivered capacity
        Real64 AirMassFlow =
            min(state.dataLoopNodes->Node(state.dataUserDefinedComponents->UserZoneAirHVAC(CompNum).ZoneAir.InletNodeNum).MassFlowRate,
                state.dataLoopNodes->Node(state.dataUserDefinedComponents->UserZoneAirHVAC(CompNum).ZoneAir.OutletNodeNum).MassFlowRate);
        // calculate sensible load met using delta enthalpy at a constant (minimum) humidity ratio)
        Real64 MinHumRat = min(state.dataLoopNodes->Node(state.dataUserDefinedComponents->UserZoneAirHVAC(CompNum).ZoneAir.InletNodeNum).HumRat,
                               state.dataLoopNodes->Node(state.dataUserDefinedComponents->UserZoneAirHVAC(CompNum).ZoneAir.OutletNodeNum).HumRat);
        SensibleOutputProvided =
            AirMassFlow *
            (Psychrometrics::PsyHFnTdbW(
                 state.dataLoopNodes->Node(state.dataUserDefinedComponents->UserZoneAirHVAC(CompNum).ZoneAir.OutletNodeNum).Temp, MinHumRat) -
             Psychrometrics::PsyHFnTdbW(
                 state.dataLoopNodes->Node(state.dataUserDefinedComponents->UserZoneAirHVAC(CompNum).ZoneAir.InletNodeNum).Temp, MinHumRat));

        Real64 SpecHumOut = state.dataLoopNodes->Node(state.dataUserDefinedComponents->UserZoneAirHVAC(CompNum).ZoneAir.OutletNodeNum).HumRat;
        Real64 SpecHumIn = state.dataLoopNodes->Node(state.dataUserDefinedComponents->UserZoneAirHVAC(CompNum).ZoneAir.InletNodeNum).HumRat;
        LatentOutputProvided = AirMassFlow * (SpecHumOut - SpecHumIn); // Latent rate, kg/s (dehumid = negative)
    }

    void SimAirTerminalUserDefined(EnergyPlusData &state,
                                   std::string_view CompName,
                                   [[maybe_unused]] bool const FirstHVACIteration,
                                   int const ZoneNum,
                                   [[maybe_unused]] int const ZoneNodeNum,
                                   int &CompIndex)
    {

        // SUBROUTINE INFORMATION:
        //       AUTHOR         B. Griffith
        //       DATE WRITTEN   March 2012
        //       MODIFIED       na
        //       RE-ENGINEERED  na

        // PURPOSE OF THIS SUBROUTINE:
        // simulation call for generic air terminal

        int CompNum;

        if (state.dataUserDefinedComponents->GetInput) {
            GetUserDefinedComponents(state);
            state.dataUserDefinedComponents->GetInput = false;
        }

        // Find the correct Equipment
        if (CompIndex == 0) {
            CompNum = Util::FindItemInList(CompName, state.dataUserDefinedComponents->UserAirTerminal);
            if (CompNum == 0) {
                ShowFatalError(state, "SimUserDefinedPlantComponent: User Defined Coil not found");
            }
            CompIndex = CompNum;
        } else {
            CompNum = CompIndex;
            if (CompNum < 1 || CompNum > state.dataUserDefinedComponents->NumUserAirTerminals) {
                ShowFatalError(state,
                               format("SimUserDefinedPlantComponent: Invalid CompIndex passed={}, Number of units ={}, Entered Unit name = {}",
                                      CompNum,
                                      state.dataUserDefinedComponents->NumUserAirTerminals,
                                      CompName));
            }
            if (state.dataUserDefinedComponents->CheckUserAirTerminal(CompNum)) {
                if (CompName != state.dataUserDefinedComponents->UserAirTerminal(CompNum).Name) {
                    ShowFatalError(
                        state,
                        format("SimUserDefinedPlantComponent: Invalid CompIndex passed={}, Unit name={}, stored unit name for that index={}",
                               CompNum,
                               CompName,
                               state.dataUserDefinedComponents->UserAirTerminal(CompNum).Name));
                }
                state.dataUserDefinedComponents->CheckUserAirTerminal(CompNum) = false;
            }
        }
        bool anyEMSRan;
        if (state.dataGlobal->BeginEnvrnFlag) {
            state.dataUserDefinedComponents->UserAirTerminal(CompNum).initialize(state, ZoneNum);

            if (state.dataUserDefinedComponents->UserAirTerminal(CompNum).ErlInitProgramMngr > 0) {
                EMSManager::ManageEMS(state,
                                      EMSManager::EMSCallFrom::UserDefinedComponentModel,
                                      anyEMSRan,
                                      state.dataUserDefinedComponents->UserAirTerminal(CompNum).ErlInitProgramMngr);
            } else if (state.dataUserDefinedComponents->UserAirTerminal(CompNum).initPluginLocation > -1) {
                state.dataPluginManager->pluginManager->runSingleUserDefinedPlugin(
                    state, state.dataUserDefinedComponents->UserAirTerminal(CompNum).initPluginLocation);
            }
            if (state.dataUserDefinedComponents->UserAirTerminal(CompNum).NumPlantConnections > 0) {
                for (int Loop = 1; Loop <= state.dataUserDefinedComponents->UserAirTerminal(CompNum).NumPlantConnections; ++Loop) {

                    PlantUtilities::InitComponentNodes(state,
                                                       state.dataUserDefinedComponents->UserAirTerminal(CompNum).Loop(Loop).MassFlowRateMin,
                                                       state.dataUserDefinedComponents->UserAirTerminal(CompNum).Loop(Loop).MassFlowRateMax,
                                                       state.dataUserDefinedComponents->UserAirTerminal(CompNum).Loop(Loop).InletNodeNum,
                                                       state.dataUserDefinedComponents->UserAirTerminal(CompNum).Loop(Loop).OutletNodeNum);

                    PlantUtilities::RegisterPlantCompDesignFlow(
                        state,
                        state.dataUserDefinedComponents->UserAirTerminal(CompNum).Loop(Loop).InletNodeNum,
                        state.dataUserDefinedComponents->UserAirTerminal(CompNum).Loop(Loop).DesignVolumeFlowRate);
                }
            }

        } // BeginEnvrnFlag

        state.dataUserDefinedComponents->UserAirTerminal(CompNum).initialize(state, ZoneNum);

        if (state.dataUserDefinedComponents->UserAirTerminal(CompNum).ErlSimProgramMngr > 0) {
            EMSManager::ManageEMS(state,
                                  EMSManager::EMSCallFrom::UserDefinedComponentModel,
                                  anyEMSRan,
                                  state.dataUserDefinedComponents->UserAirTerminal(CompNum).ErlSimProgramMngr);
        } else if (state.dataUserDefinedComponents->UserAirTerminal(CompNum).simPluginLocation > -1) {
            state.dataPluginManager->pluginManager->runSingleUserDefinedPlugin(
                state, state.dataUserDefinedComponents->UserAirTerminal(CompNum).simPluginLocation);
        }

        state.dataUserDefinedComponents->UserAirTerminal(CompNum).report(state);
    }

    void GetUserDefinedPlantComponents(EnergyPlusData &state)
    {
        bool ErrorsFound(false);
        int NumAlphas; // Number of elements in the alpha array
        int NumNums;   // Number of elements in the numeric array
        int IOStat;    // IO Status when calling get input subroutine
        int TotalArgs; // argument for call to GetObjectDefMaxArgs
        Array1D_string cAlphaFieldNames;
        Array1D_bool lAlphaFieldBlanks;
        Array1D_string cAlphaArgs;
        Array1D<Real64> rNumericArgs;
        std::string cCurrentModuleObject;

        cCurrentModuleObject = "PlantComponent:UserDefined";
        state.dataInputProcessing->inputProcessor->getObjectDefMaxArgs(state, cCurrentModuleObject, TotalArgs, NumAlphas, NumNums);

        cAlphaFieldNames.allocate(NumAlphas);
        cAlphaArgs.allocate(NumAlphas);
        lAlphaFieldBlanks.dimension(NumAlphas, false);
        rNumericArgs.dimension(NumNums, 0.0);

        // need to make sure GetEMSInput has run...

        state.dataUserDefinedComponents->NumUserPlantComps =
            state.dataInputProcessing->inputProcessor->getNumObjectsFound(state, cCurrentModuleObject);
        if (state.dataUserDefinedComponents->NumUserPlantComps > 0) {
            state.dataUserDefinedComponents->UserPlantComp.allocate(state.dataUserDefinedComponents->NumUserPlantComps);
            state.dataUserDefinedComponents->CheckUserPlantCompName.dimension(state.dataUserDefinedComponents->NumUserPlantComps, true);
            for (int CompLoop = 1; CompLoop <= state.dataUserDefinedComponents->NumUserPlantComps; ++CompLoop) {
                state.dataInputProcessing->inputProcessor->getObjectItem(state,
                                                                         cCurrentModuleObject,
                                                                         CompLoop,
                                                                         cAlphaArgs,
                                                                         NumAlphas,
                                                                         rNumericArgs,
                                                                         NumNums,
                                                                         IOStat,
                                                                         _,
                                                                         lAlphaFieldBlanks,
                                                                         cAlphaFieldNames,
                                                                         _);
                Util::IsNameEmpty(state, cAlphaArgs(1), cCurrentModuleObject, ErrorsFound);

                state.dataUserDefinedComponents->UserPlantComp(CompLoop).Name = cAlphaArgs(1);

                // now get program manager for model simulations
                if (!lAlphaFieldBlanks(2)) {
                    int StackMngrNum = Util::FindItemInList(cAlphaArgs(2), state.dataRuntimeLang->EMSProgramCallManager);
                    if (StackMngrNum > 0) { // found it
                        state.dataUserDefinedComponents->UserPlantComp(CompLoop).ErlSimProgramMngr = StackMngrNum;
                    } else {
                        // check Python Plugins
                        state.dataUserDefinedComponents->UserPlantComp(CompLoop).simPluginLocation =
                            state.dataPluginManager->pluginManager->getLocationOfUserDefinedPlugin(state, cAlphaArgs(2));
                        if (state.dataUserDefinedComponents->UserPlantComp(CompLoop).simPluginLocation == -1) {
                            ShowSevereError(state, format("Invalid {}={}", cAlphaFieldNames(2), cAlphaArgs(2)));
                            ShowContinueError(state, format("Entered in {}={}", cCurrentModuleObject, cAlphaArgs(1)));
                            ShowContinueError(state, "Program Manager Name not found as an EMS Program Manager or a Python Plugin Instance object.");
                            ErrorsFound = true;
                        }
                    }
                }

                int NumPlantConnections = std::floor(rNumericArgs(1));

                if ((NumPlantConnections >= 1) && (NumPlantConnections <= 4)) {
                    state.dataUserDefinedComponents->UserPlantComp(CompLoop).Loop.allocate(NumPlantConnections);
                    state.dataUserDefinedComponents->UserPlantComp(CompLoop).NumPlantConnections = NumPlantConnections;
                    for (int ConnectionLoop = 1; ConnectionLoop <= NumPlantConnections; ++ConnectionLoop) {
                        const std::string LoopStr = fmt::to_string(ConnectionLoop);
                        int aArgCount = (ConnectionLoop - 1) * 6 + 3;
                        state.dataUserDefinedComponents->UserPlantComp(CompLoop).Loop(ConnectionLoop).InletNodeNum =
                            NodeInputManager::GetOnlySingleNode(state,
                                                                cAlphaArgs(aArgCount),
                                                                ErrorsFound,
                                                                DataLoopNode::ConnectionObjectType::PlantComponentUserDefined,
                                                                cAlphaArgs(1),
                                                                DataLoopNode::NodeFluidType::Water,
                                                                DataLoopNode::ConnectionType::Inlet,
                                                                static_cast<NodeInputManager::CompFluidStream>(ConnectionLoop),
                                                                DataLoopNode::ObjectIsNotParent);
                        state.dataUserDefinedComponents->UserPlantComp(CompLoop).Loop(ConnectionLoop).OutletNodeNum =
                            NodeInputManager::GetOnlySingleNode(state,
                                                                cAlphaArgs(aArgCount + 1),
                                                                ErrorsFound,
                                                                DataLoopNode::ConnectionObjectType::PlantComponentUserDefined,
                                                                cAlphaArgs(1),
                                                                DataLoopNode::NodeFluidType::Water,
                                                                DataLoopNode::ConnectionType::Outlet,
                                                                static_cast<NodeInputManager::CompFluidStream>(ConnectionLoop),
                                                                DataLoopNode::ObjectIsNotParent);

                        BranchNodeConnections::TestCompSet(
                            state, cCurrentModuleObject, cAlphaArgs(1), cAlphaArgs(aArgCount), cAlphaArgs(aArgCount + 1), "Plant Nodes " + LoopStr);

                        {
                            state.dataUserDefinedComponents->UserPlantComp(CompLoop).Loop(ConnectionLoop).HowLoadServed =
                                static_cast<DataPlant::HowMet>(
<<<<<<< HEAD
                                    getEnumerationValue(DataPlant::HowMetTypeNamesUC, Util::MakeUPPERCase(cAlphaArgs(aArgCount + 2))));
=======
                                    getEnumValue(DataPlant::HowMetTypeNamesUC, UtilityRoutines::makeUPPER(cAlphaArgs(aArgCount + 2))));
>>>>>>> 07b51a2c
                            if (state.dataUserDefinedComponents->UserPlantComp(CompLoop).Loop(ConnectionLoop).HowLoadServed ==
                                DataPlant::HowMet::ByNominalCapLowOutLimit) {
                                // actuator for low out limit
                                SetupEMSActuator(state,
                                                 "Plant Connection " + LoopStr,
                                                 state.dataUserDefinedComponents->UserPlantComp(CompLoop).Name,
                                                 "Low Outlet Temperature Limit",
                                                 "[C]",
                                                 state.dataUserDefinedComponents->lDummy_EMSActuatedPlantComp,
                                                 state.dataUserDefinedComponents->UserPlantComp(CompLoop).Loop(ConnectionLoop).LowOutTempLimit);
                            } else if (state.dataUserDefinedComponents->UserPlantComp(CompLoop).Loop(ConnectionLoop).HowLoadServed ==
                                       DataPlant::HowMet::ByNominalCapHiOutLimit) {
                                // actuator for hi out limit
                                SetupEMSActuator(state,
                                                 "Plant Connection " + LoopStr,
                                                 state.dataUserDefinedComponents->UserPlantComp(CompLoop).Name,
                                                 "High Outlet Temperature Limit",
                                                 "[C]",
                                                 state.dataUserDefinedComponents->lDummy_EMSActuatedPlantComp,
                                                 state.dataUserDefinedComponents->UserPlantComp(CompLoop).Loop(ConnectionLoop).HiOutTempLimit);
                            }
                        }

                        {
                            state.dataUserDefinedComponents->UserPlantComp(CompLoop).Loop(ConnectionLoop).FlowPriority =
<<<<<<< HEAD
                                static_cast<DataPlant::LoopFlowStatus>(getEnumerationValue(
                                    DataPlant::LoopFlowStatusTypeNamesUC, Util::MakeUPPERCase(cAlphaArgs(aArgCount + 3))));
=======
                                static_cast<DataPlant::LoopFlowStatus>(
                                    getEnumValue(DataPlant::LoopFlowStatusTypeNamesUC, UtilityRoutines::makeUPPER(cAlphaArgs(aArgCount + 3))));
>>>>>>> 07b51a2c
                        }

                        // find program manager for initial setup, begin environment and sizing of this plant connection
                        if (!lAlphaFieldBlanks(aArgCount + 4)) {
                            int StackMngrNum =
                                Util::FindItemInList(cAlphaArgs(aArgCount + 4), state.dataRuntimeLang->EMSProgramCallManager);
                            if (StackMngrNum > 0) { // found it
                                state.dataUserDefinedComponents->UserPlantComp(CompLoop).Loop(ConnectionLoop).ErlInitProgramMngr = StackMngrNum;
                            } else {
                                state.dataUserDefinedComponents->UserPlantComp(CompLoop).Loop(ConnectionLoop).initPluginLocation =
                                    state.dataPluginManager->pluginManager->getLocationOfUserDefinedPlugin(state, cAlphaArgs(aArgCount + 4));
                                if (state.dataUserDefinedComponents->UserPlantComp(CompLoop).Loop(ConnectionLoop).initPluginLocation == -1) {
                                    ShowSevereError(state, format("Invalid {}={}", cAlphaFieldNames(aArgCount + 4), cAlphaArgs(aArgCount + 4)));
                                    ShowContinueError(state, format("Entered in {}={}", cCurrentModuleObject, cAlphaArgs(1)));
                                    ShowContinueError(state,
                                                      "Program Manager Name not found as an EMS Program Manager or a Python Plugin Instance object.");
                                    ErrorsFound = true;
                                }
                            }
                        }

                        // find program to call for model simulations for just this plant connection
                        if (!lAlphaFieldBlanks(aArgCount + 5)) {
                            int StackMngrNum =
                                Util::FindItemInList(cAlphaArgs(aArgCount + 5), state.dataRuntimeLang->EMSProgramCallManager);
                            if (StackMngrNum > 0) { // found it
                                state.dataUserDefinedComponents->UserPlantComp(CompLoop).Loop(ConnectionLoop).ErlSimProgramMngr = StackMngrNum;
                            } else {
                                state.dataUserDefinedComponents->UserPlantComp(CompLoop).Loop(ConnectionLoop).simPluginLocation =
                                    state.dataPluginManager->pluginManager->getLocationOfUserDefinedPlugin(state, cAlphaArgs(aArgCount + 5));
                                if (state.dataUserDefinedComponents->UserPlantComp(CompLoop).Loop(ConnectionLoop).simPluginLocation == -1) {
                                    ShowSevereError(state, format("Invalid {}={}", cAlphaFieldNames(aArgCount + 4), cAlphaArgs(aArgCount + 4)));
                                    ShowContinueError(state, format("Entered in {}={}", cCurrentModuleObject, cAlphaArgs(1)));
                                    ShowContinueError(state, "Program Manager Name not found.");
                                    ErrorsFound = true;
                                }
                            }
                        }
                        // Setup Internal Variables
                        // model input related internal variables
                        SetupEMSInternalVariable(state,
                                                 "Inlet Temperature for Plant Connection " + LoopStr,
                                                 state.dataUserDefinedComponents->UserPlantComp(CompLoop).Name,
                                                 "[C]",
                                                 state.dataUserDefinedComponents->UserPlantComp(CompLoop).Loop(ConnectionLoop).InletTemp);
                        SetupEMSInternalVariable(state,
                                                 "Inlet Mass Flow Rate for Plant Connection " + LoopStr,
                                                 state.dataUserDefinedComponents->UserPlantComp(CompLoop).Name,
                                                 "[kg/s]",
                                                 state.dataUserDefinedComponents->UserPlantComp(CompLoop).Loop(ConnectionLoop).InletMassFlowRate);
                        if (state.dataUserDefinedComponents->UserPlantComp(CompLoop).Loop(ConnectionLoop).HowLoadServed !=
                            DataPlant::HowMet::NoneDemand) {
                            SetupEMSInternalVariable(state,
                                                     "Load Request for Plant Connection " + LoopStr,
                                                     state.dataUserDefinedComponents->UserPlantComp(CompLoop).Name,
                                                     "[W]",
                                                     state.dataUserDefinedComponents->UserPlantComp(CompLoop).Loop(ConnectionLoop).MyLoad);
                        }
                        SetupEMSInternalVariable(state,
                                                 "Inlet Density for Plant Connection " + LoopStr,
                                                 state.dataUserDefinedComponents->UserPlantComp(CompLoop).Name,
                                                 "[kg/m3]",
                                                 state.dataUserDefinedComponents->UserPlantComp(CompLoop).Loop(ConnectionLoop).InletRho);
                        SetupEMSInternalVariable(state,
                                                 "Inlet Specific Heat for Plant Connection " + LoopStr,
                                                 state.dataUserDefinedComponents->UserPlantComp(CompLoop).Name,
                                                 "[J/kg-C]",
                                                 state.dataUserDefinedComponents->UserPlantComp(CompLoop).Loop(ConnectionLoop).InletCp);
                        // model results related actuators
                        SetupEMSActuator(state,
                                         "Plant Connection " + LoopStr,
                                         state.dataUserDefinedComponents->UserPlantComp(CompLoop).Name,
                                         "Outlet Temperature",
                                         "[C]",
                                         state.dataUserDefinedComponents->lDummy_EMSActuatedPlantComp,
                                         state.dataUserDefinedComponents->UserPlantComp(CompLoop).Loop(ConnectionLoop).OutletTemp);
                        SetupEMSActuator(state,
                                         "Plant Connection " + LoopStr,
                                         state.dataUserDefinedComponents->UserPlantComp(CompLoop).Name,
                                         "Mass Flow Rate",
                                         "[kg/s]",
                                         state.dataUserDefinedComponents->lDummy_EMSActuatedPlantComp,
                                         state.dataUserDefinedComponents->UserPlantComp(CompLoop).Loop(ConnectionLoop).MassFlowRateRequest);
                        // model initialization and sizing related actuators
                        SetupEMSActuator(state,
                                         "Plant Connection " + LoopStr,
                                         state.dataUserDefinedComponents->UserPlantComp(CompLoop).Name,
                                         "Minimum Mass Flow Rate",
                                         "[kg/s]",
                                         state.dataUserDefinedComponents->lDummy_EMSActuatedPlantComp,
                                         state.dataUserDefinedComponents->UserPlantComp(CompLoop).Loop(ConnectionLoop).MassFlowRateMin);
                        SetupEMSActuator(state,
                                         "Plant Connection " + LoopStr,
                                         state.dataUserDefinedComponents->UserPlantComp(CompLoop).Name,
                                         "Maximum Mass Flow Rate",
                                         "[kg/s]",
                                         state.dataUserDefinedComponents->lDummy_EMSActuatedPlantComp,
                                         state.dataUserDefinedComponents->UserPlantComp(CompLoop).Loop(ConnectionLoop).MassFlowRateMax);
                        SetupEMSActuator(state,
                                         "Plant Connection " + LoopStr,
                                         state.dataUserDefinedComponents->UserPlantComp(CompLoop).Name,
                                         "Design Volume Flow Rate",
                                         "[m3/s]",
                                         state.dataUserDefinedComponents->lDummy_EMSActuatedPlantComp,
                                         state.dataUserDefinedComponents->UserPlantComp(CompLoop).Loop(ConnectionLoop).DesignVolumeFlowRate);
                        SetupEMSActuator(state,
                                         "Plant Connection " + LoopStr,
                                         state.dataUserDefinedComponents->UserPlantComp(CompLoop).Name,
                                         "Minimum Loading Capacity",
                                         "[W]",
                                         state.dataUserDefinedComponents->lDummy_EMSActuatedPlantComp,
                                         state.dataUserDefinedComponents->UserPlantComp(CompLoop).Loop(ConnectionLoop).MinLoad);
                        SetupEMSActuator(state,
                                         "Plant Connection " + LoopStr,
                                         state.dataUserDefinedComponents->UserPlantComp(CompLoop).Name,
                                         "Maximum Loading Capacity",
                                         "[W]",
                                         state.dataUserDefinedComponents->lDummy_EMSActuatedPlantComp,
                                         state.dataUserDefinedComponents->UserPlantComp(CompLoop).Loop(ConnectionLoop).MaxLoad);
                        SetupEMSActuator(state,
                                         "Plant Connection " + LoopStr,
                                         state.dataUserDefinedComponents->UserPlantComp(CompLoop).Name,
                                         "Optimal Loading Capacity",
                                         "[W]",
                                         state.dataUserDefinedComponents->lDummy_EMSActuatedPlantComp,
                                         state.dataUserDefinedComponents->UserPlantComp(CompLoop).Loop(ConnectionLoop).OptLoad);
                    }
                }

                if (!lAlphaFieldBlanks(27)) {
                    state.dataUserDefinedComponents->UserPlantComp(CompLoop).Air.InletNodeNum =
                        NodeInputManager::GetOnlySingleNode(state,
                                                            cAlphaArgs(27),
                                                            ErrorsFound,
                                                            DataLoopNode::ConnectionObjectType::PlantComponentUserDefined,
                                                            state.dataUserDefinedComponents->UserPlantComp(CompLoop).Name,
                                                            DataLoopNode::NodeFluidType::Air,
                                                            DataLoopNode::ConnectionType::OutsideAirReference,
                                                            NodeInputManager::CompFluidStream::Primary,
                                                            DataLoopNode::ObjectIsNotParent);
                    // model input related internal variables
                    SetupEMSInternalVariable(state,
                                             "Inlet Temperature for Air Connection",
                                             state.dataUserDefinedComponents->UserPlantComp(CompLoop).Name,
                                             "[C]",
                                             state.dataUserDefinedComponents->UserPlantComp(CompLoop).Air.InletTemp);
                    SetupEMSInternalVariable(state,
                                             "Inlet Mass Flow Rate for Air Connection",
                                             state.dataUserDefinedComponents->UserPlantComp(CompLoop).Name,
                                             "[kg/s]",
                                             state.dataUserDefinedComponents->UserPlantComp(CompLoop).Air.InletMassFlowRate);
                    SetupEMSInternalVariable(state,
                                             "Inlet Humidity Ratio for Air Connection",
                                             state.dataUserDefinedComponents->UserPlantComp(CompLoop).Name,
                                             "[kgWater/kgDryAir]",
                                             state.dataUserDefinedComponents->UserPlantComp(CompLoop).Air.InletHumRat);
                    SetupEMSInternalVariable(state,
                                             "Inlet Density for Air Connection",
                                             state.dataUserDefinedComponents->UserPlantComp(CompLoop).Name,
                                             "[kg/m3]",
                                             state.dataUserDefinedComponents->UserPlantComp(CompLoop).Air.InletRho);
                    SetupEMSInternalVariable(state,
                                             "Inlet Specific Heat for Air Connection",
                                             state.dataUserDefinedComponents->UserPlantComp(CompLoop).Name,
                                             "[J/kg-C]",
                                             state.dataUserDefinedComponents->UserPlantComp(CompLoop).Air.InletCp);
                }

                if (!lAlphaFieldBlanks(28)) {
                    state.dataUserDefinedComponents->UserPlantComp(CompLoop).Air.OutletNodeNum =
                        NodeInputManager::GetOnlySingleNode(state,
                                                            cAlphaArgs(28),
                                                            ErrorsFound,
                                                            DataLoopNode::ConnectionObjectType::PlantComponentUserDefined,
                                                            state.dataUserDefinedComponents->UserPlantComp(CompLoop).Name,
                                                            DataLoopNode::NodeFluidType::Air,
                                                            DataLoopNode::ConnectionType::ReliefAir,
                                                            NodeInputManager::CompFluidStream::Primary,
                                                            DataLoopNode::ObjectIsNotParent);
                    // outlet air node results
                    SetupEMSActuator(state,
                                     "Air Connection",
                                     state.dataUserDefinedComponents->UserPlantComp(CompLoop).Name,
                                     "Outlet Temperature",
                                     "[C]",
                                     state.dataUserDefinedComponents->lDummy_EMSActuatedPlantComp,
                                     state.dataUserDefinedComponents->UserPlantComp(CompLoop).Air.OutletTemp);
                    SetupEMSActuator(state,
                                     "Air Connection",
                                     state.dataUserDefinedComponents->UserPlantComp(CompLoop).Name,
                                     "Outlet Humidity Ratio",
                                     "[kgWater/kgDryAir]",
                                     state.dataUserDefinedComponents->lDummy_EMSActuatedPlantComp,
                                     state.dataUserDefinedComponents->UserPlantComp(CompLoop).Air.OutletHumRat);
                    SetupEMSActuator(state,
                                     "Air Connection",
                                     state.dataUserDefinedComponents->UserPlantComp(CompLoop).Name,
                                     "Mass Flow Rate",
                                     "[kg/s]",
                                     state.dataUserDefinedComponents->lDummy_EMSActuatedPlantComp,
                                     state.dataUserDefinedComponents->UserPlantComp(CompLoop).Air.OutletMassFlowRate);
                }

                if (!lAlphaFieldBlanks(29)) {
                    WaterManager::SetupTankDemandComponent(state,
                                                           cAlphaArgs(1),
                                                           cCurrentModuleObject,
                                                           cAlphaArgs(29),
                                                           ErrorsFound,
                                                           state.dataUserDefinedComponents->UserPlantComp(CompLoop).Water.SupplyTankID,
                                                           state.dataUserDefinedComponents->UserPlantComp(CompLoop).Water.SupplyTankDemandARRID);

                    state.dataUserDefinedComponents->UserPlantComp(CompLoop).Water.SuppliedByWaterSystem = true;
                    SetupEMSActuator(state,
                                     "Water System",
                                     state.dataUserDefinedComponents->UserPlantComp(CompLoop).Name,
                                     "Supplied Volume Flow Rate",
                                     "[m3/s]",
                                     state.dataUserDefinedComponents->lDummy_EMSActuatedPlantComp,
                                     state.dataUserDefinedComponents->UserPlantComp(CompLoop).Water.SupplyVdotRequest);
                }

                if (!lAlphaFieldBlanks(30)) {
                    WaterManager::SetupTankSupplyComponent(state,
                                                           cAlphaArgs(1),
                                                           cCurrentModuleObject,
                                                           cAlphaArgs(30),
                                                           ErrorsFound,
                                                           state.dataUserDefinedComponents->UserPlantComp(CompLoop).Water.CollectionTankID,
                                                           state.dataUserDefinedComponents->UserPlantComp(CompLoop).Water.CollectionTankSupplyARRID);
                    state.dataUserDefinedComponents->UserPlantComp(CompLoop).Water.CollectsToWaterSystem = true;
                    SetupEMSActuator(state,
                                     "Water System",
                                     state.dataUserDefinedComponents->UserPlantComp(CompLoop).Name,
                                     "Collected Volume Flow Rate",
                                     "[m3/s]",
                                     state.dataUserDefinedComponents->lDummy_EMSActuatedPlantComp,
                                     state.dataUserDefinedComponents->UserPlantComp(CompLoop).Water.CollectedVdot);
                }

                if (!lAlphaFieldBlanks(31)) {

                    state.dataUserDefinedComponents->UserPlantComp(CompLoop).Zone.ZoneNum =
                        Util::FindItemInList(cAlphaArgs(31), state.dataHeatBal->Zone);
                    if (state.dataUserDefinedComponents->UserPlantComp(CompLoop).Zone.ZoneNum == 0) {
                        ShowSevereError(state,
                                        format("{} = {}:  Ambient Zone Name not found = {}", cCurrentModuleObject, cAlphaArgs(1), cAlphaArgs(31)));
                        ErrorsFound = true;
                    } else {
                        state.dataUserDefinedComponents->UserPlantComp(CompLoop).Zone.DeviceHasInternalGains = true;
                        SetupZoneInternalGain(state,
                                              state.dataUserDefinedComponents->UserPlantComp(CompLoop).Zone.ZoneNum,
                                              cAlphaArgs(1),
                                              DataHeatBalance::IntGainType::PlantComponentUserDefined,
                                              &state.dataUserDefinedComponents->UserPlantComp(CompLoop).Zone.ConvectionGainRate,
                                              &state.dataUserDefinedComponents->UserPlantComp(CompLoop).Zone.ReturnAirConvectionGainRate,
                                              &state.dataUserDefinedComponents->UserPlantComp(CompLoop).Zone.ThermalRadiationGainRate,
                                              &state.dataUserDefinedComponents->UserPlantComp(CompLoop).Zone.LatentGainRate,
                                              &state.dataUserDefinedComponents->UserPlantComp(CompLoop).Zone.ReturnAirLatentGainRate,
                                              &state.dataUserDefinedComponents->UserPlantComp(CompLoop).Zone.CarbonDioxideGainRate,
                                              &state.dataUserDefinedComponents->UserPlantComp(CompLoop).Zone.GenericContamGainRate);

                        SetupEMSActuator(state,
                                         "Component Zone Internal Gain",
                                         state.dataUserDefinedComponents->UserPlantComp(CompLoop).Name,
                                         "Sensible Heat Gain Rate",
                                         "[W]",
                                         state.dataUserDefinedComponents->lDummy_EMSActuatedPlantComp,
                                         state.dataUserDefinedComponents->UserPlantComp(CompLoop).Zone.ConvectionGainRate);
                        SetupEMSActuator(state,
                                         "Component Zone Internal Gain",
                                         state.dataUserDefinedComponents->UserPlantComp(CompLoop).Name,
                                         "Return Air Heat Sensible Gain Rate",
                                         "[W]",
                                         state.dataUserDefinedComponents->lDummy_EMSActuatedPlantComp,
                                         state.dataUserDefinedComponents->UserPlantComp(CompLoop).Zone.ReturnAirConvectionGainRate);
                        SetupEMSActuator(state,
                                         "Component Zone Internal Gain",
                                         state.dataUserDefinedComponents->UserPlantComp(CompLoop).Name,
                                         "Thermal Radiation Heat Gain Rate",
                                         "[W]",
                                         state.dataUserDefinedComponents->lDummy_EMSActuatedPlantComp,
                                         state.dataUserDefinedComponents->UserPlantComp(CompLoop).Zone.ThermalRadiationGainRate);
                        SetupEMSActuator(state,
                                         "Component Zone Internal Gain",
                                         state.dataUserDefinedComponents->UserPlantComp(CompLoop).Name,
                                         "Latent Heat Gain Rate",
                                         "[W]",
                                         state.dataUserDefinedComponents->lDummy_EMSActuatedPlantComp,
                                         state.dataUserDefinedComponents->UserPlantComp(CompLoop).Zone.LatentGainRate);
                        SetupEMSActuator(state,
                                         "Component Zone Internal Gain",
                                         state.dataUserDefinedComponents->UserPlantComp(CompLoop).Name,
                                         "Return Air Latent Heat Gain Rate",
                                         "[W]",
                                         state.dataUserDefinedComponents->lDummy_EMSActuatedPlantComp,
                                         state.dataUserDefinedComponents->UserPlantComp(CompLoop).Zone.ReturnAirLatentGainRate);
                        SetupEMSActuator(state,
                                         "Component Zone Internal Gain",
                                         state.dataUserDefinedComponents->UserPlantComp(CompLoop).Name,
                                         "Carbon Dioxide Gain Rate",
                                         "[W]",
                                         state.dataUserDefinedComponents->lDummy_EMSActuatedPlantComp,
                                         state.dataUserDefinedComponents->UserPlantComp(CompLoop).Zone.CarbonDioxideGainRate);
                        SetupEMSActuator(state,
                                         "Component Zone Internal Gain",
                                         state.dataUserDefinedComponents->UserPlantComp(CompLoop).Name,
                                         "Gaseous Contaminant Gain Rate",
                                         "[W]",
                                         state.dataUserDefinedComponents->lDummy_EMSActuatedPlantComp,
                                         state.dataUserDefinedComponents->UserPlantComp(CompLoop).Zone.GenericContamGainRate);
                    }
                }

                // make sure user has entered at least some erl program managers to actually calculate something
                int MgrCountTest = 0;
                if (state.dataUserDefinedComponents->UserPlantComp(CompLoop).ErlSimProgramMngr > 0) MgrCountTest = 1;
                for (int ConnectionLoop = 1; ConnectionLoop <= NumPlantConnections; ++ConnectionLoop) {
                    if (state.dataUserDefinedComponents->UserPlantComp(CompLoop).Loop(ConnectionLoop).ErlInitProgramMngr > 0) ++MgrCountTest;
                    if (state.dataUserDefinedComponents->UserPlantComp(CompLoop).Loop(ConnectionLoop).ErlSimProgramMngr > 0) ++MgrCountTest;
                    if (state.dataUserDefinedComponents->UserPlantComp(CompLoop).Loop(ConnectionLoop).initPluginLocation >= 0) ++MgrCountTest;
                    if (state.dataUserDefinedComponents->UserPlantComp(CompLoop).Loop(ConnectionLoop).simPluginLocation >= 0) ++MgrCountTest;
                }
                if (MgrCountTest == 0) {
                    ShowSevereError(state, format("Invalid {}={}", cCurrentModuleObject, cAlphaArgs(1)));
                    ShowContinueError(state, "At least one program calling manager is needed.");
                    ErrorsFound = true;
                }
            }
        } // NumUserPlantComps > 0

        if (ErrorsFound) {
            ShowFatalError(state, format("GetUserDefinedComponents: Errors found in processing {} input.", cCurrentModuleObject));
        }

        cCurrentModuleObject = "Coil:UserDefined";
        state.dataInputProcessing->inputProcessor->getObjectDefMaxArgs(state, cCurrentModuleObject, TotalArgs, NumAlphas, NumNums);

        cAlphaFieldNames.allocate(NumAlphas);
        cAlphaArgs.allocate(NumAlphas);
        lAlphaFieldBlanks.dimension(NumAlphas, false);
        rNumericArgs.dimension(NumNums, 0.0);

        state.dataUserDefinedComponents->NumUserCoils = state.dataInputProcessing->inputProcessor->getNumObjectsFound(state, cCurrentModuleObject);

        if (state.dataUserDefinedComponents->NumUserCoils > 0) {
            state.dataUserDefinedComponents->UserCoil.allocate(state.dataUserDefinedComponents->NumUserCoils);
            state.dataUserDefinedComponents->CheckUserCoilName.dimension(state.dataUserDefinedComponents->NumUserCoils, true);
            for (int CompLoop = 1; CompLoop <= state.dataUserDefinedComponents->NumUserCoils; ++CompLoop) {
                state.dataInputProcessing->inputProcessor->getObjectItem(state,
                                                                         cCurrentModuleObject,
                                                                         CompLoop,
                                                                         cAlphaArgs,
                                                                         NumAlphas,
                                                                         rNumericArgs,
                                                                         NumNums,
                                                                         IOStat,
                                                                         _,
                                                                         lAlphaFieldBlanks,
                                                                         cAlphaFieldNames,
                                                                         _);
                Util::IsNameEmpty(state, cAlphaArgs(1), cCurrentModuleObject, ErrorsFound);

                // ErrorsFound will be set to True if problem was found, left untouched otherwise
                GlobalNames::VerifyUniqueCoilName(state, cCurrentModuleObject, cAlphaArgs(1), ErrorsFound, cCurrentModuleObject + " Name");

                state.dataUserDefinedComponents->UserCoil(CompLoop).Name = cAlphaArgs(1);

                // now get program manager for model simulations
                if (!lAlphaFieldBlanks(2)) {
                    int StackMngrNum = Util::FindItemInList(cAlphaArgs(2), state.dataRuntimeLang->EMSProgramCallManager);
                    if (StackMngrNum > 0) { // found it
                        state.dataUserDefinedComponents->UserCoil(CompLoop).ErlSimProgramMngr = StackMngrNum;
                    } else {
                        state.dataUserDefinedComponents->UserCoil(CompLoop).simPluginLocation =
                            state.dataPluginManager->pluginManager->getLocationOfUserDefinedPlugin(state, cAlphaArgs(2));
                        if (state.dataUserDefinedComponents->UserCoil(CompLoop).simPluginLocation == -1) {
                            ShowSevereError(state, format("Invalid {}={}", cAlphaFieldNames(2), cAlphaArgs(2)));
                            ShowContinueError(state, format("Entered in {}={}", cCurrentModuleObject, cAlphaArgs(1)));
                            ShowContinueError(state, "Program Manager Name not found as an EMS Program Manager or a Python Plugin Instance object.");
                            ErrorsFound = true;
                        }
                    }
                }

                // now get program manager for model initializations
                if (!lAlphaFieldBlanks(3)) {
                    int StackMngrNum = Util::FindItemInList(cAlphaArgs(3), state.dataRuntimeLang->EMSProgramCallManager);
                    if (StackMngrNum > 0) { // found it
                        state.dataUserDefinedComponents->UserCoil(CompLoop).ErlInitProgramMngr = StackMngrNum;
                    } else {
                        state.dataUserDefinedComponents->UserCoil(CompLoop).initPluginLocation =
                            state.dataPluginManager->pluginManager->getLocationOfUserDefinedPlugin(state, cAlphaArgs(3));
                        if (state.dataUserDefinedComponents->UserCoil(CompLoop).initPluginLocation == -1) {
                            ShowSevereError(state, format("Invalid {}={}", cAlphaFieldNames(3), cAlphaArgs(3)));
                            ShowContinueError(state, format("Entered in {}={}", cCurrentModuleObject, cAlphaArgs(1)));
                            ShowContinueError(state, "Program Manager Name not found as an EMS Program Manager or a Python Plugin Instance object.");
                            ErrorsFound = true;
                        }
                    }
                }

                int NumAirConnections = std::floor(rNumericArgs(1));
                if ((NumAirConnections >= 1) && (NumAirConnections <= 2)) {
                    state.dataUserDefinedComponents->UserCoil(CompLoop).Air.allocate(NumAirConnections);
                    state.dataUserDefinedComponents->UserCoil(CompLoop).NumAirConnections = NumAirConnections;
                    for (int ConnectionLoop = 1; ConnectionLoop <= NumAirConnections; ++ConnectionLoop) {
                        int aArgCount = (ConnectionLoop - 1) * 2 + 4;
                        state.dataUserDefinedComponents->UserCoil(CompLoop).Air(ConnectionLoop).InletNodeNum =
                            NodeInputManager::GetOnlySingleNode(state,
                                                                cAlphaArgs(aArgCount),
                                                                ErrorsFound,
                                                                DataLoopNode::ConnectionObjectType::CoilUserDefined,
                                                                state.dataUserDefinedComponents->UserCoil(CompLoop).Name,
                                                                DataLoopNode::NodeFluidType::Air,
                                                                DataLoopNode::ConnectionType::Inlet,
                                                                static_cast<NodeInputManager::CompFluidStream>(ConnectionLoop),
                                                                DataLoopNode::ObjectIsNotParent);

                        const std::string LoopStr = fmt::to_string(ConnectionLoop);
                        // model input related internal variables
                        SetupEMSInternalVariable(state,
                                                 "Inlet Temperature for Air Connection " + LoopStr,
                                                 state.dataUserDefinedComponents->UserCoil(CompLoop).Name,
                                                 "[C]",
                                                 state.dataUserDefinedComponents->UserCoil(CompLoop).Air(ConnectionLoop).InletTemp);
                        SetupEMSInternalVariable(state,
                                                 "Inlet Mass Flow Rate for Air Connection " + LoopStr,
                                                 state.dataUserDefinedComponents->UserCoil(CompLoop).Name,
                                                 "[kg/s]",
                                                 state.dataUserDefinedComponents->UserCoil(CompLoop).Air(ConnectionLoop).InletMassFlowRate);
                        SetupEMSInternalVariable(state,
                                                 "Inlet Humidity Ratio for Air Connection " + LoopStr,
                                                 state.dataUserDefinedComponents->UserCoil(CompLoop).Name,
                                                 "[kgWater/kgDryAir]",
                                                 state.dataUserDefinedComponents->UserCoil(CompLoop).Air(ConnectionLoop).InletHumRat);
                        SetupEMSInternalVariable(state,
                                                 "Inlet Density for Air Connection " + LoopStr,
                                                 state.dataUserDefinedComponents->UserCoil(CompLoop).Name,
                                                 "[kg/m3]",
                                                 state.dataUserDefinedComponents->UserCoil(CompLoop).Air(ConnectionLoop).InletRho);
                        SetupEMSInternalVariable(state,
                                                 "Inlet Specific Heat for Air Connection " + LoopStr,
                                                 state.dataUserDefinedComponents->UserCoil(CompLoop).Name,
                                                 "[J/kg-C]",
                                                 state.dataUserDefinedComponents->UserCoil(CompLoop).Air(ConnectionLoop).InletCp);

                        state.dataUserDefinedComponents->UserCoil(CompLoop).Air(ConnectionLoop).OutletNodeNum =
                            NodeInputManager::GetOnlySingleNode(state,
                                                                cAlphaArgs(aArgCount + 1),
                                                                ErrorsFound,
                                                                DataLoopNode::ConnectionObjectType::CoilUserDefined,
                                                                state.dataUserDefinedComponents->UserCoil(CompLoop).Name,
                                                                DataLoopNode::NodeFluidType::Air,
                                                                DataLoopNode::ConnectionType::Outlet,
                                                                static_cast<NodeInputManager::CompFluidStream>(ConnectionLoop),
                                                                DataLoopNode::ObjectIsNotParent);
                        SetupEMSActuator(state,
                                         "Air Connection " + LoopStr,
                                         state.dataUserDefinedComponents->UserCoil(CompLoop).Name,
                                         "Outlet Temperature",
                                         "[C]",
                                         state.dataUserDefinedComponents->lDummy_EMSActuatedPlantComp,
                                         state.dataUserDefinedComponents->UserCoil(CompLoop).Air(ConnectionLoop).OutletTemp);
                        SetupEMSActuator(state,
                                         "Air Connection " + LoopStr,
                                         state.dataUserDefinedComponents->UserCoil(CompLoop).Name,
                                         "Outlet Humidity Ratio",
                                         "[kgWater/kgDryAir]",
                                         state.dataUserDefinedComponents->lDummy_EMSActuatedPlantComp,
                                         state.dataUserDefinedComponents->UserCoil(CompLoop).Air(ConnectionLoop).OutletHumRat);
                        SetupEMSActuator(state,
                                         "Air Connection " + LoopStr,
                                         state.dataUserDefinedComponents->UserCoil(CompLoop).Name,
                                         "Mass Flow Rate",
                                         "[kg/s]",
                                         state.dataUserDefinedComponents->lDummy_EMSActuatedPlantComp,
                                         state.dataUserDefinedComponents->UserCoil(CompLoop).Air(ConnectionLoop).OutletMassFlowRate);

                        BranchNodeConnections::TestCompSet(
                            state, cCurrentModuleObject, cAlphaArgs(1), cAlphaArgs(aArgCount), cAlphaArgs(aArgCount + 1), "Air Nodes " + LoopStr);
                    }

                    if (!lAlphaFieldBlanks(8)) {
                        if (cAlphaArgs(8) == "YES") {
                            state.dataUserDefinedComponents->UserCoil(CompLoop).PlantIsConnected = true;
                        } else if (cAlphaArgs(8) == "NO") {
                            state.dataUserDefinedComponents->UserCoil(CompLoop).PlantIsConnected = false;
                        }
                    } else {
                        state.dataUserDefinedComponents->UserCoil(CompLoop).PlantIsConnected = false;
                    }

                    if (state.dataUserDefinedComponents->UserCoil(CompLoop).PlantIsConnected) { // get input
                        state.dataUserDefinedComponents->UserCoil(CompLoop).Loop.InletNodeNum =
                            NodeInputManager::GetOnlySingleNode(state,
                                                                cAlphaArgs(9),
                                                                ErrorsFound,
                                                                DataLoopNode::ConnectionObjectType::CoilUserDefined,
                                                                cAlphaArgs(1),
                                                                DataLoopNode::NodeFluidType::Water,
                                                                DataLoopNode::ConnectionType::Inlet,
                                                                NodeInputManager::CompFluidStream::Tertiary,
                                                                DataLoopNode::ObjectIsNotParent);
                        state.dataUserDefinedComponents->UserCoil(CompLoop).Loop.OutletNodeNum =
                            NodeInputManager::GetOnlySingleNode(state,
                                                                cAlphaArgs(10),
                                                                ErrorsFound,
                                                                DataLoopNode::ConnectionObjectType::CoilUserDefined,
                                                                cAlphaArgs(1),
                                                                DataLoopNode::NodeFluidType::Water,
                                                                DataLoopNode::ConnectionType::Outlet,
                                                                NodeInputManager::CompFluidStream::Tertiary,
                                                                DataLoopNode::ObjectIsNotParent);

                        BranchNodeConnections::TestCompSet(state, cCurrentModuleObject, cAlphaArgs(1), cAlphaArgs(9), cAlphaArgs(10), "Plant Nodes");

                        // this model is only for plant connections that are "Demand"
                        state.dataUserDefinedComponents->UserCoil(CompLoop).Loop.HowLoadServed = DataPlant::HowMet::NoneDemand;
                        // this model is only for plant connections that are needy and turn loop on
                        state.dataUserDefinedComponents->UserCoil(CompLoop).Loop.FlowPriority = DataPlant::LoopFlowStatus::NeedyAndTurnsLoopOn;

                        // Setup Internal Variables
                        // model input related internal variables
                        SetupEMSInternalVariable(state,
                                                 "Inlet Temperature for Plant Connection",
                                                 state.dataUserDefinedComponents->UserCoil(CompLoop).Name,
                                                 "[C]",
                                                 state.dataUserDefinedComponents->UserCoil(CompLoop).Loop.InletTemp);
                        SetupEMSInternalVariable(state,
                                                 "Inlet Mass Flow Rate for Plant Connection",
                                                 state.dataUserDefinedComponents->UserCoil(CompLoop).Name,
                                                 "[kg/s]",
                                                 state.dataUserDefinedComponents->UserCoil(CompLoop).Loop.InletMassFlowRate);
                        SetupEMSInternalVariable(state,
                                                 "Inlet Density for Plant Connection",
                                                 state.dataUserDefinedComponents->UserCoil(CompLoop).Name,
                                                 "[kg/m3]",
                                                 state.dataUserDefinedComponents->UserCoil(CompLoop).Loop.InletRho);
                        SetupEMSInternalVariable(state,
                                                 "Inlet Specific Heat for Plant Connection",
                                                 state.dataUserDefinedComponents->UserCoil(CompLoop).Name,
                                                 "[J/kg-C]",
                                                 state.dataUserDefinedComponents->UserCoil(CompLoop).Loop.InletCp);
                        // model results related actuators
                        SetupEMSActuator(state,
                                         "Plant Connection",
                                         state.dataUserDefinedComponents->UserCoil(CompLoop).Name,
                                         "Outlet Temperature",
                                         "[C]",
                                         state.dataUserDefinedComponents->lDummy_EMSActuatedPlantComp,
                                         state.dataUserDefinedComponents->UserCoil(CompLoop).Loop.OutletTemp);
                        SetupEMSActuator(state,
                                         "Plant Connection",
                                         state.dataUserDefinedComponents->UserCoil(CompLoop).Name,
                                         "Mass Flow Rate",
                                         "[kg/s]",
                                         state.dataUserDefinedComponents->lDummy_EMSActuatedPlantComp,
                                         state.dataUserDefinedComponents->UserCoil(CompLoop).Loop.MassFlowRateRequest);
                        // model initialization and sizing related actuators
                        SetupEMSActuator(state,
                                         "Plant Connection",
                                         state.dataUserDefinedComponents->UserCoil(CompLoop).Name,
                                         "Design Volume Flow Rate",
                                         "[m3/s]",
                                         state.dataUserDefinedComponents->lDummy_EMSActuatedPlantComp,
                                         state.dataUserDefinedComponents->UserCoil(CompLoop).Loop.DesignVolumeFlowRate);

                        SetupEMSActuator(state,
                                         "Plant Connection",
                                         state.dataUserDefinedComponents->UserCoil(CompLoop).Name,
                                         "Minimum Mass Flow Rate",
                                         "[kg/s]",
                                         state.dataUserDefinedComponents->lDummy_EMSActuatedPlantComp,
                                         state.dataUserDefinedComponents->UserCoil(CompLoop).Loop.MassFlowRateMin);
                        SetupEMSActuator(state,
                                         "Plant Connection",
                                         state.dataUserDefinedComponents->UserCoil(CompLoop).Name,
                                         "Maximum Mass Flow Rate",
                                         "[kg/s]",
                                         state.dataUserDefinedComponents->lDummy_EMSActuatedPlantComp,
                                         state.dataUserDefinedComponents->UserCoil(CompLoop).Loop.MassFlowRateMax);
                    }

                    if (!lAlphaFieldBlanks(11)) {
                        WaterManager::SetupTankDemandComponent(state,
                                                               cAlphaArgs(1),
                                                               cCurrentModuleObject,
                                                               cAlphaArgs(11),
                                                               ErrorsFound,
                                                               state.dataUserDefinedComponents->UserCoil(CompLoop).Water.SupplyTankID,
                                                               state.dataUserDefinedComponents->UserCoil(CompLoop).Water.SupplyTankDemandARRID);

                        state.dataUserDefinedComponents->UserCoil(CompLoop).Water.SuppliedByWaterSystem = true;
                        SetupEMSActuator(state,
                                         "Water System",
                                         state.dataUserDefinedComponents->UserCoil(CompLoop).Name,
                                         "Supplied Volume Flow Rate",
                                         "[m3/s]",
                                         state.dataUserDefinedComponents->lDummy_EMSActuatedPlantComp,
                                         state.dataUserDefinedComponents->UserCoil(CompLoop).Water.SupplyVdotRequest);
                    }

                    if (!lAlphaFieldBlanks(12)) {
                        WaterManager::SetupTankSupplyComponent(state,
                                                               cAlphaArgs(1),
                                                               cCurrentModuleObject,
                                                               cAlphaArgs(12),
                                                               ErrorsFound,
                                                               state.dataUserDefinedComponents->UserCoil(CompLoop).Water.CollectionTankID,
                                                               state.dataUserDefinedComponents->UserCoil(CompLoop).Water.CollectionTankSupplyARRID);
                        state.dataUserDefinedComponents->UserCoil(CompLoop).Water.CollectsToWaterSystem = true;
                        SetupEMSActuator(state,
                                         "Water System",
                                         state.dataUserDefinedComponents->UserCoil(CompLoop).Name,
                                         "Collected Volume Flow Rate",
                                         "[m3/s]",
                                         state.dataUserDefinedComponents->lDummy_EMSActuatedPlantComp,
                                         state.dataUserDefinedComponents->UserCoil(CompLoop).Water.CollectedVdot);
                    }

                    if (!lAlphaFieldBlanks(13)) {

                        state.dataUserDefinedComponents->UserCoil(CompLoop).Zone.ZoneNum =
                            Util::FindItemInList(cAlphaArgs(13), state.dataHeatBal->Zone);
                        if (state.dataUserDefinedComponents->UserCoil(CompLoop).Zone.ZoneNum == 0) {
                            ShowSevereError(
                                state, format("{} = {}:  Ambient Zone Name not found = {}", cCurrentModuleObject, cAlphaArgs(1), cAlphaArgs(13)));
                            ErrorsFound = true;
                        } else {
                            state.dataUserDefinedComponents->UserCoil(CompLoop).Zone.DeviceHasInternalGains = true;
                            SetupZoneInternalGain(state,
                                                  state.dataUserDefinedComponents->UserCoil(CompLoop).Zone.ZoneNum,
                                                  cAlphaArgs(1),
                                                  DataHeatBalance::IntGainType::CoilUserDefined,
                                                  &state.dataUserDefinedComponents->UserCoil(CompLoop).Zone.ConvectionGainRate,
                                                  &state.dataUserDefinedComponents->UserCoil(CompLoop).Zone.ReturnAirConvectionGainRate,
                                                  &state.dataUserDefinedComponents->UserCoil(CompLoop).Zone.ThermalRadiationGainRate,
                                                  &state.dataUserDefinedComponents->UserCoil(CompLoop).Zone.LatentGainRate,
                                                  &state.dataUserDefinedComponents->UserCoil(CompLoop).Zone.ReturnAirLatentGainRate,
                                                  &state.dataUserDefinedComponents->UserCoil(CompLoop).Zone.CarbonDioxideGainRate,
                                                  &state.dataUserDefinedComponents->UserCoil(CompLoop).Zone.GenericContamGainRate);

                            SetupEMSActuator(state,
                                             "Component Zone Internal Gain",
                                             state.dataUserDefinedComponents->UserCoil(CompLoop).Name,
                                             "Sensible Heat Gain Rate",
                                             "[W]",
                                             state.dataUserDefinedComponents->lDummy_EMSActuatedPlantComp,
                                             state.dataUserDefinedComponents->UserCoil(CompLoop).Zone.ConvectionGainRate);
                            SetupEMSActuator(state,
                                             "Component Zone Internal Gain",
                                             state.dataUserDefinedComponents->UserCoil(CompLoop).Name,
                                             "Return Air Heat Sensible Gain Rate",
                                             "[W]",
                                             state.dataUserDefinedComponents->lDummy_EMSActuatedPlantComp,
                                             state.dataUserDefinedComponents->UserCoil(CompLoop).Zone.ReturnAirConvectionGainRate);
                            SetupEMSActuator(state,
                                             "Component Zone Internal Gain",
                                             state.dataUserDefinedComponents->UserCoil(CompLoop).Name,
                                             "Thermal Radiation Heat Gain Rate",
                                             "[W]",
                                             state.dataUserDefinedComponents->lDummy_EMSActuatedPlantComp,
                                             state.dataUserDefinedComponents->UserCoil(CompLoop).Zone.ThermalRadiationGainRate);
                            SetupEMSActuator(state,
                                             "Component Zone Internal Gain",
                                             state.dataUserDefinedComponents->UserCoil(CompLoop).Name,
                                             "Latent Heat Gain Rate",
                                             "[W]",
                                             state.dataUserDefinedComponents->lDummy_EMSActuatedPlantComp,
                                             state.dataUserDefinedComponents->UserCoil(CompLoop).Zone.LatentGainRate);
                            SetupEMSActuator(state,
                                             "Component Zone Internal Gain",
                                             state.dataUserDefinedComponents->UserCoil(CompLoop).Name,
                                             "Return Air Latent Heat Gain Rate",
                                             "[W]",
                                             state.dataUserDefinedComponents->lDummy_EMSActuatedPlantComp,
                                             state.dataUserDefinedComponents->UserCoil(CompLoop).Zone.ReturnAirLatentGainRate);
                            SetupEMSActuator(state,
                                             "Component Zone Internal Gain",
                                             state.dataUserDefinedComponents->UserCoil(CompLoop).Name,
                                             "Carbon Dioxide Gain Rate",
                                             "[W]",
                                             state.dataUserDefinedComponents->lDummy_EMSActuatedPlantComp,
                                             state.dataUserDefinedComponents->UserCoil(CompLoop).Zone.CarbonDioxideGainRate);
                            SetupEMSActuator(state,
                                             "Component Zone Internal Gain",
                                             state.dataUserDefinedComponents->UserCoil(CompLoop).Name,
                                             "Gaseous Contaminant Gain Rate",
                                             "[W]",
                                             state.dataUserDefinedComponents->lDummy_EMSActuatedPlantComp,
                                             state.dataUserDefinedComponents->UserCoil(CompLoop).Zone.GenericContamGainRate);
                        }
                    }
                }
            }

        } // NumUserCoils > 0

        if (ErrorsFound) {
            ShowFatalError(state, format("GetUserDefinedComponents: Errors found in processing {} input.", cCurrentModuleObject));
        }
    }

    void GetUserDefinedComponents(EnergyPlusData &state)
    {

        // SUBROUTINE INFORMATION:
        //       AUTHOR         B. Griffith
        //       DATE WRITTEN   Jan 2012
        //       MODIFIED       na
        //       RE-ENGINEERED  na

        bool ErrorsFound(false);
        int NumAlphas; // Number of elements in the alpha array
        int NumNums;   // Number of elements in the numeric array
        int IOStat;    // IO Status when calling get input subroutine
        int TotalArgs; // argument for call to GetObjectDefMaxArgs
        Array1D_string cAlphaFieldNames;
        Array1D_bool lAlphaFieldBlanks;
        Array1D_string cAlphaArgs;
        Array1D<Real64> rNumericArgs;
        std::string cCurrentModuleObject;

        if (state.dataUserDefinedComponents->GetPlantCompInput) {
            GetUserDefinedPlantComponents(state);
            state.dataUserDefinedComponents->GetPlantCompInput = false;
        }

        cCurrentModuleObject = "ZoneHVAC:ForcedAir:UserDefined";
        state.dataInputProcessing->inputProcessor->getObjectDefMaxArgs(state, cCurrentModuleObject, TotalArgs, NumAlphas, NumNums);

        cAlphaFieldNames.allocate(NumAlphas);
        cAlphaArgs.allocate(NumAlphas);
        lAlphaFieldBlanks.dimension(NumAlphas, false);
        rNumericArgs.dimension(NumNums, 0.0);

        state.dataUserDefinedComponents->NumUserZoneAir = state.dataInputProcessing->inputProcessor->getNumObjectsFound(state, cCurrentModuleObject);
        if (state.dataUserDefinedComponents->NumUserZoneAir > 0) {
            state.dataUserDefinedComponents->UserZoneAirHVAC.allocate(state.dataUserDefinedComponents->NumUserZoneAir);
            state.dataUserDefinedComponents->CheckUserZoneAirName.dimension(state.dataUserDefinedComponents->NumUserZoneAir, true);
            for (int CompLoop = 1; CompLoop <= state.dataUserDefinedComponents->NumUserZoneAir; ++CompLoop) {
                state.dataInputProcessing->inputProcessor->getObjectItem(state,
                                                                         cCurrentModuleObject,
                                                                         CompLoop,
                                                                         cAlphaArgs,
                                                                         NumAlphas,
                                                                         rNumericArgs,
                                                                         NumNums,
                                                                         IOStat,
                                                                         _,
                                                                         lAlphaFieldBlanks,
                                                                         cAlphaFieldNames,
                                                                         _);
                Util::IsNameEmpty(state, cAlphaArgs(1), cCurrentModuleObject, ErrorsFound);
                state.dataUserDefinedComponents->UserZoneAirHVAC(CompLoop).Name = cAlphaArgs(1);

                // now get program manager for model simulations
                if (!lAlphaFieldBlanks(2)) {
                    int StackMngrNum = Util::FindItemInList(cAlphaArgs(2), state.dataRuntimeLang->EMSProgramCallManager);
                    if (StackMngrNum > 0) { // found it
                        state.dataUserDefinedComponents->UserZoneAirHVAC(CompLoop).ErlSimProgramMngr = StackMngrNum;
                    } else {
                        state.dataUserDefinedComponents->UserZoneAirHVAC(CompLoop).simPluginLocation =
                            state.dataPluginManager->pluginManager->getLocationOfUserDefinedPlugin(state, cAlphaArgs(2));
                        if (state.dataUserDefinedComponents->UserZoneAirHVAC(CompLoop).simPluginLocation == -1) {
                            ShowSevereError(state, format("Invalid {}={}", cAlphaFieldNames(2), cAlphaArgs(2)));
                            ShowContinueError(state, format("Entered in {}={}", cCurrentModuleObject, cAlphaArgs(1)));
                            ShowContinueError(state, "Program Manager Name not found as an EMS Program Manager or a Python Plugin Instance object.");
                            ErrorsFound = true;
                        }
                    }
                }

                // now get program manager for model initializations
                if (!lAlphaFieldBlanks(3)) {
                    int StackMngrNum = Util::FindItemInList(cAlphaArgs(3), state.dataRuntimeLang->EMSProgramCallManager);
                    if (StackMngrNum > 0) { // found it
                        state.dataUserDefinedComponents->UserZoneAirHVAC(CompLoop).ErlInitProgramMngr = StackMngrNum;
                    } else {
                        state.dataUserDefinedComponents->UserZoneAirHVAC(CompLoop).initPluginLocation =
                            state.dataPluginManager->pluginManager->getLocationOfUserDefinedPlugin(state, cAlphaArgs(3));
                        if (state.dataUserDefinedComponents->UserZoneAirHVAC(CompLoop).initPluginLocation == -1) {
                            ShowSevereError(state, format("Invalid {}={}", cAlphaFieldNames(3), cAlphaArgs(3)));
                            ShowContinueError(state, format("Entered in {}={}", cCurrentModuleObject, cAlphaArgs(1)));
                            ShowContinueError(state, "Program Manager Name not found as an EMS Program Manager or a Python Plugin Instance object.");
                            ErrorsFound = true;
                        }
                    }
                }

                state.dataUserDefinedComponents->UserZoneAirHVAC(CompLoop).ZoneAir.InletNodeNum =
                    NodeInputManager::GetOnlySingleNode(state,
                                                        cAlphaArgs(4),
                                                        ErrorsFound,
                                                        DataLoopNode::ConnectionObjectType::ZoneHVACForcedAirUserDefined,
                                                        state.dataUserDefinedComponents->UserZoneAirHVAC(CompLoop).Name,
                                                        DataLoopNode::NodeFluidType::Air,
                                                        DataLoopNode::ConnectionType::Inlet,
                                                        NodeInputManager::CompFluidStream::Primary,
                                                        DataLoopNode::ObjectIsNotParent);
                // model input related internal variables
                SetupEMSInternalVariable(state,
                                         "Inlet Temperature for Primary Air Connection",
                                         state.dataUserDefinedComponents->UserZoneAirHVAC(CompLoop).Name,
                                         "[C]",
                                         state.dataUserDefinedComponents->UserZoneAirHVAC(CompLoop).ZoneAir.InletTemp);
                SetupEMSInternalVariable(state,
                                         "Inlet Humidity Ratio for Primary Air Connection",
                                         state.dataUserDefinedComponents->UserZoneAirHVAC(CompLoop).Name,
                                         "[kgWater/kgDryAir]",
                                         state.dataUserDefinedComponents->UserZoneAirHVAC(CompLoop).ZoneAir.InletHumRat);
                SetupEMSInternalVariable(state,
                                         "Inlet Density for Primary Air Connection",
                                         state.dataUserDefinedComponents->UserZoneAirHVAC(CompLoop).Name,
                                         "[kg/m3]",
                                         state.dataUserDefinedComponents->UserZoneAirHVAC(CompLoop).ZoneAir.InletRho);
                SetupEMSInternalVariable(state,
                                         "Inlet Specific Heat for Primary Air Connection",
                                         state.dataUserDefinedComponents->UserZoneAirHVAC(CompLoop).Name,
                                         "[J/kg-C]",
                                         state.dataUserDefinedComponents->UserZoneAirHVAC(CompLoop).ZoneAir.InletCp);

                SetupEMSInternalVariable(state,
                                         "Remaining Sensible Load to Heating Setpoint",
                                         state.dataUserDefinedComponents->UserZoneAirHVAC(CompLoop).Name,
                                         "[W]",
                                         state.dataUserDefinedComponents->UserZoneAirHVAC(CompLoop).RemainingOutputToHeatingSP);
                SetupEMSInternalVariable(state,
                                         "Remaining Sensible Load to Cooling Setpoint",
                                         state.dataUserDefinedComponents->UserZoneAirHVAC(CompLoop).Name,
                                         "[W]",
                                         state.dataUserDefinedComponents->UserZoneAirHVAC(CompLoop).RemainingOutputToCoolingSP);
                SetupEMSInternalVariable(state,
                                         "Remaining Latent Load to Humidifying Setpoint",
                                         state.dataUserDefinedComponents->UserZoneAirHVAC(CompLoop).Name,
                                         "[kg/s]",
                                         state.dataUserDefinedComponents->UserZoneAirHVAC(CompLoop).RemainingOutputReqToHumidSP);
                SetupEMSInternalVariable(state,
                                         "Remaining Latent Load to Dehumidifying Setpoint",
                                         state.dataUserDefinedComponents->UserZoneAirHVAC(CompLoop).Name,
                                         "[kg/s]",
                                         state.dataUserDefinedComponents->UserZoneAirHVAC(CompLoop).RemainingOutputReqToDehumidSP);

                SetupEMSActuator(state,
                                 "Primary Air Connection",
                                 state.dataUserDefinedComponents->UserZoneAirHVAC(CompLoop).Name,
                                 "Inlet Mass Flow Rate",
                                 "[kg/s]",
                                 state.dataUserDefinedComponents->lDummy_GetUserDefComp,
                                 state.dataUserDefinedComponents->UserZoneAirHVAC(CompLoop).ZoneAir.InletMassFlowRate);
                state.dataUserDefinedComponents->UserZoneAirHVAC(CompLoop).ZoneAir.OutletNodeNum =
                    NodeInputManager::GetOnlySingleNode(state,
                                                        cAlphaArgs(5),
                                                        ErrorsFound,
                                                        DataLoopNode::ConnectionObjectType::ZoneHVACForcedAirUserDefined,
                                                        state.dataUserDefinedComponents->UserZoneAirHVAC(CompLoop).Name,
                                                        DataLoopNode::NodeFluidType::Air,
                                                        DataLoopNode::ConnectionType::Outlet,
                                                        NodeInputManager::CompFluidStream::Primary,
                                                        DataLoopNode::ObjectIsNotParent);
                SetupEMSActuator(state,
                                 "Primary Air Connection",
                                 state.dataUserDefinedComponents->UserZoneAirHVAC(CompLoop).Name,
                                 "Outlet Temperature",
                                 "[C]",
                                 state.dataUserDefinedComponents->lDummy_GetUserDefComp,
                                 state.dataUserDefinedComponents->UserZoneAirHVAC(CompLoop).ZoneAir.OutletTemp);
                SetupEMSActuator(state,
                                 "Primary Air Connection",
                                 state.dataUserDefinedComponents->UserZoneAirHVAC(CompLoop).Name,
                                 "Outlet Humidity Ratio",
                                 "[kgWater/kgDryAir]",
                                 state.dataUserDefinedComponents->lDummy_GetUserDefComp,
                                 state.dataUserDefinedComponents->UserZoneAirHVAC(CompLoop).ZoneAir.OutletHumRat);
                SetupEMSActuator(state,
                                 "Primary Air Connection",
                                 state.dataUserDefinedComponents->UserZoneAirHVAC(CompLoop).Name,
                                 "Outlet Mass Flow Rate",
                                 "[kg/s]",
                                 state.dataUserDefinedComponents->lDummy_GetUserDefComp,
                                 state.dataUserDefinedComponents->UserZoneAirHVAC(CompLoop).ZoneAir.OutletMassFlowRate);

                if (!lAlphaFieldBlanks(6)) {
                    state.dataUserDefinedComponents->UserZoneAirHVAC(CompLoop).SourceAir.InletNodeNum =
                        NodeInputManager::GetOnlySingleNode(state,
                                                            cAlphaArgs(6),
                                                            ErrorsFound,
                                                            DataLoopNode::ConnectionObjectType::ZoneHVACForcedAirUserDefined,
                                                            state.dataUserDefinedComponents->UserZoneAirHVAC(CompLoop).Name,
                                                            DataLoopNode::NodeFluidType::Air,
                                                            DataLoopNode::ConnectionType::Inlet,
                                                            NodeInputManager::CompFluidStream::Secondary,
                                                            DataLoopNode::ObjectIsNotParent);
                    // model input related internal variables
                    SetupEMSInternalVariable(state,
                                             "Inlet Temperature for Secondary Air Connection",
                                             state.dataUserDefinedComponents->UserZoneAirHVAC(CompLoop).Name,
                                             "[C]",
                                             state.dataUserDefinedComponents->UserZoneAirHVAC(CompLoop).SourceAir.InletTemp);

                    SetupEMSInternalVariable(state,
                                             "Inlet Humidity Ratio for Secondary Air Connection",
                                             state.dataUserDefinedComponents->UserZoneAirHVAC(CompLoop).Name,
                                             "[kgWater/kgDryAir]",
                                             state.dataUserDefinedComponents->UserZoneAirHVAC(CompLoop).SourceAir.InletHumRat);
                    SetupEMSInternalVariable(state,
                                             "Inlet Density for Secondary Air Connection",
                                             state.dataUserDefinedComponents->UserZoneAirHVAC(CompLoop).Name,
                                             "[kg/m3]",
                                             state.dataUserDefinedComponents->UserZoneAirHVAC(CompLoop).SourceAir.InletRho);
                    SetupEMSInternalVariable(state,
                                             "Inlet Specific Heat for Secondary Air Connection",
                                             state.dataUserDefinedComponents->UserZoneAirHVAC(CompLoop).Name,
                                             "[J/kg-C]",
                                             state.dataUserDefinedComponents->UserZoneAirHVAC(CompLoop).SourceAir.InletCp);
                    SetupEMSActuator(state,
                                     "Secondary Air Connection",
                                     state.dataUserDefinedComponents->UserZoneAirHVAC(CompLoop).Name,
                                     "Inlet Mass Flow Rate",
                                     "[kg/s]",
                                     state.dataUserDefinedComponents->lDummy_GetUserDefComp,
                                     state.dataUserDefinedComponents->UserZoneAirHVAC(CompLoop).SourceAir.InletMassFlowRate);
                }

                if (!lAlphaFieldBlanks(7)) {
                    state.dataUserDefinedComponents->UserZoneAirHVAC(CompLoop).SourceAir.OutletNodeNum =
                        NodeInputManager::GetOnlySingleNode(state,
                                                            cAlphaArgs(7),
                                                            ErrorsFound,
                                                            DataLoopNode::ConnectionObjectType::ZoneHVACForcedAirUserDefined,
                                                            state.dataUserDefinedComponents->UserZoneAirHVAC(CompLoop).Name,
                                                            DataLoopNode::NodeFluidType::Air,
                                                            DataLoopNode::ConnectionType::Outlet,
                                                            NodeInputManager::CompFluidStream::Secondary,
                                                            DataLoopNode::ObjectIsNotParent);
                    SetupEMSActuator(state,
                                     "Secondary Air Connection",
                                     state.dataUserDefinedComponents->UserZoneAirHVAC(CompLoop).Name,
                                     "Outlet Temperature",
                                     "[C]",
                                     state.dataUserDefinedComponents->lDummy_GetUserDefComp,
                                     state.dataUserDefinedComponents->UserZoneAirHVAC(CompLoop).SourceAir.OutletTemp);
                    SetupEMSActuator(state,
                                     "Secondary Air Connection",
                                     state.dataUserDefinedComponents->UserZoneAirHVAC(CompLoop).Name,
                                     "Outlet Humidity Ratio",
                                     "[kgWater/kgDryAir]",
                                     state.dataUserDefinedComponents->lDummy_GetUserDefComp,
                                     state.dataUserDefinedComponents->UserZoneAirHVAC(CompLoop).SourceAir.OutletHumRat);
                    SetupEMSActuator(state,
                                     "Secondary Air Connection",
                                     state.dataUserDefinedComponents->UserZoneAirHVAC(CompLoop).Name,
                                     "Mass Flow Rate",
                                     "[kg/s]",
                                     state.dataUserDefinedComponents->lDummy_GetUserDefComp,
                                     state.dataUserDefinedComponents->UserZoneAirHVAC(CompLoop).SourceAir.OutletMassFlowRate);
                }

                if ((state.dataUserDefinedComponents->UserZoneAirHVAC(CompLoop).SourceAir.InletNodeNum > 0) &&
                    (state.dataUserDefinedComponents->UserZoneAirHVAC(CompLoop).SourceAir.OutletNodeNum > 0)) {
                    //  CALL TestCompSet(state, TRIM(cCurrentModuleObject),cAlphaArgs(1),cAlphaArgs(6),cAlphaArgs(7),'Air Nodes')
                }

                int NumPlantConnections = std::floor(rNumericArgs(1));
                state.dataUserDefinedComponents->UserZoneAirHVAC(CompLoop).NumPlantConnections = NumPlantConnections;
                if ((NumPlantConnections >= 1) && (NumPlantConnections <= 3)) {
                    state.dataUserDefinedComponents->UserZoneAirHVAC(CompLoop).Loop.allocate(NumPlantConnections);
                    for (int ConnectionLoop = 1; ConnectionLoop <= NumPlantConnections; ++ConnectionLoop) {
                        int aArgCount = (ConnectionLoop - 1) * 2 + 8;
                        state.dataUserDefinedComponents->UserZoneAirHVAC(CompLoop).Loop(ConnectionLoop).InletNodeNum =
                            NodeInputManager::GetOnlySingleNode(state,
                                                                cAlphaArgs(aArgCount),
                                                                ErrorsFound,
                                                                DataLoopNode::ConnectionObjectType::ZoneHVACForcedAirUserDefined,
                                                                cAlphaArgs(1),
                                                                DataLoopNode::NodeFluidType::Water,
                                                                DataLoopNode::ConnectionType::Inlet,
                                                                static_cast<NodeInputManager::CompFluidStream>(ConnectionLoop + 2),
                                                                DataLoopNode::ObjectIsNotParent);
                        state.dataUserDefinedComponents->UserZoneAirHVAC(CompLoop).Loop(ConnectionLoop).OutletNodeNum =
                            NodeInputManager::GetOnlySingleNode(state,
                                                                cAlphaArgs(aArgCount + 1),
                                                                ErrorsFound,
                                                                DataLoopNode::ConnectionObjectType::ZoneHVACForcedAirUserDefined,
                                                                cAlphaArgs(1),
                                                                DataLoopNode::NodeFluidType::Water,
                                                                DataLoopNode::ConnectionType::Outlet,
                                                                static_cast<NodeInputManager::CompFluidStream>(ConnectionLoop + 2),
                                                                DataLoopNode::ObjectIsNotParent);
                        BranchNodeConnections::TestCompSet(
                            state, cCurrentModuleObject, cAlphaArgs(1), cAlphaArgs(aArgCount), cAlphaArgs(aArgCount + 1), "Plant Nodes");
                        state.dataUserDefinedComponents->UserZoneAirHVAC(CompLoop).Loop(ConnectionLoop).HowLoadServed = DataPlant::HowMet::NoneDemand;
                        state.dataUserDefinedComponents->UserZoneAirHVAC(CompLoop).Loop(ConnectionLoop).FlowPriority =
                            DataPlant::LoopFlowStatus::NeedyAndTurnsLoopOn;
                        // Setup Internal Variables
                        const std::string LoopStr = fmt::to_string(ConnectionLoop);
                        // model input related internal variables
                        SetupEMSInternalVariable(state,
                                                 "Inlet Temperature for Plant Connection " + LoopStr,
                                                 state.dataUserDefinedComponents->UserZoneAirHVAC(CompLoop).Name,
                                                 "[C]",
                                                 state.dataUserDefinedComponents->UserZoneAirHVAC(CompLoop).Loop(ConnectionLoop).InletTemp);
                        SetupEMSInternalVariable(state,
                                                 "Inlet Mass Flow Rate for Plant Connection " + LoopStr,
                                                 state.dataUserDefinedComponents->UserZoneAirHVAC(CompLoop).Name,
                                                 "[kg/s]",
                                                 state.dataUserDefinedComponents->UserZoneAirHVAC(CompLoop).Loop(ConnectionLoop).InletMassFlowRate);
                        SetupEMSInternalVariable(state,
                                                 "Inlet Density for Plant Connection " + LoopStr,
                                                 state.dataUserDefinedComponents->UserZoneAirHVAC(CompLoop).Name,
                                                 "[kg/m3]",
                                                 state.dataUserDefinedComponents->UserZoneAirHVAC(CompLoop).Loop(ConnectionLoop).InletRho);
                        SetupEMSInternalVariable(state,
                                                 "Inlet Specific Heat for Plant Connection " + LoopStr,
                                                 state.dataUserDefinedComponents->UserZoneAirHVAC(CompLoop).Name,
                                                 "[J/kg-C]",
                                                 state.dataUserDefinedComponents->UserZoneAirHVAC(CompLoop).Loop(ConnectionLoop).InletCp);
                        // model results related actuators
                        SetupEMSActuator(state,
                                         "Plant Connection " + LoopStr,
                                         state.dataUserDefinedComponents->UserZoneAirHVAC(CompLoop).Name,
                                         "Outlet Temperature",
                                         "[C]",
                                         state.dataUserDefinedComponents->lDummy_GetUserDefComp,
                                         state.dataUserDefinedComponents->UserZoneAirHVAC(CompLoop).Loop(ConnectionLoop).OutletTemp);
                        SetupEMSActuator(state,
                                         "Plant Connection " + LoopStr,
                                         state.dataUserDefinedComponents->UserZoneAirHVAC(CompLoop).Name,
                                         "Mass Flow Rate",
                                         "[kg/s]",
                                         state.dataUserDefinedComponents->lDummy_GetUserDefComp,
                                         state.dataUserDefinedComponents->UserZoneAirHVAC(CompLoop).Loop(ConnectionLoop).MassFlowRateRequest);
                        // model initialization and sizing related actuators
                        SetupEMSActuator(state,
                                         "Plant Connection " + LoopStr,
                                         state.dataUserDefinedComponents->UserZoneAirHVAC(CompLoop).Name,
                                         "Minimum Mass Flow Rate",
                                         "[kg/s]",
                                         state.dataUserDefinedComponents->lDummy_GetUserDefComp,
                                         state.dataUserDefinedComponents->UserZoneAirHVAC(CompLoop).Loop(ConnectionLoop).MassFlowRateMin);
                        SetupEMSActuator(state,
                                         "Plant Connection " + LoopStr,
                                         state.dataUserDefinedComponents->UserZoneAirHVAC(CompLoop).Name,
                                         "Maximum Mass Flow Rate",
                                         "[kg/s]",
                                         state.dataUserDefinedComponents->lDummy_GetUserDefComp,
                                         state.dataUserDefinedComponents->UserZoneAirHVAC(CompLoop).Loop(ConnectionLoop).MassFlowRateMax);
                        SetupEMSActuator(state,
                                         "Plant Connection " + LoopStr,
                                         state.dataUserDefinedComponents->UserZoneAirHVAC(CompLoop).Name,
                                         "Design Volume Flow Rate",
                                         "[m3/s]",
                                         state.dataUserDefinedComponents->lDummy_GetUserDefComp,
                                         state.dataUserDefinedComponents->UserZoneAirHVAC(CompLoop).Loop(ConnectionLoop).DesignVolumeFlowRate);
                    }
                }

                if (!lAlphaFieldBlanks(14)) {
                    WaterManager::SetupTankDemandComponent(state,
                                                           cAlphaArgs(1),
                                                           cCurrentModuleObject,
                                                           cAlphaArgs(14),
                                                           ErrorsFound,
                                                           state.dataUserDefinedComponents->UserZoneAirHVAC(CompLoop).Water.SupplyTankID,
                                                           state.dataUserDefinedComponents->UserZoneAirHVAC(CompLoop).Water.SupplyTankDemandARRID);

                    state.dataUserDefinedComponents->UserZoneAirHVAC(CompLoop).Water.SuppliedByWaterSystem = true;
                    SetupEMSActuator(state,
                                     "Water System",
                                     state.dataUserDefinedComponents->UserZoneAirHVAC(CompLoop).Name,
                                     "Supplied Volume Flow Rate",
                                     "[m3/s]",
                                     state.dataUserDefinedComponents->lDummy_GetUserDefComp,
                                     state.dataUserDefinedComponents->UserZoneAirHVAC(CompLoop).Water.SupplyVdotRequest);
                }

                if (!lAlphaFieldBlanks(15)) {
                    WaterManager::SetupTankSupplyComponent(
                        state,
                        cAlphaArgs(1),
                        cCurrentModuleObject,
                        cAlphaArgs(15),
                        ErrorsFound,
                        state.dataUserDefinedComponents->UserZoneAirHVAC(CompLoop).Water.CollectionTankID,
                        state.dataUserDefinedComponents->UserZoneAirHVAC(CompLoop).Water.CollectionTankSupplyARRID);
                    state.dataUserDefinedComponents->UserZoneAirHVAC(CompLoop).Water.CollectsToWaterSystem = true;
                    SetupEMSActuator(state,
                                     "Water System",
                                     state.dataUserDefinedComponents->UserZoneAirHVAC(CompLoop).Name,
                                     "Collected Volume Flow Rate",
                                     "[m3/s]",
                                     state.dataUserDefinedComponents->lDummy_GetUserDefComp,
                                     state.dataUserDefinedComponents->UserZoneAirHVAC(CompLoop).Water.CollectedVdot);
                }

                if (!lAlphaFieldBlanks(16)) {

                    state.dataUserDefinedComponents->UserZoneAirHVAC(CompLoop).Zone.ZoneNum =
                        Util::FindItemInList(cAlphaArgs(16), state.dataHeatBal->Zone);
                    if (state.dataUserDefinedComponents->UserZoneAirHVAC(CompLoop).Zone.ZoneNum == 0) {
                        ShowSevereError(state,
                                        format("{} = {}:  Ambient Zone Name not found = {}", cCurrentModuleObject, cAlphaArgs(1), cAlphaArgs(16)));
                        ErrorsFound = true;
                    } else {
                        state.dataUserDefinedComponents->UserZoneAirHVAC(CompLoop).Zone.DeviceHasInternalGains = true;
                        SetupZoneInternalGain(state,
                                              state.dataUserDefinedComponents->UserZoneAirHVAC(CompLoop).Zone.ZoneNum,
                                              cAlphaArgs(1),
                                              DataHeatBalance::IntGainType::ZoneHVACForcedAirUserDefined,
                                              &state.dataUserDefinedComponents->UserZoneAirHVAC(CompLoop).Zone.ConvectionGainRate,
                                              &state.dataUserDefinedComponents->UserZoneAirHVAC(CompLoop).Zone.ReturnAirConvectionGainRate,
                                              &state.dataUserDefinedComponents->UserZoneAirHVAC(CompLoop).Zone.ThermalRadiationGainRate,
                                              &state.dataUserDefinedComponents->UserZoneAirHVAC(CompLoop).Zone.LatentGainRate,
                                              &state.dataUserDefinedComponents->UserZoneAirHVAC(CompLoop).Zone.ReturnAirLatentGainRate,
                                              &state.dataUserDefinedComponents->UserZoneAirHVAC(CompLoop).Zone.CarbonDioxideGainRate,
                                              &state.dataUserDefinedComponents->UserZoneAirHVAC(CompLoop).Zone.GenericContamGainRate);

                        SetupEMSActuator(state,
                                         "Component Zone Internal Gain",
                                         state.dataUserDefinedComponents->UserZoneAirHVAC(CompLoop).Name,
                                         "Sensible Heat Gain Rate",
                                         "[W]",
                                         state.dataUserDefinedComponents->lDummy_GetUserDefComp,
                                         state.dataUserDefinedComponents->UserZoneAirHVAC(CompLoop).Zone.ConvectionGainRate);
                        SetupEMSActuator(state,
                                         "Component Zone Internal Gain",
                                         state.dataUserDefinedComponents->UserZoneAirHVAC(CompLoop).Name,
                                         "Return Air Heat Sensible Gain Rate",
                                         "[W]",
                                         state.dataUserDefinedComponents->lDummy_GetUserDefComp,
                                         state.dataUserDefinedComponents->UserZoneAirHVAC(CompLoop).Zone.ReturnAirConvectionGainRate);
                        SetupEMSActuator(state,
                                         "Component Zone Internal Gain",
                                         state.dataUserDefinedComponents->UserZoneAirHVAC(CompLoop).Name,
                                         "Thermal Radiation Heat Gain Rate",
                                         "[W]",
                                         state.dataUserDefinedComponents->lDummy_GetUserDefComp,
                                         state.dataUserDefinedComponents->UserZoneAirHVAC(CompLoop).Zone.ThermalRadiationGainRate);
                        SetupEMSActuator(state,
                                         "Component Zone Internal Gain",
                                         state.dataUserDefinedComponents->UserZoneAirHVAC(CompLoop).Name,
                                         "Latent Heat Gain Rate",
                                         "[W]",
                                         state.dataUserDefinedComponents->lDummy_GetUserDefComp,
                                         state.dataUserDefinedComponents->UserZoneAirHVAC(CompLoop).Zone.LatentGainRate);
                        SetupEMSActuator(state,
                                         "Component Zone Internal Gain",
                                         state.dataUserDefinedComponents->UserZoneAirHVAC(CompLoop).Name,
                                         "Return Air Latent Heat Gain Rate",
                                         "[W]",
                                         state.dataUserDefinedComponents->lDummy_GetUserDefComp,
                                         state.dataUserDefinedComponents->UserZoneAirHVAC(CompLoop).Zone.ReturnAirLatentGainRate);
                        SetupEMSActuator(state,
                                         "Component Zone Internal Gain",
                                         state.dataUserDefinedComponents->UserZoneAirHVAC(CompLoop).Name,
                                         "Carbon Dioxide Gain Rate",
                                         "[m3/s]",
                                         state.dataUserDefinedComponents->lDummy_GetUserDefComp,
                                         state.dataUserDefinedComponents->UserZoneAirHVAC(CompLoop).Zone.CarbonDioxideGainRate);
                        SetupEMSActuator(state,
                                         "Component Zone Internal Gain",
                                         state.dataUserDefinedComponents->UserZoneAirHVAC(CompLoop).Name,
                                         "Gaseous Contaminant Gain Rate",
                                         "[m3/s]",
                                         state.dataUserDefinedComponents->lDummy_GetUserDefComp,
                                         state.dataUserDefinedComponents->UserZoneAirHVAC(CompLoop).Zone.GenericContamGainRate);
                    }
                }
            }
        } // NumUserZoneAir > 0

        if (ErrorsFound) {
            ShowFatalError(state, format("GetUserDefinedComponents: Errors found in processing {} input.", cCurrentModuleObject));
        }

        cCurrentModuleObject = "AirTerminal:SingleDuct:UserDefined";

        state.dataInputProcessing->inputProcessor->getObjectDefMaxArgs(state, cCurrentModuleObject, TotalArgs, NumAlphas, NumNums);

        cAlphaFieldNames.allocate(NumAlphas);
        cAlphaArgs.allocate(NumAlphas);
        lAlphaFieldBlanks.dimension(NumAlphas, false);
        rNumericArgs.dimension(NumNums, 0.0);

        state.dataUserDefinedComponents->NumUserAirTerminals =
            state.dataInputProcessing->inputProcessor->getNumObjectsFound(state, cCurrentModuleObject);
        if (state.dataUserDefinedComponents->NumUserAirTerminals > 0) {
            state.dataUserDefinedComponents->UserAirTerminal.allocate(state.dataUserDefinedComponents->NumUserAirTerminals);
            state.dataUserDefinedComponents->CheckUserAirTerminal.dimension(state.dataUserDefinedComponents->NumUserAirTerminals, true);
            for (int CompLoop = 1; CompLoop <= state.dataUserDefinedComponents->NumUserAirTerminals; ++CompLoop) {
                state.dataInputProcessing->inputProcessor->getObjectItem(state,
                                                                         cCurrentModuleObject,
                                                                         CompLoop,
                                                                         cAlphaArgs,
                                                                         NumAlphas,
                                                                         rNumericArgs,
                                                                         NumNums,
                                                                         IOStat,
                                                                         _,
                                                                         lAlphaFieldBlanks,
                                                                         cAlphaFieldNames,
                                                                         _);
                Util::IsNameEmpty(state, cAlphaArgs(1), cCurrentModuleObject, ErrorsFound);
                state.dataUserDefinedComponents->UserAirTerminal(CompLoop).Name = cAlphaArgs(1);

                // now get program manager for model simulations
                if (!lAlphaFieldBlanks(2)) {
                    int StackMngrNum = Util::FindItemInList(cAlphaArgs(2), state.dataRuntimeLang->EMSProgramCallManager);
                    if (StackMngrNum > 0) { // found it
                        state.dataUserDefinedComponents->UserAirTerminal(CompLoop).ErlSimProgramMngr = StackMngrNum;
                    } else {
                        state.dataUserDefinedComponents->UserAirTerminal(CompLoop).simPluginLocation =
                            state.dataPluginManager->pluginManager->getLocationOfUserDefinedPlugin(state, cAlphaArgs(2));
                        if (state.dataUserDefinedComponents->UserAirTerminal(CompLoop).simPluginLocation == -1) {
                            ShowSevereError(state, format("Invalid {}={}", cAlphaFieldNames(2), cAlphaArgs(2)));
                            ShowContinueError(state, format("Entered in {}={}", cCurrentModuleObject, cAlphaArgs(1)));
                            ShowContinueError(state, "Program Manager Name not found as an EMS Program Manager or a Python Plugin Instance object.");
                            ErrorsFound = true;
                        }
                    }
                }

                // now get program manager for model initializations
                if (!lAlphaFieldBlanks(3)) {
                    int StackMngrNum = Util::FindItemInList(cAlphaArgs(3), state.dataRuntimeLang->EMSProgramCallManager);
                    if (StackMngrNum > 0) { // found it
                        state.dataUserDefinedComponents->UserAirTerminal(CompLoop).ErlInitProgramMngr = StackMngrNum;
                    } else {
                        state.dataUserDefinedComponents->UserAirTerminal(CompLoop).initPluginLocation =
                            state.dataPluginManager->pluginManager->getLocationOfUserDefinedPlugin(state, cAlphaArgs(3));
                        if (state.dataUserDefinedComponents->UserAirTerminal(CompLoop).initPluginLocation == -1) {
                            ShowSevereError(state, format("Invalid {}={}", cAlphaFieldNames(3), cAlphaArgs(3)));
                            ShowContinueError(state, format("Entered in {}={}", cCurrentModuleObject, cAlphaArgs(1)));
                            ShowContinueError(state, "Program Manager Name not found as an EMS Program Manager or a Python Plugin Instance object.");
                            ErrorsFound = true;
                        }
                    }
                }

                state.dataUserDefinedComponents->UserAirTerminal(CompLoop).AirLoop.InletNodeNum =
                    NodeInputManager::GetOnlySingleNode(state,
                                                        cAlphaArgs(4),
                                                        ErrorsFound,
                                                        DataLoopNode::ConnectionObjectType::AirTerminalSingleDuctUserDefined,
                                                        state.dataUserDefinedComponents->UserAirTerminal(CompLoop).Name,
                                                        DataLoopNode::NodeFluidType::Air,
                                                        DataLoopNode::ConnectionType::Inlet,
                                                        NodeInputManager::CompFluidStream::Primary,
                                                        DataLoopNode::ObjectIsNotParent,
                                                        cAlphaFieldNames(4));
                // model input related internal variables
                SetupEMSInternalVariable(state,
                                         "Inlet Temperature for Primary Air Connection",
                                         state.dataUserDefinedComponents->UserAirTerminal(CompLoop).Name,
                                         "[C]",
                                         state.dataUserDefinedComponents->UserAirTerminal(CompLoop).AirLoop.InletTemp);
                SetupEMSInternalVariable(state,
                                         "Inlet Humidity Ratio for Primary Air Connection",
                                         state.dataUserDefinedComponents->UserAirTerminal(CompLoop).Name,
                                         "[kgWater/kgDryAir]",
                                         state.dataUserDefinedComponents->UserAirTerminal(CompLoop).AirLoop.InletHumRat);
                SetupEMSInternalVariable(state,
                                         "Inlet Density for Primary Air Connection",
                                         state.dataUserDefinedComponents->UserAirTerminal(CompLoop).Name,
                                         "[kg/m3]",
                                         state.dataUserDefinedComponents->UserAirTerminal(CompLoop).AirLoop.InletRho);
                SetupEMSInternalVariable(state,
                                         "Inlet Specific Heat for Primary Air Connection",
                                         state.dataUserDefinedComponents->UserAirTerminal(CompLoop).Name,
                                         "[J/kg-C]",
                                         state.dataUserDefinedComponents->UserAirTerminal(CompLoop).AirLoop.InletCp);

                SetupEMSInternalVariable(state,
                                         "Remaining Sensible Load to Heating Setpoint",
                                         state.dataUserDefinedComponents->UserAirTerminal(CompLoop).Name,
                                         "[W]",
                                         state.dataUserDefinedComponents->UserAirTerminal(CompLoop).RemainingOutputToHeatingSP);
                SetupEMSInternalVariable(state,
                                         "Remaining Sensible Load to Cooling Setpoint",
                                         state.dataUserDefinedComponents->UserAirTerminal(CompLoop).Name,
                                         "[W]",
                                         state.dataUserDefinedComponents->UserAirTerminal(CompLoop).RemainingOutputToCoolingSP);
                SetupEMSInternalVariable(state,
                                         "Remaining Latent Load to Humidifying Setpoint",
                                         state.dataUserDefinedComponents->UserAirTerminal(CompLoop).Name,
                                         "[kg/s]",
                                         state.dataUserDefinedComponents->UserAirTerminal(CompLoop).RemainingOutputReqToHumidSP);
                SetupEMSInternalVariable(state,
                                         "Remaining Latent Load to Dehumidifying Setpoint",
                                         state.dataUserDefinedComponents->UserAirTerminal(CompLoop).Name,
                                         "[kg/s]",
                                         state.dataUserDefinedComponents->UserAirTerminal(CompLoop).RemainingOutputReqToDehumidSP);

                SetupEMSActuator(state,
                                 "Primary Air Connection",
                                 state.dataUserDefinedComponents->UserAirTerminal(CompLoop).Name,
                                 "Inlet Mass Flow Rate",
                                 "[kg/s]",
                                 state.dataUserDefinedComponents->lDummy_GetUserDefComp,
                                 state.dataUserDefinedComponents->UserAirTerminal(CompLoop).AirLoop.InletMassFlowRate);
                state.dataUserDefinedComponents->UserAirTerminal(CompLoop).AirLoop.OutletNodeNum =
                    NodeInputManager::GetOnlySingleNode(state,
                                                        cAlphaArgs(5),
                                                        ErrorsFound,
                                                        DataLoopNode::ConnectionObjectType::AirTerminalSingleDuctUserDefined,
                                                        state.dataUserDefinedComponents->UserAirTerminal(CompLoop).Name,
                                                        DataLoopNode::NodeFluidType::Air,
                                                        DataLoopNode::ConnectionType::Outlet,
                                                        NodeInputManager::CompFluidStream::Primary,
                                                        DataLoopNode::ObjectIsNotParent,
                                                        cAlphaFieldNames(5));
                SetupEMSActuator(state,
                                 "Primary Air Connection",
                                 state.dataUserDefinedComponents->UserAirTerminal(CompLoop).Name,
                                 "Outlet Temperature",
                                 "[C]",
                                 state.dataUserDefinedComponents->lDummy_GetUserDefComp,
                                 state.dataUserDefinedComponents->UserAirTerminal(CompLoop).AirLoop.OutletTemp);
                SetupEMSActuator(state,
                                 "Primary Air Connection",
                                 state.dataUserDefinedComponents->UserAirTerminal(CompLoop).Name,
                                 "Outlet Humidity Ratio",
                                 "[kgWater/kgDryAir]",
                                 state.dataUserDefinedComponents->lDummy_GetUserDefComp,
                                 state.dataUserDefinedComponents->UserAirTerminal(CompLoop).AirLoop.OutletHumRat);
                SetupEMSActuator(state,
                                 "Primary Air Connection",
                                 state.dataUserDefinedComponents->UserAirTerminal(CompLoop).Name,
                                 "Outlet Mass Flow Rate",
                                 "[kg/s]",
                                 state.dataUserDefinedComponents->lDummy_GetUserDefComp,
                                 state.dataUserDefinedComponents->UserAirTerminal(CompLoop).AirLoop.OutletMassFlowRate);
                BranchNodeConnections::TestCompSet(state, cCurrentModuleObject, cAlphaArgs(1), cAlphaArgs(4), cAlphaArgs(5), "Air Nodes");

                int ADUNum = 0;
                for (ADUNum = 1; ADUNum <= (int)state.dataDefineEquipment->AirDistUnit.size(); ++ADUNum) {
                    if (state.dataUserDefinedComponents->UserAirTerminal(CompLoop).AirLoop.OutletNodeNum ==
                        state.dataDefineEquipment->AirDistUnit(ADUNum).OutletNodeNum) {
                        //        AirDistUnit(ADUNum)%InletNodeNum = IndUnitIUNum)%InletNodeNum
                        state.dataUserDefinedComponents->UserAirTerminal(CompLoop).ADUNum = ADUNum;
                    }
                }
                // one assumes if there isn't one assigned, it's an error?
                if (state.dataUserDefinedComponents->UserAirTerminal(CompLoop).ADUNum == 0) {
                    ShowSevereError(state,
                                    format("GetUserDefinedComponents: No matching Air Distribution Unit for {} = {}",
                                           cCurrentModuleObject,
                                           state.dataUserDefinedComponents->UserAirTerminal(CompLoop).Name));
                    ShowContinueError(
                        state,
                        format("...should have outlet node={}",
                               state.dataLoopNodes->NodeID(state.dataUserDefinedComponents->UserAirTerminal(CompLoop).AirLoop.OutletNodeNum)));
                    //          ErrorsFound=.TRUE.
                }

                // Fill the Zone Equipment data with the inlet node number of this unit.
                for (int CtrlZone = 1; CtrlZone <= state.dataGlobal->NumOfZones; ++CtrlZone) {
                    if (!state.dataZoneEquip->ZoneEquipConfig(CtrlZone).IsControlled) continue;
                    for (int SupAirIn = 1; SupAirIn <= state.dataZoneEquip->ZoneEquipConfig(CtrlZone).NumInletNodes; ++SupAirIn) {
                        if (state.dataUserDefinedComponents->UserAirTerminal(CompLoop).AirLoop.OutletNodeNum ==
                            state.dataZoneEquip->ZoneEquipConfig(CtrlZone).InletNode(SupAirIn)) {
                            if (state.dataZoneEquip->ZoneEquipConfig(CtrlZone).AirDistUnitCool(SupAirIn).OutNode > 0) {
                                ShowSevereError(state, "Error in connecting a terminal unit to a zone");
                                ShowContinueError(state,
                                                  format("{} already connects to another zone",
                                                         state.dataLoopNodes->NodeID(
                                                             state.dataUserDefinedComponents->UserAirTerminal(CompLoop).AirLoop.OutletNodeNum)));
                                ShowContinueError(state,
                                                  format("Occurs for terminal unit {} = {}",
                                                         cCurrentModuleObject,
                                                         state.dataUserDefinedComponents->UserAirTerminal(CompLoop).Name));
                                ShowContinueError(state, "Check terminal unit node names for errors");
                                ErrorsFound = true;
                            } else {
                                state.dataZoneEquip->ZoneEquipConfig(CtrlZone).AirDistUnitCool(SupAirIn).InNode =
                                    state.dataUserDefinedComponents->UserAirTerminal(CompLoop).AirLoop.InletNodeNum;
                                state.dataZoneEquip->ZoneEquipConfig(CtrlZone).AirDistUnitCool(SupAirIn).OutNode =
                                    state.dataUserDefinedComponents->UserAirTerminal(CompLoop).AirLoop.OutletNodeNum;
                            }

                            state.dataUserDefinedComponents->UserAirTerminal(CompLoop).ActualCtrlZoneNum = CtrlZone;
                        }
                    }
                }

                if (!lAlphaFieldBlanks(6)) {
                    state.dataUserDefinedComponents->UserAirTerminal(CompLoop).SourceAir.InletNodeNum =
                        NodeInputManager::GetOnlySingleNode(state,
                                                            cAlphaArgs(6),
                                                            ErrorsFound,
                                                            DataLoopNode::ConnectionObjectType::AirTerminalSingleDuctUserDefined,
                                                            state.dataUserDefinedComponents->UserAirTerminal(CompLoop).Name,
                                                            DataLoopNode::NodeFluidType::Air,
                                                            DataLoopNode::ConnectionType::Inlet,
                                                            NodeInputManager::CompFluidStream::Secondary,
                                                            DataLoopNode::ObjectIsNotParent,
                                                            cAlphaFieldNames(6));
                    // model input related internal variables
                    SetupEMSInternalVariable(state,
                                             "Inlet Temperature for Secondary Air Connection",
                                             state.dataUserDefinedComponents->UserAirTerminal(CompLoop).Name,
                                             "[C]",
                                             state.dataUserDefinedComponents->UserAirTerminal(CompLoop).SourceAir.InletTemp);

                    SetupEMSInternalVariable(state,
                                             "Inlet Humidity Ratio for Secondary Air Connection",
                                             state.dataUserDefinedComponents->UserAirTerminal(CompLoop).Name,
                                             "[kgWater/kgDryAir]",
                                             state.dataUserDefinedComponents->UserAirTerminal(CompLoop).SourceAir.InletHumRat);
                    SetupEMSInternalVariable(state,
                                             "Inlet Density for Secondary Air Connection",
                                             state.dataUserDefinedComponents->UserAirTerminal(CompLoop).Name,
                                             "[kg/m3]",
                                             state.dataUserDefinedComponents->UserAirTerminal(CompLoop).SourceAir.InletRho);
                    SetupEMSInternalVariable(state,
                                             "Inlet Specific Heat for Secondary Air Connection",
                                             state.dataUserDefinedComponents->UserAirTerminal(CompLoop).Name,
                                             "[J/kg-C]",
                                             state.dataUserDefinedComponents->UserAirTerminal(CompLoop).SourceAir.InletCp);
                    SetupEMSActuator(state,
                                     "Secondary Air Connection",
                                     state.dataUserDefinedComponents->UserAirTerminal(CompLoop).Name,
                                     "Inlet Mass Flow Rate",
                                     "[kg/s]",
                                     state.dataUserDefinedComponents->lDummy_GetUserDefComp,
                                     state.dataUserDefinedComponents->UserAirTerminal(CompLoop).SourceAir.InletMassFlowRate);
                }

                if (!lAlphaFieldBlanks(7)) {
                    state.dataUserDefinedComponents->UserAirTerminal(CompLoop).SourceAir.OutletNodeNum =
                        NodeInputManager::GetOnlySingleNode(state,
                                                            cAlphaArgs(7),
                                                            ErrorsFound,
                                                            DataLoopNode::ConnectionObjectType::AirTerminalSingleDuctUserDefined,
                                                            state.dataUserDefinedComponents->UserAirTerminal(CompLoop).Name,
                                                            DataLoopNode::NodeFluidType::Air,
                                                            DataLoopNode::ConnectionType::Outlet,
                                                            NodeInputManager::CompFluidStream::Secondary,
                                                            DataLoopNode::ObjectIsNotParent,
                                                            cAlphaFieldNames(7));
                    SetupEMSActuator(state,
                                     "Secondary Air Connection",
                                     state.dataUserDefinedComponents->UserAirTerminal(CompLoop).Name,
                                     "Outlet Temperature",
                                     "[C]",
                                     state.dataUserDefinedComponents->lDummy_GetUserDefComp,
                                     state.dataUserDefinedComponents->UserAirTerminal(CompLoop).SourceAir.OutletTemp);
                    SetupEMSActuator(state,
                                     "Secondary Air Connection",
                                     state.dataUserDefinedComponents->UserAirTerminal(CompLoop).Name,
                                     "Outlet Humidity Ratio",
                                     "[kgWater/kgDryAir]",
                                     state.dataUserDefinedComponents->lDummy_GetUserDefComp,
                                     state.dataUserDefinedComponents->UserAirTerminal(CompLoop).SourceAir.OutletHumRat);
                    SetupEMSActuator(state,
                                     "Secondary Air Connection",
                                     state.dataUserDefinedComponents->UserAirTerminal(CompLoop).Name,
                                     "Mass Flow Rate",
                                     "[kg/s]",
                                     state.dataUserDefinedComponents->lDummy_GetUserDefComp,
                                     state.dataUserDefinedComponents->UserAirTerminal(CompLoop).SourceAir.OutletMassFlowRate);
                }

                if ((state.dataUserDefinedComponents->UserAirTerminal(CompLoop).SourceAir.InletNodeNum > 0) &&
                    (state.dataUserDefinedComponents->UserAirTerminal(CompLoop).SourceAir.OutletNodeNum > 0)) {
                }

                int NumPlantConnections = std::floor(rNumericArgs(1));
                state.dataUserDefinedComponents->UserAirTerminal(CompLoop).NumPlantConnections = NumPlantConnections;
                if ((NumPlantConnections >= 1) && (NumPlantConnections <= 2)) {
                    state.dataUserDefinedComponents->UserAirTerminal(CompLoop).Loop.allocate(NumPlantConnections);
                    for (int ConnectionLoop = 1; ConnectionLoop <= NumPlantConnections; ++ConnectionLoop) {
                        int aArgCount = (ConnectionLoop - 1) * 2 + 8;
                        state.dataUserDefinedComponents->UserAirTerminal(CompLoop).Loop(ConnectionLoop).InletNodeNum =
                            NodeInputManager::GetOnlySingleNode(state,
                                                                cAlphaArgs(aArgCount),
                                                                ErrorsFound,
                                                                DataLoopNode::ConnectionObjectType::AirTerminalSingleDuctUserDefined,
                                                                cAlphaArgs(1),
                                                                DataLoopNode::NodeFluidType::Water,
                                                                DataLoopNode::ConnectionType::Inlet,
                                                                static_cast<NodeInputManager::CompFluidStream>(ConnectionLoop + 2),
                                                                DataLoopNode::ObjectIsNotParent,
                                                                cAlphaFieldNames(aArgCount));
                        state.dataUserDefinedComponents->UserAirTerminal(CompLoop).Loop(ConnectionLoop).OutletNodeNum =
                            NodeInputManager::GetOnlySingleNode(state,
                                                                cAlphaArgs(aArgCount + 1),
                                                                ErrorsFound,
                                                                DataLoopNode::ConnectionObjectType::AirTerminalSingleDuctUserDefined,
                                                                cAlphaArgs(1),
                                                                DataLoopNode::NodeFluidType::Water,
                                                                DataLoopNode::ConnectionType::Outlet,
                                                                static_cast<NodeInputManager::CompFluidStream>(ConnectionLoop + 2),
                                                                DataLoopNode::ObjectIsNotParent,
                                                                cAlphaFieldNames(aArgCount + 1));
                        BranchNodeConnections::TestCompSet(
                            state, cCurrentModuleObject, cAlphaArgs(1), cAlphaArgs(aArgCount), cAlphaArgs(aArgCount + 1), "Plant Nodes");
                        state.dataUserDefinedComponents->UserAirTerminal(CompLoop).Loop(ConnectionLoop).HowLoadServed = DataPlant::HowMet::NoneDemand;
                        state.dataUserDefinedComponents->UserAirTerminal(CompLoop).Loop(ConnectionLoop).FlowPriority =
                            DataPlant::LoopFlowStatus::NeedyAndTurnsLoopOn;
                        // Setup Internal Variables
                        const std::string LoopStr = fmt::to_string(ConnectionLoop);
                        // model input related internal variables
                        SetupEMSInternalVariable(state,
                                                 "Inlet Temperature for Plant Connection " + LoopStr,
                                                 state.dataUserDefinedComponents->UserAirTerminal(CompLoop).Name,
                                                 "[C]",
                                                 state.dataUserDefinedComponents->UserAirTerminal(CompLoop).Loop(ConnectionLoop).InletTemp);
                        SetupEMSInternalVariable(state,
                                                 "Inlet Mass Flow Rate for Plant Connection " + LoopStr,
                                                 state.dataUserDefinedComponents->UserAirTerminal(CompLoop).Name,
                                                 "[kg/s]",
                                                 state.dataUserDefinedComponents->UserAirTerminal(CompLoop).Loop(ConnectionLoop).InletMassFlowRate);
                        SetupEMSInternalVariable(state,
                                                 "Inlet Density for Plant Connection " + LoopStr,
                                                 state.dataUserDefinedComponents->UserAirTerminal(CompLoop).Name,
                                                 "[kg/m3]",
                                                 state.dataUserDefinedComponents->UserAirTerminal(CompLoop).Loop(ConnectionLoop).InletRho);
                        SetupEMSInternalVariable(state,
                                                 "Inlet Specific Heat for Plant Connection " + LoopStr,
                                                 state.dataUserDefinedComponents->UserAirTerminal(CompLoop).Name,
                                                 "[J/kg-C]",
                                                 state.dataUserDefinedComponents->UserAirTerminal(CompLoop).Loop(ConnectionLoop).InletCp);
                        // model results related actuators
                        SetupEMSActuator(state,
                                         "Plant Connection " + LoopStr,
                                         state.dataUserDefinedComponents->UserAirTerminal(CompLoop).Name,
                                         "Outlet Temperature",
                                         "[C]",
                                         state.dataUserDefinedComponents->lDummy_GetUserDefComp,
                                         state.dataUserDefinedComponents->UserAirTerminal(CompLoop).Loop(ConnectionLoop).OutletTemp);
                        SetupEMSActuator(state,
                                         "Plant Connection " + LoopStr,
                                         state.dataUserDefinedComponents->UserAirTerminal(CompLoop).Name,
                                         "Mass Flow Rate",
                                         "[kg/s]",
                                         state.dataUserDefinedComponents->lDummy_GetUserDefComp,
                                         state.dataUserDefinedComponents->UserAirTerminal(CompLoop).Loop(ConnectionLoop).MassFlowRateRequest);
                        // model initialization and sizing related actuators
                        SetupEMSActuator(state,
                                         "Plant Connection " + LoopStr,
                                         state.dataUserDefinedComponents->UserAirTerminal(CompLoop).Name,
                                         "Minimum Mass Flow Rate",
                                         "[kg/s]",
                                         state.dataUserDefinedComponents->lDummy_GetUserDefComp,
                                         state.dataUserDefinedComponents->UserAirTerminal(CompLoop).Loop(ConnectionLoop).MassFlowRateMin);
                        SetupEMSActuator(state,
                                         "Plant Connection " + LoopStr,
                                         state.dataUserDefinedComponents->UserAirTerminal(CompLoop).Name,
                                         "Maximum Mass Flow Rate",
                                         "[kg/s]",
                                         state.dataUserDefinedComponents->lDummy_GetUserDefComp,
                                         state.dataUserDefinedComponents->UserAirTerminal(CompLoop).Loop(ConnectionLoop).MassFlowRateMax);
                        SetupEMSActuator(state,
                                         "Plant Connection " + LoopStr,
                                         state.dataUserDefinedComponents->UserAirTerminal(CompLoop).Name,
                                         "Design Volume Flow Rate",
                                         "[m3/s]",
                                         state.dataUserDefinedComponents->lDummy_GetUserDefComp,
                                         state.dataUserDefinedComponents->UserAirTerminal(CompLoop).Loop(ConnectionLoop).DesignVolumeFlowRate);
                    }
                }

                if (!lAlphaFieldBlanks(12)) {
                    WaterManager::SetupTankDemandComponent(state,
                                                           cAlphaArgs(1),
                                                           cCurrentModuleObject,
                                                           cAlphaArgs(12),
                                                           ErrorsFound,
                                                           state.dataUserDefinedComponents->UserAirTerminal(CompLoop).Water.SupplyTankID,
                                                           state.dataUserDefinedComponents->UserAirTerminal(CompLoop).Water.SupplyTankDemandARRID);

                    state.dataUserDefinedComponents->UserAirTerminal(CompLoop).Water.SuppliedByWaterSystem = true;
                    SetupEMSActuator(state,
                                     "Water System",
                                     state.dataUserDefinedComponents->UserAirTerminal(CompLoop).Name,
                                     "Supplied Volume Flow Rate",
                                     "[m3/s]",
                                     state.dataUserDefinedComponents->lDummy_GetUserDefComp,
                                     state.dataUserDefinedComponents->UserAirTerminal(CompLoop).Water.SupplyVdotRequest);
                }

                if (!lAlphaFieldBlanks(13)) {
                    WaterManager::SetupTankSupplyComponent(
                        state,
                        cAlphaArgs(1),
                        cCurrentModuleObject,
                        cAlphaArgs(13),
                        ErrorsFound,
                        state.dataUserDefinedComponents->UserAirTerminal(CompLoop).Water.CollectionTankID,
                        state.dataUserDefinedComponents->UserAirTerminal(CompLoop).Water.CollectionTankSupplyARRID);
                    state.dataUserDefinedComponents->UserAirTerminal(CompLoop).Water.CollectsToWaterSystem = true;
                    SetupEMSActuator(state,
                                     "Water System",
                                     state.dataUserDefinedComponents->UserAirTerminal(CompLoop).Name,
                                     "Collected Volume Flow Rate",
                                     "[m3/s]",
                                     state.dataUserDefinedComponents->lDummy_GetUserDefComp,
                                     state.dataUserDefinedComponents->UserAirTerminal(CompLoop).Water.CollectedVdot);
                }

                if (!lAlphaFieldBlanks(14)) {

                    state.dataUserDefinedComponents->UserAirTerminal(CompLoop).Zone.ZoneNum =
                        Util::FindItemInList(cAlphaArgs(14), state.dataHeatBal->Zone);
                    if (state.dataUserDefinedComponents->UserAirTerminal(CompLoop).Zone.ZoneNum == 0) {
                        ShowSevereError(state,
                                        format("{} = {}:  Ambient Zone Name not found = {}", cCurrentModuleObject, cAlphaArgs(1), cAlphaArgs(14)));
                        ErrorsFound = true;
                    } else {
                        state.dataUserDefinedComponents->UserAirTerminal(CompLoop).Zone.DeviceHasInternalGains = true;
                        SetupZoneInternalGain(state,
                                              state.dataUserDefinedComponents->UserAirTerminal(CompLoop).Zone.ZoneNum,
                                              cAlphaArgs(1),
                                              DataHeatBalance::IntGainType::AirTerminalUserDefined,
                                              &state.dataUserDefinedComponents->UserAirTerminal(CompLoop).Zone.ConvectionGainRate,
                                              &state.dataUserDefinedComponents->UserAirTerminal(CompLoop).Zone.ReturnAirConvectionGainRate,
                                              &state.dataUserDefinedComponents->UserAirTerminal(CompLoop).Zone.ThermalRadiationGainRate,
                                              &state.dataUserDefinedComponents->UserAirTerminal(CompLoop).Zone.LatentGainRate,
                                              &state.dataUserDefinedComponents->UserAirTerminal(CompLoop).Zone.ReturnAirLatentGainRate,
                                              &state.dataUserDefinedComponents->UserAirTerminal(CompLoop).Zone.CarbonDioxideGainRate,
                                              &state.dataUserDefinedComponents->UserAirTerminal(CompLoop).Zone.GenericContamGainRate);

                        SetupEMSActuator(state,
                                         "Component Zone Internal Gain",
                                         state.dataUserDefinedComponents->UserAirTerminal(CompLoop).Name,
                                         "Sensible Heat Gain Rate",
                                         "[W]",
                                         state.dataUserDefinedComponents->lDummy_GetUserDefComp,
                                         state.dataUserDefinedComponents->UserAirTerminal(CompLoop).Zone.ConvectionGainRate);
                        SetupEMSActuator(state,
                                         "Component Zone Internal Gain",
                                         state.dataUserDefinedComponents->UserAirTerminal(CompLoop).Name,
                                         "Return Air Heat Sensible Gain Rate",
                                         "[W]",
                                         state.dataUserDefinedComponents->lDummy_GetUserDefComp,
                                         state.dataUserDefinedComponents->UserZoneAirHVAC(CompLoop).Zone.ReturnAirConvectionGainRate);
                        SetupEMSActuator(state,
                                         "Component Zone Internal Gain",
                                         state.dataUserDefinedComponents->UserAirTerminal(CompLoop).Name,
                                         "Thermal Radiation Heat Gain Rate",
                                         "[W]",
                                         state.dataUserDefinedComponents->lDummy_GetUserDefComp,
                                         state.dataUserDefinedComponents->UserAirTerminal(CompLoop).Zone.ThermalRadiationGainRate);
                        SetupEMSActuator(state,
                                         "Component Zone Internal Gain",
                                         state.dataUserDefinedComponents->UserAirTerminal(CompLoop).Name,
                                         "Latent Heat Gain Rate",
                                         "[W]",
                                         state.dataUserDefinedComponents->lDummy_GetUserDefComp,
                                         state.dataUserDefinedComponents->UserAirTerminal(CompLoop).Zone.LatentGainRate);
                        SetupEMSActuator(state,
                                         "Component Zone Internal Gain",
                                         state.dataUserDefinedComponents->UserAirTerminal(CompLoop).Name,
                                         "Return Air Latent Heat Gain Rate",
                                         "[W]",
                                         state.dataUserDefinedComponents->lDummy_GetUserDefComp,
                                         state.dataUserDefinedComponents->UserAirTerminal(CompLoop).Zone.ReturnAirLatentGainRate);
                        SetupEMSActuator(state,
                                         "Component Zone Internal Gain",
                                         state.dataUserDefinedComponents->UserAirTerminal(CompLoop).Name,
                                         "Carbon Dioxide Gain Rate",
                                         "[W]",
                                         state.dataUserDefinedComponents->lDummy_GetUserDefComp,
                                         state.dataUserDefinedComponents->UserAirTerminal(CompLoop).Zone.CarbonDioxideGainRate);
                        SetupEMSActuator(state,
                                         "Component Zone Internal Gain",
                                         state.dataUserDefinedComponents->UserAirTerminal(CompLoop).Name,
                                         "Gaseous Contaminant Gain Rate",
                                         "[W]",
                                         state.dataUserDefinedComponents->lDummy_GetUserDefComp,
                                         state.dataUserDefinedComponents->UserAirTerminal(CompLoop).Zone.GenericContamGainRate);
                    }
                }
            }
        } // NumUserZoneAir > 0

        if (ErrorsFound) {
            ShowFatalError(state, format("GetUserDefinedComponents: Errors found in processing {} input.", cCurrentModuleObject));
        }
    }

    void UserPlantComponentStruct::initialize(EnergyPlusData &state, int LoopNum, Real64 MyLoad)
    {
        // SUBROUTINE INFORMATION:
        //       AUTHOR         <author>
        //       DATE WRITTEN   <date_written>
        //       MODIFIED       na
        //       RE-ENGINEERED  na

        static constexpr std::string_view RoutineName("InitPlantUserComponent");

        this->oneTimeInit(state);

        if (LoopNum <= 0 || LoopNum > this->NumPlantConnections) return;

        // fill internal variable targets
        this->Loop(LoopNum).MyLoad = MyLoad;
        this->Loop(LoopNum).InletRho = FluidProperties::GetDensityGlycol(state,
                                                                         state.dataPlnt->PlantLoop(this->Loop(LoopNum).plantLoc.loopNum).FluidName,
                                                                         state.dataLoopNodes->Node(this->Loop(LoopNum).InletNodeNum).Temp,
                                                                         state.dataPlnt->PlantLoop(this->Loop(LoopNum).plantLoc.loopNum).FluidIndex,
                                                                         RoutineName);
        this->Loop(LoopNum).InletCp =
            FluidProperties::GetSpecificHeatGlycol(state,
                                                   state.dataPlnt->PlantLoop(this->Loop(LoopNum).plantLoc.loopNum).FluidName,
                                                   state.dataLoopNodes->Node(this->Loop(LoopNum).InletNodeNum).Temp,
                                                   state.dataPlnt->PlantLoop(this->Loop(LoopNum).plantLoc.loopNum).FluidIndex,
                                                   RoutineName);
        this->Loop(LoopNum).InletMassFlowRate = state.dataLoopNodes->Node(this->Loop(LoopNum).InletNodeNum).MassFlowRate;
        this->Loop(LoopNum).InletTemp = state.dataLoopNodes->Node(this->Loop(LoopNum).InletNodeNum).Temp;
        if (this->Air.InletNodeNum > 0) {
            this->Air.InletRho = Psychrometrics::PsyRhoAirFnPbTdbW(state,
                                                                   state.dataEnvrn->OutBaroPress,
                                                                   state.dataLoopNodes->Node(this->Air.InletNodeNum).Temp,
                                                                   state.dataLoopNodes->Node(this->Air.InletNodeNum).HumRat,
                                                                   RoutineName);
            this->Air.InletCp = Psychrometrics::PsyCpAirFnW(state.dataLoopNodes->Node(this->Air.InletNodeNum).HumRat);
            this->Air.InletTemp = state.dataLoopNodes->Node(this->Air.InletNodeNum).Temp;
            this->Air.InletMassFlowRate = state.dataLoopNodes->Node(this->Air.InletNodeNum).MassFlowRate;
            this->Air.InletHumRat = state.dataLoopNodes->Node(this->Air.InletNodeNum).HumRat;
        }
    }

    void UserCoilComponentStruct::initialize(EnergyPlusData &state)
    {

        // SUBROUTINE INFORMATION:
        //       AUTHOR         <author>
        //       DATE WRITTEN   <date_written>
        //       MODIFIED       na
        //       RE-ENGINEERED  na

        static constexpr std::string_view RoutineName("InitCoilUserDefined");

        if (this->myOneTimeFlag) {
            if (this->PlantIsConnected) {
                bool errFlag = false;
                PlantUtilities::ScanPlantLoopsForObject(
                    state, this->Name, DataPlant::PlantEquipmentType::CoilUserDefined, this->Loop.plantLoc, errFlag);
                if (errFlag) {
                    ShowFatalError(state, "InitPlantUserComponent: Program terminated due to previous condition(s).");
                }
                // set user input for flow priority
                DataPlant::CompData::getPlantComponent(state, this->Loop.plantLoc).FlowPriority = this->Loop.FlowPriority;

                // set user input for how loads served
                DataPlant::CompData::getPlantComponent(state, this->Loop.plantLoc).HowLoadServed = this->Loop.HowLoadServed;
            }
            this->myOneTimeFlag = false;
        }

        // fill internal variable targets
        for (int loop = 1; loop <= this->NumAirConnections; ++loop) {
            this->Air(loop).InletRho = Psychrometrics::PsyRhoAirFnPbTdbW(state,
                                                                         state.dataEnvrn->OutBaroPress,
                                                                         state.dataLoopNodes->Node(this->Air(loop).InletNodeNum).Temp,
                                                                         state.dataLoopNodes->Node(this->Air(loop).InletNodeNum).HumRat,
                                                                         RoutineName);

            this->Air(loop).InletCp = Psychrometrics::PsyCpAirFnW(state.dataLoopNodes->Node(this->Air(loop).InletNodeNum).HumRat);
            this->Air(loop).InletTemp = state.dataLoopNodes->Node(this->Air(loop).InletNodeNum).Temp;
            this->Air(loop).InletMassFlowRate = state.dataLoopNodes->Node(this->Air(loop).InletNodeNum).MassFlowRate;
            this->Air(loop).InletHumRat = state.dataLoopNodes->Node(this->Air(loop).InletNodeNum).HumRat;
        }

        if (this->PlantIsConnected) {
            this->Loop.InletRho = FluidProperties::GetDensityGlycol(state,
                                                                    state.dataPlnt->PlantLoop(this->Loop.plantLoc.loopNum).FluidName,
                                                                    state.dataLoopNodes->Node(this->Loop.InletNodeNum).Temp,
                                                                    state.dataPlnt->PlantLoop(this->Loop.plantLoc.loopNum).FluidIndex,
                                                                    RoutineName);
            this->Loop.InletCp = FluidProperties::GetSpecificHeatGlycol(state,
                                                                        state.dataPlnt->PlantLoop(this->Loop.plantLoc.loopNum).FluidName,
                                                                        state.dataLoopNodes->Node(this->Loop.InletNodeNum).Temp,
                                                                        state.dataPlnt->PlantLoop(this->Loop.plantLoc.loopNum).FluidIndex,
                                                                        RoutineName);
            this->Loop.InletTemp = state.dataLoopNodes->Node(this->Loop.InletNodeNum).Temp;
            this->Loop.InletMassFlowRate = state.dataLoopNodes->Node(this->Loop.InletNodeNum).MassFlowRate;
        }
    }

    void UserZoneHVACForcedAirComponentStruct::initialize(EnergyPlusData &state, int const ZoneNum)
    {

        // SUBROUTINE INFORMATION:
        //       AUTHOR         Brent Griffith
        //       DATE WRITTEN   Feb. 2012
        //       MODIFIED       na
        //       RE-ENGINEERED  na

        // PURPOSE OF THIS SUBROUTINE:
        // initialize data for user-defined zone HVAC forced air component model

        static constexpr std::string_view RoutineName("InitZoneAirUserDefined");

        if (this->myOneTimeFlag) {
            if (this->NumPlantConnections > 0) {
                for (int loop = 1; loop <= this->NumPlantConnections; ++loop) {
                    bool errFlag = false;
                    PlantUtilities::ScanPlantLoopsForObject(state,
                                                            this->Name,
                                                            DataPlant::PlantEquipmentType::ZoneHVACAirUserDefined,
                                                            this->Loop(loop).plantLoc,
                                                            errFlag,
                                                            _,
                                                            _,
                                                            _,
                                                            this->Loop(loop).InletNodeNum,
                                                            ObjexxFCL::Optional_int_const());
                    if (errFlag) {
                        ShowFatalError(state, "InitPlantUserComponent: Program terminated due to previous condition(s).");
                    }
                    // set user input for flow priority
                    DataPlant::CompData::getPlantComponent(state, this->Loop(loop).plantLoc).FlowPriority = this->Loop(loop).FlowPriority;

                    // set user input for how loads served
                    DataPlant::CompData::getPlantComponent(state, this->Loop(loop).plantLoc).HowLoadServed = this->Loop(loop).HowLoadServed;
                }
            }
            this->myOneTimeFlag = false;
        }
        // fill internal variable targets
        this->RemainingOutputToHeatingSP = state.dataZoneEnergyDemand->ZoneSysEnergyDemand(ZoneNum).RemainingOutputReqToHeatSP;
        this->RemainingOutputToCoolingSP = state.dataZoneEnergyDemand->ZoneSysEnergyDemand(ZoneNum).RemainingOutputReqToCoolSP;
        this->RemainingOutputReqToDehumidSP = state.dataZoneEnergyDemand->ZoneSysMoistureDemand(ZoneNum).RemainingOutputReqToDehumidSP;
        this->RemainingOutputReqToHumidSP = state.dataZoneEnergyDemand->ZoneSysMoistureDemand(ZoneNum).RemainingOutputReqToHumidSP;

        this->ZoneAir.InletRho = Psychrometrics::PsyRhoAirFnPbTdbW(state,
                                                                   state.dataEnvrn->OutBaroPress,
                                                                   state.dataLoopNodes->Node(this->ZoneAir.InletNodeNum).Temp,
                                                                   state.dataLoopNodes->Node(this->ZoneAir.InletNodeNum).HumRat,
                                                                   RoutineName);
        this->ZoneAir.InletCp = Psychrometrics::PsyCpAirFnW(state.dataLoopNodes->Node(this->ZoneAir.InletNodeNum).HumRat);
        this->ZoneAir.InletTemp = state.dataLoopNodes->Node(this->ZoneAir.InletNodeNum).Temp;
        this->ZoneAir.InletHumRat = state.dataLoopNodes->Node(this->ZoneAir.InletNodeNum).HumRat;

        if (this->SourceAir.InletNodeNum > 0) {
            this->SourceAir.InletRho = Psychrometrics::PsyRhoAirFnPbTdbW(state,
                                                                         state.dataEnvrn->OutBaroPress,
                                                                         state.dataLoopNodes->Node(this->SourceAir.InletNodeNum).Temp,
                                                                         state.dataLoopNodes->Node(this->SourceAir.InletNodeNum).HumRat,
                                                                         RoutineName);
            this->SourceAir.InletCp = Psychrometrics::PsyCpAirFnW(state.dataLoopNodes->Node(this->SourceAir.InletNodeNum).HumRat);
            this->SourceAir.InletTemp = state.dataLoopNodes->Node(this->SourceAir.InletNodeNum).Temp;
            this->SourceAir.InletHumRat = state.dataLoopNodes->Node(this->SourceAir.InletNodeNum).HumRat;
        }

        if (this->NumPlantConnections > 0) {
            for (int loop = 1; loop <= this->NumPlantConnections; ++loop) {
                this->Loop(loop).InletRho = FluidProperties::GetDensityGlycol(state,
                                                                              state.dataPlnt->PlantLoop(this->Loop(loop).plantLoc.loopNum).FluidName,
                                                                              state.dataLoopNodes->Node(this->Loop(loop).InletNodeNum).Temp,
                                                                              state.dataPlnt->PlantLoop(this->Loop(loop).plantLoc.loopNum).FluidIndex,
                                                                              RoutineName);
                this->Loop(loop).InletCp =
                    FluidProperties::GetSpecificHeatGlycol(state,
                                                           state.dataPlnt->PlantLoop(this->Loop(loop).plantLoc.loopNum).FluidName,
                                                           state.dataLoopNodes->Node(this->Loop(loop).InletNodeNum).Temp,
                                                           state.dataPlnt->PlantLoop(this->Loop(loop).plantLoc.loopNum).FluidIndex,
                                                           RoutineName);
                this->Loop(loop).InletTemp = state.dataLoopNodes->Node(this->Loop(loop).InletNodeNum).Temp;
                this->Loop(loop).InletMassFlowRate = state.dataLoopNodes->Node(this->Loop(loop).InletNodeNum).MassFlowRate;
            }
        }
    }

    void UserAirTerminalComponentStruct::initialize(EnergyPlusData &state, int const ZoneNum)
    {

        // SUBROUTINE INFORMATION:
        //       AUTHOR         B. Griffith
        //       DATE WRITTEN   March 2012
        //       MODIFIED       na
        //       RE-ENGINEERED  na

        static constexpr std::string_view RoutineName("InitAirTerminalUserDefined");

        if (this->myOneTimeFlag) {
            if (this->NumPlantConnections > 0) {
                for (int loop = 1; loop <= this->NumPlantConnections; ++loop) {
                    bool errFlag = false;
                    PlantUtilities::ScanPlantLoopsForObject(state,
                                                            this->Name,
                                                            DataPlant::PlantEquipmentType::AirTerminalUserDefined,
                                                            this->Loop(loop).plantLoc,
                                                            errFlag,
                                                            _,
                                                            _,
                                                            _,
                                                            this->Loop(loop).InletNodeNum,
                                                            ObjexxFCL::Optional_int_const());
                    if (errFlag) {
                        ShowFatalError(state, "InitPlantUserComponent: Program terminated due to previous condition(s).");
                    }
                    // set user input for flow priority
                    DataPlant::CompData::getPlantComponent(state, this->Loop(loop).plantLoc).FlowPriority = this->Loop(loop).FlowPriority;

                    // set user input for how loads served
                    DataPlant::CompData::getPlantComponent(state, this->Loop(loop).plantLoc).HowLoadServed = this->Loop(loop).HowLoadServed;
                }
            }
            this->myOneTimeFlag = false;
        }
        // fill internal variable targets
        this->RemainingOutputToHeatingSP = state.dataZoneEnergyDemand->ZoneSysEnergyDemand(ZoneNum).RemainingOutputReqToHeatSP;
        this->RemainingOutputToCoolingSP = state.dataZoneEnergyDemand->ZoneSysEnergyDemand(ZoneNum).RemainingOutputReqToCoolSP;
        this->RemainingOutputReqToDehumidSP = state.dataZoneEnergyDemand->ZoneSysMoistureDemand(ZoneNum).RemainingOutputReqToDehumidSP;
        this->RemainingOutputReqToHumidSP = state.dataZoneEnergyDemand->ZoneSysMoistureDemand(ZoneNum).RemainingOutputReqToHumidSP;

        this->AirLoop.InletRho = Psychrometrics::PsyRhoAirFnPbTdbW(state,
                                                                   state.dataEnvrn->OutBaroPress,
                                                                   state.dataLoopNodes->Node(this->AirLoop.InletNodeNum).Temp,
                                                                   state.dataLoopNodes->Node(this->AirLoop.InletNodeNum).HumRat,
                                                                   RoutineName);
        this->AirLoop.InletCp = Psychrometrics::PsyCpAirFnW(state.dataLoopNodes->Node(this->AirLoop.InletNodeNum).HumRat);
        this->AirLoop.InletTemp = state.dataLoopNodes->Node(this->AirLoop.InletNodeNum).Temp;
        this->AirLoop.InletHumRat = state.dataLoopNodes->Node(this->AirLoop.InletNodeNum).HumRat;

        if (this->SourceAir.InletNodeNum > 0) {
            this->SourceAir.InletRho = Psychrometrics::PsyRhoAirFnPbTdbW(state,
                                                                         state.dataEnvrn->OutBaroPress,
                                                                         state.dataLoopNodes->Node(this->SourceAir.InletNodeNum).Temp,
                                                                         state.dataLoopNodes->Node(this->SourceAir.InletNodeNum).HumRat,
                                                                         RoutineName);
            this->SourceAir.InletCp = Psychrometrics::PsyCpAirFnW(state.dataLoopNodes->Node(this->SourceAir.InletNodeNum).HumRat);
            this->SourceAir.InletTemp = state.dataLoopNodes->Node(this->SourceAir.InletNodeNum).Temp;
            this->SourceAir.InletHumRat = state.dataLoopNodes->Node(this->SourceAir.InletNodeNum).HumRat;
        }

        if (this->NumPlantConnections > 0) {
            for (int loop = 1; loop <= this->NumPlantConnections; ++loop) {
                this->Loop(loop).InletRho = FluidProperties::GetDensityGlycol(state,
                                                                              state.dataPlnt->PlantLoop(this->Loop(loop).plantLoc.loopNum).FluidName,
                                                                              state.dataLoopNodes->Node(this->Loop(loop).InletNodeNum).Temp,
                                                                              state.dataPlnt->PlantLoop(this->Loop(loop).plantLoc.loopNum).FluidIndex,
                                                                              RoutineName);
                this->Loop(loop).InletCp =
                    FluidProperties::GetSpecificHeatGlycol(state,
                                                           state.dataPlnt->PlantLoop(this->Loop(loop).plantLoc.loopNum).FluidName,
                                                           state.dataLoopNodes->Node(this->Loop(loop).InletNodeNum).Temp,
                                                           state.dataPlnt->PlantLoop(this->Loop(loop).plantLoc.loopNum).FluidIndex,
                                                           RoutineName);
                this->Loop(loop).InletTemp = state.dataLoopNodes->Node(this->Loop(loop).InletNodeNum).Temp;
                this->Loop(loop).InletMassFlowRate = state.dataLoopNodes->Node(this->Loop(loop).InletNodeNum).MassFlowRate;
            }
        }
    }

    void UserPlantComponentStruct::report(EnergyPlusData &state, int const LoopNum)
    {

        // SUBROUTINE INFORMATION:
        //       AUTHOR         B. Griffith
        //       DATE WRITTEN   Feb. 2012
        //       MODIFIED       na
        //       RE-ENGINEERED  na

        // PURPOSE OF THIS SUBROUTINE:
        // report model results

        // METHODOLOGY EMPLOYED:
        // copy actuated values to structures elsewhere in program.

        PlantUtilities::SafeCopyPlantNode(state, this->Loop(LoopNum).InletNodeNum, this->Loop(LoopNum).OutletNodeNum);

        // unload Actuators to node data structure

        state.dataLoopNodes->Node(this->Loop(LoopNum).OutletNodeNum).Temp = this->Loop(LoopNum).OutletTemp;

        // make mass flow requests, just this loop
        PlantUtilities::SetComponentFlowRate(state,
                                             this->Loop(LoopNum).MassFlowRateRequest,
                                             this->Loop(LoopNum).InletNodeNum,
                                             this->Loop(LoopNum).OutletNodeNum,
                                             this->Loop(LoopNum).plantLoc);

        if (this->Air.OutletNodeNum > 0) {
            state.dataLoopNodes->Node(this->Air.OutletNodeNum).Temp = this->Air.OutletTemp;
            state.dataLoopNodes->Node(this->Air.OutletNodeNum).HumRat = this->Air.OutletHumRat;
            state.dataLoopNodes->Node(this->Air.OutletNodeNum).MassFlowRate = this->Air.OutletMassFlowRate;
            state.dataLoopNodes->Node(this->Air.OutletNodeNum).Enthalpy = Psychrometrics::PsyHFnTdbW(this->Air.OutletTemp, this->Air.OutletHumRat);
        }

        if (this->Water.SuppliedByWaterSystem) {
            state.dataWaterData->WaterStorage(this->Water.SupplyTankID).VdotRequestDemand(this->Water.SupplyTankDemandARRID) =
                this->Water.SupplyVdotRequest;
        }

        if (this->Water.CollectsToWaterSystem) {
            state.dataWaterData->WaterStorage(this->Water.CollectionTankID).VdotAvailSupply(this->Water.CollectionTankSupplyARRID) =
                this->Water.CollectedVdot;
        }

        if (this->Loop(LoopNum).HowLoadServed == DataPlant::HowMet::ByNominalCapLowOutLimit) {
            DataPlant::CompData::getPlantComponent(state, this->Loop(LoopNum).plantLoc).MinOutletTemp = this->Loop(LoopNum).LowOutTempLimit;
        }

        if (this->Loop(LoopNum).HowLoadServed == DataPlant::HowMet::ByNominalCapHiOutLimit) {
            DataPlant::CompData::getPlantComponent(state, this->Loop(LoopNum).plantLoc).MaxOutletTemp = this->Loop(LoopNum).HiOutTempLimit;
        }
    }
    void UserPlantComponentStruct::oneTimeInit(EnergyPlusData &state)
    {

        if (this->myOneTimeFlag) {
            // locate the connections to the plant loops
            for (int ConnectionNum = 1; ConnectionNum <= this->NumPlantConnections; ++ConnectionNum) {
                bool errFlag = false;
                PlantUtilities::ScanPlantLoopsForObject(state,
                                                        this->Name,
                                                        DataPlant::PlantEquipmentType::PlantComponentUserDefined,
                                                        this->Loop(ConnectionNum).plantLoc,
                                                        errFlag,
                                                        _,
                                                        _,
                                                        _,
                                                        this->Loop(ConnectionNum).InletNodeNum,
                                                        ObjexxFCL::Optional_int_const());
                if (errFlag) {
                    ShowFatalError(state, "InitPlantUserComponent: Program terminated due to previous condition(s).");
                }

                // set user input for flow priority
                DataPlant::CompData::getPlantComponent(state, this->Loop(ConnectionNum).plantLoc).FlowPriority =
                    this->Loop(ConnectionNum).FlowPriority;

                // set user input for how loads served
                DataPlant::CompData::getPlantComponent(state, this->Loop(ConnectionNum).plantLoc).HowLoadServed =
                    this->Loop(ConnectionNum).HowLoadServed;
            }

            this->myOneTimeFlag = false;
        }
    }

    void UserCoilComponentStruct::report(EnergyPlusData &state)
    {

        // SUBROUTINE INFORMATION:
        //       AUTHOR         B. Griffith
        //       DATE WRITTEN   Feb. 2012
        //       MODIFIED       na
        //       RE-ENGINEERED  na

        // PURPOSE OF THIS SUBROUTINE:
        // report model outputs

        for (int loop = 1; loop <= this->NumAirConnections; ++loop) {
            if (this->Air(loop).OutletNodeNum > 0) {
                state.dataLoopNodes->Node(this->Air(loop).OutletNodeNum).Temp = this->Air(loop).OutletTemp;
                state.dataLoopNodes->Node(this->Air(loop).OutletNodeNum).HumRat = this->Air(loop).OutletHumRat;
                state.dataLoopNodes->Node(this->Air(loop).OutletNodeNum).MassFlowRate = this->Air(loop).OutletMassFlowRate;
                state.dataLoopNodes->Node(this->Air(loop).OutletNodeNum).Enthalpy =
                    Psychrometrics::PsyHFnTdbW(this->Air(loop).OutletTemp, this->Air(loop).OutletHumRat);

                state.dataLoopNodes->Node(this->Air(loop).OutletNodeNum).MassFlowRateMinAvail =
                    state.dataLoopNodes->Node(this->Air(loop).InletNodeNum).MassFlowRateMinAvail;
                state.dataLoopNodes->Node(this->Air(loop).OutletNodeNum).MassFlowRateMaxAvail =
                    state.dataLoopNodes->Node(this->Air(loop).InletNodeNum).MassFlowRateMaxAvail;
            }
        }

        if (this->PlantIsConnected) {
            // make mass flow requests
            PlantUtilities::SetComponentFlowRate(
                state, this->Loop.MassFlowRateRequest, this->Loop.InletNodeNum, this->Loop.OutletNodeNum, this->Loop.plantLoc);
            PlantUtilities::SafeCopyPlantNode(state, this->Loop.InletNodeNum, this->Loop.OutletNodeNum);
            // unload Actuators to node data structure
            state.dataLoopNodes->Node(this->Loop.OutletNodeNum).Temp = this->Loop.OutletTemp;
        }

        if (this->Water.SuppliedByWaterSystem) {
            state.dataWaterData->WaterStorage(this->Water.SupplyTankID).VdotRequestDemand(this->Water.SupplyTankDemandARRID) =
                this->Water.SupplyVdotRequest;
        }

        if (this->Water.CollectsToWaterSystem) {
            state.dataWaterData->WaterStorage(this->Water.CollectionTankID).VdotAvailSupply(this->Water.CollectionTankSupplyARRID) =
                this->Water.CollectedVdot;
        }
    }

    void UserZoneHVACForcedAirComponentStruct::report(EnergyPlusData &state)
    {

        // SUBROUTINE INFORMATION:
        //       AUTHOR         B. Griffith
        //       DATE WRITTEN   Feb. 2012
        //       MODIFIED       na
        //       RE-ENGINEERED  na

        // PURPOSE OF THIS SUBROUTINE:
        // report model outputs

        state.dataLoopNodes->Node(this->ZoneAir.InletNodeNum).MassFlowRate = this->ZoneAir.InletMassFlowRate;

        state.dataLoopNodes->Node(this->ZoneAir.OutletNodeNum).Temp = this->ZoneAir.OutletTemp;
        state.dataLoopNodes->Node(this->ZoneAir.OutletNodeNum).HumRat = this->ZoneAir.OutletHumRat;
        state.dataLoopNodes->Node(this->ZoneAir.OutletNodeNum).MassFlowRate = this->ZoneAir.OutletMassFlowRate;
        state.dataLoopNodes->Node(this->ZoneAir.OutletNodeNum).Enthalpy =
            Psychrometrics::PsyHFnTdbW(this->ZoneAir.OutletTemp, this->ZoneAir.OutletHumRat);

        if (this->SourceAir.OutletNodeNum > 0) {
            state.dataLoopNodes->Node(this->SourceAir.OutletNodeNum).Temp = this->SourceAir.OutletTemp;
            state.dataLoopNodes->Node(this->SourceAir.OutletNodeNum).HumRat = this->SourceAir.OutletHumRat;
            state.dataLoopNodes->Node(this->SourceAir.OutletNodeNum).MassFlowRate = this->SourceAir.OutletMassFlowRate;
            state.dataLoopNodes->Node(this->SourceAir.OutletNodeNum).Enthalpy =
                Psychrometrics::PsyHFnTdbW(this->SourceAir.OutletTemp, this->SourceAir.OutletHumRat);
        }

        if (this->NumPlantConnections > 0) {
            for (int loop = 1; loop <= this->NumPlantConnections; ++loop) {
                // make mass flow requests
                PlantUtilities::SetComponentFlowRate(state,
                                                     this->Loop(loop).MassFlowRateRequest,
                                                     this->Loop(loop).InletNodeNum,
                                                     this->Loop(loop).OutletNodeNum,
                                                     this->Loop(loop).plantLoc);
                PlantUtilities::SafeCopyPlantNode(state, this->Loop(loop).InletNodeNum, this->Loop(loop).OutletNodeNum);
                // unload Actuators to node data structure
                state.dataLoopNodes->Node(this->Loop(loop).OutletNodeNum).Temp = this->Loop(loop).OutletTemp;
            }
        }

        if (this->Water.SuppliedByWaterSystem) {
            state.dataWaterData->WaterStorage(this->Water.SupplyTankID).VdotRequestDemand(this->Water.SupplyTankDemandARRID) =
                this->Water.SupplyVdotRequest;
        }

        if (this->Water.CollectsToWaterSystem) {
            state.dataWaterData->WaterStorage(this->Water.CollectionTankID).VdotAvailSupply(this->Water.CollectionTankSupplyARRID) =
                this->Water.CollectedVdot;
        }
    }

    void UserAirTerminalComponentStruct::report(EnergyPlusData &state)
    {

        // SUBROUTINE INFORMATION:
        //       AUTHOR         B. Griffith
        //       DATE WRITTEN   March 2012
        //       MODIFIED       na
        //       RE-ENGINEERED  na

        state.dataLoopNodes->Node(this->AirLoop.InletNodeNum).MassFlowRate = this->AirLoop.InletMassFlowRate;

        state.dataLoopNodes->Node(this->AirLoop.OutletNodeNum).Temp = this->AirLoop.OutletTemp;
        state.dataLoopNodes->Node(this->AirLoop.OutletNodeNum).HumRat = this->AirLoop.OutletHumRat;
        state.dataLoopNodes->Node(this->AirLoop.OutletNodeNum).MassFlowRate = this->AirLoop.OutletMassFlowRate;
        state.dataLoopNodes->Node(this->AirLoop.OutletNodeNum).Enthalpy =
            Psychrometrics::PsyHFnTdbW(this->AirLoop.OutletTemp, this->AirLoop.OutletHumRat);
        if (this->SourceAir.OutletNodeNum > 0) {
            state.dataLoopNodes->Node(this->SourceAir.OutletNodeNum).Temp = this->SourceAir.OutletTemp;
            state.dataLoopNodes->Node(this->SourceAir.OutletNodeNum).HumRat = this->SourceAir.OutletHumRat;
            state.dataLoopNodes->Node(this->SourceAir.OutletNodeNum).MassFlowRate = this->SourceAir.OutletMassFlowRate;
            state.dataLoopNodes->Node(this->SourceAir.OutletNodeNum).Enthalpy =
                Psychrometrics::PsyHFnTdbW(this->SourceAir.OutletTemp, this->SourceAir.OutletHumRat);
        }

        if (this->NumPlantConnections > 0) {
            for (int loop = 1; loop <= this->NumPlantConnections; ++loop) {
                // make mass flow requests
                PlantUtilities::SetComponentFlowRate(state,
                                                     this->Loop(loop).MassFlowRateRequest,
                                                     this->Loop(loop).InletNodeNum,
                                                     this->Loop(loop).OutletNodeNum,
                                                     this->Loop(loop).plantLoc);
                PlantUtilities::SafeCopyPlantNode(state, this->Loop(loop).InletNodeNum, this->Loop(loop).OutletNodeNum);
                // unload Actuators to node data structure
                state.dataLoopNodes->Node(this->Loop(loop).OutletNodeNum).Temp = this->Loop(loop).OutletTemp;
            }
        }

        if (this->Water.SuppliedByWaterSystem) {
            state.dataWaterData->WaterStorage(this->Water.SupplyTankID).VdotRequestDemand(this->Water.SupplyTankDemandARRID) =
                this->Water.SupplyVdotRequest;
        }

        if (this->Water.CollectsToWaterSystem) {
            state.dataWaterData->WaterStorage(this->Water.CollectionTankID).VdotAvailSupply(this->Water.CollectionTankSupplyARRID) =
                this->Water.CollectedVdot;
        }
    }

    void GetUserDefinedCoilIndex(
        EnergyPlusData &state, std::string const &CoilName, int &CoilIndex, bool &ErrorsFound, std::string const &CurrentModuleObject)
    {

        // SUBROUTINE INFORMATION:
        //       AUTHOR         Richard Raustad
        //       DATE WRITTEN   August 2013
        //       MODIFIED       na
        //       RE-ENGINEERED  na

        // PURPOSE OF THIS SUBROUTINE:
        // This subroutine sets an index for a given user defined Cooling Coil -- issues error message if that
        // coil is not a legal user defined Cooling Coil.

        // Obtains and allocates TESCoil related parameters from input file
        if (state.dataUserDefinedComponents->GetInput) { // First time subroutine has been called, get input data
            GetUserDefinedComponents(state);
            state.dataUserDefinedComponents->GetInput = false; // Set logic flag to disallow getting the input data on future calls to this subroutine
        }

        if (state.dataUserDefinedComponents->NumUserCoils > 0) {
            CoilIndex = Util::FindItem(CoilName, state.dataUserDefinedComponents->UserCoil, state.dataUserDefinedComponents->NumUserCoils);
        } else {
            CoilIndex = 0;
        }

        if (CoilIndex == 0) {
            ShowSevereError(state, format("{}, GetUserDefinedCoilIndex: User Defined Cooling Coil not found={}", CurrentModuleObject, CoilName));
            ErrorsFound = true;
        }
    }

    void GetUserDefinedCoilAirInletNode(
        EnergyPlusData &state, std::string const &CoilName, int &CoilAirInletNode, bool &ErrorsFound, std::string const &CurrentModuleObject)
    {

        // SUBROUTINE INFORMATION:
        //       AUTHOR         Richard Raustad
        //       DATE WRITTEN   July 2015
        //       MODIFIED       na
        //       RE-ENGINEERED  na

        // PURPOSE OF THIS SUBROUTINE:
        // This subroutine gets a given user defined Cooling Coil's air inlet node -- issues error message if that
        // coil is not a legal user defined Cooling Coil and sets air node to 0, otherwise, returns inlet air node number.

        int CoilIndex;

        // Obtains and allocates TESCoil related parameters from input file
        if (state.dataUserDefinedComponents->GetInput) { // First time subroutine has been called, get input data
            GetUserDefinedComponents(state);
            state.dataUserDefinedComponents->GetInput = false; // Set logic flag to disallow getting the input data on future calls to this subroutine
        }

        if (state.dataUserDefinedComponents->NumUserCoils > 0) {
            CoilIndex = Util::FindItem(CoilName, state.dataUserDefinedComponents->UserCoil, state.dataUserDefinedComponents->NumUserCoils);
        } else {
            CoilIndex = 0;
        }

        if (CoilIndex == 0) {
            ShowSevereError(state, format("{}, GetTESCoilIndex: TES Cooling Coil not found={}", CurrentModuleObject, CoilName));
            ErrorsFound = true;
            CoilAirInletNode = 0;
        } else {
            CoilAirInletNode = state.dataUserDefinedComponents->UserCoil(CoilIndex).Air(1).InletNodeNum;
        }
    }

    void GetUserDefinedCoilAirOutletNode(
        EnergyPlusData &state, std::string const &CoilName, int &CoilAirOutletNode, bool &ErrorsFound, std::string const &CurrentModuleObject)
    {

        // SUBROUTINE INFORMATION:
        //       AUTHOR         Richard Raustad
        //       DATE WRITTEN   July 2015
        //       MODIFIED       na
        //       RE-ENGINEERED  na

        // PURPOSE OF THIS SUBROUTINE:
        // This subroutine gets a given user defined Cooling Coil's air outlet node -- issues error message if that
        // coil is not a legal user defined Cooling Coil and sets air node to 0, otherwise, returns outlet air node number.

        int CoilIndex;

        // Obtains and allocates TESCoil related parameters from input file
        if (state.dataUserDefinedComponents->GetInput) { // First time subroutine has been called, get input data
            GetUserDefinedComponents(state);
            state.dataUserDefinedComponents->GetInput = false; // Set logic flag to disallow getting the input data on future calls to this subroutine
        }

        if (state.dataUserDefinedComponents->NumUserCoils > 0) {
            CoilIndex = Util::FindItem(CoilName, state.dataUserDefinedComponents->UserCoil, state.dataUserDefinedComponents->NumUserCoils);
        } else {
            CoilIndex = 0;
        }

        if (CoilIndex == 0) {
            ShowSevereError(state, format("{}, GetTESCoilIndex: TES Cooling Coil not found={}", CurrentModuleObject, CoilName));
            ErrorsFound = true;
            CoilAirOutletNode = 0;
        } else {
            CoilAirOutletNode = state.dataUserDefinedComponents->UserCoil(CoilIndex).Air(1).OutletNodeNum;
        }
    }

} // namespace UserDefinedComponents

} // namespace EnergyPlus<|MERGE_RESOLUTION|>--- conflicted
+++ resolved
@@ -627,11 +627,7 @@
                         {
                             state.dataUserDefinedComponents->UserPlantComp(CompLoop).Loop(ConnectionLoop).HowLoadServed =
                                 static_cast<DataPlant::HowMet>(
-<<<<<<< HEAD
-                                    getEnumerationValue(DataPlant::HowMetTypeNamesUC, Util::MakeUPPERCase(cAlphaArgs(aArgCount + 2))));
-=======
-                                    getEnumValue(DataPlant::HowMetTypeNamesUC, UtilityRoutines::makeUPPER(cAlphaArgs(aArgCount + 2))));
->>>>>>> 07b51a2c
+                                    getEnumValue(DataPlant::HowMetTypeNamesUC, Util::makeUPPER(cAlphaArgs(aArgCount + 2))));
                             if (state.dataUserDefinedComponents->UserPlantComp(CompLoop).Loop(ConnectionLoop).HowLoadServed ==
                                 DataPlant::HowMet::ByNominalCapLowOutLimit) {
                                 // actuator for low out limit
@@ -657,13 +653,8 @@
 
                         {
                             state.dataUserDefinedComponents->UserPlantComp(CompLoop).Loop(ConnectionLoop).FlowPriority =
-<<<<<<< HEAD
-                                static_cast<DataPlant::LoopFlowStatus>(getEnumerationValue(
-                                    DataPlant::LoopFlowStatusTypeNamesUC, Util::MakeUPPERCase(cAlphaArgs(aArgCount + 3))));
-=======
                                 static_cast<DataPlant::LoopFlowStatus>(
-                                    getEnumValue(DataPlant::LoopFlowStatusTypeNamesUC, UtilityRoutines::makeUPPER(cAlphaArgs(aArgCount + 3))));
->>>>>>> 07b51a2c
+                                    getEnumValue(DataPlant::LoopFlowStatusTypeNamesUC, Util::makeUPPER(cAlphaArgs(aArgCount + 3))));
                         }
 
                         // find program manager for initial setup, begin environment and sizing of this plant connection
