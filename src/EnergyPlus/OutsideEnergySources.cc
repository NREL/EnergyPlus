// EnergyPlus, Copyright (c) 1996-2023, The Board of Trustees of the University of Illinois,
// The Regents of the University of California, through Lawrence Berkeley National Laboratory
// (subject to receipt of any required approvals from the U.S. Dept. of Energy), Oak Ridge
// National Laboratory, managed by UT-Battelle, Alliance for Sustainable Energy, LLC, and other
// contributors. All rights reserved.
//
// NOTICE: This Software was developed under funding from the U.S. Department of Energy and the
// U.S. Government consequently retains certain rights. As such, the U.S. Government has been
// granted for itself and others acting on its behalf a paid-up, nonexclusive, irrevocable,
// worldwide license in the Software to reproduce, distribute copies to the public, prepare
// derivative works, and perform publicly and display publicly, and to permit others to do so.
//
// Redistribution and use in source and binary forms, with or without modification, are permitted
// provided that the following conditions are met:
//
// (1) Redistributions of source code must retain the above copyright notice, this list of
//     conditions and the following disclaimer.
//
// (2) Redistributions in binary form must reproduce the above copyright notice, this list of
//     conditions and the following disclaimer in the documentation and/or other materials
//     provided with the distribution.
//
// (3) Neither the name of the University of California, Lawrence Berkeley National Laboratory,
//     the University of Illinois, U.S. Dept. of Energy nor the names of its contributors may be
//     used to endorse or promote products derived from this software without specific prior
//     written permission.
//
// (4) Use of EnergyPlus(TM) Name. If Licensee (i) distributes the software in stand-alone form
//     without changes from the version obtained under this License, or (ii) Licensee makes a
//     reference solely to the software portion of its product, Licensee must refer to the
//     software as "EnergyPlus version X" software, where "X" is the version number Licensee
//     obtained under this License and may not use a different name for the software. Except as
//     specifically required in this Section (4), Licensee shall not use in a company name, a
//     product name, in advertising, publicity, or other promotional activities any name, trade
//     name, trademark, logo, or other designation of "EnergyPlus", "E+", "e+" or confusingly
//     similar designation, without the U.S. Department of Energy's prior written consent.
//
// THIS SOFTWARE IS PROVIDED BY THE COPYRIGHT HOLDERS AND CONTRIBUTORS "AS IS" AND ANY EXPRESS OR
// IMPLIED WARRANTIES, INCLUDING, BUT NOT LIMITED TO, THE IMPLIED WARRANTIES OF MERCHANTABILITY
// AND FITNESS FOR A PARTICULAR PURPOSE ARE DISCLAIMED. IN NO EVENT SHALL THE COPYRIGHT OWNER OR
// CONTRIBUTORS BE LIABLE FOR ANY DIRECT, INDIRECT, INCIDENTAL, SPECIAL, EXEMPLARY, OR
// CONSEQUENTIAL DAMAGES (INCLUDING, BUT NOT LIMITED TO, PROCUREMENT OF SUBSTITUTE GOODS OR
// SERVICES; LOSS OF USE, DATA, OR PROFITS; OR BUSINESS INTERRUPTION) HOWEVER CAUSED AND ON ANY
// THEORY OF LIABILITY, WHETHER IN CONTRACT, STRICT LIABILITY, OR TORT (INCLUDING NEGLIGENCE OR
// OTHERWISE) ARISING IN ANY WAY OUT OF THE USE OF THIS SOFTWARE, EVEN IF ADVISED OF THE
// POSSIBILITY OF SUCH DAMAGE.

// C++ Headers
#include <cmath>
#include <iostream>
#include <string>

// ObjexxFCL Headers
#include <ObjexxFCL/Array.functions.hh>
#include <ObjexxFCL/Fmath.hh>

// EnergyPlus Headers
#include <EnergyPlus/Autosizing/Base.hh>
#include <EnergyPlus/BranchNodeConnections.hh>
#include <EnergyPlus/Data/EnergyPlusData.hh>
#include <EnergyPlus/DataEnvironment.hh>
#include <EnergyPlus/DataHVACGlobals.hh>
#include <EnergyPlus/DataIPShortCuts.hh>
#include <EnergyPlus/DataLoopNode.hh>
#include <EnergyPlus/DataSizing.hh>
#include <EnergyPlus/FluidProperties.hh>
#include <EnergyPlus/General.hh>
#include <EnergyPlus/GlobalNames.hh>
#include <EnergyPlus/InputProcessing/InputProcessor.hh>
#include <EnergyPlus/NodeInputManager.hh>
#include <EnergyPlus/OutputProcessor.hh>
#include <EnergyPlus/OutsideEnergySources.hh>
#include <EnergyPlus/Plant/DataPlant.hh>
#include <EnergyPlus/PlantUtilities.hh>
#include <EnergyPlus/ScheduleManager.hh>
#include <EnergyPlus/UtilityRoutines.hh>

namespace EnergyPlus::OutsideEnergySources {

// MODULE INFORMATION:
//       AUTHOR         Dan Fisher
//       DATE WRITTEN   Unknown
//       MODIFIED       na
//       RE-ENGINEERED  Brent Griffith, Sept 2010, revised plant interactions.

// PURPOSE OF THIS MODULE:
// Module containing the routines dealing with the OutsideEnergySources

PlantComponent *OutsideEnergySourceSpecs::factory(EnergyPlusData &state, DataPlant::PlantEquipmentType objectType, std::string_view objectName)
{
    // Process the input data for outside energy sources if it hasn't been done already
    if (state.dataOutsideEnergySrcs->SimOutsideEnergyGetInputFlag) {
        GetOutsideEnergySourcesInput(state);
        state.dataOutsideEnergySrcs->SimOutsideEnergyGetInputFlag = false;
    }
    // Now look for this particular pipe in the list
    for (auto &source : state.dataOutsideEnergySrcs->EnergySource) {
        if (source.EnergyType == objectType && source.Name == objectName) {
            return &source;
        }
    }
    // If we didn't find it, fatal
    ShowFatalError(state, format("OutsideEnergySourceSpecsFactory: Error getting inputs for source named: {}", objectName)); // LCOV_EXCL_LINE
    // Shut up the compiler
    return nullptr; // LCOV_EXCL_LINE
}

void OutsideEnergySourceSpecs::simulate(EnergyPlusData &state,
                                        [[maybe_unused]] const PlantLocation &calledFromLocation,
                                        [[maybe_unused]] bool FirstHVACIteration,
                                        Real64 &CurLoad,
                                        bool RunFlag)
{
    this->initialize(state, CurLoad);
    this->calculate(state, RunFlag, CurLoad);
}

void OutsideEnergySourceSpecs::onInitLoopEquip(EnergyPlusData &state, const PlantLocation &)
{
    this->initialize(state, 0.0);
    this->size(state);
}

void OutsideEnergySourceSpecs::getDesignCapacities([[maybe_unused]] EnergyPlusData &state,
                                                   [[maybe_unused]] const PlantLocation &calledFromLocation,
                                                   Real64 &MaxLoad,
                                                   Real64 &MinLoad,
                                                   Real64 &OptLoad)
{
    MinLoad = 0.0;
    MaxLoad = this->NomCap;
    OptLoad = this->NomCap;
}

void GetOutsideEnergySourcesInput(EnergyPlusData &state)
{
    // SUBROUTINE INFORMATION:
    //       AUTHOR         Dan Fisher
    //       DATE WRITTEN   April 1998
    //       MODIFIED       May 2010; Edwin Lee; Linda Lawrie (consolidation)
    //                      June 2022, Dareum Nam, Add DistrictHeatingSteam
    //       RE-ENGINEERED  na

    // PURPOSE OF THIS SUBROUTINE:
    // This routine obtains the input data puts it into the
    // component arrays. Data items in the component arrays
    // are initialized. Output variables are set up.

    // GET NUMBER OF ALL EQUIPMENT TYPES
    int const NumDistrictUnitsHeatWater = state.dataInputProcessing->inputProcessor->getNumObjectsFound(state, "DistrictHeating:Water");
    int const NumDistrictUnitsCool = state.dataInputProcessing->inputProcessor->getNumObjectsFound(state, "DistrictCooling");
    int const NumDistrictUnitsHeatSteam = state.dataInputProcessing->inputProcessor->getNumObjectsFound(state, "DistrictHeating:Steam");
    state.dataOutsideEnergySrcs->NumDistrictUnits = NumDistrictUnitsHeatWater + NumDistrictUnitsCool + NumDistrictUnitsHeatSteam;

    if (allocated(state.dataOutsideEnergySrcs->EnergySource)) return;

    state.dataOutsideEnergySrcs->EnergySource.allocate(state.dataOutsideEnergySrcs->NumDistrictUnits);
    state.dataOutsideEnergySrcs->EnergySourceUniqueNames.reserve(static_cast<unsigned>(state.dataOutsideEnergySrcs->NumDistrictUnits));

    bool ErrorsFound(false); // If errors detected in input
    int heatWaterIndex = 0;
    int coolIndex = 0;
    int heatSteamIndex = 0;

    for (int EnergySourceNum = 1; EnergySourceNum <= state.dataOutsideEnergySrcs->NumDistrictUnits; ++EnergySourceNum) {

        std::string nodeNames;
        DataPlant::PlantEquipmentType EnergyType;
        DataLoopNode::ConnectionObjectType objType;
        int thisIndex;
        if (EnergySourceNum <= NumDistrictUnitsHeatWater) {
            state.dataIPShortCut->cCurrentModuleObject = "DistrictHeating:Water";
            objType = DataLoopNode::ConnectionObjectType::DistrictHeatingWater;
            nodeNames = "Hot Water Nodes";
            EnergyType = DataPlant::PlantEquipmentType::PurchHotWater;
            heatWaterIndex++;
            thisIndex = heatWaterIndex;
        } else if (EnergySourceNum > NumDistrictUnitsHeatWater && EnergySourceNum <= NumDistrictUnitsHeatWater + NumDistrictUnitsCool) {
            state.dataIPShortCut->cCurrentModuleObject = "DistrictCooling";
            objType = DataLoopNode::ConnectionObjectType::DistrictCooling;
            nodeNames = "Chilled Water Nodes";
            EnergyType = DataPlant::PlantEquipmentType::PurchChilledWater;
            coolIndex++;
            thisIndex = coolIndex;
        } else { // EnergySourceNum > NumDistrictUnitsHeatWater + NumDistrictUnitsCool
            state.dataIPShortCut->cCurrentModuleObject = "DistrictHeating:Steam";
            objType = DataLoopNode::ConnectionObjectType::DistrictHeatingSteam;
            nodeNames = "Steam Nodes";
            EnergyType = DataPlant::PlantEquipmentType::PurchSteam;
            heatSteamIndex++;
            thisIndex = heatSteamIndex;
        }

        int NumAlphas = 0, NumNums = 0, IOStat = 0;
        state.dataInputProcessing->inputProcessor->getObjectItem(state,
                                                                 state.dataIPShortCut->cCurrentModuleObject,
                                                                 thisIndex,
                                                                 state.dataIPShortCut->cAlphaArgs,
                                                                 NumAlphas,
                                                                 state.dataIPShortCut->rNumericArgs,
                                                                 NumNums,
                                                                 IOStat,
                                                                 _,
                                                                 state.dataIPShortCut->lAlphaFieldBlanks,
                                                                 state.dataIPShortCut->cAlphaFieldNames);

        if (EnergySourceNum > 1) {
            GlobalNames::VerifyUniqueInterObjectName(state,
                                                     state.dataOutsideEnergySrcs->EnergySourceUniqueNames,
                                                     state.dataIPShortCut->cAlphaArgs(1),
                                                     state.dataIPShortCut->cCurrentModuleObject,
                                                     state.dataIPShortCut->cAlphaFieldNames(1),
                                                     ErrorsFound);
        }
        state.dataOutsideEnergySrcs->EnergySource(EnergySourceNum).Name = state.dataIPShortCut->cAlphaArgs(1);
        if (EnergySourceNum <= NumDistrictUnitsHeatWater + NumDistrictUnitsCool) {
            state.dataOutsideEnergySrcs->EnergySource(EnergySourceNum).InletNodeNum =
                NodeInputManager::GetOnlySingleNode(state,
                                                    state.dataIPShortCut->cAlphaArgs(2),
                                                    ErrorsFound,
                                                    objType,
                                                    state.dataIPShortCut->cAlphaArgs(1),
                                                    DataLoopNode::NodeFluidType::Water,
                                                    DataLoopNode::ConnectionType::Inlet,
                                                    NodeInputManager::CompFluidStream::Primary,
                                                    DataLoopNode::ObjectIsNotParent);
            state.dataOutsideEnergySrcs->EnergySource(EnergySourceNum).OutletNodeNum =
                NodeInputManager::GetOnlySingleNode(state,
                                                    state.dataIPShortCut->cAlphaArgs(3),
                                                    ErrorsFound,
                                                    objType,
                                                    state.dataIPShortCut->cAlphaArgs(1),
                                                    DataLoopNode::NodeFluidType::Water,
                                                    DataLoopNode::ConnectionType::Outlet,
                                                    NodeInputManager::CompFluidStream::Primary,
                                                    DataLoopNode::ObjectIsNotParent);
        } else {
            state.dataOutsideEnergySrcs->EnergySource(EnergySourceNum).InletNodeNum =
                NodeInputManager::GetOnlySingleNode(state,
                                                    state.dataIPShortCut->cAlphaArgs(2),
                                                    ErrorsFound,
                                                    objType,
                                                    state.dataIPShortCut->cAlphaArgs(1),
                                                    DataLoopNode::NodeFluidType::Steam,
                                                    DataLoopNode::ConnectionType::Inlet,
                                                    NodeInputManager::CompFluidStream::Primary,
                                                    DataLoopNode::ObjectIsNotParent);
            state.dataOutsideEnergySrcs->EnergySource(EnergySourceNum).OutletNodeNum =
                NodeInputManager::GetOnlySingleNode(state,
                                                    state.dataIPShortCut->cAlphaArgs(3),
                                                    ErrorsFound,
                                                    objType,
                                                    state.dataIPShortCut->cAlphaArgs(1),
                                                    DataLoopNode::NodeFluidType::Steam,
                                                    DataLoopNode::ConnectionType::Outlet,
                                                    NodeInputManager::CompFluidStream::Primary,
                                                    DataLoopNode::ObjectIsNotParent);
        }
        BranchNodeConnections::TestCompSet(state,
                                           state.dataIPShortCut->cCurrentModuleObject,
                                           state.dataIPShortCut->cAlphaArgs(1),
                                           state.dataIPShortCut->cAlphaArgs(2),
                                           state.dataIPShortCut->cAlphaArgs(3),
                                           nodeNames);
        state.dataOutsideEnergySrcs->EnergySource(EnergySourceNum).NomCap = state.dataIPShortCut->rNumericArgs(1);
        if (state.dataOutsideEnergySrcs->EnergySource(EnergySourceNum).NomCap == DataSizing::AutoSize) {
            state.dataOutsideEnergySrcs->EnergySource(EnergySourceNum).NomCapWasAutoSized = true;
        }
        state.dataOutsideEnergySrcs->EnergySource(EnergySourceNum).EnergyTransfer = 0.0;
        state.dataOutsideEnergySrcs->EnergySource(EnergySourceNum).EnergyRate = 0.0;
        state.dataOutsideEnergySrcs->EnergySource(EnergySourceNum).EnergyType = EnergyType;
        if (!state.dataIPShortCut->lAlphaFieldBlanks(4)) {
            state.dataOutsideEnergySrcs->EnergySource(EnergySourceNum).CapFractionSchedNum =
                ScheduleManager::GetScheduleIndex(state, state.dataIPShortCut->cAlphaArgs(4));
            if (state.dataOutsideEnergySrcs->EnergySource(EnergySourceNum).CapFractionSchedNum == 0) {
                ShowSevereError(state,
                                format("{}=\"{}\", is not valid",
                                       state.dataIPShortCut->cCurrentModuleObject,
                                       state.dataOutsideEnergySrcs->EnergySource(EnergySourceNum).Name));
                ShowContinueError(state,
                                  format("{}=\"{}\" was not found.", state.dataIPShortCut->cAlphaFieldNames(4), state.dataIPShortCut->cAlphaArgs(4)));
                ErrorsFound = true;
            }
            if (!ScheduleManager::CheckScheduleValueMinMax(
                    state, state.dataOutsideEnergySrcs->EnergySource(EnergySourceNum).CapFractionSchedNum, true, 0.0)) {
                ShowWarningError(state,
                                 format("{}=\"{}\", is not valid",
                                        state.dataIPShortCut->cCurrentModuleObject,
                                        state.dataOutsideEnergySrcs->EnergySource(EnergySourceNum).Name));
                ShowContinueError(state,
                                  format("{}=\"{}\" should not have negative values.",
                                         state.dataIPShortCut->cAlphaFieldNames(4),
                                         state.dataIPShortCut->cAlphaArgs(4)));
                ShowContinueError(state, "Negative values will be treated as zero, and the simulation continues.");
            }
        } else {
            state.dataOutsideEnergySrcs->EnergySource(EnergySourceNum).CapFractionSchedNum = ScheduleManager::ScheduleAlwaysOn;
        }
    }

    if (ErrorsFound) {
        ShowFatalError(
            state,
            format("Errors found in processing input for {}, Preceding condition caused termination.", state.dataIPShortCut->cCurrentModuleObject));
    }
}

void OutsideEnergySourceSpecs::initialize(EnergyPlusData &state, Real64 MyLoad)
{

    // SUBROUTINE INFORMATION:
    //       AUTHOR:          Dan Fisher
    //       DATE WRITTEN:    October 1998
    //       MODIFIED       May 2010; Edwin Lee; Linda Lawrie (consolidation)
    //       RE-ENGINEERED  Sept 2010, Brent Griffith, plant rewrite

    // PURPOSE OF THIS SUBROUTINE:
    // This subroutine does one-time inits and sets the operating mass flow rate of this machine

    // METHODOLOGY EMPLOYED:
    // One time inits include validating source type (should happen in getinput?) and locating this
    //  component on the PlantLoop topology.
    // The mass flow rate is determined based on component load, and making use of
    //  the SetComponentFlowRate routine.
    // The mass flow rate could be an inter-connected-loop side trigger. This is not really the type of
    //  interconnect that that routine was written for, but it is the clearest example of using it.

    auto &loop = state.dataPlnt->PlantLoop(this->plantLoc.loopNum);

    // begin environment inits
    if (state.dataGlobal->BeginEnvrnFlag && this->BeginEnvrnInitFlag) {
        // component model has not design flow rates, using data for overall plant loop
        PlantUtilities::InitComponentNodes(state, loop.MinMassFlowRate, loop.MaxMassFlowRate, this->InletNodeNum, this->OutletNodeNum);
        this->BeginEnvrnInitFlag = false;
    }
    if (!state.dataGlobal->BeginEnvrnFlag) this->BeginEnvrnInitFlag = true;

    Real64 TempPlantMassFlow(0.0);
    if (std::abs(MyLoad) > 0.0) {
        TempPlantMassFlow = loop.MaxMassFlowRate;
    }

    // get actual mass flow to use, hold in MassFlowRate variable
    PlantUtilities::SetComponentFlowRate(state, TempPlantMassFlow, this->InletNodeNum, this->OutletNodeNum, this->plantLoc);

    this->InletTemp = state.dataLoopNodes->Node(this->InletNodeNum).Temp;
    this->MassFlowRate = TempPlantMassFlow;
}

void OutsideEnergySourceSpecs::size(EnergyPlusData &state)
{
    // SUBROUTINE INFORMATION:
    //       AUTHOR         Daeho Kang
    //       DATE WRITTEN   April 2014
    //       MODIFIED       June 2021, Dareum Nam, Add DistrictHeatingSteam
    //       RE-ENGINEERED  na

    // PURPOSE OF THIS SUBROUTINE:
    //  This subroutine is for sizing capacities of district cooling and heating objects.

    // SUBROUTINE LOCAL VARIABLE DECLARATIONS:
    bool ErrorsFound(false); // If errors detected in input

    // Type name string variable to collapse the sizing for cooling and heating into one block
    std::string_view typeName = DataPlant::PlantEquipTypeNames[static_cast<int>(this->EnergyType)];

    auto &loop = state.dataPlnt->PlantLoop(this->plantLoc.loopNum);
    int const PltSizNum = loop.PlantSizNum;
    if (PltSizNum > 0) {
        Real64 NomCapDes;
        if (this->EnergyType == DataPlant::PlantEquipmentType::PurchChilledWater ||
            this->EnergyType == DataPlant::PlantEquipmentType::PurchHotWater) {
            Real64 const rho =
                FluidProperties::GetDensityGlycol(state, loop.FluidName, Constant::InitConvTemp, loop.FluidIndex, format("Size {}", typeName));
            Real64 const Cp =
                FluidProperties::GetSpecificHeatGlycol(state, loop.FluidName, Constant::InitConvTemp, loop.FluidIndex, format("Size {}", typeName));
            NomCapDes = Cp * rho * state.dataSize->PlantSizData(PltSizNum).DeltaT * state.dataSize->PlantSizData(PltSizNum).DesVolFlowRate;
        } else { // this->EnergyType == DataPlant::TypeOf_PurchSteam
            Real64 const tempSteam = FluidProperties::GetSatTemperatureRefrig(
                state, loop.FluidName, state.dataEnvrn->StdBaroPress, loop.FluidIndex, format("Size {}", typeName));
            Real64 const rhoSteam =
                FluidProperties::GetSatDensityRefrig(state, loop.FluidName, tempSteam, 1.0, loop.FluidIndex, format("Size {}", typeName));
            Real64 const EnthSteamDry =
                FluidProperties::GetSatEnthalpyRefrig(state, loop.FluidName, tempSteam, 1.0, loop.FluidIndex, format("Size {}", typeName));
            Real64 const EnthSteamWet =
                FluidProperties::GetSatEnthalpyRefrig(state, loop.FluidName, tempSteam, 0.0, loop.FluidIndex, format("Size {}", typeName));
            Real64 const LatentHeatSteam = EnthSteamDry - EnthSteamWet;
            NomCapDes = rhoSteam * state.dataSize->PlantSizData(PltSizNum).DesVolFlowRate * LatentHeatSteam;
        }
        if (state.dataPlnt->PlantFirstSizesOkayToFinalize) {
            if (this->NomCapWasAutoSized) {
                this->NomCap = NomCapDes;
                if (state.dataPlnt->PlantFinalSizesOkayToReport) {
                    BaseSizer::reportSizerOutput(state, typeName, this->Name, "Design Size Nominal Capacity [W]", NomCapDes);
                }
                if (state.dataPlnt->PlantFirstSizesOkayToReport) {
                    BaseSizer::reportSizerOutput(state, typeName, this->Name, "Initial Design Size Nominal Capacity [W]", NomCapDes);
                }
            } else { // Hard-size with sizing data
                if (this->NomCap > 0.0 && NomCapDes > 0.0) {
                    Real64 const NomCapUser = this->NomCap;
                    if (state.dataPlnt->PlantFinalSizesOkayToReport) {
                        BaseSizer::reportSizerOutput(state,
                                                     typeName,
                                                     this->Name,
                                                     "Design Size Nominal Capacity [W]",
                                                     NomCapDes,
                                                     "User-Specified Nominal Capacity [W]",
                                                     NomCapUser);
                        if (state.dataGlobal->DisplayExtraWarnings) {
                            if ((std::abs(NomCapDes - NomCapUser) / NomCapUser) > state.dataSize->AutoVsHardSizingThreshold) {
                                ShowMessage(state, format("Size {}: Potential issue with equipment sizing for {}", typeName, this->Name));
                                ShowContinueError(state, format("User-Specified Nominal Capacity of {:.2R} [W]", NomCapUser));
                                ShowContinueError(state, format("differs from Design Size Nominal Capacity of {:.2R} [W]", NomCapDes));
                                ShowContinueError(state, "This may, or may not, indicate mismatched component sizes.");
                                ShowContinueError(state, "Verify that the value entered is intended and is consistent with other components.");
                            }
                        }
                    }
                }
            }
        }
    } else {
        if (this->NomCapWasAutoSized && state.dataPlnt->PlantFirstSizesOkayToFinalize) {
            ShowSevereError(state, format("Autosizing of {} nominal capacity requires a loop Sizing:Plant object", typeName));
            ShowContinueError(state, format("Occurs in {} object={}", typeName, this->Name));
            ErrorsFound = true;
        }
        if (!this->NomCapWasAutoSized && this->NomCap > 0.0 && state.dataPlnt->PlantFinalSizesOkayToReport) {
            BaseSizer::reportSizerOutput(state, typeName, this->Name, "User-Specified Nominal Capacity [W]", this->NomCap);
        }
    }
    if (ErrorsFound) {
        ShowFatalError(state, "Preceding sizing errors cause program termination");
    }
}

void OutsideEnergySourceSpecs::calculate(EnergyPlusData &state, bool runFlag, Real64 MyLoad)
{
    // SUBROUTINE INFORMATION:
    //       AUTHOR         Dan Fisher
    //       DATE WRITTEN   July 1998
    //       MODIFIED       May 2010; Edwin Lee; Linda Lawrie (consolidation)
    //                      June 2021, Dareum Nam, Add DistrictHeatingSteam
    //       RE-ENGINEERED  Sept 2010, Brent Griffith, plant rewrite

    // SUBROUTINE PARAMETER DEFINITIONS:
    static constexpr std::string_view RoutineName("SimDistrictEnergy");

    auto &loop = state.dataPlnt->PlantLoop(this->plantLoc.loopNum);

    // set inlet and outlet nodes
    int const LoopNum = this->plantLoc.loopNum;
    Real64 const LoopMinTemp = state.dataPlnt->PlantLoop(LoopNum).MinTemp;
    Real64 const LoopMaxTemp = state.dataPlnt->PlantLoop(LoopNum).MaxTemp;
    Real64 const LoopMinMdot = state.dataPlnt->PlantLoop(LoopNum).MinMassFlowRate;
    Real64 const LoopMaxMdot = state.dataPlnt->PlantLoop(LoopNum).MaxMassFlowRate;

    //  apply power limit from input
    Real64 CapFraction = ScheduleManager::GetCurrentScheduleValue(state, this->CapFractionSchedNum);
    CapFraction = max(0.0, CapFraction); // ensure non negative
    Real64 const CurrentCap = this->NomCap * CapFraction;
    if (std::abs(MyLoad) > CurrentCap) {
        MyLoad = sign(CurrentCap, MyLoad);
    }

    if (this->EnergyType == DataPlant::PlantEquipmentType::PurchChilledWater) {
        if (MyLoad > 0.0) MyLoad = 0.0;
    } else if (this->EnergyType == DataPlant::PlantEquipmentType::PurchHotWater || this->EnergyType == DataPlant::PlantEquipmentType::PurchSteam) {
        if (MyLoad < 0.0) MyLoad = 0.0;
    }

    // determine outlet temp based on inlet temp, cp, and MyLoad
    if ((this->MassFlowRate > 0.0) && runFlag) {
        if (this->EnergyType == DataPlant::PlantEquipmentType::PurchChilledWater ||
            this->EnergyType == DataPlant::PlantEquipmentType::PurchHotWater) {
            Real64 const Cp = FluidProperties::GetSpecificHeatGlycol(
                state, state.dataPlnt->PlantLoop(LoopNum).FluidName, this->InletTemp, state.dataPlnt->PlantLoop(LoopNum).FluidIndex, RoutineName);
            this->OutletTemp = (MyLoad + this->MassFlowRate * Cp * this->InletTemp) / (this->MassFlowRate * Cp);
            // apply loop limits on temperature result to keep in check
            if (this->OutletTemp < LoopMinTemp) {
                this->OutletTemp = max(this->OutletTemp, LoopMinTemp);
                MyLoad = this->MassFlowRate * Cp * (this->OutletTemp - this->InletTemp);
            }
            if (this->OutletTemp > LoopMaxTemp) {
                this->OutletTemp = min(this->OutletTemp, LoopMaxTemp);
                MyLoad = this->MassFlowRate * Cp * (this->OutletTemp - this->InletTemp);
            }
        } else if (this->EnergyType == DataPlant::PlantEquipmentType::PurchSteam) { // determine mass flow rate based on inlet temp, saturate temp at
                                                                                    // atmospheric pressure, Cp of inlet condensate, and MyLoad
            Real64 SatTempAtmPress =
                FluidProperties::GetSatTemperatureRefrig(state, loop.FluidName, DataEnvironment::StdPressureSeaLevel, loop.FluidIndex, RoutineName);
            Real64 CpCondensate = FluidProperties::GetSpecificHeatGlycol(state, loop.FluidName, this->InletTemp, loop.FluidIndex, RoutineName);
            Real64 deltaTsensible = SatTempAtmPress - this->InletTemp;
            Real64 EnthSteamInDry = FluidProperties::GetSatEnthalpyRefrig(state, loop.FluidName, this->InletTemp, 1.0, loop.FluidIndex, RoutineName);
            Real64 EnthSteamOutWet = FluidProperties::GetSatEnthalpyRefrig(state, loop.FluidName, this->InletTemp, 0.0, loop.FluidIndex, RoutineName);
            Real64 LatentHeatSteam = EnthSteamInDry - EnthSteamOutWet;
            this->MassFlowRate = MyLoad / (LatentHeatSteam + (CpCondensate * deltaTsensible));
            PlantUtilities::SetComponentFlowRate(state, this->MassFlowRate, this->InletNodeNum, this->OutletNodeNum, this->plantLoc);
            // Like the assumption in Boiler:Steam, assume that it can meet the steam loop setpoint
            this->OutletTemp = state.dataLoopNodes->Node(loop.TempSetPointNodeNum).TempSetPoint;
            this->OutletSteamQuality = 0.0;
            // apply loop limits on mass flow rate result to keep in check
            if (this->MassFlowRate < LoopMinMdot) {
                this->MassFlowRate = max(this->MassFlowRate, LoopMinMdot);
                PlantUtilities::SetComponentFlowRate(state, this->MassFlowRate, this->InletNodeNum, this->OutletNodeNum, this->plantLoc);
                MyLoad = this->MassFlowRate * LatentHeatSteam;
            }
            if (this->MassFlowRate > LoopMaxMdot) {
                this->MassFlowRate = min(this->MassFlowRate, LoopMaxMdot);
                PlantUtilities::SetComponentFlowRate(state, this->MassFlowRate, this->InletNodeNum, this->OutletNodeNum, this->plantLoc);
                MyLoad = this->MassFlowRate * LatentHeatSteam;
            }
            // Like the assumption in Boiler:Steam, assume that saturated steam is leaving the district heating steam plant
            state.dataLoopNodes->Node(this->OutletNodeNum).Quality = 1.0;
        }
    } else {
        this->OutletTemp = this->InletTemp;
        MyLoad = 0.0;
    }
    int const OutletNode = this->OutletNodeNum;
    state.dataLoopNodes->Node(OutletNode).Temp = this->OutletTemp;
    this->EnergyRate = std::abs(MyLoad);
    this->EnergyTransfer = this->EnergyRate * state.dataHVACGlobal->TimeStepSysSec;
}

void OutsideEnergySourceSpecs::oneTimeInit_new(EnergyPlusData &state)
{
    // Locate the unit on the plant loops for later usage
    bool errFlag = false;
    PlantUtilities::ScanPlantLoopsForObject(state, this->Name, this->EnergyType, this->plantLoc, errFlag, _, _, _, _, _);
    if (errFlag) {
        ShowFatalError(state, "InitSimVars: Program terminated due to previous condition(s).");
    }

    auto &loop = state.dataPlnt->PlantLoop(this->plantLoc.loopNum);
    // set limits on outlet node temps to plant loop limits
    DataPlant::CompData::getPlantComponent(state, this->plantLoc).MinOutletTemp = loop.MinTemp;
    DataPlant::CompData::getPlantComponent(state, this->plantLoc).MaxOutletTemp = loop.MaxTemp;
    // Register design flow rate for inlet node (helps to autosize comp setpoint op scheme flows
    PlantUtilities::RegisterPlantCompDesignFlow(state, this->InletNodeNum, loop.MaxVolFlowRate);

    std::string reportVarPrefix = "District Heating Water ";
    std::string heatingOrCooling = "Heating";
<<<<<<< HEAD
    std::string_view typeName = DataPlant::PlantEquipTypeNames[static_cast<int>(DataPlant::PlantEquipmentType::PurchHotWater)];
    Constant::eResource resource = Constant::eResource::DistrictHeating;
=======
    std::string_view meterTypeKey = "DistrictHeatingWater";
>>>>>>> 9c03e1c5
    if (this->EnergyType == DataPlant::PlantEquipmentType::PurchChilledWater) {
        reportVarPrefix = "District Cooling Water ";
        heatingOrCooling = "Cooling";
<<<<<<< HEAD
        typeName = DataPlant::PlantEquipTypeNames[static_cast<int>(DataPlant::PlantEquipmentType::PurchChilledWater)];
        resource = Constant::eResource::DistrictCooling;
    }
    SetupOutputVariable(state,
                        reportVarPrefix + hotOrChilled + "Water Energy",
                        Constant::Units::J,
=======
        meterTypeKey = "DistrictCooling";
    } else if (this->EnergyType == DataPlant::PlantEquipmentType::PurchSteam) {
        reportVarPrefix = "District Heating Steam ";
        heatingOrCooling = "Heating";
        meterTypeKey = "DistrictHeatingSteam";
    }
    SetupOutputVariable(state,
                        format("{}Energy", reportVarPrefix),
                        OutputProcessor::Unit::J,
>>>>>>> 9c03e1c5
                        this->EnergyTransfer,
                        OutputProcessor::SOVTimeStepType::System,
                        OutputProcessor::SOVStoreType::Summed,
                        this->Name,
                        {},
<<<<<<< HEAD
                        resource,
=======
                        meterTypeKey,
>>>>>>> 9c03e1c5
                        heatingOrCooling,
                        {},
                        "Plant");
    SetupOutputVariable(state,
<<<<<<< HEAD
                        reportVarPrefix + hotOrChilled + "Water Rate",
                        Constant::Units::W,
                        this->EnergyRate,
                        OutputProcessor::SOVTimeStepType::System,
                        OutputProcessor::SOVStoreType::Average,
                        this->Name);

    SetupOutputVariable(state,
                        reportVarPrefix + "Rate",
                        Constant::Units::W,
=======
                        format("{}Rate", reportVarPrefix),
                        OutputProcessor::Unit::W,
>>>>>>> 9c03e1c5
                        this->EnergyRate,
                        OutputProcessor::SOVTimeStepType::System,
                        OutputProcessor::SOVStoreType::Average,
                        this->Name);
    SetupOutputVariable(state,
<<<<<<< HEAD
                        reportVarPrefix + "Inlet Temperature",
                        Constant::Units::C,
=======
                        format("{}Inlet Temperature", reportVarPrefix),
                        OutputProcessor::Unit::C,
>>>>>>> 9c03e1c5
                        this->InletTemp,
                        OutputProcessor::SOVTimeStepType::System,
                        OutputProcessor::SOVStoreType::Average,
                        this->Name);
    SetupOutputVariable(state,
<<<<<<< HEAD
                        reportVarPrefix + "Outlet Temperature",
                        Constant::Units::C,
=======
                        format("{}Outlet Temperature", reportVarPrefix),
                        OutputProcessor::Unit::C,
>>>>>>> 9c03e1c5
                        this->OutletTemp,
                        OutputProcessor::SOVTimeStepType::System,
                        OutputProcessor::SOVStoreType::Average,
                        this->Name);
    SetupOutputVariable(state,
<<<<<<< HEAD
                        reportVarPrefix + "Mass Flow Rate",
                        Constant::Units::kg_s,
=======
                        format("{}Mass Flow Rate", reportVarPrefix),
                        OutputProcessor::Unit::kg_s,
>>>>>>> 9c03e1c5
                        this->MassFlowRate,
                        OutputProcessor::SOVTimeStepType::System,
                        OutputProcessor::SOVStoreType::Average,
                        this->Name);
}

void OutsideEnergySourceSpecs::oneTimeInit([[maybe_unused]] EnergyPlusData &state)
{
}

} // namespace EnergyPlus::OutsideEnergySources<|MERGE_RESOLUTION|>--- conflicted
+++ resolved
@@ -542,98 +542,53 @@
 
     std::string reportVarPrefix = "District Heating Water ";
     std::string heatingOrCooling = "Heating";
-<<<<<<< HEAD
-    std::string_view typeName = DataPlant::PlantEquipTypeNames[static_cast<int>(DataPlant::PlantEquipmentType::PurchHotWater)];
-    Constant::eResource resource = Constant::eResource::DistrictHeating;
-=======
-    std::string_view meterTypeKey = "DistrictHeatingWater";
->>>>>>> 9c03e1c5
+    Constant::eResource meterTypeKey = Constant::eResource::DistrictHeatingWater;
+
     if (this->EnergyType == DataPlant::PlantEquipmentType::PurchChilledWater) {
         reportVarPrefix = "District Cooling Water ";
         heatingOrCooling = "Cooling";
-<<<<<<< HEAD
-        typeName = DataPlant::PlantEquipTypeNames[static_cast<int>(DataPlant::PlantEquipmentType::PurchChilledWater)];
-        resource = Constant::eResource::DistrictCooling;
-    }
-    SetupOutputVariable(state,
-                        reportVarPrefix + hotOrChilled + "Water Energy",
-                        Constant::Units::J,
-=======
-        meterTypeKey = "DistrictCooling";
+        meterTypeKey = Constant::eResource::DistrictCooling;
     } else if (this->EnergyType == DataPlant::PlantEquipmentType::PurchSteam) {
         reportVarPrefix = "District Heating Steam ";
         heatingOrCooling = "Heating";
-        meterTypeKey = "DistrictHeatingSteam";
+        meterTypeKey = Constant::eResource::DistrictHeatingSteam;
     }
     SetupOutputVariable(state,
                         format("{}Energy", reportVarPrefix),
-                        OutputProcessor::Unit::J,
->>>>>>> 9c03e1c5
+                        Constant::Units::J,
                         this->EnergyTransfer,
                         OutputProcessor::SOVTimeStepType::System,
                         OutputProcessor::SOVStoreType::Summed,
                         this->Name,
                         {},
-<<<<<<< HEAD
-                        resource,
-=======
                         meterTypeKey,
->>>>>>> 9c03e1c5
                         heatingOrCooling,
                         {},
                         "Plant");
     SetupOutputVariable(state,
-<<<<<<< HEAD
-                        reportVarPrefix + hotOrChilled + "Water Rate",
+                        format("{}Rate", reportVarPrefix),
                         Constant::Units::W,
                         this->EnergyRate,
                         OutputProcessor::SOVTimeStepType::System,
                         OutputProcessor::SOVStoreType::Average,
                         this->Name);
-
     SetupOutputVariable(state,
-                        reportVarPrefix + "Rate",
-                        Constant::Units::W,
-=======
-                        format("{}Rate", reportVarPrefix),
-                        OutputProcessor::Unit::W,
->>>>>>> 9c03e1c5
-                        this->EnergyRate,
-                        OutputProcessor::SOVTimeStepType::System,
-                        OutputProcessor::SOVStoreType::Average,
-                        this->Name);
-    SetupOutputVariable(state,
-<<<<<<< HEAD
-                        reportVarPrefix + "Inlet Temperature",
+                        format("{}Inlet Temperature", reportVarPrefix),
                         Constant::Units::C,
-=======
-                        format("{}Inlet Temperature", reportVarPrefix),
-                        OutputProcessor::Unit::C,
->>>>>>> 9c03e1c5
                         this->InletTemp,
                         OutputProcessor::SOVTimeStepType::System,
                         OutputProcessor::SOVStoreType::Average,
                         this->Name);
     SetupOutputVariable(state,
-<<<<<<< HEAD
-                        reportVarPrefix + "Outlet Temperature",
+                        format("{}Outlet Temperature", reportVarPrefix),
                         Constant::Units::C,
-=======
-                        format("{}Outlet Temperature", reportVarPrefix),
-                        OutputProcessor::Unit::C,
->>>>>>> 9c03e1c5
                         this->OutletTemp,
                         OutputProcessor::SOVTimeStepType::System,
                         OutputProcessor::SOVStoreType::Average,
                         this->Name);
     SetupOutputVariable(state,
-<<<<<<< HEAD
-                        reportVarPrefix + "Mass Flow Rate",
+                        format("{}Mass Flow Rate", reportVarPrefix),
                         Constant::Units::kg_s,
-=======
-                        format("{}Mass Flow Rate", reportVarPrefix),
-                        OutputProcessor::Unit::kg_s,
->>>>>>> 9c03e1c5
                         this->MassFlowRate,
                         OutputProcessor::SOVTimeStepType::System,
                         OutputProcessor::SOVStoreType::Average,
