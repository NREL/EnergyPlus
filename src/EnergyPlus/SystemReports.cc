// EnergyPlus, Copyright (c) 1996-2020, The Board of Trustees of the University of Illinois,
// The Regents of the University of California, through Lawrence Berkeley National Laboratory
// (subject to receipt of any required approvals from the U.S. Dept. of Energy), Oak Ridge
// National Laboratory, managed by UT-Battelle, Alliance for Sustainable Energy, LLC, and other
// contributors. All rights reserved.
//
// NOTICE: This Software was developed under funding from the U.S. Department of Energy and the
// U.S. Government consequently retains certain rights. As such, the U.S. Government has been
// granted for itself and others acting on its behalf a paid-up, nonexclusive, irrevocable,
// worldwide license in the Software to reproduce, distribute copies to the public, prepare
// derivative works, and perform publicly and display publicly, and to permit others to do so.
//
// Redistribution and use in source and binary forms, with or without modification, are permitted
// provided that the following conditions are met:
//
// (1) Redistributions of source code must retain the above copyright notice, this list of
//     conditions and the following disclaimer.
//
// (2) Redistributions in binary form must reproduce the above copyright notice, this list of
//     conditions and the following disclaimer in the documentation and/or other materials
//     provided with the distribution.
//
// (3) Neither the name of the University of California, Lawrence Berkeley National Laboratory,
//     the University of Illinois, U.S. Dept. of Energy nor the names of its contributors may be
//     used to endorse or promote products derived from this software without specific prior
//     written permission.
//
// (4) Use of EnergyPlus(TM) Name. If Licensee (i) distributes the software in stand-alone form
//     without changes from the version obtained under this License, or (ii) Licensee makes a
//     reference solely to the software portion of its product, Licensee must refer to the
//     software as "EnergyPlus version X" software, where "X" is the version number Licensee
//     obtained under this License and may not use a different name for the software. Except as
//     specifically required in this Section (4), Licensee shall not use in a company name, a
//     product name, in advertising, publicity, or other promotional activities any name, trade
//     name, trademark, logo, or other designation of "EnergyPlus", "E+", "e+" or confusingly
//     similar designation, without the U.S. Department of Energy's prior written consent.
//
// THIS SOFTWARE IS PROVIDED BY THE COPYRIGHT HOLDERS AND CONTRIBUTORS "AS IS" AND ANY EXPRESS OR
// IMPLIED WARRANTIES, INCLUDING, BUT NOT LIMITED TO, THE IMPLIED WARRANTIES OF MERCHANTABILITY
// AND FITNESS FOR A PARTICULAR PURPOSE ARE DISCLAIMED. IN NO EVENT SHALL THE COPYRIGHT OWNER OR
// CONTRIBUTORS BE LIABLE FOR ANY DIRECT, INDIRECT, INCIDENTAL, SPECIAL, EXEMPLARY, OR
// CONSEQUENTIAL DAMAGES (INCLUDING, BUT NOT LIMITED TO, PROCUREMENT OF SUBSTITUTE GOODS OR
// SERVICES; LOSS OF USE, DATA, OR PROFITS; OR BUSINESS INTERRUPTION) HOWEVER CAUSED AND ON ANY
// THEORY OF LIABILITY, WHETHER IN CONTRACT, STRICT LIABILITY, OR TORT (INCLUDING NEGLIGENCE OR
// OTHERWISE) ARISING IN ANY WAY OUT OF THE USE OF THIS SOFTWARE, EVEN IF ADVISED OF THE
// POSSIBILITY OF SUCH DAMAGE.

// C++ Headers
#include <algorithm>
#include <cassert>
#include <cmath>
#include <string>
#include <unordered_map>

// ObjexxFCL Headers
#include <ObjexxFCL/Array.functions.hh>
#include <ObjexxFCL/Fmath.hh>
#include <ObjexxFCL/gio.hh>
#include <ObjexxFCL/string.functions.hh>

// EnergyPlus Headers
#include <EnergyPlus/BranchNodeConnections.hh>
#include <EnergyPlus/DataAirLoop.hh>
#include <EnergyPlus/DataAirSystems.hh>
#include <EnergyPlus/DataConvergParams.hh>
#include <EnergyPlus/DataEnvironment.hh>
#include <EnergyPlus/DataGlobalConstants.hh>
#include <EnergyPlus/DataGlobals.hh>
#include <EnergyPlus/DataHVACGlobals.hh>
#include <EnergyPlus/DataHeatBalFanSys.hh>
#include <EnergyPlus/DataHeatBalance.hh>
#include <EnergyPlus/DataLoopNode.hh>
#include <EnergyPlus/DataPrecisionGlobals.hh>
#include <EnergyPlus/DataSizing.hh>
#include <EnergyPlus/DataZoneEnergyDemands.hh>
#include <EnergyPlus/DataZoneEquipment.hh>
#include <EnergyPlus/FanCoilUnits.hh>
#include <EnergyPlus/HVACStandAloneERV.hh>
#include <EnergyPlus/HVACVariableRefrigerantFlow.hh>
#include <EnergyPlus/HybridUnitaryAirConditioners.hh>
#include <EnergyPlus/OutdoorAirUnit.hh>
#include <EnergyPlus/OutputProcessor.hh>
#include <EnergyPlus/PackagedTerminalHeatPump.hh>
#include <EnergyPlus/Plant/DataPlant.hh>
#include <EnergyPlus/Psychrometrics.hh>
#include <EnergyPlus/PurchasedAirManager.hh>
#include <EnergyPlus/SplitterComponent.hh>
#include <EnergyPlus/SystemReports.hh>
#include <EnergyPlus/UnitVentilator.hh>
#include <EnergyPlus/UtilityRoutines.hh>
#include <EnergyPlus/WindowAC.hh>
#include <EnergyPlus/ZonePlenum.hh>

namespace EnergyPlus {

namespace SystemReports {

    // Module containing the routines dealing with Mechanical Ventilation Loads and Energy Reporting (Outside Air)

    // MODULE INFORMATION:
    //       AUTHOR         Mike Witte, Linda Lawrie, Dan Fisher
    //       DATE WRITTEN   Apr-Jul 2005
    //       MODIFIED       22Aug2010 Craig Wray - added Fan:ComponentModel
    //       RE-ENGINEERED  na

    // PURPOSE OF THIS MODULE:
    // This module embodies the scheme(s) for reporting ventilation loads and energy use.

    // METHODOLOGY EMPLOYED:
    // na

    // REFERENCES:
    // na

    // OTHER NOTES:
    // na

    // Using/Aliasing
    using namespace DataPrecisionGlobals;
    using namespace DataLoopNode;
    using namespace DataAirLoop;
    using namespace DataGlobals;
    using namespace DataHVACGlobals;
    using namespace DataPlant;
    using namespace DataSizing;
    using namespace DataZoneEquipment;
    using namespace DataAirSystems;

    // Data
    // MODULE PARAMETER DEFINITIONS:
    int const NoHeatNoCool(0);
    int const CoolingOnly(1);
    int const HeatingOnly(2);
    int const HeatAndCool(3);
    int const MaxSetBackCount(3);

    static std::string const BlankString;

    // DERIVED TYPE DEFINITIONS:

    // MODULE VARIABLE DECLARATIONS:
    // Ventilation Report Variables
    EPVector<Real64> MaxCoolingLoadMetByVent;
    EPVector<Real64> MaxCoolingLoadAddedByVent;
    EPVector<Real64> MaxOvercoolingByVent;
    EPVector<Real64> MaxHeatingLoadMetByVent;
    EPVector<Real64> MaxHeatingLoadAddedByVent;
    EPVector<Real64> MaxOverheatingByVent;
    EPVector<Real64> MaxNoLoadHeatingByVent;
    EPVector<Real64> MaxNoLoadCoolingByVent;

    EPVector<Real64> RemMaxCoolingLoadMetByVent;
    EPVector<Real64> RemMaxCoolingLoadAddedByVent;
    EPVector<Real64> RemMaxOvercoolingByVent;
    EPVector<Real64> RemMaxHeatingLoadMetByVent;
    EPVector<Real64> RemMaxHeatingLoadAddedByVent;
    EPVector<Real64> RemMaxOverheatingByVent;
    EPVector<Real64> RemMaxNoLoadHeatingByVent;
    EPVector<Real64> RemMaxNoLoadCoolingByVent;

    EPVector<Real64> LastMaxCoolingLoadMetByVent;
    EPVector<Real64> LastMaxCoolingLoadAddedByVent;
    EPVector<Real64> LastMaxOvercoolingByVent;
    EPVector<Real64> LastMaxHeatingLoadMetByVent;
    EPVector<Real64> LastMaxHeatingLoadAddedByVent;
    EPVector<Real64> LastMaxOverheatingByVent;
    EPVector<Real64> LastMaxNoLoadHeatingByVent;
    EPVector<Real64> LastMaxNoLoadCoolingByVent;

    EPVector<Real64> SysTotZoneLoadHTNG;
    EPVector<Real64> SysTotZoneLoadCLNG;
    EPVector<Real64> SysOALoadHTNG;
    EPVector<Real64> SysOALoadCLNG;
    EPVector<Real64> SysTotHTNG;
    EPVector<Real64> SysTotCLNG;

    EPVector<Real64> SysTotH2OHOT;
    EPVector<Real64> SysTotH2OCOLD;
    EPVector<Real64> SysTotElec;
    EPVector<Real64> SysTotGas;
    EPVector<Real64> SysTotSteam;

    EPVector<Real64> SysHumidHTNG;
    EPVector<Real64> SysHumidElec;
    EPVector<Real64> SysHumidGas;
    EPVector<Real64> SysEvapCLNG;
    EPVector<Real64> SysEvapElec;
    EPVector<Real64> SysHeatExHTNG;
    EPVector<Real64> SysHeatExCLNG;
    EPVector<Real64> DesDehumidCLNG;
    EPVector<Real64> DesDehumidElec;
    EPVector<Real64> SysSolarCollectHeating;
    EPVector<Real64> SysSolarCollectCooling;
    EPVector<Real64> SysUserDefinedTerminalHeating;
    EPVector<Real64> SysUserDefinedTerminalCooling;

    EPVector<Real64> SysFANCompHTNG;
    EPVector<Real64> SysFANCompElec;
    EPVector<Real64> SysCCCompCLNG;
    EPVector<Real64> SysCCCompH2OCOLD;
    EPVector<Real64> SysCCCompElec;
    EPVector<Real64> SysHCCompH2OHOT;
    EPVector<Real64> SysHCCompElec;
    EPVector<Real64> SysHCCompElecRes;
    EPVector<Real64> SysHCCompHTNG;
    EPVector<Real64> SysHCCompGas;
    EPVector<Real64> SysHCCompSteam;
    EPVector<Real64> SysDomesticH2O;

    EPVector<Real64> ZoneOAMassFlow;       // zone mech vent mass flow rate {kg/s}
    EPVector<Real64> ZoneOAMass;           // zone mech vent total mass for time {kg}
    EPVector<Real64> ZoneOAVolFlowStdRho;  // zone mech vent volume flow rate at standard density {m3/s}
    EPVector<Real64> ZoneOAVolStdRho;      // zone mech vent total volume OA at standard density {m3/s}
    EPVector<Real64> ZoneOAVolFlowCrntRho; // zone mech vent volume flow rate at current density {m3/s}
    EPVector<Real64> ZoneOAVolCrntRho;     // zone mech vent total volume OA at current density {m3/s}
    EPVector<Real64> ZoneMechACH;          // zone mech vent air changes per hour {ACH}

    bool AirLoopLoadsReportEnabled(true);
    bool VentLoadsReportEnabled(true);
    bool VentEnergyReportEnabled(false);
    bool VentReportStructureCreated(false);
    int TotalLoopConnects(0); // Total number of loop connections
    int MaxLoopArraySize(100);
    int MaxCompArraySize(500);
    int DBFlag(0);

<<<<<<< HEAD
    Array1D<int> SetBackCounter;
    Array1D<int> HeatCoolFlag;
    Array1D<int> FirstHeatCoolFlag;
    Array1D<int> FirstHeatCoolHour;
    Array1D<int> LastHeatCoolFlag;
    Array1D<int> LastHeatCoolHour;
=======
    EPVector<int> SetBackCounter;
    EPVector<int> HeatCoolFlag;
    EPVector<int> FirstHeatCoolFlag;
    EPVector<int> FirstHeatCoolHour;
    EPVector<int> LastHeatCoolFlag;
    EPVector<int> LastHeatCoolHour;
>>>>>>> 001ea4bb
    EPVector<bool> AirLoopCalcDone;
    EPVector<bool> NoLoadFlag;
    EPVector<bool> UnmetLoadFlag;

    static ObjexxFCL::gio::Fmt fmtLD("*");
    static ObjexxFCL::gio::Fmt fmtA("(A)");

    // SUBROUTINE SPECIFICATIONS FOR MODULE SystemReports

    // Reporting Initialization

    // Reporting routines for module

    // Object Data
    EPVector<SummarizeLoads> Vent;

    // MODULE SUBROUTINES:
    //*************************************************************************

    // Functions

    void InitEnergyReports()
    {

        // SUBROUTINE INFORMATION:
        //       AUTHOR         Dan Fisher
        //       DATE WRITTEN   April 2005
        //       MODIFIED
        //       RE-ENGINEERED  na

        // PURPOSE OF THIS SUBROUTINE:
        // Initializes the energy components of the data structures

        // METHODOLOGY EMPLOYED:
        // Once all compsets have been established (second iteration) find all components
        // subcomponents, etc.

        // Using/Aliasing
        using Psychrometrics::PsyHFnTdbW;
        using Psychrometrics::PsyRhoAirFnPbTdbW;
        using namespace DataGlobalConstants;

        // SUBROUTINE PARAMETER DEFINITIONS:
        int const EnergyTransfer(1);

        int AirDistUnitNum;
        int MatchLoop;
        int MatchLoopType;
        int MatchBranch;
        int MatchComp;
        int AirLoopNum;
        int BranchNum;
        int ZoneInletNodeNum;
        int CompNum;
        int VarNum;
        int SubCompNum;
        int SubSubCompNum;
        int EquipNum;
        int SubEquipNum;
        int SubSubEquipNum;
        int CtrlZoneNum;
        int NodeIndex;
        int Idx;
        int ListNum;
        int SAPNum;
        int SAPOutNode;
        int MainBranchNum;
        int SupplyCoolBranchNum;
        int SupplyHeatBranchNum;
        int VarType;
        int VarIndex;
        int OutNum;
        int NodeCount;
        int PlantLoopNum;
        int NumZoneConnectComps;
        int NumZoneConnectSubComps;
        int NumZoneConnectSubSubComps;
        int NumAirSysConnectComps;
        int NumAirSysConnectSubComps;
        int NumAirSysConnectSubSubComps;
        int ArrayCount;
        int LoopType;
        int LoopNum;
        int FirstIndex;
        int LastIndex;
        int LoopCount;
        std::string CompType;
        std::string CompName;
        bool MatchFound;
        static bool OneTimeFlag(true); // Flag set to make sure you initialize reports one time
        bool ConnectionFlag(false);

        if (!VentReportStructureCreated) return;

        if (OneTimeFlag) {

            // ***I think we need to preprocess the main components on the branch to get them in order***
            // This needs to be done before we start in on the component loop
            // GetChildrenData will put all of the subcomponents in order for us

            for (CtrlZoneNum = 1; CtrlZoneNum <= NumOfZones; ++CtrlZoneNum) {
                if (!ZoneEquipConfig(CtrlZoneNum).IsControlled) continue;
                ZoneEquipConfig(CtrlZoneNum).EquipListIndex =
                    UtilityRoutines::FindItemInList(ZoneEquipConfig(CtrlZoneNum).EquipListName, ZoneEquipList);
                ListNum = ZoneEquipConfig(CtrlZoneNum).EquipListIndex;
                for (ZoneInletNodeNum = 1; ZoneInletNodeNum <= ZoneEquipConfig(CtrlZoneNum).NumInletNodes; ++ZoneInletNodeNum) {
                    AirLoopNum = ZoneEquipConfig(CtrlZoneNum).InletNodeAirLoopNum(ZoneInletNodeNum);
                    for (CompNum = 1; CompNum <= ZoneEquipList(ListNum).NumOfEquipTypes; ++CompNum) {
                        for (NodeCount = 1; NodeCount <= ZoneEquipList(ListNum).EquipData(CompNum).NumOutlets; ++NodeCount) {
                            if (ZoneEquipList(ListNum).EquipData(CompNum).OutletNodeNums(NodeCount) ==
                                ZoneEquipConfig(CtrlZoneNum).AirDistUnitCool(ZoneInletNodeNum).OutNode) {
                                ZoneEquipConfig(CtrlZoneNum).AirDistUnitCool(ZoneInletNodeNum).AirDistUnitIndex = CompNum;
                                if (ZoneEquipConfig(CtrlZoneNum).AirDistUnitCool(ZoneInletNodeNum).SupplyAirPathExists) {
                                    for (SAPNum = 1; SAPNum <= NumSupplyAirPaths; ++SAPNum) {
                                        for (SAPOutNode = 1; SAPOutNode <= SupplyAirPath(SAPNum).NumOutletNodes; ++SAPOutNode) {
                                            if (ZoneEquipConfig(CtrlZoneNum).AirDistUnitCool(ZoneInletNodeNum).InNode ==
                                                SupplyAirPath(SAPNum).OutletNode(SAPOutNode)) {
                                                ZoneEquipConfig(CtrlZoneNum).AirDistUnitCool(ZoneInletNodeNum).SupplyAirPathIndex = SAPNum;
                                                for (OutNum = 1; OutNum <= AirToZoneNodeInfo(AirLoopNum).NumSupplyNodes; ++OutNum) {
                                                    if (AirToZoneNodeInfo(AirLoopNum).ZoneEquipSupplyNodeNum(OutNum) ==
                                                        SupplyAirPath(SAPNum).InletNodeNum) {
                                                        ZoneEquipConfig(CtrlZoneNum).AirDistUnitCool(ZoneInletNodeNum).SupplyBranchIndex =
                                                            PrimaryAirSystem(AirLoopNum).OutletBranchNum(OutNum);
                                                        if (PrimaryAirSystem(AirLoopNum).Splitter.Exists) {
                                                            for (MainBranchNum = 1; MainBranchNum <= PrimaryAirSystem(AirLoopNum).NumBranches;
                                                                 ++MainBranchNum) {
                                                                if (PrimaryAirSystem(AirLoopNum).Branch(MainBranchNum).NodeNumOut ==
                                                                    PrimaryAirSystem(AirLoopNum).Splitter.NodeNumIn) {
                                                                    ZoneEquipConfig(CtrlZoneNum).AirDistUnitCool(ZoneInletNodeNum).MainBranchIndex =
                                                                        MainBranchNum;
                                                                }
                                                            }
                                                        } else { // no splitter
                                                            ZoneEquipConfig(CtrlZoneNum).AirDistUnitCool(ZoneInletNodeNum).MainBranchIndex =
                                                                ZoneEquipConfig(CtrlZoneNum).AirDistUnitCool(ZoneInletNodeNum).SupplyBranchIndex;
                                                        }
                                                    }
                                                }
                                            }
                                        }
                                    }
                                } else { // no supply air path
                                    if (AirLoopNum > 0) {
                                        for (NodeIndex = 1; NodeIndex <= AirToZoneNodeInfo(AirLoopNum).NumSupplyNodes; ++NodeIndex) {
                                            if (AirToZoneNodeInfo(AirLoopNum).ZoneEquipSupplyNodeNum(NodeIndex) ==
                                                ZoneEquipConfig(CtrlZoneNum).AirDistUnitCool(ZoneInletNodeNum).InNode) {
                                                for (BranchNum = 1; BranchNum <= PrimaryAirSystem(AirLoopNum).NumBranches; ++BranchNum) {
                                                    if (PrimaryAirSystem(AirLoopNum).Branch(BranchNum).NodeNumOut ==
                                                        AirToZoneNodeInfo(AirLoopNum).AirLoopSupplyNodeNum(NodeIndex)) {
                                                        ZoneEquipConfig(CtrlZoneNum).AirDistUnitCool(ZoneInletNodeNum).SupplyBranchIndex = BranchNum;
                                                        if (PrimaryAirSystem(AirLoopNum).Splitter.Exists) {
                                                            for (MainBranchNum = 1; MainBranchNum <= PrimaryAirSystem(AirLoopNum).NumBranches;
                                                                 ++MainBranchNum) {
                                                                if (PrimaryAirSystem(AirLoopNum).Branch(MainBranchNum).NodeNumOut ==
                                                                    PrimaryAirSystem(AirLoopNum).Splitter.NodeNumIn) {
                                                                    ZoneEquipConfig(CtrlZoneNum).AirDistUnitCool(ZoneInletNodeNum).MainBranchIndex =
                                                                        MainBranchNum;
                                                                }
                                                            }
                                                        } else { // no splitter
                                                            ZoneEquipConfig(CtrlZoneNum).AirDistUnitCool(ZoneInletNodeNum).MainBranchIndex =
                                                                ZoneEquipConfig(CtrlZoneNum).AirDistUnitCool(ZoneInletNodeNum).SupplyAirPathIndex;
                                                        }
                                                    }
                                                }
                                            }
                                        }
                                    }
                                }
                            } else if (ZoneEquipList(ListNum).EquipData(CompNum).OutletNodeNums(NodeCount) ==
                                       ZoneEquipConfig(CtrlZoneNum).AirDistUnitHeat(ZoneInletNodeNum).InNode) {
                                ZoneEquipConfig(CtrlZoneNum).AirDistUnitHeat(ZoneInletNodeNum).AirDistUnitIndex = CompNum;
                                if (ZoneEquipConfig(CtrlZoneNum).AirDistUnitHeat(ZoneInletNodeNum).SupplyAirPathExists) {
                                    for (SAPNum = 1; SAPNum <= NumSupplyAirPaths; ++SAPNum) {
                                        for (NodeIndex = 1; NodeIndex <= AirToZoneNodeInfo(AirLoopNum).NumSupplyNodes; ++NodeIndex) {
                                            if (AirToZoneNodeInfo(AirLoopNum).ZoneEquipSupplyNodeNum(NodeIndex) ==
                                                SupplyAirPath(SAPNum).InletNodeNum) {
                                                for (BranchNum = 1; BranchNum <= PrimaryAirSystem(AirLoopNum).NumBranches; ++BranchNum) {
                                                    if (PrimaryAirSystem(AirLoopNum).Branch(BranchNum).NodeNumOut ==
                                                        AirToZoneNodeInfo(AirLoopNum).AirLoopSupplyNodeNum(NodeIndex)) {
                                                        ZoneEquipConfig(CtrlZoneNum).AirDistUnitHeat(ZoneInletNodeNum).SupplyBranchIndex = BranchNum;
                                                        if (PrimaryAirSystem(AirLoopNum).Splitter.Exists) {
                                                            for (MainBranchNum = 1; MainBranchNum <= PrimaryAirSystem(AirLoopNum).NumBranches;
                                                                 ++MainBranchNum) {
                                                                if (PrimaryAirSystem(AirLoopNum).Branch(MainBranchNum).NodeNumOut ==
                                                                    PrimaryAirSystem(AirLoopNum).Splitter.NodeNumIn) {
                                                                    ZoneEquipConfig(CtrlZoneNum).AirDistUnitHeat(ZoneInletNodeNum).MainBranchIndex =
                                                                        MainBranchNum;
                                                                }
                                                            }
                                                        } else { // no splitter
                                                            ZoneEquipConfig(CtrlZoneNum).AirDistUnitHeat(ZoneInletNodeNum).MainBranchIndex =
                                                                ZoneEquipConfig(CtrlZoneNum).AirDistUnitHeat(ZoneInletNodeNum).SupplyAirPathIndex;
                                                        }
                                                    }
                                                }
                                            }
                                        }

                                        for (SAPOutNode = 1; SAPOutNode <= SupplyAirPath(SAPNum).NumOutletNodes; ++SAPOutNode) {
                                            if (ZoneInletNodeNum == SupplyAirPath(SAPNum).OutletNode(SAPOutNode)) {
                                                ZoneEquipConfig(CtrlZoneNum).AirDistUnitHeat(ZoneInletNodeNum).SupplyAirPathIndex = SAPNum;
                                            }
                                        }
                                    }
                                } else { // no supply air path
                                    if (AirLoopNum > 0) {
                                        for (NodeIndex = 1; NodeIndex <= AirToZoneNodeInfo(AirLoopNum).NumSupplyNodes; ++NodeIndex) {
                                            if (AirToZoneNodeInfo(AirLoopNum).ZoneEquipSupplyNodeNum(NodeIndex) ==
                                                ZoneEquipConfig(CtrlZoneNum).AirDistUnitHeat(ZoneInletNodeNum).InNode) {
                                                for (BranchNum = 1; BranchNum <= PrimaryAirSystem(AirLoopNum).NumBranches; ++BranchNum) {
                                                    if (PrimaryAirSystem(AirLoopNum).Branch(BranchNum).NodeNumOut ==
                                                        AirToZoneNodeInfo(AirLoopNum).AirLoopSupplyNodeNum(NodeIndex)) {
                                                        ZoneEquipConfig(CtrlZoneNum).AirDistUnitHeat(ZoneInletNodeNum).SupplyBranchIndex = BranchNum;
                                                        if (PrimaryAirSystem(AirLoopNum).Splitter.Exists) {
                                                            for (MainBranchNum = 1; MainBranchNum <= PrimaryAirSystem(AirLoopNum).NumBranches;
                                                                 ++MainBranchNum) {
                                                                if (PrimaryAirSystem(AirLoopNum).Branch(MainBranchNum).NodeNumOut ==
                                                                    PrimaryAirSystem(AirLoopNum).Splitter.NodeNumIn) {
                                                                    ZoneEquipConfig(CtrlZoneNum).AirDistUnitHeat(ZoneInletNodeNum).MainBranchIndex =
                                                                        MainBranchNum;
                                                                }
                                                            }
                                                        } else { // no splitter
                                                            ZoneEquipConfig(CtrlZoneNum).AirDistUnitHeat(ZoneInletNodeNum).MainBranchIndex =
                                                                ZoneEquipConfig(CtrlZoneNum).AirDistUnitHeat(ZoneInletNodeNum).SupplyAirPathIndex;
                                                        }
                                                    }
                                                }
                                            }
                                        }
                                    }
                                }
                            } else {

                                // Can't tell if there's an error based on this code...need to check logical flags separately
                            }
                        }
                    }
                }
            }

            for (CtrlZoneNum = 1; CtrlZoneNum <= NumOfZones; ++CtrlZoneNum) {
                if (!ZoneEquipConfig(CtrlZoneNum).IsControlled) continue;
                ZoneEquipConfig(CtrlZoneNum).EquipListIndex =
                    UtilityRoutines::FindItemInList(ZoneEquipConfig(CtrlZoneNum).EquipListName, ZoneEquipList);
                ListNum = ZoneEquipConfig(CtrlZoneNum).EquipListIndex;
                // loop over the zone supply air path inlet nodes
                for (ZoneInletNodeNum = 1; ZoneInletNodeNum <= ZoneEquipConfig(CtrlZoneNum).NumInletNodes; ++ZoneInletNodeNum) {
                    AirLoopNum = ZoneEquipConfig(CtrlZoneNum).InletNodeAirLoopNum(ZoneInletNodeNum);

                    // 1. Find HVAC component plant loop connections
                    MainBranchNum = ZoneEquipConfig(CtrlZoneNum).AirDistUnitHeat(ZoneInletNodeNum).MainBranchIndex;
                    MainBranchNum = max(MainBranchNum, ZoneEquipConfig(CtrlZoneNum).AirDistUnitCool(ZoneInletNodeNum).MainBranchIndex);
                    if (MainBranchNum > 0) MatchPlantSys(AirLoopNum, MainBranchNum);
                    SupplyCoolBranchNum = ZoneEquipConfig(CtrlZoneNum).AirDistUnitCool(ZoneInletNodeNum).SupplyBranchIndex;
                    if (SupplyCoolBranchNum > 0 && (SupplyCoolBranchNum != MainBranchNum)) MatchPlantSys(AirLoopNum, SupplyCoolBranchNum);
                    SupplyHeatBranchNum = ZoneEquipConfig(CtrlZoneNum).AirDistUnitHeat(ZoneInletNodeNum).SupplyBranchIndex;
                    if (SupplyHeatBranchNum > 0 && (SupplyHeatBranchNum != MainBranchNum)) MatchPlantSys(AirLoopNum, SupplyHeatBranchNum);

                    AirDistUnitNum = ZoneEquipConfig(CtrlZoneNum).AirDistUnitCool(ZoneInletNodeNum).AirDistUnitIndex;
                    AirDistUnitNum = max(AirDistUnitNum, ZoneEquipConfig(CtrlZoneNum).AirDistUnitHeat(ZoneInletNodeNum).AirDistUnitIndex);
                    if (ListNum > 0 && AirDistUnitNum > 0) {
                        for (VarNum = 1; VarNum <= ZoneEquipList(ListNum).EquipData(AirDistUnitNum).NumMeteredVars; ++VarNum) {
                            if (ZoneEquipList(ListNum).EquipData(AirDistUnitNum).MeteredVar(VarNum).ResourceType == iRT_EnergyTransfer) {
                                ZoneEquipList(ListNum).EquipData(AirDistUnitNum).EnergyTransComp = EnergyTransfer;
                                CompType = ZoneEquipList(ListNum).EquipData(AirDistUnitNum).TypeOf;
                                CompName = ZoneEquipList(ListNum).EquipData(AirDistUnitNum).Name;
                                Idx = 0;
                                FindDemandSideMatch(CompType, CompName, MatchFound, MatchLoopType, MatchLoop, MatchBranch, MatchComp);
                                if (MatchFound)
                                    UpdateZoneCompPtrArray(Idx, ListNum, AirDistUnitNum, MatchLoopType, MatchLoop, MatchBranch, MatchComp);
                                ZoneEquipList(ListNum).EquipData(AirDistUnitNum).ZoneEqToPlantPtr = Idx;
                                break;
                            }
                        }
                        for (SubEquipNum = 1; SubEquipNum <= ZoneEquipList(ListNum).EquipData(AirDistUnitNum).NumSubEquip; ++SubEquipNum) {
                            for (VarNum = 1; VarNum <= ZoneEquipList(ListNum).EquipData(AirDistUnitNum).SubEquipData(SubEquipNum).NumMeteredVars;
                                 ++VarNum) {
                                if (ZoneEquipList(ListNum).EquipData(AirDistUnitNum).SubEquipData(SubEquipNum).MeteredVar(VarNum).ResourceType ==
                                    iRT_EnergyTransfer) {
                                    ZoneEquipList(ListNum).EquipData(AirDistUnitNum).SubEquipData(SubEquipNum).EnergyTransComp = EnergyTransfer;
                                    CompType = ZoneEquipList(ListNum).EquipData(AirDistUnitNum).SubEquipData(SubEquipNum).TypeOf;
                                    CompName = ZoneEquipList(ListNum).EquipData(AirDistUnitNum).SubEquipData(SubEquipNum).Name;
                                    Idx = 0;
                                    FindDemandSideMatch(CompType, CompName, MatchFound, MatchLoopType, MatchLoop, MatchBranch, MatchComp);
                                    if (MatchFound)
                                        UpdateZoneSubCompPtrArray(
                                            Idx, ListNum, AirDistUnitNum, SubEquipNum, MatchLoopType, MatchLoop, MatchBranch, MatchComp);
                                    ZoneEquipList(ListNum).EquipData(AirDistUnitNum).SubEquipData(SubEquipNum).ZoneEqToPlantPtr = Idx;
                                    break;
                                }
                            }
                            for (SubSubEquipNum = 1;
                                 SubSubEquipNum <= ZoneEquipList(ListNum).EquipData(AirDistUnitNum).SubEquipData(SubEquipNum).NumSubSubEquip;
                                 ++SubSubEquipNum) {
                                for (VarNum = 1; VarNum <= ZoneEquipList(ListNum)
                                                               .EquipData(AirDistUnitNum)
                                                               .SubEquipData(SubEquipNum)
                                                               .SubSubEquipData(SubSubEquipNum)
                                                               .NumMeteredVars;
                                     ++VarNum) {
                                    if (ZoneEquipList(ListNum)
                                            .EquipData(AirDistUnitNum)
                                            .SubEquipData(SubEquipNum)
                                            .SubSubEquipData(SubSubEquipNum)
                                            .MeteredVar(VarNum)
                                            .ResourceType == iRT_EnergyTransfer) {
                                        ZoneEquipList(ListNum)
                                            .EquipData(AirDistUnitNum)
                                            .SubEquipData(SubEquipNum)
                                            .SubSubEquipData(SubSubEquipNum)
                                            .EnergyTransComp = EnergyTransfer;
                                        CompType = ZoneEquipList(ListNum)
                                                       .EquipData(AirDistUnitNum)
                                                       .SubEquipData(SubEquipNum)
                                                       .SubSubEquipData(SubSubEquipNum)
                                                       .TypeOf;
                                        CompName = ZoneEquipList(ListNum)
                                                       .EquipData(AirDistUnitNum)
                                                       .SubEquipData(SubEquipNum)
                                                       .SubSubEquipData(SubSubEquipNum)
                                                       .Name;
                                        Idx = 0;
                                        FindDemandSideMatch(CompType, CompName, MatchFound, MatchLoopType, MatchLoop, MatchBranch, MatchComp);
                                        if (MatchFound)
                                            UpdateZoneSubSubCompPtrArray(Idx,
                                                                         ListNum,
                                                                         AirDistUnitNum,
                                                                         SubEquipNum,
                                                                         SubSubEquipNum,
                                                                         MatchLoopType,
                                                                         MatchLoop,
                                                                         MatchBranch,
                                                                         MatchComp);
                                        ZoneEquipList(ListNum)
                                            .EquipData(AirDistUnitNum)
                                            .SubEquipData(SubEquipNum)
                                            .SubSubEquipData(SubSubEquipNum)
                                            .ZoneEqToPlantPtr = Idx;
                                        break;
                                    }
                                }
                            }
                        }
                    }

                    // Eliminate duplicates in the connection arrays
                    if (allocated(ZoneCompToPlant)) {
                        EquipNum = isize(ZoneCompToPlant);
                    } else {
                        EquipNum = 0;
                    }
                    if (allocated(ZoneSubCompToPlant)) {
                        SubEquipNum = isize(ZoneSubCompToPlant);
                    } else {
                        SubEquipNum = 0;
                    }
                    if (allocated(ZoneSubSubCompToPlant)) {
                        SubSubEquipNum = isize(ZoneSubSubCompToPlant);
                    } else {
                        SubSubEquipNum = 0;
                    }
                    if (allocated(AirSysCompToPlant)) {
                        CompNum = isize(AirSysCompToPlant);
                    } else {
                        CompNum = 0;
                    }
                    if (allocated(AirSysSubCompToPlant)) {
                        SubCompNum = isize(AirSysSubCompToPlant);
                    } else {
                        SubCompNum = 0;
                    }
                    if (allocated(AirSysSubSubCompToPlant)) {
                        SubSubCompNum = isize(AirSysSubSubCompToPlant);
                    } else {
                        SubSubCompNum = 0;
                    }

                    if (EquipNum > 0) {
                        ArrayCount = 0;
                        for (int i = 1; i <= EquipNum; ++i) {
                            auto const &zi(ZoneCompToPlant(i));
                            bool duplicate(false);
                            for (int j = 1; j <= ArrayCount; ++j) {
                                auto const &zj(ZoneCompToPlant(j));
                                if ((zi.ZoneEqListNum == zj.ZoneEqListNum) && (zi.ZoneEqCompNum == zj.ZoneEqCompNum)) { // Duplicate
                                    duplicate = true;
                                    break;
                                }
                            }
                            if (!duplicate) {
                                ++ArrayCount;
                                if (i > ArrayCount) { // Copy to lower position
                                    auto &za(ZoneCompToPlant(ArrayCount));
                                    za.ZoneEqListNum = zi.ZoneEqListNum;
                                    za.ZoneEqCompNum = zi.ZoneEqCompNum;
                                    za.PlantLoopType = zi.PlantLoopType;
                                    za.PlantLoopNum = zi.PlantLoopNum;
                                    za.PlantLoopBranch = zi.PlantLoopBranch;
                                    za.PlantLoopComp = zi.PlantLoopComp;
                                    za.FirstDemandSidePtr = zi.FirstDemandSidePtr;
                                    za.LastDemandSidePtr = zi.LastDemandSidePtr;
                                }
                            }
                        }
                        for (int i = ArrayCount + 1; i <= EquipNum; ++i) { // Zero the now-unused entries
                            auto &zi(ZoneCompToPlant(i));
                            zi.ZoneEqListNum = 0;
                            zi.ZoneEqCompNum = 0;
                            zi.PlantLoopType = 0;
                            zi.PlantLoopNum = 0;
                            zi.PlantLoopBranch = 0;
                            zi.PlantLoopComp = 0;
                            zi.FirstDemandSidePtr = 0;
                            zi.LastDemandSidePtr = 0;
                        }
                    }

                    if (SubEquipNum > 0) {
                        ArrayCount = 0;
                        for (int i = 1; i <= SubEquipNum; ++i) {
                            auto const &zi(ZoneSubCompToPlant(i));
                            bool duplicate(false);
                            for (int j = 1; j <= ArrayCount; ++j) {
                                auto const &zj(ZoneSubCompToPlant(j));
                                if ((zi.ZoneEqListNum == zj.ZoneEqListNum) && (zi.ZoneEqCompNum == zj.ZoneEqCompNum) &&
                                    (zi.ZoneEqSubCompNum == zj.ZoneEqSubCompNum)) { // Duplicate
                                    duplicate = true;
                                    break;
                                }
                            }
                            if (!duplicate) {
                                ++ArrayCount;
                                if (i > ArrayCount) { // Copy to lower position
                                    auto &za(ZoneSubCompToPlant(ArrayCount));
                                    za.ZoneEqListNum = zi.ZoneEqListNum;
                                    za.ZoneEqCompNum = zi.ZoneEqCompNum;
                                    za.ZoneEqSubCompNum = zi.ZoneEqSubCompNum;
                                    za.PlantLoopType = zi.PlantLoopType;
                                    za.PlantLoopNum = zi.PlantLoopNum;
                                    za.PlantLoopBranch = zi.PlantLoopBranch;
                                    za.PlantLoopComp = zi.PlantLoopComp;
                                    za.FirstDemandSidePtr = zi.FirstDemandSidePtr;
                                    za.LastDemandSidePtr = zi.LastDemandSidePtr;
                                }
                            }
                        }
                        for (int i = ArrayCount + 1; i <= SubEquipNum; ++i) { // Zero the now-unused entries
                            auto &zi(ZoneSubCompToPlant(i));
                            zi.ZoneEqListNum = 0;
                            zi.ZoneEqCompNum = 0;
                            zi.ZoneEqSubCompNum = 0;
                            zi.PlantLoopType = 0;
                            zi.PlantLoopNum = 0;
                            zi.PlantLoopBranch = 0;
                            zi.PlantLoopComp = 0;
                            zi.FirstDemandSidePtr = 0;
                            zi.LastDemandSidePtr = 0;
                        }
                    }

                    if (SubSubEquipNum > 0) {
                        ArrayCount = 0;
                        for (int i = 1; i <= SubSubEquipNum; ++i) {
                            auto const &zi(ZoneSubSubCompToPlant(i));
                            bool duplicate(false);
                            for (int j = 1; j <= ArrayCount; ++j) {
                                auto const &zj(ZoneSubSubCompToPlant(j));
                                if ((zi.ZoneEqListNum == zj.ZoneEqListNum) && (zi.ZoneEqCompNum == zj.ZoneEqCompNum) &&
                                    (zi.ZoneEqSubCompNum == zj.ZoneEqSubCompNum) && (zi.ZoneEqSubSubCompNum == zj.ZoneEqSubSubCompNum)) { // Duplicate
                                    duplicate = true;
                                    break;
                                }
                            }
                            if (!duplicate) {
                                ++ArrayCount;
                                if (i > ArrayCount) { // Copy to lower position
                                    auto &za(ZoneSubSubCompToPlant(ArrayCount));
                                    za.ZoneEqListNum = zi.ZoneEqListNum;
                                    za.ZoneEqCompNum = zi.ZoneEqCompNum;
                                    za.ZoneEqSubCompNum = zi.ZoneEqSubCompNum;
                                    za.ZoneEqSubSubCompNum = zi.ZoneEqSubSubCompNum;
                                    za.PlantLoopType = zi.PlantLoopType;
                                    za.PlantLoopNum = zi.PlantLoopNum;
                                    za.PlantLoopBranch = zi.PlantLoopBranch;
                                    za.PlantLoopComp = zi.PlantLoopComp;
                                    za.FirstDemandSidePtr = zi.FirstDemandSidePtr;
                                    za.LastDemandSidePtr = zi.LastDemandSidePtr;
                                }
                            }
                        }
                        for (int i = ArrayCount + 1; i <= SubSubEquipNum; ++i) { // Zero the now-unused entries
                            auto &zi(ZoneSubSubCompToPlant(i));
                            zi.ZoneEqListNum = 0;
                            zi.ZoneEqCompNum = 0;
                            zi.ZoneEqSubCompNum = 0;
                            zi.ZoneEqSubSubCompNum = 0;
                            zi.PlantLoopType = 0;
                            zi.PlantLoopNum = 0;
                            zi.PlantLoopBranch = 0;
                            zi.PlantLoopComp = 0;
                            zi.FirstDemandSidePtr = 0;
                            zi.LastDemandSidePtr = 0;
                        }
                    }

                    if (CompNum > 0) {
                        ArrayCount = 0;
                        for (int i = 1; i <= CompNum; ++i) {
                            auto const &ai(AirSysCompToPlant(i));
                            bool duplicate(false);
                            for (int j = 1; j <= ArrayCount; ++j) {
                                auto const &aj(AirSysCompToPlant(j));
                                if ((ai.AirLoopNum == aj.AirLoopNum) && (ai.AirLoopBranch == aj.AirLoopBranch) &&
                                    (ai.AirLoopComp == aj.AirLoopComp)) { // Duplicate
                                    duplicate = true;
                                    break;
                                }
                            }
                            if (!duplicate) {
                                ++ArrayCount;
                                if (i > ArrayCount) { // Copy to lower position
                                    auto &aa(AirSysCompToPlant(ArrayCount));
                                    aa.AirLoopNum = ai.AirLoopNum;
                                    aa.AirLoopBranch = ai.AirLoopBranch;
                                    aa.AirLoopComp = ai.AirLoopComp;
                                    aa.PlantLoopType = ai.PlantLoopType;
                                    aa.PlantLoopNum = ai.PlantLoopNum;
                                    aa.PlantLoopBranch = ai.PlantLoopBranch;
                                    aa.PlantLoopComp = ai.PlantLoopComp;
                                    aa.FirstDemandSidePtr = ai.FirstDemandSidePtr;
                                    aa.LastDemandSidePtr = ai.LastDemandSidePtr;
                                }
                            }
                        }
                        for (int i = ArrayCount + 1; i <= CompNum; ++i) { // Zero the now-unused entries
                            auto &ai(AirSysCompToPlant(i));
                            ai.AirLoopNum = 0;
                            ai.AirLoopBranch = 0;
                            ai.AirLoopComp = 0;
                            ai.PlantLoopType = 0;
                            ai.PlantLoopNum = 0;
                            ai.PlantLoopBranch = 0;
                            ai.PlantLoopComp = 0;
                            ai.FirstDemandSidePtr = 0;
                            ai.LastDemandSidePtr = 0;
                        }
                    }

                    if (SubCompNum > 0) {
                        ArrayCount = 0;
                        for (int i = 1; i <= SubCompNum; ++i) {
                            auto const &ai(AirSysSubCompToPlant(i));
                            bool duplicate(false);
                            for (int j = 1; j <= ArrayCount; ++j) {
                                auto const &aj(AirSysSubCompToPlant(j));
                                if ((ai.AirLoopNum == aj.AirLoopNum) && (ai.AirLoopBranch == aj.AirLoopBranch) &&
                                    (ai.AirLoopComp == aj.AirLoopComp) && (ai.AirLoopSubComp == aj.AirLoopSubComp)) { // Duplicate
                                    duplicate = true;
                                    break;
                                }
                            }
                            if (!duplicate) {
                                ++ArrayCount;
                                if (i > ArrayCount) { // Copy to lower position
                                    auto &aa(AirSysSubCompToPlant(ArrayCount));
                                    aa.AirLoopNum = ai.AirLoopNum;
                                    aa.AirLoopBranch = ai.AirLoopBranch;
                                    aa.AirLoopComp = ai.AirLoopComp;
                                    aa.AirLoopSubComp = ai.AirLoopSubComp;
                                    aa.PlantLoopType = ai.PlantLoopType;
                                    aa.PlantLoopNum = ai.PlantLoopNum;
                                    aa.PlantLoopBranch = ai.PlantLoopBranch;
                                    aa.PlantLoopComp = ai.PlantLoopComp;
                                    aa.FirstDemandSidePtr = ai.FirstDemandSidePtr;
                                    aa.LastDemandSidePtr = ai.LastDemandSidePtr;
                                }
                            }
                        }
                        for (int i = ArrayCount + 1; i <= SubCompNum; ++i) { // Zero the now-unused entries
                            auto &ai(AirSysSubCompToPlant(i));
                            ai.AirLoopNum = 0;
                            ai.AirLoopBranch = 0;
                            ai.AirLoopComp = 0;
                            ai.AirLoopSubComp = 0;
                            ai.PlantLoopType = 0;
                            ai.PlantLoopNum = 0;
                            ai.PlantLoopBranch = 0;
                            ai.PlantLoopComp = 0;
                            ai.FirstDemandSidePtr = 0;
                            ai.LastDemandSidePtr = 0;
                        }
                    }

                    if (SubSubCompNum > 0) {
                        ArrayCount = 0;
                        for (int i = 1; i <= SubCompNum; ++i) {
                            auto const &ai(AirSysSubSubCompToPlant(i));
                            bool duplicate(false);
                            for (int j = 1; j <= ArrayCount; ++j) {
                                auto const &aj(AirSysSubSubCompToPlant(j));
                                if ((ai.AirLoopNum == aj.AirLoopNum) && (ai.AirLoopBranch == aj.AirLoopBranch) &&
                                    (ai.AirLoopComp == aj.AirLoopComp) && (ai.AirLoopSubComp == aj.AirLoopSubComp) &&
                                    (ai.AirLoopSubSubComp == aj.AirLoopSubSubComp)) { // Duplicate
                                    duplicate = true;
                                    break;
                                }
                            }
                            if (!duplicate) {
                                ++ArrayCount;
                                if (i > ArrayCount) { // Copy to lower position
                                    auto &aa(AirSysSubSubCompToPlant(ArrayCount));
                                    aa.AirLoopNum = ai.AirLoopNum;
                                    aa.AirLoopBranch = ai.AirLoopBranch;
                                    aa.AirLoopComp = ai.AirLoopComp;
                                    aa.AirLoopSubComp = ai.AirLoopSubComp;
                                    aa.AirLoopSubSubComp = ai.AirLoopSubSubComp;
                                    aa.PlantLoopType = ai.PlantLoopType;
                                    aa.PlantLoopNum = ai.PlantLoopNum;
                                    aa.PlantLoopBranch = ai.PlantLoopBranch;
                                    aa.PlantLoopComp = ai.PlantLoopComp;
                                    aa.FirstDemandSidePtr = ai.FirstDemandSidePtr;
                                    aa.LastDemandSidePtr = ai.LastDemandSidePtr;
                                }
                            }
                        }
                        for (int i = ArrayCount + 1; i <= SubCompNum; ++i) { // Zero the now-unused entries
                            auto &ai(AirSysSubSubCompToPlant(i));
                            ai.AirLoopNum = 0;
                            ai.AirLoopBranch = 0;
                            ai.AirLoopComp = 0;
                            ai.AirLoopSubComp = 0;
                            ai.AirLoopSubSubComp = 0;
                            ai.PlantLoopType = 0;
                            ai.PlantLoopNum = 0;
                            ai.PlantLoopBranch = 0;
                            ai.PlantLoopComp = 0;
                            ai.FirstDemandSidePtr = 0;
                            ai.LastDemandSidePtr = 0;
                        }
                    }

                    // 2. Find Supply Side loop for every demand side component
                    // The demand side components only need to know what supply side loop
                    // they are connected to.  The input and plant data structure will
                    // force the loop numbers to be the same.

                    // 3. Find Demand Side Component Corresponding to Supply Side Component
                    for (PlantLoopNum = 1; PlantLoopNum <= NumPlantLoops; ++PlantLoopNum) {
                        for (BranchNum = 1; BranchNum <= VentRepPlantSupplySide(PlantLoopNum).TotalBranches; ++BranchNum) {
                            for (CompNum = 1; CompNum <= VentRepPlantSupplySide(PlantLoopNum).Branch(BranchNum).TotalComponents; ++CompNum) {
                                {
                                    auto &thisVentRepComp(VentRepPlantSupplySide(PlantLoopNum).Branch(BranchNum).Comp(CompNum));
                                    CompType = thisVentRepComp.TypeOf;
                                    CompName = thisVentRepComp.Name;
                                    FindDemandSideMatch(CompType, CompName, MatchFound, MatchLoopType, MatchLoop, MatchBranch, MatchComp);
                                    thisVentRepComp.ConnectPlant.LoopType = MatchLoopType;
                                    thisVentRepComp.ConnectPlant.LoopNum = MatchLoop;
                                    thisVentRepComp.ConnectPlant.BranchNum = MatchBranch;
                                    thisVentRepComp.ConnectPlant.CompNum = MatchComp;
                                }
                            }
                        }
                    }

                    for (PlantLoopNum = 1; PlantLoopNum <= NumCondLoops; ++PlantLoopNum) {
                        for (BranchNum = 1; BranchNum <= VentRepCondSupplySide(PlantLoopNum).TotalBranches; ++BranchNum) {
                            for (CompNum = 1; CompNum <= VentRepCondSupplySide(PlantLoopNum).Branch(BranchNum).TotalComponents; ++CompNum) {
                                {
                                    auto &thisVentRepComp(VentRepCondSupplySide(PlantLoopNum).Branch(BranchNum).Comp(CompNum));
                                    CompType = thisVentRepComp.TypeOf;
                                    CompName = thisVentRepComp.Name;
                                    FindDemandSideMatch(CompType, CompName, MatchFound, MatchLoopType, MatchLoop, MatchBranch, MatchComp);
                                    thisVentRepComp.ConnectPlant.LoopType = MatchLoopType;
                                    thisVentRepComp.ConnectPlant.LoopNum = MatchLoop;
                                    thisVentRepComp.ConnectPlant.BranchNum = MatchBranch;
                                    thisVentRepComp.ConnectPlant.CompNum = MatchComp;
                                }
                            }
                        }
                    }
                }
            } // Controlled Zone Loop

            // 4.  Now Load all of the plant supply/demand side connections in a single array with pointers from the
            //    connection arrays (ZoneCompToPlant, ZoneSubCompToPlant, ZoneSubSubCompToPlant, AirSysCompToPlant, etc.)
            if (allocated(ZoneCompToPlant)) {
                NumZoneConnectComps = isize(ZoneCompToPlant);
            } else {
                NumZoneConnectComps = 0;
            }
            if (allocated(ZoneSubCompToPlant)) {
                NumZoneConnectSubComps = isize(ZoneSubCompToPlant);
            } else {
                NumZoneConnectSubComps = 0;
            }
            if (allocated(ZoneSubSubCompToPlant)) {
                NumZoneConnectSubSubComps = isize(ZoneSubSubCompToPlant);
            } else {
                NumZoneConnectSubSubComps = 0;
            }
            if (allocated(AirSysCompToPlant)) {
                NumAirSysConnectComps = isize(AirSysCompToPlant);
            } else {
                NumAirSysConnectComps = 0;
            }
            if (allocated(AirSysSubCompToPlant)) {
                NumAirSysConnectSubComps = isize(AirSysSubCompToPlant);
            } else {
                NumAirSysConnectSubComps = 0;
            }
            if (allocated(AirSysSubSubCompToPlant)) {
                NumAirSysConnectSubSubComps = isize(AirSysSubSubCompToPlant);
            } else {
                NumAirSysConnectSubSubComps = 0;
            }
            OneTimeFlag = false;

            ArrayCount = 0;
            for (CompNum = 1; CompNum <= NumZoneConnectComps; ++CompNum) {
                LoopType = ZoneCompToPlant(CompNum).PlantLoopType;
                LoopNum = ZoneCompToPlant(CompNum).PlantLoopNum;
                FirstIndex = ArrayCount + 1;
                LoopCount = 1;

                if (LoopType > 0 && LoopNum > 0) {
                    FindFirstLastPtr(LoopType, LoopNum, ArrayCount, LoopCount, ConnectionFlag);
                } else {
                    ConnectionFlag = false;
                }

                LastIndex = ArrayCount;
                if (FirstIndex > LastIndex) FirstIndex = LastIndex;
                if (ConnectionFlag) {
                    ZoneCompToPlant(CompNum).FirstDemandSidePtr = FirstIndex;
                    ZoneCompToPlant(CompNum).LastDemandSidePtr = LastIndex;
                }
            }

            for (SubCompNum = 1; SubCompNum <= NumZoneConnectSubComps; ++SubCompNum) {
                LoopType = ZoneSubCompToPlant(SubCompNum).PlantLoopType;
                LoopNum = ZoneSubCompToPlant(SubCompNum).PlantLoopNum;
                FirstIndex = ArrayCount + 1;
                LoopCount = 1;

                if (LoopType > 0 && LoopNum > 0) {
                    FindFirstLastPtr(LoopType, LoopNum, ArrayCount, LoopCount, ConnectionFlag);
                } else {
                    ConnectionFlag = false;
                }

                LastIndex = ArrayCount;
                if (FirstIndex > LastIndex) FirstIndex = LastIndex;
                if (ConnectionFlag) {
                    ZoneSubCompToPlant(SubCompNum).FirstDemandSidePtr = FirstIndex;
                    ZoneSubCompToPlant(SubCompNum).LastDemandSidePtr = LastIndex;
                }
            }

            for (SubSubCompNum = 1; SubSubCompNum <= NumZoneConnectSubSubComps; ++SubSubCompNum) {
                LoopType = ZoneSubSubCompToPlant(SubSubCompNum).PlantLoopType;
                LoopNum = ZoneSubSubCompToPlant(SubSubCompNum).PlantLoopNum;
                FirstIndex = ArrayCount + 1;
                LoopCount = 1;

                if (LoopType > 0 && LoopNum > 0) {
                    FindFirstLastPtr(LoopType, LoopNum, ArrayCount, LoopCount, ConnectionFlag);
                } else {
                    ConnectionFlag = false;
                }

                LastIndex = ArrayCount;
                if (FirstIndex > LastIndex) FirstIndex = LastIndex;
                if (ConnectionFlag) {
                    ZoneSubSubCompToPlant(SubSubCompNum).FirstDemandSidePtr = FirstIndex;
                    ZoneSubSubCompToPlant(SubSubCompNum).LastDemandSidePtr = LastIndex;
                }
            }
            for (CompNum = 1; CompNum <= NumAirSysConnectComps; ++CompNum) {
                LoopType = AirSysCompToPlant(CompNum).PlantLoopType;
                LoopNum = AirSysCompToPlant(CompNum).PlantLoopNum;
                FirstIndex = ArrayCount + 1;
                LoopCount = 1;

                if (LoopType > 0 && LoopNum > 0) {
                    FindFirstLastPtr(LoopType, LoopNum, ArrayCount, LoopCount, ConnectionFlag);
                } else {
                    ConnectionFlag = false;
                }

                LastIndex = ArrayCount;
                if (FirstIndex > LastIndex) FirstIndex = LastIndex;
                if (ConnectionFlag) {
                    AirSysCompToPlant(CompNum).FirstDemandSidePtr = FirstIndex;
                    AirSysCompToPlant(CompNum).LastDemandSidePtr = LastIndex;
                }
            }

            for (SubCompNum = 1; SubCompNum <= NumAirSysConnectSubComps; ++SubCompNum) {
                LoopType = AirSysSubCompToPlant(SubCompNum).PlantLoopType;
                LoopNum = AirSysSubCompToPlant(SubCompNum).PlantLoopNum;
                FirstIndex = ArrayCount + 1;
                LoopCount = 1;

                if (LoopType > 0 && LoopNum > 0) {
                    FindFirstLastPtr(LoopType, LoopNum, ArrayCount, LoopCount, ConnectionFlag);
                } else {
                    ConnectionFlag = false;
                }

                LastIndex = ArrayCount;
                if (FirstIndex > LastIndex) FirstIndex = LastIndex;
                if (ConnectionFlag) {
                    AirSysSubCompToPlant(SubCompNum).FirstDemandSidePtr = FirstIndex;
                    AirSysSubCompToPlant(SubCompNum).LastDemandSidePtr = LastIndex;
                }
            }

            for (SubSubCompNum = 1; SubSubCompNum <= NumAirSysConnectSubSubComps; ++SubSubCompNum) {
                LoopType = AirSysSubSubCompToPlant(SubSubCompNum).PlantLoopType;
                LoopNum = AirSysSubSubCompToPlant(SubSubCompNum).PlantLoopNum;
                FirstIndex = ArrayCount + 1;
                LoopCount = 1;

                if (LoopType > 0 && LoopNum > 0) {
                    FindFirstLastPtr(LoopType, LoopNum, ArrayCount, LoopCount, ConnectionFlag);
                } else {
                    ConnectionFlag = false;
                }

                LastIndex = ArrayCount;
                if (FirstIndex > LastIndex) FirstIndex = LastIndex;
                if (ConnectionFlag) {
                    AirSysSubSubCompToPlant(SubSubCompNum).FirstDemandSidePtr = FirstIndex;
                    AirSysSubSubCompToPlant(SubSubCompNum).LastDemandSidePtr = LastIndex;
                }
            }

            OneTimeFlag = false;
        }

        // On every iteration, load the air loop energy data
        for (AirLoopNum = 1; AirLoopNum <= NumPrimaryAirSys; ++AirLoopNum) {
            auto &pas = PrimaryAirSystem(AirLoopNum);
            for (BranchNum = 1; BranchNum <= pas.NumBranches; ++BranchNum) {
                auto &pasBranch = pas.Branch(BranchNum);
                for (CompNum = 1; CompNum <= pasBranch.TotalComponents; ++CompNum) {
                    auto &pasBranchComp = pasBranch.Comp(CompNum);
                    for (VarNum = 1; VarNum <= pasBranchComp.NumMeteredVars; ++VarNum) {
                        auto &pasBranchCompMeter = pasBranchComp.MeteredVar(VarNum);
                        VarType = pasBranchCompMeter.ReportVarType;
                        VarIndex = pasBranchCompMeter.ReportVarIndex;
                        pasBranchCompMeter.CurMeterReading = GetInternalVariableValue(VarType, VarIndex);
                    }
                    for (SubCompNum = 1; SubCompNum <= pasBranchComp.NumSubComps; ++SubCompNum) {
                        auto &pasBranchSubComp = pasBranchComp.SubComp(SubCompNum);
                        for (VarNum = 1; VarNum <= pasBranchSubComp.NumMeteredVars; ++VarNum) {
                            auto &pasBranchSubCompMeter = pasBranchSubComp.MeteredVar(VarNum);
                            VarType = pasBranchSubCompMeter.ReportVarType;
                            VarIndex = pasBranchSubCompMeter.ReportVarIndex;
                            pasBranchSubCompMeter.CurMeterReading = GetInternalVariableValue(VarType, VarIndex);
                        }
                        for (SubSubCompNum = 1; SubSubCompNum <= pasBranchSubComp.NumSubSubComps; ++SubSubCompNum) {
                            auto &pasBranchSubSubComp = pasBranchSubComp.SubSubComp(SubSubCompNum);
                            for (VarNum = 1; VarNum <= pasBranchSubSubComp.NumMeteredVars; ++VarNum) {
                                auto &pasBranchSubSubCompMeter = pasBranchSubSubComp.MeteredVar(VarNum);
                                VarType = pasBranchSubSubCompMeter.ReportVarType;
                                VarIndex = pasBranchSubSubCompMeter.ReportVarIndex;
                                pasBranchSubSubCompMeter.CurMeterReading = GetInternalVariableValue(VarType, VarIndex);
                            }
                        }
                    }
                }
            }
        }

        // On every iteration, load the zone equipment energy data
        for (ListNum = 1; ListNum <= NumOfZones; ++ListNum) {
            if (!ZoneEquipConfig(ListNum).IsControlled) continue;
            auto &zel = ZoneEquipList(ListNum);
            for (CompNum = 1; CompNum <= zel.NumOfEquipTypes; ++CompNum) {
                auto &zelEquipData = zel.EquipData(CompNum);
                for (VarNum = 1; VarNum <= zelEquipData.NumMeteredVars; ++VarNum) {
                    auto &zelEquipDataMeter = zelEquipData.MeteredVar(VarNum);
                    VarType = zelEquipDataMeter.ReportVarType;
                    VarIndex = zelEquipDataMeter.ReportVarIndex;
                    zelEquipDataMeter.CurMeterReading = GetInternalVariableValue(VarType, VarIndex);
                }
                for (SubCompNum = 1; SubCompNum <= zelEquipData.NumSubEquip; ++SubCompNum) {
                    auto &zelSubEquipData = zelEquipData.SubEquipData(SubCompNum);
                    for (VarNum = 1; VarNum <= zelSubEquipData.NumMeteredVars; ++VarNum) {
                        auto &zelSubEquipDataMeter = zelSubEquipData.MeteredVar(VarNum);
                        VarType = zelSubEquipDataMeter.ReportVarType;
                        VarIndex = zelSubEquipDataMeter.ReportVarIndex;
                        zelSubEquipDataMeter.CurMeterReading = GetInternalVariableValue(VarType, VarIndex);
                    }
                    for (SubSubCompNum = 1; SubSubCompNum <= zelSubEquipData.NumSubSubEquip; ++SubSubCompNum) {
                        auto &zelSubSubEquipData = zelSubEquipData.SubSubEquipData(SubSubCompNum);
                        for (VarNum = 1; VarNum <= zelSubSubEquipData.NumMeteredVars; ++VarNum) {
                            auto &zelSubSubEquipDataMeter = zelSubSubEquipData.MeteredVar(VarNum);
                            VarType = zelSubSubEquipDataMeter.ReportVarType;
                            VarIndex = zelSubSubEquipDataMeter.ReportVarIndex;
                            zelSubSubEquipDataMeter.CurMeterReading = GetInternalVariableValue(VarType, VarIndex); // Sankar Corrected zone array
                        }
                    }
                }
            }
        }

        // On every iteration, load the Plant Supply Side Data and load the Plant Demand Side Data
        for (PlantLoopNum = 1; PlantLoopNum <= NumPlantLoops; ++PlantLoopNum) {
            auto &vrpss = VentRepPlantSupplySide(PlantLoopNum);
            for (BranchNum = 1; BranchNum <= vrpss.TotalBranches; ++BranchNum) {
                auto &vrpssBranch = vrpss.Branch(BranchNum);
                for (CompNum = 1; CompNum <= vrpssBranch.TotalComponents; ++CompNum) {
                    auto &vrpssBranchComp = vrpssBranch.Comp(CompNum);
                    for (VarNum = 1; VarNum <= vrpssBranchComp.NumMeteredVars; ++VarNum) {
                        auto &vrpssBranchCompMeter = vrpssBranchComp.MeteredVar(VarNum);
                        VarType = vrpssBranchCompMeter.ReportVarType;
                        VarIndex = vrpssBranchCompMeter.ReportVarIndex;
                        vrpssBranchCompMeter.CurMeterReading = GetInternalVariableValue(VarType, VarIndex);
                    }
                }
            }
            auto &vrpds = VentRepPlantDemandSide(PlantLoopNum);
            for (BranchNum = 1; BranchNum <= vrpds.TotalBranches; ++BranchNum) {
                auto &vrpdsBranch = vrpds.Branch(BranchNum);
                for (CompNum = 1; CompNum <= vrpdsBranch.TotalComponents; ++CompNum) {
                    auto &vrpdsBranchComp = vrpdsBranch.Comp(CompNum);
                    for (VarNum = 1; VarNum <= vrpdsBranchComp.NumMeteredVars; ++VarNum) {
                        auto &vrpdsBranchCompMeter = vrpdsBranchComp.MeteredVar(VarNum);
                        VarType = vrpdsBranchCompMeter.ReportVarType;
                        VarIndex = vrpdsBranchCompMeter.ReportVarIndex;
                        vrpdsBranchCompMeter.CurMeterReading = GetInternalVariableValue(VarType, VarIndex);
                    }
                }
            }
        }

        // On every iteration, load the Condenser Supply Side Data and load the Condenser Demand Side Data
        for (PlantLoopNum = 1; PlantLoopNum <= NumCondLoops; ++PlantLoopNum) {
            auto &vrcss = VentRepCondSupplySide(PlantLoopNum);
            for (BranchNum = 1; BranchNum <= vrcss.TotalBranches; ++BranchNum) {
                auto &vrcssBranch = vrcss.Branch(BranchNum);
                for (CompNum = 1; CompNum <= vrcssBranch.TotalComponents; ++CompNum) {
                    auto &vrcssBranchComp = vrcssBranch.Comp(CompNum);
                    for (VarNum = 1; VarNum <= vrcssBranchComp.NumMeteredVars; ++VarNum) {
                        auto &vrcssBranchCompMeter = vrcssBranchComp.MeteredVar(VarNum);
                        VarType = vrcssBranchCompMeter.ReportVarType;
                        VarIndex = vrcssBranchCompMeter.ReportVarIndex;
                        vrcssBranchCompMeter.CurMeterReading = GetInternalVariableValue(VarType, VarIndex);
                    }
                }
            }
            auto &vrcds = VentRepCondSupplySide(PlantLoopNum);
            for (BranchNum = 1; BranchNum <= vrcds.TotalBranches; ++BranchNum) {
                auto &vrcdsBranch = vrcds.Branch(BranchNum);
                for (CompNum = 1; CompNum <= vrcdsBranch.TotalComponents; ++CompNum) {
                    auto &vrcdsBranchComp = vrcdsBranch.Comp(CompNum);
                    for (VarNum = 1; VarNum <= vrcdsBranchComp.NumMeteredVars; ++VarNum) {
                        auto &vrcdsBranchCompMeter = vrcdsBranchComp.MeteredVar(VarNum);
                        VarType = vrcdsBranchCompMeter.ReportVarType;
                        VarIndex = vrcdsBranchCompMeter.ReportVarIndex;
                        vrcdsBranchCompMeter.CurMeterReading = GetInternalVariableValue(VarType, VarIndex);
                    }
                }
            }
        }

        // initialize energy report variables
    }

    void FindFirstLastPtr(int &LoopType, int &LoopNum, int &ArrayCount, int &LoopCount, bool &ConnectionFlag)
    {
        // SUBROUTINE INFORMATION:
        //       AUTHOR         Dan Fisher
        //       DATE WRITTEN   July 2005
        //       MODIFIED
        //       RE-ENGINEERED  na

        // PURPOSE OF THIS SUBROUTINE:
        // Initializes the energy components of the data structures

        // METHODOLOGY EMPLOYED:
        // Once all compsets have been established (second iteration) find all components
        // subcomponents, etc.

        // REFERENCES:
        // na

        // USE STATEMENTS:

        // Locals
        // SUBROUTINE ARGUMENT DEFINITIONS

        // SUBROUTINE PARAMETER DEFINITIONS:

        // INTERFACE BLOCK SPECIFICATIONS
        // na

        // DERIVED TYPE DEFINITIONS

        // SUBROUTINE LOCAL VARIABLE DECLARATIONS:

        int BranchNum;
        int Idx;
        int DemandSideLoopNum;
        int DemandSideBranchNum;
        int DemandSideCompNum;
        int SupplySideCompNum;
        int DemandSideLoopType;
        static bool OneTimeFlag(true); // Flag set to make sure you initialize reports one time
        bool found;
        //		int countloop;

        struct IdentifyLoop
        {
            // Members
            int LoopNum;
            int LoopType;

            // Default Constructor
            IdentifyLoop() : LoopNum(0), LoopType(0)
            {
            }
        };

        // Object Data
        static Array1D<IdentifyLoop> LoopStack;

        return; // Autodesk:? Is this routine now an intentional NOOP?

        if (OneTimeFlag) {
            LoopStack.allocate(MaxLoopArraySize);
            DemandSideConnect.allocate(MaxCompArraySize);

            OneTimeFlag = false;
        }
        for (auto &e : LoopStack) {
            e.LoopNum = 0;
            e.LoopType = 0;
        }

        ConnectionFlag = false;
        //    countloop=0
        //    write(outputfiledebug,*) '1228=lt,lc,lnum,cflag,arrcnt',looptype,loopcount,LoopNum,connectionflag,arraycount

        while (LoopCount > 0) {
            //        write(outputfiledebug,*) '1231==lt,lc,lnum,cflag,arrcnt',looptype,loopcount,LoopNum,connectionflag,arraycount
            //        write(outputfiledebug,*) 'loop=plname',TRIM(plantloop(LoopNum)%name)
            --LoopCount;
            //        countloop=countloop+1
            //        if (countloop > 100) exit
            if (LoopType == 1) {
                for (BranchNum = 1; BranchNum <= VentRepPlantSupplySide(LoopNum).TotalBranches; ++BranchNum) {
                    for (SupplySideCompNum = 1; SupplySideCompNum <= VentRepPlantSupplySide(LoopNum).Branch(BranchNum).TotalComponents;
                         ++SupplySideCompNum) {
                        {
                            auto &thisVentRepComp(VentRepPlantSupplySide(LoopNum).Branch(BranchNum).Comp(SupplySideCompNum));
                            DemandSideLoopType = thisVentRepComp.ConnectPlant.LoopType;
                            DemandSideLoopNum = thisVentRepComp.ConnectPlant.LoopNum;
                            DemandSideBranchNum = thisVentRepComp.ConnectPlant.BranchNum;
                            DemandSideCompNum = thisVentRepComp.ConnectPlant.CompNum;
                        }
                        // If the connection is valid load the connection array
                        if (DemandSideLoopType == 1 || DemandSideLoopType == 2) {
                            ConnectionFlag = true;
                            ++ArrayCount;
                            if (ArrayCount > MaxCompArraySize) {
                                DemandSideConnect.redimension(MaxCompArraySize += 100);
                            }
                            DemandSideConnect(ArrayCount).LoopType = DemandSideLoopType;
                            DemandSideConnect(ArrayCount).LoopNum = DemandSideLoopNum;
                            DemandSideConnect(ArrayCount).BranchNum = DemandSideBranchNum;
                            DemandSideConnect(ArrayCount).CompNum = DemandSideCompNum;

                            found = false;
                            ObjexxFCL::gio::write(OutputFileDebug, fmtLD) << "1271=lstacksize" << size(LoopStack);
                            for (Idx = 1; Idx <= isize(LoopStack); ++Idx) {
                                if (DemandSideLoopNum == LoopStack(Idx).LoopNum && DemandSideLoopType == LoopStack(Idx).LoopType) {
                                    found = true;
                                    break;
                                }
                            }
                            if (!found) {
                                ++LoopCount;
                                //       write(outputfiledebug,*) '1280=lc,mxsize',loopcount,maxlooparraysize
                                //       write(outputfiledebug,*) '1281=dsloopnum,dslooptype',DemandSideLoopNum,DemandSideLoopType
                                if (LoopCount > MaxLoopArraySize) {
                                    LoopStack.redimension(MaxLoopArraySize += 100);
                                }
                                //               write(outputfiledebug,*)
                                //               '1294=lcnt,dsloopnum,dslooptype',loopcount,DemandSideLoopNum,DemandSideLoopType
                                LoopStack(LoopCount).LoopNum = DemandSideLoopNum;
                                LoopStack(LoopCount).LoopType = DemandSideLoopType;
                            }
                        }
                    }
                }
            } else if (LoopType == 2) {
                for (BranchNum = 1; BranchNum <= VentRepCondSupplySide(LoopNum).TotalBranches; ++BranchNum) {
                    for (SupplySideCompNum = 1; SupplySideCompNum <= VentRepCondSupplySide(LoopNum).Branch(BranchNum).TotalComponents;
                         ++SupplySideCompNum) {
                        {
                            auto &thisVentRepComp(VentRepCondSupplySide(LoopNum).Branch(BranchNum).Comp(SupplySideCompNum));
                            DemandSideLoopType = thisVentRepComp.ConnectPlant.LoopType;
                            DemandSideLoopNum = thisVentRepComp.ConnectPlant.LoopNum;
                            DemandSideBranchNum = thisVentRepComp.ConnectPlant.BranchNum;
                            DemandSideCompNum = thisVentRepComp.ConnectPlant.CompNum;
                        }
                        // If the connection is valid load the connection array
                        if (DemandSideLoopType == 1 || DemandSideLoopType == 2) {
                            ConnectionFlag = true;
                            ++ArrayCount;
                            if (ArrayCount > MaxCompArraySize) {
                                DemandSideConnect.redimension(MaxCompArraySize += 100);
                            }
                            DemandSideConnect(ArrayCount).LoopType = DemandSideLoopType;
                            DemandSideConnect(ArrayCount).LoopNum = DemandSideLoopNum;
                            DemandSideConnect(ArrayCount).BranchNum = DemandSideBranchNum;
                            DemandSideConnect(ArrayCount).CompNum = DemandSideCompNum;

                            found = false;
                            for (Idx = 1; Idx <= isize(LoopStack); ++Idx) {
                                if (DemandSideLoopNum == LoopStack(Idx).LoopNum && DemandSideLoopType == LoopStack(Idx).LoopType) {
                                    found = true;
                                    break;
                                }
                            }
                            if (!found) {
                                ++LoopCount;
                                //       write(outputfiledebug,*) '1341=lcnt,arrsize',loopcount,maxlooparraysize
                                //       write(outputfiledebug,*) '1342=lsloopnum,dslooptype',DemandSideLoopNum,DemandSideLoopType
                                if (LoopCount > MaxLoopArraySize) {
                                    LoopStack.redimension(MaxLoopArraySize += 100);
                                }
                                LoopStack(LoopCount).LoopNum = DemandSideLoopNum;
                                LoopStack(LoopCount).LoopType = DemandSideLoopType;
                            }
                        }
                    }
                }
            } else {
                ObjexxFCL::gio::write(OutputFileDebug, fmtLD) << "1361=error";
                // error
            }

            // now unload the LoopNum and LoopType arrays
            if (LoopCount > 0) {
                LoopType = LoopStack(LoopCount).LoopType;
                LoopNum = LoopStack(LoopCount).LoopNum;
            }

        } // While loop
    }

    void UpdateZoneCompPtrArray(int &Idx,
                                int const ListNum,
                                int const AirDistUnitNum,
                                int const PlantLoopType,
                                int const PlantLoop,
                                int const PlantBranch,
                                int const PlantComp)
    {
        // SUBROUTINE INFORMATION:
        //       AUTHOR         Dan Fisher
        //       DATE WRITTEN   June 2005
        //       MODIFIED       na
        //       RE-ENGINEERED  na

        // PURPOSE OF THIS SUBROUTINE:
        // Update Zone Component pointers

        // METHODOLOGY EMPLOYED:
        // na

        // REFERENCES:
        // na

        // USE STATEMENTS:
        // na

        // Locals
        // SUBROUTINE ARGUMENT DEFINITIONS:
        // SUBROUTINE PARAMETER DEFINITIONS:
        // na

        // INTERFACE BLOCK SPECIFICATIONS:
        // na

        static bool OneTimeFlag(true);
        static int ArrayLimit(100);
        static int ArrayCounter(1);

        if (OneTimeFlag) {
            ZoneCompToPlant.allocate(ArrayLimit);
            for (auto &e : ZoneCompToPlant) {
                e.ZoneEqListNum = 0;
                e.ZoneEqCompNum = 0;
                e.PlantLoopType = 0;
                e.PlantLoopNum = 0;
                e.PlantLoopBranch = 0;
                e.PlantLoopComp = 0;
                e.FirstDemandSidePtr = 0;
                e.LastDemandSidePtr = 0;
            }

            OneTimeFlag = false;
        }

        if (ArrayCounter >= ArrayLimit) { // Redimension larger
            int const OldArrayLimit(ArrayLimit);
            ZoneCompToPlant.redimension(ArrayLimit *= 2);
            for (int i = OldArrayLimit + 1; i <= ArrayLimit; ++i) {
                auto &zctp(ZoneCompToPlant(i));
                zctp.ZoneEqListNum = 0;
                zctp.ZoneEqCompNum = 0;
                zctp.PlantLoopType = 0;
                zctp.PlantLoopNum = 0;
                zctp.PlantLoopBranch = 0;
                zctp.PlantLoopComp = 0;
                zctp.FirstDemandSidePtr = 0;
                zctp.LastDemandSidePtr = 0;
            }
        }

        Idx = ArrayCounter;
        auto &zctp(ZoneCompToPlant(Idx));
        zctp.ZoneEqListNum = ListNum;
        zctp.ZoneEqCompNum = AirDistUnitNum;
        zctp.PlantLoopType = PlantLoopType;
        zctp.PlantLoopNum = PlantLoop;
        zctp.PlantLoopBranch = PlantBranch;
        zctp.PlantLoopComp = PlantComp;
        ++ArrayCounter;
    }

    void UpdateZoneSubCompPtrArray(int &Idx,
                                   int const ListNum,
                                   int const AirDistUnitNum,
                                   int const SubCompNum,
                                   int const PlantLoopType,
                                   int const PlantLoop,
                                   int const PlantBranch,
                                   int const PlantComp)
    {
        // SUBROUTINE INFORMATION:
        //       AUTHOR         Dan Fisher
        //       DATE WRITTEN   June 2005
        //       MODIFIED       na
        //       RE-ENGINEERED  na

        // PURPOSE OF THIS SUBROUTINE:
        // Update Zone Sub Component Pointer Array

        // METHODOLOGY EMPLOYED:
        // na

        // REFERENCES:
        // na

        // USE STATEMENTS:
        // na

        // Locals
        // SUBROUTINE ARGUMENT DEFINITIONS:
        // SUBROUTINE PARAMETER DEFINITIONS:
        // na

        // INTERFACE BLOCK SPECIFICATIONS:
        // na

        static bool OneTimeFlag(true);
        static int ArrayLimit(100);
        static int ArrayCounter(1);

        if (OneTimeFlag) {
            ZoneSubCompToPlant.allocate(ArrayLimit);
            for (auto &e : ZoneSubCompToPlant) {
                e.ZoneEqListNum = 0;
                e.ZoneEqCompNum = 0;
                e.ZoneEqSubCompNum = 0;
                e.PlantLoopType = 0;
                e.PlantLoopNum = 0;
                e.PlantLoopBranch = 0;
                e.PlantLoopComp = 0;
                e.FirstDemandSidePtr = 0;
                e.LastDemandSidePtr = 0;
            }

            OneTimeFlag = false;
        }

        if (ArrayCounter >= ArrayLimit) { // Redimension larger
            int const OldArrayLimit(ArrayLimit);
            ZoneSubCompToPlant.redimension(ArrayLimit *= 2);
            for (int i = OldArrayLimit + 1; i <= ArrayLimit; ++i) {
                auto &zctp(ZoneSubCompToPlant(i));
                zctp.ZoneEqListNum = 0;
                zctp.ZoneEqCompNum = 0;
                zctp.ZoneEqSubCompNum = 0;
                zctp.PlantLoopType = 0;
                zctp.PlantLoopNum = 0;
                zctp.PlantLoopBranch = 0;
                zctp.PlantLoopComp = 0;
                zctp.FirstDemandSidePtr = 0;
                zctp.LastDemandSidePtr = 0;
            }
        }

        Idx = ArrayCounter;
        auto &zctp(ZoneSubCompToPlant(Idx));
        zctp.ZoneEqListNum = ListNum;
        zctp.ZoneEqCompNum = AirDistUnitNum;
        zctp.ZoneEqSubCompNum = SubCompNum;
        zctp.PlantLoopType = PlantLoopType;
        zctp.PlantLoopNum = PlantLoop;
        zctp.PlantLoopBranch = PlantBranch;
        zctp.PlantLoopComp = PlantComp;
        ++ArrayCounter;
    }

    void UpdateZoneSubSubCompPtrArray(int &Idx,
                                      int const ListNum,
                                      int const AirDistUnitNum,
                                      int const SubCompNum,
                                      int const SubSubCompNum,
                                      int const PlantLoopType,
                                      int const PlantLoop,
                                      int const PlantBranch,
                                      int const PlantComp)
    {
        // SUBROUTINE INFORMATION:
        //       AUTHOR         Dan Fisher
        //       DATE WRITTEN   June 2005
        //       MODIFIED       na
        //       RE-ENGINEERED  na

        // PURPOSE OF THIS SUBROUTINE:
        // Update Zone Sub Component Pointer Array

        // METHODOLOGY EMPLOYED:
        // na

        // REFERENCES:
        // na

        // USE STATEMENTS:
        // na

        // Locals
        // SUBROUTINE ARGUMENT DEFINITIONS:
        // SUBROUTINE PARAMETER DEFINITIONS:
        // na

        // INTERFACE BLOCK SPECIFICATIONS:
        // na

        static bool OneTimeFlag(true);
        static int ArrayLimit(100);
        static int ArrayCounter(1);

        if (OneTimeFlag) {
            ZoneSubSubCompToPlant.allocate(ArrayLimit);
            for (auto &e : ZoneSubSubCompToPlant) {
                e.ZoneEqListNum = 0;
                e.ZoneEqCompNum = 0;
                e.ZoneEqSubCompNum = 0;
                e.ZoneEqSubSubCompNum = 0;
                e.PlantLoopType = 0;
                e.PlantLoopNum = 0;
                e.PlantLoopBranch = 0;
                e.PlantLoopComp = 0;
                e.FirstDemandSidePtr = 0;
                e.LastDemandSidePtr = 0;
            }

            OneTimeFlag = false;
        }

        if (ArrayCounter >= ArrayLimit) { // Redimension larger
            int const OldArrayLimit(ArrayLimit);
            ZoneSubSubCompToPlant.redimension(ArrayLimit *= 2);
            for (int i = OldArrayLimit + 1; i <= ArrayLimit; ++i) {
                auto &zctp(ZoneSubSubCompToPlant(i));
                zctp.ZoneEqListNum = 0;
                zctp.ZoneEqCompNum = 0;
                zctp.ZoneEqSubCompNum = 0;
                zctp.ZoneEqSubSubCompNum = 0;
                zctp.PlantLoopType = 0;
                zctp.PlantLoopNum = 0;
                zctp.PlantLoopBranch = 0;
                zctp.PlantLoopComp = 0;
                zctp.FirstDemandSidePtr = 0;
                zctp.LastDemandSidePtr = 0;
            }
        }

        Idx = ArrayCounter;
        auto &zctp(ZoneSubSubCompToPlant(Idx));
        zctp.ZoneEqListNum = ListNum;
        zctp.ZoneEqCompNum = AirDistUnitNum;
        zctp.ZoneEqSubCompNum = SubCompNum;
        zctp.ZoneEqSubSubCompNum = SubSubCompNum;
        zctp.PlantLoopType = PlantLoopType;
        zctp.PlantLoopNum = PlantLoop;
        zctp.PlantLoopBranch = PlantBranch;
        zctp.PlantLoopComp = PlantComp;
        ++ArrayCounter;
    }

    void UpdateAirSysCompPtrArray(int &Idx,
                                  int const AirLoopNum,
                                  int const BranchNum,
                                  int const CompNum,
                                  int const PlantLoopType,
                                  int const PlantLoop,
                                  int const PlantBranch,
                                  int const PlantComp)
    {
        // SUBROUTINE INFORMATION:
        //       AUTHOR         Dan Fisher
        //       DATE WRITTEN   June 2005
        //       MODIFIED       na
        //       RE-ENGINEERED  na

        // PURPOSE OF THIS SUBROUTINE:
        // Update Air System Component Pointer Array

        // METHODOLOGY EMPLOYED:
        // na

        // REFERENCES:
        // na

        // USE STATEMENTS:
        // na

        // Locals
        // SUBROUTINE ARGUMENT DEFINITIONS:
        // SUBROUTINE PARAMETER DEFINITIONS:
        // na

        // INTERFACE BLOCK SPECIFICATIONS:
        // na

        static bool OneTimeFlag(true);
        static int ArrayLimit(100);
        static int ArrayCounter(1);

        if (OneTimeFlag) {
            AirSysCompToPlant.allocate(ArrayLimit);
            for (auto &e : AirSysCompToPlant) {
                e.AirLoopNum = 0;
                e.AirLoopBranch = 0;
                e.AirLoopComp = 0;
                e.PlantLoopType = 0;
                e.PlantLoopNum = 0;
                e.PlantLoopBranch = 0;
                e.PlantLoopComp = 0;
                e.FirstDemandSidePtr = 0;
                e.LastDemandSidePtr = 0;
            }

            OneTimeFlag = false;
        }

        if (ArrayCounter >= ArrayLimit) { // Redimension larger
            int const OldArrayLimit(ArrayLimit);
            AirSysCompToPlant.redimension(ArrayLimit *= 2);
            for (int i = OldArrayLimit + 1; i <= ArrayLimit; ++i) {
                auto &actp(AirSysCompToPlant(i));
                actp.AirLoopNum = 0;
                actp.AirLoopBranch = 0;
                actp.AirLoopComp = 0;
                actp.PlantLoopType = 0;
                actp.PlantLoopNum = 0;
                actp.PlantLoopBranch = 0;
                actp.PlantLoopComp = 0;
                actp.FirstDemandSidePtr = 0;
                actp.LastDemandSidePtr = 0;
            }
        }

        Idx = ArrayCounter;
        auto &actp(AirSysCompToPlant(Idx));
        actp.AirLoopNum = AirLoopNum;
        actp.AirLoopBranch = BranchNum;
        actp.AirLoopComp = CompNum;
        actp.PlantLoopType = PlantLoopType;
        actp.PlantLoopNum = PlantLoop;
        actp.PlantLoopBranch = PlantBranch;
        actp.PlantLoopComp = PlantComp;
        ++ArrayCounter;
    }

    void UpdateAirSysSubCompPtrArray(int &Idx,
                                     int const AirLoopNum,
                                     int const BranchNum,
                                     int const CompNum,
                                     int const SubCompNum,
                                     int const PlantLoopType,
                                     int const PlantLoop,
                                     int const PlantBranch,
                                     int const PlantComp)
    {
        // SUBROUTINE INFORMATION:
        //       AUTHOR         Dan Fisher
        //       DATE WRITTEN   June 2005
        //       MODIFIED       na
        //       RE-ENGINEERED  na

        // PURPOSE OF THIS SUBROUTINE:
        // Update Air System Sub Component Pointer Array

        // METHODOLOGY EMPLOYED:
        // na

        // REFERENCES:
        // na

        // USE STATEMENTS:
        // na

        // Locals
        // SUBROUTINE ARGUMENT DEFINITIONS:
        // SUBROUTINE PARAMETER DEFINITIONS:
        // na

        // INTERFACE BLOCK SPECIFICATIONS:
        // na

        static bool OneTimeFlag(true);
        static int ArrayLimit(100);
        static int ArrayCounter(1);

        if (OneTimeFlag) {
            AirSysSubCompToPlant.allocate(ArrayLimit);
            for (auto &e : AirSysSubCompToPlant) {
                e.AirLoopNum = 0;
                e.AirLoopBranch = 0;
                e.AirLoopComp = 0;
                e.AirLoopSubComp = 0;
                e.PlantLoopType = 0;
                e.PlantLoopNum = 0;
                e.PlantLoopBranch = 0;
                e.PlantLoopComp = 0;
                e.FirstDemandSidePtr = 0;
                e.LastDemandSidePtr = 0;
            }

            OneTimeFlag = false;
        }

        if (ArrayCounter >= ArrayLimit) { // Redimension larger
            int const OldArrayLimit(ArrayLimit);
            AirSysSubCompToPlant.redimension(ArrayLimit *= 2);
            for (int i = OldArrayLimit + 1; i <= ArrayLimit; ++i) {
                auto &actp(AirSysSubCompToPlant(i));
                actp.AirLoopNum = 0;
                actp.AirLoopBranch = 0;
                actp.AirLoopComp = 0;
                actp.AirLoopSubComp = 0;
                actp.PlantLoopType = 0;
                actp.PlantLoopNum = 0;
                actp.PlantLoopBranch = 0;
                actp.PlantLoopComp = 0;
                actp.FirstDemandSidePtr = 0;
                actp.LastDemandSidePtr = 0;
            }
        }

        Idx = ArrayCounter;
        auto &actp(AirSysSubCompToPlant(Idx));
        actp.AirLoopNum = AirLoopNum;
        actp.AirLoopBranch = BranchNum;
        actp.AirLoopComp = CompNum;
        actp.AirLoopSubComp = SubCompNum;
        actp.PlantLoopType = PlantLoopType;
        actp.PlantLoopNum = PlantLoop;
        actp.PlantLoopBranch = PlantBranch;
        actp.PlantLoopComp = PlantComp;
        ++ArrayCounter;
    }

    void UpdateAirSysSubSubCompPtrArray(int &Idx,
                                        int const AirLoopNum,
                                        int const BranchNum,
                                        int const CompNum,
                                        int const SubCompNum,
                                        int const SubSubCompNum,
                                        int const PlantLoopType,
                                        int const PlantLoop,
                                        int const PlantBranch,
                                        int const PlantComp)
    {
        // SUBROUTINE INFORMATION:
        //       AUTHOR         Dan Fisher
        //       DATE WRITTEN   June 2005
        //       MODIFIED       na
        //       RE-ENGINEERED  na

        // PURPOSE OF THIS SUBROUTINE:
        // Update Air System Sub Sub Component Pointer Array

        // METHODOLOGY EMPLOYED:
        // na

        // REFERENCES:
        // na

        // USE STATEMENTS:
        // na

        // Locals
        // SUBROUTINE ARGUMENT DEFINITIONS:
        // SUBROUTINE PARAMETER DEFINITIONS:
        // na

        // INTERFACE BLOCK SPECIFICATIONS:
        // na

        static bool OneTimeFlag(true);
        static int ArrayLimit(100);
        static int ArrayCounter(1);

        if (OneTimeFlag) {
            AirSysSubSubCompToPlant.allocate(ArrayLimit);
            for (auto &e : AirSysSubSubCompToPlant) {
                e.AirLoopNum = 0;
                e.AirLoopBranch = 0;
                e.AirLoopComp = 0;
                e.AirLoopSubComp = 0;
                e.AirLoopSubSubComp = 0;
                e.PlantLoopType = 0;
                e.PlantLoopNum = 0;
                e.PlantLoopBranch = 0;
                e.PlantLoopComp = 0;
                e.FirstDemandSidePtr = 0;
                e.LastDemandSidePtr = 0;
            }

            OneTimeFlag = false;
        }

        if (ArrayCounter >= ArrayLimit) { // Redimension larger
            int const OldArrayLimit(ArrayLimit);
            AirSysSubSubCompToPlant.redimension(ArrayLimit *= 2);
            for (int i = OldArrayLimit + 1; i <= ArrayLimit; ++i) {
                auto &actp(AirSysSubSubCompToPlant(i));
                actp.AirLoopNum = 0;
                actp.AirLoopBranch = 0;
                actp.AirLoopComp = 0;
                actp.AirLoopSubComp = 0;
                actp.AirLoopSubSubComp = 0;
                actp.PlantLoopType = 0;
                actp.PlantLoopNum = 0;
                actp.PlantLoopBranch = 0;
                actp.PlantLoopComp = 0;
                actp.FirstDemandSidePtr = 0;
                actp.LastDemandSidePtr = 0;
            }
        }

        Idx = ArrayCounter;
        auto &actp(AirSysSubSubCompToPlant(Idx));
        actp.AirLoopNum = AirLoopNum;
        actp.AirLoopBranch = BranchNum;
        actp.AirLoopComp = CompNum;
        actp.AirLoopSubComp = SubCompNum;
        actp.AirLoopSubSubComp = SubSubCompNum;
        actp.PlantLoopType = PlantLoopType;
        actp.PlantLoopNum = PlantLoop;
        actp.PlantLoopBranch = PlantBranch;
        actp.PlantLoopComp = PlantComp;
        ++ArrayCounter;
    }

    void AllocateAndSetUpVentReports()
    {

        // SUBROUTINE INFORMATION:
        //       AUTHOR         Sankaranarayanan K P
        //       DATE WRITTEN   July 2005
        //       MODIFIED       na
        //       RE-ENGINEERED  na

        // PURPOSE OF THIS SUBROUTINE:
        // Allocates Arrays and setup output variables related to Ventilation reports.

        // METHODOLOGY EMPLOYED:
        // na

        // REFERENCES:
        // na

        // Using/Aliasing
        using DataZoneEquipment::NumOfZones;
        using DataZoneEquipment::ZoneEquipConfig;

        // Subroutine Variable Declaration

        // Locals
        int ZoneIndex;
        int SysIndex;

        MaxCoolingLoadMetByVent.allocate(NumOfZones);
        MaxCoolingLoadAddedByVent.allocate(NumOfZones);
        MaxOvercoolingByVent.allocate(NumOfZones);
        MaxHeatingLoadMetByVent.allocate(NumOfZones);
        MaxHeatingLoadAddedByVent.allocate(NumOfZones);
        MaxOverheatingByVent.allocate(NumOfZones);
        MaxNoLoadHeatingByVent.allocate(NumOfZones);
        MaxNoLoadCoolingByVent.allocate(NumOfZones);

        ZoneOAMassFlow.allocate(NumOfZones);
        ZoneOAMass.allocate(NumOfZones);
        ZoneOAVolFlowStdRho.allocate(NumOfZones);
        ZoneOAVolStdRho.allocate(NumOfZones);
        ZoneOAVolFlowCrntRho.allocate(NumOfZones);
        ZoneOAVolCrntRho.allocate(NumOfZones);
        ZoneMechACH.allocate(NumOfZones);

        SysTotZoneLoadHTNG.allocate(NumPrimaryAirSys);
        SysTotZoneLoadCLNG.allocate(NumPrimaryAirSys);
        SysOALoadHTNG.allocate(NumPrimaryAirSys);
        SysOALoadCLNG.allocate(NumPrimaryAirSys);
        SysTotHTNG.allocate(NumPrimaryAirSys);
        SysTotCLNG.allocate(NumPrimaryAirSys);

        SysTotElec.allocate(NumPrimaryAirSys);
        SysTotGas.allocate(NumPrimaryAirSys);
        SysTotSteam.allocate(NumPrimaryAirSys);
        SysTotH2OCOLD.allocate(NumPrimaryAirSys);
        SysTotH2OHOT.allocate(NumPrimaryAirSys);

        SysHumidHTNG.allocate(NumPrimaryAirSys);
        SysHumidElec.allocate(NumPrimaryAirSys);
        SysHumidGas.allocate(NumPrimaryAirSys);
        DesDehumidCLNG.allocate(NumPrimaryAirSys);
        DesDehumidElec.allocate(NumPrimaryAirSys);
        SysEvapCLNG.allocate(NumPrimaryAirSys);
        SysEvapElec.allocate(NumPrimaryAirSys);
        SysHeatExHTNG.allocate(NumPrimaryAirSys);
        SysHeatExCLNG.allocate(NumPrimaryAirSys);
        SysSolarCollectHeating.allocate(NumPrimaryAirSys);
        SysSolarCollectCooling.allocate(NumPrimaryAirSys);
        SysUserDefinedTerminalHeating.allocate(NumPrimaryAirSys);
        SysUserDefinedTerminalCooling.allocate(NumPrimaryAirSys);
        SysFANCompHTNG.allocate(NumPrimaryAirSys);
        SysFANCompElec.allocate(NumPrimaryAirSys);
        SysCCCompCLNG.allocate(NumPrimaryAirSys);
        SysCCCompH2OCOLD.allocate(NumPrimaryAirSys);
        SysCCCompElec.allocate(NumPrimaryAirSys);
        SysHCCompH2OHOT.allocate(NumPrimaryAirSys);
        SysHCCompElec.allocate(NumPrimaryAirSys);
        SysHCCompElecRes.allocate(NumPrimaryAirSys);
        SysHCCompHTNG.allocate(NumPrimaryAirSys);
        SysHCCompGas.allocate(NumPrimaryAirSys);
        SysHCCompSteam.allocate(NumPrimaryAirSys);
        SysDomesticH2O.allocate(NumPrimaryAirSys);

        SetBackCounter.allocate(NumOfZones);
        HeatCoolFlag.allocate(NumOfZones);
        LastHeatCoolFlag.allocate(NumOfZones);
        FirstHeatCoolFlag.allocate(NumOfZones);
        LastHeatCoolHour.allocate(NumOfZones);
        FirstHeatCoolHour.allocate(NumOfZones);
        NoLoadFlag.allocate(NumOfZones);
        UnmetLoadFlag.allocate(NumOfZones);

        UnmetLoadFlag = false;
        SetBackCounter = 0;
        HeatCoolFlag = 0;
        LastHeatCoolFlag = 0;
        FirstHeatCoolFlag = 0;
        LastHeatCoolHour = 0;
        FirstHeatCoolHour = 0;
        NoLoadFlag = false;

        MaxCoolingLoadMetByVent = 0.0;
        MaxCoolingLoadAddedByVent = 0.0;
        MaxOvercoolingByVent = 0.0;
        MaxHeatingLoadMetByVent = 0.0;
        MaxHeatingLoadAddedByVent = 0.0;
        MaxOverheatingByVent = 0.0;
        MaxNoLoadHeatingByVent = 0.0;
        MaxNoLoadCoolingByVent = 0.0;

        ZoneOAMassFlow = 0.0;
        ZoneOAMass = 0.0;
        ZoneOAVolFlowStdRho = 0.0;
        ZoneOAVolStdRho = 0.0;
        ZoneOAVolFlowCrntRho = 0.0;
        ZoneOAVolCrntRho = 0.0;
        ZoneMechACH = 0.0;

        // SYSTEM LOADS REPORT
        SysTotZoneLoadHTNG = 0.0;
        SysTotZoneLoadCLNG = 0.0;
        SysOALoadHTNG = 0.0;
        SysOALoadCLNG = 0.0;
        SysTotHTNG = 0.0;
        SysTotCLNG = 0.0;

        // SYSTEM ENERGY USE REPORT
        SysTotElec = 0.0;
        SysTotGas = 0.0;
        SysTotSteam = 0.0;
        SysTotH2OCOLD = 0.0;
        SysTotH2OHOT = 0.0;

        // SYSTEM COMPONENT LOADS REPORT
        SysFANCompHTNG = 0.0;
        SysCCCompCLNG = 0.0;
        SysHCCompHTNG = 0.0;
        SysHeatExHTNG = 0.0;
        SysHeatExCLNG = 0.0;
        SysSolarCollectHeating = 0.0;
        SysSolarCollectCooling = 0.0;
        SysUserDefinedTerminalHeating = 0.0;
        SysUserDefinedTerminalCooling = 0.0;
        SysHumidHTNG = 0.0;
        SysEvapCLNG = 0.0;
        DesDehumidCLNG = 0.0;
        SysDomesticH2O = 0.0;

        // SYSTEM COMPONENT ENERGY REPORT
        SysFANCompElec = 0.0;
        SysHCCompH2OHOT = 0.0;
        SysCCCompH2OCOLD = 0.0;
        SysHCCompElec = 0.0;
        SysCCCompElec = 0.0;
        SysHCCompElecRes = 0.0;
        SysHCCompGas = 0.0;
        SysHCCompSteam = 0.0;
        SysHumidElec = 0.0;
        SysHumidGas = 0.0;
        DesDehumidElec = 0.0;
        SysEvapElec = 0.0;

        if (AirLoopLoadsReportEnabled) {
            for (SysIndex = 1; SysIndex <= NumPrimaryAirSys; ++SysIndex) {

                // CurrentModuleObject='AirloopHVAC'
                // SYSTEM LOADS REPORT
                SetupOutputVariable("Air System Total Heating Energy",
                                    OutputProcessor::Unit::J,
                                    SysTotHTNG(SysIndex),
                                    "HVAC",
                                    "Sum",
                                    PrimaryAirSystem(SysIndex).Name);

                SetupOutputVariable("Air System Total Cooling Energy",
                                    OutputProcessor::Unit::J,
                                    SysTotCLNG(SysIndex),
                                    "HVAC",
                                    "Sum",
                                    PrimaryAirSystem(SysIndex).Name);

                // SYSTEM ENERGY USE REPORT
                SetupOutputVariable(
                    "Air System Hot Water Energy", OutputProcessor::Unit::J, SysTotH2OHOT(SysIndex), "HVAC", "Sum", PrimaryAirSystem(SysIndex).Name);

                SetupOutputVariable(
                    "Air System Steam Energy", OutputProcessor::Unit::J, SysTotSteam(SysIndex), "HVAC", "Sum", PrimaryAirSystem(SysIndex).Name);

                SetupOutputVariable("Air System Chilled Water Energy",
                                    OutputProcessor::Unit::J,
                                    SysTotH2OCOLD(SysIndex),
                                    "HVAC",
                                    "Sum",
                                    PrimaryAirSystem(SysIndex).Name);

                SetupOutputVariable(
                    "Air System Electric Energy", OutputProcessor::Unit::J, SysTotElec(SysIndex), "HVAC", "Sum", PrimaryAirSystem(SysIndex).Name);

                SetupOutputVariable(
                    "Air System Gas Energy", OutputProcessor::Unit::J, SysTotGas(SysIndex), "HVAC", "Sum", PrimaryAirSystem(SysIndex).Name);

                SetupOutputVariable(
                    "Air System Water Volume", OutputProcessor::Unit::m3, SysDomesticH2O(SysIndex), "HVAC", "Sum", PrimaryAirSystem(SysIndex).Name);

                // SYSTEM COMPONENT LOAD REPORT
                SetupOutputVariable("Air System Fan Air Heating Energy",
                                    OutputProcessor::Unit::J,
                                    SysFANCompHTNG(SysIndex),
                                    "HVAC",
                                    "Sum",
                                    PrimaryAirSystem(SysIndex).Name);

                SetupOutputVariable("Air System Cooling Coil Total Cooling Energy",
                                    OutputProcessor::Unit::J,
                                    SysCCCompCLNG(SysIndex),
                                    "HVAC",
                                    "Sum",
                                    PrimaryAirSystem(SysIndex).Name);

                SetupOutputVariable("Air System Heating Coil Total Heating Energy",
                                    OutputProcessor::Unit::J,
                                    SysHCCompHTNG(SysIndex),
                                    "HVAC",
                                    "Sum",
                                    PrimaryAirSystem(SysIndex).Name);

                SetupOutputVariable("Air System Heat Exchanger Total Heating Energy",
                                    OutputProcessor::Unit::J,
                                    SysHeatExHTNG(SysIndex),
                                    "HVAC",
                                    "Sum",
                                    PrimaryAirSystem(SysIndex).Name);

                SetupOutputVariable("Air System Heat Exchanger Total Cooling Energy",
                                    OutputProcessor::Unit::J,
                                    SysHeatExCLNG(SysIndex),
                                    "HVAC",
                                    "Sum",
                                    PrimaryAirSystem(SysIndex).Name);

                SetupOutputVariable("Air System Solar Collector Total Heating Energy",
                                    OutputProcessor::Unit::J,
                                    SysSolarCollectHeating(SysIndex),
                                    "HVAC",
                                    "Sum",
                                    PrimaryAirSystem(SysIndex).Name);

                SetupOutputVariable("Air System Solar Collector Total Cooling Energy",
                                    OutputProcessor::Unit::J,
                                    SysSolarCollectCooling(SysIndex),
                                    "HVAC",
                                    "Sum",
                                    PrimaryAirSystem(SysIndex).Name);

                SetupOutputVariable("Air System User Defined Air Terminal Total Heating Energy",
                                    OutputProcessor::Unit::J,
                                    SysUserDefinedTerminalHeating(SysIndex),
                                    "HVAC",
                                    "Sum",
                                    PrimaryAirSystem(SysIndex).Name);

                SetupOutputVariable("Air System User Defined Air Terminal Total Cooling Energy",
                                    OutputProcessor::Unit::J,
                                    SysUserDefinedTerminalCooling(SysIndex),
                                    "HVAC",
                                    "Sum",
                                    PrimaryAirSystem(SysIndex).Name);

                SetupOutputVariable("Air System Humidifier Total Heating Energy",
                                    OutputProcessor::Unit::J,
                                    SysHumidHTNG(SysIndex),
                                    "HVAC",
                                    "Sum",
                                    PrimaryAirSystem(SysIndex).Name);

                SetupOutputVariable("Air System Evaporative Cooler Total Cooling Energy",
                                    OutputProcessor::Unit::J,
                                    SysEvapCLNG(SysIndex),
                                    "HVAC",
                                    "Sum",
                                    PrimaryAirSystem(SysIndex).Name);

                SetupOutputVariable("Air System Desiccant Dehumidifier Total Cooling Energy",
                                    OutputProcessor::Unit::J,
                                    DesDehumidCLNG(SysIndex),
                                    "HVAC",
                                    "Sum",
                                    PrimaryAirSystem(SysIndex).Name);

                // SYSTEM COMPONENT ENERGY REPORT
                SetupOutputVariable("Air System Fan Electric Energy",
                                    OutputProcessor::Unit::J,
                                    SysFANCompElec(SysIndex),
                                    "HVAC",
                                    "Sum",
                                    PrimaryAirSystem(SysIndex).Name);

                SetupOutputVariable("Air System Heating Coil Hot Water Energy",
                                    OutputProcessor::Unit::J,
                                    SysHCCompH2OHOT(SysIndex),
                                    "HVAC",
                                    "Sum",
                                    PrimaryAirSystem(SysIndex).Name);

                SetupOutputVariable("Air System Cooling Coil Chilled Water Energy",
                                    OutputProcessor::Unit::J,
                                    SysCCCompH2OCOLD(SysIndex),
                                    "HVAC",
                                    "Sum",
                                    PrimaryAirSystem(SysIndex).Name);

                SetupOutputVariable("Air System DX Heating Coil Electric Energy",
                                    OutputProcessor::Unit::J,
                                    SysHCCompElec(SysIndex),
                                    "HVAC",
                                    "Sum",
                                    PrimaryAirSystem(SysIndex).Name);

                SetupOutputVariable("Air System DX Cooling Coil Electric Energy",
                                    OutputProcessor::Unit::J,
                                    SysCCCompElec(SysIndex),
                                    "HVAC",
                                    "Sum",
                                    PrimaryAirSystem(SysIndex).Name);

                SetupOutputVariable("Air System Heating Coil Electric Energy",
                                    OutputProcessor::Unit::J,
                                    SysHCCompElecRes(SysIndex),
                                    "HVAC",
                                    "Sum",
                                    PrimaryAirSystem(SysIndex).Name);

                SetupOutputVariable("Air System Heating Coil Gas Energy",
                                    OutputProcessor::Unit::J,
                                    SysHCCompGas(SysIndex),
                                    "HVAC",
                                    "Sum",
                                    PrimaryAirSystem(SysIndex).Name);

                SetupOutputVariable("Air System Heating Coil Steam Energy",
                                    OutputProcessor::Unit::J,
                                    SysHCCompSteam(SysIndex),
                                    "HVAC",
                                    "Sum",
                                    PrimaryAirSystem(SysIndex).Name);

                SetupOutputVariable("Air System Humidifier Electric Energy",
                                    OutputProcessor::Unit::J,
                                    SysHumidElec(SysIndex),
                                    "HVAC",
                                    "Sum",
                                    PrimaryAirSystem(SysIndex).Name);

                SetupOutputVariable("Air System Humidifier Gas Energy",
                                    OutputProcessor::Unit::J,
                                    SysHumidGas(SysIndex),
                                    "HVAC",
                                    "Sum",
                                    PrimaryAirSystem(SysIndex).Name);

                SetupOutputVariable("Air System Evaporative Cooler Electric Energy",
                                    OutputProcessor::Unit::J,
                                    SysEvapElec(SysIndex),
                                    "HVAC",
                                    "Sum",
                                    PrimaryAirSystem(SysIndex).Name);

                SetupOutputVariable("Air System Desiccant Dehumidifier Electric Energy",
                                    OutputProcessor::Unit::J,
                                    DesDehumidElec(SysIndex),
                                    "HVAC",
                                    "Sum",
                                    PrimaryAirSystem(SysIndex).Name);
            }
        }
        SetupOutputVariable("Air System Relief Air Total Heat Loss Energy",
                            OutputProcessor::Unit::J,
                            DataHeatBalance::SysTotalHVACReliefHeatLoss,
                            "HVAC",
                            "Sum",
                            "SimHVAC");
        SetupOutputVariable("HVAC System Total Heat Rejection Energy",
                            OutputProcessor::Unit::J,
                            DataHeatBalance::SysTotalHVACRejectHeatLoss,
                            "HVAC",
                            "Sum",
                            "SimHVAC");
        for (ZoneIndex = 1; ZoneIndex <= NumOfZones; ++ZoneIndex) {
            if (!ZoneEquipConfig(ZoneIndex).IsControlled) continue;
            // CurrentModuleObject='Zones(Controlled)'
            if (VentLoadsReportEnabled) {
                // Cooling Loads
                SetupOutputVariable("Zone Mechanical Ventilation No Load Heat Removal Energy",
                                    OutputProcessor::Unit::J,
                                    MaxNoLoadCoolingByVent(ZoneIndex),
                                    "HVAC",
                                    "Sum",
                                    ZoneEquipConfig(ZoneIndex).ZoneName);

                SetupOutputVariable("Zone Mechanical Ventilation Cooling Load Increase Energy",
                                    OutputProcessor::Unit::J,
                                    MaxCoolingLoadAddedByVent(ZoneIndex),
                                    "HVAC",
                                    "Sum",
                                    ZoneEquipConfig(ZoneIndex).ZoneName);

                SetupOutputVariable("Zone Mechanical Ventilation Cooling Load Increase Due to Overheating Energy",
                                    OutputProcessor::Unit::J,
                                    MaxOverheatingByVent(ZoneIndex),
                                    "HVAC",
                                    "Sum",
                                    ZoneEquipConfig(ZoneIndex).ZoneName);

                SetupOutputVariable("Zone Mechanical Ventilation Cooling Load Decrease Energy",
                                    OutputProcessor::Unit::J,
                                    MaxCoolingLoadMetByVent(ZoneIndex),
                                    "HVAC",
                                    "Sum",
                                    ZoneEquipConfig(ZoneIndex).ZoneName);
                // Heating Loads
                SetupOutputVariable("Zone Mechanical Ventilation No Load Heat Addition Energy",
                                    OutputProcessor::Unit::J,
                                    MaxNoLoadHeatingByVent(ZoneIndex),
                                    "HVAC",
                                    "Sum",
                                    ZoneEquipConfig(ZoneIndex).ZoneName);

                SetupOutputVariable("Zone Mechanical Ventilation Heating Load Increase Energy",
                                    OutputProcessor::Unit::J,
                                    MaxHeatingLoadAddedByVent(ZoneIndex),
                                    "HVAC",
                                    "Sum",
                                    ZoneEquipConfig(ZoneIndex).ZoneName);

                SetupOutputVariable("Zone Mechanical Ventilation Heating Load Increase Due to Overcooling Energy",
                                    OutputProcessor::Unit::J,
                                    MaxOvercoolingByVent(ZoneIndex),
                                    "HVAC",
                                    "Sum",
                                    ZoneEquipConfig(ZoneIndex).ZoneName);

                SetupOutputVariable("Zone Mechanical Ventilation Heating Load Decrease Energy",
                                    OutputProcessor::Unit::J,
                                    MaxHeatingLoadMetByVent(ZoneIndex),
                                    "HVAC",
                                    "Sum",
                                    ZoneEquipConfig(ZoneIndex).ZoneName);
            }

            SetupOutputVariable("Zone Mechanical Ventilation Mass Flow Rate",
                                OutputProcessor::Unit::kg_s,
                                ZoneOAMassFlow(ZoneIndex),
                                "HVAC",
                                "Average",
                                ZoneEquipConfig(ZoneIndex).ZoneName);

            SetupOutputVariable("Zone Mechanical Ventilation Mass",
                                OutputProcessor::Unit::kg,
                                ZoneOAMass(ZoneIndex),
                                "HVAC",
                                "Sum",
                                ZoneEquipConfig(ZoneIndex).ZoneName);

            SetupOutputVariable("Zone Mechanical Ventilation Standard Density Volume Flow Rate",
                                OutputProcessor::Unit::m3_s,
                                ZoneOAVolFlowStdRho(ZoneIndex),
                                "HVAC",
                                "Average",
                                ZoneEquipConfig(ZoneIndex).ZoneName);

            SetupOutputVariable("Zone Mechanical Ventilation Standard Density Volume",
                                OutputProcessor::Unit::m3,
                                ZoneOAVolStdRho(ZoneIndex),
                                "HVAC",
                                "Sum",
                                ZoneEquipConfig(ZoneIndex).ZoneName);

            SetupOutputVariable("Zone Mechanical Ventilation Current Density Volume Flow Rate",
                                OutputProcessor::Unit::m3_s,
                                ZoneOAVolFlowCrntRho(ZoneIndex),
                                "HVAC",
                                "Average",
                                ZoneEquipConfig(ZoneIndex).ZoneName);

            SetupOutputVariable("Zone Mechanical Ventilation Current Density Volume",
                                OutputProcessor::Unit::m3,
                                ZoneOAVolCrntRho(ZoneIndex),
                                "HVAC",
                                "Sum",
                                ZoneEquipConfig(ZoneIndex).ZoneName);

            SetupOutputVariable("Zone Mechanical Ventilation Air Changes per Hour",
                                OutputProcessor::Unit::ach,
                                ZoneMechACH(ZoneIndex),
                                "HVAC",
                                "Average",
                                ZoneEquipConfig(ZoneIndex).ZoneName);
        }
    }

    void CreateEnergyReportStructure()
    {

        // SUBROUTINE INFORMATION:
        //       AUTHOR         Dan Fisher/Linda Lawrie
        //       DATE WRITTEN   June 2005
        //       MODIFIED       na
        //       RE-ENGINEERED  na

        // PURPOSE OF THIS SUBROUTINE:
        // Creates the Energy Reporting Structure.  This routine is only called once --
        // so string compares have been left in.

        // METHODOLOGY EMPLOYED:
        // Once all compsets/nodes/connections have been established find all components
        // subcomponents, etc.

        // REFERENCES:
        // na

        // Using/Aliasing
        using BranchNodeConnections::GetChildrenData;
        using BranchNodeConnections::GetComponentData;
        using BranchNodeConnections::GetNumChildren;
        using BranchNodeConnections::IsParentObject;
        using namespace DataGlobalConstants;

        // Locals
        // SUBROUTINE ARGUMENT DEFINITIONS:
        // na

        // SUBROUTINE PARAMETER DEFINITIONS:
        // na

        // INTERFACE BLOCK SPECIFICATIONS:

        // DERIVED TYPE DEFINITIONS:
        // na

        // SUBROUTINE LOCAL VARIABLE DECLARATIONS:
        int AirLoopNum;
        int BranchNum;
        int CompNum;
        int SubCompNum;
        int SubSubCompNum;
        int VarNum;
        int VarNum1;
        int CtrlZoneNum;
        std::string TypeOfComp;
        std::string NameOfComp;
        bool ErrorsFound;
        bool ModeFlagOn;
        int NumInlets;
        int NumOutlets;
        int PlantLoopNum;

        // Dimension GetChildrenData arrays
<<<<<<< HEAD
        Array1D<std::string> SubCompTypes;
        Array1D<std::string> SubCompNames;
        Array1D<std::string> InletNodeNames;
        Array1D<int> InletNodeNumbers;
        Array1D<int> InletFluidStreams;
        Array1D<std::string> OutletNodeNames;
        Array1D<int> OutletNodeNumbers;
        Array1D<int> OutletFluidStreams;
=======
        EPVector<std::string> SubCompTypes;
        EPVector<std::string> SubCompNames;
        EPVector<std::string> InletNodeNames;
        EPVector<int> InletNodeNumbers;
        EPVector<int> InletFluidStreams;
        EPVector<std::string> OutletNodeNames;
        EPVector<int> OutletNodeNumbers;
        EPVector<int> OutletFluidStreams;
>>>>>>> 001ea4bb
        int NumChildren;
        int NumGrandChildren;
        bool IsParent;

        // Dimension GetMeteredVariables arrays
        Array1D<int> VarIndexes;                            // Variable Numbers
        Array1D<int> VarTypes;                              // Variable Types (1=integer, 2=real, 3=meter)
        Array1D<std::string> UnitsStrings;                       // UnitsStrings for each variable
        Array1D<OutputProcessor::TimeStepType> IndexTypes; // Variable Idx Types (1=Zone,2=HVAC)
        Array1D<OutputProcessor::Unit> unitsForVar;        // units from enum for each variable
        Array1D<int> ResourceTypes;                         // ResourceTypes for each variable
        Array1D<std::string> EndUses;                            // EndUses for each variable
        Array1D<std::string> Groups;                             // Groups for each variable
        Array1D<std::string> Names;                              // Variable Names for each variable
        int NumFound;                                      // Number Found
        int NumVariables;
        int NumLeft; // Counter for deeper components

        // some variables for setting up the plant data structures
        int LoopSideNum;

        VentReportStructureCreated = true;
        for (AirLoopNum = 1; AirLoopNum <= NumPrimaryAirSys; ++AirLoopNum) {
            for (BranchNum = 1; BranchNum <= PrimaryAirSystem(AirLoopNum).NumBranches; ++BranchNum) {
                for (CompNum = 1; CompNum <= PrimaryAirSystem(AirLoopNum).Branch(BranchNum).TotalComponents; ++CompNum) {
                    TypeOfComp = PrimaryAirSystem(AirLoopNum).Branch(BranchNum).Comp(CompNum).TypeOf;
                    NameOfComp = PrimaryAirSystem(AirLoopNum).Branch(BranchNum).Comp(CompNum).Name;
                    // Get complete list of components for complex branches
                    if (IsParentObject(TypeOfComp, NameOfComp)) {

                        PrimaryAirSystem(AirLoopNum).Branch(BranchNum).Comp(CompNum).Parent = true;
                        NumChildren = GetNumChildren(TypeOfComp, NameOfComp);

                        SubCompTypes.allocate(NumChildren);
                        SubCompNames.allocate(NumChildren);
                        InletNodeNames.allocate(NumChildren);
                        InletNodeNumbers.allocate(NumChildren);
                        OutletNodeNames.allocate(NumChildren);
                        OutletNodeNumbers.allocate(NumChildren);
                        PrimaryAirSystem(AirLoopNum).Branch(BranchNum).Comp(CompNum).SubComp.allocate(NumChildren);

                        GetChildrenData(TypeOfComp,
                                        NameOfComp,
                                        NumChildren,
                                        SubCompTypes,
                                        SubCompNames,
                                        InletNodeNames,
                                        InletNodeNumbers,
                                        OutletNodeNames,
                                        OutletNodeNumbers,
                                        ErrorsFound);

                        for (SubCompNum = 1; SubCompNum <= NumChildren; ++SubCompNum) {
                            {
                                auto &thisSubComponent(PrimaryAirSystem(AirLoopNum).Branch(BranchNum).Comp(CompNum).SubComp(SubCompNum));
                                thisSubComponent.TypeOf = SubCompTypes(SubCompNum);
                                thisSubComponent.Name = SubCompNames(SubCompNum);
                                thisSubComponent.NodeNameIn = InletNodeNames(SubCompNum);
                                thisSubComponent.NodeNameOut = OutletNodeNames(SubCompNum);
                                thisSubComponent.NodeNumIn = InletNodeNumbers(SubCompNum);
                                thisSubComponent.NodeNumOut = OutletNodeNumbers(SubCompNum);
                            }
                        }

                        SubCompTypes.deallocate();
                        SubCompNames.deallocate();
                        InletNodeNames.deallocate();
                        InletNodeNumbers.deallocate();
                        OutletNodeNames.deallocate();
                        OutletNodeNumbers.deallocate();

                    } else {
                        NumChildren = 0;
                        PrimaryAirSystem(AirLoopNum).Branch(BranchNum).Comp(CompNum).Parent = false;
                    }
                    PrimaryAirSystem(AirLoopNum).Branch(BranchNum).Comp(CompNum).NumSubComps = NumChildren;

                    // check for 'grandchildren'
                    for (SubCompNum = 1; SubCompNum <= NumChildren; ++SubCompNum) {
                        TypeOfComp = PrimaryAirSystem(AirLoopNum).Branch(BranchNum).Comp(CompNum).SubComp(SubCompNum).TypeOf;
                        NameOfComp = PrimaryAirSystem(AirLoopNum).Branch(BranchNum).Comp(CompNum).SubComp(SubCompNum).Name;
                        if (IsParentObject(TypeOfComp, NameOfComp)) {
                            NumGrandChildren = GetNumChildren(TypeOfComp, NameOfComp);
                            SubCompTypes.allocate(NumGrandChildren);
                            SubCompNames.allocate(NumGrandChildren);
                            InletNodeNames.allocate(NumGrandChildren);
                            InletNodeNumbers.allocate(NumGrandChildren);
                            OutletNodeNames.allocate(NumGrandChildren);
                            OutletNodeNumbers.allocate(NumGrandChildren);
                            PrimaryAirSystem(AirLoopNum).Branch(BranchNum).Comp(CompNum).SubComp(SubCompNum).SubSubComp.allocate(NumGrandChildren);

                            GetChildrenData(TypeOfComp,
                                            NameOfComp,
                                            NumGrandChildren,
                                            SubCompTypes,
                                            SubCompNames,
                                            InletNodeNames,
                                            InletNodeNumbers,
                                            OutletNodeNames,
                                            OutletNodeNumbers,
                                            ErrorsFound);

                            for (SubSubCompNum = 1; SubSubCompNum <= NumGrandChildren; ++SubSubCompNum) {
                                {
                                    auto &thisSubSubComponent(
                                        PrimaryAirSystem(AirLoopNum).Branch(BranchNum).Comp(CompNum).SubComp(SubCompNum).SubSubComp(SubSubCompNum));
                                    thisSubSubComponent.TypeOf = SubCompTypes(SubSubCompNum);
                                    thisSubSubComponent.Name = SubCompNames(SubSubCompNum);
                                    thisSubSubComponent.NodeNameIn = InletNodeNames(SubSubCompNum);
                                    thisSubSubComponent.NodeNameOut = OutletNodeNames(SubSubCompNum);
                                    thisSubSubComponent.NodeNumIn = InletNodeNumbers(SubSubCompNum);
                                    thisSubSubComponent.NodeNumOut = OutletNodeNumbers(SubSubCompNum);
                                    NumLeft = GetNumChildren(SubCompTypes(SubSubCompNum), SubCompNames(SubSubCompNum));
                                    if (NumLeft > 0) {
                                        ShowSevereError("Hanging Children for component=" + SubCompTypes(SubSubCompNum) + ':' +
                                                        SubCompNames(SubSubCompNum));
                                    }
                                }
                            }

                            SubCompTypes.deallocate();
                            SubCompNames.deallocate();
                            InletNodeNames.deallocate();
                            InletNodeNumbers.deallocate();
                            OutletNodeNames.deallocate();
                            OutletNodeNumbers.deallocate();
                        } else {
                            NumGrandChildren = 0;
                            PrimaryAirSystem(AirLoopNum).Branch(BranchNum).Comp(CompNum).SubComp(SubCompNum).Parent = false;
                        }

                        PrimaryAirSystem(AirLoopNum).Branch(BranchNum).Comp(CompNum).SubComp(SubCompNum).NumSubSubComps = NumGrandChildren;
                    }
                }
            }
        }

        for (AirLoopNum = 1; AirLoopNum <= NumPrimaryAirSys; ++AirLoopNum) {
            for (BranchNum = 1; BranchNum <= PrimaryAirSystem(AirLoopNum).NumBranches; ++BranchNum) {
                for (CompNum = 1; CompNum <= PrimaryAirSystem(AirLoopNum).Branch(BranchNum).TotalComponents; ++CompNum) {
                    // Get complete list of components for complex branches
                    {
                        auto &thisComp(PrimaryAirSystem(AirLoopNum).Branch(BranchNum).Comp(CompNum));
                        TypeOfComp = thisComp.TypeOf;
                        NameOfComp = thisComp.Name;
                        NumVariables = GetNumMeteredVariables(TypeOfComp, NameOfComp);
                        if (NumVariables > 0) {
                            VarIndexes.allocate(NumVariables);
                            VarTypes.allocate(NumVariables);
                            IndexTypes.allocate(NumVariables);
                            unitsForVar.allocate(NumVariables);
                            ResourceTypes.allocate(NumVariables);
                            EndUses.allocate(NumVariables);
                            Groups.allocate(NumVariables);
                            Names.allocate(NumVariables);
                            thisComp.MeteredVar.allocate(NumVariables);

                            thisComp.NumMeteredVars = NumVariables;
                            GetMeteredVariables(TypeOfComp,
                                                NameOfComp,
                                                VarIndexes,
                                                VarTypes,
                                                IndexTypes,
                                                unitsForVar,
                                                ResourceTypes,
                                                EndUses,
                                                Groups,
                                                Names,
                                                NumFound);
                            ModeFlagOn = true;
                            for (VarNum = 1; VarNum <= NumVariables; ++VarNum) {
                                {
                                    auto &thisVar(thisComp.MeteredVar(VarNum));
                                    thisVar.ReportVarName = Names(VarNum);
                                    thisVar.ReportVarUnits = unitsForVar(VarNum);
                                    thisVar.ReportVarIndex = VarIndexes(VarNum);
                                    thisVar.ReportVarIndexType = IndexTypes(VarNum);
                                    thisVar.ReportVarType = VarTypes(VarNum);
                                    thisVar.ResourceType = ResourceTypes(VarNum);
                                    thisVar.EndUse = EndUses(VarNum);
                                    if (thisVar.EndUse == "HEATINGCOILS" && ModeFlagOn) {
                                        for (VarNum1 = 1; VarNum1 <= NumVariables; ++VarNum1) {
                                            thisComp.MeteredVar(VarNum1).EndUse_CompMode = HeatingOnly;
                                        }
                                        ModeFlagOn = false;
                                    } else if (thisVar.EndUse == "COOLINGCOILS" && ModeFlagOn) {
                                        for (VarNum1 = 1; VarNum1 <= NumVariables; ++VarNum1) {
                                            thisComp.MeteredVar(VarNum1).EndUse_CompMode = CoolingOnly;
                                        }
                                        ModeFlagOn = false;
                                    } else if (ModeFlagOn) {
                                        thisVar.EndUse_CompMode = NoHeatNoCool;
                                    }
                                    thisVar.Group = Groups(VarNum);
                                }
                            }

                            VarIndexes.deallocate();
                            VarTypes.deallocate();
                            IndexTypes.deallocate();
                            unitsForVar.deallocate();
                            ResourceTypes.deallocate();
                            EndUses.deallocate();
                            Groups.deallocate();
                            Names.deallocate();
                        }
                        for (SubCompNum = 1; SubCompNum <= thisComp.NumSubComps; ++SubCompNum) {
                            // Get complete list of components for complex branches
                            TypeOfComp = thisComp.SubComp(SubCompNum).TypeOf;
                            NameOfComp = thisComp.SubComp(SubCompNum).Name;
                            NumVariables = GetNumMeteredVariables(TypeOfComp, NameOfComp);
                            if (NumVariables > 0) {
                                VarIndexes.allocate(NumVariables);
                                VarTypes.allocate(NumVariables);
                                IndexTypes.allocate(NumVariables);
                                unitsForVar.allocate(NumVariables);
                                ResourceTypes.allocate(NumVariables);
                                EndUses.allocate(NumVariables);
                                Groups.allocate(NumVariables);
                                Names.allocate(NumVariables);
                                thisComp.SubComp(SubCompNum).MeteredVar.allocate(NumVariables);

                                GetMeteredVariables(TypeOfComp,
                                                    NameOfComp,
                                                    VarIndexes,
                                                    VarTypes,
                                                    IndexTypes,
                                                    unitsForVar,
                                                    ResourceTypes,
                                                    EndUses,
                                                    Groups,
                                                    Names,
                                                    NumFound);

                                ModeFlagOn = true;
                                for (VarNum = 1; VarNum <= NumVariables; ++VarNum) {
                                    {
                                        auto &thisVar(thisComp.SubComp(SubCompNum).MeteredVar(VarNum));
                                        thisVar.ReportVarName = Names(VarNum);
                                        thisVar.ReportVarUnits = unitsForVar(VarNum);
                                        thisVar.ReportVarIndex = VarIndexes(VarNum);
                                        thisVar.ReportVarIndexType = IndexTypes(VarNum);
                                        thisVar.ReportVarType = VarTypes(VarNum);
                                        thisVar.ResourceType = ResourceTypes(VarNum);
                                        thisVar.EndUse = EndUses(VarNum);
                                        if (thisVar.EndUse == "HEATINGCOILS" && ModeFlagOn) {
                                            for (VarNum1 = 1; VarNum1 <= NumVariables; ++VarNum1) {
                                                thisComp.SubComp(SubCompNum).MeteredVar(VarNum1).EndUse_CompMode = HeatingOnly;
                                            }
                                            ModeFlagOn = false;
                                        } else if (thisVar.EndUse == "COOLINGCOILS" && ModeFlagOn) {
                                            for (VarNum1 = 1; VarNum1 <= NumVariables; ++VarNum1) {
                                                thisComp.SubComp(SubCompNum).MeteredVar(VarNum1).EndUse_CompMode = CoolingOnly;
                                            }
                                            ModeFlagOn = false;
                                        } else if (ModeFlagOn) {
                                            thisVar.EndUse_CompMode = NoHeatNoCool;
                                        }
                                        thisVar.Group = Groups(VarNum);
                                    }
                                }

                                VarIndexes.deallocate();
                                VarTypes.deallocate();
                                IndexTypes.deallocate();
                                unitsForVar.deallocate();
                                ResourceTypes.deallocate();
                                EndUses.deallocate();
                                Groups.deallocate();
                                Names.deallocate();
                            }

                            thisComp.SubComp(SubCompNum).NumMeteredVars = NumVariables;

                            for (SubSubCompNum = 1; SubSubCompNum <= thisComp.SubComp(SubCompNum).NumSubSubComps; ++SubSubCompNum) {
                                // Get complete list of components for complex branches
                                TypeOfComp = thisComp.SubComp(SubCompNum).SubSubComp(SubSubCompNum).TypeOf;
                                NameOfComp = thisComp.SubComp(SubCompNum).SubSubComp(SubSubCompNum).Name;
                                NumVariables = GetNumMeteredVariables(TypeOfComp, NameOfComp);
                                if (NumVariables > 0) {
                                    VarIndexes.allocate(NumVariables);
                                    VarTypes.allocate(NumVariables);
                                    IndexTypes.allocate(NumVariables);
                                    unitsForVar.allocate(NumVariables);
                                    ResourceTypes.allocate(NumVariables);
                                    EndUses.allocate(NumVariables);
                                    Groups.allocate(NumVariables);
                                    Names.allocate(NumVariables);
                                    thisComp.SubComp(SubCompNum).SubSubComp(SubSubCompNum).MeteredVar.allocate(NumVariables);

                                    GetMeteredVariables(TypeOfComp,
                                                        NameOfComp,
                                                        VarIndexes,
                                                        VarTypes,
                                                        IndexTypes,
                                                        unitsForVar,
                                                        ResourceTypes,
                                                        EndUses,
                                                        Groups,
                                                        Names,
                                                        NumFound);

                                    ModeFlagOn = true;
                                    for (VarNum = 1; VarNum <= NumVariables; ++VarNum) {
                                        {
                                            auto &thisVar(thisComp.SubComp(SubCompNum).SubSubComp(SubSubCompNum).MeteredVar(VarNum));
                                            thisVar.ReportVarName = Names(VarNum);
                                            thisVar.ReportVarUnits = unitsForVar(VarNum);
                                            thisVar.ReportVarIndex = VarIndexes(VarNum);
                                            thisVar.ReportVarIndexType = IndexTypes(VarNum);
                                            thisVar.ReportVarType = VarTypes(VarNum);
                                            thisVar.ResourceType = ResourceTypes(VarNum);
                                            thisVar.EndUse = EndUses(VarNum);
                                            if (thisVar.EndUse == "HEATINGCOILS" && ModeFlagOn) {
                                                for (VarNum1 = 1; VarNum1 <= NumVariables; ++VarNum1) {
                                                    thisComp.SubComp(SubCompNum).SubSubComp(SubSubCompNum).MeteredVar(VarNum1).EndUse_CompMode =
                                                        HeatingOnly;
                                                }
                                                ModeFlagOn = false;
                                            } else if (thisVar.EndUse == "COOLINGCOILS" && ModeFlagOn) {
                                                for (VarNum1 = 1; VarNum1 <= NumVariables; ++VarNum1) {
                                                    thisComp.SubComp(SubCompNum).SubSubComp(SubSubCompNum).MeteredVar(VarNum1).EndUse_CompMode =
                                                        CoolingOnly;
                                                }
                                                ModeFlagOn = false;
                                            } else if (ModeFlagOn) {
                                                thisVar.EndUse_CompMode = NoHeatNoCool;
                                            }
                                            thisVar.Group = Groups(VarNum);
                                        }
                                    }

                                    VarIndexes.deallocate();
                                    VarTypes.deallocate();
                                    IndexTypes.deallocate();
                                    unitsForVar.deallocate();
                                    ResourceTypes.deallocate();
                                    EndUses.deallocate();
                                    Groups.deallocate();
                                    Names.deallocate();
                                }
                                thisComp.SubComp(SubCompNum).SubSubComp(SubSubCompNum).NumMeteredVars = NumVariables;
                            }
                        }
                    }
                }
            }
        }

        // Allocate the system serving zone equipment component arrays
        for (CtrlZoneNum = 1; CtrlZoneNum <= NumOfZones; ++CtrlZoneNum) {
            if (!ZoneEquipConfig(CtrlZoneNum).IsControlled) continue;
            // Set index of air loop serving zone
            for (CompNum = 1; CompNum <= ZoneEquipList(CtrlZoneNum).NumOfEquipTypes; ++CompNum) {
                TypeOfComp = ZoneEquipList(CtrlZoneNum).EquipType(CompNum);
                NameOfComp = ZoneEquipList(CtrlZoneNum).EquipName(CompNum);
                GetComponentData(TypeOfComp,
                                 NameOfComp,
                                 IsParent,
                                 NumInlets,
                                 InletNodeNames,
                                 InletNodeNumbers,
                                 InletFluidStreams,
                                 NumOutlets,
                                 OutletNodeNames,
                                 OutletNodeNumbers,
                                 OutletFluidStreams,
                                 ErrorsFound);
                {
                    auto &thisEquipData(ZoneEquipList(CtrlZoneNum).EquipData(CompNum));
                    thisEquipData.TypeOf = TypeOfComp;
                    thisEquipData.Name = NameOfComp;
                    thisEquipData.OutletNodeNums.allocate(NumOutlets);
                    thisEquipData.NumOutlets = NumOutlets;
                    thisEquipData.OutletNodeNums = OutletNodeNumbers;
                    thisEquipData.InletNodeNums.allocate(NumInlets);
                    thisEquipData.NumInlets = NumInlets;
                    thisEquipData.InletNodeNums = InletNodeNumbers;
                    thisEquipData.Parent = IsParent;
                    NumVariables = GetNumMeteredVariables(TypeOfComp, NameOfComp);
                    thisEquipData.NumMeteredVars = NumVariables;
                    if (NumVariables > 0) {
                        InletNodeNames.deallocate();
                        InletNodeNumbers.deallocate();
                        InletFluidStreams.deallocate();
                        OutletNodeNames.deallocate();
                        OutletNodeNumbers.deallocate();
                        OutletFluidStreams.deallocate();

                        VarIndexes.allocate(NumVariables);
                        VarTypes.allocate(NumVariables);
                        IndexTypes.allocate(NumVariables);
                        unitsForVar.allocate(NumVariables);
                        ResourceTypes.allocate(NumVariables);
                        EndUses.allocate(NumVariables);
                        Groups.allocate(NumVariables);
                        Names.allocate(NumVariables);
                        thisEquipData.MeteredVar.allocate(NumVariables);

                        GetMeteredVariables(
                            TypeOfComp, NameOfComp, VarIndexes, VarTypes, IndexTypes, unitsForVar, ResourceTypes, EndUses, Groups, Names, NumFound);

                        ModeFlagOn = true;
                        for (VarNum = 1; VarNum <= NumVariables; ++VarNum) {
                            {
                                auto &thisVar(thisEquipData.MeteredVar(VarNum));
                                thisVar.ReportVarName = Names(VarNum);
                                thisVar.ReportVarUnits = unitsForVar(VarNum);
                                thisVar.ReportVarIndex = VarIndexes(VarNum);
                                thisVar.ReportVarIndexType = IndexTypes(VarNum);
                                thisVar.ReportVarType = VarTypes(VarNum);
                                thisVar.ResourceType = ResourceTypes(VarNum);
                                thisVar.EndUse = EndUses(VarNum);
                                if (thisVar.EndUse == "HEATINGCOILS" && ModeFlagOn) {
                                    for (VarNum1 = 1; VarNum1 <= NumVariables; ++VarNum1) {
                                        thisEquipData.MeteredVar(VarNum1).EndUse_CompMode = HeatingOnly;
                                    }
                                    ModeFlagOn = false;
                                } else if (thisVar.EndUse == "COOLINGCOILS" && ModeFlagOn) {
                                    for (VarNum1 = 1; VarNum1 <= NumVariables; ++VarNum1) {
                                        thisEquipData.MeteredVar(VarNum1).EndUse_CompMode = CoolingOnly;
                                    }
                                    ModeFlagOn = false;
                                } else if (ModeFlagOn) {
                                    thisVar.EndUse_CompMode = NoHeatNoCool;
                                }
                                thisVar.Group = Groups(VarNum);
                            }
                        }

                        VarIndexes.deallocate();
                        VarTypes.deallocate();
                        IndexTypes.deallocate();
                        unitsForVar.deallocate();
                        ResourceTypes.deallocate();
                        EndUses.deallocate();
                        Groups.deallocate();
                        Names.deallocate();
                    }

                    if (IsParentObject(TypeOfComp, NameOfComp)) {
                        NumChildren = GetNumChildren(TypeOfComp, NameOfComp);
                        thisEquipData.NumSubEquip = NumChildren;

                        SubCompTypes.allocate(NumChildren);
                        SubCompNames.allocate(NumChildren);
                        InletNodeNames.allocate(NumChildren);
                        InletNodeNumbers.allocate(NumChildren);
                        OutletNodeNames.allocate(NumChildren);
                        OutletNodeNumbers.allocate(NumChildren);
                        thisEquipData.SubEquipData.allocate(NumChildren);

                        GetChildrenData(TypeOfComp,
                                        NameOfComp,
                                        NumChildren,
                                        SubCompTypes,
                                        SubCompNames,
                                        InletNodeNames,
                                        InletNodeNumbers,
                                        OutletNodeNames,
                                        OutletNodeNumbers,
                                        ErrorsFound);

                        for (SubCompNum = 1; SubCompNum <= NumChildren; ++SubCompNum) {
                            thisEquipData.SubEquipData(SubCompNum).TypeOf = SubCompTypes(SubCompNum);
                            thisEquipData.SubEquipData(SubCompNum).Name = SubCompNames(SubCompNum);
                            thisEquipData.SubEquipData(SubCompNum).OutletNodeNum = OutletNodeNumbers(SubCompNum);
                            thisEquipData.SubEquipData(SubCompNum).InletNodeNum = InletNodeNumbers(SubCompNum);
                        }

                        SubCompTypes.deallocate();
                        SubCompNames.deallocate();
                        InletNodeNames.deallocate();
                        InletNodeNumbers.deallocate();
                        OutletNodeNames.deallocate();
                        OutletNodeNumbers.deallocate();
                    } else {
                        NumChildren = 0;
                    }

                    for (SubCompNum = 1; SubCompNum <= NumChildren; ++SubCompNum) {
                        TypeOfComp = thisEquipData.SubEquipData(SubCompNum).TypeOf;
                        NameOfComp = thisEquipData.SubEquipData(SubCompNum).Name;
                        if (IsParentObject(TypeOfComp, NameOfComp)) {
                            NumGrandChildren = GetNumChildren(TypeOfComp, NameOfComp);
                            thisEquipData.SubEquipData(SubCompNum).NumSubSubEquip = NumGrandChildren;
                            SubCompTypes.allocate(NumGrandChildren);
                            SubCompNames.allocate(NumGrandChildren);
                            InletNodeNames.allocate(NumGrandChildren);
                            InletNodeNumbers.allocate(NumGrandChildren);
                            OutletNodeNames.allocate(NumGrandChildren);
                            OutletNodeNumbers.allocate(NumGrandChildren);
                            thisEquipData.SubEquipData(SubCompNum).SubSubEquipData.allocate(NumGrandChildren);
                            // Sankar added the array number for EquipData
                            GetChildrenData(TypeOfComp,
                                            NameOfComp,
                                            NumGrandChildren,
                                            SubCompTypes,
                                            SubCompNames,
                                            InletNodeNames,
                                            InletNodeNumbers,
                                            OutletNodeNames,
                                            OutletNodeNumbers,
                                            ErrorsFound);

                            for (SubSubCompNum = 1; SubSubCompNum <= NumGrandChildren; ++SubSubCompNum) {
                                thisEquipData.SubEquipData(SubCompNum).SubSubEquipData(SubSubCompNum).TypeOf = SubCompTypes(SubSubCompNum);
                                thisEquipData.SubEquipData(SubCompNum).SubSubEquipData(SubSubCompNum).Name = SubCompNames(SubSubCompNum);
                                thisEquipData.SubEquipData(SubCompNum).SubSubEquipData(SubSubCompNum).OutletNodeNum =
                                    OutletNodeNumbers(SubSubCompNum);
                                thisEquipData.SubEquipData(SubCompNum).SubSubEquipData(SubSubCompNum).InletNodeNum = InletNodeNumbers(SubSubCompNum);
                            }
                            SubCompTypes.deallocate();
                            SubCompNames.deallocate();
                            InletNodeNames.deallocate();
                            InletNodeNumbers.deallocate();
                            OutletNodeNames.deallocate();
                            OutletNodeNumbers.deallocate();
                        } else {
                            NumGrandChildren = 0;
                        }
                    }
                }
            }
        }

        for (CtrlZoneNum = 1; CtrlZoneNum <= NumOfZones; ++CtrlZoneNum) {
            if (!ZoneEquipConfig(CtrlZoneNum).IsControlled) continue;
            for (CompNum = 1; CompNum <= ZoneEquipList(CtrlZoneNum).NumOfEquipTypes; ++CompNum) {
                for (SubCompNum = 1; SubCompNum <= ZoneEquipList(CtrlZoneNum).EquipData(CompNum).NumSubEquip; ++SubCompNum) {
                    {
                        auto &thisSubEquipData(ZoneEquipList(CtrlZoneNum).EquipData(CompNum).SubEquipData(SubCompNum));
                        TypeOfComp = thisSubEquipData.TypeOf;
                        NameOfComp = thisSubEquipData.Name;

                        NumVariables = GetNumMeteredVariables(TypeOfComp, NameOfComp);
                        thisSubEquipData.NumMeteredVars = NumVariables; // Sankar added this line
                        if (NumVariables > 0) {
                            VarIndexes.allocate(NumVariables);
                            VarTypes.allocate(NumVariables);
                            IndexTypes.allocate(NumVariables);
                            unitsForVar.allocate(NumVariables);
                            ResourceTypes.allocate(NumVariables);
                            EndUses.allocate(NumVariables);
                            Groups.allocate(NumVariables);
                            Names.allocate(NumVariables);
                            thisSubEquipData.MeteredVar.allocate(NumVariables);

                            GetMeteredVariables(TypeOfComp,
                                                NameOfComp,
                                                VarIndexes,
                                                VarTypes,
                                                IndexTypes,
                                                unitsForVar,
                                                ResourceTypes,
                                                EndUses,
                                                Groups,
                                                Names,
                                                NumFound);

                            ModeFlagOn = true;
                            for (VarNum = 1; VarNum <= NumVariables; ++VarNum) {
                                {
                                    auto &thisVar(thisSubEquipData.MeteredVar(VarNum));
                                    thisVar.ReportVarName = Names(VarNum);
                                    thisVar.ReportVarUnits = unitsForVar(VarNum);
                                    thisVar.ReportVarIndex = VarIndexes(VarNum);
                                    thisVar.ReportVarIndexType = IndexTypes(VarNum);
                                    thisVar.ReportVarType = VarTypes(VarNum);
                                    thisVar.ResourceType = ResourceTypes(VarNum);
                                    thisVar.EndUse = EndUses(VarNum);
                                    if (thisVar.EndUse == "HEATINGCOILS" && ModeFlagOn) {
                                        for (VarNum1 = 1; VarNum1 <= NumVariables; ++VarNum1) {
                                            thisSubEquipData.MeteredVar(VarNum1).EndUse_CompMode = HeatingOnly;
                                        }
                                        ModeFlagOn = false;
                                    } else if (thisVar.EndUse == "COOLINGCOILS" && ModeFlagOn) {
                                        for (VarNum1 = 1; VarNum1 <= NumVariables; ++VarNum1) {
                                            thisSubEquipData.MeteredVar(VarNum1).EndUse_CompMode = CoolingOnly;
                                        }
                                        ModeFlagOn = false;
                                    } else if (ModeFlagOn) {
                                        thisVar.EndUse_CompMode = NoHeatNoCool;
                                    }
                                    thisVar.Group = Groups(VarNum);
                                }
                            }

                            VarIndexes.deallocate();
                            VarTypes.deallocate();
                            IndexTypes.deallocate();
                            unitsForVar.deallocate();
                            ResourceTypes.deallocate();
                            EndUses.deallocate();
                            Groups.deallocate();
                            Names.deallocate();
                        }

                        for (SubSubCompNum = 1; SubSubCompNum <= thisSubEquipData.NumSubSubEquip; ++SubSubCompNum) {
                            TypeOfComp = thisSubEquipData.SubSubEquipData(SubSubCompNum).TypeOf;
                            NameOfComp = thisSubEquipData.SubSubEquipData(SubSubCompNum).Name;

                            NumVariables = GetNumMeteredVariables(TypeOfComp, NameOfComp);
                            thisSubEquipData.SubSubEquipData(SubSubCompNum).NumMeteredVars = NumVariables; // Sankar added this line
                            if (NumVariables > 0) {
                                VarIndexes.allocate(NumVariables);
                                VarTypes.allocate(NumVariables);
                                IndexTypes.allocate(NumVariables);
                                unitsForVar.allocate(NumVariables);
                                ResourceTypes.allocate(NumVariables);
                                EndUses.allocate(NumVariables);
                                Groups.allocate(NumVariables);
                                Names.allocate(NumVariables);
                                thisSubEquipData.SubSubEquipData(SubSubCompNum).MeteredVar.allocate(NumVariables);

                                GetMeteredVariables(TypeOfComp,
                                                    NameOfComp,
                                                    VarIndexes,
                                                    VarTypes,
                                                    IndexTypes,
                                                    unitsForVar,
                                                    ResourceTypes,
                                                    EndUses,
                                                    Groups,
                                                    Names,
                                                    NumFound);

                                ModeFlagOn = true;
                                for (VarNum = 1; VarNum <= NumVariables; ++VarNum) {
                                    {
                                        auto &thisVar(thisSubEquipData.SubSubEquipData(SubSubCompNum).MeteredVar(VarNum));
                                        thisVar.ReportVarName = Names(VarNum);
                                        thisVar.ReportVarUnits = unitsForVar(VarNum);
                                        thisVar.ReportVarIndex = VarIndexes(VarNum);
                                        thisVar.ReportVarIndexType = IndexTypes(VarNum);
                                        thisVar.ReportVarType = VarTypes(VarNum);
                                        thisVar.ResourceType = ResourceTypes(VarNum);
                                        thisVar.EndUse = EndUses(VarNum);
                                        if (thisVar.EndUse == "HEATINGCOILS" && ModeFlagOn) {
                                            for (VarNum1 = 1; VarNum1 <= NumVariables; ++VarNum1) {
                                                thisSubEquipData.SubSubEquipData(SubSubCompNum).MeteredVar(VarNum1).EndUse_CompMode = HeatingOnly;
                                            }
                                            ModeFlagOn = false;
                                        } else if (thisVar.EndUse == "COOLINGCOILS" && ModeFlagOn) {
                                            for (VarNum1 = 1; VarNum1 <= NumVariables; ++VarNum1) {
                                                thisSubEquipData.SubSubEquipData(SubSubCompNum).MeteredVar(VarNum1).EndUse_CompMode = CoolingOnly;
                                            }
                                            ModeFlagOn = false;
                                        } else if (ModeFlagOn) {
                                            thisVar.EndUse_CompMode = NoHeatNoCool;
                                        }
                                        thisVar.Group = Groups(VarNum);
                                    }
                                }

                                VarIndexes.deallocate();
                                VarTypes.deallocate();
                                IndexTypes.deallocate();
                                unitsForVar.deallocate();
                                ResourceTypes.deallocate();
                                EndUses.deallocate();
                                Groups.deallocate();
                                Names.deallocate();
                            }
                        }
                    }
                }
            }
        }

        //***Plant Loops

        // previously, four separate huge DO loops all looking very very similar were used here
        // each individual block would operate on a single type of loop-side (plant demand, cond supply, etc.)
        // now, a bigger DO loop is applied iterating over all loops
        // a pointer (ThisReportData) is then directed to a particular item in the appropriate array
        // by operating on the pointer directly, we are actually operating on the item in the TARGET array item
        // in making this change, over 700 lines of code were dropped down to a single block

        for (PlantLoopNum = 1; PlantLoopNum <= NumPlantLoops + NumCondLoops; ++PlantLoopNum) {
            for (LoopSideNum = DemandSide; LoopSideNum <= SupplySide; ++LoopSideNum) {

                // Report selection
                ReportLoopData *select_ThisReportData(nullptr);

                if (PlantLoopNum <= NumPlantLoops) {
                    {
                        auto const SELECT_CASE_var(LoopSideNum);
                        if (SELECT_CASE_var == DemandSide) {
                            select_ThisReportData = &VentRepPlantDemandSide(PlantLoopNum);
                        } else if (SELECT_CASE_var == SupplySide) {
                            select_ThisReportData = &VentRepPlantSupplySide(PlantLoopNum);
                        } else {
                            assert(false);
                        }
                    }
                } else { // CondLoop
                    {
                        auto const SELECT_CASE_var(LoopSideNum);
                        if (SELECT_CASE_var == DemandSide) {
                            select_ThisReportData = &VentRepCondDemandSide(PlantLoopNum - NumPlantLoops);
                        } else if (SELECT_CASE_var == SupplySide) {
                            select_ThisReportData = &VentRepCondSupplySide(PlantLoopNum - NumPlantLoops);
                        } else {
                            assert(false);
                        }
                    }
                }

                // Object Data
                ReportLoopData &ThisReportData(*select_ThisReportData);

                for (BranchNum = 1; BranchNum <= ThisReportData.TotalBranches; ++BranchNum) {
                    for (CompNum = 1; CompNum <= ThisReportData.Branch(BranchNum).TotalComponents; ++CompNum) {
                        {
                            auto &thisComp(ThisReportData.Branch(BranchNum).Comp(CompNum));
                            TypeOfComp = thisComp.TypeOf;
                            NameOfComp = thisComp.Name;
                            // Get complete list of components for complex branches
                            if (IsParentObject(TypeOfComp, NameOfComp)) {

                                NumChildren = GetNumChildren(TypeOfComp, NameOfComp);

                                SubCompTypes.allocate(NumChildren);
                                SubCompNames.allocate(NumChildren);
                                InletNodeNames.allocate(NumChildren);
                                InletNodeNumbers.allocate(NumChildren);
                                OutletNodeNames.allocate(NumChildren);
                                OutletNodeNumbers.allocate(NumChildren);
                                thisComp.SubComp.allocate(NumChildren);

                                GetChildrenData(TypeOfComp,
                                                NameOfComp,
                                                NumChildren,
                                                SubCompTypes,
                                                SubCompNames,
                                                InletNodeNames,
                                                InletNodeNumbers,
                                                OutletNodeNames,
                                                OutletNodeNumbers,
                                                ErrorsFound);

                                for (SubCompNum = 1; SubCompNum <= NumChildren; ++SubCompNum) {
                                    thisComp.SubComp(SubCompNum).TypeOf = SubCompTypes(SubCompNum);
                                    thisComp.SubComp(SubCompNum).Name = SubCompNames(SubCompNum);
                                    thisComp.SubComp(SubCompNum).NodeNameIn = InletNodeNames(SubCompNum);
                                    thisComp.SubComp(SubCompNum).NodeNameOut = OutletNodeNames(SubCompNum);
                                    thisComp.SubComp(SubCompNum).NodeNumIn = InletNodeNumbers(SubCompNum);
                                    thisComp.SubComp(SubCompNum).NodeNumOut = OutletNodeNumbers(SubCompNum);
                                }

                                SubCompTypes.deallocate();
                                SubCompNames.deallocate();
                                InletNodeNames.deallocate();
                                InletNodeNumbers.deallocate();
                                OutletNodeNames.deallocate();
                                OutletNodeNumbers.deallocate();

                            } else {
                                NumChildren = 0;
                            }
                            thisComp.NumSubComps = NumChildren;

                            // check for 'grandchildren'
                            for (SubCompNum = 1; SubCompNum <= NumChildren; ++SubCompNum) {
                                TypeOfComp = thisComp.SubComp(SubCompNum).TypeOf;
                                NameOfComp = thisComp.SubComp(SubCompNum).Name;
                                if (IsParentObject(TypeOfComp, NameOfComp)) {
                                    NumGrandChildren = GetNumChildren(TypeOfComp, NameOfComp);
                                    SubCompTypes.allocate(NumGrandChildren);
                                    SubCompNames.allocate(NumGrandChildren);
                                    InletNodeNames.allocate(NumGrandChildren);
                                    InletNodeNumbers.allocate(NumGrandChildren);
                                    OutletNodeNames.allocate(NumGrandChildren);
                                    OutletNodeNumbers.allocate(NumGrandChildren);
                                    thisComp.SubComp(SubCompNum).SubSubComp.allocate(NumGrandChildren);

                                    GetChildrenData(TypeOfComp,
                                                    NameOfComp,
                                                    NumGrandChildren,
                                                    SubCompTypes,
                                                    SubCompNames,
                                                    InletNodeNames,
                                                    InletNodeNumbers,
                                                    OutletNodeNames,
                                                    OutletNodeNumbers,
                                                    ErrorsFound);

                                    for (SubSubCompNum = 1; SubSubCompNum <= NumGrandChildren; ++SubSubCompNum) {
                                        {
                                            auto &thisSubSubComp(thisComp.SubComp(SubCompNum).SubSubComp(SubSubCompNum));
                                            thisSubSubComp.TypeOf = SubCompTypes(SubSubCompNum);
                                            thisSubSubComp.Name = SubCompNames(SubSubCompNum);
                                            thisSubSubComp.NodeNameIn = InletNodeNames(SubSubCompNum);
                                            thisSubSubComp.NodeNameOut = OutletNodeNames(SubSubCompNum);
                                            thisSubSubComp.NodeNumIn = InletNodeNumbers(SubSubCompNum);
                                            thisSubSubComp.NodeNumOut = OutletNodeNumbers(SubSubCompNum);
                                        }
                                    }

                                    SubCompTypes.deallocate();
                                    SubCompNames.deallocate();
                                    InletNodeNames.deallocate();
                                    InletNodeNumbers.deallocate();
                                    OutletNodeNames.deallocate();
                                    OutletNodeNumbers.deallocate();
                                } else {
                                    NumGrandChildren = 0;
                                    thisComp.SubComp(SubCompNum).Parent = false;
                                }

                                thisComp.SubComp(SubCompNum).NumSubSubComps = NumGrandChildren;
                            }
                        }
                    }
                }
            }
        }

        for (PlantLoopNum = 1; PlantLoopNum <= NumPlantLoops + NumCondLoops; ++PlantLoopNum) {

            for (LoopSideNum = DemandSide; LoopSideNum <= SupplySide; ++LoopSideNum) {

                // Report selection
                ReportLoopData *select_ThisReportData(nullptr);

                if (PlantLoopNum <= NumPlantLoops) {
                    {
                        auto const SELECT_CASE_var(LoopSideNum);
                        if (SELECT_CASE_var == DemandSide) {
                            select_ThisReportData = &VentRepPlantDemandSide(PlantLoopNum);
                        } else if (SELECT_CASE_var == SupplySide) {
                            select_ThisReportData = &VentRepPlantSupplySide(PlantLoopNum);
                        } else {
                            assert(false);
                        }
                    }
                } else { // CondLoop
                    {
                        auto const SELECT_CASE_var(LoopSideNum);
                        if (SELECT_CASE_var == DemandSide) {
                            select_ThisReportData = &VentRepCondDemandSide(PlantLoopNum - NumPlantLoops);
                        } else if (SELECT_CASE_var == SupplySide) {
                            select_ThisReportData = &VentRepCondSupplySide(PlantLoopNum - NumPlantLoops);
                        } else {
                            assert(false);
                        }
                    }
                }

                // Object Data
                ReportLoopData &ThisReportData(*select_ThisReportData);

                for (BranchNum = 1; BranchNum <= ThisReportData.TotalBranches; ++BranchNum) {
                    for (CompNum = 1; CompNum <= ThisReportData.Branch(BranchNum).TotalComponents; ++CompNum) {
                        // Get complete list of components for complex branches
                        {
                            auto &thisComp(ThisReportData.Branch(BranchNum).Comp(CompNum));
                            TypeOfComp = thisComp.TypeOf;
                            NameOfComp = thisComp.Name;
                            NumVariables = GetNumMeteredVariables(TypeOfComp, NameOfComp);
                            if (NumVariables > 0) {
                                VarIndexes.allocate(NumVariables);
                                VarTypes.allocate(NumVariables);
                                IndexTypes.allocate(NumVariables);
                                unitsForVar.allocate(NumVariables);
                                ResourceTypes.allocate(NumVariables);
                                EndUses.allocate(NumVariables);
                                Groups.allocate(NumVariables);
                                Names.allocate(NumVariables);
                                thisComp.MeteredVar.allocate(NumVariables);

                                thisComp.NumMeteredVars = NumVariables;
                                GetMeteredVariables(TypeOfComp,
                                                    NameOfComp,
                                                    VarIndexes,
                                                    VarTypes,
                                                    IndexTypes,
                                                    unitsForVar,
                                                    ResourceTypes,
                                                    EndUses,
                                                    Groups,
                                                    Names,
                                                    NumFound);

                                ModeFlagOn = true;
                                for (VarNum = 1; VarNum <= NumVariables; ++VarNum) {
                                    {
                                        auto &thisVar(thisComp.MeteredVar(VarNum));
                                        thisVar.ReportVarName = Names(VarNum);
                                        thisVar.ReportVarUnits = unitsForVar(VarNum);
                                        thisVar.ReportVarIndex = VarIndexes(VarNum);
                                        thisVar.ReportVarIndexType = IndexTypes(VarNum);
                                        thisVar.ReportVarType = VarTypes(VarNum);
                                        thisVar.ResourceType = ResourceTypes(VarNum);
                                        thisVar.EndUse = EndUses(VarNum);
                                        if (thisVar.EndUse == "HEATINGCOILS" && ModeFlagOn) {
                                            for (VarNum1 = 1; VarNum1 <= NumVariables; ++VarNum1) {
                                                thisComp.MeteredVar(VarNum1).EndUse_CompMode = HeatingOnly;
                                            }
                                            ModeFlagOn = false;
                                        } else if (thisVar.EndUse == "COOLINGCOILS" && ModeFlagOn) {
                                            for (VarNum1 = 1; VarNum1 <= NumVariables; ++VarNum1) {
                                                thisComp.MeteredVar(VarNum1).EndUse_CompMode = CoolingOnly;
                                            }
                                            ModeFlagOn = false;
                                        } else if (ModeFlagOn) {
                                            thisVar.EndUse_CompMode = NoHeatNoCool;
                                        }
                                        thisVar.Group = Groups(VarNum);
                                    }
                                }

                                VarIndexes.deallocate();
                                VarTypes.deallocate();
                                IndexTypes.deallocate();
                                unitsForVar.deallocate();
                                ResourceTypes.deallocate();
                                EndUses.deallocate();
                                Groups.deallocate();
                                Names.deallocate();
                            }
                            for (SubCompNum = 1; SubCompNum <= thisComp.NumSubComps; ++SubCompNum) {
                                // Get complete list of components for complex branches
                                TypeOfComp = thisComp.SubComp(SubCompNum).TypeOf;
                                NameOfComp = thisComp.SubComp(SubCompNum).Name;
                                NumVariables = GetNumMeteredVariables(TypeOfComp, NameOfComp);
                                if (NumVariables > 0) {
                                    VarIndexes.allocate(NumVariables);
                                    VarTypes.allocate(NumVariables);
                                    IndexTypes.allocate(NumVariables);
                                    unitsForVar.allocate(NumVariables);
                                    ResourceTypes.allocate(NumVariables);
                                    EndUses.allocate(NumVariables);
                                    Groups.allocate(NumVariables);
                                    Names.allocate(NumVariables);
                                    thisComp.SubComp(SubCompNum).MeteredVar.allocate(NumVariables);

                                    GetMeteredVariables(TypeOfComp,
                                                        NameOfComp,
                                                        VarIndexes,
                                                        VarTypes,
                                                        IndexTypes,
                                                        unitsForVar,
                                                        ResourceTypes,
                                                        EndUses,
                                                        Groups,
                                                        Names,
                                                        NumFound);

                                    ModeFlagOn = true;
                                    for (VarNum = 1; VarNum <= NumVariables; ++VarNum) {
                                        {
                                            auto &thisVar(thisComp.SubComp(SubCompNum).MeteredVar(VarNum));
                                            thisVar.ReportVarName = Names(VarNum);
                                            thisVar.ReportVarUnits = unitsForVar(VarNum);
                                            thisVar.ReportVarIndex = VarIndexes(VarNum);
                                            thisVar.ReportVarIndexType = IndexTypes(VarNum);
                                            thisVar.ReportVarType = VarTypes(VarNum);
                                            thisVar.ResourceType = ResourceTypes(VarNum);
                                            thisVar.EndUse = EndUses(VarNum);
                                            if (thisVar.EndUse == "HEATINGCOILS" && ModeFlagOn) {
                                                for (VarNum1 = 1; VarNum1 <= NumVariables; ++VarNum1) {
                                                    thisComp.SubComp(SubCompNum).MeteredVar(VarNum1).EndUse_CompMode = HeatingOnly;
                                                }
                                                ModeFlagOn = false;
                                            } else if (thisVar.EndUse == "COOLINGCOILS" && ModeFlagOn) {
                                                for (VarNum1 = 1; VarNum1 <= NumVariables; ++VarNum1) {
                                                    thisComp.SubComp(SubCompNum).MeteredVar(VarNum1).EndUse_CompMode = CoolingOnly;
                                                }
                                                ModeFlagOn = false;
                                            } else if (ModeFlagOn) {
                                                thisVar.EndUse_CompMode = NoHeatNoCool;
                                            }
                                            thisVar.Group = Groups(VarNum);
                                        }
                                    }

                                    VarIndexes.deallocate();
                                    VarTypes.deallocate();
                                    IndexTypes.deallocate();
                                    unitsForVar.deallocate();
                                    ResourceTypes.deallocate();
                                    EndUses.deallocate();
                                    Groups.deallocate();
                                    Names.deallocate();
                                }
                                thisComp.SubComp(SubCompNum).NumMeteredVars = NumVariables;
                            }
                        }
                    }
                }
            }
        }
    }

    // End Initialization Section of the Module
    //******************************************************************************

    // Beginning of Reporting subroutines for the SimAir Module
    // *****************************************************************************

    void ReportSystemEnergyUse()
    {
        // SUBROUTINE INFORMATION:
        //       AUTHOR         Dan Fisher
        //       DATE WRITTEN   November 2005
        //       MODIFIED       na
        //       RE-ENGINEERED  na

        // PURPOSE OF THIS SUBROUTINE:
        // calculate and report system loads and energy

        // METHODOLOGY EMPLOYED:
        // Accumulate meter data to appropriate report variables

        // REFERENCES:
        // na

        // Using/Aliasing
        using namespace DataZoneEnergyDemands;
        using Psychrometrics::PsyHFnTdbW;
        using namespace DataGlobalConstants;

        // Locals
        // SUBROUTINE ARGUMENT DEFINITIONS:
        // na

        // SUBROUTINE PARAMETER DEFINITIONS:
        // na

        // INTERFACE BLOCK SPECIFICATIONS
        // na

        // DERIVED TYPE DEFINITIONS
        // na

        // SUBROUTINE LOCAL VARIABLE DECLARATIONS:
        int Idx;          // loop counter
        int nodes;        // loop counter
        int CtrlZoneNum;  // ZONE counter
        int ZoneInNum;    // counter for zone air distribution inlets
        int AirLoopNum;   // counter for zone air distribution inlets
        int BranchNum;    // counter for zone air distribution inlets
        int EquipListNum; // counter for zone air distribution inlets
        int VarNum;       // counter for zone air distribution inlets
        int CompNum;
        int SubCompNum;
        int SubSubCompNum;
        int CompMode;
        int InletNodeNum;
        int OutletNodeNum;
        int ADUNum;
        int ADUCoolNum;
        int ADUHeatNum;
        int AirDistCoolInletNodeNum;
        int AirDistHeatInletNodeNum;
        int EnergyType;
        int ActualZoneNum;
        Real64 CompEnergyUse;
        Real64 ZoneLoad;
        Real64 CompLoad;
        Real64 ADUCoolFlowrate;
        Real64 ADUHeatFlowrate;
        bool CompLoadFlag;

        if (!AirLoopLoadsReportEnabled) return;

        // SYSTEM LOADS REPORT
        SysTotZoneLoadHTNG = 0.0;
        SysTotZoneLoadCLNG = 0.0;
        SysOALoadHTNG = 0.0;
        SysOALoadCLNG = 0.0;
        SysTotHTNG = 0.0;
        SysTotCLNG = 0.0;

        // SYSTEM ENERGY USE REPORT
        SysTotElec = 0.0;
        SysTotGas = 0.0;
        SysTotSteam = 0.0;
        SysTotH2OCOLD = 0.0;
        SysTotH2OHOT = 0.0;

        // SYSTEM COMPONENT LOADS REPORT
        SysFANCompHTNG = 0.0;
        SysCCCompCLNG = 0.0;
        SysHCCompHTNG = 0.0;
        SysHeatExHTNG = 0.0;
        SysHeatExCLNG = 0.0;
        SysSolarCollectHeating = 0.0;
        SysSolarCollectCooling = 0.0;
        SysUserDefinedTerminalHeating = 0.0;
        SysUserDefinedTerminalCooling = 0.0;
        SysHumidHTNG = 0.0;
        SysEvapCLNG = 0.0;
        DesDehumidCLNG = 0.0;
        SysDomesticH2O = 0.0;

        // SYSTEM COMPONENT ENERGY REPORT
        SysFANCompElec = 0.0;
        SysHCCompH2OHOT = 0.0;
        SysCCCompH2OCOLD = 0.0;
        SysHCCompElec = 0.0;
        SysCCCompElec = 0.0;
        SysHCCompElecRes = 0.0;
        SysHCCompGas = 0.0;
        SysHCCompSteam = 0.0;
        SysHumidElec = 0.0;
        SysHumidGas = 0.0;
        DesDehumidElec = 0.0;
        SysEvapElec = 0.0;

        for (AirLoopNum = 1; AirLoopNum <= NumPrimaryAirSys; ++AirLoopNum) {
            auto const &pas = PrimaryAirSystem(AirLoopNum);
            for (BranchNum = 1; BranchNum <= pas.NumBranches; ++BranchNum) {
                auto const &pasBranch = pas.Branch(BranchNum);
                if (Node(pasBranch.NodeNumOut).MassFlowRate <= 0.0) continue;
                for (CompNum = 1; CompNum <= pasBranch.TotalComponents; ++CompNum) {
                    auto const &pasBranchComp = pasBranch.Comp(CompNum);
                    InletNodeNum = pasBranchComp.NodeNumIn;
                    OutletNodeNum = pasBranchComp.NodeNumOut;
                    if (InletNodeNum <= 0 || OutletNodeNum <= 0) continue;
                    CompLoad = Node(OutletNodeNum).MassFlowRate * (PsyHFnTdbW(Node(InletNodeNum).Temp, Node(InletNodeNum).HumRat) -
                                                                   PsyHFnTdbW(Node(OutletNodeNum).Temp, Node(OutletNodeNum).HumRat));
                    CompLoad *= TimeStepSys * SecInHour;
                    CompEnergyUse = 0.0;
                    EnergyType = iRT_None;
                    CompLoadFlag = true;
                    CalcSystemEnergyUse(CompLoadFlag, AirLoopNum, pasBranchComp.TypeOf, EnergyType, CompLoad, CompEnergyUse);
                    CompLoadFlag = false;
                    for (VarNum = 1; VarNum <= pasBranchComp.NumMeteredVars; ++VarNum) {
                        auto const &pasBranchCompMeter = pasBranchComp.MeteredVar(VarNum);
                        CompMode = pasBranchCompMeter.EndUse_CompMode;
                        CompEnergyUse = pasBranchCompMeter.CurMeterReading;
                        EnergyType = pasBranchCompMeter.ResourceType;
                        CalcSystemEnergyUse(CompLoadFlag, AirLoopNum, pasBranchComp.TypeOf, EnergyType, CompLoad, CompEnergyUse);
                    }

                    for (SubCompNum = 1; SubCompNum <= pasBranchComp.NumSubComps; ++SubCompNum) {
                        auto const &pasBranchSubComp = pasBranchComp.SubComp(SubCompNum);
                        InletNodeNum = pasBranchSubComp.NodeNumIn;
                        OutletNodeNum = pasBranchSubComp.NodeNumOut;
                        if (InletNodeNum <= 0 || OutletNodeNum <= 0) continue;
                        CompLoad = Node(OutletNodeNum).MassFlowRate * (PsyHFnTdbW(Node(InletNodeNum).Temp, Node(InletNodeNum).HumRat) -
                                                                       PsyHFnTdbW(Node(OutletNodeNum).Temp, Node(OutletNodeNum).HumRat));
                        CompLoad *= TimeStepSys * SecInHour;
                        CompEnergyUse = 0.0;
                        EnergyType = iRT_None;
                        CompLoadFlag = true;
                        CalcSystemEnergyUse(CompLoadFlag, AirLoopNum, pasBranchSubComp.TypeOf, EnergyType, CompLoad, CompEnergyUse);
                        CompLoadFlag = false;
                        for (VarNum = 1; VarNum <= pasBranchSubComp.NumMeteredVars; ++VarNum) {
                            auto const &pasBranchSubCompMeter = pasBranchSubComp.MeteredVar(VarNum);
                            CompMode = pasBranchSubCompMeter.EndUse_CompMode;
                            CompEnergyUse = pasBranchSubCompMeter.CurMeterReading;
                            EnergyType = pasBranchSubCompMeter.ResourceType;
                            CalcSystemEnergyUse(CompLoadFlag, AirLoopNum, pasBranchSubComp.TypeOf, EnergyType, CompLoad, CompEnergyUse);
                        }

                        for (SubSubCompNum = 1; SubSubCompNum <= pasBranchSubComp.NumSubSubComps; ++SubSubCompNum) {
                            auto const &pasBranchSubSubComp = pasBranchSubComp.SubSubComp(SubSubCompNum);
                            InletNodeNum = pasBranchSubSubComp.NodeNumIn;
                            OutletNodeNum = pasBranchSubSubComp.NodeNumOut;
                            if (InletNodeNum <= 0 || OutletNodeNum <= 0) continue;
                            CompLoad = Node(OutletNodeNum).MassFlowRate * (PsyHFnTdbW(Node(InletNodeNum).Temp, Node(InletNodeNum).HumRat) -
                                                                           PsyHFnTdbW(Node(OutletNodeNum).Temp, Node(OutletNodeNum).HumRat));
                            CompLoad *= TimeStepSys * SecInHour;
                            CompEnergyUse = 0.0;
                            EnergyType = iRT_None;
                            CompLoadFlag = true;
                            CalcSystemEnergyUse(CompLoadFlag, AirLoopNum, pasBranchSubSubComp.TypeOf, EnergyType, CompLoad, CompEnergyUse);
                            CompLoadFlag = false;
                            for (VarNum = 1; VarNum <= pasBranchSubSubComp.NumMeteredVars; ++VarNum) {
                                auto const &pasBranchSubSubCompMeter = pasBranchSubSubComp.MeteredVar(VarNum);
                                CompMode = pasBranchSubSubCompMeter.EndUse_CompMode;
                                CompEnergyUse = pasBranchSubSubCompMeter.CurMeterReading;
                                EnergyType = pasBranchSubSubCompMeter.ResourceType;
                                CalcSystemEnergyUse(CompLoadFlag, AirLoopNum, pasBranchSubSubComp.TypeOf, EnergyType, CompLoad, CompEnergyUse);
                            }
                        }
                    }
                }
            }
        }

        for (CtrlZoneNum = 1; CtrlZoneNum <= NumOfZones; ++CtrlZoneNum) {
            auto const &zecCtrlZone = ZoneEquipConfig(CtrlZoneNum);
            if (!zecCtrlZone.IsControlled) continue;

            // retrieve the zone load for each zone
            ActualZoneNum = zecCtrlZone.ActualZoneNum;
            ZoneLoad = ZoneSysEnergyDemand(ActualZoneNum).TotalOutputRequired;

            // if system operating in deadband reset zone load
            if (DeadBandOrSetback(ActualZoneNum)) ZoneLoad = 0.0;

            // loop over the zone supply air path inlet nodes
            for (ZoneInNum = 1; ZoneInNum <= zecCtrlZone.NumInletNodes; ++ZoneInNum) {
                // retrieve air loop indexes
                AirLoopNum = zecCtrlZone.InletNodeAirLoopNum(ZoneInNum);
                if (AirLoopNum == 0) continue;

                // Zone cooling load - this will double count if there is more than one airloop serving the same zone - but not sure how to apportion
                if (ZoneLoad < -SmallLoad) {
                    SysTotZoneLoadCLNG(AirLoopNum) += std::abs(ZoneLoad);

                    // Zone heating load
                } else if (ZoneLoad > SmallLoad) {
                    SysTotZoneLoadHTNG(AirLoopNum) += std::abs(ZoneLoad);
                }
                auto const &zecCtrlZoneCool = zecCtrlZone.AirDistUnitCool(ZoneInNum);
                auto const &zecCtrlZoneHeat = zecCtrlZone.AirDistUnitHeat(ZoneInNum);

                AirDistCoolInletNodeNum = max(zecCtrlZoneCool.InNode, 0);
                AirDistHeatInletNodeNum = max(zecCtrlZoneHeat.InNode, 0);

                // Set for cooling or heating path
                if (AirDistCoolInletNodeNum > 0 && AirDistHeatInletNodeNum == 0) {
                    ADUCoolFlowrate = max(Node(zecCtrlZoneCool.InNode).MassFlowRate, 0.0);
                } else if (AirDistHeatInletNodeNum > 0 && AirDistCoolInletNodeNum == 0) {
                    ADUHeatFlowrate = max(Node(zecCtrlZoneHeat.InNode).MassFlowRate, 0.0);
                } else {
                    ADUCoolFlowrate = 0.0;
                    ADUHeatFlowrate = 0.0;
                }

                EquipListNum = zecCtrlZone.EquipListIndex;
                auto const &zel = ZoneEquipList(EquipListNum);

                for (Idx = 1; Idx <= 2; ++Idx) {
                    if (Idx == 1) {
                        ADUCoolNum = max(zecCtrlZoneCool.AirDistUnitIndex, 0);
                        if (ADUCoolNum == 0) continue;
                        ADUNum = ADUCoolNum;
                    } else { //(Idx =2)THEN
                        ADUHeatNum = max(zecCtrlZoneHeat.AirDistUnitIndex, 0);
                        if (ADUHeatNum == 0) continue;
                        ADUNum = ADUHeatNum;
                    }

                    auto const &zelEquipData = zel.EquipData(ADUNum);

                    CompLoad = 0.0;
                    if (zelEquipData.NumInlets > 0) {
                        for (nodes = 1; nodes <= zelEquipData.NumInlets; ++nodes) {
                            InletNodeNum = zelEquipData.InletNodeNums(Idx);
                            CompLoad += (PsyHFnTdbW(Node(InletNodeNum).Temp, Node(InletNodeNum).HumRat) * Node(InletNodeNum).MassFlowRate);
                        }
                        for (nodes = 1; nodes <= zelEquipData.NumOutlets; ++nodes) {
                            OutletNodeNum = zelEquipData.OutletNodeNums(Idx);
                            CompLoad -= (PsyHFnTdbW(Node(OutletNodeNum).Temp, Node(OutletNodeNum).HumRat) * Node(OutletNodeNum).MassFlowRate);
                        }
                    }
                    CompLoad *= TimeStepSys * SecInHour;
                    CompEnergyUse = 0.0;
                    EnergyType = iRT_None;
                    CompLoadFlag = true;
                    CalcSystemEnergyUse(CompLoadFlag, AirLoopNum, zelEquipData.TypeOf, EnergyType, CompLoad, CompEnergyUse);
                    CompLoadFlag = false;
                    for (VarNum = 1; VarNum <= zelEquipData.NumMeteredVars; ++VarNum) {
                        CompEnergyUse = zelEquipData.MeteredVar(VarNum).CurMeterReading;
                        EnergyType = zelEquipData.MeteredVar(VarNum).ResourceType;
                        CalcSystemEnergyUse(CompLoadFlag, AirLoopNum, zelEquipData.TypeOf, EnergyType, CompLoad, CompEnergyUse);
                    }

                    for (SubCompNum = 1; SubCompNum <= zelEquipData.NumSubEquip; ++SubCompNum) {
                        auto const &zelSubEquipData = zelEquipData.SubEquipData(SubCompNum);
                        InletNodeNum = zelSubEquipData.InletNodeNum;
                        OutletNodeNum = zelSubEquipData.OutletNodeNum;
                        if (InletNodeNum <= 0 || OutletNodeNum <= 0) continue;
                        CompLoad = Node(InletNodeNum).MassFlowRate * (PsyHFnTdbW(Node(InletNodeNum).Temp, Node(InletNodeNum).HumRat) -
                                                                      PsyHFnTdbW(Node(OutletNodeNum).Temp, Node(OutletNodeNum).HumRat));
                        CompLoad *= TimeStepSys * SecInHour;
                        CompEnergyUse = 0.0;
                        EnergyType = iRT_None;
                        CompLoadFlag = true;
                        CalcSystemEnergyUse(CompLoadFlag, AirLoopNum, zelSubEquipData.TypeOf, EnergyType, CompLoad, CompEnergyUse);
                        CompLoadFlag = false;
                        for (VarNum = 1; VarNum <= zelSubEquipData.NumMeteredVars; ++VarNum) {
                            CompEnergyUse = zelSubEquipData.MeteredVar(VarNum).CurMeterReading;
                            EnergyType = zelSubEquipData.MeteredVar(VarNum).ResourceType;
                            CalcSystemEnergyUse(CompLoadFlag, AirLoopNum, zelSubEquipData.TypeOf, EnergyType, CompLoad, CompEnergyUse);
                        }

                        for (SubSubCompNum = 1; SubSubCompNum <= zelSubEquipData.NumSubSubEquip; ++SubSubCompNum) {
                            auto const &zelSubSubEquipData = zelSubEquipData.SubSubEquipData(SubSubCompNum);
                            InletNodeNum = zelSubSubEquipData.InletNodeNum;
                            OutletNodeNum = zelSubSubEquipData.OutletNodeNum;
                            if (InletNodeNum <= 0 || OutletNodeNum <= 0) continue;
                            CompLoad = Node(InletNodeNum).MassFlowRate * (PsyHFnTdbW(Node(InletNodeNum).Temp, Node(InletNodeNum).HumRat) -
                                                                          PsyHFnTdbW(Node(OutletNodeNum).Temp, Node(OutletNodeNum).HumRat));
                            CompLoad *= TimeStepSys * SecInHour;
                            CompEnergyUse = 0.0;
                            EnergyType = iRT_None;
                            CompLoadFlag = true;
                            CalcSystemEnergyUse(CompLoadFlag, AirLoopNum, zelSubSubEquipData.TypeOf, EnergyType, CompLoad, CompEnergyUse);
                            CompLoadFlag = false;
                            for (VarNum = 1; VarNum <= zelSubSubEquipData.NumMeteredVars; ++VarNum) {
                                CompEnergyUse = zelSubSubEquipData.MeteredVar(VarNum).CurMeterReading;
                                EnergyType = zelSubSubEquipData.MeteredVar(VarNum).ResourceType;
                                CalcSystemEnergyUse(CompLoadFlag, AirLoopNum, zelSubSubEquipData.TypeOf, EnergyType, CompLoad, CompEnergyUse);
                            }
                        } // SubSubCompNum
                    }     // SubCompNum
                }         // Idx
            }             // ZoneInNum
        }                 // Controlled Zone Loop

        for (AirLoopNum = 1; AirLoopNum <= NumPrimaryAirSys; ++AirLoopNum) {
            SysTotHTNG(AirLoopNum) = SysFANCompHTNG(AirLoopNum) + SysHCCompHTNG(AirLoopNum) + SysHeatExHTNG(AirLoopNum) + SysHumidHTNG(AirLoopNum) +
                                     SysSolarCollectHeating(AirLoopNum) + SysUserDefinedTerminalHeating(AirLoopNum);
            SysTotCLNG(AirLoopNum) = SysCCCompCLNG(AirLoopNum) + SysHeatExCLNG(AirLoopNum) + SysEvapCLNG(AirLoopNum) + DesDehumidCLNG(AirLoopNum) +
                                     SysSolarCollectCooling(AirLoopNum) + SysUserDefinedTerminalCooling(AirLoopNum);
            SysTotElec(AirLoopNum) = SysFANCompElec(AirLoopNum) + SysHCCompElec(AirLoopNum) + SysCCCompElec(AirLoopNum) +
                                     SysHCCompElecRes(AirLoopNum) + SysHumidElec(AirLoopNum) + DesDehumidElec(AirLoopNum) + SysEvapElec(AirLoopNum);
            SysTotGas(AirLoopNum) = SysHCCompGas(AirLoopNum) + SysHumidGas(AirLoopNum);
            SysTotSteam(AirLoopNum) = SysHCCompSteam(AirLoopNum);
            SysTotH2OCOLD(AirLoopNum) = SysCCCompH2OCOLD(AirLoopNum);
            SysTotH2OHOT(AirLoopNum) = SysHCCompH2OHOT(AirLoopNum);
        }
    }

    void CalcSystemEnergyUse(bool const CompLoadFlag,
                             int const AirLoopNum,
                             std::string const &CompType,
                             int const EnergyType,
                             Real64 const CompLoad,
                             Real64 const CompEnergy)
    {
        // SUBROUTINE INFORMATION:
        //       AUTHOR         Dan Fisher
        //       DATE WRITTEN   Nov. 2005
        //       MODIFIED       na
        //       RE-ENGINEERED  na

        // PURPOSE OF THIS SUBROUTINE:
        // accumulate system loads and energy to report variables

        // METHODOLOGY EMPLOYED:

        // REFERENCES:
        // na

        // Using/Aliasing
        using Psychrometrics::PsyHFnTdbW;
        using namespace DataZoneEnergyDemands;
        using namespace DataGlobalConstants;

        // Locals
        // SUBROUTINE ARGUMENT DEFINITIONS:

        // SUBROUTINE PARAMETER DEFINITIONS:

        // Tuned String comparisons were a big performance hit
        // ComponentTypes and component_strings must remain in sync
        enum ComponentTypes
        { // Using older enum style to avoid the name scoping cruft
            AIRLOOPHVAC_OUTDOORAIRSYSTEM,
            AIRLOOPHVAC_UNITARY_FURNACE_HEATCOOL,
            AIRLOOPHVAC_UNITARY_FURNACE_HEATONLY,
            AIRLOOPHVAC_UNITARYHEATCOOL,
            AIRLOOPHVAC_UNITARYHEATCOOL_VAVCHANGEOVERBYPASS,
            AIRLOOPHVAC_UNITARYHEATONLY,
            AIRLOOPHVAC_UNITARYHEATPUMP_AIRTOAIR,
            AIRLOOPHVAC_UNITARYHEATPUMP_AIRTOAIR_MULTISPEED,
            AIRLOOPHVAC_UNITARYHEATPUMP_WATERTOAIR,
            AIRLOOPHVAC_UNITARYSYSTEM,
            AIRTERMINAL_DUALDUCT_CONSTANTVOLUME_COOL,
            AIRTERMINAL_DUALDUCT_CONSTANTVOLUME_HEAT,
            AIRTERMINAL_DUALDUCT_VAV_COOL,
            AIRTERMINAL_DUALDUCT_VAV_HEAT,
            AIRTERMINAL_DUALDUCT_VAV_OUTDOORAIR_OUTDOORAIR,
            AIRTERMINAL_DUALDUCT_VAV_OUTDOORAIR_RECIRCULATEDAIR,
            AIRTERMINAL_SINGLEDUCT_CONSTANTVOLUME_COOLEDBEAM,
            AIRTERMINAL_SINGLEDUCT_CONSTANTVOLUME_FOURPIPEBEAM,
            AIRTERMINAL_SINGLEDUCT_CONSTANTVOLUME_FOURPIPEINDUCTION,
            AIRTERMINAL_SINGLEDUCT_CONSTANTVOLUME_REHEAT,
            AIRTERMINAL_SINGLEDUCT_CONSTANTVOLUME_NOREHEAT,
            AIRTERMINAL_SINGLEDUCT_MIXER,
            AIRTERMINAL_SINGLEDUCT_PARALLELPIU_REHEAT,
            AIRTERMINAL_SINGLEDUCT_SERIESPIU_REHEAT,
            AIRTERMINAL_SINGLEDUCT_USERDEFINED,
            AIRTERMINAL_SINGLEDUCT_VAV_HEATANDCOOL_NOREHEAT,
            AIRTERMINAL_SINGLEDUCT_VAV_HEATANDCOOL_REHEAT,
            AIRTERMINAL_SINGLEDUCT_VAV_NOREHEAT,
            AIRTERMINAL_SINGLEDUCT_VAV_REHEAT,
            AIRTERMINAL_SINGLEDUCT_VAV_REHEAT_VARIABLESPEEDFAN,
            COIL_COOLING_DX,
            COIL_COOLING_DX_MULTISPEED,
            COIL_COOLING_DX_SINGLESPEED,
            COIL_COOLING_DX_SINGLESPEED_THERMALSTORAGE,
            COIL_COOLING_DX_TWOSPEED,
            COIL_COOLING_DX_TWOSTAGEWITHHUMIDITYCONTROLMODE,
            COIL_COOLING_DX_VARIABLESPEED,
            COIL_INTEGRATED_DX_VARIABLESPEED,
            COIL_COOLING_WATER,
            COIL_COOLING_WATER_DETAILEDGEOMETRY,
            COIL_COOLING_WATERTOAIRHEATPUMP_EQUATIONFIT,
            COIL_COOLING_WATERTOAIRHEATPUMP_PARAMETERESTIMATION,
            COIL_COOLING_WATERTOAIRHEATPUMP_VARIABLESPEEDEQUATIONFIT,
            COIL_HEATING_DESUPERHEATER,
            COIL_HEATING_DX_MULTISPEED,
            COIL_HEATING_DX_SINGLESPEED,
            COIL_HEATING_DX_VARIABLESPEED,
            COIL_HEATING_ELECTRIC,
            COIL_HEATING_ELECTRIC_MULTISTAGE,
            COIL_HEATING_GAS,
            COIL_HEATING_GAS_MULTISTAGE,
            COIL_HEATING_STEAM,
            COIL_HEATING_WATER,
            COIL_HEATING_WATERTOAIRHEATPUMP_EQUATIONFIT,
            COIL_HEATING_WATERTOAIRHEATPUMP_PARAMETERESTIMATION,
            COIL_HEATING_WATERTOAIRHEATPUMP_VARIABLESPEEDEQUATIONFIT,
            COIL_WATERHEATING_AIRTOWATERHEATPUMP_VARIABLESPEED,
            COIL_USERDEFINED,
            COILSYSTEM_COOLING_DX,
            COILSYSTEM_COOLING_DX_HEATEXCHANGERASSISTED,
            COILSYSTEM_COOLING_WATER_HEATEXCHANGERASSISTED,
            COILSYSTEM_HEATING_DX,
            DEHUMIDIFIER_DESICCANT_NOFANS,
            DEHUMIDIFIER_DESICCANT_SYSTEM,
            DUCT,
            EVAPORATIVECOOLER_DIRECT_CELDEKPAD,
            EVAPORATIVECOOLER_DIRECT_RESEARCHSPECIAL,
            EVAPORATIVECOOLER_INDIRECT_CELDEKPAD,
            EVAPORATIVECOOLER_INDIRECT_RESEARCHSPECIAL,
            EVAPORATIVECOOLER_INDIRECT_WETCOIL,
            FAN_COMPONENTMODEL,
            FAN_SYSTEMMODEL,
            FAN_CONSTANTVOLUME,
            FAN_ONOFF,
            FAN_VARIABLEVOLUME,
            HEATEXCHANGER_AIRTOAIR_FLATPLATE,
            HEATEXCHANGER_AIRTOAIR_SENSIBLEANDLATENT,
            HEATEXCHANGER_DESICCANT_BALANCEDFLOW,
            HUMIDIFIER_STEAM_ELECTRIC,
            HUMIDIFIER_STEAM_GAS,
            OUTDOORAIR_MIXER,
            SOLARCOLLECTOR_FLATPLATE_PHOTOVOLTAICTHERMAL,
            SOLARCOLLECTOR_UNGLAZEDTRANSPIRED,
            ZONEHVAC_AIRDISTRIBUTIONUNIT,
            ZONEHVAC_TERMINALUNIT_VRF,
            COIL_COOLING_VRF,
            COIL_HEATING_VRF,
            COIL_COOLING_VRF_FTC,
            COIL_HEATING_VRF_FTC,
            n_ComponentTypes,
            Unknown_ComponentType
        };

        static std::unordered_map<std::string, ComponentTypes> const component_map = {
            {"AIRLOOPHVAC:OUTDOORAIRSYSTEM", AIRLOOPHVAC_OUTDOORAIRSYSTEM},
            {"AIRLOOPHVAC:UNITARY:FURNACE:HEATCOOL", AIRLOOPHVAC_UNITARY_FURNACE_HEATCOOL},
            {"AIRLOOPHVAC:UNITARY:FURNACE:HEATONLY", AIRLOOPHVAC_UNITARY_FURNACE_HEATONLY},
            {"AIRLOOPHVAC:UNITARYHEATCOOL", AIRLOOPHVAC_UNITARYHEATCOOL},
            {"AIRLOOPHVAC:UNITARYHEATCOOL:VAVCHANGEOVERBYPASS", AIRLOOPHVAC_UNITARYHEATCOOL_VAVCHANGEOVERBYPASS},
            {"AIRLOOPHVAC:UNITARYHEATONLY", AIRLOOPHVAC_UNITARYHEATONLY},
            {"AIRLOOPHVAC:UNITARYHEATPUMP:AIRTOAIR", AIRLOOPHVAC_UNITARYHEATPUMP_AIRTOAIR},
            {"AIRLOOPHVAC:UNITARYHEATPUMP:AIRTOAIR:MULTISPEED", AIRLOOPHVAC_UNITARYHEATPUMP_AIRTOAIR_MULTISPEED},
            {"AIRLOOPHVAC:UNITARYHEATPUMP:WATERTOAIR", AIRLOOPHVAC_UNITARYHEATPUMP_WATERTOAIR},
            {"AIRLOOPHVAC:UNITARYSYSTEM", AIRLOOPHVAC_UNITARYSYSTEM},
            {"AIRTERMINAL:DUALDUCT:CONSTANTVOLUME:COOL", AIRTERMINAL_DUALDUCT_CONSTANTVOLUME_COOL},
            {"AIRTERMINAL:DUALDUCT:CONSTANTVOLUME:HEAT", AIRTERMINAL_DUALDUCT_CONSTANTVOLUME_HEAT},
            {"AIRTERMINAL:DUALDUCT:VAV:COOL", AIRTERMINAL_DUALDUCT_VAV_COOL},
            {"AIRTERMINAL:DUALDUCT:VAV:HEAT", AIRTERMINAL_DUALDUCT_VAV_HEAT},
            {"AIRTERMINAL:DUALDUCT:VAV:OUTDOORAIR:OUTDOORAIR", AIRTERMINAL_DUALDUCT_VAV_OUTDOORAIR_OUTDOORAIR},
            {"AIRTERMINAL:DUALDUCT:VAV:OUTDOORAIR:RECIRCULATEDAIR", AIRTERMINAL_DUALDUCT_VAV_OUTDOORAIR_RECIRCULATEDAIR},
            {"AIRTERMINAL:SINGLEDUCT:CONSTANTVOLUME:COOLEDBEAM", AIRTERMINAL_SINGLEDUCT_CONSTANTVOLUME_COOLEDBEAM},
            {"AIRTERMINAL:SINGLEDUCT:CONSTANTVOLUME:FOURPIPEBEAM", AIRTERMINAL_SINGLEDUCT_CONSTANTVOLUME_FOURPIPEBEAM},
            {"AIRTERMINAL:SINGLEDUCT:CONSTANTVOLUME:FOURPIPEINDUCTION", AIRTERMINAL_SINGLEDUCT_CONSTANTVOLUME_FOURPIPEINDUCTION},
            {"AIRTERMINAL:SINGLEDUCT:CONSTANTVOLUME:REHEAT", AIRTERMINAL_SINGLEDUCT_CONSTANTVOLUME_REHEAT},
            {"AIRTERMINAL:SINGLEDUCT:CONSTANTVOLUME:NOREHEAT", AIRTERMINAL_SINGLEDUCT_CONSTANTVOLUME_NOREHEAT},
            {"AIRTERMINAL:SINGLEDUCT:MIXER", AIRTERMINAL_SINGLEDUCT_MIXER},
            {"AIRTERMINAL:SINGLEDUCT:PARALLELPIU:REHEAT", AIRTERMINAL_SINGLEDUCT_PARALLELPIU_REHEAT},
            {"AIRTERMINAL:SINGLEDUCT:SERIESPIU:REHEAT", AIRTERMINAL_SINGLEDUCT_SERIESPIU_REHEAT},
            {"AIRTERMINAL:SINGLEDUCT:USERDEFINED", AIRTERMINAL_SINGLEDUCT_USERDEFINED},
            {"AIRTERMINAL:SINGLEDUCT:VAV:HEATANDCOOL:NOREHEAT", AIRTERMINAL_SINGLEDUCT_VAV_HEATANDCOOL_NOREHEAT},
            {"AIRTERMINAL:SINGLEDUCT:VAV:HEATANDCOOL:REHEAT", AIRTERMINAL_SINGLEDUCT_VAV_HEATANDCOOL_REHEAT},
            {"AIRTERMINAL:SINGLEDUCT:VAV:NOREHEAT", AIRTERMINAL_SINGLEDUCT_VAV_NOREHEAT},
            {"AIRTERMINAL:SINGLEDUCT:VAV:REHEAT", AIRTERMINAL_SINGLEDUCT_VAV_REHEAT},
            {"AIRTERMINAL:SINGLEDUCT:VAV:REHEAT:VARIABLESPEEDFAN", AIRTERMINAL_SINGLEDUCT_VAV_REHEAT_VARIABLESPEEDFAN},
            {"COIL:COOLING:DX", COIL_COOLING_DX},
            {"COIL:COOLING:DX:MULTISPEED", COIL_COOLING_DX_MULTISPEED},
            {"COIL:COOLING:DX:SINGLESPEED", COIL_COOLING_DX_SINGLESPEED},
            {"COIL:COOLING:DX:SINGLESPEED:THERMALSTORAGE", COIL_COOLING_DX_SINGLESPEED_THERMALSTORAGE},
            {"COIL:COOLING:DX:TWOSPEED", COIL_COOLING_DX_TWOSPEED},
            {"COIL:COOLING:DX:TWOSTAGEWITHHUMIDITYCONTROLMODE", COIL_COOLING_DX_TWOSTAGEWITHHUMIDITYCONTROLMODE},
            {"COIL:COOLING:DX:VARIABLESPEED", COIL_COOLING_DX_VARIABLESPEED},
            {"COILSYSTEM:INTEGRATEDHEATPUMP:AIRSOURCE", COIL_INTEGRATED_DX_VARIABLESPEED},
            {"COIL:COOLING:WATER", COIL_COOLING_WATER},
            {"COIL:COOLING:WATER:DETAILEDGEOMETRY", COIL_COOLING_WATER_DETAILEDGEOMETRY},
            {"COIL:COOLING:WATERTOAIRHEATPUMP:EQUATIONFIT", COIL_COOLING_WATERTOAIRHEATPUMP_EQUATIONFIT},
            {"COIL:COOLING:WATERTOAIRHEATPUMP:PARAMETERESTIMATION", COIL_COOLING_WATERTOAIRHEATPUMP_PARAMETERESTIMATION},
            {"COIL:COOLING:WATERTOAIRHEATPUMP:VARIABLESPEEDEQUATIONFIT", COIL_COOLING_WATERTOAIRHEATPUMP_VARIABLESPEEDEQUATIONFIT},
            {"COIL:HEATING:DESUPERHEATER", COIL_HEATING_DESUPERHEATER},
            {"COIL:HEATING:DX:MULTISPEED", COIL_HEATING_DX_MULTISPEED},
            {"COIL:HEATING:DX:SINGLESPEED", COIL_HEATING_DX_SINGLESPEED},
            {"COIL:HEATING:DX:VARIABLESPEED", COIL_HEATING_DX_VARIABLESPEED},
            {"COIL:HEATING:ELECTRIC", COIL_HEATING_ELECTRIC},
            {"COIL:HEATING:ELECTRIC:MULTISTAGE", COIL_HEATING_ELECTRIC_MULTISTAGE},
            {"COIL:HEATING:FUEL", COIL_HEATING_GAS},
            {"COIL:HEATING:GAS:MULTISTAGE", COIL_HEATING_GAS_MULTISTAGE},
            {"COIL:HEATING:STEAM", COIL_HEATING_STEAM},
            {"COIL:HEATING:WATER", COIL_HEATING_WATER},
            {"COIL:HEATING:WATERTOAIRHEATPUMP:EQUATIONFIT", COIL_HEATING_WATERTOAIRHEATPUMP_EQUATIONFIT},
            {"COIL:HEATING:WATERTOAIRHEATPUMP:PARAMETERESTIMATION", COIL_HEATING_WATERTOAIRHEATPUMP_PARAMETERESTIMATION},
            {"COIL:HEATING:WATERTOAIRHEATPUMP:VARIABLESPEEDEQUATIONFIT", COIL_HEATING_WATERTOAIRHEATPUMP_VARIABLESPEEDEQUATIONFIT},
            {"COIL:WATERHEATING:AIRTOWATERHEATPUMP:VARIABLESPEED", COIL_WATERHEATING_AIRTOWATERHEATPUMP_VARIABLESPEED},
            {"COIL:USERDEFINED", COIL_USERDEFINED},
            {"COILSYSTEM:COOLING:DX", COILSYSTEM_COOLING_DX},
            {"COILSYSTEM:COOLING:DX:HEATEXCHANGERASSISTED", COILSYSTEM_COOLING_DX_HEATEXCHANGERASSISTED},
            {"COILSYSTEM:COOLING:WATER:HEATEXCHANGERASSISTED", COILSYSTEM_COOLING_WATER_HEATEXCHANGERASSISTED},
            {"COILSYSTEM:HEATING:DX", COILSYSTEM_HEATING_DX},
            {"DEHUMIDIFIER:DESICCANT:NOFANS", DEHUMIDIFIER_DESICCANT_NOFANS},
            {"DEHUMIDIFIER:DESICCANT:SYSTEM", DEHUMIDIFIER_DESICCANT_SYSTEM},
            {"DUCT", DUCT},
            {"EVAPORATIVECOOLER:DIRECT:CELDEKPAD", EVAPORATIVECOOLER_DIRECT_CELDEKPAD},
            {"EVAPORATIVECOOLER:DIRECT:RESEARCHSPECIAL", EVAPORATIVECOOLER_DIRECT_RESEARCHSPECIAL},
            {"EVAPORATIVECOOLER:INDIRECT:CELDEKPAD", EVAPORATIVECOOLER_INDIRECT_CELDEKPAD},
            {"EVAPORATIVECOOLER:INDIRECT:RESEARCHSPECIAL", EVAPORATIVECOOLER_INDIRECT_RESEARCHSPECIAL},
            {"EVAPORATIVECOOLER:INDIRECT:WETCOIL", EVAPORATIVECOOLER_INDIRECT_WETCOIL},
            {"FAN:COMPONENTMODEL", FAN_COMPONENTMODEL},
            {"FAN:SYSTEMMODEL", FAN_SYSTEMMODEL},
            {"FAN:CONSTANTVOLUME", FAN_CONSTANTVOLUME},
            {"FAN:ONOFF", FAN_ONOFF},
            {"FAN:VARIABLEVOLUME", FAN_VARIABLEVOLUME},
            {"HEATEXCHANGER:AIRTOAIR:FLATPLATE", HEATEXCHANGER_AIRTOAIR_FLATPLATE},
            {"HEATEXCHANGER:AIRTOAIR:SENSIBLEANDLATENT", HEATEXCHANGER_AIRTOAIR_SENSIBLEANDLATENT},
            {"HEATEXCHANGER:DESICCANT:BALANCEDFLOW", HEATEXCHANGER_DESICCANT_BALANCEDFLOW},
            {"HUMIDIFIER:STEAM:ELECTRIC", HUMIDIFIER_STEAM_ELECTRIC},
            {"HUMIDIFIER:STEAM:GAS", HUMIDIFIER_STEAM_GAS},
            {"OUTDOORAIR:MIXER", OUTDOORAIR_MIXER},
            {"SOLARCOLLECTOR:FLATPLATE:PHOTOVOLTAICTHERMAL", SOLARCOLLECTOR_FLATPLATE_PHOTOVOLTAICTHERMAL},
            {"SOLARCOLLECTOR:UNGLAZEDTRANSPIRED", SOLARCOLLECTOR_UNGLAZEDTRANSPIRED},
            {"ZONEHVAC:AIRDISTRIBUTIONUNIT", ZONEHVAC_AIRDISTRIBUTIONUNIT},
            {"ZONEHVAC:TERMINALUNIT:VARIABLEREFRIGERANTFLOW", ZONEHVAC_TERMINALUNIT_VRF},
            {"COIL:COOLING:DX:VARIABLEREFRIGERANTFLOW", COIL_COOLING_VRF},
            {"COIL:HEATING:DX:VARIABLEREFRIGERANTFLOW", COIL_HEATING_VRF},
            {"COIL:COOLING:DX:VARIABLEREFRIGERANTFLOW:FLUIDTEMPERATURECONTROL", COIL_COOLING_VRF_FTC},
            {"COIL:HEATING:DX:VARIABLEREFRIGERANTFLOW:FLUIDTEMPERATURECONTROL", COIL_HEATING_VRF_FTC}};
        assert(component_map.size() == n_ComponentTypes);

        // INTERFACE BLOCK SPECIFICATIONS
        // na

        // DERIVED TYPE DEFINITIONS

        // SUBROUTINE LOCAL VARIABLE DECLARATIONS:
        static int NumCompTypes(0);
        int found;

        struct CompTypeError
        {
            // Members
            std::string CompType;
            int CompErrIndex;

            // Default Constructor
            CompTypeError() : CompErrIndex(0)
            {
            }
        };

        // Object Data
        static Array1D<CompTypeError> CompTypeErrors(100);

        if (!AirLoopLoadsReportEnabled) return;

        // following for debug
        //    CHARACTER(len=60) :: cEnergyType

        //    cEnergyType=cRT_ValidTypes[EnergyType-ResourceTypeInitialOffset]

        // Find enum for the component type string
        ComponentTypes comp_type;
        auto const it = component_map.find(CompType);
        if (it != component_map.end()) {
            comp_type = it->second;
        } else {
            comp_type = Unknown_ComponentType;
        }

        switch (comp_type) {
        case AIRLOOPHVAC_OUTDOORAIRSYSTEM: // Outside Air System
            if (CompLoadFlag) {
                if (CompLoad > 0.0) {
                    SysOALoadCLNG(AirLoopNum) += std::abs(CompLoad);
                } else {
                    SysOALoadHTNG(AirLoopNum) += std::abs(CompLoad);
                }
            }
            break;
        case OUTDOORAIR_MIXER: // Outdoor Air Mixer
            // No energy transfers to account for
            break;
        case AIRTERMINAL_SINGLEDUCT_MIXER:
            // No energy transfers to account for

            break;
        case FAN_CONSTANTVOLUME:
        case FAN_VARIABLEVOLUME:
        case FAN_ONOFF:
        case FAN_SYSTEMMODEL:
        case FAN_COMPONENTMODEL:

            if (CompLoadFlag) SysFANCompHTNG(AirLoopNum) += std::abs(CompLoad);
            SysFANCompElec(AirLoopNum) += CompEnergy;

            // Cooling Coil Types for the air sys simulation
            break;
        case COILSYSTEM_COOLING_DX_HEATEXCHANGERASSISTED:
        case COIL_COOLING_DX_SINGLESPEED:
        case COIL_COOLING_DX_TWOSPEED:
        case COIL_COOLING_DX_TWOSTAGEWITHHUMIDITYCONTROLMODE:
        case COIL_COOLING_DX:
        case COIL_COOLING_DX_MULTISPEED:
        case COIL_COOLING_WATERTOAIRHEATPUMP_EQUATIONFIT:
        case COIL_COOLING_WATERTOAIRHEATPUMP_PARAMETERESTIMATION:
        case COIL_COOLING_WATERTOAIRHEATPUMP_VARIABLESPEEDEQUATIONFIT:
        case COIL_COOLING_DX_VARIABLESPEED:
        case COILSYSTEM_COOLING_WATER_HEATEXCHANGERASSISTED:
        case COIL_COOLING_WATER_DETAILEDGEOMETRY:
        case COIL_COOLING_WATER:
        case COIL_COOLING_DX_SINGLESPEED_THERMALSTORAGE:
        case COIL_COOLING_VRF:
        case COIL_COOLING_VRF_FTC:
        case COIL_WATERHEATING_AIRTOWATERHEATPUMP_VARIABLESPEED:

            if (CompLoadFlag) SysCCCompCLNG(AirLoopNum) += std::abs(CompLoad);
            if ((EnergyType == iRT_PlantLoopCoolingDemand) || (EnergyType == iRT_DistrictCooling)) {
                SysCCCompH2OCOLD(AirLoopNum) += CompEnergy;
            } else if (EnergyType == iRT_Electricity) {
                SysCCCompElec(AirLoopNum) += CompEnergy;
            }

            // Heating Coil Types for the air sys simulation
            break;
        case COIL_HEATING_WATER:
        case COIL_HEATING_DX_SINGLESPEED:
        case COIL_HEATING_DX_MULTISPEED:
        case COIL_HEATING_WATERTOAIRHEATPUMP_EQUATIONFIT:
        case COIL_HEATING_WATERTOAIRHEATPUMP_PARAMETERESTIMATION:
        case COIL_HEATING_WATERTOAIRHEATPUMP_VARIABLESPEEDEQUATIONFIT:
        case COIL_HEATING_DX_VARIABLESPEED:
        case COIL_HEATING_STEAM:
        case COIL_HEATING_GAS:
        case COIL_HEATING_GAS_MULTISTAGE:
        case COIL_HEATING_DESUPERHEATER:

            if (CompLoadFlag) SysHCCompHTNG(AirLoopNum) += std::abs(CompLoad);
            if ((EnergyType == iRT_PlantLoopHeatingDemand) || (EnergyType == iRT_DistrictHeating)) {
                SysHCCompH2OHOT(AirLoopNum) += CompEnergy;
            } else if (EnergyType == iRT_Steam) {
                SysHCCompSteam(AirLoopNum) += CompEnergy;
            } else if (EnergyType == iRT_Electricity) {
                SysHCCompElec(AirLoopNum) += CompEnergy;
            } else if ((EnergyType == iRT_Natural_Gas) || (EnergyType == iRT_Propane)) {
                SysHCCompGas(AirLoopNum) += CompEnergy;
            }

            break;
        case COIL_HEATING_ELECTRIC:
        case COIL_HEATING_ELECTRIC_MULTISTAGE:

            if (CompLoadFlag) SysHCCompHTNG(AirLoopNum) += std::abs(CompLoad);
            if (EnergyType == iRT_Electricity) {
                SysHCCompElecRes(AirLoopNum) += CompEnergy;
            }

            break;
        case COIL_USERDEFINED:

            if (CompLoadFlag) {
                if (CompLoad > 0.0) {
                    SysCCCompCLNG(AirLoopNum) += std::abs(CompLoad);
                } else {
                    SysHCCompHTNG(AirLoopNum) += std::abs(CompLoad);
                }
            }
            if ((EnergyType == iRT_PlantLoopHeatingDemand) || (EnergyType == iRT_DistrictHeating)) {
                SysHCCompH2OHOT(AirLoopNum) += CompEnergy;
            } else if ((EnergyType == iRT_PlantLoopCoolingDemand) || (EnergyType == iRT_DistrictCooling)) {
                SysCCCompH2OCOLD(AirLoopNum) += CompEnergy;
            } else if (EnergyType == iRT_Steam) {
                SysHCCompSteam(AirLoopNum) += CompEnergy;
            } else if (EnergyType == iRT_Electricity) {
                if (CompLoad > 0.0) {
                    SysCCCompElec(AirLoopNum) += CompEnergy;
                } else {
                    SysHCCompElec(AirLoopNum) += CompEnergy;
                }
            } else if ((EnergyType == iRT_Natural_Gas) || (EnergyType == iRT_Propane)) {
                SysHCCompGas(AirLoopNum) += CompEnergy;
            }

            // DX Systems
            break;
        case COIL_HEATING_VRF:
        case COIL_HEATING_VRF_FTC:
        case AIRLOOPHVAC_UNITARYSYSTEM:
            // All energy transfers accounted for in subcomponent models
            break;
        case AIRLOOPHVAC_UNITARYHEATPUMP_AIRTOAIR:
            // All energy transfers accounted for in subcomponent models
            break;
        case AIRLOOPHVAC_UNITARYHEATPUMP_WATERTOAIR:
            // All energy transfers accounted for in subcomponent models
            break;
        case COILSYSTEM_COOLING_DX:
            // All energy transfers accounted for in subcomponent models
            break;
        case COILSYSTEM_HEATING_DX:
            // All energy transfers accounted for in subcomponent models
            break;
        case AIRLOOPHVAC_UNITARY_FURNACE_HEATONLY:
            // All energy transfers accounted for in subcomponent models
            break;
        case AIRLOOPHVAC_UNITARY_FURNACE_HEATCOOL:
            // All energy transfers accounted for in subcomponent models
            break;
        case AIRLOOPHVAC_UNITARYHEATONLY:
            // All energy transfers accounted for in subcomponent models
            break;
        case AIRLOOPHVAC_UNITARYHEATCOOL:
            // All energy transfers accounted for in subcomponent models
            break;
        case AIRLOOPHVAC_UNITARYHEATCOOL_VAVCHANGEOVERBYPASS:
            // All energy transfers accounted for in subcomponent models
            break;
        case AIRLOOPHVAC_UNITARYHEATPUMP_AIRTOAIR_MULTISPEED:
            // All energy transfers accounted for in subcomponent models
            break;
        case ZONEHVAC_TERMINALUNIT_VRF:
            // All energy transfers accounted for in subcomponent models
            break;
            // Humidifier Types for the air system simulation
        case HUMIDIFIER_STEAM_GAS:
        case HUMIDIFIER_STEAM_ELECTRIC:
            if (CompLoadFlag) SysHumidHTNG(AirLoopNum) += std::abs(CompLoad);
            if (EnergyType == iRT_Water) {
                SysDomesticH2O(AirLoopNum) += std::abs(CompEnergy);
            } else if (EnergyType == iRT_Electricity) {
                SysHumidElec(AirLoopNum) += CompEnergy;
            } else if ((EnergyType == iRT_Natural_Gas) || (EnergyType == iRT_Propane)) {
                SysHumidGas(AirLoopNum) += CompEnergy;
            }

            // Evap Cooler Types for the air system simulation
            break;
        case EVAPORATIVECOOLER_DIRECT_CELDEKPAD:
        case EVAPORATIVECOOLER_INDIRECT_CELDEKPAD:
        case EVAPORATIVECOOLER_INDIRECT_WETCOIL:
        case EVAPORATIVECOOLER_DIRECT_RESEARCHSPECIAL:
        case EVAPORATIVECOOLER_INDIRECT_RESEARCHSPECIAL:
            if (CompLoadFlag) SysEvapCLNG(AirLoopNum) += std::abs(CompLoad);
            if (EnergyType == iRT_Water) {
                SysDomesticH2O(AirLoopNum) += std::abs(CompEnergy);
            } else if (EnergyType == iRT_Electricity) {
                SysEvapElec(AirLoopNum) += CompEnergy;
            }

            // Desiccant Dehumidifier Types for the air system simulation
            break;
        case DEHUMIDIFIER_DESICCANT_NOFANS:
        case DEHUMIDIFIER_DESICCANT_SYSTEM:
            if (CompLoadFlag) DesDehumidCLNG(AirLoopNum) += std::abs(CompLoad);
            if (EnergyType == iRT_Electricity) {
                DesDehumidElec(AirLoopNum) += CompEnergy;
            }

            // Heat Exchanger Types
            break;
        case HEATEXCHANGER_AIRTOAIR_FLATPLATE:
        case HEATEXCHANGER_AIRTOAIR_SENSIBLEANDLATENT:
        case HEATEXCHANGER_DESICCANT_BALANCEDFLOW:
            if (CompLoadFlag) {
                if (CompLoad > 0.0) {
                    SysHeatExCLNG(AirLoopNum) += std::abs(CompLoad);
                } else {
                    SysHeatExHTNG(AirLoopNum) += std::abs(CompLoad);
                }
            }

            // Air Terminal Types
            break;
        case AIRTERMINAL_DUALDUCT_CONSTANTVOLUME_COOL:
        case AIRTERMINAL_DUALDUCT_CONSTANTVOLUME_HEAT:
        case AIRTERMINAL_DUALDUCT_VAV_COOL:
        case AIRTERMINAL_DUALDUCT_VAV_HEAT:
        case AIRTERMINAL_DUALDUCT_VAV_OUTDOORAIR_OUTDOORAIR:
        case AIRTERMINAL_DUALDUCT_VAV_OUTDOORAIR_RECIRCULATEDAIR:
        case AIRTERMINAL_SINGLEDUCT_CONSTANTVOLUME_FOURPIPEINDUCTION:
        case AIRTERMINAL_SINGLEDUCT_CONSTANTVOLUME_REHEAT:
        case AIRTERMINAL_SINGLEDUCT_CONSTANTVOLUME_NOREHEAT:
        case AIRTERMINAL_SINGLEDUCT_PARALLELPIU_REHEAT:
        case AIRTERMINAL_SINGLEDUCT_SERIESPIU_REHEAT:
        case AIRTERMINAL_SINGLEDUCT_VAV_HEATANDCOOL_NOREHEAT:
        case AIRTERMINAL_SINGLEDUCT_VAV_HEATANDCOOL_REHEAT:
        case AIRTERMINAL_SINGLEDUCT_VAV_NOREHEAT:
        case AIRTERMINAL_SINGLEDUCT_VAV_REHEAT:
        case AIRTERMINAL_SINGLEDUCT_VAV_REHEAT_VARIABLESPEEDFAN:
        case AIRTERMINAL_SINGLEDUCT_CONSTANTVOLUME_COOLEDBEAM:
        case AIRTERMINAL_SINGLEDUCT_CONSTANTVOLUME_FOURPIPEBEAM:
        case ZONEHVAC_AIRDISTRIBUTIONUNIT:
            // All energy transfers accounted for in component models

            // Duct Types
            break;
        case DUCT:
            // duct losses should be accounted for here ???
            // requires addition of a new variable to sum duct losses
            // Example:
            //      IF(CompLoad > 0.0d0)THEN
            //        SysDuctHTNG(AirLoopNum) =  SysDuctHTNG(AirLoopNum) + ABS(CompLoad)
            //      ELSE
            //        SysDuctCLNG(AirLoopNum) =  SysDuctCLNG(AirLoopNum) + ABS(CompLoad)
            //      ENDIF

            // Solar Collector Types
            break;
        case SOLARCOLLECTOR_FLATPLATE_PHOTOVOLTAICTHERMAL:
        case SOLARCOLLECTOR_UNGLAZEDTRANSPIRED:
            if (CompLoadFlag) {
                if (CompLoad > 0.0) {
                    SysSolarCollectCooling(AirLoopNum) += std::abs(CompLoad);
                } else {
                    SysSolarCollectHeating(AirLoopNum) += std::abs(CompLoad);
                }
            }

            break;
        case AIRTERMINAL_SINGLEDUCT_USERDEFINED:
            // User component model energy use should be accounted for here
            if (CompLoadFlag) {
                if (CompLoad > 0.0) {
                    SysUserDefinedTerminalCooling(AirLoopNum) += std::abs(CompLoad);
                } else {
                    SysUserDefinedTerminalHeating(AirLoopNum) += std::abs(CompLoad);
                }
            }
            if ((EnergyType == iRT_PlantLoopHeatingDemand) || (EnergyType == iRT_DistrictHeating)) {
                SysHCCompH2OHOT(AirLoopNum) += CompEnergy;
            } else if ((EnergyType == iRT_PlantLoopCoolingDemand) || (EnergyType == iRT_DistrictCooling)) {
                SysCCCompH2OCOLD(AirLoopNum) += CompEnergy;
            } else if (EnergyType == iRT_Steam) {
                SysHCCompSteam(AirLoopNum) += CompEnergy;
            } else if (EnergyType == iRT_Electricity) {
                if (CompLoad > 0.0) {
                    SysCCCompElec(AirLoopNum) += CompEnergy;
                } else {
                    SysHCCompElec(AirLoopNum) += CompEnergy;
                }
            } else if ((EnergyType == iRT_Natural_Gas) || (EnergyType == iRT_Propane)) {
                SysHCCompGas(AirLoopNum) += CompEnergy;
            }
            // Recurring warning for unaccounted equipment types
            // (should never happen, when this does happen enter appropriate equipment CASE statement above)
            break;
        case COIL_INTEGRATED_DX_VARIABLESPEED:
            // All energy transfers accounted for in component models
            break;
        default:
            found = 0;
            if (NumCompTypes > 0) {
                found = UtilityRoutines::FindItemInList(CompType, CompTypeErrors, &CompTypeError::CompType, NumCompTypes);
            }
            if (found == 0) {
                CompTypeErrors(++NumCompTypes).CompType = CompType;
                found = NumCompTypes;
            }
            ShowRecurringSevereErrorAtEnd("CalcSystemEnergyUse: Component Type=" + CompType + " not logged as one of allowable Component Types.",
                                          CompTypeErrors(found).CompErrIndex);
            break;
        } // switch
    }

    void ReportMaxVentilationLoads()
    {
        // SUBROUTINE INFORMATION:
        //       AUTHOR         Dan Fisher (with minor assistance from RKS)
        //       DATE WRITTEN   July 2004
        //       MODIFIED       Dec. 2006, BG. reengineered to add zone forced air units to vent rates and loads
        //       RE-ENGINEERED  na

        // PURPOSE OF THIS SUBROUTINE:
        // calculate and report zone ventilation loads

        // METHODOLOGY EMPLOYED:
        // calculate energy contribution of outside air through mixing box and pro-rate to
        // zones according to zone mass flow rates.

        // Using/Aliasing
        using Psychrometrics::PsyHFnTdbW;
        using Psychrometrics::PsyRhoAirFnPbTdbW;
        using namespace DataZoneEnergyDemands;
        using namespace DataGlobalConstants;
        using DataEnvironment::OutBaroPress;
        using DataEnvironment::StdRhoAir;
        using DataHeatBalance::ZnAirRpt;
        using DataHeatBalance::Zone;
        using DataHeatBalance::ZonePreDefRep;
        using DataHeatBalFanSys::MAT;
        using DataHeatBalFanSys::ZoneAirHumRatAvg;
        using FanCoilUnits::GetFanCoilMixedAirNode;
        using FanCoilUnits::GetFanCoilOutAirNode;
        using FanCoilUnits::GetFanCoilReturnAirNode;
        using FanCoilUnits::GetFanCoilZoneInletAirNode;
        using HVACStandAloneERV::GetStandAloneERVOutAirNode;
        using HVACStandAloneERV::GetStandAloneERVReturnAirNode;
        using HVACStandAloneERV::GetStandAloneERVZoneInletAirNode;
        using HVACVariableRefrigerantFlow::GetVRFTUMixedAirNode;
        using HVACVariableRefrigerantFlow::GetVRFTUOutAirNode;
        using HVACVariableRefrigerantFlow::GetVRFTUReturnAirNode;
        using HVACVariableRefrigerantFlow::GetVRFTUZoneInletAirNode;
        using HybridUnitaryAirConditioners::GetHybridUnitaryACOutAirNode;
        using HybridUnitaryAirConditioners::GetHybridUnitaryACReturnAirNode;
        using HybridUnitaryAirConditioners::GetHybridUnitaryACZoneInletNode;
        using OutdoorAirUnit::GetOutdoorAirUnitOutAirNode;
        using OutdoorAirUnit::GetOutdoorAirUnitReturnAirNode;
        using OutdoorAirUnit::GetOutdoorAirUnitZoneInletNode;
        using PackagedTerminalHeatPump::GetPTUnitMixedAirNode;
        using PackagedTerminalHeatPump::GetPTUnitOutAirNode;
        using PackagedTerminalHeatPump::GetPTUnitReturnAirNode;
        using PackagedTerminalHeatPump::GetPTUnitZoneInletAirNode;
        using PurchasedAirManager::GetPurchasedAirMixedAirHumRat;
        using PurchasedAirManager::GetPurchasedAirMixedAirTemp;
        using PurchasedAirManager::GetPurchasedAirOutAirMassFlow;
        using PurchasedAirManager::GetPurchasedAirReturnAirNode;
        using PurchasedAirManager::GetPurchasedAirZoneInletAirNode;
        using UnitVentilator::GetUnitVentilatorMixedAirNode;
        using UnitVentilator::GetUnitVentilatorOutAirNode;
        using UnitVentilator::GetUnitVentilatorReturnAirNode;
        using UnitVentilator::GetUnitVentilatorZoneInletAirNode;
        using WindowAC::GetWindowACMixedAirNode;
        using WindowAC::GetWindowACOutAirNode;
        using WindowAC::GetWindowACReturnAirNode;
        using WindowAC::GetWindowACZoneInletAirNode;

        // SUBROUTINE PARAMETER DEFINITIONS:
        Real64 const SmallLoad(0.1); // (W)

        // SUBROUTINE LOCAL VARIABLE DECLARATIONS:
        int CtrlZoneNum;             // ZONE counter
        int ZoneInNum;               // counter for zone air distribution inlets
        int ReturnAirNode;           // node number for return node on primary air loop
        int MixedAirNode;            // mixed air node number (right after the mixing box) on primary air loop
        int AirLoopNum;              // index to AirloopHVAC
        int AirDistCoolInletNodeNum; // Air distribution unit inlet node number
        int AirDistHeatInletNodeNum; // Air distribution unit outlet node number

        Real64 ZFAUEnthReturnAir;  // Zone forced Air unit enthalpy of the return air [kJ/kgK]
        Real64 ZFAUTempMixedAir;   // Zone forced Air unit dry-bulb temperature of the mixed air [C]
        Real64 ZFAUHumRatMixedAir; // Zone forced Air unit humidity ratio of the mixed air [kg/kg]
        Real64 ZFAUEnthMixedAir;   // Zone forced Air unit enthalpy of the mixed air [kJ/kgK]
        Real64 ZFAUEnthOutdoorAir; // Zone forced Air unit enthalpy of the outdoor air [kJ/kgK]
        Real64 ZFAUFlowRate;       // Zone forced Air unit air mass flow rate [kg/s]
        Real64 ZFAUZoneVentLoad;   // ventilation load attributed to a particular zone from zone forced air units [J]
        Real64 ZFAUOutAirFlow;     // outside air flow rate for zone from zone forced air units.
        int ZoneInletAirNode;      // Zone forced Air unit zone inlet node number

        Real64 ZoneVentLoad;          // ventilation load attributed to a particular zone
        Real64 ZoneLoad;              // ventilation load attributed to a particular zone
        Real64 OutAirFlow;            // Total outside air mass flow from zone equipment and air loop equipment [kg/s]
        Real64 ZoneFlowFrac;          // fraction of mixed air flowing to a zone
        Real64 ZoneVolume;            // Volume of zone [m3]
        Real64 currentZoneAirDensity; // current zone air density (outside barometric pressure) [kg/m3]

        int ActualZoneNum;    // Zone forced Air zone number
        int OutAirNode;       // Zone forced Air unit outdoor air node number
        int thisZoneEquipNum; // loop counter

        //  CALL GetComponentEnergyUse
        if (!VentReportStructureCreated) return;
        if (!VentLoadsReportEnabled) return;
        // following inits are array assignments across all controlled zones.
        ZoneOAMassFlow = 0.0;
        ZoneOAMass = 0.0;
        ZoneOAVolFlowStdRho = 0.0;
        ZoneOAVolStdRho = 0.0;
        ZoneOAVolFlowCrntRho = 0.0;
        ZoneOAVolCrntRho = 0.0;
        ZoneMechACH = 0.0;
        MaxCoolingLoadMetByVent = 0.0;
        MaxCoolingLoadAddedByVent = 0.0;
        MaxOvercoolingByVent = 0.0;
        MaxHeatingLoadMetByVent = 0.0;
        MaxHeatingLoadAddedByVent = 0.0;
        MaxOverheatingByVent = 0.0;
        MaxNoLoadHeatingByVent = 0.0;
        MaxNoLoadCoolingByVent = 0.0;

        for (CtrlZoneNum = 1; CtrlZoneNum <= NumOfZones; ++CtrlZoneNum) {
            if (!ZoneEquipConfig(CtrlZoneNum).IsControlled) continue;
            Real64 ZAirSysZoneVentLoad = 0.0; // ventilation load attributed to a particular zone from all primary air systems serving the zone [J]
            Real64 ZAirSysOutAirFlow = 0.0;   // outside air flow rate for zone from all primary air systems serving thezone [kg/s]
            // first clear out working variables from previous zone.
            ZFAUFlowRate = 0.0;
            ZFAUZoneVentLoad = 0.0;
            ZFAUOutAirFlow = 0.0;
            OutAirFlow = 0.0;
            ZoneFlowFrac = 0.0;

            // retrieve the zone load for each zone
            ActualZoneNum = ZoneEquipConfig(CtrlZoneNum).ActualZoneNum;
            ZoneLoad = ZoneSysEnergyDemand(ActualZoneNum).TotalOutputRequired;
            ZoneVolume = Zone(ActualZoneNum).Volume * Zone(ActualZoneNum).Multiplier * Zone(ActualZoneNum).ListMultiplier; // CR 7170

            // if system operating in deadband reset zone load
            if (DeadBandOrSetback(ActualZoneNum)) ZoneLoad = 0.0;
            if (DeadBandOrSetback(ActualZoneNum)) {
                DBFlag = 1;
            } else {
                DBFlag = 0;
            }

            //  IF(AirLoopNum == 0 ) CYCLE   !orig line (BG 12-8-06 changed, zone forced air equipment seems to get excluded here...)

            // first deal with any (and all) Zone Forced Air Units that might have outside air.
            for (thisZoneEquipNum = 1; thisZoneEquipNum <= ZoneEquipList(ZoneEquipConfig(CtrlZoneNum).EquipListIndex).NumOfEquipTypes;
                 ++thisZoneEquipNum) {
                {
                    auto const SELECT_CASE_var(ZoneEquipList(ZoneEquipConfig(CtrlZoneNum).EquipListIndex).EquipType_Num(thisZoneEquipNum));
                    // case statement to cover all possible zone forced air units that could have outside air

                    if (SELECT_CASE_var == WindowAC_Num) { // Window Air Conditioner
                        OutAirNode = GetWindowACOutAirNode(ZoneEquipList(ZoneEquipConfig(CtrlZoneNum).EquipListIndex).EquipIndex(thisZoneEquipNum));
                        if (OutAirNode > 0) ZFAUOutAirFlow += Node(OutAirNode).MassFlowRate;

                        ZoneInletAirNode =
                            GetWindowACZoneInletAirNode(ZoneEquipList(ZoneEquipConfig(CtrlZoneNum).EquipListIndex).EquipIndex(thisZoneEquipNum));
                        if (ZoneInletAirNode > 0) ZFAUFlowRate = max(Node(ZoneInletAirNode).MassFlowRate, 0.0);
                        MixedAirNode =
                            GetWindowACMixedAirNode(ZoneEquipList(ZoneEquipConfig(CtrlZoneNum).EquipListIndex).EquipIndex(thisZoneEquipNum));
                        ReturnAirNode =
                            GetWindowACReturnAirNode(ZoneEquipList(ZoneEquipConfig(CtrlZoneNum).EquipListIndex).EquipIndex(thisZoneEquipNum));
                        if ((MixedAirNode > 0) && (ReturnAirNode > 0)) {
                            ZFAUEnthMixedAir = PsyHFnTdbW(Node(MixedAirNode).Temp, Node(MixedAirNode).HumRat);
                            ZFAUEnthReturnAir = PsyHFnTdbW(Node(ReturnAirNode).Temp, Node(ReturnAirNode).HumRat);
                            // Calculate the zone ventilation load for this supply air path (i.e. zone inlet)
                            ZFAUZoneVentLoad += (ZFAUFlowRate) * (ZFAUEnthMixedAir - ZFAUEnthReturnAir) * TimeStepSys * SecInHour; //*KJperJ
                        } else {
                            ZFAUZoneVentLoad += 0.0;
                        }

                    } else if (SELECT_CASE_var == VRFTerminalUnit_Num) {
                        OutAirNode = GetVRFTUOutAirNode(ZoneEquipList(ZoneEquipConfig(CtrlZoneNum).EquipListIndex).EquipIndex(thisZoneEquipNum));
                        if (OutAirNode > 0) ZFAUOutAirFlow += Node(OutAirNode).MassFlowRate;
                        ZoneInletAirNode =
                            GetVRFTUZoneInletAirNode(ZoneEquipList(ZoneEquipConfig(CtrlZoneNum).EquipListIndex).EquipIndex(thisZoneEquipNum));
                        if (ZoneInletAirNode > 0) ZFAUFlowRate = max(Node(ZoneInletAirNode).MassFlowRate, 0.0);
                        MixedAirNode = GetVRFTUMixedAirNode(ZoneEquipList(ZoneEquipConfig(CtrlZoneNum).EquipListIndex).EquipIndex(thisZoneEquipNum));
                        ReturnAirNode =
                            GetVRFTUReturnAirNode(ZoneEquipList(ZoneEquipConfig(CtrlZoneNum).EquipListIndex).EquipIndex(thisZoneEquipNum));
                        if ((MixedAirNode > 0) && (ReturnAirNode > 0)) {
                            ZFAUEnthMixedAir = PsyHFnTdbW(Node(MixedAirNode).Temp, Node(MixedAirNode).HumRat);
                            ZFAUEnthReturnAir = PsyHFnTdbW(Node(ReturnAirNode).Temp, Node(ReturnAirNode).HumRat);
                            // Calculate the zone ventilation load for this supply air path (i.e. zone inlet)
                            ZFAUZoneVentLoad += (ZFAUFlowRate) * (ZFAUEnthMixedAir - ZFAUEnthReturnAir) * TimeStepSys * SecInHour; //*KJperJ
                        } else {
                            ZFAUZoneVentLoad += 0.0;
                        }

                    } else if ((SELECT_CASE_var == PkgTermHPAirToAir_Num) || (SELECT_CASE_var == PkgTermACAirToAir_Num) ||
                               (SELECT_CASE_var == PkgTermHPWaterToAir_Num)) {
                        OutAirNode = GetPTUnitOutAirNode(ZoneEquipList(ZoneEquipConfig(CtrlZoneNum).EquipListIndex).EquipIndex(thisZoneEquipNum),
                                                         ZoneEquipList(ZoneEquipConfig(CtrlZoneNum).EquipListIndex).EquipType_Num(thisZoneEquipNum));
                        if (OutAirNode > 0) ZFAUOutAirFlow += Node(OutAirNode).MassFlowRate;

                        ZoneInletAirNode =
                            GetPTUnitZoneInletAirNode(ZoneEquipList(ZoneEquipConfig(CtrlZoneNum).EquipListIndex).EquipIndex(thisZoneEquipNum),
                                                      ZoneEquipList(ZoneEquipConfig(CtrlZoneNum).EquipListIndex).EquipType_Num(thisZoneEquipNum));
                        if (ZoneInletAirNode > 0) ZFAUFlowRate = max(Node(ZoneInletAirNode).MassFlowRate, 0.0);
                        MixedAirNode =
                            GetPTUnitMixedAirNode(ZoneEquipList(ZoneEquipConfig(CtrlZoneNum).EquipListIndex).EquipIndex(thisZoneEquipNum),
                                                  ZoneEquipList(ZoneEquipConfig(CtrlZoneNum).EquipListIndex).EquipType_Num(thisZoneEquipNum));
                        ReturnAirNode =
                            GetPTUnitReturnAirNode(ZoneEquipList(ZoneEquipConfig(CtrlZoneNum).EquipListIndex).EquipIndex(thisZoneEquipNum),
                                                   ZoneEquipList(ZoneEquipConfig(CtrlZoneNum).EquipListIndex).EquipType_Num(thisZoneEquipNum));
                        if ((MixedAirNode > 0) && (ReturnAirNode > 0)) {
                            ZFAUEnthMixedAir = PsyHFnTdbW(Node(MixedAirNode).Temp, Node(MixedAirNode).HumRat);
                            ZFAUEnthReturnAir = PsyHFnTdbW(Node(ReturnAirNode).Temp, Node(ReturnAirNode).HumRat);
                            // Calculate the zone ventilation load for this supply air path (i.e. zone inlet)
                            ZFAUZoneVentLoad += (ZFAUFlowRate) * (ZFAUEnthMixedAir - ZFAUEnthReturnAir) * TimeStepSys * SecInHour; //*KJperJ
                        } else {
                            ZFAUZoneVentLoad += 0.0;
                        }

                    } else if (SELECT_CASE_var == FanCoil4Pipe_Num) {
                        OutAirNode = GetFanCoilOutAirNode(ZoneEquipList(ZoneEquipConfig(CtrlZoneNum).EquipListIndex).EquipIndex(thisZoneEquipNum));
                        if (OutAirNode > 0) ZFAUOutAirFlow += Node(OutAirNode).MassFlowRate;

                        ZoneInletAirNode =
                            GetFanCoilZoneInletAirNode(ZoneEquipList(ZoneEquipConfig(CtrlZoneNum).EquipListIndex).EquipIndex(thisZoneEquipNum));
                        if (ZoneInletAirNode > 0) ZFAUFlowRate = max(Node(ZoneInletAirNode).MassFlowRate, 0.0);
                        MixedAirNode =
                            GetFanCoilMixedAirNode(ZoneEquipList(ZoneEquipConfig(CtrlZoneNum).EquipListIndex).EquipIndex(thisZoneEquipNum));
                        ReturnAirNode =
                            GetFanCoilReturnAirNode(ZoneEquipList(ZoneEquipConfig(CtrlZoneNum).EquipListIndex).EquipIndex(thisZoneEquipNum));
                        if ((MixedAirNode > 0) && (ReturnAirNode > 0)) {
                            ZFAUEnthMixedAir = PsyHFnTdbW(Node(MixedAirNode).Temp, Node(MixedAirNode).HumRat);
                            ZFAUEnthReturnAir = PsyHFnTdbW(Node(ReturnAirNode).Temp, Node(ReturnAirNode).HumRat);
                            // Calculate the zone ventilation load for this supply air path (i.e. zone inlet)
                            ZFAUZoneVentLoad += (ZFAUFlowRate) * (ZFAUEnthMixedAir - ZFAUEnthReturnAir) * TimeStepSys * SecInHour; //*KJperJ
                        } else {
                            ZFAUZoneVentLoad += 0.0;
                        }

                    } else if (SELECT_CASE_var == UnitVentilator_Num) {
                        OutAirNode =
                            GetUnitVentilatorOutAirNode(ZoneEquipList(ZoneEquipConfig(CtrlZoneNum).EquipListIndex).EquipIndex(thisZoneEquipNum));
                        if (OutAirNode > 0) ZFAUOutAirFlow += Node(OutAirNode).MassFlowRate;

                        ZoneInletAirNode = GetUnitVentilatorZoneInletAirNode(
                            ZoneEquipList(ZoneEquipConfig(CtrlZoneNum).EquipListIndex).EquipIndex(thisZoneEquipNum));
                        if (ZoneInletAirNode > 0) ZFAUFlowRate = max(Node(ZoneInletAirNode).MassFlowRate, 0.0);
                        MixedAirNode =
                            GetUnitVentilatorMixedAirNode(ZoneEquipList(ZoneEquipConfig(CtrlZoneNum).EquipListIndex).EquipIndex(thisZoneEquipNum));
                        ReturnAirNode =
                            GetUnitVentilatorReturnAirNode(ZoneEquipList(ZoneEquipConfig(CtrlZoneNum).EquipListIndex).EquipIndex(thisZoneEquipNum));
                        if ((MixedAirNode > 0) && (ReturnAirNode > 0)) {
                            ZFAUEnthMixedAir = PsyHFnTdbW(Node(MixedAirNode).Temp, Node(MixedAirNode).HumRat);
                            ZFAUEnthReturnAir = PsyHFnTdbW(Node(ReturnAirNode).Temp, Node(ReturnAirNode).HumRat);
                            // Calculate the zone ventilation load for this supply air path (i.e. zone inlet)
                            ZFAUZoneVentLoad += (ZFAUFlowRate) * (ZFAUEnthMixedAir - ZFAUEnthReturnAir) * TimeStepSys * SecInHour; //*KJperJ
                        } else {
                            ZFAUZoneVentLoad += 0.0;
                        }

                    } else if (SELECT_CASE_var == PurchasedAir_Num) {
                        ZFAUOutAirFlow +=
                            GetPurchasedAirOutAirMassFlow(ZoneEquipList(ZoneEquipConfig(CtrlZoneNum).EquipListIndex).EquipIndex(thisZoneEquipNum));
                        ZoneInletAirNode =
                            GetPurchasedAirZoneInletAirNode(ZoneEquipList(ZoneEquipConfig(CtrlZoneNum).EquipListIndex).EquipIndex(thisZoneEquipNum));
                        if (ZoneInletAirNode > 0) ZFAUFlowRate = max(Node(ZoneInletAirNode).MassFlowRate, 0.0);
                        ZFAUTempMixedAir =
                            GetPurchasedAirMixedAirTemp(ZoneEquipList(ZoneEquipConfig(CtrlZoneNum).EquipListIndex).EquipIndex(thisZoneEquipNum));
                        ZFAUHumRatMixedAir =
                            GetPurchasedAirMixedAirHumRat(ZoneEquipList(ZoneEquipConfig(CtrlZoneNum).EquipListIndex).EquipIndex(thisZoneEquipNum));
                        ReturnAirNode =
                            GetPurchasedAirReturnAirNode(ZoneEquipList(ZoneEquipConfig(CtrlZoneNum).EquipListIndex).EquipIndex(thisZoneEquipNum));
                        if ((ZFAUFlowRate > 0) && (ReturnAirNode > 0)) {
                            ZFAUEnthMixedAir = PsyHFnTdbW(ZFAUTempMixedAir, ZFAUHumRatMixedAir);
                            ZFAUEnthReturnAir = PsyHFnTdbW(Node(ReturnAirNode).Temp, Node(ReturnAirNode).HumRat);
                            // Calculate the zone ventilation load for this supply air path (i.e. zone inlet)
                            ZFAUZoneVentLoad += (ZFAUFlowRate) * (ZFAUEnthMixedAir - ZFAUEnthReturnAir) * TimeStepSys * SecInHour; //*KJperJ
                        } else {
                            ZFAUZoneVentLoad += 0.0;
                        }

                    } else if (SELECT_CASE_var == ERVStandAlone_Num) {
                        OutAirNode =
                            GetStandAloneERVOutAirNode(ZoneEquipList(ZoneEquipConfig(CtrlZoneNum).EquipListIndex).EquipIndex(thisZoneEquipNum));
                        if (OutAirNode > 0) ZFAUOutAirFlow += Node(OutAirNode).MassFlowRate;

                        ZoneInletAirNode =
                            GetStandAloneERVZoneInletAirNode(ZoneEquipList(ZoneEquipConfig(CtrlZoneNum).EquipListIndex).EquipIndex(thisZoneEquipNum));
                        if (ZoneInletAirNode > 0) ZFAUFlowRate = max(Node(ZoneInletAirNode).MassFlowRate, 0.0);
                        MixedAirNode = ZoneInletAirNode;
                        ReturnAirNode =
                            GetStandAloneERVReturnAirNode(ZoneEquipList(ZoneEquipConfig(CtrlZoneNum).EquipListIndex).EquipIndex(thisZoneEquipNum));
                        if ((MixedAirNode > 0) && (ReturnAirNode > 0)) {
                            ZFAUEnthMixedAir = PsyHFnTdbW(Node(MixedAirNode).Temp, Node(MixedAirNode).HumRat);
                            ZFAUEnthReturnAir = PsyHFnTdbW(Node(ReturnAirNode).Temp, Node(ReturnAirNode).HumRat);
                            // Calculate the zone ventilation load for this supply air path (i.e. zone inlet)
                            ZFAUZoneVentLoad += (ZFAUFlowRate) * (ZFAUEnthMixedAir - ZFAUEnthReturnAir) * TimeStepSys * SecInHour; //*KJperJ
                        } else {
                            ZFAUZoneVentLoad += 0.0;
                        }

                    } else if (SELECT_CASE_var == ZoneUnitarySys_Num) {
                        // add accounting for OA when unitary system is used as zone equipment

                    } else if (SELECT_CASE_var == OutdoorAirUnit_Num) {
                        OutAirNode =
                            GetOutdoorAirUnitOutAirNode(ZoneEquipList(ZoneEquipConfig(CtrlZoneNum).EquipListIndex).EquipIndex(thisZoneEquipNum));
                        if (OutAirNode > 0) ZFAUOutAirFlow += Node(OutAirNode).MassFlowRate;

                        ZoneInletAirNode =
                            GetOutdoorAirUnitZoneInletNode(ZoneEquipList(ZoneEquipConfig(CtrlZoneNum).EquipListIndex).EquipIndex(thisZoneEquipNum));
                        if (ZoneInletAirNode > 0) ZFAUFlowRate = max(Node(ZoneInletAirNode).MassFlowRate, 0.0);
                        ReturnAirNode =
                            GetOutdoorAirUnitReturnAirNode(ZoneEquipList(ZoneEquipConfig(CtrlZoneNum).EquipListIndex).EquipIndex(thisZoneEquipNum));
                        if ((OutAirNode > 0) && (ReturnAirNode > 0)) {
                            //						ZFAUEnthMixedAir = PsyHFnTdbW( Node( MixedAirNode ).Temp, Node( MixedAirNode
                            //).HumRat
                            //);
                            ZFAUEnthReturnAir = PsyHFnTdbW(Node(ReturnAirNode).Temp, Node(ReturnAirNode).HumRat);
                            ZFAUEnthOutdoorAir = PsyHFnTdbW(Node(OutAirNode).Temp, Node(OutAirNode).HumRat);
                            // Calculate the zone ventilation load for this supply air path (i.e. zone inlet)
                            ZFAUZoneVentLoad += (ZFAUFlowRate) * (ZFAUEnthOutdoorAir - ZFAUEnthReturnAir) * TimeStepSys * SecInHour; //*KJperJ
                        } else {
                            ZFAUZoneVentLoad += 0.0;
                        }

                    } else if (SELECT_CASE_var == ZoneHybridEvaporativeCooler_Num) {
                        OutAirNode =
                            GetHybridUnitaryACOutAirNode(ZoneEquipList(ZoneEquipConfig(CtrlZoneNum).EquipListIndex).EquipIndex(thisZoneEquipNum));
                        if (OutAirNode > 0) ZFAUOutAirFlow += Node(OutAirNode).MassFlowRate;

                        ZoneInletAirNode =
                            GetHybridUnitaryACZoneInletNode(ZoneEquipList(ZoneEquipConfig(CtrlZoneNum).EquipListIndex).EquipIndex(thisZoneEquipNum));
                        if (ZoneInletAirNode > 0) ZFAUFlowRate = max(Node(ZoneInletAirNode).MassFlowRate, 0.0);

                        ReturnAirNode =
                            GetHybridUnitaryACReturnAirNode(ZoneEquipList(ZoneEquipConfig(CtrlZoneNum).EquipListIndex).EquipIndex(thisZoneEquipNum));
                        if ((OutAirNode > 0) && (ReturnAirNode > 0)) {
                            //						ZFAUEnthMixedAir = PsyHFnTdbW( Node( MixedAirNode ).Temp, Node( MixedAirNode
                            //).HumRat
                            //);
                            ZFAUEnthReturnAir = PsyHFnTdbW(Node(ReturnAirNode).Temp, Node(ReturnAirNode).HumRat);
                            ZFAUEnthOutdoorAir = PsyHFnTdbW(Node(OutAirNode).Temp, Node(OutAirNode).HumRat);
                            // Calculate the zone ventilation load for this supply air path (i.e. zone inlet)

                            ZFAUZoneVentLoad += (ZFAUFlowRate) * (ZFAUEnthOutdoorAir - ZFAUEnthReturnAir) * TimeStepSys * SecInHour; //*KJperJ
                        } else {
                            ZFAUZoneVentLoad += 0.0;
                        }

                    } else if (SELECT_CASE_var == UnitHeater_Num || SELECT_CASE_var == VentilatedSlab_Num ||
                               //	ZoneHVAC:EvaporativeCoolerUnit ?????
                               SELECT_CASE_var == ZoneEvaporativeCoolerUnit_Num ||
                               SELECT_CASE_var == AirDistUnit_Num || SELECT_CASE_var == BBWaterConvective_Num ||
                               SELECT_CASE_var == BBElectricConvective_Num || SELECT_CASE_var == HiTempRadiant_Num ||
                               //	not sure how HeatExchanger:* could be used as zone equipment ?????
                               SELECT_CASE_var == LoTempRadiant_Num || SELECT_CASE_var == ZoneExhaustFan_Num || SELECT_CASE_var == HeatXchngr_Num ||
                               // HPWaterHeater can be used as zone equipment
                               SELECT_CASE_var == HPWaterHeater_Num || SELECT_CASE_var == BBWater_Num || SELECT_CASE_var == ZoneDXDehumidifier_Num ||
                               SELECT_CASE_var == BBSteam_Num || SELECT_CASE_var == BBElectric_Num ||
                               SELECT_CASE_var == RefrigerationAirChillerSet_Num || SELECT_CASE_var == UserDefinedZoneHVACForcedAir_Num ||
                               SELECT_CASE_var == CoolingPanel_Num) {
                        // do nothing, OA not included

                    } else {

                        ShowFatalError(
                            "ReportMaxVentilationLoads: Developer must either create accounting for OA or include in final else if to do nothing");
                    }
                }
            }

            // loop over the zone supply air path inlet nodes
            for (ZoneInNum = 1; ZoneInNum <= ZoneEquipConfig(CtrlZoneNum).NumInletNodes; ++ZoneInNum) {
                Real64 AirSysEnthReturnAir = 0.0;    // enthalpy of the return air (mixing box inlet node, return side) [kJ/kgK]
                Real64 AirSysEnthMixedAir = 0.0;     // enthalpy of the mixed air (mixing box outlet node, mixed air side) [kJ/kgK]
                Real64 AirSysZoneVentLoad = 0.0;     // ventilation load attributed to a particular zone from primary air system [J]
                Real64 ADUCoolFlowrate = 0.0;        // Air distribution unit cooling air mass flow rate [kg/s]
                Real64 ADUHeatFlowrate = 0.0;        // Air distribution unit heating air mass flow rate [kg/s]
                Real64 AirSysTotalMixFlowRate = 0.0; // Mixed air mass flow rate [kg/s]
                Real64 AirSysOutAirFlow = 0.0;       // outside air flow rate for zone from primary air system [kg/s]
                // retrieve air loop index
                AirLoopNum = ZoneEquipConfig(CtrlZoneNum).InletNodeAirLoopNum(ZoneInNum);
                MixedAirNode = 0;
                ReturnAirNode = 0;
                AirDistCoolInletNodeNum = 0;
                AirDistHeatInletNodeNum = 0;
                if (AirLoopNum != 0) { // deal with primary air system
                    AirDistCoolInletNodeNum = max(ZoneEquipConfig(CtrlZoneNum).AirDistUnitCool(ZoneInNum).InNode, 0);
                    AirDistHeatInletNodeNum = max(ZoneEquipConfig(CtrlZoneNum).AirDistUnitHeat(ZoneInNum).InNode, 0);
                    // Set for cooling or heating path
                    if (AirDistCoolInletNodeNum > 0 && AirDistHeatInletNodeNum == 0) {
                        ADUCoolFlowrate = max(Node(ZoneEquipConfig(CtrlZoneNum).AirDistUnitCool(ZoneInNum).InNode).MassFlowRate,
                                              0.0); // CR7244 need to accumulate flow across multiple inlets
                    } else if (AirDistHeatInletNodeNum > 0 && AirDistCoolInletNodeNum == 0) {
                        ADUHeatFlowrate = max(Node(ZoneEquipConfig(CtrlZoneNum).AirDistUnitHeat(ZoneInNum).InNode).MassFlowRate,
                                              0.0); // CR7244 need to accumulate flow across multiple inlets
                    } else if (AirDistCoolInletNodeNum > 0 && AirDistHeatInletNodeNum > 0 && AirDistCoolInletNodeNum != AirDistHeatInletNodeNum) {
                        // dual ducts! CR7244 need to accumulate flow across multiple inlets (don't count same inlet twice)
                        ADUHeatFlowrate = max(Node(ZoneEquipConfig(CtrlZoneNum).AirDistUnitHeat(ZoneInNum).InNode).MassFlowRate,
                                              0.0); // CR7244 need to accumulate flow across multiple inlets
                        ADUCoolFlowrate = max(Node(ZoneEquipConfig(CtrlZoneNum).AirDistUnitCool(ZoneInNum).InNode).MassFlowRate,
                                              0.0); // CR7244 need to accumulate flow across multiple inlets
                    } else if (AirDistCoolInletNodeNum > 0 && AirDistHeatInletNodeNum > 0) {
                        // dual ducts! CR7244 need to accumulate flow across multiple inlets (don't count same inlet twice)
                        ADUCoolFlowrate = max(Node(ZoneEquipConfig(CtrlZoneNum).AirDistUnitCool(ZoneInNum).InNode).MassFlowRate,
                                              0.0); // CR7244 need to accumulate flow across multiple inlets
                    } else {
                        // do nothing (already inits)
                    }
                    // Find the mixed air node and return air node of the system that supplies the zone
                    MixedAirNode = PrimaryAirSystem(AirLoopNum).OASysOutletNodeNum;
                    ReturnAirNode = PrimaryAirSystem(AirLoopNum).OASysInletNodeNum;
                }

                if (MixedAirNode == 0 || ReturnAirNode == 0) {
                    AirSysZoneVentLoad = 0.0;
                    AirSysOutAirFlow = 0.0;
                } else {
                    // Calculate return and mixed air ethalpies
                    AirSysEnthReturnAir = PsyHFnTdbW(Node(ReturnAirNode).Temp, Node(ReturnAirNode).HumRat);
                    AirSysEnthMixedAir = PsyHFnTdbW(Node(MixedAirNode).Temp, Node(MixedAirNode).HumRat);

                    if (PrimaryAirSystem(AirLoopNum).OASysExists) {
                        OutAirNode = PrimaryAirSystem(AirLoopNum).OAMixOAInNodeNum;
                        AirSysOutAirFlow = Node(OutAirNode).MassFlowRate;
                    } else {
                        AirSysOutAirFlow = 0.0;
                    }

                    AirSysTotalMixFlowRate = Node(MixedAirNode).MassFlowRate;

                    if (AirSysTotalMixFlowRate != 0.0) {
                        ZoneFlowFrac = (ADUCoolFlowrate + ADUHeatFlowrate) / AirSysTotalMixFlowRate;
                        AirSysOutAirFlow *= ZoneFlowFrac;
                    } else {
                        ZoneFlowFrac = 0.0;
                        AirSysOutAirFlow = 0.0;
                    }
                    // Calculate the zone ventilation load for this supply air path (i.e. zone inlet)
                    AirSysZoneVentLoad =
                        (ADUCoolFlowrate + ADUHeatFlowrate) * (AirSysEnthMixedAir - AirSysEnthReturnAir) * TimeStepSys * SecInHour; //*KJperJ
                }
                ZAirSysZoneVentLoad += AirSysZoneVentLoad;
                ZAirSysOutAirFlow += AirSysOutAirFlow;
            } // primary air system present

            // now combine OA flow from zone forced air units with primary air system
            OutAirFlow = ZAirSysOutAirFlow + ZFAUOutAirFlow;
            // assign report variables
            ZoneOAMassFlow(CtrlZoneNum) = OutAirFlow;
            ZoneOAMass(CtrlZoneNum) = ZoneOAMassFlow(CtrlZoneNum) * TimeStepSys * SecInHour;

            // determine volumetric values from mass flow using standard density (adjusted for elevation)
            ZoneOAVolFlowStdRho(CtrlZoneNum) = ZoneOAMassFlow(CtrlZoneNum) / StdRhoAir;
            ZoneOAVolStdRho(CtrlZoneNum) = ZoneOAVolFlowStdRho(CtrlZoneNum) * TimeStepSys * SecInHour;

            // determine volumetric values from mass flow using current air density for zone (adjusted for elevation)
            currentZoneAirDensity = PsyRhoAirFnPbTdbW(OutBaroPress, MAT(ActualZoneNum), ZoneAirHumRatAvg(ActualZoneNum));
            if (currentZoneAirDensity > 0.0) ZoneOAVolFlowCrntRho(CtrlZoneNum) = ZoneOAMassFlow(CtrlZoneNum) / currentZoneAirDensity;
            ZoneOAVolCrntRho(CtrlZoneNum) = ZoneOAVolFlowCrntRho(CtrlZoneNum) * TimeStepSys * SecInHour;
            if (ZoneVolume > 0.0) ZoneMechACH(CtrlZoneNum) = (ZoneOAVolCrntRho(CtrlZoneNum) / TimeStepSys) / ZoneVolume;

            // store data for predefined tabular report on outside air
            if (ZonePreDefRep(ActualZoneNum).isOccupied) {
                // accumulate the occupied time
                ZonePreDefRep(ActualZoneNum).TotTimeOcc += TimeStepSys;
                // mechnical ventilation
                ZonePreDefRep(ActualZoneNum).MechVentVolTotal += ZoneOAVolCrntRho(CtrlZoneNum);
                if ((ZoneOAVolCrntRho(CtrlZoneNum) / TimeStepSys) < ZonePreDefRep(ActualZoneNum).MechVentVolMin) {
                    ZonePreDefRep(ActualZoneNum).MechVentVolMin = ZoneOAVolCrntRho(CtrlZoneNum) / TimeStepSys;
                }
                // infiltration
                ZonePreDefRep(ActualZoneNum).InfilVolTotal += ZnAirRpt(ActualZoneNum).InfilVolumeCurDensity;
                if (ZnAirRpt(ActualZoneNum).InfilVolumeCurDensity < ZonePreDefRep(ActualZoneNum).InfilVolMin) {
                    ZonePreDefRep(ActualZoneNum).InfilVolMin = ZnAirRpt(ActualZoneNum).InfilVolumeCurDensity;
                }
                //'simple' mechanical ventilation
                ZonePreDefRep(ActualZoneNum).SimpVentVolTotal += ZnAirRpt(ActualZoneNum).VentilVolumeCurDensity;
                if (ZnAirRpt(ActualZoneNum).VentilVolumeCurDensity < ZonePreDefRep(ActualZoneNum).SimpVentVolMin) {
                    ZonePreDefRep(ActualZoneNum).SimpVentVolMin = ZnAirRpt(ActualZoneNum).VentilVolumeCurDensity;
                }
            }

            // now combine Vent load from zone forced air units with primary air system
            ZoneVentLoad = ZAirSysZoneVentLoad + ZFAUZoneVentLoad;
            // cycle if ZoneVentLoad is small
            if (std::abs(ZoneVentLoad) < SmallLoad) continue; // orig. had RETURN here, BG changed to CYCLE for next controlled zone in do loop.

            // Ventilation Heating
            if (ZoneVentLoad > SmallLoad) {
                // Zone cooling load
                if (ZoneLoad < -SmallLoad) {
                    MaxCoolingLoadAddedByVent(CtrlZoneNum) += std::abs(ZoneVentLoad);
                    // Zone heating load
                } else if (ZoneLoad > SmallLoad) {
                    if (ZoneVentLoad > ZoneLoad) {
                        MaxHeatingLoadMetByVent(CtrlZoneNum) += std::abs(ZoneLoad);
                        MaxOverheatingByVent(CtrlZoneNum) += (ZoneVentLoad - ZoneLoad);
                    } else {
                        MaxHeatingLoadMetByVent(CtrlZoneNum) += std::abs(ZoneVentLoad);
                    }
                    // No Zone Load
                } else {
                    MaxNoLoadHeatingByVent(CtrlZoneNum) += std::abs(ZoneVentLoad);
                }

                // Ventilation Cooling
            } else if (ZoneVentLoad < -SmallLoad) {
                // Zone cooling load
                if (ZoneLoad < -SmallLoad) {
                    if (ZoneVentLoad < ZoneLoad) {
                        MaxCoolingLoadMetByVent(CtrlZoneNum) += std::abs(ZoneLoad);
                        MaxOvercoolingByVent(CtrlZoneNum) += std::abs(ZoneVentLoad - ZoneLoad);
                    } else {
                        MaxCoolingLoadMetByVent(CtrlZoneNum) += std::abs(ZoneVentLoad);
                    }
                    // Zone heating load
                } else if (ZoneLoad > SmallLoad) {
                    MaxHeatingLoadAddedByVent(CtrlZoneNum) += std::abs(ZoneVentLoad);
                    // No Zone Load
                } else {
                    MaxNoLoadCoolingByVent(CtrlZoneNum) += std::abs(ZoneVentLoad);
                }

                // Ventilation No Load
            } else {
            }
        } // loop over controlled zones
    }

    void MatchPlantSys(int const AirLoopNum, // counter for zone air distribution inlets
                       int const BranchNum   // counter for zone air distribution inlets
    )
    {
        // SUBROUTINE INFORMATION:
        //       AUTHOR         Dan Fisher
        //       DATE WRITTEN   May 2005
        //       MODIFIED       na
        //       RE-ENGINEERED  na

        // PURPOSE OF THIS SUBROUTINE:
        // calculate and report zone ventilation loads

        // METHODOLOGY EMPLOYED:
        // calculate energy contribution of outside air through mixing box and pro-rate to
        // zones according to zone mass flow rates.

        // REFERENCES:
        // na

        // Using/Aliasing
        using namespace DataGlobalConstants;

        // Locals
        // SUBROUTINE ARGUMENT DEFINITIONS:

        // SUBROUTINE PARAMETER DEFINITIONS:
        int const EnergyTrans(1);

        // INTERFACE BLOCK SPECIFICATIONS
        // na

        // DERIVED TYPE DEFINITIONS
        // na

        // SUBROUTINE LOCAL VARIABLE DECLARATIONS:
        std::string CompType;
        std::string CompName;
        int CompNum; // counter for components on air loop branch connected to air distribution unit
        int VarNum;
        int SubCompNum;    // counter for components on air loop branch connected to air distribution unit
        int SubSubCompNum; // counter for components on air loop branch connected to air distribution unit
        bool MatchFound;   // Set to .TRUE. when a match is found
        int MatchLoop;     // Loop number of the match
        int MatchBranch;   // Branch number of the match
        int MatchComp;     // Component number of the match
        int MatchLoopType;
        int Idx;

        for (CompNum = 1; CompNum <= PrimaryAirSystem(AirLoopNum).Branch(BranchNum).TotalComponents; ++CompNum) {
            {
                auto &thisComp(PrimaryAirSystem(AirLoopNum).Branch(BranchNum).Comp(CompNum));
                for (VarNum = 1; VarNum <= thisComp.NumMeteredVars; ++VarNum) {
                    if (thisComp.MeteredVar(VarNum).ResourceType == iRT_EnergyTransfer) {
                        thisComp.EnergyTransComp = EnergyTrans;
                        CompType = thisComp.TypeOf;
                        CompName = thisComp.Name;
                        Idx = 0;
                        FindDemandSideMatch(CompType, CompName, MatchFound, MatchLoopType, MatchLoop, MatchBranch, MatchComp);
                        if (MatchFound)
                            UpdateAirSysCompPtrArray(Idx, AirLoopNum, BranchNum, CompNum, MatchLoopType, MatchLoop, MatchBranch, MatchComp);
                        thisComp.AirSysToPlantPtr = Idx;
                        break;
                    }
                }
                for (SubCompNum = 1; SubCompNum <= thisComp.NumSubComps; ++SubCompNum) {
                    //!!!!          IF(SysVentLoad == 0.0d0)EXIT
                    {
                        auto &thisSubComp(thisComp.SubComp(SubCompNum));
                        for (VarNum = 1; VarNum <= thisSubComp.NumMeteredVars; ++VarNum) {
                            if (thisSubComp.MeteredVar(VarNum).ResourceType == iRT_EnergyTransfer) {
                                thisSubComp.EnergyTransComp = EnergyTrans;
                                CompType = thisSubComp.TypeOf;
                                CompName = thisSubComp.Name;
                                Idx = 0;
                                FindDemandSideMatch(CompType, CompName, MatchFound, MatchLoopType, MatchLoop, MatchBranch, MatchComp);
                                if (MatchFound)
                                    UpdateAirSysSubCompPtrArray(
                                        Idx, AirLoopNum, BranchNum, CompNum, SubCompNum, MatchLoopType, MatchLoop, MatchBranch, MatchComp);
                                thisSubComp.AirSysToPlantPtr = Idx;
                                break;
                            }
                        }
                        for (SubSubCompNum = 1; SubSubCompNum <= thisSubComp.NumSubSubComps; ++SubSubCompNum) {
                            //!!!!            IF(SysVentLoad == 0.0d0)EXIT
                            {
                                auto &thisSubSubComp(thisSubComp.SubSubComp(SubSubCompNum));
                                for (VarNum = 1; VarNum <= thisSubSubComp.NumMeteredVars; ++VarNum) {
                                    if (thisSubSubComp.MeteredVar(VarNum).ResourceType == iRT_EnergyTransfer) {
                                        thisSubSubComp.EnergyTransComp = EnergyTrans;
                                        CompType = thisSubSubComp.TypeOf;
                                        CompName = thisSubSubComp.Name;
                                        Idx = 0;
                                        FindDemandSideMatch(CompType, CompName, MatchFound, MatchLoopType, MatchLoop, MatchBranch, MatchComp);
                                        if (MatchFound)
                                            UpdateAirSysSubSubCompPtrArray(Idx,
                                                                           AirLoopNum,
                                                                           BranchNum,
                                                                           CompNum,
                                                                           SubCompNum,
                                                                           SubSubCompNum,
                                                                           MatchLoopType,
                                                                           MatchLoop,
                                                                           MatchBranch,
                                                                           MatchComp);
                                        thisSubSubComp.AirSysToPlantPtr = Idx;
                                        break;
                                    }
                                }
                            }
                        }
                    }
                }
            }
        }
    }

    void FindDemandSideMatch(std::string const &CompType, // Inlet node of the component to find the match of
                             std::string const &CompName, // Outlet node of the component to find the match of
                             bool &MatchFound,            // Set to .TRUE. when a match is found
                             int &MatchLoopType,          // Loop number of the match
                             int &MatchLoop,              // Loop number of the match
                             int &MatchBranch,            // Branch number of the match
                             int &MatchComp               // Component number of the match
    )
    {

        // SUBROUTINE INFORMATION:
        //       AUTHOR         Rick Strand
        //       DATE WRITTEN   September 2004
        //       MODIFIED       na
        //       RE-ENGINEERED  na

        // PURPOSE OF THIS SUBROUTINE:
        // This subroutine intializes the connections between various loops.
        // Due to the fact that this requires numerous string compares, it
        // is much more efficient to find this information once and then
        // store it in module level variables (LoopConnect derived type).

        // METHODOLOGY EMPLOYED:
        // Simply cycles through the plant and condenser demand sides until
        // a component is found that matches the component type and name

        // SUBROUTINE LOCAL VARIABLE DECLARATIONS:
        int PassBranchNum; // DO loop counter for branches
        int PassCompNum;   // DO loop counter for components
        int PassLoopNum;   // DO loop counter for loops or the top level of the hierarchy
        // FLOW:
        // Initialize all of the output variables

        MatchFound = false;
        MatchLoopType = 0;
        MatchLoop = 0;
        MatchLoop = 0;
        MatchBranch = 0;
        MatchComp = 0;

        // Now cycle through all of the demand side loops to see if we can find
        // a match for the component type and name.  Once a match is found,
        // record the type of loop and the loop, branch, and component numbers.
        if (!MatchFound) { // Go through the plant demand side loops
            for (PassLoopNum = 1; PassLoopNum <= NumPlantLoops; ++PassLoopNum) {
                for (PassBranchNum = 1; PassBranchNum <= VentRepPlantDemandSide(PassLoopNum).TotalBranches; ++PassBranchNum) {
                    for (PassCompNum = 1; PassCompNum <= VentRepPlantDemandSide(PassLoopNum).Branch(PassBranchNum).TotalComponents; ++PassCompNum) {
                        if (UtilityRoutines::SameString(CompType,
                                                        VentRepPlantDemandSide(PassLoopNum).Branch(PassBranchNum).Comp(PassCompNum).TypeOf) &&
                            UtilityRoutines::SameString(CompName, VentRepPlantDemandSide(PassLoopNum).Branch(PassBranchNum).Comp(PassCompNum).Name)) {
                            // Found a match on the plant demand side--increment the counter
                            MatchFound = true;
                            MatchLoopType = 1;
                            MatchLoop = PassLoopNum;
                            MatchBranch = PassBranchNum;
                            MatchComp = PassCompNum;
                            break; // PassCompNum DO loop
                        }
                    }
                    if (MatchFound) break; // PassBranchNum DO loop
                }
                if (MatchFound) break; // PassLoopNum DO loop
            }
        }

        if (!MatchFound) { // Go through the condenser demand side loops
            for (PassLoopNum = 1; PassLoopNum <= NumCondLoops; ++PassLoopNum) {
                for (PassBranchNum = 1; PassBranchNum <= VentRepCondDemandSide(PassLoopNum).TotalBranches; ++PassBranchNum) {
                    for (PassCompNum = 1; PassCompNum <= VentRepCondDemandSide(PassLoopNum).Branch(PassBranchNum).TotalComponents; ++PassCompNum) {
                        if (UtilityRoutines::SameString(CompType,
                                                        VentRepCondDemandSide(PassLoopNum).Branch(PassBranchNum).Comp(PassCompNum).TypeOf) &&
                            UtilityRoutines::SameString(CompName, VentRepCondDemandSide(PassLoopNum).Branch(PassBranchNum).Comp(PassCompNum).Name)) {
                            // Found a match on the plant demand side--increment the counter
                            MatchFound = true;
                            MatchLoopType = 2;
                            MatchLoop = PassLoopNum;
                            MatchBranch = PassBranchNum;
                            MatchComp = PassCompNum;
                            break; // PassCompNum DO loop
                        }
                    }
                    if (MatchFound) break; // PassBranchNum DO loop
                }
                if (MatchFound) break; // PassLoopNum DO loop
            }
        }
    }

    void ReportAirLoopConnections()
    {

        // SUBROUTINE INFORMATION:
        //       AUTHOR         Michael J. Witte, Linda K. Lawrie
        //       DATE WRITTEN   February 2004 (moved from BranchInputManager ReportLoopConnections)
        //       MODIFIED       na
        //       RE-ENGINEERED  na

        // PURPOSE OF THIS SUBROUTINE:
        // Report air loop splitter connections to the BND file.

        // METHODOLOGY EMPLOYED:
        // Needs description, as appropriate.

        // REFERENCES:
        // na

        // Using/Aliasing
        using DataGlobals::OutputFileBNDetails;
        using DataHeatBalance::Zone;
        using DataHVACGlobals::NumPrimaryAirSys;

        // Locals
        // SUBROUTINE ARGUMENT DEFINITIONS:
        // na

        // SUBROUTINE PARAMETER DEFINITIONS:
        static std::string const errstring("**error**");

        // INTERFACE BLOCK SPECIFICATIONS
        // na

        // DERIVED TYPE DEFINITIONS
        // na

        // SUBROUTINE LOCAL VARIABLE DECLARATIONS:
        int Count;
        int Count1;
        int CtrldZoneNum;
        int ZoneNum;
        std::string ChrOut;
        std::string ChrOut2;
        std::string ChrOut3;
        std::string ChrOut4;
        std::string ChrOut5;

        // Formats
        static ObjexxFCL::gio::Fmt Format_701("(A)");
        static ObjexxFCL::gio::Fmt Format_706("('! <#AirLoopHVACs>,<Number of AirLoopHVACs>')");
        static ObjexxFCL::gio::Fmt Format_707("(1X,A)");
        static ObjexxFCL::gio::Fmt Format_708(
            "('! <AirLoopHVAC>,<Air Loop Name>,<# Return Nodes>,<# Supply Nodes>,','<# Zones Cooled>,<# Zones Heated>,<Outdoor Air Used>')");
        static ObjexxFCL::gio::Fmt Format_709(
            "('! <AirLoop Return Connections>,<Connection Count>,<AirLoopHVAC Name>,','<Zn Eqp Return Node #>,<Zn Eqp Return "
            "Node Name>,','<AirLoop Return Node #>,<Air Loop Return Node Name>')");
        static ObjexxFCL::gio::Fmt Format_710(
            "('! <AirLoop Supply Connections>,<Connection Count>,<AirLoopHVAC Name>,','<Zn Eqp Supply Node #>,<Zn Eqp Supply "
            "Node Name>,','<AirLoop Supply Node #>,<Air Loop Supply Node Name>')");
        static ObjexxFCL::gio::Fmt Format_711(
            "('! <Cooled Zone Info>,<Cooled Zone Count>,<Cooled Zone Name>,','<Cooled Zone Inlet Node #>,<Cooled Zone Inlet "
            "Node Name>,<AirLoopHVAC Name>')");
        static ObjexxFCL::gio::Fmt Format_712(
            "('! <Heated Zone Info>,<Heated Zone Count>,<Heated Zone Name>,','<Heated Zone Inlet Node #>,<Heated Zone Inlet "
            "Node Name>,<AirLoopHVAC Name>')");
        static ObjexxFCL::gio::Fmt Format_714(
            "('! <Outdoor Air Connections>,<OA Inlet Node #>,<OA Return Air Inlet Node Name>,','<OA Outlet Node #>,<OA Mixed "
            "Air Outlet Node Name>,<AirLoopHVAC Name>'s)");
        static ObjexxFCL::gio::Fmt Format_713("(A)");

        ObjexxFCL::gio::write(OutputFileBNDetails, Format_701) << "! ===============================================================";
        ObjexxFCL::gio::write(OutputFileBNDetails, Format_706);
        ObjexxFCL::gio::write(ChrOut, fmtLD) << NumPrimaryAirSys;
        ObjexxFCL::gio::write(OutputFileBNDetails, Format_707) << "#AirLoopHVACs," + stripped(ChrOut);
        ObjexxFCL::gio::write(OutputFileBNDetails, Format_708);
        ObjexxFCL::gio::write(OutputFileBNDetails, Format_709);
        ObjexxFCL::gio::write(OutputFileBNDetails, Format_710);
        ObjexxFCL::gio::write(OutputFileBNDetails, Format_711);
        ObjexxFCL::gio::write(OutputFileBNDetails, Format_712);
        ObjexxFCL::gio::write(OutputFileBNDetails, Format_714);
        ObjexxFCL::gio::write(OutputFileBNDetails, Format_713)
            << "! <AirLoopHVAC Connector>,<Connector Type>,<Connector Name>,<Loop Name>,<Loop Type>,<Number of Inlets/Outlets>";
        ObjexxFCL::gio::write(OutputFileBNDetails, Format_713)
            << "! <AirLoopHVAC Connector Branches>,<Connector Node Count>,<Connector Type>,<Connector "
               "Name>,<Inlet Branch>,<Outlet Branch>,<Loop Name>,<Loop Type>";
        ObjexxFCL::gio::write(OutputFileBNDetails, Format_713)
            << "! <AirLoopHVAC Connector Nodes>,<Connector Node Count>,<Connector Type>,<Connector "
               "Name>,<Inlet Node>,<Outlet Node>,<Loop Name>,<Loop Type>";
        for (Count = 1; Count <= NumPrimaryAirSys; ++Count) {
            ObjexxFCL::gio::write(ChrOut, fmtLD) << AirToZoneNodeInfo(Count).NumReturnNodes;
            ObjexxFCL::gio::write(ChrOut2, fmtLD) << AirToZoneNodeInfo(Count).NumSupplyNodes;
            ObjexxFCL::gio::write(ChrOut3, fmtLD) << AirToZoneNodeInfo(Count).NumZonesCooled;
            ObjexxFCL::gio::write(ChrOut4, fmtLD) << AirToZoneNodeInfo(Count).NumZonesHeated;
            strip(ChrOut);
            strip(ChrOut2);
            strip(ChrOut3);
            strip(ChrOut4);
            if (AirToOANodeInfo(Count).OASysExists) {
                ChrOut5 = "Yes";
            } else {
                ChrOut5 = "No";
            }
            ObjexxFCL::gio::write(OutputFileBNDetails, Format_701) << " AirLoopHVAC," + AirToZoneNodeInfo(Count).AirLoopName + ',' + ChrOut + ',' +
                                                                          ChrOut2 + ',' + ChrOut3 + ',' + ChrOut4 + ',' + ChrOut5;
            for (Count1 = 1; Count1 <= AirToZoneNodeInfo(Count).NumReturnNodes; ++Count1) {
                ObjexxFCL::gio::write(ChrOut, fmtLD) << Count1;
                if (AirToZoneNodeInfo(Count).ZoneEquipReturnNodeNum(Count1) > 0) {
                    ObjexxFCL::gio::write(ChrOut2, fmtLD) << AirToZoneNodeInfo(Count).ZoneEquipReturnNodeNum(Count1);
                } else {
                    ChrOut2 = errstring;
                }
                if (AirToZoneNodeInfo(Count).AirLoopReturnNodeNum(Count1) > 0) {
                    ObjexxFCL::gio::write(ChrOut3, fmtLD) << AirToZoneNodeInfo(Count).AirLoopReturnNodeNum(Count1);
                } else {
                    ChrOut3 = errstring;
                }
                strip(ChrOut);
                strip(ChrOut2);
                strip(ChrOut3);
                {
                    IOFlags flags;
                    flags.ADVANCE("No");
                    ObjexxFCL::gio::write(OutputFileBNDetails, Format_707, flags)
                        << "  AirLoop Return Connections," + ChrOut + ',' + AirToZoneNodeInfo(Count).AirLoopName + ',';
                }
                if (ChrOut2 != errstring) {
                    {
                        IOFlags flags;
                        flags.ADVANCE("No");
                        ObjexxFCL::gio::write(OutputFileBNDetails, Format_701, flags)
                            << ChrOut2 + ',' + NodeID(AirToZoneNodeInfo(Count).ZoneEquipReturnNodeNum(Count1)) + ',';
                    }
                } else {
                    {
                        IOFlags flags;
                        flags.ADVANCE("No");
                        ObjexxFCL::gio::write(OutputFileBNDetails, Format_701, flags) << errstring + ',' + errstring + ',';
                    }
                }
                if (ChrOut3 != errstring) {
                    ObjexxFCL::gio::write(OutputFileBNDetails, Format_701)
                        << ChrOut3 + ',' + NodeID(AirToZoneNodeInfo(Count).AirLoopReturnNodeNum(Count1));
                } else {
                    ObjexxFCL::gio::write(OutputFileBNDetails, Format_701) << errstring + ',' + errstring;
                }
            }
            for (Count1 = 1; Count1 <= AirToZoneNodeInfo(Count).NumSupplyNodes; ++Count1) {
                ObjexxFCL::gio::write(ChrOut, fmtLD) << Count1;
                if (AirToZoneNodeInfo(Count).ZoneEquipSupplyNodeNum(Count1) > 0) {
                    ObjexxFCL::gio::write(ChrOut2, fmtLD) << AirToZoneNodeInfo(Count).ZoneEquipSupplyNodeNum(Count1);
                } else {
                    ChrOut2 = errstring;
                }
                if (AirToZoneNodeInfo(Count).AirLoopSupplyNodeNum(Count1) > 0) {
                    ObjexxFCL::gio::write(ChrOut3, fmtLD) << AirToZoneNodeInfo(Count).AirLoopSupplyNodeNum(Count1);
                } else {
                    ChrOut3 = errstring;
                }
                strip(ChrOut);
                strip(ChrOut2);
                strip(ChrOut3);
                {
                    IOFlags flags;
                    flags.ADVANCE("No");
                    ObjexxFCL::gio::write(OutputFileBNDetails, Format_707, flags)
                        << "  AirLoop Supply Connections," + ChrOut + ',' + AirToZoneNodeInfo(Count).AirLoopName + ',';
                }
                if (ChrOut2 != errstring) {
                    {
                        IOFlags flags;
                        flags.ADVANCE("No");
                        ObjexxFCL::gio::write(OutputFileBNDetails, Format_701, flags)
                            << ChrOut2 + ',' + NodeID(AirToZoneNodeInfo(Count).ZoneEquipSupplyNodeNum(Count1)) + ',';
                    }
                } else {
                    {
                        IOFlags flags;
                        flags.ADVANCE("No");
                        ObjexxFCL::gio::write(OutputFileBNDetails, Format_701, flags) << errstring + ',' + errstring + ',';
                    }
                }
                if (ChrOut3 != errstring) {
                    ObjexxFCL::gio::write(OutputFileBNDetails, Format_701)
                        << ChrOut3 + ',' + NodeID(AirToZoneNodeInfo(Count).AirLoopSupplyNodeNum(Count1));
                } else {
                    ObjexxFCL::gio::write(OutputFileBNDetails, Format_701) << errstring + ',' + errstring;
                }
            }

            for (Count1 = 1; Count1 <= AirToZoneNodeInfo(Count).NumZonesCooled; ++Count1) {
                ObjexxFCL::gio::write(ChrOut, fmtLD) << Count1;
                if (AirToZoneNodeInfo(Count).CoolZoneInletNodes(Count1) > 0) {
                    ObjexxFCL::gio::write(ChrOut2, fmtLD) << AirToZoneNodeInfo(Count).CoolZoneInletNodes(Count1);
                } else {
                    ChrOut2 = errstring;
                }
                strip(ChrOut);
                strip(ChrOut2);
                CtrldZoneNum = AirToZoneNodeInfo(Count).CoolCtrlZoneNums(Count1);
                ZoneNum = ZoneEquipConfig(CtrldZoneNum).ActualZoneNum;
                {
                    IOFlags flags;
                    flags.ADVANCE("No");
                    ObjexxFCL::gio::write(OutputFileBNDetails, Format_707, flags) << "  Cooled Zone Info," + ChrOut + ',' + Zone(ZoneNum).Name + ',';
                }
                if (ChrOut2 != errstring) {
                    ObjexxFCL::gio::write(OutputFileBNDetails, Format_701)
                        << ChrOut2 + ',' + NodeID(AirToZoneNodeInfo(Count).CoolZoneInletNodes(Count1)) + ',' + AirToZoneNodeInfo(Count).AirLoopName;
                } else {
                    ObjexxFCL::gio::write(OutputFileBNDetails, Format_701)
                        << errstring + ',' + errstring + ',' + AirToZoneNodeInfo(Count).AirLoopName;
                }
            }
            for (Count1 = 1; Count1 <= AirToZoneNodeInfo(Count).NumZonesHeated; ++Count1) {
                ObjexxFCL::gio::write(ChrOut, fmtLD) << Count1;
                if (AirToZoneNodeInfo(Count).HeatZoneInletNodes(Count1) > 0) {
                    ObjexxFCL::gio::write(ChrOut2, fmtLD) << AirToZoneNodeInfo(Count).HeatZoneInletNodes(Count1);
                } else {
                    ChrOut2 = errstring;
                }
                strip(ChrOut);
                strip(ChrOut2);
                CtrldZoneNum = AirToZoneNodeInfo(Count).HeatCtrlZoneNums(Count1);
                ZoneNum = ZoneEquipConfig(CtrldZoneNum).ActualZoneNum;
                {
                    IOFlags flags;
                    flags.ADVANCE("No");
                    ObjexxFCL::gio::write(OutputFileBNDetails, Format_707, flags) << "  Heated Zone Info," + ChrOut + ',' + Zone(ZoneNum).Name + ',';
                }
                if (ChrOut2 != errstring) {
                    ObjexxFCL::gio::write(OutputFileBNDetails, Format_701)
                        << ChrOut2 + ',' + NodeID(AirToZoneNodeInfo(Count).HeatZoneInletNodes(Count1)) + ',' + AirToZoneNodeInfo(Count).AirLoopName;
                } else {
                    ObjexxFCL::gio::write(OutputFileBNDetails, Format_701)
                        << errstring + ',' + errstring + ',' + AirToZoneNodeInfo(Count).AirLoopName;
                }
            }
            if (AirToOANodeInfo(Count).OASysExists) {
                if (AirToOANodeInfo(Count).OASysInletNodeNum > 0) {
                    ObjexxFCL::gio::write(ChrOut, fmtLD) << AirToOANodeInfo(Count).OASysInletNodeNum;
                } else {
                    ChrOut = errstring;
                }
                if (AirToOANodeInfo(Count).OASysOutletNodeNum > 0) {
                    ObjexxFCL::gio::write(ChrOut2, fmtLD) << AirToOANodeInfo(Count).OASysOutletNodeNum;
                } else {
                    ChrOut2 = errstring;
                }
                strip(ChrOut);
                strip(ChrOut2);
                {
                    IOFlags flags;
                    flags.ADVANCE("No");
                    ObjexxFCL::gio::write(OutputFileBNDetails, Format_707, flags) << "  Outdoor Air Connections," + ChrOut + ',';
                }
                if (ChrOut != errstring) {
                    {
                        IOFlags flags;
                        flags.ADVANCE("No");
                        ObjexxFCL::gio::write(OutputFileBNDetails, Format_701, flags) << NodeID(AirToOANodeInfo(Count).OASysInletNodeNum) + ',';
                    }
                } else {
                    {
                        IOFlags flags;
                        flags.ADVANCE("No");
                        ObjexxFCL::gio::write(OutputFileBNDetails, Format_701, flags) << errstring + ',';
                    }
                }
                if (ChrOut2 != errstring) {
                    ObjexxFCL::gio::write(OutputFileBNDetails, Format_701)
                        << ChrOut2 + ',' + NodeID(AirToOANodeInfo(Count).OASysOutletNodeNum) + ',' + AirToZoneNodeInfo(Count).AirLoopName;
                } else {
                    ObjexxFCL::gio::write(OutputFileBNDetails, Format_701)
                        << errstring + ',' + errstring + ',' + AirToZoneNodeInfo(Count).AirLoopName;
                }
            }
            //  Report HVAC Air Loop Splitter to BND file
            if (PrimaryAirSystem(Count).Splitter.Exists) {
                ObjexxFCL::gio::write(ChrOut, fmtLD) << PrimaryAirSystem(Count).Splitter.TotalOutletNodes;
                ObjexxFCL::gio::write(OutputFileBNDetails, Format_701) << "   AirLoopHVAC Connector,Splitter," +
                                                                              PrimaryAirSystem(Count).Splitter.Name + ',' +
                                                                              PrimaryAirSystem(Count).Name + ",Air," + stripped(ChrOut);
                for (Count1 = 1; Count1 <= PrimaryAirSystem(Count).Splitter.TotalOutletNodes; ++Count1) {
                    ObjexxFCL::gio::write(ChrOut, fmtLD) << Count1;
                    if (PrimaryAirSystem(Count).Splitter.BranchNumIn <= 0) {
                        ChrOut2 = errstring;
                    }
                    if (PrimaryAirSystem(Count).Splitter.BranchNumOut(Count1) <= 0) {
                        ChrOut3 = errstring;
                    }
                    {
                        IOFlags flags;
                        flags.ADVANCE("No");
                        ObjexxFCL::gio::write(OutputFileBNDetails, Format_701, flags)
                            << "     AirLoopHVAC Connector Branches," + stripped(ChrOut) + ",Splitter," + PrimaryAirSystem(Count).Splitter.Name + ',';
                    }
                    if (ChrOut2 != errstring) {
                        {
                            IOFlags flags;
                            flags.ADVANCE("No");
                            ObjexxFCL::gio::write(OutputFileBNDetails, Format_701, flags)
                                << PrimaryAirSystem(Count).Branch(PrimaryAirSystem(Count).Splitter.BranchNumIn).Name + ',';
                        }
                    } else {
                        {
                            IOFlags flags;
                            flags.ADVANCE("No");
                            ObjexxFCL::gio::write(OutputFileBNDetails, Format_701, flags) << ChrOut2 + ',';
                        }
                    }
                    if (ChrOut3 != errstring) {
                        ObjexxFCL::gio::write(OutputFileBNDetails, Format_701)
                            << PrimaryAirSystem(Count).Branch(PrimaryAirSystem(Count).Splitter.BranchNumOut(Count1)).Name + ',' +
                                   PrimaryAirSystem(Count).Name + ",Air";
                    } else {
                        ObjexxFCL::gio::write(OutputFileBNDetails, Format_701) << ChrOut3 + ',' + PrimaryAirSystem(Count).Name + ",Air";
                    }
                    ObjexxFCL::gio::write(OutputFileBNDetails, Format_701)
                        << "     AirLoopHVAC Connector Nodes,   " + stripped(ChrOut) + ",Splitter," + PrimaryAirSystem(Count).Splitter.Name + ',' +
                               PrimaryAirSystem(Count).Splitter.NodeNameIn + ',' + PrimaryAirSystem(Count).Splitter.NodeNameOut(Count1) + ',' +
                               PrimaryAirSystem(Count).Name + ",Air";
                }
            }
        }
    }

    //        End of Reporting subroutines for the SimAir Module
    // *****************************************************************************

} // namespace SystemReports

} // namespace EnergyPlus<|MERGE_RESOLUTION|>--- conflicted
+++ resolved
@@ -224,21 +224,12 @@
     int MaxCompArraySize(500);
     int DBFlag(0);
 
-<<<<<<< HEAD
-    Array1D<int> SetBackCounter;
-    Array1D<int> HeatCoolFlag;
-    Array1D<int> FirstHeatCoolFlag;
-    Array1D<int> FirstHeatCoolHour;
-    Array1D<int> LastHeatCoolFlag;
-    Array1D<int> LastHeatCoolHour;
-=======
     EPVector<int> SetBackCounter;
     EPVector<int> HeatCoolFlag;
     EPVector<int> FirstHeatCoolFlag;
     EPVector<int> FirstHeatCoolHour;
     EPVector<int> LastHeatCoolFlag;
     EPVector<int> LastHeatCoolHour;
->>>>>>> 001ea4bb
     EPVector<bool> AirLoopCalcDone;
     EPVector<bool> NoLoadFlag;
     EPVector<bool> UnmetLoadFlag;
@@ -2476,16 +2467,6 @@
         int PlantLoopNum;
 
         // Dimension GetChildrenData arrays
-<<<<<<< HEAD
-        Array1D<std::string> SubCompTypes;
-        Array1D<std::string> SubCompNames;
-        Array1D<std::string> InletNodeNames;
-        Array1D<int> InletNodeNumbers;
-        Array1D<int> InletFluidStreams;
-        Array1D<std::string> OutletNodeNames;
-        Array1D<int> OutletNodeNumbers;
-        Array1D<int> OutletFluidStreams;
-=======
         EPVector<std::string> SubCompTypes;
         EPVector<std::string> SubCompNames;
         EPVector<std::string> InletNodeNames;
@@ -2494,7 +2475,6 @@
         EPVector<std::string> OutletNodeNames;
         EPVector<int> OutletNodeNumbers;
         EPVector<int> OutletFluidStreams;
->>>>>>> 001ea4bb
         int NumChildren;
         int NumGrandChildren;
         bool IsParent;
