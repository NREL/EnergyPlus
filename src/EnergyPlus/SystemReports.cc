--- conflicted
+++ resolved
@@ -4059,43 +4059,6 @@
     // calculate energy contribution of outside air through mixing box and pro-rate to
     // zones according to zone mass flow rates.
 
-<<<<<<< HEAD
-    // Using/Aliasing
-    using Psychrometrics::PsyHFnTdbW;
-    using Psychrometrics::PsyRhoAirFnPbTdbW;
-    using namespace DataZoneEnergyDemands;
-    using namespace DataGlobalConstants;
-    using FanCoilUnits::GetFanCoilMixedAirNode;
-    using FanCoilUnits::GetFanCoilOutAirNode;
-    using FanCoilUnits::GetFanCoilReturnAirNode;
-    using FanCoilUnits::GetFanCoilZoneInletAirNode;
-    using HVACStandAloneERV::GetStandAloneERVOutAirNode;
-    using HVACStandAloneERV::GetStandAloneERVReturnAirNode;
-    using HVACStandAloneERV::GetStandAloneERVZoneInletAirNode;
-    using HVACVariableRefrigerantFlow::GetVRFTUMixedAirNode;
-    using HVACVariableRefrigerantFlow::GetVRFTUOutAirNode;
-    using HVACVariableRefrigerantFlow::GetVRFTUReturnAirNode;
-    using HVACVariableRefrigerantFlow::GetVRFTUZoneInletAirNode;
-    using HybridUnitaryAirConditioners::GetHybridUnitaryACOutAirNode;
-    using HybridUnitaryAirConditioners::GetHybridUnitaryACReturnAirNode;
-    using HybridUnitaryAirConditioners::GetHybridUnitaryACZoneInletNode;
-    using PurchasedAirManager::GetPurchasedAirMixedAirHumRat;
-    using PurchasedAirManager::GetPurchasedAirMixedAirTemp;
-    using PurchasedAirManager::GetPurchasedAirOutAirMassFlow;
-    using PurchasedAirManager::GetPurchasedAirReturnAirNode;
-    using PurchasedAirManager::GetPurchasedAirZoneInletAirNode;
-    using UnitVentilator::GetUnitVentilatorMixedAirNode;
-    using UnitVentilator::GetUnitVentilatorOutAirNode;
-    using UnitVentilator::GetUnitVentilatorReturnAirNode;
-    using UnitVentilator::GetUnitVentilatorZoneInletAirNode;
-    using WindowAC::GetWindowACMixedAirNode;
-    using WindowAC::GetWindowACOutAirNode;
-    using WindowAC::GetWindowACReturnAirNode;
-    using WindowAC::GetWindowACZoneInletAirNode;
-
-    // SUBROUTINE PARAMETER DEFINITIONS:
-=======
->>>>>>> 61c5eda4
     Real64 constexpr SmallLoad(0.1); // (W)
 
     auto &Node(state.dataLoopNodes->Node);
@@ -4237,34 +4200,12 @@
             case DataZoneEquipment::ZoneEquip::PkgTermHPAirToAir:
             case DataZoneEquipment::ZoneEquip::PkgTermACAirToAir:
             case DataZoneEquipment::ZoneEquip::PkgTermHPWaterToAir: {
-<<<<<<< HEAD
-                OutAirNode = state.dataZoneEquip->ZoneEquipList(state.dataZoneEquip->ZoneEquipConfig(CtrlZoneNum).EquipListIndex)
-                                 .compPointer[thisZoneEquipNum]
-                                 ->getMixerOANode();
+                int OutAirNode = thisEquipIndex.compPointer[thisZoneEquipNum]->getMixerOANode();
                 if (OutAirNode > 0) ZFAUOutAirFlow += Node(OutAirNode).MassFlowRate;
-                ZoneInletAirNode = state.dataZoneEquip->ZoneEquipList(state.dataZoneEquip->ZoneEquipConfig(CtrlZoneNum).EquipListIndex)
-                                       .compPointer[thisZoneEquipNum]
-                                       ->getAirOutletNode();
+                int ZoneInletAirNode = thisEquipIndex.compPointer[thisZoneEquipNum]->getAirOutletNode();
                 if (ZoneInletAirNode > 0) ZFAUFlowRate = max(Node(ZoneInletAirNode).MassFlowRate, 0.0);
-                MixedAirNode = state.dataZoneEquip->ZoneEquipList(state.dataZoneEquip->ZoneEquipConfig(CtrlZoneNum).EquipListIndex)
-                                   .compPointer[thisZoneEquipNum]
-                                   ->getMixerMixNode();
-                ReturnAirNode = state.dataZoneEquip->ZoneEquipList(state.dataZoneEquip->ZoneEquipConfig(CtrlZoneNum).EquipListIndex)
-                                    .compPointer[thisZoneEquipNum]
-                                    ->getMixerRetNode();
-=======
-                int OutAirNode =
-                    PackagedTerminalHeatPump::GetPTUnitOutAirNode(state, thisEquipIndex, thisZoneEquipList.EquipTypeEnum(thisZoneEquipNum));
-                if (OutAirNode > 0) ZFAUOutAirFlow += Node(OutAirNode).MassFlowRate;
-
-                int ZoneInletAirNode =
-                    PackagedTerminalHeatPump::GetPTUnitZoneInletAirNode(state, thisEquipIndex, thisZoneEquipList.EquipTypeEnum(thisZoneEquipNum));
-                if (ZoneInletAirNode > 0) ZFAUFlowRate = max(Node(ZoneInletAirNode).MassFlowRate, 0.0);
-                int MixedAirNode =
-                    PackagedTerminalHeatPump::GetPTUnitMixedAirNode(state, thisEquipIndex, thisZoneEquipList.EquipTypeEnum(thisZoneEquipNum));
-                int ReturnAirNode =
-                    PackagedTerminalHeatPump::GetPTUnitReturnAirNode(state, thisEquipIndex, thisZoneEquipList.EquipTypeEnum(thisZoneEquipNum));
->>>>>>> 61c5eda4
+                int MixedAirNode = thisEquipIndex.compPointer[thisZoneEquipNum]->getMixerMixNode();
+                int ReturnAirNode = thisEquipIndex.compPointer[thisZoneEquipNum]->getMixerRetNode();
                 if ((MixedAirNode > 0) && (ReturnAirNode > 0)) {
                     ZFAUEnthMixedAir = Psychrometrics::PsyHFnTdbW(Node(MixedAirNode).Temp, Node(MixedAirNode).HumRat);
                     ZFAUEnthReturnAir = Psychrometrics::PsyHFnTdbW(Node(ReturnAirNode).Temp, Node(ReturnAirNode).HumRat);
