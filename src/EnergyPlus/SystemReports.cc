// EnergyPlus, Copyright (c) 1996-2024, The Board of Trustees of the University of Illinois,
// The Regents of the University of California, through Lawrence Berkeley National Laboratory
// (subject to receipt of any required approvals from the U.S. Dept. of Energy), Oak Ridge
// National Laboratory, managed by UT-Battelle, Alliance for Sustainable Energy, LLC, and other
// contributors. All rights reserved.
//
// NOTICE: This Software was developed under funding from the U.S. Department of Energy and the
// U.S. Government consequently retains certain rights. As such, the U.S. Government has been
// granted for itself and others acting on its behalf a paid-up, nonexclusive, irrevocable,
// worldwide license in the Software to reproduce, distribute copies to the public, prepare
// derivative works, and perform publicly and display publicly, and to permit others to do so.
//
// Redistribution and use in source and binary forms, with or without modification, are permitted
// provided that the following conditions are met:
//
// (1) Redistributions of source code must retain the above copyright notice, this list of
//     conditions and the following disclaimer.
//
// (2) Redistributions in binary form must reproduce the above copyright notice, this list of
//     conditions and the following disclaimer in the documentation and/or other materials
//     provided with the distribution.
//
// (3) Neither the name of the University of California, Lawrence Berkeley National Laboratory,
//     the University of Illinois, U.S. Dept. of Energy nor the names of its contributors may be
//     used to endorse or promote products derived from this software without specific prior
//     written permission.
//
// (4) Use of EnergyPlus(TM) Name. If Licensee (i) distributes the software in stand-alone form
//     without changes from the version obtained under this License, or (ii) Licensee makes a
//     reference solely to the software portion of its product, Licensee must refer to the
//     software as "EnergyPlus version X" software, where "X" is the version number Licensee
//     obtained under this License and may not use a different name for the software. Except as
//     specifically required in this Section (4), Licensee shall not use in a company name, a
//     product name, in advertising, publicity, or other promotional activities any name, trade
//     name, trademark, logo, or other designation of "EnergyPlus", "E+", "e+" or confusingly
//     similar designation, without the U.S. Department of Energy's prior written consent.
//
// THIS SOFTWARE IS PROVIDED BY THE COPYRIGHT HOLDERS AND CONTRIBUTORS "AS IS" AND ANY EXPRESS OR
// IMPLIED WARRANTIES, INCLUDING, BUT NOT LIMITED TO, THE IMPLIED WARRANTIES OF MERCHANTABILITY
// AND FITNESS FOR A PARTICULAR PURPOSE ARE DISCLAIMED. IN NO EVENT SHALL THE COPYRIGHT OWNER OR
// CONTRIBUTORS BE LIABLE FOR ANY DIRECT, INDIRECT, INCIDENTAL, SPECIAL, EXEMPLARY, OR
// CONSEQUENTIAL DAMAGES (INCLUDING, BUT NOT LIMITED TO, PROCUREMENT OF SUBSTITUTE GOODS OR
// SERVICES; LOSS OF USE, DATA, OR PROFITS; OR BUSINESS INTERRUPTION) HOWEVER CAUSED AND ON ANY
// THEORY OF LIABILITY, WHETHER IN CONTRACT, STRICT LIABILITY, OR TORT (INCLUDING NEGLIGENCE OR
// OTHERWISE) ARISING IN ANY WAY OUT OF THE USE OF THIS SOFTWARE, EVEN IF ADVISED OF THE
// POSSIBILITY OF SUCH DAMAGE.

// C++ Headers
#include <algorithm>
#include <cassert>
#include <cmath>
#include <string>
#include <unordered_map>

// ObjexxFCL Headers
#include <ObjexxFCL/Array.functions.hh>
#include <ObjexxFCL/Fmath.hh>

// EnergyPlus Headers
#include <EnergyPlus/BranchNodeConnections.hh>
#include <EnergyPlus/Data/EnergyPlusData.hh>
#include <EnergyPlus/DataAirLoop.hh>
#include <EnergyPlus/DataAirSystems.hh>
#include <EnergyPlus/DataDefineEquip.hh>
#include <EnergyPlus/DataEnvironment.hh>
#include <EnergyPlus/DataGlobalConstants.hh>
#include <EnergyPlus/DataHVACGlobals.hh>
#include <EnergyPlus/DataHeatBalance.hh>
#include <EnergyPlus/DataLoopNode.hh>
#include <EnergyPlus/DataSizing.hh>
#include <EnergyPlus/DataZoneEnergyDemands.hh>
#include <EnergyPlus/DataZoneEquipment.hh>
#include <EnergyPlus/DualDuct.hh>
#include <EnergyPlus/FanCoilUnits.hh>
#include <EnergyPlus/HVACCooledBeam.hh>
#include <EnergyPlus/HVACFourPipeBeam.hh>
#include <EnergyPlus/HVACSingleDuctInduc.hh>
#include <EnergyPlus/HVACStandAloneERV.hh>
#include <EnergyPlus/HVACVariableRefrigerantFlow.hh>
#include <EnergyPlus/HybridUnitaryAirConditioners.hh>
#include <EnergyPlus/MixedAir.hh>
#include <EnergyPlus/OutdoorAirUnit.hh>
#include <EnergyPlus/OutputProcessor.hh>
#include <EnergyPlus/OutputReportPredefined.hh>
#include <EnergyPlus/Plant/DataPlant.hh>
#include <EnergyPlus/PoweredInductionUnits.hh>
#include <EnergyPlus/Psychrometrics.hh>
#include <EnergyPlus/PurchasedAirManager.hh>
#include <EnergyPlus/SystemReports.hh>
#include <EnergyPlus/UnitVentilator.hh>
#include <EnergyPlus/UtilityRoutines.hh>
#include <EnergyPlus/WindowAC.hh>
#include <EnergyPlus/ZoneTempPredictorCorrector.hh>

namespace EnergyPlus::SystemReports {

// Module containing the routines dealing with Mechanical Ventilation Loads and Energy Reporting (Outside Air)

// MODULE INFORMATION:
//       AUTHOR         Mike Witte, Linda Lawrie, Dan Fisher
//       DATE WRITTEN   Apr-Jul 2005
//       MODIFIED       22Aug2010 Craig Wray - added Fan:ComponentModel

// PURPOSE OF THIS MODULE:
// This module embodies the scheme(s) for reporting ventilation loads and energy use.

// Using/Aliasing
using namespace DataAirLoop;
using namespace DataPlant;
using namespace DataZoneEquipment;
using namespace DataAirSystems;

// Functions

void InitEnergyReports(EnergyPlusData &state)
{

    // SUBROUTINE INFORMATION:
    //       AUTHOR         Dan Fisher
    //       DATE WRITTEN   April 2005

    // PURPOSE OF THIS SUBROUTINE:
    // Initializes the energy components of the data structures

    // METHODOLOGY EMPLOYED:
    // Once all compsets have been established (second iteration) find all components
    // subcomponents, etc.

    int constexpr EnergyTransfer(1);

    if (!state.dataSysRpts->VentReportStructureCreated) return;

    if (state.dataSysRpts->OneTimeFlag_InitEnergyReports) {

        // ***I think we need to preprocess the main components on the branch to get them in order***
        // This needs to be done before we start in on the component loop
        // GetChildrenData will put all of the subcomponents in order for us

        for (int CtrlZoneNum = 1; CtrlZoneNum <= state.dataGlobal->NumOfZones; ++CtrlZoneNum) {
            auto &thisZoneEquipConfig = state.dataZoneEquip->ZoneEquipConfig(CtrlZoneNum);
            if (!thisZoneEquipConfig.IsControlled) continue;
            thisZoneEquipConfig.EquipListIndex = Util::FindItemInList(thisZoneEquipConfig.EquipListName, state.dataZoneEquip->ZoneEquipList);
            auto &thisZoneEquipList = state.dataZoneEquip->ZoneEquipList(thisZoneEquipConfig.EquipListIndex);
            for (int ZoneInletNodeNum = 1; ZoneInletNodeNum <= thisZoneEquipConfig.NumInNodes; ++ZoneInletNodeNum) {
                int AirLoopNum = thisZoneEquipConfig.InNodeAirLoopNum(ZoneInletNodeNum);
                for (int CompNum = 1; CompNum <= thisZoneEquipList.NumOfEquipTypes; ++CompNum) {
                    for (int NodeCount = 1; NodeCount <= thisZoneEquipList.EquipData(CompNum).NumOutlets; ++NodeCount) {
                        if (thisZoneEquipList.EquipData(CompNum).OutNodeNums(NodeCount) ==
                            thisZoneEquipConfig.AirDistUnitCool(ZoneInletNodeNum).OutNodeNum) {
                            thisZoneEquipConfig.AirDistUnitCool(ZoneInletNodeNum).AirDistUnitIndex = CompNum;
                            if (thisZoneEquipConfig.AirDistUnitCool(ZoneInletNodeNum).SupplyAirPathExists) {
                                for (int SAPNum = 1; SAPNum <= state.dataZoneEquip->NumSupplyAirPaths; ++SAPNum) {
                                    for (int SAPOutNode = 1; SAPOutNode <= state.dataZoneEquip->SupplyAirPath(SAPNum).NumOutNodes; ++SAPOutNode) {
                                        if (thisZoneEquipConfig.AirDistUnitCool(ZoneInletNodeNum).InNodeNum ==
                                            state.dataZoneEquip->SupplyAirPath(SAPNum).OutNodeNums(SAPOutNode)) {
                                            thisZoneEquipConfig.AirDistUnitCool(ZoneInletNodeNum).SupplyAirPathIndex = SAPNum;
                                            thisZoneEquipConfig.AirDistUnitCool(ZoneInletNodeNum).SupplyAirPathOutNodeIndex = SAPOutNode;
                                            for (int OutNum = 1; OutNum <= state.dataAirLoop->AirToZoneNodeInfo(AirLoopNum).NumSupplyNodes;
                                                 ++OutNum) {
                                                if (state.dataAirLoop->AirToZoneNodeInfo(AirLoopNum).ZoneEquipSupplyNodeNums(OutNum) ==
                                                    state.dataZoneEquip->SupplyAirPath(SAPNum).InNodeNum) {
                                                    thisZoneEquipConfig.AirDistUnitCool(ZoneInletNodeNum).SupplyBranchIndex =
                                                        state.dataAirSystemsData->PrimaryAirSystems(AirLoopNum).OutBranchNums[OutNum - 1];
                                                    if (state.dataAirSystemsData->PrimaryAirSystems(AirLoopNum).Splitter.Exists) {
                                                        for (int MainBranchNum = 1;
                                                             MainBranchNum <= state.dataAirSystemsData->PrimaryAirSystems(AirLoopNum).NumBranches;
                                                             ++MainBranchNum) {
                                                            if (state.dataAirSystemsData->PrimaryAirSystems(AirLoopNum)
                                                                    .Branch(MainBranchNum)
                                                                    .OutNodeNum ==
                                                                state.dataAirSystemsData->PrimaryAirSystems(AirLoopNum).Splitter.InNodeNum) {
                                                                thisZoneEquipConfig.AirDistUnitCool(ZoneInletNodeNum).MainBranchIndex = MainBranchNum;
                                                            }
                                                        }
                                                    } else { // no splitter
                                                        thisZoneEquipConfig.AirDistUnitCool(ZoneInletNodeNum).MainBranchIndex =
                                                            thisZoneEquipConfig.AirDistUnitCool(ZoneInletNodeNum).SupplyBranchIndex;
                                                    }
                                                }
                                            }
                                        }
                                    }
                                }
                            } else { // no supply air path
                                if (AirLoopNum > 0) {
                                    for (int NodeIndex = 1; NodeIndex <= state.dataAirLoop->AirToZoneNodeInfo(AirLoopNum).NumSupplyNodes;
                                         ++NodeIndex) {
                                        if (state.dataAirLoop->AirToZoneNodeInfo(AirLoopNum).ZoneEquipSupplyNodeNums(NodeIndex) ==
                                            thisZoneEquipConfig.AirDistUnitCool(ZoneInletNodeNum).InNodeNum) {
                                            for (int BranchNum = 1; BranchNum <= state.dataAirSystemsData->PrimaryAirSystems(AirLoopNum).NumBranches;
                                                 ++BranchNum) {
                                                if (state.dataAirSystemsData->PrimaryAirSystems(AirLoopNum).Branch(BranchNum).OutNodeNum ==
                                                    state.dataAirLoop->AirToZoneNodeInfo(AirLoopNum).AirLoopSupplyNodeNums(NodeIndex)) {
                                                    thisZoneEquipConfig.AirDistUnitCool(ZoneInletNodeNum).SupplyBranchIndex = BranchNum;
                                                    if (state.dataAirSystemsData->PrimaryAirSystems(AirLoopNum).Splitter.Exists) {
                                                        for (int MainBranchNum = 1;
                                                             MainBranchNum <= state.dataAirSystemsData->PrimaryAirSystems(AirLoopNum).NumBranches;
                                                             ++MainBranchNum) {
                                                            if (state.dataAirSystemsData->PrimaryAirSystems(AirLoopNum)
                                                                    .Branch(MainBranchNum)
                                                                    .OutNodeNum ==
                                                                state.dataAirSystemsData->PrimaryAirSystems(AirLoopNum).Splitter.InNodeNum) {
                                                                thisZoneEquipConfig.AirDistUnitCool(ZoneInletNodeNum).MainBranchIndex = MainBranchNum;
                                                            }
                                                        }
                                                    } else { // no splitter
                                                        thisZoneEquipConfig.AirDistUnitCool(ZoneInletNodeNum).MainBranchIndex =
                                                            thisZoneEquipConfig.AirDistUnitCool(ZoneInletNodeNum).SupplyAirPathIndex;
                                                    }
                                                }
                                            }
                                        }
                                    }
                                }
                            }
<<<<<<< HEAD
                        } else if (thisZoneEquipList.EquipData(CompNum).OutNodeNums(NodeCount) ==
                                   thisZoneEquipConfig.AirDistUnitHeat(ZoneInletNodeNum).InNodeNum) {
                            thisZoneEquipConfig.AirDistUnitHeat(ZoneInletNodeNum).AirDistUnitIndex = CompNum;
                            if (thisZoneEquipConfig.AirDistUnitHeat(ZoneInletNodeNum).SupplyAirPathExists) {
                                for (int SAPNum = 1; SAPNum <= state.dataZoneEquip->NumSupplyAirPaths; ++SAPNum) {
                                    for (int NodeIndex = 1; NodeIndex <= state.dataAirLoop->AirToZoneNodeInfo(AirLoopNum).NumSupplyNodes;
                                         ++NodeIndex) {
                                        if (state.dataAirLoop->AirToZoneNodeInfo(AirLoopNum).ZoneEquipSupplyNodeNums(NodeIndex) ==
                                            state.dataZoneEquip->SupplyAirPath(SAPNum).InNodeNum) {
                                            for (int BranchNum = 1; BranchNum <= state.dataAirSystemsData->PrimaryAirSystems(AirLoopNum).NumBranches;
                                                 ++BranchNum) {
                                                if (state.dataAirSystemsData->PrimaryAirSystems(AirLoopNum).Branch(BranchNum).OutNodeNum ==
                                                    state.dataAirLoop->AirToZoneNodeInfo(AirLoopNum).AirLoopSupplyNodeNums(NodeIndex)) {
                                                    thisZoneEquipConfig.AirDistUnitHeat(ZoneInletNodeNum).SupplyBranchIndex = BranchNum;
=======
                        }
                        if (thisZoneEquipList.EquipData(CompNum).OutletNodeNums(NodeCount) ==
                            thisZoneEquipConfig.AirDistUnitHeat(ZoneInletNodeNum).OutNode) {
                            thisZoneEquipConfig.AirDistUnitHeat(ZoneInletNodeNum).AirDistUnitIndex = CompNum;
                            if (thisZoneEquipConfig.AirDistUnitHeat(ZoneInletNodeNum).SupplyAirPathExists) {
                                for (int SAPNum = 1; SAPNum <= state.dataZoneEquip->NumSupplyAirPaths; ++SAPNum) {
                                    for (int SAPOutNode = 1; SAPOutNode <= state.dataZoneEquip->SupplyAirPath(SAPNum).NumOutletNodes; ++SAPOutNode) {
                                        if (thisZoneEquipConfig.AirDistUnitHeat(ZoneInletNodeNum).InNode ==
                                            state.dataZoneEquip->SupplyAirPath(SAPNum).OutletNode(SAPOutNode)) {
                                            thisZoneEquipConfig.AirDistUnitHeat(ZoneInletNodeNum).SupplyAirPathIndex = SAPNum;
                                            thisZoneEquipConfig.AirDistUnitHeat(ZoneInletNodeNum).SupplyAirPathOutNodeIndex = SAPOutNode;
                                            for (int OutNum = 1; OutNum <= state.dataAirLoop->AirToZoneNodeInfo(AirLoopNum).NumSupplyNodes;
                                                 ++OutNum) {
                                                if (state.dataAirLoop->AirToZoneNodeInfo(AirLoopNum).ZoneEquipSupplyNodeNum(OutNum) ==
                                                    state.dataZoneEquip->SupplyAirPath(SAPNum).InletNodeNum) {
                                                    thisZoneEquipConfig.AirDistUnitHeat(ZoneInletNodeNum).SupplyBranchIndex =
                                                        state.dataAirSystemsData->PrimaryAirSystems(AirLoopNum).OutletBranchNum[OutNum - 1];
>>>>>>> 15f64911
                                                    if (state.dataAirSystemsData->PrimaryAirSystems(AirLoopNum).Splitter.Exists) {
                                                        for (int MainBranchNum = 1;
                                                             MainBranchNum <= state.dataAirSystemsData->PrimaryAirSystems(AirLoopNum).NumBranches;
                                                             ++MainBranchNum) {
                                                            if (state.dataAirSystemsData->PrimaryAirSystems(AirLoopNum)
                                                                    .Branch(MainBranchNum)
                                                                    .OutNodeNum ==
                                                                state.dataAirSystemsData->PrimaryAirSystems(AirLoopNum).Splitter.InNodeNum) {
                                                                thisZoneEquipConfig.AirDistUnitHeat(ZoneInletNodeNum).MainBranchIndex = MainBranchNum;
                                                            }
                                                        }
                                                    } else { // no splitter
                                                        thisZoneEquipConfig.AirDistUnitHeat(ZoneInletNodeNum).MainBranchIndex =
                                                            thisZoneEquipConfig.AirDistUnitHeat(ZoneInletNodeNum).SupplyBranchIndex;
                                                    }
                                                }
                                            }
                                        }
                                    }
<<<<<<< HEAD

                                    for (int SAPOutNode = 1; SAPOutNode <= state.dataZoneEquip->SupplyAirPath(SAPNum).NumOutNodes; ++SAPOutNode) {
                                        if (ZoneInletNodeNum == state.dataZoneEquip->SupplyAirPath(SAPNum).OutNodeNums(SAPOutNode)) {
                                            thisZoneEquipConfig.AirDistUnitHeat(ZoneInletNodeNum).SupplyAirPathIndex = SAPNum;
                                        }
                                    }
=======
>>>>>>> 15f64911
                                }
                            } else { // no supply air path
                                if (AirLoopNum > 0) {
                                    for (int NodeIndex = 1; NodeIndex <= state.dataAirLoop->AirToZoneNodeInfo(AirLoopNum).NumSupplyNodes;
                                         ++NodeIndex) {
                                        if (state.dataAirLoop->AirToZoneNodeInfo(AirLoopNum).ZoneEquipSupplyNodeNums(NodeIndex) ==
                                            thisZoneEquipConfig.AirDistUnitHeat(ZoneInletNodeNum).InNodeNum) {
                                            for (int BranchNum = 1; BranchNum <= state.dataAirSystemsData->PrimaryAirSystems(AirLoopNum).NumBranches;
                                                 ++BranchNum) {
                                                if (state.dataAirSystemsData->PrimaryAirSystems(AirLoopNum).Branch(BranchNum).OutNodeNum ==
                                                    state.dataAirLoop->AirToZoneNodeInfo(AirLoopNum).AirLoopSupplyNodeNums(NodeIndex)) {
                                                    thisZoneEquipConfig.AirDistUnitHeat(ZoneInletNodeNum).SupplyBranchIndex = BranchNum;
                                                    if (state.dataAirSystemsData->PrimaryAirSystems(AirLoopNum).Splitter.Exists) {
                                                        for (int MainBranchNum = 1;
                                                             MainBranchNum <= state.dataAirSystemsData->PrimaryAirSystems(AirLoopNum).NumBranches;
                                                             ++MainBranchNum) {
                                                            if (state.dataAirSystemsData->PrimaryAirSystems(AirLoopNum)
                                                                    .Branch(MainBranchNum)
                                                                    .OutNodeNum ==
                                                                state.dataAirSystemsData->PrimaryAirSystems(AirLoopNum).Splitter.InNodeNum) {
                                                                thisZoneEquipConfig.AirDistUnitHeat(ZoneInletNodeNum).MainBranchIndex = MainBranchNum;
                                                            }
                                                        }
                                                    } else { // no splitter
                                                        thisZoneEquipConfig.AirDistUnitHeat(ZoneInletNodeNum).MainBranchIndex =
                                                            thisZoneEquipConfig.AirDistUnitHeat(ZoneInletNodeNum).SupplyAirPathIndex;
                                                    }
                                                }
                                            }
                                        }
                                    }
                                }
                            }
                        }
                    }
                }
            }
        }

        for (int CtrlZoneNum = 1; CtrlZoneNum <= state.dataGlobal->NumOfZones; ++CtrlZoneNum) {
            auto &thisZoneEquipConfig = state.dataZoneEquip->ZoneEquipConfig(CtrlZoneNum);
            if (!thisZoneEquipConfig.IsControlled) continue;
            thisZoneEquipConfig.EquipListIndex = Util::FindItemInList(thisZoneEquipConfig.EquipListName, state.dataZoneEquip->ZoneEquipList);
            int ListNum = thisZoneEquipConfig.EquipListIndex;
            // loop over the zone supply air path inlet nodes
            for (int ZoneInletNodeNum = 1; ZoneInletNodeNum <= thisZoneEquipConfig.NumInNodes; ++ZoneInletNodeNum) {
                int AirLoopNum = thisZoneEquipConfig.InNodeAirLoopNum(ZoneInletNodeNum);

                // 1. Find HVAC component plant loop connections
                int MainBranchNum = thisZoneEquipConfig.AirDistUnitHeat(ZoneInletNodeNum).MainBranchIndex;
                MainBranchNum = max(MainBranchNum, thisZoneEquipConfig.AirDistUnitCool(ZoneInletNodeNum).MainBranchIndex);
                if (MainBranchNum > 0) MatchPlantSys(state, AirLoopNum, MainBranchNum);
                int SupplyCoolBranchNum = thisZoneEquipConfig.AirDistUnitCool(ZoneInletNodeNum).SupplyBranchIndex;
                if (SupplyCoolBranchNum > 0 && (SupplyCoolBranchNum != MainBranchNum)) MatchPlantSys(state, AirLoopNum, SupplyCoolBranchNum);
                int SupplyHeatBranchNum = thisZoneEquipConfig.AirDistUnitHeat(ZoneInletNodeNum).SupplyBranchIndex;
                if (SupplyHeatBranchNum > 0 && (SupplyHeatBranchNum != MainBranchNum)) MatchPlantSys(state, AirLoopNum, SupplyHeatBranchNum);

                int AirDistUnitNum = thisZoneEquipConfig.AirDistUnitCool(ZoneInletNodeNum).AirDistUnitIndex;
                AirDistUnitNum = max(AirDistUnitNum, thisZoneEquipConfig.AirDistUnitHeat(ZoneInletNodeNum).AirDistUnitIndex);
                if (ListNum > 0 && AirDistUnitNum > 0) {
                    auto &thisZoneEquipList = state.dataZoneEquip->ZoneEquipList(ListNum);
                    for (int VarNum = 1; VarNum <= thisZoneEquipList.EquipData(AirDistUnitNum).NumMeteredVars; ++VarNum) {
                        if (thisZoneEquipList.EquipData(AirDistUnitNum).MeteredVar(VarNum).resource == Constant::eResource::EnergyTransfer) {
                            thisZoneEquipList.EquipData(AirDistUnitNum).EnergyTransComp = EnergyTransfer;
                            const std::string &CompType = thisZoneEquipList.EquipData(AirDistUnitNum).TypeOf;
                            const std::string &CompName = thisZoneEquipList.EquipData(AirDistUnitNum).Name;
                            int Idx = 0;
                            int MatchLoop = 0;
                            int MatchLoopType = 0;
                            int MatchBranch = 0;
                            int MatchComp = 0;
                            bool MatchFound = false;
                            FindDemandSideMatch(state, CompType, CompName, MatchFound, MatchLoopType, MatchLoop, MatchBranch, MatchComp);
                            if (MatchFound)
                                UpdateZoneCompPtrArray(state, Idx, ListNum, AirDistUnitNum, MatchLoopType, MatchLoop, MatchBranch, MatchComp);
                            thisZoneEquipList.EquipData(AirDistUnitNum).ZoneEqToPlantPtr = Idx;
                            break;
                        }
                    }
                    for (int SubEquipNum = 1; SubEquipNum <= thisZoneEquipList.EquipData(AirDistUnitNum).NumSubEquip; ++SubEquipNum) {
                        for (int VarNum = 1; VarNum <= thisZoneEquipList.EquipData(AirDistUnitNum).SubEquipData(SubEquipNum).NumMeteredVars;
                             ++VarNum) {
                            if (thisZoneEquipList.EquipData(AirDistUnitNum).SubEquipData(SubEquipNum).MeteredVar(VarNum).resource ==
                                Constant::eResource::EnergyTransfer) {
                                thisZoneEquipList.EquipData(AirDistUnitNum).SubEquipData(SubEquipNum).EnergyTransComp = EnergyTransfer;
                                const std::string &CompType = thisZoneEquipList.EquipData(AirDistUnitNum).SubEquipData(SubEquipNum).TypeOf;
                                const std::string &CompName = thisZoneEquipList.EquipData(AirDistUnitNum).SubEquipData(SubEquipNum).Name;
                                int Idx = 0;
                                int MatchLoop = 0;
                                int MatchLoopType = 0;
                                int MatchBranch = 0;
                                int MatchComp = 0;
                                bool MatchFound = false;
                                FindDemandSideMatch(state, CompType, CompName, MatchFound, MatchLoopType, MatchLoop, MatchBranch, MatchComp);
                                if (MatchFound)
                                    UpdateZoneSubCompPtrArray(
                                        state, Idx, ListNum, AirDistUnitNum, SubEquipNum, MatchLoopType, MatchLoop, MatchBranch, MatchComp);
                                thisZoneEquipList.EquipData(AirDistUnitNum).SubEquipData(SubEquipNum).ZoneEqToPlantPtr = Idx;
                                break;
                            }
                        }
                        for (int SubSubEquipNum = 1;
                             SubSubEquipNum <= thisZoneEquipList.EquipData(AirDistUnitNum).SubEquipData(SubEquipNum).NumSubSubEquip;
                             ++SubSubEquipNum) {
                            for (int VarNum = 1;
                                 VarNum <=
                                 thisZoneEquipList.EquipData(AirDistUnitNum).SubEquipData(SubEquipNum).SubSubEquipData(SubSubEquipNum).NumMeteredVars;
                                 ++VarNum) {
                                if (thisZoneEquipList.EquipData(AirDistUnitNum)
                                        .SubEquipData(SubEquipNum)
                                        .SubSubEquipData(SubSubEquipNum)
                                        .MeteredVar(VarNum)
                                        .resource == Constant::eResource::EnergyTransfer) {
                                    thisZoneEquipList.EquipData(AirDistUnitNum)
                                        .SubEquipData(SubEquipNum)
                                        .SubSubEquipData(SubSubEquipNum)
                                        .EnergyTransComp = EnergyTransfer;
                                    const std::string &CompType =
                                        thisZoneEquipList.EquipData(AirDistUnitNum).SubEquipData(SubEquipNum).SubSubEquipData(SubSubEquipNum).TypeOf;
                                    const std::string &CompName =
                                        thisZoneEquipList.EquipData(AirDistUnitNum).SubEquipData(SubEquipNum).SubSubEquipData(SubSubEquipNum).Name;
                                    int Idx = 0;
                                    int MatchLoop = 0;
                                    int MatchLoopType = 0;
                                    int MatchBranch = 0;
                                    int MatchComp = 0;
                                    bool MatchFound = false;
                                    FindDemandSideMatch(state, CompType, CompName, MatchFound, MatchLoopType, MatchLoop, MatchBranch, MatchComp);
                                    if (MatchFound)
                                        UpdateZoneSubSubCompPtrArray(state,
                                                                     Idx,
                                                                     ListNum,
                                                                     AirDistUnitNum,
                                                                     SubEquipNum,
                                                                     SubSubEquipNum,
                                                                     MatchLoopType,
                                                                     MatchLoop,
                                                                     MatchBranch,
                                                                     MatchComp);
                                    thisZoneEquipList.EquipData(AirDistUnitNum)
                                        .SubEquipData(SubEquipNum)
                                        .SubSubEquipData(SubSubEquipNum)
                                        .ZoneEqToPlantPtr = Idx;
                                    break;
                                }
                            }
                        }
                    }
                }

                int EquipNum = 0;
                int SubEquipNum = 0;
                int SubSubEquipNum = 0;
                int CompNum = 0;
                int SubCompNum = 0;
                int SubSubCompNum = 0;
                // Eliminate duplicates in the connection arrays
                if (allocated(state.dataAirSystemsData->ZoneCompToPlant)) {
                    EquipNum = isize(state.dataAirSystemsData->ZoneCompToPlant);
                }
                if (allocated(state.dataAirSystemsData->ZoneSubCompToPlant)) {
                    SubEquipNum = isize(state.dataAirSystemsData->ZoneSubCompToPlant);
                }
                if (allocated(state.dataAirSystemsData->ZoneSubSubCompToPlant)) {
                    SubSubEquipNum = isize(state.dataAirSystemsData->ZoneSubSubCompToPlant);
                }
                if (allocated(state.dataAirSystemsData->AirSysCompToPlant)) {
                    CompNum = isize(state.dataAirSystemsData->AirSysCompToPlant);
                }
                if (allocated(state.dataAirSystemsData->AirSysSubCompToPlant)) {
                    SubCompNum = isize(state.dataAirSystemsData->AirSysSubCompToPlant);
                }
                if (allocated(state.dataAirSystemsData->AirSysSubSubCompToPlant)) {
                    SubSubCompNum = isize(state.dataAirSystemsData->AirSysSubSubCompToPlant);
                }

                if (EquipNum > 0) {
                    int ArrayCount = 0;
                    for (int i = 1; i <= EquipNum; ++i) {
                        auto const &zi = state.dataAirSystemsData->ZoneCompToPlant(i);
                        bool duplicate(false);
                        for (int j = 1; j <= ArrayCount; ++j) {
                            auto const &zj = state.dataAirSystemsData->ZoneCompToPlant(j);
                            if ((zi.ZoneEqListNum == zj.ZoneEqListNum) && (zi.ZoneEqCompNum == zj.ZoneEqCompNum)) { // Duplicate
                                duplicate = true;
                                break;
                            }
                        }
                        if (!duplicate) {
                            ++ArrayCount;
                            if (i > ArrayCount) { // Copy to lower position
                                auto &za = state.dataAirSystemsData->ZoneCompToPlant(ArrayCount);
                                za.ZoneEqListNum = zi.ZoneEqListNum;
                                za.ZoneEqCompNum = zi.ZoneEqCompNum;
                                za.PlantLoopType = zi.PlantLoopType;
                                za.PlantLoopNum = zi.PlantLoopNum;
                                za.PlantLoopBranch = zi.PlantLoopBranch;
                                za.PlantLoopComp = zi.PlantLoopComp;
                                za.FirstDemandSidePtr = zi.FirstDemandSidePtr;
                                za.LastDemandSidePtr = zi.LastDemandSidePtr;
                            }
                        }
                    }
                    for (int i = ArrayCount + 1; i <= EquipNum; ++i) { // Zero the now-unused entries
                        auto &zi = state.dataAirSystemsData->ZoneCompToPlant(i);
                        zi.ZoneEqListNum = 0;
                        zi.ZoneEqCompNum = 0;
                        zi.PlantLoopType = 0;
                        zi.PlantLoopNum = 0;
                        zi.PlantLoopBranch = 0;
                        zi.PlantLoopComp = 0;
                        zi.FirstDemandSidePtr = 0;
                        zi.LastDemandSidePtr = 0;
                    }
                }

                if (SubEquipNum > 0) {
                    int ArrayCount = 0;
                    for (int i = 1; i <= SubEquipNum; ++i) {
                        auto const &zi = state.dataAirSystemsData->ZoneSubCompToPlant(i);
                        bool duplicate(false);
                        for (int j = 1; j <= ArrayCount; ++j) {
                            auto const &zj = state.dataAirSystemsData->ZoneSubCompToPlant(j);
                            if ((zi.ZoneEqListNum == zj.ZoneEqListNum) && (zi.ZoneEqCompNum == zj.ZoneEqCompNum) &&
                                (zi.ZoneEqSubCompNum == zj.ZoneEqSubCompNum)) { // Duplicate
                                duplicate = true;
                                break;
                            }
                        }
                        if (!duplicate) {
                            ++ArrayCount;
                            if (i > ArrayCount) { // Copy to lower position
                                auto &za = state.dataAirSystemsData->ZoneSubCompToPlant(ArrayCount);
                                za.ZoneEqListNum = zi.ZoneEqListNum;
                                za.ZoneEqCompNum = zi.ZoneEqCompNum;
                                za.ZoneEqSubCompNum = zi.ZoneEqSubCompNum;
                                za.PlantLoopType = zi.PlantLoopType;
                                za.PlantLoopNum = zi.PlantLoopNum;
                                za.PlantLoopBranch = zi.PlantLoopBranch;
                                za.PlantLoopComp = zi.PlantLoopComp;
                                za.FirstDemandSidePtr = zi.FirstDemandSidePtr;
                                za.LastDemandSidePtr = zi.LastDemandSidePtr;
                            }
                        }
                    }
                    for (int i = ArrayCount + 1; i <= SubEquipNum; ++i) { // Zero the now-unused entries
                        auto &zi = state.dataAirSystemsData->ZoneSubCompToPlant(i);
                        zi.ZoneEqListNum = 0;
                        zi.ZoneEqCompNum = 0;
                        zi.ZoneEqSubCompNum = 0;
                        zi.PlantLoopType = 0;
                        zi.PlantLoopNum = 0;
                        zi.PlantLoopBranch = 0;
                        zi.PlantLoopComp = 0;
                        zi.FirstDemandSidePtr = 0;
                        zi.LastDemandSidePtr = 0;
                    }
                }

                if (SubSubEquipNum > 0) {
                    int ArrayCount = 0;
                    for (int i = 1; i <= SubSubEquipNum; ++i) {
                        auto const &zi = state.dataAirSystemsData->ZoneSubSubCompToPlant(i);
                        bool duplicate(false);
                        for (int j = 1; j <= ArrayCount; ++j) {
                            auto const &zj = state.dataAirSystemsData->ZoneSubSubCompToPlant(j);
                            if ((zi.ZoneEqListNum == zj.ZoneEqListNum) && (zi.ZoneEqCompNum == zj.ZoneEqCompNum) &&
                                (zi.ZoneEqSubCompNum == zj.ZoneEqSubCompNum) && (zi.ZoneEqSubSubCompNum == zj.ZoneEqSubSubCompNum)) { // Duplicate
                                duplicate = true;
                                break;
                            }
                        }
                        if (!duplicate) {
                            ++ArrayCount;
                            if (i > ArrayCount) { // Copy to lower position
                                auto &za = state.dataAirSystemsData->ZoneSubSubCompToPlant(ArrayCount);
                                za.ZoneEqListNum = zi.ZoneEqListNum;
                                za.ZoneEqCompNum = zi.ZoneEqCompNum;
                                za.ZoneEqSubCompNum = zi.ZoneEqSubCompNum;
                                za.ZoneEqSubSubCompNum = zi.ZoneEqSubSubCompNum;
                                za.PlantLoopType = zi.PlantLoopType;
                                za.PlantLoopNum = zi.PlantLoopNum;
                                za.PlantLoopBranch = zi.PlantLoopBranch;
                                za.PlantLoopComp = zi.PlantLoopComp;
                                za.FirstDemandSidePtr = zi.FirstDemandSidePtr;
                                za.LastDemandSidePtr = zi.LastDemandSidePtr;
                            }
                        }
                    }
                    for (int i = ArrayCount + 1; i <= SubSubEquipNum; ++i) { // Zero the now-unused entries
                        auto &zi = state.dataAirSystemsData->ZoneSubSubCompToPlant(i);
                        zi.ZoneEqListNum = 0;
                        zi.ZoneEqCompNum = 0;
                        zi.ZoneEqSubCompNum = 0;
                        zi.ZoneEqSubSubCompNum = 0;
                        zi.PlantLoopType = 0;
                        zi.PlantLoopNum = 0;
                        zi.PlantLoopBranch = 0;
                        zi.PlantLoopComp = 0;
                        zi.FirstDemandSidePtr = 0;
                        zi.LastDemandSidePtr = 0;
                    }
                }

                if (CompNum > 0) {
                    int ArrayCount = 0;
                    for (int i = 1; i <= CompNum; ++i) {
                        auto const &ai = state.dataAirSystemsData->AirSysCompToPlant(i);
                        bool duplicate(false);
                        for (int j = 1; j <= ArrayCount; ++j) {
                            auto const &aj = state.dataAirSystemsData->AirSysCompToPlant(j);
                            if ((ai.AirLoopNum == aj.AirLoopNum) && (ai.AirLoopBranch == aj.AirLoopBranch) &&
                                (ai.AirLoopComp == aj.AirLoopComp)) { // Duplicate
                                duplicate = true;
                                break;
                            }
                        }
                        if (!duplicate) {
                            ++ArrayCount;
                            if (i > ArrayCount) { // Copy to lower position
                                auto &aa = state.dataAirSystemsData->AirSysCompToPlant(ArrayCount);
                                aa.AirLoopNum = ai.AirLoopNum;
                                aa.AirLoopBranch = ai.AirLoopBranch;
                                aa.AirLoopComp = ai.AirLoopComp;
                                aa.PlantLoopType = ai.PlantLoopType;
                                aa.PlantLoopNum = ai.PlantLoopNum;
                                aa.PlantLoopBranch = ai.PlantLoopBranch;
                                aa.PlantLoopComp = ai.PlantLoopComp;
                                aa.FirstDemandSidePtr = ai.FirstDemandSidePtr;
                                aa.LastDemandSidePtr = ai.LastDemandSidePtr;
                            }
                        }
                    }
                    for (int i = ArrayCount + 1; i <= CompNum; ++i) { // Zero the now-unused entries
                        auto &ai = state.dataAirSystemsData->AirSysCompToPlant(i);
                        ai.AirLoopNum = 0;
                        ai.AirLoopBranch = 0;
                        ai.AirLoopComp = 0;
                        ai.PlantLoopType = 0;
                        ai.PlantLoopNum = 0;
                        ai.PlantLoopBranch = 0;
                        ai.PlantLoopComp = 0;
                        ai.FirstDemandSidePtr = 0;
                        ai.LastDemandSidePtr = 0;
                    }
                }

                if (SubCompNum > 0) {
                    int ArrayCount = 0;
                    for (int i = 1; i <= SubCompNum; ++i) {
                        auto const &ai = state.dataAirSystemsData->AirSysSubCompToPlant(i);
                        bool duplicate(false);
                        for (int j = 1; j <= ArrayCount; ++j) {
                            auto const &aj = state.dataAirSystemsData->AirSysSubCompToPlant(j);
                            if ((ai.AirLoopNum == aj.AirLoopNum) && (ai.AirLoopBranch == aj.AirLoopBranch) && (ai.AirLoopComp == aj.AirLoopComp) &&
                                (ai.AirLoopSubComp == aj.AirLoopSubComp)) { // Duplicate
                                duplicate = true;
                                break;
                            }
                        }
                        if (!duplicate) {
                            ++ArrayCount;
                            if (i > ArrayCount) { // Copy to lower position
                                auto &aa = state.dataAirSystemsData->AirSysSubCompToPlant(ArrayCount);
                                aa.AirLoopNum = ai.AirLoopNum;
                                aa.AirLoopBranch = ai.AirLoopBranch;
                                aa.AirLoopComp = ai.AirLoopComp;
                                aa.AirLoopSubComp = ai.AirLoopSubComp;
                                aa.PlantLoopType = ai.PlantLoopType;
                                aa.PlantLoopNum = ai.PlantLoopNum;
                                aa.PlantLoopBranch = ai.PlantLoopBranch;
                                aa.PlantLoopComp = ai.PlantLoopComp;
                                aa.FirstDemandSidePtr = ai.FirstDemandSidePtr;
                                aa.LastDemandSidePtr = ai.LastDemandSidePtr;
                            }
                        }
                    }
                    for (int i = ArrayCount + 1; i <= SubCompNum; ++i) { // Zero the now-unused entries
                        auto &ai = state.dataAirSystemsData->AirSysSubCompToPlant(i);
                        ai.AirLoopNum = 0;
                        ai.AirLoopBranch = 0;
                        ai.AirLoopComp = 0;
                        ai.AirLoopSubComp = 0;
                        ai.PlantLoopType = 0;
                        ai.PlantLoopNum = 0;
                        ai.PlantLoopBranch = 0;
                        ai.PlantLoopComp = 0;
                        ai.FirstDemandSidePtr = 0;
                        ai.LastDemandSidePtr = 0;
                    }
                }

                if (SubSubCompNum > 0) {
                    int ArrayCount = 0;
                    for (int i = 1; i <= SubCompNum; ++i) {
                        auto const &ai = state.dataAirSystemsData->AirSysSubSubCompToPlant(i);
                        bool duplicate = false;
                        for (int j = 1; j <= ArrayCount; ++j) {
                            auto const &aj = state.dataAirSystemsData->AirSysSubSubCompToPlant(j);
                            if ((ai.AirLoopNum == aj.AirLoopNum) && (ai.AirLoopBranch == aj.AirLoopBranch) && (ai.AirLoopComp == aj.AirLoopComp) &&
                                (ai.AirLoopSubComp == aj.AirLoopSubComp) && (ai.AirLoopSubSubComp == aj.AirLoopSubSubComp)) { // Duplicate
                                duplicate = true;
                                break;
                            }
                        }
                        if (!duplicate) {
                            ++ArrayCount;
                            if (i > ArrayCount) { // Copy to lower position
                                auto &aa = state.dataAirSystemsData->AirSysSubSubCompToPlant(ArrayCount);
                                aa.AirLoopNum = ai.AirLoopNum;
                                aa.AirLoopBranch = ai.AirLoopBranch;
                                aa.AirLoopComp = ai.AirLoopComp;
                                aa.AirLoopSubComp = ai.AirLoopSubComp;
                                aa.AirLoopSubSubComp = ai.AirLoopSubSubComp;
                                aa.PlantLoopType = ai.PlantLoopType;
                                aa.PlantLoopNum = ai.PlantLoopNum;
                                aa.PlantLoopBranch = ai.PlantLoopBranch;
                                aa.PlantLoopComp = ai.PlantLoopComp;
                                aa.FirstDemandSidePtr = ai.FirstDemandSidePtr;
                                aa.LastDemandSidePtr = ai.LastDemandSidePtr;
                            }
                        }
                    }
                    for (int i = ArrayCount + 1; i <= SubCompNum; ++i) { // Zero the now-unused entries
                        auto &ai = state.dataAirSystemsData->AirSysSubSubCompToPlant(i);
                        ai.AirLoopNum = 0;
                        ai.AirLoopBranch = 0;
                        ai.AirLoopComp = 0;
                        ai.AirLoopSubComp = 0;
                        ai.AirLoopSubSubComp = 0;
                        ai.PlantLoopType = 0;
                        ai.PlantLoopNum = 0;
                        ai.PlantLoopBranch = 0;
                        ai.PlantLoopComp = 0;
                        ai.FirstDemandSidePtr = 0;
                        ai.LastDemandSidePtr = 0;
                    }
                }

                // 2. Find Supply Side loop for every demand side component
                // The demand side components only need to know what supply side loop
                // they are connected to.  The input and plant data structure will
                // force the loop numbers to be the same.

                // 3. Find Demand Side Component Corresponding to Supply Side Component
                for (int PlantLoopNum = 1; PlantLoopNum <= state.dataHVACGlobal->NumPlantLoops; ++PlantLoopNum) {
                    for (int BranchNum = 1;
                         BranchNum <= state.dataPlnt->VentRepPlant[static_cast<int>(LoopSideLocation::Supply)](PlantLoopNum).TotalBranches;
                         ++BranchNum) {
                        for (CompNum = 1;
                             CompNum <=
                             state.dataPlnt->VentRepPlant[static_cast<int>(LoopSideLocation::Supply)](PlantLoopNum).Branch(BranchNum).TotalComponents;
                             ++CompNum) {
                            {
                                auto &thisVentRepComp = state.dataPlnt->VentRepPlant[static_cast<int>(LoopSideLocation::Supply)](PlantLoopNum)
                                                            .Branch(BranchNum)
                                                            .Comp(CompNum);
                                const std::string &CompType = thisVentRepComp.TypeOf;
                                const std::string &CompName = thisVentRepComp.Name;
                                int MatchLoop = 0;
                                int MatchLoopType = 0;
                                int MatchBranch = 0;
                                int MatchComp = 0;
                                bool MatchFound = false;
                                FindDemandSideMatch(state, CompType, CompName, MatchFound, MatchLoopType, MatchLoop, MatchBranch, MatchComp);
                                thisVentRepComp.ConnectPlant.LoopType = MatchLoopType;
                                thisVentRepComp.ConnectPlant.LoopNum = MatchLoop;
                                thisVentRepComp.ConnectPlant.BranchNum = MatchBranch;
                                thisVentRepComp.ConnectPlant.CompNum = MatchComp;
                            }
                        }
                    }
                }

                for (int PlantLoopNum = 1; PlantLoopNum <= state.dataHVACGlobal->NumCondLoops; ++PlantLoopNum) {
                    for (int BranchNum = 1;
                         BranchNum <= state.dataPlnt->VentRepCond[static_cast<int>(LoopSideLocation::Supply)](PlantLoopNum).TotalBranches;
                         ++BranchNum) {
                        for (CompNum = 1;
                             CompNum <=
                             state.dataPlnt->VentRepCond[static_cast<int>(LoopSideLocation::Supply)](PlantLoopNum).Branch(BranchNum).TotalComponents;
                             ++CompNum) {
                            {
                                auto &thisVentRepComp = state.dataPlnt->VentRepCond[static_cast<int>(LoopSideLocation::Supply)](PlantLoopNum)
                                                            .Branch(BranchNum)
                                                            .Comp(CompNum);
                                const std::string &CompType = thisVentRepComp.TypeOf;
                                const std::string &CompName = thisVentRepComp.Name;
                                int MatchLoop = 0;
                                int MatchLoopType = 0;
                                int MatchBranch = 0;
                                int MatchComp = 0;
                                bool MatchFound = false;
                                FindDemandSideMatch(state, CompType, CompName, MatchFound, MatchLoopType, MatchLoop, MatchBranch, MatchComp);
                                thisVentRepComp.ConnectPlant.LoopType = MatchLoopType;
                                thisVentRepComp.ConnectPlant.LoopNum = MatchLoop;
                                thisVentRepComp.ConnectPlant.BranchNum = MatchBranch;
                                thisVentRepComp.ConnectPlant.CompNum = MatchComp;
                            }
                        }
                    }
                }
            }
        } // Controlled Zone Loop

        // 4.  Now Load all of the plant supply/demand side connections in a single array with pointers from the
        //    connection arrays (ZoneCompToPlant, ZoneSubCompToPlant, ZoneSubSubCompToPlant, AirSysCompToPlant, etc.)
        int NumZoneConnectComps = 0;
        int NumZoneConnectSubComps = 0;
        int NumZoneConnectSubSubComps = 0;
        int NumAirSysConnectComps = 0;
        int NumAirSysConnectSubComps = 0;
        int NumAirSysConnectSubSubComps = 0;
        if (allocated(state.dataAirSystemsData->ZoneCompToPlant)) {
            NumZoneConnectComps = isize(state.dataAirSystemsData->ZoneCompToPlant);
        }
        if (allocated(state.dataAirSystemsData->ZoneSubCompToPlant)) {
            NumZoneConnectSubComps = isize(state.dataAirSystemsData->ZoneSubCompToPlant);
        }
        if (allocated(state.dataAirSystemsData->ZoneSubSubCompToPlant)) {
            NumZoneConnectSubSubComps = isize(state.dataAirSystemsData->ZoneSubSubCompToPlant);
        }
        if (allocated(state.dataAirSystemsData->AirSysCompToPlant)) {
            NumAirSysConnectComps = isize(state.dataAirSystemsData->AirSysCompToPlant);
        }
        if (allocated(state.dataAirSystemsData->AirSysSubCompToPlant)) {
            NumAirSysConnectSubComps = isize(state.dataAirSystemsData->AirSysSubCompToPlant);
        }
        if (allocated(state.dataAirSystemsData->AirSysSubSubCompToPlant)) {
            NumAirSysConnectSubSubComps = isize(state.dataAirSystemsData->AirSysSubSubCompToPlant);
        }
        state.dataSysRpts->OneTimeFlag_InitEnergyReports = false;

        int ArrayCount = 0;
        for (int CompNum = 1; CompNum <= NumZoneConnectComps; ++CompNum) {
            int LoopType = state.dataAirSystemsData->ZoneCompToPlant(CompNum).PlantLoopType;
            int LoopNum = state.dataAirSystemsData->ZoneCompToPlant(CompNum).PlantLoopNum;
            int FirstIndex = ArrayCount + 1;
            int LoopCount = 1;
            bool ConnectionFlag = false;

            if (LoopType > 0 && LoopNum > 0) {
                FindFirstLastPtr(state, LoopType, LoopNum, ArrayCount, LoopCount, ConnectionFlag);
            }

            int LastIndex = ArrayCount;
            if (FirstIndex > LastIndex) FirstIndex = LastIndex;
            if (ConnectionFlag) {
                state.dataAirSystemsData->ZoneCompToPlant(CompNum).FirstDemandSidePtr = FirstIndex;
                state.dataAirSystemsData->ZoneCompToPlant(CompNum).LastDemandSidePtr = LastIndex;
            }
        }

        for (int SubCompNum = 1; SubCompNum <= NumZoneConnectSubComps; ++SubCompNum) {
            int LoopType = state.dataAirSystemsData->ZoneSubCompToPlant(SubCompNum).PlantLoopType;
            int LoopNum = state.dataAirSystemsData->ZoneSubCompToPlant(SubCompNum).PlantLoopNum;
            int FirstIndex = ArrayCount + 1;
            int LoopCount = 1;

            bool ConnectionFlag = false;
            if (LoopType > 0 && LoopNum > 0) {
                FindFirstLastPtr(state, LoopType, LoopNum, ArrayCount, LoopCount, ConnectionFlag);
            }

            int LastIndex = ArrayCount;
            if (FirstIndex > LastIndex) FirstIndex = LastIndex;
            if (ConnectionFlag) {
                state.dataAirSystemsData->ZoneSubCompToPlant(SubCompNum).FirstDemandSidePtr = FirstIndex;
                state.dataAirSystemsData->ZoneSubCompToPlant(SubCompNum).LastDemandSidePtr = LastIndex;
            }
        }

        for (int SubSubCompNum = 1; SubSubCompNum <= NumZoneConnectSubSubComps; ++SubSubCompNum) {
            int LoopType = state.dataAirSystemsData->ZoneSubSubCompToPlant(SubSubCompNum).PlantLoopType;
            int LoopNum = state.dataAirSystemsData->ZoneSubSubCompToPlant(SubSubCompNum).PlantLoopNum;
            int FirstIndex = ArrayCount + 1;
            int LoopCount = 1;
            bool ConnectionFlag = false;

            if (LoopType > 0 && LoopNum > 0) {
                FindFirstLastPtr(state, LoopType, LoopNum, ArrayCount, LoopCount, ConnectionFlag);
            }

            int LastIndex = ArrayCount;
            if (FirstIndex > LastIndex) FirstIndex = LastIndex;
            if (ConnectionFlag) {
                state.dataAirSystemsData->ZoneSubSubCompToPlant(SubSubCompNum).FirstDemandSidePtr = FirstIndex;
                state.dataAirSystemsData->ZoneSubSubCompToPlant(SubSubCompNum).LastDemandSidePtr = LastIndex;
            }
        }
        for (int CompNum = 1; CompNum <= NumAirSysConnectComps; ++CompNum) {
            int LoopType = state.dataAirSystemsData->AirSysCompToPlant(CompNum).PlantLoopType;
            int LoopNum = state.dataAirSystemsData->AirSysCompToPlant(CompNum).PlantLoopNum;
            int FirstIndex = ArrayCount + 1;
            int LoopCount = 1;
            bool ConnectionFlag = false;

            if (LoopType > 0 && LoopNum > 0) {
                FindFirstLastPtr(state, LoopType, LoopNum, ArrayCount, LoopCount, ConnectionFlag);
            }

            int LastIndex = ArrayCount;
            if (FirstIndex > LastIndex) FirstIndex = LastIndex;
            if (ConnectionFlag) {
                state.dataAirSystemsData->AirSysCompToPlant(CompNum).FirstDemandSidePtr = FirstIndex;
                state.dataAirSystemsData->AirSysCompToPlant(CompNum).LastDemandSidePtr = LastIndex;
            }
        }

        for (int SubCompNum = 1; SubCompNum <= NumAirSysConnectSubComps; ++SubCompNum) {
            int LoopType = state.dataAirSystemsData->AirSysSubCompToPlant(SubCompNum).PlantLoopType;
            int LoopNum = state.dataAirSystemsData->AirSysSubCompToPlant(SubCompNum).PlantLoopNum;
            int FirstIndex = ArrayCount + 1;
            int LoopCount = 1;
            bool ConnectionFlag = false;

            if (LoopType > 0 && LoopNum > 0) {
                FindFirstLastPtr(state, LoopType, LoopNum, ArrayCount, LoopCount, ConnectionFlag);
            }

            int LastIndex = ArrayCount;
            if (FirstIndex > LastIndex) FirstIndex = LastIndex;
            if (ConnectionFlag) {
                state.dataAirSystemsData->AirSysSubCompToPlant(SubCompNum).FirstDemandSidePtr = FirstIndex;
                state.dataAirSystemsData->AirSysSubCompToPlant(SubCompNum).LastDemandSidePtr = LastIndex;
            }
        }

        for (int SubSubCompNum = 1; SubSubCompNum <= NumAirSysConnectSubSubComps; ++SubSubCompNum) {
            int LoopType = state.dataAirSystemsData->AirSysSubSubCompToPlant(SubSubCompNum).PlantLoopType;
            int LoopNum = state.dataAirSystemsData->AirSysSubSubCompToPlant(SubSubCompNum).PlantLoopNum;
            int FirstIndex = ArrayCount + 1;
            int LoopCount = 1;
            bool ConnectionFlag = false;

            if (LoopType > 0 && LoopNum > 0) {
                FindFirstLastPtr(state, LoopType, LoopNum, ArrayCount, LoopCount, ConnectionFlag);
            }

            int LastIndex = ArrayCount;
            if (FirstIndex > LastIndex) FirstIndex = LastIndex;
            if (ConnectionFlag) {
                state.dataAirSystemsData->AirSysSubSubCompToPlant(SubSubCompNum).FirstDemandSidePtr = FirstIndex;
                state.dataAirSystemsData->AirSysSubSubCompToPlant(SubSubCompNum).LastDemandSidePtr = LastIndex;
            }
        }

        reportAirLoopToplogy(state);

        reportZoneEquipmentToplogy(state);

        reportAirDistributionUnits(state);

        state.dataSysRpts->OneTimeFlag_InitEnergyReports = false;
    }

    // On every iteration, load the air loop energy data
    for (int AirLoopNum = 1; AirLoopNum <= state.dataHVACGlobal->NumPrimaryAirSys; ++AirLoopNum) {
        auto &pas = state.dataAirSystemsData->PrimaryAirSystems(AirLoopNum);
        for (int BranchNum = 1; BranchNum <= pas.NumBranches; ++BranchNum) {
            auto &pasBranch = pas.Branch(BranchNum);
            for (int CompNum = 1; CompNum <= pasBranch.TotalComponents; ++CompNum) {
                auto &pasBranchComp = pasBranch.Comp(CompNum);
                for (int VarNum = 1; VarNum <= pasBranchComp.NumMeteredVars; ++VarNum) {
                    auto &pasBranchCompMeter = pasBranchComp.MeteredVar(VarNum);
                    OutputProcessor::VariableType VarType = pasBranchCompMeter.varType;
                    int VarIndex = pasBranchCompMeter.num;
                    pasBranchCompMeter.curMeterReading = GetInternalVariableValue(state, VarType, VarIndex);
                }
                for (int SubCompNum = 1; SubCompNum <= pasBranchComp.NumSubComps; ++SubCompNum) {
                    auto &pasBranchSubComp = pasBranchComp.SubComp(SubCompNum);
                    for (int VarNum = 1; VarNum <= pasBranchSubComp.NumMeteredVars; ++VarNum) {
                        auto &pasBranchSubCompMeter = pasBranchSubComp.MeteredVar(VarNum);
                        OutputProcessor::VariableType VarType = pasBranchSubCompMeter.varType;
                        int VarIndex = pasBranchSubCompMeter.num;
                        pasBranchSubCompMeter.curMeterReading = GetInternalVariableValue(state, VarType, VarIndex);
                    }
                    for (int SubSubCompNum = 1; SubSubCompNum <= pasBranchSubComp.NumSubSubComps; ++SubSubCompNum) {
                        auto &pasBranchSubSubComp = pasBranchSubComp.SubSubComp(SubSubCompNum);
                        for (int VarNum = 1; VarNum <= pasBranchSubSubComp.NumMeteredVars; ++VarNum) {
                            auto &pasBranchSubSubCompMeter = pasBranchSubSubComp.MeteredVar(VarNum);
                            OutputProcessor::VariableType VarType = pasBranchSubSubCompMeter.varType;
                            int VarIndex = pasBranchSubSubCompMeter.num;
                            pasBranchSubSubCompMeter.curMeterReading = GetInternalVariableValue(state, VarType, VarIndex);
                        }
                    }
                }
            }
        }
    }

    // On every iteration, load the zone equipment energy data
    for (int ListNum = 1; ListNum <= state.dataGlobal->NumOfZones; ++ListNum) {
        if (!state.dataZoneEquip->ZoneEquipConfig(ListNum).IsControlled) continue;
        auto &zel = state.dataZoneEquip->ZoneEquipList(ListNum);
        for (int CompNum = 1; CompNum <= zel.NumOfEquipTypes; ++CompNum) {
            auto &zelEquipData = zel.EquipData(CompNum);
            for (int VarNum = 1; VarNum <= zelEquipData.NumMeteredVars; ++VarNum) {
                auto &zelEquipDataMeter = zelEquipData.MeteredVar(VarNum);
                OutputProcessor::VariableType VarType = zelEquipDataMeter.varType;
                int VarIndex = zelEquipDataMeter.num;
                zelEquipDataMeter.curMeterReading = GetInternalVariableValue(state, VarType, VarIndex);
            }
            for (int SubCompNum = 1; SubCompNum <= zelEquipData.NumSubEquip; ++SubCompNum) {
                auto &zelSubEquipData = zelEquipData.SubEquipData(SubCompNum);
                for (int VarNum = 1; VarNum <= zelSubEquipData.NumMeteredVars; ++VarNum) {
                    auto &zelSubEquipDataMeter = zelSubEquipData.MeteredVar(VarNum);
                    OutputProcessor::VariableType VarType = zelSubEquipDataMeter.varType;
                    int VarIndex = zelSubEquipDataMeter.num;
                    zelSubEquipDataMeter.curMeterReading = GetInternalVariableValue(state, VarType, VarIndex);
                }
                for (int SubSubCompNum = 1; SubSubCompNum <= zelSubEquipData.NumSubSubEquip; ++SubSubCompNum) {
                    auto &zelSubSubEquipData = zelSubEquipData.SubSubEquipData(SubSubCompNum);
                    for (int VarNum = 1; VarNum <= zelSubSubEquipData.NumMeteredVars; ++VarNum) {
                        auto &zelSubSubEquipDataMeter = zelSubSubEquipData.MeteredVar(VarNum);
                        OutputProcessor::VariableType VarType = zelSubSubEquipDataMeter.varType;
                        int VarIndex = zelSubSubEquipDataMeter.num;
                        zelSubSubEquipDataMeter.curMeterReading = GetInternalVariableValue(state, VarType, VarIndex); // Sankar Corrected zone array
                    }
                }
            }
        }
    }

    // On every iteration, load the Plant Supply Side Data and load the Plant Demand Side Data
    for (LoopSideLocation LoopSide : DataPlant::LoopSideKeys) {
        for (int PlantLoopNum = 1; PlantLoopNum <= state.dataHVACGlobal->NumPlantLoops; ++PlantLoopNum) {
            auto &vrp = state.dataPlnt->VentRepPlant[static_cast<int>(LoopSide)](PlantLoopNum);
            for (int BranchNum = 1; BranchNum <= vrp.TotalBranches; ++BranchNum) {
                auto &vrpBranch = vrp.Branch(BranchNum);
                for (int CompNum = 1; CompNum <= vrpBranch.TotalComponents; ++CompNum) {
                    auto &vrpBranchComp = vrpBranch.Comp(CompNum);
                    for (int VarNum = 1; VarNum <= vrpBranchComp.NumMeteredVars; ++VarNum) {
                        auto &vrpBranchCompMeter = vrpBranchComp.MeteredVar(VarNum);
                        OutputProcessor::VariableType VarType = vrpBranchCompMeter.varType;
                        int VarIndex = vrpBranchCompMeter.num;
                        vrpBranchCompMeter.curMeterReading = GetInternalVariableValue(state, VarType, VarIndex);
                    }
                }
            }
        }

        // On every iteration, load the Condenser Supply Side Data and load the Condenser Demand Side Data
        for (int PlantLoopNum = 1; PlantLoopNum <= state.dataHVACGlobal->NumCondLoops; ++PlantLoopNum) {
            auto &vrc = state.dataPlnt->VentRepCond[static_cast<int>(LoopSide)](PlantLoopNum);
            for (int BranchNum = 1; BranchNum <= vrc.TotalBranches; ++BranchNum) {
                auto &vrcBranch = vrc.Branch(BranchNum);
                for (int CompNum = 1; CompNum <= vrcBranch.TotalComponents; ++CompNum) {
                    auto &vrcBranchComp = vrcBranch.Comp(CompNum);
                    for (int VarNum = 1; VarNum <= vrcBranchComp.NumMeteredVars; ++VarNum) {
                        auto &vrcBranchCompMeter = vrcBranchComp.MeteredVar(VarNum);
                        OutputProcessor::VariableType VarType = vrcBranchCompMeter.varType;
                        int VarIndex = vrcBranchCompMeter.num;
                        vrcBranchCompMeter.curMeterReading = GetInternalVariableValue(state, VarType, VarIndex);
                    }
                }
            }
        }
    }
    // initialize energy report variables
}

void FindFirstLastPtr(EnergyPlusData &state, int &LoopType, int &LoopNum, int &ArrayCount, int &LoopCount, bool &ConnectionFlag)
{
    // SUBROUTINE INFORMATION:
    //       AUTHOR         Dan Fisher
    //       DATE WRITTEN   July 2005
    //       MODIFIED
    //       RE-ENGINEERED  na

    // PURPOSE OF THIS SUBROUTINE:
    // Initializes the energy components of the data structures

    // METHODOLOGY EMPLOYED:
    // Once all compsets have been established (second iteration) find all components
    // subcomponents, etc.

    int DemandSideLoopNum;
    int DemandSideBranchNum;
    int DemandSideCompNum;
    int SupplySideCompNum;
    int DemandSideLoopType;
    bool found;

    // Object Data
    auto &LoopStack = state.dataSysRpts->LoopStack;

    return; // Autodesk:? Is this routine now an intentional NOOP?

    if (state.dataSysRpts->OneTimeFlag_FindFirstLastPtr) {
        LoopStack.allocate(state.dataSysRpts->MaxLoopArraySize);
        state.dataAirSystemsData->DemandSideConnect.allocate(state.dataSysRpts->MaxCompArraySize);

        state.dataSysRpts->OneTimeFlag_FindFirstLastPtr = false;
    }
    for (auto &e : LoopStack) {
        e.LoopNum = 0;
        e.LoopType = 0;
    }

    ConnectionFlag = false;
    //    countloop=0
    //    write(outputfiledebug,*) '1228=lt,lc,lnum,cflag,arrcnt',looptype,loopcount,LoopNum,connectionflag,arraycount

    while (LoopCount > 0) {
        //        write(outputfiledebug,*) '1231==lt,lc,lnum,cflag,arrcnt',looptype,loopcount,LoopNum,connectionflag,arraycount
        //        write(outputfiledebug,*) 'loop=plname',TRIM(plantloop(LoopNum)%name)
        --LoopCount;
        //        countloop=countloop+1
        //        if (countloop > 100) exit
        if (LoopType == 1) {
            for (int BranchNum = 1; BranchNum <= state.dataPlnt->VentRepPlant[static_cast<int>(LoopSideLocation::Supply)](LoopNum).TotalBranches;
                 ++BranchNum) {
                for (int SupplySideCompNum = 1;
                     SupplySideCompNum <=
                     state.dataPlnt->VentRepPlant[static_cast<int>(LoopSideLocation::Supply)](LoopNum).Branch(BranchNum).TotalComponents;
                     ++SupplySideCompNum) {
                    {
                        auto const &thisVentRepComp =
                            state.dataPlnt->VentRepPlant[static_cast<int>(LoopSideLocation::Supply)](LoopNum).Branch(BranchNum).Comp(
                                SupplySideCompNum);
                        DemandSideLoopType = thisVentRepComp.ConnectPlant.LoopType;
                        DemandSideLoopNum = thisVentRepComp.ConnectPlant.LoopNum;
                        DemandSideBranchNum = thisVentRepComp.ConnectPlant.BranchNum;
                        DemandSideCompNum = thisVentRepComp.ConnectPlant.CompNum;
                    }
                    // If the connection is valid load the connection array
                    if (DemandSideLoopType == 1 || DemandSideLoopType == 2) {
                        ConnectionFlag = true;
                        ++ArrayCount;
                        if (ArrayCount > state.dataSysRpts->MaxCompArraySize) {
                            state.dataAirSystemsData->DemandSideConnect.redimension(state.dataSysRpts->MaxCompArraySize += 100);
                        }
                        state.dataAirSystemsData->DemandSideConnect(ArrayCount).LoopType = DemandSideLoopType;
                        state.dataAirSystemsData->DemandSideConnect(ArrayCount).LoopNum = DemandSideLoopNum;
                        state.dataAirSystemsData->DemandSideConnect(ArrayCount).BranchNum = DemandSideBranchNum;
                        state.dataAirSystemsData->DemandSideConnect(ArrayCount).CompNum = DemandSideCompNum;

                        found = false;
                        print(state.files.debug, "1271=lstacksize {}\n", size(LoopStack));
                        for (int Idx = 1; Idx <= isize(LoopStack); ++Idx) {
                            if (DemandSideLoopNum == LoopStack(Idx).LoopNum && DemandSideLoopType == LoopStack(Idx).LoopType) {
                                found = true;
                                break;
                            }
                        }
                        if (!found) {
                            ++LoopCount;
                            //       write(outputfiledebug,*) '1280=lc,mxsize',loopcount,maxlooparraysize
                            //       write(outputfiledebug,*) '1281=dsloopnum,dslooptype',DemandSideLoopNum,DemandSideLoopType
                            if (LoopCount > state.dataSysRpts->MaxLoopArraySize) {
                                LoopStack.redimension(state.dataSysRpts->MaxLoopArraySize += 100);
                            }
                            //               write(outputfiledebug,*)
                            //               '1294=lcnt,dsloopnum,dslooptype',loopcount,DemandSideLoopNum,DemandSideLoopType
                            LoopStack(LoopCount).LoopNum = DemandSideLoopNum;
                            LoopStack(LoopCount).LoopType = DemandSideLoopType;
                        }
                    }
                }
            }
        } else if (LoopType == 2) {
            for (int BranchNum = 1; BranchNum <= state.dataPlnt->VentRepCond[static_cast<int>(LoopSideLocation::Supply)](LoopNum).TotalBranches;
                 ++BranchNum) {
                for (SupplySideCompNum = 1;
                     SupplySideCompNum <=
                     state.dataPlnt->VentRepCond[static_cast<int>(LoopSideLocation::Supply)](LoopNum).Branch(BranchNum).TotalComponents;
                     ++SupplySideCompNum) {
                    {
                        auto const &thisVentRepComp =
                            state.dataPlnt->VentRepCond[static_cast<int>(LoopSideLocation::Supply)](LoopNum).Branch(BranchNum).Comp(
                                SupplySideCompNum);
                        DemandSideLoopType = thisVentRepComp.ConnectPlant.LoopType;
                        DemandSideLoopNum = thisVentRepComp.ConnectPlant.LoopNum;
                        DemandSideBranchNum = thisVentRepComp.ConnectPlant.BranchNum;
                        DemandSideCompNum = thisVentRepComp.ConnectPlant.CompNum;
                    }
                    // If the connection is valid load the connection array
                    if (DemandSideLoopType == 1 || DemandSideLoopType == 2) {
                        ConnectionFlag = true;
                        ++ArrayCount;
                        if (ArrayCount > state.dataSysRpts->MaxCompArraySize) {
                            state.dataAirSystemsData->DemandSideConnect.redimension(state.dataSysRpts->MaxCompArraySize += 100);
                        }
                        state.dataAirSystemsData->DemandSideConnect(ArrayCount).LoopType = DemandSideLoopType;
                        state.dataAirSystemsData->DemandSideConnect(ArrayCount).LoopNum = DemandSideLoopNum;
                        state.dataAirSystemsData->DemandSideConnect(ArrayCount).BranchNum = DemandSideBranchNum;
                        state.dataAirSystemsData->DemandSideConnect(ArrayCount).CompNum = DemandSideCompNum;

                        found = false;
                        for (int Idx = 1; Idx <= isize(LoopStack); ++Idx) {
                            if (DemandSideLoopNum == LoopStack(Idx).LoopNum && DemandSideLoopType == LoopStack(Idx).LoopType) {
                                found = true;
                                break;
                            }
                        }
                        if (!found) {
                            ++LoopCount;
                            //       write(outputfiledebug,*) '1341=lcnt,arrsize',loopcount,maxlooparraysize
                            //       write(outputfiledebug,*) '1342=lsloopnum,dslooptype',DemandSideLoopNum,DemandSideLoopType
                            if (LoopCount > state.dataSysRpts->MaxLoopArraySize) {
                                LoopStack.redimension(state.dataSysRpts->MaxLoopArraySize += 100);
                            }
                            LoopStack(LoopCount).LoopNum = DemandSideLoopNum;
                            LoopStack(LoopCount).LoopType = DemandSideLoopType;
                        }
                    }
                }
            }
        } else {
            print(state.files.debug, "{}\n", "1361=error");
            // error
        }

        // now unload the LoopNum and LoopType arrays
        if (LoopCount > 0) {
            LoopType = LoopStack(LoopCount).LoopType;
            LoopNum = LoopStack(LoopCount).LoopNum;
        }

    } // While loop
}

void UpdateZoneCompPtrArray(EnergyPlusData &state,
                            int &Idx,
                            int const ListNum,
                            int const AirDistUnitNum,
                            int const PlantLoopType,
                            int const PlantLoop,
                            int const PlantBranch,
                            int const PlantComp)
{
    // SUBROUTINE INFORMATION:
    //       AUTHOR         Dan Fisher
    //       DATE WRITTEN   June 2005
    //       MODIFIED       na
    //       RE-ENGINEERED  na

    // PURPOSE OF THIS SUBROUTINE:
    // Update Zone Component pointers

    if (state.dataSysRpts->OneTimeFlag_UpdateZoneCompPtrArray) {
        state.dataAirSystemsData->ZoneCompToPlant.allocate(state.dataSysRpts->ArrayLimit_UpdateZoneCompPtrArray);
        for (auto &e : state.dataAirSystemsData->ZoneCompToPlant) {
            e.ZoneEqListNum = 0;
            e.ZoneEqCompNum = 0;
            e.PlantLoopType = 0;
            e.PlantLoopNum = 0;
            e.PlantLoopBranch = 0;
            e.PlantLoopComp = 0;
            e.FirstDemandSidePtr = 0;
            e.LastDemandSidePtr = 0;
        }

        state.dataSysRpts->OneTimeFlag_UpdateZoneCompPtrArray = false;
    }

    if (state.dataSysRpts->ArrayCounter_UpdateZoneCompPtrArray >= state.dataSysRpts->ArrayLimit_UpdateZoneCompPtrArray) { // Redimension larger
        int const OldArrayLimit(state.dataSysRpts->ArrayLimit_UpdateZoneCompPtrArray);
        state.dataAirSystemsData->ZoneCompToPlant.redimension(state.dataSysRpts->ArrayLimit_UpdateZoneCompPtrArray *= 2);
        for (int i = OldArrayLimit + 1; i <= state.dataSysRpts->ArrayLimit_UpdateZoneCompPtrArray; ++i) {
            auto &zctp = state.dataAirSystemsData->ZoneCompToPlant(i);
            zctp.ZoneEqListNum = 0;
            zctp.ZoneEqCompNum = 0;
            zctp.PlantLoopType = 0;
            zctp.PlantLoopNum = 0;
            zctp.PlantLoopBranch = 0;
            zctp.PlantLoopComp = 0;
            zctp.FirstDemandSidePtr = 0;
            zctp.LastDemandSidePtr = 0;
        }
    }

    Idx = state.dataSysRpts->ArrayCounter_UpdateZoneCompPtrArray;
    auto &zctp = state.dataAirSystemsData->ZoneCompToPlant(Idx);
    zctp.ZoneEqListNum = ListNum;
    zctp.ZoneEqCompNum = AirDistUnitNum;
    zctp.PlantLoopType = PlantLoopType;
    zctp.PlantLoopNum = PlantLoop;
    zctp.PlantLoopBranch = PlantBranch;
    zctp.PlantLoopComp = PlantComp;
    ++state.dataSysRpts->ArrayCounter_UpdateZoneCompPtrArray;
}

void UpdateZoneSubCompPtrArray(EnergyPlusData &state,
                               int &Idx,
                               int const ListNum,
                               int const AirDistUnitNum,
                               int const SubCompNum,
                               int const PlantLoopType,
                               int const PlantLoop,
                               int const PlantBranch,
                               int const PlantComp)
{
    // SUBROUTINE INFORMATION:
    //       AUTHOR         Dan Fisher
    //       DATE WRITTEN   June 2005
    //       MODIFIED       na
    //       RE-ENGINEERED  na

    // PURPOSE OF THIS SUBROUTINE:
    // Update Zone Sub Component Pointer Array

    if (state.dataSysRpts->OneTimeFlag_UpdateZoneSubCompPtrArray) {
        state.dataAirSystemsData->ZoneSubCompToPlant.allocate(state.dataSysRpts->ArrayLimit_UpdateZoneSubCompPtrArray);
        for (auto &e : state.dataAirSystemsData->ZoneSubCompToPlant) {
            e.ZoneEqListNum = 0;
            e.ZoneEqCompNum = 0;
            e.ZoneEqSubCompNum = 0;
            e.PlantLoopType = 0;
            e.PlantLoopNum = 0;
            e.PlantLoopBranch = 0;
            e.PlantLoopComp = 0;
            e.FirstDemandSidePtr = 0;
            e.LastDemandSidePtr = 0;
        }

        state.dataSysRpts->OneTimeFlag_UpdateZoneSubCompPtrArray = false;
    }

    if (state.dataSysRpts->ArrayCounter_UpdateZoneSubCompPtrArray >= state.dataSysRpts->ArrayLimit_UpdateZoneSubCompPtrArray) { // Redimension larger
        int const OldArrayLimit(state.dataSysRpts->ArrayLimit_UpdateZoneSubCompPtrArray);
        state.dataAirSystemsData->ZoneSubCompToPlant.redimension(state.dataSysRpts->ArrayLimit_UpdateZoneSubCompPtrArray *= 2);
        for (int i = OldArrayLimit + 1; i <= state.dataSysRpts->ArrayLimit_UpdateZoneSubCompPtrArray; ++i) {
            auto &zctp = state.dataAirSystemsData->ZoneSubCompToPlant(i);
            zctp.ZoneEqListNum = 0;
            zctp.ZoneEqCompNum = 0;
            zctp.ZoneEqSubCompNum = 0;
            zctp.PlantLoopType = 0;
            zctp.PlantLoopNum = 0;
            zctp.PlantLoopBranch = 0;
            zctp.PlantLoopComp = 0;
            zctp.FirstDemandSidePtr = 0;
            zctp.LastDemandSidePtr = 0;
        }
    }

    Idx = state.dataSysRpts->ArrayCounter_UpdateZoneSubCompPtrArray;
    auto &zctp = state.dataAirSystemsData->ZoneSubCompToPlant(Idx);
    zctp.ZoneEqListNum = ListNum;
    zctp.ZoneEqCompNum = AirDistUnitNum;
    zctp.ZoneEqSubCompNum = SubCompNum;
    zctp.PlantLoopType = PlantLoopType;
    zctp.PlantLoopNum = PlantLoop;
    zctp.PlantLoopBranch = PlantBranch;
    zctp.PlantLoopComp = PlantComp;
    ++state.dataSysRpts->ArrayCounter_UpdateZoneSubCompPtrArray;
}

void UpdateZoneSubSubCompPtrArray(EnergyPlusData &state,
                                  int &Idx,
                                  int const ListNum,
                                  int const AirDistUnitNum,
                                  int const SubCompNum,
                                  int const SubSubCompNum,
                                  int const PlantLoopType,
                                  int const PlantLoop,
                                  int const PlantBranch,
                                  int const PlantComp)
{
    // SUBROUTINE INFORMATION:
    //       AUTHOR         Dan Fisher
    //       DATE WRITTEN   June 2005
    //       MODIFIED       na
    //       RE-ENGINEERED  na

    // PURPOSE OF THIS SUBROUTINE:
    // Update Zone Sub Component Pointer Array

    if (state.dataSysRpts->OneTimeFlag_UpdateZoneSubSubCompPtrArray) {
        state.dataAirSystemsData->ZoneSubSubCompToPlant.allocate(state.dataSysRpts->ArrayLimit_UpdateZoneSubSubCompPtrArray);
        for (auto &e : state.dataAirSystemsData->ZoneSubSubCompToPlant) {
            e.ZoneEqListNum = 0;
            e.ZoneEqCompNum = 0;
            e.ZoneEqSubCompNum = 0;
            e.ZoneEqSubSubCompNum = 0;
            e.PlantLoopType = 0;
            e.PlantLoopNum = 0;
            e.PlantLoopBranch = 0;
            e.PlantLoopComp = 0;
            e.FirstDemandSidePtr = 0;
            e.LastDemandSidePtr = 0;
        }

        state.dataSysRpts->OneTimeFlag_UpdateZoneSubSubCompPtrArray = false;
    }

    if (state.dataSysRpts->ArrayCounter_UpdateZoneSubSubCompPtrArray >=
        state.dataSysRpts->ArrayLimit_UpdateZoneSubSubCompPtrArray) { // Redimension larger
        int const OldArrayLimit(state.dataSysRpts->ArrayLimit_UpdateZoneSubSubCompPtrArray);
        state.dataAirSystemsData->ZoneSubSubCompToPlant.redimension(state.dataSysRpts->ArrayLimit_UpdateZoneSubSubCompPtrArray *= 2);
        for (int i = OldArrayLimit + 1; i <= state.dataSysRpts->ArrayLimit_UpdateZoneSubSubCompPtrArray; ++i) {
            auto &zctp = state.dataAirSystemsData->ZoneSubSubCompToPlant(i);
            zctp.ZoneEqListNum = 0;
            zctp.ZoneEqCompNum = 0;
            zctp.ZoneEqSubCompNum = 0;
            zctp.ZoneEqSubSubCompNum = 0;
            zctp.PlantLoopType = 0;
            zctp.PlantLoopNum = 0;
            zctp.PlantLoopBranch = 0;
            zctp.PlantLoopComp = 0;
            zctp.FirstDemandSidePtr = 0;
            zctp.LastDemandSidePtr = 0;
        }
    }

    Idx = state.dataSysRpts->ArrayCounter_UpdateZoneSubSubCompPtrArray;
    auto &zctp = state.dataAirSystemsData->ZoneSubSubCompToPlant(Idx);
    zctp.ZoneEqListNum = ListNum;
    zctp.ZoneEqCompNum = AirDistUnitNum;
    zctp.ZoneEqSubCompNum = SubCompNum;
    zctp.ZoneEqSubSubCompNum = SubSubCompNum;
    zctp.PlantLoopType = PlantLoopType;
    zctp.PlantLoopNum = PlantLoop;
    zctp.PlantLoopBranch = PlantBranch;
    zctp.PlantLoopComp = PlantComp;
    ++state.dataSysRpts->ArrayCounter_UpdateZoneSubSubCompPtrArray;
}

void UpdateAirSysCompPtrArray(EnergyPlusData &state,
                              int &Idx,
                              int const AirLoopNum,
                              int const BranchNum,
                              int const CompNum,
                              int const PlantLoopType,
                              int const PlantLoop,
                              int const PlantBranch,
                              int const PlantComp)
{
    // SUBROUTINE INFORMATION:
    //       AUTHOR         Dan Fisher
    //       DATE WRITTEN   June 2005
    //       MODIFIED       na
    //       RE-ENGINEERED  na

    // PURPOSE OF THIS SUBROUTINE:
    // Update Air System Component Pointer Array

    if (state.dataSysRpts->OneTimeFlag_UpdateAirSysCompPtrArray) {
        state.dataAirSystemsData->AirSysCompToPlant.allocate(state.dataSysRpts->ArrayLimit_UpdateAirSysCompPtrArray);
        for (auto &e : state.dataAirSystemsData->AirSysCompToPlant) {
            e.AirLoopNum = 0;
            e.AirLoopBranch = 0;
            e.AirLoopComp = 0;
            e.PlantLoopType = 0;
            e.PlantLoopNum = 0;
            e.PlantLoopBranch = 0;
            e.PlantLoopComp = 0;
            e.FirstDemandSidePtr = 0;
            e.LastDemandSidePtr = 0;
        }

        state.dataSysRpts->OneTimeFlag_UpdateAirSysCompPtrArray = false;
    }

    if (state.dataSysRpts->ArrayCounter_UpdateAirSysCompPtrArray >= state.dataSysRpts->ArrayLimit_UpdateAirSysCompPtrArray) { // Redimension larger
        int const OldArrayLimit(state.dataSysRpts->ArrayLimit_UpdateAirSysCompPtrArray);
        state.dataAirSystemsData->AirSysCompToPlant.redimension(state.dataSysRpts->ArrayLimit_UpdateAirSysCompPtrArray *= 2);
        for (int i = OldArrayLimit + 1; i <= state.dataSysRpts->ArrayLimit_UpdateAirSysCompPtrArray; ++i) {
            auto &actp = state.dataAirSystemsData->AirSysCompToPlant(i);
            actp.AirLoopNum = 0;
            actp.AirLoopBranch = 0;
            actp.AirLoopComp = 0;
            actp.PlantLoopType = 0;
            actp.PlantLoopNum = 0;
            actp.PlantLoopBranch = 0;
            actp.PlantLoopComp = 0;
            actp.FirstDemandSidePtr = 0;
            actp.LastDemandSidePtr = 0;
        }
    }

    Idx = state.dataSysRpts->ArrayCounter_UpdateAirSysCompPtrArray;
    auto &actp = state.dataAirSystemsData->AirSysCompToPlant(Idx);
    actp.AirLoopNum = AirLoopNum;
    actp.AirLoopBranch = BranchNum;
    actp.AirLoopComp = CompNum;
    actp.PlantLoopType = PlantLoopType;
    actp.PlantLoopNum = PlantLoop;
    actp.PlantLoopBranch = PlantBranch;
    actp.PlantLoopComp = PlantComp;
    ++state.dataSysRpts->ArrayCounter_UpdateAirSysCompPtrArray;
}

void UpdateAirSysSubCompPtrArray(EnergyPlusData &state,
                                 int &Idx,
                                 int const AirLoopNum,
                                 int const BranchNum,
                                 int const CompNum,
                                 int const SubCompNum,
                                 int const PlantLoopType,
                                 int const PlantLoop,
                                 int const PlantBranch,
                                 int const PlantComp)
{
    // SUBROUTINE INFORMATION:
    //       AUTHOR         Dan Fisher
    //       DATE WRITTEN   June 2005
    //       MODIFIED       na
    //       RE-ENGINEERED  na

    // PURPOSE OF THIS SUBROUTINE:
    // Update Air System Sub Component Pointer Array

    if (state.dataSysRpts->OneTimeFlag_UpdateAirSysSubCompPtrArray) {
        state.dataAirSystemsData->AirSysSubCompToPlant.allocate(state.dataSysRpts->ArrayLimit_UpdateAirSysSubCompPtrArray);
        for (auto &e : state.dataAirSystemsData->AirSysSubCompToPlant) {
            e.AirLoopNum = 0;
            e.AirLoopBranch = 0;
            e.AirLoopComp = 0;
            e.AirLoopSubComp = 0;
            e.PlantLoopType = 0;
            e.PlantLoopNum = 0;
            e.PlantLoopBranch = 0;
            e.PlantLoopComp = 0;
            e.FirstDemandSidePtr = 0;
            e.LastDemandSidePtr = 0;
        }

        state.dataSysRpts->OneTimeFlag_UpdateAirSysSubCompPtrArray = false;
    }

    if (state.dataSysRpts->ArrayCounter_UpdateAirSysSubCompPtrArray >=
        state.dataSysRpts->ArrayLimit_UpdateAirSysSubCompPtrArray) { // Redimension larger
        int const OldArrayLimit(state.dataSysRpts->ArrayLimit_UpdateAirSysSubCompPtrArray);
        state.dataAirSystemsData->AirSysSubCompToPlant.redimension(state.dataSysRpts->ArrayLimit_UpdateAirSysSubCompPtrArray *= 2);
        for (int i = OldArrayLimit + 1; i <= state.dataSysRpts->ArrayLimit_UpdateAirSysSubCompPtrArray; ++i) {
            auto &actp = state.dataAirSystemsData->AirSysSubCompToPlant(i);
            actp.AirLoopNum = 0;
            actp.AirLoopBranch = 0;
            actp.AirLoopComp = 0;
            actp.AirLoopSubComp = 0;
            actp.PlantLoopType = 0;
            actp.PlantLoopNum = 0;
            actp.PlantLoopBranch = 0;
            actp.PlantLoopComp = 0;
            actp.FirstDemandSidePtr = 0;
            actp.LastDemandSidePtr = 0;
        }
    }

    Idx = state.dataSysRpts->ArrayCounter_UpdateAirSysSubCompPtrArray;
    auto &actp = state.dataAirSystemsData->AirSysSubCompToPlant(Idx);
    actp.AirLoopNum = AirLoopNum;
    actp.AirLoopBranch = BranchNum;
    actp.AirLoopComp = CompNum;
    actp.AirLoopSubComp = SubCompNum;
    actp.PlantLoopType = PlantLoopType;
    actp.PlantLoopNum = PlantLoop;
    actp.PlantLoopBranch = PlantBranch;
    actp.PlantLoopComp = PlantComp;
    ++state.dataSysRpts->ArrayCounter_UpdateAirSysSubCompPtrArray;
}

void UpdateAirSysSubSubCompPtrArray(EnergyPlusData &state,
                                    int &Idx,
                                    int const AirLoopNum,
                                    int const BranchNum,
                                    int const CompNum,
                                    int const SubCompNum,
                                    int const SubSubCompNum,
                                    int const PlantLoopType,
                                    int const PlantLoop,
                                    int const PlantBranch,
                                    int const PlantComp)
{
    // SUBROUTINE INFORMATION:
    //       AUTHOR         Dan Fisher
    //       DATE WRITTEN   June 2005
    //       MODIFIED       na
    //       RE-ENGINEERED  na

    // PURPOSE OF THIS SUBROUTINE:
    // Update Air System Sub Sub Component Pointer Array

    if (state.dataSysRpts->OneTimeFlag_UpdateAirSysSubSubCompPtrArray) {
        state.dataAirSystemsData->AirSysSubSubCompToPlant.allocate(state.dataSysRpts->ArrayLimit_UpdateAirSysSubSubCompPtrArray);
        for (auto &e : state.dataAirSystemsData->AirSysSubSubCompToPlant) {
            e.AirLoopNum = 0;
            e.AirLoopBranch = 0;
            e.AirLoopComp = 0;
            e.AirLoopSubComp = 0;
            e.AirLoopSubSubComp = 0;
            e.PlantLoopType = 0;
            e.PlantLoopNum = 0;
            e.PlantLoopBranch = 0;
            e.PlantLoopComp = 0;
            e.FirstDemandSidePtr = 0;
            e.LastDemandSidePtr = 0;
        }

        state.dataSysRpts->OneTimeFlag_UpdateAirSysSubSubCompPtrArray = false;
    }

    if (state.dataSysRpts->ArrayCounter_UpdateAirSysSubSubCompPtrArray >=
        state.dataSysRpts->ArrayLimit_UpdateAirSysSubSubCompPtrArray) { // Redimension larger
        int const OldArrayLimit(state.dataSysRpts->ArrayLimit_UpdateAirSysSubSubCompPtrArray);
        state.dataAirSystemsData->AirSysSubSubCompToPlant.redimension(state.dataSysRpts->ArrayLimit_UpdateAirSysSubSubCompPtrArray *= 2);
        for (int i = OldArrayLimit + 1; i <= state.dataSysRpts->ArrayLimit_UpdateAirSysSubSubCompPtrArray; ++i) {
            auto &actp = state.dataAirSystemsData->AirSysSubSubCompToPlant(i);
            actp.AirLoopNum = 0;
            actp.AirLoopBranch = 0;
            actp.AirLoopComp = 0;
            actp.AirLoopSubComp = 0;
            actp.AirLoopSubSubComp = 0;
            actp.PlantLoopType = 0;
            actp.PlantLoopNum = 0;
            actp.PlantLoopBranch = 0;
            actp.PlantLoopComp = 0;
            actp.FirstDemandSidePtr = 0;
            actp.LastDemandSidePtr = 0;
        }
    }

    Idx = state.dataSysRpts->ArrayCounter_UpdateAirSysSubSubCompPtrArray;
    auto &actp = state.dataAirSystemsData->AirSysSubSubCompToPlant(Idx);
    actp.AirLoopNum = AirLoopNum;
    actp.AirLoopBranch = BranchNum;
    actp.AirLoopComp = CompNum;
    actp.AirLoopSubComp = SubCompNum;
    actp.AirLoopSubSubComp = SubSubCompNum;
    actp.PlantLoopType = PlantLoopType;
    actp.PlantLoopNum = PlantLoop;
    actp.PlantLoopBranch = PlantBranch;
    actp.PlantLoopComp = PlantComp;
    ++state.dataSysRpts->ArrayCounter_UpdateAirSysSubSubCompPtrArray;
}

void AllocateAndSetUpVentReports(EnergyPlusData &state)
{

    // SUBROUTINE INFORMATION:
    //       AUTHOR         Sankaranarayanan K P
    //       DATE WRITTEN   July 2005
    //       MODIFIED       na
    //       RE-ENGINEERED  na

    int NumPrimaryAirSys = state.dataHVACGlobal->NumPrimaryAirSys;

    // PURPOSE OF THIS SUBROUTINE:
    // Allocates Arrays and setup output variables related to Ventilation reports.
    state.dataSysRpts->ZoneVentRepVars.allocate(state.dataGlobal->NumOfZones);
    state.dataSysRpts->SysLoadRepVars.allocate(NumPrimaryAirSys);
    state.dataSysRpts->SysVentRepVars.allocate(NumPrimaryAirSys);
    state.dataSysRpts->SysPreDefRep.allocate(NumPrimaryAirSys);

    for (int sysIndex = 1; sysIndex <= NumPrimaryAirSys; ++sysIndex) {
        auto &thisSysVentRepVars = state.dataSysRpts->SysVentRepVars(sysIndex);
        thisSysVentRepVars.MechVentFlow = 0.0;
        thisSysVentRepVars.NatVentFlow = 0.0;
        thisSysVentRepVars.TargetVentilationFlowVoz = 0.0;
        thisSysVentRepVars.TimeBelowVozDyn = 0.0;
        thisSysVentRepVars.TimeAtVozDyn = 0.0;
        thisSysVentRepVars.TimeAboveVozDyn = 0.0;
        thisSysVentRepVars.TimeVentUnocc = 0.0;
        thisSysVentRepVars.AnyZoneOccupied = false;
    }

    if (state.dataSysRpts->AirLoopLoadsReportEnabled) {
        for (int sysIndex = 1; sysIndex <= NumPrimaryAirSys; ++sysIndex) {
            auto &thisSysLoadRepVars = state.dataSysRpts->SysLoadRepVars(sysIndex);
            auto &thisSysVentRepVars = state.dataSysRpts->SysVentRepVars(sysIndex);
            std::string const primaryAirSysName = state.dataAirSystemsData->PrimaryAirSystems(sysIndex).Name;

            // CurrentModuleObject='AirloopHVAC'
            // SYSTEM LOADS REPORT
            SetupOutputVariable(state,
                                "Air System Total Heating Energy",
                                Constant::Units::J,
                                thisSysLoadRepVars.TotHTNG,
                                OutputProcessor::TimeStepType::System,
                                OutputProcessor::StoreType::Sum,
                                primaryAirSysName);

            SetupOutputVariable(state,
                                "Air System Total Cooling Energy",
                                Constant::Units::J,
                                thisSysLoadRepVars.TotCLNG,
                                OutputProcessor::TimeStepType::System,
                                OutputProcessor::StoreType::Sum,
                                primaryAirSysName);

            // SYSTEM ENERGY USE REPORT
            SetupOutputVariable(state,
                                "Air System Hot Water Energy",
                                Constant::Units::J,
                                thisSysLoadRepVars.TotH2OHOT,
                                OutputProcessor::TimeStepType::System,
                                OutputProcessor::StoreType::Sum,
                                primaryAirSysName);

            SetupOutputVariable(state,
                                "Air System Steam Energy",
                                Constant::Units::J,
                                thisSysLoadRepVars.TotSteam,
                                OutputProcessor::TimeStepType::System,
                                OutputProcessor::StoreType::Sum,
                                primaryAirSysName);

            SetupOutputVariable(state,
                                "Air System Chilled Water Energy",
                                Constant::Units::J,
                                thisSysLoadRepVars.TotH2OCOLD,
                                OutputProcessor::TimeStepType::System,
                                OutputProcessor::StoreType::Sum,
                                primaryAirSysName);

            SetupOutputVariable(state,
                                "Air System Electricity Energy",
                                Constant::Units::J,
                                thisSysLoadRepVars.TotElec,
                                OutputProcessor::TimeStepType::System,
                                OutputProcessor::StoreType::Sum,
                                primaryAirSysName);

            SetupOutputVariable(state,
                                "Air System NaturalGas Energy",
                                Constant::Units::J,
                                thisSysLoadRepVars.TotNaturalGas,
                                OutputProcessor::TimeStepType::System,
                                OutputProcessor::StoreType::Sum,
                                primaryAirSysName);

            SetupOutputVariable(state,
                                "Air System Propane Energy",
                                Constant::Units::J,
                                thisSysLoadRepVars.TotPropane,
                                OutputProcessor::TimeStepType::System,
                                OutputProcessor::StoreType::Sum,
                                primaryAirSysName);

            SetupOutputVariable(state,
                                "Air System Water Volume",
                                Constant::Units::m3,
                                thisSysLoadRepVars.DomesticH2O,
                                OutputProcessor::TimeStepType::System,
                                OutputProcessor::StoreType::Sum,
                                primaryAirSysName);

            // SYSTEM COMPONENT LOAD REPORT
            SetupOutputVariable(state,
                                "Air System Fan Air Heating Energy",
                                Constant::Units::J,
                                thisSysLoadRepVars.FANCompHTNG,
                                OutputProcessor::TimeStepType::System,
                                OutputProcessor::StoreType::Sum,
                                primaryAirSysName);

            SetupOutputVariable(state,
                                "Air System Cooling Coil Total Cooling Energy",
                                Constant::Units::J,
                                thisSysLoadRepVars.CCCompCLNG,
                                OutputProcessor::TimeStepType::System,
                                OutputProcessor::StoreType::Sum,
                                primaryAirSysName);

            SetupOutputVariable(state,
                                "Air System Heating Coil Total Heating Energy",
                                Constant::Units::J,
                                thisSysLoadRepVars.HCCompHTNG,
                                OutputProcessor::TimeStepType::System,
                                OutputProcessor::StoreType::Sum,
                                primaryAirSysName);

            SetupOutputVariable(state,
                                "Air System Heat Exchanger Total Heating Energy",
                                Constant::Units::J,
                                thisSysLoadRepVars.HeatExHTNG,
                                OutputProcessor::TimeStepType::System,
                                OutputProcessor::StoreType::Sum,
                                primaryAirSysName);

            SetupOutputVariable(state,
                                "Air System Heat Exchanger Total Cooling Energy",
                                Constant::Units::J,
                                thisSysLoadRepVars.HeatExCLNG,
                                OutputProcessor::TimeStepType::System,
                                OutputProcessor::StoreType::Sum,
                                primaryAirSysName);

            SetupOutputVariable(state,
                                "Air System Solar Collector Total Heating Energy",
                                Constant::Units::J,
                                thisSysLoadRepVars.SolarCollectHeating,
                                OutputProcessor::TimeStepType::System,
                                OutputProcessor::StoreType::Sum,
                                primaryAirSysName);

            SetupOutputVariable(state,
                                "Air System Solar Collector Total Cooling Energy",
                                Constant::Units::J,
                                thisSysLoadRepVars.SolarCollectCooling,
                                OutputProcessor::TimeStepType::System,
                                OutputProcessor::StoreType::Sum,
                                primaryAirSysName);

            SetupOutputVariable(state,
                                "Air System User Defined Air Terminal Total Heating Energy",
                                Constant::Units::J,
                                thisSysLoadRepVars.UserDefinedTerminalHeating,
                                OutputProcessor::TimeStepType::System,
                                OutputProcessor::StoreType::Sum,
                                primaryAirSysName);

            SetupOutputVariable(state,
                                "Air System User Defined Air Terminal Total Cooling Energy",
                                Constant::Units::J,
                                thisSysLoadRepVars.UserDefinedTerminalCooling,
                                OutputProcessor::TimeStepType::System,
                                OutputProcessor::StoreType::Sum,
                                primaryAirSysName);

            SetupOutputVariable(state,
                                "Air System Humidifier Total Heating Energy",
                                Constant::Units::J,
                                thisSysLoadRepVars.HumidHTNG,
                                OutputProcessor::TimeStepType::System,
                                OutputProcessor::StoreType::Sum,
                                primaryAirSysName);

            SetupOutputVariable(state,
                                "Air System Evaporative Cooler Total Cooling Energy",
                                Constant::Units::J,
                                thisSysLoadRepVars.EvapCLNG,
                                OutputProcessor::TimeStepType::System,
                                OutputProcessor::StoreType::Sum,
                                primaryAirSysName);

            SetupOutputVariable(state,
                                "Air System Desiccant Dehumidifier Total Cooling Energy",
                                Constant::Units::J,
                                thisSysLoadRepVars.DesDehumidCLNG,
                                OutputProcessor::TimeStepType::System,
                                OutputProcessor::StoreType::Sum,
                                primaryAirSysName);

            // SYSTEM COMPONENT ENERGY REPORT
            SetupOutputVariable(state,
                                "Air System Fan Electricity Energy",
                                Constant::Units::J,
                                thisSysLoadRepVars.FANCompElec,
                                OutputProcessor::TimeStepType::System,
                                OutputProcessor::StoreType::Sum,
                                primaryAirSysName);

            SetupOutputVariable(state,
                                "Air System Heating Coil Hot Water Energy",
                                Constant::Units::J,
                                thisSysLoadRepVars.HCCompH2OHOT,
                                OutputProcessor::TimeStepType::System,
                                OutputProcessor::StoreType::Sum,
                                primaryAirSysName);

            SetupOutputVariable(state,
                                "Air System Cooling Coil Chilled Water Energy",
                                Constant::Units::J,
                                thisSysLoadRepVars.CCCompH2OCOLD,
                                OutputProcessor::TimeStepType::System,
                                OutputProcessor::StoreType::Sum,
                                primaryAirSysName);

            SetupOutputVariable(state,
                                "Air System DX Heating Coil Electricity Energy",
                                Constant::Units::J,
                                thisSysLoadRepVars.HCCompElec,
                                OutputProcessor::TimeStepType::System,
                                OutputProcessor::StoreType::Sum,
                                primaryAirSysName);

            SetupOutputVariable(state,
                                "Air System DX Cooling Coil Electricity Energy",
                                Constant::Units::J,
                                thisSysLoadRepVars.CCCompElec,
                                OutputProcessor::TimeStepType::System,
                                OutputProcessor::StoreType::Sum,
                                primaryAirSysName);

            SetupOutputVariable(state,
                                "Air System Heating Coil Electricity Energy",
                                Constant::Units::J,
                                thisSysLoadRepVars.HCCompElecRes,
                                OutputProcessor::TimeStepType::System,
                                OutputProcessor::StoreType::Sum,
                                primaryAirSysName);

            SetupOutputVariable(state,
                                "Air System Heating Coil NaturalGas Energy",
                                Constant::Units::J,
                                thisSysLoadRepVars.HCCompNaturalGas,
                                OutputProcessor::TimeStepType::System,
                                OutputProcessor::StoreType::Sum,
                                primaryAirSysName);

            SetupOutputVariable(state,
                                "Air System Heating Coil Propane Energy",
                                Constant::Units::J,
                                thisSysLoadRepVars.HCCompPropane,
                                OutputProcessor::TimeStepType::System,
                                OutputProcessor::StoreType::Sum,
                                primaryAirSysName);

            SetupOutputVariable(state,
                                "Air System Heating Coil Steam Energy",
                                Constant::Units::J,
                                thisSysLoadRepVars.HCCompSteam,
                                OutputProcessor::TimeStepType::System,
                                OutputProcessor::StoreType::Sum,
                                primaryAirSysName);

            SetupOutputVariable(state,
                                "Air System Humidifier Electricity Energy",
                                Constant::Units::J,
                                thisSysLoadRepVars.HumidElec,
                                OutputProcessor::TimeStepType::System,
                                OutputProcessor::StoreType::Sum,
                                primaryAirSysName);

            SetupOutputVariable(state,
                                "Air System Humidifier NaturalGas Energy",
                                Constant::Units::J,
                                thisSysLoadRepVars.HumidNaturalGas,
                                OutputProcessor::TimeStepType::System,
                                OutputProcessor::StoreType::Sum,
                                primaryAirSysName);

            SetupOutputVariable(state,
                                "Air System Humidifier Propane Energy",
                                Constant::Units::J,
                                thisSysLoadRepVars.HumidPropane,
                                OutputProcessor::TimeStepType::System,
                                OutputProcessor::StoreType::Sum,
                                primaryAirSysName);

            SetupOutputVariable(state,
                                "Air System Evaporative Cooler Electricity Energy",
                                Constant::Units::J,
                                thisSysLoadRepVars.EvapElec,
                                OutputProcessor::TimeStepType::System,
                                OutputProcessor::StoreType::Sum,
                                primaryAirSysName);

            SetupOutputVariable(state,
                                "Air System Desiccant Dehumidifier Electricity Energy",
                                Constant::Units::J,
                                thisSysLoadRepVars.DesDehumidElec,
                                OutputProcessor::TimeStepType::System,
                                OutputProcessor::StoreType::Sum,
                                primaryAirSysName);

            SetupOutputVariable(state,
                                "Air System Mechanical Ventilation Flow Rate",
                                Constant::Units::m3_s,
                                thisSysVentRepVars.MechVentFlow,
                                OutputProcessor::TimeStepType::System,
                                OutputProcessor::StoreType::Average,
                                primaryAirSysName);

            SetupOutputVariable(state,
                                "Air System Natural Ventilation Flow Rate",
                                Constant::Units::m3_s,
                                thisSysVentRepVars.NatVentFlow,
                                OutputProcessor::TimeStepType::System,
                                OutputProcessor::StoreType::Average,
                                primaryAirSysName);

            SetupOutputVariable(state,
                                "Air System Target Voz Ventilation Flow Rate",
                                Constant::Units::m3_s,
                                thisSysVentRepVars.TargetVentilationFlowVoz,
                                OutputProcessor::TimeStepType::System,
                                OutputProcessor::StoreType::Average,
                                primaryAirSysName);

            SetupOutputVariable(state,
                                "Air System Ventilation Below Target Voz Time",
                                Constant::Units::hr,
                                thisSysVentRepVars.TimeBelowVozDyn,
                                OutputProcessor::TimeStepType::System,
                                OutputProcessor::StoreType::Sum,
                                primaryAirSysName);

            SetupOutputVariable(state,
                                "Air System Ventilation At Target Voz Time",
                                Constant::Units::hr,
                                thisSysVentRepVars.TimeAtVozDyn,
                                OutputProcessor::TimeStepType::System,
                                OutputProcessor::StoreType::Sum,
                                primaryAirSysName);

            SetupOutputVariable(state,
                                "Air System Ventilation Above Target Voz Time",
                                Constant::Units::hr,
                                thisSysVentRepVars.TimeAboveVozDyn,
                                OutputProcessor::TimeStepType::System,
                                OutputProcessor::StoreType::Sum,
                                primaryAirSysName);

            SetupOutputVariable(state,
                                "Air System Ventilation When Unoccupied Time",
                                Constant::Units::hr,
                                thisSysVentRepVars.TimeVentUnocc,
                                OutputProcessor::TimeStepType::System,
                                OutputProcessor::StoreType::Sum,
                                primaryAirSysName);
        }
    }
    for (int ZoneIndex = 1; ZoneIndex <= state.dataGlobal->NumOfZones; ++ZoneIndex) {
        if (!state.dataZoneEquip->ZoneEquipConfig(ZoneIndex).IsControlled) continue;
        auto &thisZoneVentRepVars = state.dataSysRpts->ZoneVentRepVars(ZoneIndex);
        auto &thisZoneName = state.dataZoneEquip->ZoneEquipConfig(ZoneIndex).ZoneName;
        // CurrentModuleObject='Zones(Controlled)'
        if (state.dataSysRpts->VentLoadsReportEnabled) {
            // Cooling Loads
            SetupOutputVariable(state,
                                "Zone Mechanical Ventilation No Load Heat Removal Energy",
                                Constant::Units::J,
                                thisZoneVentRepVars.NoLoadCoolingByVent,
                                OutputProcessor::TimeStepType::System,
                                OutputProcessor::StoreType::Sum,
                                thisZoneName);

            SetupOutputVariable(state,
                                "Zone Mechanical Ventilation Cooling Load Increase Energy",
                                Constant::Units::J,
                                thisZoneVentRepVars.CoolingLoadAddedByVent,
                                OutputProcessor::TimeStepType::System,
                                OutputProcessor::StoreType::Sum,
                                thisZoneName);

            SetupOutputVariable(state,
                                "Zone Mechanical Ventilation Cooling Load Increase Due to Overheating Energy",
                                Constant::Units::J,
                                thisZoneVentRepVars.OverheatingByVent,
                                OutputProcessor::TimeStepType::System,
                                OutputProcessor::StoreType::Sum,
                                thisZoneName);

            SetupOutputVariable(state,
                                "Zone Mechanical Ventilation Cooling Load Decrease Energy",
                                Constant::Units::J,
                                thisZoneVentRepVars.CoolingLoadMetByVent,
                                OutputProcessor::TimeStepType::System,
                                OutputProcessor::StoreType::Sum,
                                thisZoneName);
            // Heating Loads
            SetupOutputVariable(state,
                                "Zone Mechanical Ventilation No Load Heat Addition Energy",
                                Constant::Units::J,
                                thisZoneVentRepVars.NoLoadHeatingByVent,
                                OutputProcessor::TimeStepType::System,
                                OutputProcessor::StoreType::Sum,
                                thisZoneName);

            SetupOutputVariable(state,
                                "Zone Mechanical Ventilation Heating Load Increase Energy",
                                Constant::Units::J,
                                thisZoneVentRepVars.HeatingLoadAddedByVent,
                                OutputProcessor::TimeStepType::System,
                                OutputProcessor::StoreType::Sum,
                                thisZoneName);

            SetupOutputVariable(state,
                                "Zone Mechanical Ventilation Heating Load Increase Due to Overcooling Energy",
                                Constant::Units::J,
                                thisZoneVentRepVars.OvercoolingByVent,
                                OutputProcessor::TimeStepType::System,
                                OutputProcessor::StoreType::Sum,
                                thisZoneName);

            SetupOutputVariable(state,
                                "Zone Mechanical Ventilation Heating Load Decrease Energy",
                                Constant::Units::J,
                                thisZoneVentRepVars.HeatingLoadMetByVent,
                                OutputProcessor::TimeStepType::System,
                                OutputProcessor::StoreType::Sum,
                                thisZoneName);
        }

        SetupOutputVariable(state,
                            "Zone Mechanical Ventilation Mass Flow Rate",
                            Constant::Units::kg_s,
                            thisZoneVentRepVars.OAMassFlow,
                            OutputProcessor::TimeStepType::System,
                            OutputProcessor::StoreType::Average,
                            thisZoneName);

        SetupOutputVariable(state,
                            "Zone Mechanical Ventilation Mass",
                            Constant::Units::kg,
                            thisZoneVentRepVars.OAMass,
                            OutputProcessor::TimeStepType::System,
                            OutputProcessor::StoreType::Sum,
                            thisZoneName);

        SetupOutputVariable(state,
                            "Zone Mechanical Ventilation Standard Density Volume Flow Rate",
                            Constant::Units::m3_s,
                            thisZoneVentRepVars.OAVolFlowStdRho,
                            OutputProcessor::TimeStepType::System,
                            OutputProcessor::StoreType::Average,
                            thisZoneName);

        SetupOutputVariable(state,
                            "Zone Mechanical Ventilation Standard Density Volume",
                            Constant::Units::m3,
                            thisZoneVentRepVars.OAVolStdRho,
                            OutputProcessor::TimeStepType::System,
                            OutputProcessor::StoreType::Sum,
                            thisZoneName);

        SetupOutputVariable(state,
                            "Zone Mechanical Ventilation Current Density Volume Flow Rate",
                            Constant::Units::m3_s,
                            thisZoneVentRepVars.OAVolFlowCrntRho,
                            OutputProcessor::TimeStepType::System,
                            OutputProcessor::StoreType::Average,
                            thisZoneName);

        SetupOutputVariable(state,
                            "Zone Mechanical Ventilation Current Density Volume",
                            Constant::Units::m3,
                            thisZoneVentRepVars.OAVolCrntRho,
                            OutputProcessor::TimeStepType::System,
                            OutputProcessor::StoreType::Sum,
                            thisZoneName);

        SetupOutputVariable(state,
                            "Zone Mechanical Ventilation Air Changes per Hour",
                            Constant::Units::ach,
                            thisZoneVentRepVars.MechACH,
                            OutputProcessor::TimeStepType::System,
                            OutputProcessor::StoreType::Average,
                            thisZoneName);

        SetupOutputVariable(state,
                            "Zone Target Voz Ventilation Flow Rate",
                            Constant::Units::m3_s,
                            thisZoneVentRepVars.TargetVentilationFlowVoz,
                            OutputProcessor::TimeStepType::System,
                            OutputProcessor::StoreType::Average,
                            thisZoneName);

        SetupOutputVariable(state,
                            "Zone Ventilation Below Target Voz Time",
                            Constant::Units::hr,
                            thisZoneVentRepVars.TimeBelowVozDyn,
                            OutputProcessor::TimeStepType::System,
                            OutputProcessor::StoreType::Sum,
                            thisZoneName);

        SetupOutputVariable(state,
                            "Zone Ventilation At Target Voz Time",
                            Constant::Units::hr,
                            thisZoneVentRepVars.TimeAtVozDyn,
                            OutputProcessor::TimeStepType::System,
                            OutputProcessor::StoreType::Sum,
                            thisZoneName);

        SetupOutputVariable(state,
                            "Zone Ventilation Above Target Voz Time",
                            Constant::Units::hr,
                            thisZoneVentRepVars.TimeAboveVozDyn,
                            OutputProcessor::TimeStepType::System,
                            OutputProcessor::StoreType::Sum,
                            thisZoneName);

        SetupOutputVariable(state,
                            "Zone Ventilation When Unoccupied Time",
                            Constant::Units::hr,
                            thisZoneVentRepVars.TimeVentUnocc,
                            OutputProcessor::TimeStepType::System,
                            OutputProcessor::StoreType::Sum,
                            thisZoneName);
    }

    // Facility outputs
    SetupOutputVariable(state,
                        "Facility Any Zone Ventilation Below Target Voz Time",
                        Constant::Units::hr,
                        state.dataSysRpts->AnyZoneTimeBelowVozDyn,
                        OutputProcessor::TimeStepType::System,
                        OutputProcessor::StoreType::Sum,
                        "Facility");

    SetupOutputVariable(state,
                        "Facility All Zones Ventilation At Target Voz Time",
                        Constant::Units::hr,
                        state.dataSysRpts->AllZonesTimeAtVozDyn,
                        OutputProcessor::TimeStepType::System,
                        OutputProcessor::StoreType::Sum,
                        "Facility");

    SetupOutputVariable(state,
                        "Facility Any Zone Ventilation Above Target Voz Time",
                        Constant::Units::hr,
                        state.dataSysRpts->AnyZoneTimeAboveVozDyn,
                        OutputProcessor::TimeStepType::System,
                        OutputProcessor::StoreType::Sum,
                        "Facility");

    SetupOutputVariable(state,
                        "Facility Any Zone Ventilation When Unoccupied Time",
                        Constant::Units::hr,
                        state.dataSysRpts->AnyZoneTimeVentUnocc,
                        OutputProcessor::TimeStepType::System,
                        OutputProcessor::StoreType::Sum,
                        "Facility");
}

void CreateEnergyReportStructure(EnergyPlusData &state)
{

    // SUBROUTINE INFORMATION:
    //       AUTHOR         Dan Fisher/Linda Lawrie
    //       DATE WRITTEN   June 2005

    // PURPOSE OF THIS SUBROUTINE:
    // Creates the Energy Reporting Structure.  This routine is only called once --
    // so string compares have been left in.

    // METHODOLOGY EMPLOYED:
    // Once all compsets/nodes/connections have been established find all components
    // subcomponents, etc.

    // SUBROUTINE LOCAL VARIABLE DECLARATIONS:
    int AirLoopNum;
    int BranchNum;
    int CompNum;
    int SubCompNum;
    int SubSubCompNum;
    int VarNum;
    int VarNum1;
    int CtrlZoneNum;
    bool ErrorsFound;
    bool ModeFlagOn;
    int NumInlets;
    int NumOutlets;
    int PlantLoopNum;

    // Dimension GetChildrenData arrays
    EPVector<Node::ConnObjType> SubCompTypes;
    Array1D_string SubCompNames;
    Array1D_string InletNodeNames;
    Array1D_int InletNodeNumbers;
    Array1D<Node::CompFluidStream> InletFluidStreams;
    Array1D_string OutletNodeNames;
    Array1D_int OutletNodeNumbers;
    Array1D<Node::CompFluidStream> OutletFluidStreams;
    int NumChildren;
    int NumGrandChildren;
    bool IsParent;

    // Dimension GetMeteredVariables arrays
    Array1D<OutputProcessor::MeteredVar> meteredVars;
    int NumVariables;
    int NumLeft; // Counter for deeper components

    // some variables for setting up the plant data structures

    state.dataSysRpts->VentReportStructureCreated = true;
    for (AirLoopNum = 1; AirLoopNum <= state.dataHVACGlobal->NumPrimaryAirSys; ++AirLoopNum) {
        for (BranchNum = 1; BranchNum <= state.dataAirSystemsData->PrimaryAirSystems(AirLoopNum).NumBranches; ++BranchNum) {
            for (CompNum = 1; CompNum <= state.dataAirSystemsData->PrimaryAirSystems(AirLoopNum).Branch(BranchNum).TotalComponents; ++CompNum) {
                Node::ConnObjType TypeOfComp = static_cast<Node::ConnObjType>(
                    EnergyPlus::getEnumValue(Node::connObjTypeNamesUC,
                                             state.dataAirSystemsData->PrimaryAirSystems(AirLoopNum).Branch(BranchNum).Comp(CompNum).TypeOf));
                std::string &NameOfComp = state.dataAirSystemsData->PrimaryAirSystems(AirLoopNum).Branch(BranchNum).Comp(CompNum).Name;
                // Get complete list of components for complex branches
                if (BranchNodeConnections::IsParentObject(state, TypeOfComp, NameOfComp)) {

                    state.dataAirSystemsData->PrimaryAirSystems(AirLoopNum).Branch(BranchNum).Comp(CompNum).Parent = true;
                    NumChildren = BranchNodeConnections::GetNumChildren(state, TypeOfComp, NameOfComp);

                    SubCompTypes.allocate(NumChildren);
                    SubCompNames.allocate(NumChildren);
                    InletNodeNames.allocate(NumChildren);
                    InletNodeNumbers.allocate(NumChildren);
                    OutletNodeNames.allocate(NumChildren);
                    OutletNodeNumbers.allocate(NumChildren);
                    state.dataAirSystemsData->PrimaryAirSystems(AirLoopNum).Branch(BranchNum).Comp(CompNum).SubComp.allocate(NumChildren);

                    BranchNodeConnections::GetChildrenData(state,
                                                           TypeOfComp,
                                                           NameOfComp,
                                                           NumChildren,
                                                           SubCompTypes,
                                                           SubCompNames,
                                                           InletNodeNames,
                                                           InletNodeNumbers,
                                                           OutletNodeNames,
                                                           OutletNodeNumbers,
                                                           ErrorsFound);

                    for (SubCompNum = 1; SubCompNum <= NumChildren; ++SubCompNum) {
                        {
                            auto &thisSubComponent =
                                state.dataAirSystemsData->PrimaryAirSystems(AirLoopNum).Branch(BranchNum).Comp(CompNum).SubComp(SubCompNum);
                            thisSubComponent.TypeOf = Node::connObjTypeNamesUC[static_cast<int>(SubCompTypes(SubCompNum))];
                            thisSubComponent.Name = SubCompNames(SubCompNum);
                            thisSubComponent.InNodeName = InletNodeNames(SubCompNum);
                            thisSubComponent.OutNodeName = OutletNodeNames(SubCompNum);
                            thisSubComponent.InNodeNum = InletNodeNumbers(SubCompNum);
                            thisSubComponent.OutNodeNum = OutletNodeNumbers(SubCompNum);
                        }
                    }

                    SubCompTypes.deallocate();
                    SubCompNames.deallocate();
                    InletNodeNames.deallocate();
                    InletNodeNumbers.deallocate();
                    OutletNodeNames.deallocate();
                    OutletNodeNumbers.deallocate();

                } else {
                    NumChildren = 0;
                    state.dataAirSystemsData->PrimaryAirSystems(AirLoopNum).Branch(BranchNum).Comp(CompNum).Parent = false;
                }
                state.dataAirSystemsData->PrimaryAirSystems(AirLoopNum).Branch(BranchNum).Comp(CompNum).NumSubComps = NumChildren;

                // check for 'grandchildren'
                for (SubCompNum = 1; SubCompNum <= NumChildren; ++SubCompNum) {
                    Node::ConnObjType TypeOfSubComp = static_cast<Node::ConnObjType>(EnergyPlus::getEnumValue(
                        Node::connObjTypeNamesUC,
                        state.dataAirSystemsData->PrimaryAirSystems(AirLoopNum).Branch(BranchNum).Comp(CompNum).SubComp(SubCompNum).TypeOf));
                    std::string &NameOfSubComp =
                        state.dataAirSystemsData->PrimaryAirSystems(AirLoopNum).Branch(BranchNum).Comp(CompNum).SubComp(SubCompNum).Name;
                    if (BranchNodeConnections::IsParentObject(state, TypeOfSubComp, NameOfSubComp)) {
                        NumGrandChildren = BranchNodeConnections::GetNumChildren(state, TypeOfSubComp, NameOfSubComp);
                        SubCompTypes.allocate(NumGrandChildren);
                        SubCompNames.allocate(NumGrandChildren);
                        InletNodeNames.allocate(NumGrandChildren);
                        InletNodeNumbers.allocate(NumGrandChildren);
                        OutletNodeNames.allocate(NumGrandChildren);
                        OutletNodeNumbers.allocate(NumGrandChildren);
                        state.dataAirSystemsData->PrimaryAirSystems(AirLoopNum)
                            .Branch(BranchNum)
                            .Comp(CompNum)
                            .SubComp(SubCompNum)
                            .SubSubComp.allocate(NumGrandChildren);

                        BranchNodeConnections::GetChildrenData(state,
                                                               TypeOfSubComp,
                                                               NameOfSubComp,
                                                               NumGrandChildren,
                                                               SubCompTypes,
                                                               SubCompNames,
                                                               InletNodeNames,
                                                               InletNodeNumbers,
                                                               OutletNodeNames,
                                                               OutletNodeNumbers,
                                                               ErrorsFound);

                        for (SubSubCompNum = 1; SubSubCompNum <= NumGrandChildren; ++SubSubCompNum) {
                            {
                                auto &thisSubSubComponent = state.dataAirSystemsData->PrimaryAirSystems(AirLoopNum)
                                                                .Branch(BranchNum)
                                                                .Comp(CompNum)
                                                                .SubComp(SubCompNum)
                                                                .SubSubComp(SubSubCompNum);
                                thisSubSubComponent.TypeOf = static_cast<std::string>(
                                    Node::connObjTypeNamesUC[static_cast<int>(SubCompTypes(SubSubCompNum))]);
                                thisSubSubComponent.Name = SubCompNames(SubSubCompNum);
                                thisSubSubComponent.InNodeName = InletNodeNames(SubSubCompNum);
                                thisSubSubComponent.OutNodeName = OutletNodeNames(SubSubCompNum);
                                thisSubSubComponent.InNodeNum = InletNodeNumbers(SubSubCompNum);
                                thisSubSubComponent.OutNodeNum = OutletNodeNumbers(SubSubCompNum);
                                NumLeft = BranchNodeConnections::GetNumChildren(state, SubCompTypes(SubSubCompNum), SubCompNames(SubSubCompNum));
                                if (NumLeft > 0) {
                                    ShowSevereError(
                                        state,
                                        format("Hanging Children for component={}:{}", thisSubSubComponent.TypeOf, SubCompNames(SubSubCompNum)));
                                }
                            }
                        }

                        SubCompTypes.deallocate();
                        SubCompNames.deallocate();
                        InletNodeNames.deallocate();
                        InletNodeNumbers.deallocate();
                        OutletNodeNames.deallocate();
                        OutletNodeNumbers.deallocate();
                    } else {
                        NumGrandChildren = 0;
                        state.dataAirSystemsData->PrimaryAirSystems(AirLoopNum).Branch(BranchNum).Comp(CompNum).SubComp(SubCompNum).Parent = false;
                    }

                    state.dataAirSystemsData->PrimaryAirSystems(AirLoopNum).Branch(BranchNum).Comp(CompNum).SubComp(SubCompNum).NumSubSubComps =
                        NumGrandChildren;
                }
            }
        }
    }

    for (AirLoopNum = 1; AirLoopNum <= state.dataHVACGlobal->NumPrimaryAirSys; ++AirLoopNum) {
        for (BranchNum = 1; BranchNum <= state.dataAirSystemsData->PrimaryAirSystems(AirLoopNum).NumBranches; ++BranchNum) {
            for (CompNum = 1; CompNum <= state.dataAirSystemsData->PrimaryAirSystems(AirLoopNum).Branch(BranchNum).TotalComponents; ++CompNum) {
                // Get complete list of components for complex branches
                {
                    auto &thisComp = state.dataAirSystemsData->PrimaryAirSystems(AirLoopNum).Branch(BranchNum).Comp(CompNum);
                    std::string &TypeOfComp = thisComp.TypeOf;
                    std::string &NameOfComp = thisComp.Name;
                    NumVariables = GetNumMeteredVariables(state, TypeOfComp, NameOfComp);
                    if (NumVariables > 0) {
                        meteredVars.allocate(NumVariables);
                        thisComp.MeteredVar.allocate(NumVariables);

                        thisComp.NumMeteredVars = NumVariables;
                        GetMeteredVariables(state, NameOfComp, meteredVars);
                        ModeFlagOn = true;
                        for (VarNum = 1; VarNum <= NumVariables; ++VarNum) {
                            {
                                thisComp.MeteredVar(VarNum) = meteredVars(VarNum); // Copy
                                auto &thisVar = thisComp.MeteredVar(VarNum);
                                if (thisVar.endUseCat == OutputProcessor::EndUseCat::HeatingCoils && ModeFlagOn) {
                                    for (VarNum1 = 1; VarNum1 <= NumVariables; ++VarNum1) {
                                        thisComp.MeteredVar(VarNum1).heatOrCool = Constant::HeatOrCool::HeatingOnly;
                                    }
                                    ModeFlagOn = false;
                                } else if (thisVar.endUseCat == OutputProcessor::EndUseCat::CoolingCoils && ModeFlagOn) {
                                    for (VarNum1 = 1; VarNum1 <= NumVariables; ++VarNum1) {
                                        thisComp.MeteredVar(VarNum1).heatOrCool = Constant::HeatOrCool::CoolingOnly;
                                    }
                                    ModeFlagOn = false;
                                } else if (ModeFlagOn) {
                                    thisVar.heatOrCool = Constant::HeatOrCool::NoHeatNoCool;
                                }
                            }
                        }

                        meteredVars.deallocate();
                    }
                    for (SubCompNum = 1; SubCompNum <= thisComp.NumSubComps; ++SubCompNum) {
                        // Get complete list of components for complex branches
                        std::string &TypeOfSubComp = thisComp.SubComp(SubCompNum).TypeOf;
                        std::string &NameOfSubComp = thisComp.SubComp(SubCompNum).Name;
                        NumVariables = GetNumMeteredVariables(state, TypeOfSubComp, NameOfSubComp);
                        if (NumVariables > 0) {
                            meteredVars.allocate(NumVariables);
                            thisComp.SubComp(SubCompNum).MeteredVar.allocate(NumVariables);

                            GetMeteredVariables(state, NameOfSubComp, meteredVars);
                            ModeFlagOn = true;
                            for (VarNum = 1; VarNum <= NumVariables; ++VarNum) {
                                {
                                    thisComp.SubComp(SubCompNum).MeteredVar(VarNum) = meteredVars(VarNum);
                                    auto &thisVar = thisComp.SubComp(SubCompNum).MeteredVar(VarNum);
                                    if (thisVar.endUseCat == OutputProcessor::EndUseCat::HeatingCoils && ModeFlagOn) {
                                        for (VarNum1 = 1; VarNum1 <= NumVariables; ++VarNum1) {
                                            thisComp.SubComp(SubCompNum).MeteredVar(VarNum1).heatOrCool = Constant::HeatOrCool::HeatingOnly;
                                        }
                                        ModeFlagOn = false;
                                    } else if (thisVar.endUseCat == OutputProcessor::EndUseCat::CoolingCoils && ModeFlagOn) {
                                        for (VarNum1 = 1; VarNum1 <= NumVariables; ++VarNum1) {
                                            thisComp.SubComp(SubCompNum).MeteredVar(VarNum1).heatOrCool = Constant::HeatOrCool::CoolingOnly;
                                        }
                                        ModeFlagOn = false;
                                    } else if (ModeFlagOn) {
                                        thisVar.heatOrCool = Constant::HeatOrCool::NoHeatNoCool;
                                    }
                                }
                            }

                            meteredVars.deallocate();
                        }

                        thisComp.SubComp(SubCompNum).NumMeteredVars = NumVariables;

                        for (SubSubCompNum = 1; SubSubCompNum <= thisComp.SubComp(SubCompNum).NumSubSubComps; ++SubSubCompNum) {
                            // Get complete list of components for complex branches
                            std::string &TypeOfSubSubComp = thisComp.SubComp(SubCompNum).SubSubComp(SubSubCompNum).TypeOf;
                            std::string &NameOfSubSubComp = thisComp.SubComp(SubCompNum).SubSubComp(SubSubCompNum).Name;
                            NumVariables = GetNumMeteredVariables(state, TypeOfSubSubComp, NameOfSubSubComp);
                            if (NumVariables > 0) {
                                meteredVars.allocate(NumVariables);
                                thisComp.SubComp(SubCompNum).SubSubComp(SubSubCompNum).MeteredVar.allocate(NumVariables);

                                GetMeteredVariables(state, NameOfSubSubComp, meteredVars);
                                ModeFlagOn = true;
                                for (VarNum = 1; VarNum <= NumVariables; ++VarNum) {
                                    {
                                        thisComp.SubComp(SubCompNum).SubSubComp(SubSubCompNum).MeteredVar(VarNum) = meteredVars(VarNum);
                                        auto &thisVar = thisComp.SubComp(SubCompNum).SubSubComp(SubSubCompNum).MeteredVar(VarNum);
                                        if (thisVar.endUseCat == OutputProcessor::EndUseCat::HeatingCoils && ModeFlagOn) {
                                            for (VarNum1 = 1; VarNum1 <= NumVariables; ++VarNum1) {
                                                thisComp.SubComp(SubCompNum).SubSubComp(SubSubCompNum).MeteredVar(VarNum1).heatOrCool =
                                                    Constant::HeatOrCool::HeatingOnly;
                                            }
                                            ModeFlagOn = false;
                                        } else if (thisVar.endUseCat == OutputProcessor::EndUseCat::CoolingCoils && ModeFlagOn) {
                                            for (VarNum1 = 1; VarNum1 <= NumVariables; ++VarNum1) {
                                                thisComp.SubComp(SubCompNum).SubSubComp(SubSubCompNum).MeteredVar(VarNum1).heatOrCool =
                                                    Constant::HeatOrCool::CoolingOnly;
                                            }
                                            ModeFlagOn = false;
                                        } else if (ModeFlagOn) {
                                            thisVar.heatOrCool = Constant::HeatOrCool::NoHeatNoCool;
                                        }
                                    }
                                }

                                meteredVars.deallocate();
                            }
                            thisComp.SubComp(SubCompNum).SubSubComp(SubSubCompNum).NumMeteredVars = NumVariables;
                        }
                    }
                }
            }
        }
    }

    // Allocate the system serving zone equipment component arrays
    for (CtrlZoneNum = 1; CtrlZoneNum <= state.dataGlobal->NumOfZones; ++CtrlZoneNum) {
        if (!state.dataZoneEquip->ZoneEquipConfig(CtrlZoneNum).IsControlled) continue;
        // Set index of air loop serving zone
        for (CompNum = 1; CompNum <= state.dataZoneEquip->ZoneEquipList(CtrlZoneNum).NumOfEquipTypes; ++CompNum) {
            std::string &TypeOfComp = state.dataZoneEquip->ZoneEquipList(CtrlZoneNum).EquipTypeName(CompNum);
            std::string &NameOfComp = state.dataZoneEquip->ZoneEquipList(CtrlZoneNum).EquipName(CompNum);
            Node::ConnObjType TypeOfCompNum = static_cast<Node::ConnObjType>(
                EnergyPlus::getEnumValue(Node::connObjTypeNamesUC, TypeOfComp));
            BranchNodeConnections::GetComponentData(state,
                                                    TypeOfCompNum,
                                                    NameOfComp,
                                                    IsParent,
                                                    NumInlets,
                                                    InletNodeNames,
                                                    InletNodeNumbers,
                                                    InletFluidStreams,
                                                    NumOutlets,
                                                    OutletNodeNames,
                                                    OutletNodeNumbers,
                                                    OutletFluidStreams);
            {
                auto &thisEquipData = state.dataZoneEquip->ZoneEquipList(CtrlZoneNum).EquipData(CompNum);
                thisEquipData.TypeOf = TypeOfComp;
                thisEquipData.Name = NameOfComp;
                thisEquipData.OutNodeNums.allocate(NumOutlets);
                thisEquipData.NumOutlets = NumOutlets;
                thisEquipData.OutNodeNums = OutletNodeNumbers;
                thisEquipData.InNodeNums.allocate(NumInlets);
                thisEquipData.NumInlets = NumInlets;
                thisEquipData.InNodeNums = InletNodeNumbers;
                thisEquipData.Parent = IsParent;
                NumVariables = GetNumMeteredVariables(state, TypeOfComp, NameOfComp);
                thisEquipData.NumMeteredVars = NumVariables;
                if (NumVariables > 0) {
                    InletNodeNames.deallocate();
                    InletNodeNumbers.deallocate();
                    InletFluidStreams.deallocate();
                    OutletNodeNames.deallocate();
                    OutletNodeNumbers.deallocate();
                    OutletFluidStreams.deallocate();

                    meteredVars.allocate(NumVariables);
                    thisEquipData.MeteredVar.allocate(NumVariables);

                    GetMeteredVariables(state, NameOfComp, meteredVars);

                    ModeFlagOn = true;
                    for (VarNum = 1; VarNum <= NumVariables; ++VarNum) {
                        {
                            thisEquipData.MeteredVar(VarNum) = meteredVars(VarNum);
                            auto &thisVar = thisEquipData.MeteredVar(VarNum);
                            if (thisVar.endUseCat == OutputProcessor::EndUseCat::HeatingCoils && ModeFlagOn) {
                                for (VarNum1 = 1; VarNum1 <= NumVariables; ++VarNum1) {
                                    thisEquipData.MeteredVar(VarNum1).heatOrCool = Constant::HeatOrCool::HeatingOnly;
                                }
                                ModeFlagOn = false;
                            } else if (thisVar.endUseCat == OutputProcessor::EndUseCat::CoolingCoils && ModeFlagOn) {
                                for (VarNum1 = 1; VarNum1 <= NumVariables; ++VarNum1) {
                                    thisEquipData.MeteredVar(VarNum1).heatOrCool = Constant::HeatOrCool::CoolingOnly;
                                }
                                ModeFlagOn = false;
                            } else if (ModeFlagOn) {
                                thisVar.heatOrCool = Constant::HeatOrCool::NoHeatNoCool;
                            }
                        }
                    }

                    meteredVars.deallocate();
                }

                if (BranchNodeConnections::IsParentObject(state, TypeOfCompNum, NameOfComp)) {
                    NumChildren = BranchNodeConnections::GetNumChildren(state, TypeOfCompNum, NameOfComp);
                    thisEquipData.NumSubEquip = NumChildren;

                    SubCompTypes.allocate(NumChildren);
                    SubCompNames.allocate(NumChildren);
                    InletNodeNames.allocate(NumChildren);
                    InletNodeNumbers.allocate(NumChildren);
                    OutletNodeNames.allocate(NumChildren);
                    OutletNodeNumbers.allocate(NumChildren);
                    thisEquipData.SubEquipData.allocate(NumChildren);

                    BranchNodeConnections::GetChildrenData(state,
                                                           TypeOfCompNum,
                                                           NameOfComp,
                                                           NumChildren,
                                                           SubCompTypes,
                                                           SubCompNames,
                                                           InletNodeNames,
                                                           InletNodeNumbers,
                                                           OutletNodeNames,
                                                           OutletNodeNumbers,
                                                           ErrorsFound);

                    for (SubCompNum = 1; SubCompNum <= NumChildren; ++SubCompNum) {
                        thisEquipData.SubEquipData(SubCompNum).TypeOf =
                            Node::connObjTypeNamesUC[static_cast<int>(SubCompTypes(SubCompNum))];
                        thisEquipData.SubEquipData(SubCompNum).Name = SubCompNames(SubCompNum);
                        thisEquipData.SubEquipData(SubCompNum).OutNodeNum = OutletNodeNumbers(SubCompNum);
                        thisEquipData.SubEquipData(SubCompNum).InNodeNum = InletNodeNumbers(SubCompNum);
                    }

                    SubCompTypes.deallocate();
                    SubCompNames.deallocate();
                    InletNodeNames.deallocate();
                    InletNodeNumbers.deallocate();
                    OutletNodeNames.deallocate();
                    OutletNodeNumbers.deallocate();
                } else {
                    NumChildren = 0;
                }

                for (SubCompNum = 1; SubCompNum <= NumChildren; ++SubCompNum) {
                    std::string &TypeOfSubComp = thisEquipData.SubEquipData(SubCompNum).TypeOf;
                    std::string &NameOfSubComp = thisEquipData.SubEquipData(SubCompNum).Name;
                    Node::ConnObjType TypeOfSubCompNum = static_cast<Node::ConnObjType>(
                        EnergyPlus::getEnumValue(Node::connObjTypeNamesUC, TypeOfSubComp));
                    if (BranchNodeConnections::IsParentObject(state, TypeOfSubCompNum, NameOfSubComp)) {
                        NumGrandChildren = BranchNodeConnections::GetNumChildren(state, TypeOfSubCompNum, NameOfSubComp);
                        thisEquipData.SubEquipData(SubCompNum).NumSubSubEquip = NumGrandChildren;
                        SubCompTypes.allocate(NumGrandChildren);
                        SubCompNames.allocate(NumGrandChildren);
                        InletNodeNames.allocate(NumGrandChildren);
                        InletNodeNumbers.allocate(NumGrandChildren);
                        OutletNodeNames.allocate(NumGrandChildren);
                        OutletNodeNumbers.allocate(NumGrandChildren);
                        thisEquipData.SubEquipData(SubCompNum).SubSubEquipData.allocate(NumGrandChildren);
                        // Sankar added the array number for EquipData
                        BranchNodeConnections::GetChildrenData(state,
                                                               TypeOfSubCompNum,
                                                               NameOfSubComp,
                                                               NumGrandChildren,
                                                               SubCompTypes,
                                                               SubCompNames,
                                                               InletNodeNames,
                                                               InletNodeNumbers,
                                                               OutletNodeNames,
                                                               OutletNodeNumbers,
                                                               ErrorsFound);

                        for (SubSubCompNum = 1; SubSubCompNum <= NumGrandChildren; ++SubSubCompNum) {
                            thisEquipData.SubEquipData(SubCompNum).SubSubEquipData(SubSubCompNum).TypeOf =
                                Node::connObjTypeNamesUC[static_cast<int>(SubCompTypes(SubSubCompNum))];
                            thisEquipData.SubEquipData(SubCompNum).SubSubEquipData(SubSubCompNum).Name = SubCompNames(SubSubCompNum);
                            thisEquipData.SubEquipData(SubCompNum).SubSubEquipData(SubSubCompNum).OutNodeNum = OutletNodeNumbers(SubSubCompNum);
                            thisEquipData.SubEquipData(SubCompNum).SubSubEquipData(SubSubCompNum).InNodeNum = InletNodeNumbers(SubSubCompNum);
                        }
                        SubCompTypes.deallocate();
                        SubCompNames.deallocate();
                        InletNodeNames.deallocate();
                        InletNodeNumbers.deallocate();
                        OutletNodeNames.deallocate();
                        OutletNodeNumbers.deallocate();
                    } else {
                        NumGrandChildren = 0;
                    }
                } // for (SubCompNum)
            }
        } // for (CompNum)
    }     // for (CtrlZoneNum)

    for (CtrlZoneNum = 1; CtrlZoneNum <= state.dataGlobal->NumOfZones; ++CtrlZoneNum) {
        if (!state.dataZoneEquip->ZoneEquipConfig(CtrlZoneNum).IsControlled) continue;
        for (CompNum = 1; CompNum <= state.dataZoneEquip->ZoneEquipList(CtrlZoneNum).NumOfEquipTypes; ++CompNum) {
            for (SubCompNum = 1; SubCompNum <= state.dataZoneEquip->ZoneEquipList(CtrlZoneNum).EquipData(CompNum).NumSubEquip; ++SubCompNum) {
                auto &thisSubEquipData = state.dataZoneEquip->ZoneEquipList(CtrlZoneNum).EquipData(CompNum).SubEquipData(SubCompNum);
                std::string &TypeOfSubComp = thisSubEquipData.TypeOf;
                std::string &NameOfSubComp = thisSubEquipData.Name;

                NumVariables = GetNumMeteredVariables(state, TypeOfSubComp, NameOfSubComp);
                thisSubEquipData.NumMeteredVars = NumVariables; // Sankar added this line
                if (NumVariables > 0) {
                    meteredVars.allocate(NumVariables);
                    thisSubEquipData.MeteredVar.allocate(NumVariables);

                    GetMeteredVariables(state, NameOfSubComp, meteredVars);

                    ModeFlagOn = true;
                    for (VarNum = 1; VarNum <= NumVariables; ++VarNum) {
                        thisSubEquipData.MeteredVar(VarNum) = meteredVars(VarNum);
                        auto &thisVar = thisSubEquipData.MeteredVar(VarNum);
                        if (thisVar.endUseCat == OutputProcessor::EndUseCat::HeatingCoils && ModeFlagOn) {
                            for (VarNum1 = 1; VarNum1 <= NumVariables; ++VarNum1) {
                                thisSubEquipData.MeteredVar(VarNum1).heatOrCool = Constant::HeatOrCool::HeatingOnly;
                            }
                            ModeFlagOn = false;
                        } else if (thisVar.endUseCat == OutputProcessor::EndUseCat::CoolingCoils && ModeFlagOn) {
                            for (VarNum1 = 1; VarNum1 <= NumVariables; ++VarNum1) {
                                thisSubEquipData.MeteredVar(VarNum1).heatOrCool = Constant::HeatOrCool::CoolingOnly;
                            }
                            ModeFlagOn = false;
                        } else if (ModeFlagOn) {
                            thisVar.heatOrCool = Constant::HeatOrCool::NoHeatNoCool;
                        }
                    }

                    meteredVars.deallocate();
                } // if (NumVariables > 0)

                for (SubSubCompNum = 1; SubSubCompNum <= thisSubEquipData.NumSubSubEquip; ++SubSubCompNum) {
                    std::string &TypeOfSubSubComp = thisSubEquipData.SubSubEquipData(SubSubCompNum).TypeOf;
                    std::string &NameOfSubSubComp = thisSubEquipData.SubSubEquipData(SubSubCompNum).Name;

                    NumVariables = GetNumMeteredVariables(state, TypeOfSubSubComp, NameOfSubSubComp);
                    thisSubEquipData.SubSubEquipData(SubSubCompNum).NumMeteredVars = NumVariables; // Sankar added this line
                    if (NumVariables > 0) {
                        meteredVars.allocate(NumVariables);
                        thisSubEquipData.SubSubEquipData(SubSubCompNum).MeteredVar.allocate(NumVariables);

                        GetMeteredVariables(state, NameOfSubSubComp, meteredVars);
                        ModeFlagOn = true;
                        for (VarNum = 1; VarNum <= NumVariables; ++VarNum) {
                            thisSubEquipData.SubSubEquipData(SubSubCompNum).MeteredVar(VarNum) = meteredVars(VarNum);
                            auto &thisVar = thisSubEquipData.SubSubEquipData(SubSubCompNum).MeteredVar(VarNum);
                            if (thisVar.endUseCat == OutputProcessor::EndUseCat::HeatingCoils && ModeFlagOn) {
                                for (VarNum1 = 1; VarNum1 <= NumVariables; ++VarNum1) {
                                    thisSubEquipData.SubSubEquipData(SubSubCompNum).MeteredVar(VarNum1).heatOrCool =
                                        Constant::HeatOrCool::HeatingOnly;
                                }
                                ModeFlagOn = false;
                            } else if (thisVar.endUseCat == OutputProcessor::EndUseCat::CoolingCoils && ModeFlagOn) {
                                for (VarNum1 = 1; VarNum1 <= NumVariables; ++VarNum1) {
                                    thisSubEquipData.SubSubEquipData(SubSubCompNum).MeteredVar(VarNum1).heatOrCool =
                                        Constant::HeatOrCool::CoolingOnly;
                                }
                                ModeFlagOn = false;
                            } else if (ModeFlagOn) {
                                thisVar.heatOrCool = Constant::HeatOrCool::NoHeatNoCool;
                            }
                        }

                        meteredVars.deallocate();
                    } // if (NumVariables > 0)
                }     // for (SubSubCompNum)
            }         // for (SubCompNum)
        }             // for (CompNum)
    }                 // for (CtrlZoneNum)

    //***Plant Loops

    // previously, four separate huge DO loops all looking very very similar were used here
    // each individual block would operate on a single type of loop-side (plant demand, cond supply, etc.)
    // now, a bigger DO loop is applied iterating over all loops
    // a pointer (ThisReportData) is then directed to a particular item in the appropriate array
    // by operating on the pointer directly, we are actually operating on the item in the TARGET array item
    // in making this change, over 700 lines of code were dropped down to a single block

    for (PlantLoopNum = 1; PlantLoopNum <= state.dataHVACGlobal->NumPlantLoops + state.dataHVACGlobal->NumCondLoops; ++PlantLoopNum) {
        for (DataPlant::LoopSideLocation LoopSideNum : DataPlant::LoopSideKeys) {

            // Report selection
            ReportLoopData *select_ThisReportData(nullptr);

            assert(LoopSideNum == LoopSideLocation::Demand || LoopSideNum == LoopSideLocation::Supply);
            if (PlantLoopNum <= state.dataHVACGlobal->NumPlantLoops) {
                select_ThisReportData = &state.dataPlnt->VentRepPlant[static_cast<int>(LoopSideNum)](PlantLoopNum);
            } else { // CondLoop
                select_ThisReportData =
                    &state.dataPlnt->VentRepCond[static_cast<int>(LoopSideNum)](PlantLoopNum - state.dataHVACGlobal->NumPlantLoops);
            }

            // Object Data
            ReportLoopData &ThisReportData(*select_ThisReportData);

            for (BranchNum = 1; BranchNum <= ThisReportData.TotalBranches; ++BranchNum) {
                for (CompNum = 1; CompNum <= ThisReportData.Branch(BranchNum).TotalComponents; ++CompNum) {
                    {
                        auto &thisComp = ThisReportData.Branch(BranchNum).Comp(CompNum);
                        std::string &TypeOfComp = thisComp.TypeOf;
                        std::string &NameOfComp = thisComp.Name;
                        Node::ConnObjType TypeOfCompNum = static_cast<Node::ConnObjType>(
                            EnergyPlus::getEnumValue(Node::connObjTypeNamesUC, TypeOfComp));
                        // Get complete list of components for complex branches
                        if (BranchNodeConnections::IsParentObject(state, TypeOfCompNum, NameOfComp)) {

                            NumChildren = BranchNodeConnections::GetNumChildren(state, TypeOfCompNum, NameOfComp);

                            SubCompTypes.allocate(NumChildren);
                            SubCompNames.allocate(NumChildren);
                            InletNodeNames.allocate(NumChildren);
                            InletNodeNumbers.allocate(NumChildren);
                            OutletNodeNames.allocate(NumChildren);
                            OutletNodeNumbers.allocate(NumChildren);
                            thisComp.SubComp.allocate(NumChildren);

                            BranchNodeConnections::GetChildrenData(state,
                                                                   TypeOfCompNum,
                                                                   NameOfComp,
                                                                   NumChildren,
                                                                   SubCompTypes,
                                                                   SubCompNames,
                                                                   InletNodeNames,
                                                                   InletNodeNumbers,
                                                                   OutletNodeNames,
                                                                   OutletNodeNumbers,
                                                                   ErrorsFound);

                            for (SubCompNum = 1; SubCompNum <= NumChildren; ++SubCompNum) {
                                thisComp.SubComp(SubCompNum).TypeOf =
                                    Node::connObjTypeNamesUC[static_cast<int>(SubCompTypes(SubCompNum))];
                                thisComp.SubComp(SubCompNum).Name = SubCompNames(SubCompNum);
                                thisComp.SubComp(SubCompNum).InNodeName = InletNodeNames(SubCompNum);
                                thisComp.SubComp(SubCompNum).OutNodeName = OutletNodeNames(SubCompNum);
                                thisComp.SubComp(SubCompNum).InNodeNum = InletNodeNumbers(SubCompNum);
                                thisComp.SubComp(SubCompNum).OutNodeNum = OutletNodeNumbers(SubCompNum);
                            }

                            SubCompTypes.deallocate();
                            SubCompNames.deallocate();
                            InletNodeNames.deallocate();
                            InletNodeNumbers.deallocate();
                            OutletNodeNames.deallocate();
                            OutletNodeNumbers.deallocate();

                        } else {
                            NumChildren = 0;
                        }
                        thisComp.NumSubComps = NumChildren;

                        // check for 'grandchildren'
                        for (SubCompNum = 1; SubCompNum <= NumChildren; ++SubCompNum) {
                            std::string &TypeOfSubComp = thisComp.SubComp(SubCompNum).TypeOf;
                            std::string NameOfSubComp = thisComp.SubComp(SubCompNum).Name;
                            Node::ConnObjType TypeOfSubCompNum = static_cast<Node::ConnObjType>(
                                EnergyPlus::getEnumValue(Node::connObjTypeNamesUC, TypeOfSubComp));
                            if (BranchNodeConnections::IsParentObject(state, TypeOfSubCompNum, NameOfSubComp)) {
                                NumGrandChildren = BranchNodeConnections::GetNumChildren(state, TypeOfSubCompNum, NameOfSubComp);
                                SubCompTypes.allocate(NumGrandChildren);
                                SubCompNames.allocate(NumGrandChildren);
                                InletNodeNames.allocate(NumGrandChildren);
                                InletNodeNumbers.allocate(NumGrandChildren);
                                OutletNodeNames.allocate(NumGrandChildren);
                                OutletNodeNumbers.allocate(NumGrandChildren);
                                thisComp.SubComp(SubCompNum).SubSubComp.allocate(NumGrandChildren);

                                BranchNodeConnections::GetChildrenData(state,
                                                                       TypeOfSubCompNum,
                                                                       NameOfSubComp,
                                                                       NumGrandChildren,
                                                                       SubCompTypes,
                                                                       SubCompNames,
                                                                       InletNodeNames,
                                                                       InletNodeNumbers,
                                                                       OutletNodeNames,
                                                                       OutletNodeNumbers,
                                                                       ErrorsFound);

                                for (SubSubCompNum = 1; SubSubCompNum <= NumGrandChildren; ++SubSubCompNum) {
                                    {
                                        auto &thisSubSubComp = thisComp.SubComp(SubCompNum).SubSubComp(SubSubCompNum);
                                        thisSubSubComp.TypeOf =
                                            Node::connObjTypeNamesUC[static_cast<int>(SubCompTypes(SubSubCompNum))];
                                        thisSubSubComp.Name = SubCompNames(SubSubCompNum);
                                        thisSubSubComp.InNodeName = InletNodeNames(SubSubCompNum);
                                        thisSubSubComp.OutNodeName = OutletNodeNames(SubSubCompNum);
                                        thisSubSubComp.InNodeNum = InletNodeNumbers(SubSubCompNum);
                                        thisSubSubComp.OutNodeNum = OutletNodeNumbers(SubSubCompNum);
                                    }
                                }

                                SubCompTypes.deallocate();
                                SubCompNames.deallocate();
                                InletNodeNames.deallocate();
                                InletNodeNumbers.deallocate();
                                OutletNodeNames.deallocate();
                                OutletNodeNumbers.deallocate();
                            } else {
                                NumGrandChildren = 0;
                                thisComp.SubComp(SubCompNum).Parent = false;
                            }

                            thisComp.SubComp(SubCompNum).NumSubSubComps = NumGrandChildren;
                        }
                    }
                }
            }
        }
    }

    for (PlantLoopNum = 1; PlantLoopNum <= state.dataHVACGlobal->NumPlantLoops + state.dataHVACGlobal->NumCondLoops; ++PlantLoopNum) {

        for (DataPlant::LoopSideLocation LoopSideNum : DataPlant::LoopSideKeys) {

            // Report selection
            ReportLoopData *select_ThisReportData(nullptr);

            assert(LoopSideNum == LoopSideLocation::Demand || LoopSideNum == LoopSideLocation::Supply);
            if (PlantLoopNum <= state.dataHVACGlobal->NumPlantLoops) {
                select_ThisReportData = &state.dataPlnt->VentRepPlant[static_cast<int>(LoopSideNum)](PlantLoopNum);
            } else { // CondLoop
                select_ThisReportData =
                    &state.dataPlnt->VentRepCond[static_cast<int>(LoopSideNum)](PlantLoopNum - state.dataHVACGlobal->NumPlantLoops);
            }

            // Object Data
            ReportLoopData &ThisReportData(*select_ThisReportData);

            for (BranchNum = 1; BranchNum <= ThisReportData.TotalBranches; ++BranchNum) {
                for (CompNum = 1; CompNum <= ThisReportData.Branch(BranchNum).TotalComponents; ++CompNum) {
                    // Get complete list of components for complex branches
                    auto &thisComp = ThisReportData.Branch(BranchNum).Comp(CompNum);
                    std::string &TypeOfComp = thisComp.TypeOf;
                    std::string &NameOfComp = thisComp.Name;
                    NumVariables = GetNumMeteredVariables(state, TypeOfComp, NameOfComp);
                    if (NumVariables > 0) {
                        meteredVars.allocate(NumVariables);
                        thisComp.MeteredVar.allocate(NumVariables);

                        thisComp.NumMeteredVars = NumVariables;
                        GetMeteredVariables(state, NameOfComp, meteredVars);
                        ModeFlagOn = true;

                        for (VarNum = 1; VarNum <= NumVariables; ++VarNum) {
                            thisComp.MeteredVar(VarNum) = meteredVars(VarNum);
                            auto &thisVar = thisComp.MeteredVar(VarNum);
                            if (thisVar.endUseCat == OutputProcessor::EndUseCat::HeatingCoils && ModeFlagOn) {
                                for (VarNum1 = 1; VarNum1 <= NumVariables; ++VarNum1) {
                                    thisComp.MeteredVar(VarNum1).heatOrCool = Constant::HeatOrCool::HeatingOnly;
                                }
                                ModeFlagOn = false;
                            } else if (thisVar.endUseCat == OutputProcessor::EndUseCat::CoolingCoils && ModeFlagOn) {
                                for (VarNum1 = 1; VarNum1 <= NumVariables; ++VarNum1) {
                                    thisComp.MeteredVar(VarNum1).heatOrCool = Constant::HeatOrCool::CoolingOnly;
                                }
                                ModeFlagOn = false;
                            } else if (ModeFlagOn) {
                                thisVar.heatOrCool = Constant::HeatOrCool::NoHeatNoCool;
                            }
                        }

                        meteredVars.deallocate();
                    } // if (NumVariables > 0)

                    for (SubCompNum = 1; SubCompNum <= thisComp.NumSubComps; ++SubCompNum) {
                        // Get complete list of components for complex branches
                        std::string &TypeOfSubComp = thisComp.SubComp(SubCompNum).TypeOf;
                        std::string &NameOfSubComp = thisComp.SubComp(SubCompNum).Name;
                        NumVariables = GetNumMeteredVariables(state, TypeOfSubComp, NameOfSubComp);
                        if (NumVariables > 0) {
                            meteredVars.allocate(NumVariables);
                            thisComp.SubComp(SubCompNum).MeteredVar.allocate(NumVariables);

                            GetMeteredVariables(state, NameOfSubComp, meteredVars);
                            ModeFlagOn = true;

                            for (VarNum = 1; VarNum <= NumVariables; ++VarNum) {
                                thisComp.SubComp(SubCompNum).MeteredVar(VarNum) = meteredVars(VarNum);
                                auto &thisVar = thisComp.SubComp(SubCompNum).MeteredVar(VarNum);
                                if (thisVar.endUseCat == OutputProcessor::EndUseCat::HeatingCoils && ModeFlagOn) {
                                    for (VarNum1 = 1; VarNum1 <= NumVariables; ++VarNum1) {
                                        thisComp.SubComp(SubCompNum).MeteredVar(VarNum1).heatOrCool = Constant::HeatOrCool::HeatingOnly;
                                    }
                                    ModeFlagOn = false;
                                } else if (thisVar.endUseCat == OutputProcessor::EndUseCat::CoolingCoils && ModeFlagOn) {
                                    for (VarNum1 = 1; VarNum1 <= NumVariables; ++VarNum1) {
                                        thisComp.SubComp(SubCompNum).MeteredVar(VarNum1).heatOrCool = Constant::HeatOrCool::CoolingOnly;
                                    }
                                    ModeFlagOn = false;
                                } else if (ModeFlagOn) {
                                    thisVar.heatOrCool = Constant::HeatOrCool::NoHeatNoCool;
                                }
                            }

                            meteredVars.deallocate();
                        } // if (NumVariables > 0)

                        thisComp.SubComp(SubCompNum).NumMeteredVars = NumVariables;
                    } // for (SubCompNum)
                }     // for (CompNum)
            }         // for (BranchNum)
        }             // for (LoopSide)
    }                 // for (PlantLoopNum)
} // CreateEnergyReportStructure()

// End Initialization Section of the Module
//******************************************************************************

// Beginning of Reporting subroutines for the SimAir Module
// *****************************************************************************

void ReportSystemEnergyUse(EnergyPlusData &state)
{
    // SUBROUTINE INFORMATION:
    //       AUTHOR         Dan Fisher
    //       DATE WRITTEN   November 2005

    // PURPOSE OF THIS SUBROUTINE:
    // calculate and report system loads and energy

    // METHODOLOGY EMPLOYED:
    // Accumulate meter data to appropriate report variables

    int Idx;          // loop counter
    int nodes;        // loop counter
    int BranchNum;    // counter for zone air distribution inlets
    int EquipListNum; // counter for zone air distribution inlets
    int VarNum;       // counter for zone air distribution inlets
    int CompNum;
    int SubCompNum;
    int SubSubCompNum;
    Constant::HeatOrCool CompMode;
    int ADUNum;
    int ADUCoolNum;
    int ADUHeatNum;
    int AirDistCoolInletNodeNum;
    int AirDistHeatInletNodeNum;
    Constant::eResource EnergyType;
    Real64 CompEnergyUse;
    Real64 ZoneLoad;
    Real64 CompLoad;
    Real64 ADUCoolFlowrate;
    Real64 ADUHeatFlowrate;
    bool CompLoadFlag;

    Real64 TimeStepSysSec = state.dataHVACGlobal->TimeStepSysSec;
    if (!state.dataSysRpts->AirLoopLoadsReportEnabled) return;

    for (int airLoopNum = 1; airLoopNum <= state.dataHVACGlobal->NumPrimaryAirSys; ++airLoopNum) {
        auto &thisSysLoadRepVars = state.dataSysRpts->SysLoadRepVars(airLoopNum);
        // SYSTEM LOADS REPORT
        thisSysLoadRepVars.TotHTNG = 0.0;
        thisSysLoadRepVars.TotCLNG = 0.0;

        // SYSTEM ENERGY USE REPORT
        thisSysLoadRepVars.TotElec = 0.0;
        thisSysLoadRepVars.TotNaturalGas = 0.0;
        thisSysLoadRepVars.TotPropane = 0.0;
        thisSysLoadRepVars.TotSteam = 0.0;
        thisSysLoadRepVars.TotH2OCOLD = 0.0;
        thisSysLoadRepVars.TotH2OHOT = 0.0;

        // SYSTEM COMPONENT LOADS REPORT
        thisSysLoadRepVars.FANCompHTNG = 0.0;
        thisSysLoadRepVars.CCCompCLNG = 0.0;
        thisSysLoadRepVars.HCCompHTNG = 0.0;
        thisSysLoadRepVars.HeatExHTNG = 0.0;
        thisSysLoadRepVars.HeatExCLNG = 0.0;
        thisSysLoadRepVars.SolarCollectHeating = 0.0;
        thisSysLoadRepVars.SolarCollectCooling = 0.0;
        thisSysLoadRepVars.UserDefinedTerminalHeating = 0.0;
        thisSysLoadRepVars.UserDefinedTerminalCooling = 0.0;
        thisSysLoadRepVars.HumidHTNG = 0.0;
        thisSysLoadRepVars.EvapCLNG = 0.0;
        thisSysLoadRepVars.DesDehumidCLNG = 0.0;
        thisSysLoadRepVars.DomesticH2O = 0.0;

        // SYSTEM COMPONENT ENERGY REPORT
        thisSysLoadRepVars.FANCompElec = 0.0;
        thisSysLoadRepVars.HCCompH2OHOT = 0.0;
        thisSysLoadRepVars.CCCompH2OCOLD = 0.0;
        thisSysLoadRepVars.HCCompElec = 0.0;
        thisSysLoadRepVars.CCCompElec = 0.0;
        thisSysLoadRepVars.HCCompElecRes = 0.0;
        thisSysLoadRepVars.HCCompNaturalGas = 0.0;
        thisSysLoadRepVars.HCCompPropane = 0.0;
        thisSysLoadRepVars.HCCompSteam = 0.0;
        thisSysLoadRepVars.HumidElec = 0.0;
        thisSysLoadRepVars.HumidNaturalGas = 0.0;
        thisSysLoadRepVars.HumidPropane = 0.0;
        thisSysLoadRepVars.DesDehumidElec = 0.0;
        thisSysLoadRepVars.EvapElec = 0.0;
    }

    auto &dln = state.dataLoopNodes;

    for (int AirLoopNum = 1; AirLoopNum <= state.dataHVACGlobal->NumPrimaryAirSys; ++AirLoopNum) {
        auto const &pas = state.dataAirSystemsData->PrimaryAirSystems(AirLoopNum);
        for (BranchNum = 1; BranchNum <= pas.NumBranches; ++BranchNum) {
            auto const &pasBranch = pas.Branch(BranchNum);
            if (dln->nodes(pasBranch.OutNodeNum)->MassFlowRate <= 0.0) continue;
            for (CompNum = 1; CompNum <= pasBranch.TotalComponents; ++CompNum) {
                auto const &pasBranchComp = pasBranch.Comp(CompNum);
                if (pasBranchComp.InNodeNum <= 0 || pasBranchComp.OutNodeNum <= 0) continue;
                auto const *compInNode = dln->nodes(pasBranchComp.InNodeNum);
                auto const *compOutNode = dln->nodes(pasBranchComp.OutNodeNum);
                CompLoad = compOutNode->MassFlowRate * (Psychrometrics::PsyHFnTdbW(compInNode->Temp, compInNode->HumRat) -
                                                               Psychrometrics::PsyHFnTdbW(compOutNode->Temp, compOutNode->HumRat));
                CompLoad *= TimeStepSysSec;
                CompEnergyUse = 0.0;
                EnergyType = Constant::eResource::Invalid;
                CompLoadFlag = true;
                CalcSystemEnergyUse(state, CompLoadFlag, AirLoopNum, pasBranchComp.TypeOf, EnergyType, CompLoad, CompEnergyUse);
                CompLoadFlag = false;
                for (VarNum = 1; VarNum <= pasBranchComp.NumMeteredVars; ++VarNum) {
                    auto const &pasBranchCompMeter = pasBranchComp.MeteredVar(VarNum);
                    CompMode = pasBranchCompMeter.heatOrCool;
                    CompEnergyUse = pasBranchCompMeter.curMeterReading;
                    EnergyType = pasBranchCompMeter.resource;
                    CalcSystemEnergyUse(state, CompLoadFlag, AirLoopNum, pasBranchComp.TypeOf, EnergyType, CompLoad, CompEnergyUse);
                }

                for (SubCompNum = 1; SubCompNum <= pasBranchComp.NumSubComps; ++SubCompNum) {
                    auto const &pasBranchSubComp = pasBranchComp.SubComp(SubCompNum);
                    if (pasBranchSubComp.InNodeNum <= 0 || pasBranchSubComp.OutNodeNum <= 0) continue;

                    auto const *subcompInNode = dln->nodes(pasBranchSubComp.InNodeNum);
                    auto const *subcompOutNode = dln->nodes(pasBranchSubComp.OutNodeNum);

                    CompLoad = subcompOutNode->MassFlowRate * (Psychrometrics::PsyHFnTdbW(subcompInNode->Temp, subcompInNode->HumRat) -
                                                                   Psychrometrics::PsyHFnTdbW(subcompOutNode->Temp, subcompOutNode->HumRat));
                    CompLoad *= TimeStepSysSec;
                    CompEnergyUse = 0.0;
                    EnergyType = Constant::eResource::Invalid;
                    CompLoadFlag = true;
                    CalcSystemEnergyUse(state, CompLoadFlag, AirLoopNum, pasBranchSubComp.TypeOf, EnergyType, CompLoad, CompEnergyUse);
                    CompLoadFlag = false;
                    for (VarNum = 1; VarNum <= pasBranchSubComp.NumMeteredVars; ++VarNum) {
                        auto const &pasBranchSubCompMeter = pasBranchSubComp.MeteredVar(VarNum);
                        CompMode = pasBranchSubCompMeter.heatOrCool;
                        CompEnergyUse = pasBranchSubCompMeter.curMeterReading;
                        EnergyType = pasBranchSubCompMeter.resource;
                        CalcSystemEnergyUse(state, CompLoadFlag, AirLoopNum, pasBranchSubComp.TypeOf, EnergyType, CompLoad, CompEnergyUse);
                    }

                    for (SubSubCompNum = 1; SubSubCompNum <= pasBranchSubComp.NumSubSubComps; ++SubSubCompNum) {
                        auto const &pasBranchSubSubComp = pasBranchSubComp.SubSubComp(SubSubCompNum);
                        if (pasBranchSubSubComp.InNodeNum <= 0 || pasBranchSubSubComp.OutNodeNum <= 0) continue;
                        auto const *subsubcompInNode = dln->nodes(pasBranchSubSubComp.InNodeNum);
                        auto const *subsubcompOutNode = dln->nodes(pasBranchSubSubComp.OutNodeNum);                        
                        CompLoad =
                             subsubcompOutNode->MassFlowRate * (Psychrometrics::PsyHFnTdbW(subsubcompInNode->Temp, subsubcompInNode->HumRat) -
                                                                Psychrometrics::PsyHFnTdbW(subsubcompOutNode->Temp, subsubcompOutNode->HumRat));
                        CompLoad *= TimeStepSysSec;
                        CompEnergyUse = 0.0;
                        EnergyType = Constant::eResource::Invalid;
                        CompLoadFlag = true;
                        CalcSystemEnergyUse(state, CompLoadFlag, AirLoopNum, pasBranchSubSubComp.TypeOf, EnergyType, CompLoad, CompEnergyUse);
                        CompLoadFlag = false;
                        for (VarNum = 1; VarNum <= pasBranchSubSubComp.NumMeteredVars; ++VarNum) {
                            auto const &pasBranchSubSubCompMeter = pasBranchSubSubComp.MeteredVar(VarNum);
                            CompMode = pasBranchSubSubCompMeter.heatOrCool;
                            CompEnergyUse = pasBranchSubSubCompMeter.curMeterReading;
                            EnergyType = pasBranchSubSubCompMeter.resource;
                            CalcSystemEnergyUse(state, CompLoadFlag, AirLoopNum, pasBranchSubSubComp.TypeOf, EnergyType, CompLoad, CompEnergyUse);
                        }
                    } // for (SubSubCompNum)
                }     // for (SubCompNum)
            }         // for (CompNum)
        }             // for (BranchNum)
    }                 // for (AirLoopNum)

    for (int CtrlZoneNum = 1; CtrlZoneNum <= state.dataGlobal->NumOfZones; ++CtrlZoneNum) {
        auto const &zecCtrlZone = state.dataZoneEquip->ZoneEquipConfig(CtrlZoneNum);
        if (!zecCtrlZone.IsControlled) continue;

        ZoneLoad = state.dataZoneEnergyDemand->ZoneSysEnergyDemand(CtrlZoneNum).TotalOutputRequired;

        // if system operating in deadband reset zone load
        if (state.dataZoneEnergyDemand->DeadBandOrSetback(CtrlZoneNum)) ZoneLoad = 0.0;

        // loop over the zone supply air path inlet nodes
        for (int ZoneInNum = 1; ZoneInNum <= zecCtrlZone.NumInNodes; ++ZoneInNum) {
            // retrieve air loop indexes
            int AirLoopNum = zecCtrlZone.InNodeAirLoopNum(ZoneInNum);
            if (AirLoopNum == 0) continue;

            auto const &zecCtrlZoneCool = zecCtrlZone.AirDistUnitCool(ZoneInNum);
            auto const &zecCtrlZoneHeat = zecCtrlZone.AirDistUnitHeat(ZoneInNum);

            AirDistCoolInletNodeNum = max(zecCtrlZoneCool.InNodeNum, 0);
            AirDistHeatInletNodeNum = max(zecCtrlZoneHeat.InNodeNum, 0);

            // Set for cooling or heating path
            if (AirDistCoolInletNodeNum > 0 && AirDistHeatInletNodeNum == 0) {
                ADUCoolFlowrate = max(dln->nodes(zecCtrlZoneCool.InNodeNum)->MassFlowRate, 0.0);
            } else if (AirDistHeatInletNodeNum > 0 && AirDistCoolInletNodeNum == 0) {
                ADUHeatFlowrate = max(dln->nodes(zecCtrlZoneHeat.InNodeNum)->MassFlowRate, 0.0);
            } else {
                ADUCoolFlowrate = 0.0;
                ADUHeatFlowrate = 0.0;
            }

            EquipListNum = zecCtrlZone.EquipListIndex;
            auto const &zel = state.dataZoneEquip->ZoneEquipList(EquipListNum);

            for (Idx = 1; Idx <= 2; ++Idx) {
                if (Idx == 1) {
                    ADUCoolNum = max(zecCtrlZoneCool.AirDistUnitIndex, 0);
                    if (ADUCoolNum == 0) continue;
                    ADUNum = ADUCoolNum;
                } else { //(Idx =2)THEN
                    ADUHeatNum = max(zecCtrlZoneHeat.AirDistUnitIndex, 0);
                    if (ADUHeatNum == 0) continue;
                    ADUNum = ADUHeatNum;
                }

                auto const &zelEquipData = zel.EquipData(ADUNum);

                CompLoad = 0.0;
                if (zelEquipData.NumInlets > 0) {
                    for (nodes = 1; nodes <= zelEquipData.NumInlets; ++nodes) {
                        auto const *inNode = dln->nodes(zelEquipData.InNodeNums(Idx));
                        CompLoad += Psychrometrics::PsyHFnTdbW(inNode->Temp, inNode->HumRat) * inNode->MassFlowRate;
                    }
                    for (nodes = 1; nodes <= zelEquipData.NumOutlets; ++nodes) {
                        auto const *outNode = dln->nodes(zelEquipData.OutNodeNums(Idx));
                        CompLoad -= Psychrometrics::PsyHFnTdbW(outNode->Temp, outNode->HumRat) * outNode->MassFlowRate;
                    }
                }
                CompLoad *= TimeStepSysSec;
                CompEnergyUse = 0.0;
                EnergyType = Constant::eResource::Invalid;
                CompLoadFlag = true;
                CalcSystemEnergyUse(state, CompLoadFlag, AirLoopNum, zelEquipData.TypeOf, EnergyType, CompLoad, CompEnergyUse);
                CompLoadFlag = false;
                for (VarNum = 1; VarNum <= zelEquipData.NumMeteredVars; ++VarNum) {
                    CompEnergyUse = zelEquipData.MeteredVar(VarNum).curMeterReading;
                    EnergyType = zelEquipData.MeteredVar(VarNum).resource;
                    CalcSystemEnergyUse(state, CompLoadFlag, AirLoopNum, zelEquipData.TypeOf, EnergyType, CompLoad, CompEnergyUse);
                }

                for (SubCompNum = 1; SubCompNum <= zelEquipData.NumSubEquip; ++SubCompNum) {
                    auto const &zelSubEquipData = zelEquipData.SubEquipData(SubCompNum);
                    if (zelSubEquipData.InNodeNum <= 0 || zelSubEquipData.OutNodeNum <= 0) continue;
                    auto const *inNode = dln->nodes(zelSubEquipData.InNodeNum);
                    auto const *outNode = dln->nodes(zelSubEquipData.OutNodeNum);
                    CompLoad = inNode->MassFlowRate * (Psychrometrics::PsyHFnTdbW(inNode->Temp, inNode->HumRat) -
                                                                  Psychrometrics::PsyHFnTdbW(outNode->Temp, outNode->HumRat));
                    CompLoad *= TimeStepSysSec;
                    CompEnergyUse = 0.0;
                    EnergyType = Constant::eResource::Invalid;
                    CompLoadFlag = true;
                    CalcSystemEnergyUse(state, CompLoadFlag, AirLoopNum, zelSubEquipData.TypeOf, EnergyType, CompLoad, CompEnergyUse);
                    CompLoadFlag = false;
                    for (VarNum = 1; VarNum <= zelSubEquipData.NumMeteredVars; ++VarNum) {
                        CompEnergyUse = zelSubEquipData.MeteredVar(VarNum).curMeterReading;
                        EnergyType = zelSubEquipData.MeteredVar(VarNum).resource;
                        CalcSystemEnergyUse(state, CompLoadFlag, AirLoopNum, zelSubEquipData.TypeOf, EnergyType, CompLoad, CompEnergyUse);
                    }

                    for (SubSubCompNum = 1; SubSubCompNum <= zelSubEquipData.NumSubSubEquip; ++SubSubCompNum) {
                        auto const &zelSubSubEquipData = zelSubEquipData.SubSubEquipData(SubSubCompNum);
                        if (zelSubSubEquipData.InNodeNum <= 0 || zelSubSubEquipData.OutNodeNum <= 0) continue;

                        auto const *inNode = dln->nodes(zelSubSubEquipData.InNodeNum);
                        auto const *outNode = dln->nodes(zelSubSubEquipData.OutNodeNum);
                        CompLoad =
                            inNode->MassFlowRate * (Psychrometrics::PsyHFnTdbW(inNode->Temp, inNode->HumRat) -
                                                               Psychrometrics::PsyHFnTdbW(outNode->Temp, outNode->HumRat));
                        CompLoad *= TimeStepSysSec;
                        CompEnergyUse = 0.0;
                        EnergyType = Constant::eResource::Invalid;
                        CompLoadFlag = true;
                        CalcSystemEnergyUse(state, CompLoadFlag, AirLoopNum, zelSubSubEquipData.TypeOf, EnergyType, CompLoad, CompEnergyUse);
                        CompLoadFlag = false;
                        for (VarNum = 1; VarNum <= zelSubSubEquipData.NumMeteredVars; ++VarNum) {
                            CompEnergyUse = zelSubSubEquipData.MeteredVar(VarNum).curMeterReading;
                            EnergyType = zelSubSubEquipData.MeteredVar(VarNum).resource;
                            CalcSystemEnergyUse(state, CompLoadFlag, AirLoopNum, zelSubSubEquipData.TypeOf, EnergyType, CompLoad, CompEnergyUse);
                        }
                    } // SubSubCompNum
                }     // SubCompNum
            }         // Idx
        }             // ZoneInNum
    }                 // Controlled Zone Loop

    for (int airLoopNum = 1; airLoopNum <= state.dataHVACGlobal->NumPrimaryAirSys; ++airLoopNum) {
        auto &thisSysLoadRepVars = state.dataSysRpts->SysLoadRepVars(airLoopNum);
        thisSysLoadRepVars.TotHTNG = thisSysLoadRepVars.FANCompHTNG + thisSysLoadRepVars.HCCompHTNG + thisSysLoadRepVars.HeatExHTNG +
                                     thisSysLoadRepVars.HumidHTNG + thisSysLoadRepVars.SolarCollectHeating +
                                     thisSysLoadRepVars.UserDefinedTerminalHeating;
        thisSysLoadRepVars.TotCLNG = thisSysLoadRepVars.CCCompCLNG + thisSysLoadRepVars.HeatExCLNG + thisSysLoadRepVars.EvapCLNG +
                                     thisSysLoadRepVars.DesDehumidCLNG + thisSysLoadRepVars.SolarCollectCooling +
                                     thisSysLoadRepVars.UserDefinedTerminalCooling;
        thisSysLoadRepVars.TotElec = thisSysLoadRepVars.FANCompElec + thisSysLoadRepVars.HCCompElec + thisSysLoadRepVars.CCCompElec +
                                     thisSysLoadRepVars.HCCompElecRes + thisSysLoadRepVars.HumidElec + thisSysLoadRepVars.DesDehumidElec +
                                     thisSysLoadRepVars.EvapElec;
        thisSysLoadRepVars.TotNaturalGas = thisSysLoadRepVars.HCCompNaturalGas + thisSysLoadRepVars.HumidNaturalGas;
        thisSysLoadRepVars.TotPropane = thisSysLoadRepVars.HCCompPropane + thisSysLoadRepVars.HumidPropane;
        thisSysLoadRepVars.TotSteam = thisSysLoadRepVars.HCCompSteam;
        thisSysLoadRepVars.TotH2OCOLD = thisSysLoadRepVars.CCCompH2OCOLD;
        thisSysLoadRepVars.TotH2OHOT = thisSysLoadRepVars.HCCompH2OHOT;
    }
}

void CalcSystemEnergyUse(EnergyPlusData &state,
                         bool const CompLoadFlag,
                         int const AirLoopNum,
                         std::string const &CompType,
                         Constant::eResource const EnergyType,
                         Real64 const CompLoad,
                         Real64 const CompEnergy)
{
    // SUBROUTINE INFORMATION:
    //       AUTHOR         Dan Fisher
    //       DATE WRITTEN   Nov. 2005

    // PURPOSE OF THIS SUBROUTINE:
    // accumulate system loads and energy to report variables

    // Tuned String comparisons were a big performance hit
    // ComponentTypes and component_strings must remain in sync
    enum ComponentTypes
    { // Using older enum style to avoid the name scoping cruft
        AIRLOOPHVAC_OUTDOORAIRSYSTEM,
        AIRLOOPHVAC_UNITARY_FURNACE_HEATCOOL,
        AIRLOOPHVAC_UNITARY_FURNACE_HEATONLY,
        AIRLOOPHVAC_UNITARYHEATCOOL,
        AIRLOOPHVAC_UNITARYHEATCOOL_VAVCHANGEOVERBYPASS,
        AIRLOOPHVAC_UNITARYHEATONLY,
        AIRLOOPHVAC_UNITARYHEATPUMP_AIRTOAIR,
        AIRLOOPHVAC_UNITARYHEATPUMP_AIRTOAIR_MULTISPEED,
        AIRLOOPHVAC_UNITARYHEATPUMP_WATERTOAIR,
        AIRLOOPHVAC_UNITARYSYSTEM,
        AIRTERMINAL_DUALDUCT_CONSTANTVOLUME_COOL,
        AIRTERMINAL_DUALDUCT_CONSTANTVOLUME_HEAT,
        AIRTERMINAL_DUALDUCT_VAV_COOL,
        AIRTERMINAL_DUALDUCT_VAV_HEAT,
        AIRTERMINAL_DUALDUCT_VAV_OUTDOORAIR_OUTDOORAIR,
        AIRTERMINAL_DUALDUCT_VAV_OUTDOORAIR_RECIRCULATEDAIR,
        AIRTERMINAL_SINGLEDUCT_CONSTANTVOLUME_COOLEDBEAM,
        AIRTERMINAL_SINGLEDUCT_CONSTANTVOLUME_FOURPIPEBEAM,
        AIRTERMINAL_SINGLEDUCT_CONSTANTVOLUME_FOURPIPEINDUCTION,
        AIRTERMINAL_SINGLEDUCT_CONSTANTVOLUME_REHEAT,
        AIRTERMINAL_SINGLEDUCT_CONSTANTVOLUME_NOREHEAT,
        AIRTERMINAL_SINGLEDUCT_MIXER,
        AIRTERMINAL_SINGLEDUCT_PARALLELPIU_REHEAT,
        AIRTERMINAL_SINGLEDUCT_SERIESPIU_REHEAT,
        AIRTERMINAL_SINGLEDUCT_USERDEFINED,
        AIRTERMINAL_SINGLEDUCT_VAV_HEATANDCOOL_NOREHEAT,
        AIRTERMINAL_SINGLEDUCT_VAV_HEATANDCOOL_REHEAT,
        AIRTERMINAL_SINGLEDUCT_VAV_NOREHEAT,
        AIRTERMINAL_SINGLEDUCT_VAV_REHEAT,
        AIRTERMINAL_SINGLEDUCT_VAV_REHEAT_VARIABLESPEEDFAN,
        COIL_COOLING_DX,
        COIL_COOLING_DX_MULTISPEED,
        COIL_COOLING_DX_SINGLESPEED,
        COIL_COOLING_DX_SINGLESPEED_THERMALSTORAGE,
        COIL_COOLING_DX_TWOSPEED,
        COIL_COOLING_DX_TWOSTAGEWITHHUMIDITYCONTROLMODE,
        COIL_COOLING_DX_VARIABLESPEED,
        COIL_INTEGRATED_DX_VARIABLESPEED,
        COIL_COOLING_WATER,
        COIL_COOLING_WATER_DETAILEDGEOMETRY,
        COIL_COOLING_WATERTOAIRHEATPUMP_EQUATIONFIT,
        COIL_COOLING_WATERTOAIRHEATPUMP_PARAMETERESTIMATION,
        COIL_COOLING_WATERTOAIRHEATPUMP_VARIABLESPEEDEQUATIONFIT,
        COIL_HEATING_DESUPERHEATER,
        COIL_HEATING_DX_MULTISPEED,
        COIL_HEATING_DX_SINGLESPEED,
        COIL_HEATING_DX_VARIABLESPEED,
        COIL_HEATING_ELECTRIC,
        COIL_HEATING_ELECTRIC_MULTISTAGE,
        COIL_HEATING_GAS,
        COIL_HEATING_GAS_MULTISTAGE,
        COIL_HEATING_STEAM,
        COIL_HEATING_WATER,
        COIL_HEATING_WATERTOAIRHEATPUMP_EQUATIONFIT,
        COIL_HEATING_WATERTOAIRHEATPUMP_PARAMETERESTIMATION,
        COIL_HEATING_WATERTOAIRHEATPUMP_VARIABLESPEEDEQUATIONFIT,
        COIL_WATERHEATING_AIRTOWATERHEATPUMP_VARIABLESPEED,
        COIL_USERDEFINED,
        COILSYSTEM_COOLING_DX,
        COILSYSTEM_COOLING_DX_HEATEXCHANGERASSISTED,
        COILSYSTEM_COOLING_WATER_HEATEXCHANGERASSISTED,
        COILSYSTEM_COOLING_WATER,
        COILSYSTEM_HEATING_DX,
        DEHUMIDIFIER_DESICCANT_NOFANS,
        DEHUMIDIFIER_DESICCANT_SYSTEM,
        DUCT,
        EVAPORATIVECOOLER_DIRECT_CELDEKPAD,
        EVAPORATIVECOOLER_DIRECT_RESEARCHSPECIAL,
        EVAPORATIVECOOLER_INDIRECT_CELDEKPAD,
        EVAPORATIVECOOLER_INDIRECT_RESEARCHSPECIAL,
        EVAPORATIVECOOLER_INDIRECT_WETCOIL,
        FAN_COMPONENTMODEL,
        FAN_SYSTEMMODEL,
        FAN_CONSTANTVOLUME,
        FAN_ONOFF,
        FAN_VARIABLEVOLUME,
        HEATEXCHANGER_AIRTOAIR_FLATPLATE,
        HEATEXCHANGER_AIRTOAIR_SENSIBLEANDLATENT,
        HEATEXCHANGER_DESICCANT_BALANCEDFLOW,
        HUMIDIFIER_STEAM_ELECTRIC,
        HUMIDIFIER_STEAM_GAS,
        OUTDOORAIR_MIXER,
        SOLARCOLLECTOR_FLATPLATE_PHOTOVOLTAICTHERMAL,
        SOLARCOLLECTOR_UNGLAZEDTRANSPIRED,
        ZONEHVAC_AIRDISTRIBUTIONUNIT,
        ZONEHVAC_TERMINALUNIT_VRF,
        COIL_COOLING_VRF,
        COIL_HEATING_VRF,
        COIL_COOLING_VRF_FTC,
        COIL_HEATING_VRF_FTC,
        n_ComponentTypes,
        Unknown_ComponentType
    };

    static std::unordered_map<std::string, ComponentTypes> const component_map = {
        {"AIRLOOPHVAC:OUTDOORAIRSYSTEM", AIRLOOPHVAC_OUTDOORAIRSYSTEM},
        {"AIRLOOPHVAC:UNITARY:FURNACE:HEATCOOL", AIRLOOPHVAC_UNITARY_FURNACE_HEATCOOL},
        {"AIRLOOPHVAC:UNITARY:FURNACE:HEATONLY", AIRLOOPHVAC_UNITARY_FURNACE_HEATONLY},
        {"AIRLOOPHVAC:UNITARYHEATCOOL", AIRLOOPHVAC_UNITARYHEATCOOL},
        {"AIRLOOPHVAC:UNITARYHEATCOOL:VAVCHANGEOVERBYPASS", AIRLOOPHVAC_UNITARYHEATCOOL_VAVCHANGEOVERBYPASS},
        {"AIRLOOPHVAC:UNITARYHEATONLY", AIRLOOPHVAC_UNITARYHEATONLY},
        {"AIRLOOPHVAC:UNITARYHEATPUMP:AIRTOAIR", AIRLOOPHVAC_UNITARYHEATPUMP_AIRTOAIR},
        {"AIRLOOPHVAC:UNITARYHEATPUMP:AIRTOAIR:MULTISPEED", AIRLOOPHVAC_UNITARYHEATPUMP_AIRTOAIR_MULTISPEED},
        {"AIRLOOPHVAC:UNITARYHEATPUMP:WATERTOAIR", AIRLOOPHVAC_UNITARYHEATPUMP_WATERTOAIR},
        {"AIRLOOPHVAC:UNITARYSYSTEM", AIRLOOPHVAC_UNITARYSYSTEM},
        {"AIRTERMINAL:DUALDUCT:CONSTANTVOLUME:COOL", AIRTERMINAL_DUALDUCT_CONSTANTVOLUME_COOL},
        {"AIRTERMINAL:DUALDUCT:CONSTANTVOLUME:HEAT", AIRTERMINAL_DUALDUCT_CONSTANTVOLUME_HEAT},
        {"AIRTERMINAL:DUALDUCT:VAV:COOL", AIRTERMINAL_DUALDUCT_VAV_COOL},
        {"AIRTERMINAL:DUALDUCT:VAV:HEAT", AIRTERMINAL_DUALDUCT_VAV_HEAT},
        {"AIRTERMINAL:DUALDUCT:VAV:OUTDOORAIR:OUTDOORAIR", AIRTERMINAL_DUALDUCT_VAV_OUTDOORAIR_OUTDOORAIR},
        {"AIRTERMINAL:DUALDUCT:VAV:OUTDOORAIR:RECIRCULATEDAIR", AIRTERMINAL_DUALDUCT_VAV_OUTDOORAIR_RECIRCULATEDAIR},
        {"AIRTERMINAL:SINGLEDUCT:CONSTANTVOLUME:COOLEDBEAM", AIRTERMINAL_SINGLEDUCT_CONSTANTVOLUME_COOLEDBEAM},
        {"AIRTERMINAL:SINGLEDUCT:CONSTANTVOLUME:FOURPIPEBEAM", AIRTERMINAL_SINGLEDUCT_CONSTANTVOLUME_FOURPIPEBEAM},
        {"AIRTERMINAL:SINGLEDUCT:CONSTANTVOLUME:FOURPIPEINDUCTION", AIRTERMINAL_SINGLEDUCT_CONSTANTVOLUME_FOURPIPEINDUCTION},
        {"AIRTERMINAL:SINGLEDUCT:CONSTANTVOLUME:REHEAT", AIRTERMINAL_SINGLEDUCT_CONSTANTVOLUME_REHEAT},
        {"AIRTERMINAL:SINGLEDUCT:CONSTANTVOLUME:NOREHEAT", AIRTERMINAL_SINGLEDUCT_CONSTANTVOLUME_NOREHEAT},
        {"AIRTERMINAL:SINGLEDUCT:MIXER", AIRTERMINAL_SINGLEDUCT_MIXER},
        {"AIRTERMINAL:SINGLEDUCT:PARALLELPIU:REHEAT", AIRTERMINAL_SINGLEDUCT_PARALLELPIU_REHEAT},
        {"AIRTERMINAL:SINGLEDUCT:SERIESPIU:REHEAT", AIRTERMINAL_SINGLEDUCT_SERIESPIU_REHEAT},
        {"AIRTERMINAL:SINGLEDUCT:USERDEFINED", AIRTERMINAL_SINGLEDUCT_USERDEFINED},
        {"AIRTERMINAL:SINGLEDUCT:VAV:HEATANDCOOL:NOREHEAT", AIRTERMINAL_SINGLEDUCT_VAV_HEATANDCOOL_NOREHEAT},
        {"AIRTERMINAL:SINGLEDUCT:VAV:HEATANDCOOL:REHEAT", AIRTERMINAL_SINGLEDUCT_VAV_HEATANDCOOL_REHEAT},
        {"AIRTERMINAL:SINGLEDUCT:VAV:NOREHEAT", AIRTERMINAL_SINGLEDUCT_VAV_NOREHEAT},
        {"AIRTERMINAL:SINGLEDUCT:VAV:REHEAT", AIRTERMINAL_SINGLEDUCT_VAV_REHEAT},
        {"AIRTERMINAL:SINGLEDUCT:VAV:REHEAT:VARIABLESPEEDFAN", AIRTERMINAL_SINGLEDUCT_VAV_REHEAT_VARIABLESPEEDFAN},
        {"COIL:COOLING:DX", COIL_COOLING_DX},
        {"COIL:COOLING:DX:MULTISPEED", COIL_COOLING_DX_MULTISPEED},
        {"COIL:COOLING:DX:SINGLESPEED", COIL_COOLING_DX_SINGLESPEED},
        {"COIL:COOLING:DX:SINGLESPEED:THERMALSTORAGE", COIL_COOLING_DX_SINGLESPEED_THERMALSTORAGE},
        {"COIL:COOLING:DX:TWOSPEED", COIL_COOLING_DX_TWOSPEED},
        {"COIL:COOLING:DX:TWOSTAGEWITHHUMIDITYCONTROLMODE", COIL_COOLING_DX_TWOSTAGEWITHHUMIDITYCONTROLMODE},
        {"COIL:COOLING:DX:VARIABLESPEED", COIL_COOLING_DX_VARIABLESPEED},
        {"COILSYSTEM:INTEGRATEDHEATPUMP:AIRSOURCE", COIL_INTEGRATED_DX_VARIABLESPEED},
        {"COIL:COOLING:WATER", COIL_COOLING_WATER},
        {"COIL:COOLING:WATER:DETAILEDGEOMETRY", COIL_COOLING_WATER_DETAILEDGEOMETRY},
        {"COIL:COOLING:WATERTOAIRHEATPUMP:EQUATIONFIT", COIL_COOLING_WATERTOAIRHEATPUMP_EQUATIONFIT},
        {"COIL:COOLING:WATERTOAIRHEATPUMP:PARAMETERESTIMATION", COIL_COOLING_WATERTOAIRHEATPUMP_PARAMETERESTIMATION},
        {"COIL:COOLING:WATERTOAIRHEATPUMP:VARIABLESPEEDEQUATIONFIT", COIL_COOLING_WATERTOAIRHEATPUMP_VARIABLESPEEDEQUATIONFIT},
        {"COIL:HEATING:DESUPERHEATER", COIL_HEATING_DESUPERHEATER},
        {"COIL:HEATING:DX:MULTISPEED", COIL_HEATING_DX_MULTISPEED},
        {"COIL:HEATING:DX:SINGLESPEED", COIL_HEATING_DX_SINGLESPEED},
        {"COIL:HEATING:DX:VARIABLESPEED", COIL_HEATING_DX_VARIABLESPEED},
        {"COIL:HEATING:ELECTRIC", COIL_HEATING_ELECTRIC},
        {"COIL:HEATING:ELECTRIC:MULTISTAGE", COIL_HEATING_ELECTRIC_MULTISTAGE},
        {"COIL:HEATING:FUEL", COIL_HEATING_GAS},
        {"COIL:HEATING:GAS:MULTISTAGE", COIL_HEATING_GAS_MULTISTAGE},
        {"COIL:HEATING:STEAM", COIL_HEATING_STEAM},
        {"COIL:HEATING:WATER", COIL_HEATING_WATER},
        {"COIL:HEATING:WATERTOAIRHEATPUMP:EQUATIONFIT", COIL_HEATING_WATERTOAIRHEATPUMP_EQUATIONFIT},
        {"COIL:HEATING:WATERTOAIRHEATPUMP:PARAMETERESTIMATION", COIL_HEATING_WATERTOAIRHEATPUMP_PARAMETERESTIMATION},
        {"COIL:HEATING:WATERTOAIRHEATPUMP:VARIABLESPEEDEQUATIONFIT", COIL_HEATING_WATERTOAIRHEATPUMP_VARIABLESPEEDEQUATIONFIT},
        {"COIL:WATERHEATING:AIRTOWATERHEATPUMP:VARIABLESPEED", COIL_WATERHEATING_AIRTOWATERHEATPUMP_VARIABLESPEED},
        {"COIL:USERDEFINED", COIL_USERDEFINED},
        {"COILSYSTEM:COOLING:DX", COILSYSTEM_COOLING_DX},
        {"COILSYSTEM:COOLING:DX:HEATEXCHANGERASSISTED", COILSYSTEM_COOLING_DX_HEATEXCHANGERASSISTED},
        {"COILSYSTEM:COOLING:WATER:HEATEXCHANGERASSISTED", COILSYSTEM_COOLING_WATER_HEATEXCHANGERASSISTED},
        {"COILSYSTEM:COOLING:WATER", COILSYSTEM_COOLING_WATER},
        {"COILSYSTEM:HEATING:DX", COILSYSTEM_HEATING_DX},
        {"DEHUMIDIFIER:DESICCANT:NOFANS", DEHUMIDIFIER_DESICCANT_NOFANS},
        {"DEHUMIDIFIER:DESICCANT:SYSTEM", DEHUMIDIFIER_DESICCANT_SYSTEM},
        {"DUCT", DUCT},
        {"EVAPORATIVECOOLER:DIRECT:CELDEKPAD", EVAPORATIVECOOLER_DIRECT_CELDEKPAD},
        {"EVAPORATIVECOOLER:DIRECT:RESEARCHSPECIAL", EVAPORATIVECOOLER_DIRECT_RESEARCHSPECIAL},
        {"EVAPORATIVECOOLER:INDIRECT:CELDEKPAD", EVAPORATIVECOOLER_INDIRECT_CELDEKPAD},
        {"EVAPORATIVECOOLER:INDIRECT:RESEARCHSPECIAL", EVAPORATIVECOOLER_INDIRECT_RESEARCHSPECIAL},
        {"EVAPORATIVECOOLER:INDIRECT:WETCOIL", EVAPORATIVECOOLER_INDIRECT_WETCOIL},
        {"FAN:COMPONENTMODEL", FAN_COMPONENTMODEL},
        {"FAN:SYSTEMMODEL", FAN_SYSTEMMODEL},
        {"FAN:CONSTANTVOLUME", FAN_CONSTANTVOLUME},
        {"FAN:ONOFF", FAN_ONOFF},
        {"FAN:VARIABLEVOLUME", FAN_VARIABLEVOLUME},
        {"HEATEXCHANGER:AIRTOAIR:FLATPLATE", HEATEXCHANGER_AIRTOAIR_FLATPLATE},
        {"HEATEXCHANGER:AIRTOAIR:SENSIBLEANDLATENT", HEATEXCHANGER_AIRTOAIR_SENSIBLEANDLATENT},
        {"HEATEXCHANGER:DESICCANT:BALANCEDFLOW", HEATEXCHANGER_DESICCANT_BALANCEDFLOW},
        {"HUMIDIFIER:STEAM:ELECTRIC", HUMIDIFIER_STEAM_ELECTRIC},
        {"HUMIDIFIER:STEAM:GAS", HUMIDIFIER_STEAM_GAS},
        {"OUTDOORAIR:MIXER", OUTDOORAIR_MIXER},
        {"SOLARCOLLECTOR:FLATPLATE:PHOTOVOLTAICTHERMAL", SOLARCOLLECTOR_FLATPLATE_PHOTOVOLTAICTHERMAL},
        {"SOLARCOLLECTOR:UNGLAZEDTRANSPIRED", SOLARCOLLECTOR_UNGLAZEDTRANSPIRED},
        {"ZONEHVAC:AIRDISTRIBUTIONUNIT", ZONEHVAC_AIRDISTRIBUTIONUNIT},
        {"ZONEHVAC:TERMINALUNIT:VARIABLEREFRIGERANTFLOW", ZONEHVAC_TERMINALUNIT_VRF},
        {"COIL:COOLING:DX:VARIABLEREFRIGERANTFLOW", COIL_COOLING_VRF},
        {"COIL:HEATING:DX:VARIABLEREFRIGERANTFLOW", COIL_HEATING_VRF},
        {"COIL:COOLING:DX:VARIABLEREFRIGERANTFLOW:FLUIDTEMPERATURECONTROL", COIL_COOLING_VRF_FTC},
        {"COIL:HEATING:DX:VARIABLEREFRIGERANTFLOW:FLUIDTEMPERATURECONTROL", COIL_HEATING_VRF_FTC}};
    assert(component_map.size() == n_ComponentTypes);

    if (!state.dataSysRpts->AirLoopLoadsReportEnabled) return;
    auto &thisSysLoadRepVars = state.dataSysRpts->SysLoadRepVars(AirLoopNum);

    // Find enum for the component type string
    ComponentTypes comp_type;
    auto const it = component_map.find(CompType);
    if (it != component_map.end()) {
        comp_type = it->second;
    } else {
        comp_type = Unknown_ComponentType;
    }

    switch (comp_type) {
    case AIRLOOPHVAC_OUTDOORAIRSYSTEM: // Outside Air System
        // Not reported
        break;
    case OUTDOORAIR_MIXER: // Outdoor Air Mixer
        // No energy transfers to account for
        break;
    case AIRTERMINAL_SINGLEDUCT_MIXER:
        // No energy transfers to account for
        break;
    case FAN_CONSTANTVOLUME:
    case FAN_VARIABLEVOLUME:
    case FAN_ONOFF:
    case FAN_SYSTEMMODEL:
    case FAN_COMPONENTMODEL:

        if (CompLoadFlag) thisSysLoadRepVars.FANCompHTNG += std::abs(CompLoad);
        thisSysLoadRepVars.FANCompElec += CompEnergy;

        // Cooling Coil Types for the air sys simulation
        break;
    case COILSYSTEM_COOLING_DX_HEATEXCHANGERASSISTED:
    case COIL_COOLING_DX_SINGLESPEED:
    case COIL_COOLING_DX_TWOSPEED:
    case COIL_COOLING_DX_TWOSTAGEWITHHUMIDITYCONTROLMODE:
    case COIL_COOLING_DX:
    case COIL_COOLING_DX_MULTISPEED:
    case COIL_COOLING_WATERTOAIRHEATPUMP_EQUATIONFIT:
    case COIL_COOLING_WATERTOAIRHEATPUMP_PARAMETERESTIMATION:
    case COIL_COOLING_WATERTOAIRHEATPUMP_VARIABLESPEEDEQUATIONFIT:
    case COIL_COOLING_DX_VARIABLESPEED:
    case COILSYSTEM_COOLING_WATER_HEATEXCHANGERASSISTED:
    case COILSYSTEM_COOLING_WATER:
    case COIL_COOLING_WATER_DETAILEDGEOMETRY:
    case COIL_COOLING_WATER:
    case COIL_COOLING_DX_SINGLESPEED_THERMALSTORAGE:
    case COIL_COOLING_VRF:
    case COIL_COOLING_VRF_FTC:
    case COIL_WATERHEATING_AIRTOWATERHEATPUMP_VARIABLESPEED:

        if (CompLoadFlag) thisSysLoadRepVars.CCCompCLNG += std::abs(CompLoad);
        if ((EnergyType == Constant::eResource::PlantLoopCoolingDemand) || (EnergyType == Constant::eResource::DistrictCooling)) {
            thisSysLoadRepVars.CCCompH2OCOLD += CompEnergy;
        } else if (EnergyType == Constant::eResource::Electricity) {
            thisSysLoadRepVars.CCCompElec += CompEnergy;
        }

        // Heating Coil Types for the air sys simulation
        break;
    case COIL_HEATING_WATER:
    case COIL_HEATING_DX_SINGLESPEED:
    case COIL_HEATING_DX_MULTISPEED:
    case COIL_HEATING_WATERTOAIRHEATPUMP_EQUATIONFIT:
    case COIL_HEATING_WATERTOAIRHEATPUMP_PARAMETERESTIMATION:
    case COIL_HEATING_WATERTOAIRHEATPUMP_VARIABLESPEEDEQUATIONFIT:
    case COIL_HEATING_DX_VARIABLESPEED:
    case COIL_HEATING_STEAM:
    case COIL_HEATING_GAS:
    case COIL_HEATING_GAS_MULTISTAGE:
    case COIL_HEATING_DESUPERHEATER:

        if (CompLoadFlag) thisSysLoadRepVars.HCCompHTNG += std::abs(CompLoad);
        if ((EnergyType == Constant::eResource::PlantLoopHeatingDemand) || (EnergyType == Constant::eResource::DistrictHeatingWater)) {
            thisSysLoadRepVars.HCCompH2OHOT += CompEnergy;
        } else if (EnergyType == Constant::eResource::DistrictHeatingSteam) {
            thisSysLoadRepVars.HCCompSteam += CompEnergy;
        } else if (EnergyType == Constant::eResource::Electricity) {
            thisSysLoadRepVars.HCCompElec += CompEnergy;
        } else if (EnergyType == Constant::eResource::NaturalGas) {
            thisSysLoadRepVars.HCCompNaturalGas += CompEnergy;
        } else if (EnergyType == Constant::eResource::Propane) {
            thisSysLoadRepVars.HCCompPropane += CompEnergy;
        }

        break;
    case COIL_HEATING_ELECTRIC:
    case COIL_HEATING_ELECTRIC_MULTISTAGE:

        if (CompLoadFlag) thisSysLoadRepVars.HCCompHTNG += std::abs(CompLoad);
        if (EnergyType == Constant::eResource::Electricity) {
            thisSysLoadRepVars.HCCompElecRes += CompEnergy;
        }

        break;
    case COIL_USERDEFINED:

        if (CompLoadFlag) {
            if (CompLoad > 0.0) {
                thisSysLoadRepVars.CCCompCLNG += std::abs(CompLoad);
            } else {
                thisSysLoadRepVars.HCCompHTNG += std::abs(CompLoad);
            }
        }
        if ((EnergyType == Constant::eResource::PlantLoopHeatingDemand) || (EnergyType == Constant::eResource::DistrictHeatingWater)) {
            thisSysLoadRepVars.HCCompH2OHOT += CompEnergy;
        } else if ((EnergyType == Constant::eResource::PlantLoopCoolingDemand) || (EnergyType == Constant::eResource::DistrictCooling)) {
            thisSysLoadRepVars.CCCompH2OCOLD += CompEnergy;
        } else if (EnergyType == Constant::eResource::DistrictHeatingSteam) {
            thisSysLoadRepVars.HCCompSteam += CompEnergy;
        } else if (EnergyType == Constant::eResource::Electricity) {
            if (CompLoad > 0.0) {
                thisSysLoadRepVars.CCCompElec += CompEnergy;
            } else {
                thisSysLoadRepVars.HCCompElec += CompEnergy;
            }
        } else if (EnergyType == Constant::eResource::NaturalGas) {
            thisSysLoadRepVars.HCCompNaturalGas += CompEnergy;
        } else if (EnergyType == Constant::eResource::Propane) {
            thisSysLoadRepVars.HCCompPropane += CompEnergy;
        }

        // DX Systems
        break;
    case COIL_HEATING_VRF:
    case COIL_HEATING_VRF_FTC:
    case AIRLOOPHVAC_UNITARYSYSTEM:
        // All energy transfers accounted for in subcomponent models
        break;
    case AIRLOOPHVAC_UNITARYHEATPUMP_AIRTOAIR:
        // All energy transfers accounted for in subcomponent models
        break;
    case AIRLOOPHVAC_UNITARYHEATPUMP_WATERTOAIR:
        // All energy transfers accounted for in subcomponent models
        break;
    case COILSYSTEM_COOLING_DX:
        // All energy transfers accounted for in subcomponent models
        break;
    case COILSYSTEM_HEATING_DX:
        // All energy transfers accounted for in subcomponent models
        break;
    case AIRLOOPHVAC_UNITARY_FURNACE_HEATONLY:
        // All energy transfers accounted for in subcomponent models
        break;
    case AIRLOOPHVAC_UNITARY_FURNACE_HEATCOOL:
        // All energy transfers accounted for in subcomponent models
        break;
    case AIRLOOPHVAC_UNITARYHEATONLY:
        // All energy transfers accounted for in subcomponent models
        break;
    case AIRLOOPHVAC_UNITARYHEATCOOL:
        // All energy transfers accounted for in subcomponent models
        break;
    case AIRLOOPHVAC_UNITARYHEATCOOL_VAVCHANGEOVERBYPASS:
        // All energy transfers accounted for in subcomponent models
        break;
    case AIRLOOPHVAC_UNITARYHEATPUMP_AIRTOAIR_MULTISPEED:
        // All energy transfers accounted for in subcomponent models
        break;
    case ZONEHVAC_TERMINALUNIT_VRF:
        // All energy transfers accounted for in subcomponent models
        break;
        // Humidifier Types for the air system simulation
    case HUMIDIFIER_STEAM_GAS:
    case HUMIDIFIER_STEAM_ELECTRIC:
        if (CompLoadFlag) thisSysLoadRepVars.HumidHTNG += std::abs(CompLoad);
        if (EnergyType == Constant::eResource::Water) {
            thisSysLoadRepVars.DomesticH2O += std::abs(CompEnergy);
        } else if (EnergyType == Constant::eResource::Electricity) {
            thisSysLoadRepVars.HumidElec += CompEnergy;
        } else if (EnergyType == Constant::eResource::NaturalGas) {
            thisSysLoadRepVars.HumidNaturalGas += CompEnergy;
        } else if (EnergyType == Constant::eResource::Propane) {
            thisSysLoadRepVars.HumidPropane += CompEnergy;
        }

        // Evap Cooler Types for the air system simulation
        break;
    case EVAPORATIVECOOLER_DIRECT_CELDEKPAD:
    case EVAPORATIVECOOLER_INDIRECT_CELDEKPAD:
    case EVAPORATIVECOOLER_INDIRECT_WETCOIL:
    case EVAPORATIVECOOLER_DIRECT_RESEARCHSPECIAL:
    case EVAPORATIVECOOLER_INDIRECT_RESEARCHSPECIAL:
        if (CompLoadFlag) thisSysLoadRepVars.EvapCLNG += std::abs(CompLoad);
        if (EnergyType == Constant::eResource::Water) {
            thisSysLoadRepVars.DomesticH2O += std::abs(CompEnergy);
        } else if (EnergyType == Constant::eResource::Electricity) {
            thisSysLoadRepVars.EvapElec += CompEnergy;
        }

        // Desiccant Dehumidifier Types for the air system simulation
        break;
    case DEHUMIDIFIER_DESICCANT_NOFANS:
    case DEHUMIDIFIER_DESICCANT_SYSTEM:
        if (CompLoadFlag) thisSysLoadRepVars.DesDehumidCLNG += std::abs(CompLoad);
        if (EnergyType == Constant::eResource::Electricity) {
            thisSysLoadRepVars.DesDehumidElec += CompEnergy;
        }

        // Heat Exchanger Types
        break;
    case HEATEXCHANGER_AIRTOAIR_FLATPLATE:
    case HEATEXCHANGER_AIRTOAIR_SENSIBLEANDLATENT:
    case HEATEXCHANGER_DESICCANT_BALANCEDFLOW:
        if (CompLoadFlag) {
            if (CompLoad > 0.0) {
                thisSysLoadRepVars.HeatExCLNG += std::abs(CompLoad);
            } else {
                thisSysLoadRepVars.HeatExHTNG += std::abs(CompLoad);
            }
        }

        // Air Terminal Types
        break;
    case AIRTERMINAL_DUALDUCT_CONSTANTVOLUME_COOL:
    case AIRTERMINAL_DUALDUCT_CONSTANTVOLUME_HEAT:
    case AIRTERMINAL_DUALDUCT_VAV_COOL:
    case AIRTERMINAL_DUALDUCT_VAV_HEAT:
    case AIRTERMINAL_DUALDUCT_VAV_OUTDOORAIR_OUTDOORAIR:
    case AIRTERMINAL_DUALDUCT_VAV_OUTDOORAIR_RECIRCULATEDAIR:
    case AIRTERMINAL_SINGLEDUCT_CONSTANTVOLUME_FOURPIPEINDUCTION:
    case AIRTERMINAL_SINGLEDUCT_CONSTANTVOLUME_REHEAT:
    case AIRTERMINAL_SINGLEDUCT_CONSTANTVOLUME_NOREHEAT:
    case AIRTERMINAL_SINGLEDUCT_PARALLELPIU_REHEAT:
    case AIRTERMINAL_SINGLEDUCT_SERIESPIU_REHEAT:
    case AIRTERMINAL_SINGLEDUCT_VAV_HEATANDCOOL_NOREHEAT:
    case AIRTERMINAL_SINGLEDUCT_VAV_HEATANDCOOL_REHEAT:
    case AIRTERMINAL_SINGLEDUCT_VAV_NOREHEAT:
    case AIRTERMINAL_SINGLEDUCT_VAV_REHEAT:
    case AIRTERMINAL_SINGLEDUCT_VAV_REHEAT_VARIABLESPEEDFAN:
    case AIRTERMINAL_SINGLEDUCT_CONSTANTVOLUME_COOLEDBEAM:
    case AIRTERMINAL_SINGLEDUCT_CONSTANTVOLUME_FOURPIPEBEAM:
    case ZONEHVAC_AIRDISTRIBUTIONUNIT:
        // All energy transfers accounted for in component models

        // Duct Types
        break;
    case DUCT:
        // duct losses should be accounted for here ???
        // requires addition of a new variable to sum duct losses
        // Example:
        //      IF(CompLoad > 0.0d0)THEN
        //        SysDuctHTNG =  SysDuctHTNG + ABS(CompLoad)
        //      ELSE
        //        SysDuctCLNG =  SysDuctCLNG + ABS(CompLoad)
        //      ENDIF

        // Solar Collector Types
        break;
    case SOLARCOLLECTOR_FLATPLATE_PHOTOVOLTAICTHERMAL:
    case SOLARCOLLECTOR_UNGLAZEDTRANSPIRED:
        if (CompLoadFlag) {
            if (CompLoad > 0.0) {
                thisSysLoadRepVars.SolarCollectCooling += std::abs(CompLoad);
            } else {
                thisSysLoadRepVars.SolarCollectHeating += std::abs(CompLoad);
            }
        }

        break;
    case AIRTERMINAL_SINGLEDUCT_USERDEFINED:
        // User component model energy use should be accounted for here
        if (CompLoadFlag) {
            if (CompLoad > 0.0) {
                thisSysLoadRepVars.UserDefinedTerminalCooling += std::abs(CompLoad);
            } else {
                thisSysLoadRepVars.UserDefinedTerminalHeating += std::abs(CompLoad);
            }
        }
        if ((EnergyType == Constant::eResource::PlantLoopHeatingDemand) || (EnergyType == Constant::eResource::DistrictHeatingWater)) {
            thisSysLoadRepVars.HCCompH2OHOT += CompEnergy;
        } else if ((EnergyType == Constant::eResource::PlantLoopCoolingDemand) || (EnergyType == Constant::eResource::DistrictCooling)) {
            thisSysLoadRepVars.CCCompH2OCOLD += CompEnergy;
        } else if (EnergyType == Constant::eResource::DistrictHeatingSteam) {
            thisSysLoadRepVars.HCCompSteam += CompEnergy;
        } else if (EnergyType == Constant::eResource::Electricity) {
            if (CompLoad > 0.0) {
                thisSysLoadRepVars.CCCompElec += CompEnergy;
            } else {
                thisSysLoadRepVars.HCCompElec += CompEnergy;
            }
        } else if (EnergyType == Constant::eResource::NaturalGas) {
            thisSysLoadRepVars.HCCompNaturalGas += CompEnergy;
        } else if (EnergyType == Constant::eResource::Propane) {
            thisSysLoadRepVars.HCCompPropane += CompEnergy;
        }
        // Recurring warning for unaccounted equipment types
        // (should never happen, when this does happen enter appropriate equipment CASE statement above)
        break;
    case COIL_INTEGRATED_DX_VARIABLESPEED:
        // All energy transfers accounted for in component models
        break;
    default:
        int found = 0;
        if (state.dataSysRpts->NumCompTypes > 0) {
            found = Util::FindItemInList(CompType, state.dataSysRpts->CompTypeErrors, &CompTypeError::CompType, state.dataSysRpts->NumCompTypes);
        }
        if (found == 0) {
            state.dataSysRpts->CompTypeErrors(++state.dataSysRpts->NumCompTypes).CompType = CompType;
            found = state.dataSysRpts->NumCompTypes;
        }
        ShowRecurringSevereErrorAtEnd(state,
                                      "CalcSystemEnergyUse: Component Type=" + CompType + " not logged as one of allowable Component Types.",
                                      state.dataSysRpts->CompTypeErrors(found).CompErrIndex);
        break;
    } // switch
}

void ReportVentilationLoads(EnergyPlusData &state)
{
    // SUBROUTINE INFORMATION:
    //       AUTHOR         Dan Fisher (with minor assistance from RKS)
    //       DATE WRITTEN   July 2004
    //       MODIFIED       Dec. 2006, BG. reengineered to add zone forced air units to vent rates and loads

    // PURPOSE OF THIS SUBROUTINE:
    // calculate and report zone ventilation loads

    // METHODOLOGY EMPLOYED:
    // calculate energy contribution of outside air through mixing box and pro-rate to
    // zones according to zone mass flow rates.

    Real64 constexpr SmallLoad(0.1); // (W)

    Real64 TimeStepSys = state.dataHVACGlobal->TimeStepSys;
    Real64 TimeStepSysSec = state.dataHVACGlobal->TimeStepSysSec;

    auto &dln = state.dataLoopNodes;

    if (!state.dataSysRpts->VentReportStructureCreated) return;
    if (!state.dataSysRpts->VentLoadsReportEnabled) return;
    // following inits are array assignments across all controlled zones.
    for (int zoneNum = 1; zoneNum <= state.dataGlobal->NumOfZones; ++zoneNum) {
        auto &thisZoneVentRepVars = state.dataSysRpts->ZoneVentRepVars(zoneNum);
        if (!state.dataZoneEquip->ZoneEquipConfig(zoneNum).IsControlled) continue;
        thisZoneVentRepVars.OAMassFlow = 0.0;
        thisZoneVentRepVars.OAMass = 0.0;
        thisZoneVentRepVars.OAVolFlowStdRho = 0.0;
        thisZoneVentRepVars.OAVolStdRho = 0.0;
        thisZoneVentRepVars.OAVolFlowCrntRho = 0.0;
        thisZoneVentRepVars.OAVolCrntRho = 0.0;
        thisZoneVentRepVars.MechACH = 0.0;
        thisZoneVentRepVars.TargetVentilationFlowVoz = 0.0;
        thisZoneVentRepVars.TimeBelowVozDyn = 0.0;
        thisZoneVentRepVars.TimeAtVozDyn = 0.0;
        thisZoneVentRepVars.TimeAboveVozDyn = 0.0;
        thisZoneVentRepVars.TimeVentUnocc = 0.0;
        thisZoneVentRepVars.CoolingLoadMetByVent = 0.0;
        thisZoneVentRepVars.CoolingLoadAddedByVent = 0.0;
        thisZoneVentRepVars.OvercoolingByVent = 0.0;
        thisZoneVentRepVars.HeatingLoadMetByVent = 0.0;
        thisZoneVentRepVars.HeatingLoadAddedByVent = 0.0;
        thisZoneVentRepVars.OverheatingByVent = 0.0;
        thisZoneVentRepVars.NoLoadHeatingByVent = 0.0;
        thisZoneVentRepVars.NoLoadCoolingByVent = 0.0;
    }

    state.dataSysRpts->AnyZoneTimeBelowVozDyn = 0.0;
    state.dataSysRpts->AllZonesTimeAtVozDyn = 0.0;
    state.dataSysRpts->AnyZoneTimeAboveVozDyn = 0.0;
    state.dataSysRpts->AnyZoneTimeVentUnocc = 0.0;
    state.dataSysRpts->AnyZoneTimeBelowVozDynOcc = 0.0;
    state.dataSysRpts->AllZonesTimeAtVozDynOcc = 0.0;
    state.dataSysRpts->AnyZoneTimeAboveVozDynOcc = 0.0;

    for (int sysNum = 1; sysNum <= state.dataHVACGlobal->NumPrimaryAirSys; ++sysNum) {
        auto &thisSysVentRepVars = state.dataSysRpts->SysVentRepVars(sysNum);
        thisSysVentRepVars.MechVentFlow = 0.0;
        thisSysVentRepVars.NatVentFlow = 0.0;
        thisSysVentRepVars.TargetVentilationFlowVoz = 0.0;
        thisSysVentRepVars.TimeBelowVozDyn = 0.0;
        thisSysVentRepVars.TimeAtVozDyn = 0.0;
        thisSysVentRepVars.TimeAboveVozDyn = 0.0;
        thisSysVentRepVars.TimeVentUnocc = 0.0;
        thisSysVentRepVars.AnyZoneOccupied = false;
    }

    for (int CtrlZoneNum = 1; CtrlZoneNum <= state.dataGlobal->NumOfZones; ++CtrlZoneNum) {
        auto &thisZoneEquipConfig = state.dataZoneEquip->ZoneEquipConfig(CtrlZoneNum);
        if (!thisZoneEquipConfig.IsControlled) continue;

        Real64 ZAirSysZoneVentLoad = 0.0; // ventilation load attributed to a particular zone from all primary air systems serving the zone [J]
        Real64 ZAirSysOutAirFlow = 0.0;   // outside air flow rate for zone from all primary air systems serving thezone [kg/s]
        Real64 ZFAUFlowRate = 0.0;        // Zone forced Air unit air mass flow rate [kg/s]
        Real64 ZFAUZoneVentLoad = 0.0;    // ventilation load attributed to a particular zone from zone forced air units [J]
        Real64 ZFAUOutAirFlow = 0.0;      // outside air flow rate for zone from zone forced air units. [kg/s]
        Real64 OutAirFlow = 0.0;          // Total outside air mass flow from zone equipment and air loop equipment [kg/s]
        Real64 ZoneFlowFrac = 0.0;        // fraction of mixed air flowing to a zone
        Real64 ZFAUEnthReturnAir = 0.0;   // Zone forced Air unit enthalpy of the return air [kJ/kgK]
        Real64 ZFAUTempMixedAir = 0.0;    // Zone forced Air unit dry-bulb temperature of the mixed air [C]
        Real64 ZFAUHumRatMixedAir = 0.0;  // Zone forced Air unit humidity ratio of the mixed air [kg/kg]
        Real64 ZFAUEnthMixedAir = 0.0;    // Zone forced Air unit enthalpy of the mixed air [kJ/kgK]
        Real64 ZFAUEnthOutdoorAir = 0.0;  // Zone forced Air unit enthalpy of the outdoor air [kJ/kgK]

        // retrieve the zone load for each zone
        Real64 ZoneLoad = state.dataZoneEnergyDemand->ZoneSysEnergyDemand(CtrlZoneNum).TotalOutputRequired;
        Real64 ZoneVolume = state.dataHeatBal->Zone(CtrlZoneNum).Volume * state.dataHeatBal->Zone(CtrlZoneNum).Multiplier *
                            state.dataHeatBal->Zone(CtrlZoneNum).ListMultiplier; // CR 7170

        bool constexpr UseOccSchFlag = true;
        bool constexpr UseMinOASchFlag = true;

        auto &thisZonePredefRep = state.dataHeatBal->ZonePreDefRep(CtrlZoneNum);
        auto &thisZoneVentRepVars = state.dataSysRpts->ZoneVentRepVars(CtrlZoneNum);
        thisZoneVentRepVars.TargetVentilationFlowVoz = DataSizing::calcDesignSpecificationOutdoorAir(
            state, thisZoneEquipConfig.ZoneDesignSpecOAIndex, CtrlZoneNum, UseOccSchFlag, UseMinOASchFlag);
        if (thisZoneEquipConfig.ZoneAirDistributionIndex > 0) {
            thisZoneVentRepVars.TargetVentilationFlowVoz =
                thisZoneVentRepVars.TargetVentilationFlowVoz /
                state.dataSize->ZoneAirDistribution(thisZoneEquipConfig.ZoneAirDistributionIndex).calculateEz(state, CtrlZoneNum);
        }

        // if system operating in deadband reset zone load
        if (state.dataZoneEnergyDemand->DeadBandOrSetback(CtrlZoneNum)) ZoneLoad = 0.0;

        // first deal with any (and all) Zone Forced Air Units that might have outside air.
        auto &thisZoneEquipList = state.dataZoneEquip->ZoneEquipList(thisZoneEquipConfig.EquipListIndex);
        for (int thisZoneEquipNum = 1; thisZoneEquipNum <= thisZoneEquipList.NumOfEquipTypes; ++thisZoneEquipNum) {
            auto &thisEquipIndex = thisZoneEquipList.EquipIndex(thisZoneEquipNum);

            switch (thisZoneEquipList.EquipType(thisZoneEquipNum)) {
                // case statement to cover all possible zone forced air units that could have outside air

            case DataZoneEquipment::ZoneEquipType::WindowAirConditioner: { // Window Air Conditioner
                int OutAirNodeNum = WindowAC::GetWindowACOutAirNode(state, thisEquipIndex);
                if (OutAirNodeNum > 0) ZFAUOutAirFlow += dln->nodes(OutAirNodeNum)->MassFlowRate;

                int ZoneAirInNodeNum = WindowAC::GetWindowACZoneInletAirNode(state, thisEquipIndex);
                if (ZoneAirInNodeNum > 0) ZFAUFlowRate = max(dln->nodes(ZoneAirInNodeNum)->MassFlowRate, 0.0);
                int MixedAirNodeNum = WindowAC::GetWindowACMixedAirNode(state, thisEquipIndex);
                int ReturnAirNodeNum = WindowAC::GetWindowACReturnAirNode(state, thisEquipIndex);
                if ((MixedAirNodeNum > 0) && (ReturnAirNodeNum > 0)) {
                    auto const *mixedAirNode = dln->nodes(MixedAirNodeNum);
                    auto const *returnAirNode = dln->nodes(ReturnAirNodeNum);
                    ZFAUEnthMixedAir = Psychrometrics::PsyHFnTdbW(mixedAirNode->Temp, mixedAirNode->HumRat);
                    ZFAUEnthReturnAir = Psychrometrics::PsyHFnTdbW(returnAirNode->Temp, returnAirNode->HumRat);
                    // Calculate the zone ventilation load for this supply air path (i.e. zone inlet)
                    ZFAUZoneVentLoad += (ZFAUFlowRate) * (ZFAUEnthMixedAir - ZFAUEnthReturnAir) * TimeStepSysSec; //*KJperJ
                } else {
                    ZFAUZoneVentLoad += 0.0;
                }
            } break;

            case DataZoneEquipment::ZoneEquipType::VariableRefrigerantFlowTerminal: {
                int OutAirNodeNum = HVACVariableRefrigerantFlow::GetVRFTUOutAirNode(state, thisEquipIndex);
                if (OutAirNodeNum > 0) ZFAUOutAirFlow += dln->nodes(OutAirNodeNum)->MassFlowRate;
                int ZoneAirInNodeNum = HVACVariableRefrigerantFlow::GetVRFTUZoneInletAirNode(state, thisEquipIndex);
                if (ZoneAirInNodeNum > 0) ZFAUFlowRate = max(dln->nodes(ZoneAirInNodeNum)->MassFlowRate, 0.0);
                int MixedAirNodeNum = HVACVariableRefrigerantFlow::GetVRFTUMixedAirNode(state, thisEquipIndex);
                int ReturnAirNodeNum = HVACVariableRefrigerantFlow::GetVRFTUReturnAirNode(state, thisEquipIndex);
                if ((MixedAirNodeNum > 0) && (ReturnAirNodeNum > 0)) {
                    auto const *mixedAirNode = dln->nodes(MixedAirNodeNum);
                    auto const *returnAirNode = dln->nodes(ReturnAirNodeNum);
                    ZFAUEnthMixedAir = Psychrometrics::PsyHFnTdbW(mixedAirNode->Temp, mixedAirNode->HumRat);
                    ZFAUEnthReturnAir = Psychrometrics::PsyHFnTdbW(returnAirNode->Temp, returnAirNode->HumRat);
                    // Calculate the zone ventilation load for this supply air path (i.e. zone inlet)
                    ZFAUZoneVentLoad += (ZFAUFlowRate) * (ZFAUEnthMixedAir - ZFAUEnthReturnAir) * TimeStepSysSec; //*KJperJ
                } else {
                    ZFAUZoneVentLoad += 0.0;
                }
            } break;

            case DataZoneEquipment::ZoneEquipType::PackagedTerminalHeatPump:
            case DataZoneEquipment::ZoneEquipType::PackagedTerminalAirConditioner:
            case DataZoneEquipment::ZoneEquipType::PackagedTerminalHeatPumpWaterToAir: {
                // loop index accesses correct pointer to equipment on this equipment list, DataZoneEquipment::GetZoneEquipmentData
                // thisEquipIndex (EquipIndex) is used to access specific equipment for a single class of equipment (e.g., PTAC 1, 2 and 3)
                int OutAirNodeNum = thisZoneEquipList.compPointer[thisZoneEquipNum]->getMixerOANode();
                if (OutAirNodeNum > 0) ZFAUOutAirFlow += dln->nodes(OutAirNodeNum)->MassFlowRate;
                int ZoneAirInNodeNum = thisZoneEquipList.compPointer[thisZoneEquipNum]->getAirOutletNode();
                if (ZoneAirInNodeNum > 0) ZFAUFlowRate = max(dln->nodes(ZoneAirInNodeNum)->MassFlowRate, 0.0);
                int MixedAirNodeNum = thisZoneEquipList.compPointer[thisZoneEquipNum]->getMixerMixNode();
                int ReturnAirNodeNum = thisZoneEquipList.compPointer[thisZoneEquipNum]->getMixerRetNode();
                if ((MixedAirNodeNum > 0) && (ReturnAirNodeNum > 0)) {
                    auto const *mixedAirNode = dln->nodes(MixedAirNodeNum);
                    auto const *returnAirNode = dln->nodes(ReturnAirNodeNum);
                    ZFAUEnthMixedAir = Psychrometrics::PsyHFnTdbW(mixedAirNode->Temp, mixedAirNode->HumRat);
                    ZFAUEnthReturnAir = Psychrometrics::PsyHFnTdbW(returnAirNode->Temp, returnAirNode->HumRat);
                    // Calculate the zone ventilation load for this supply air path (i.e. zone inlet)
                    ZFAUZoneVentLoad += (ZFAUFlowRate) * (ZFAUEnthMixedAir - ZFAUEnthReturnAir) * TimeStepSysSec; //*KJperJ
                }
            } break;

            case DataZoneEquipment::ZoneEquipType::FourPipeFanCoil: {
                int OutAirNodeNum = FanCoilUnits::GetFanCoilOutAirNode(state, thisEquipIndex);
                if (OutAirNodeNum > 0) ZFAUOutAirFlow += dln->nodes(OutAirNodeNum)->MassFlowRate;

                int ZoneAirInNodeNum = FanCoilUnits::GetFanCoilZoneInletAirNode(state, thisEquipIndex);
                if (ZoneAirInNodeNum > 0) ZFAUFlowRate = max(dln->nodes(ZoneAirInNodeNum)->MassFlowRate, 0.0);

                int MixedAirNodeNum = FanCoilUnits::GetFanCoilMixedAirNode(state, thisEquipIndex);
                int ReturnAirNodeNum = FanCoilUnits::GetFanCoilReturnAirNode(state, thisEquipIndex);
                if ((MixedAirNodeNum > 0) && (ReturnAirNodeNum > 0)) {
                    auto const *mixedAirNode = dln->nodes(MixedAirNodeNum);
                    auto const *returnAirNode = dln->nodes(ReturnAirNodeNum);
                    ZFAUEnthMixedAir = Psychrometrics::PsyHFnTdbW(mixedAirNode->Temp, mixedAirNode->HumRat);
                    ZFAUEnthReturnAir = Psychrometrics::PsyHFnTdbW(returnAirNode->Temp, returnAirNode->HumRat);
                    // Calculate the zone ventilation load for this supply air path (i.e. zone inlet)
                    ZFAUZoneVentLoad += (ZFAUFlowRate) * (ZFAUEnthMixedAir - ZFAUEnthReturnAir) * TimeStepSysSec; //*KJperJ
                } else {
                    ZFAUZoneVentLoad += 0.0;
                }
            } break;

            case DataZoneEquipment::ZoneEquipType::UnitVentilator: {
                int OutAirNodeNum = UnitVentilator::GetUnitVentilatorOutAirNode(state, thisEquipIndex);
                if (OutAirNodeNum > 0) ZFAUOutAirFlow += dln->nodes(OutAirNodeNum)->MassFlowRate;

                int ZoneAirInNodeNum = UnitVentilator::GetUnitVentilatorZoneInletAirNode(state, thisEquipIndex);
                if (ZoneAirInNodeNum > 0) ZFAUFlowRate = max(dln->nodes(ZoneAirInNodeNum)->MassFlowRate, 0.0);
                int MixedAirNodeNum = UnitVentilator::GetUnitVentilatorMixedAirNode(state, thisEquipIndex);
                int ReturnAirNodeNum = UnitVentilator::GetUnitVentilatorReturnAirNode(state, thisEquipIndex);
                if ((MixedAirNodeNum > 0) && (ReturnAirNodeNum > 0)) {
                    auto const *mixedAirNode = dln->nodes(MixedAirNodeNum);
                    auto const *returnAirNode = dln->nodes(ReturnAirNodeNum);
                    ZFAUEnthMixedAir = Psychrometrics::PsyHFnTdbW(mixedAirNode->Temp, mixedAirNode->HumRat);
                    ZFAUEnthReturnAir = Psychrometrics::PsyHFnTdbW(returnAirNode->Temp, returnAirNode->HumRat);
                    // Calculate the zone ventilation load for this supply air path (i.e. zone inlet)
                    ZFAUZoneVentLoad += (ZFAUFlowRate) * (ZFAUEnthMixedAir - ZFAUEnthReturnAir) * TimeStepSysSec; //*KJperJ
                } else {
                    ZFAUZoneVentLoad += 0.0;
                }
            } break;

            case DataZoneEquipment::ZoneEquipType::PurchasedAir: {
                ZFAUOutAirFlow += PurchasedAirManager::GetPurchasedAirOutAirMassFlow(state, thisEquipIndex);
                int ZoneAirInNodeNum = PurchasedAirManager::GetPurchasedAirZoneInletAirNode(state, thisEquipIndex);
                if (ZoneAirInNodeNum > 0) ZFAUFlowRate = max(dln->nodes(ZoneAirInNodeNum)->MassFlowRate, 0.0);
                ZFAUTempMixedAir = PurchasedAirManager::GetPurchasedAirMixedAirTemp(state, thisEquipIndex);
                ZFAUHumRatMixedAir = PurchasedAirManager::GetPurchasedAirMixedAirHumRat(state, thisEquipIndex);
                int ReturnAirNodeNum = PurchasedAirManager::GetPurchasedAirReturnAirNode(state, thisEquipIndex);
                if ((ZFAUFlowRate > 0) && (ReturnAirNodeNum > 0)) {
                    auto const *returnAirNode = dln->nodes(ReturnAirNodeNum);
                    ZFAUEnthMixedAir = Psychrometrics::PsyHFnTdbW(ZFAUTempMixedAir, ZFAUHumRatMixedAir);
                    ZFAUEnthReturnAir = Psychrometrics::PsyHFnTdbW(returnAirNode->Temp, returnAirNode->HumRat);
                    // Calculate the zone ventilation load for this supply air path (i.e. zone inlet)
                    ZFAUZoneVentLoad += (ZFAUFlowRate) * (ZFAUEnthMixedAir - ZFAUEnthReturnAir) * TimeStepSysSec; //*KJperJ
                } else {
                    ZFAUZoneVentLoad += 0.0;
                }
            } break;

            case DataZoneEquipment::ZoneEquipType::EnergyRecoveryVentilator: {
                int OutAirNodeNum = HVACStandAloneERV::GetStandAloneERVOutAirNode(state, thisEquipIndex);
                if (OutAirNodeNum > 0) ZFAUOutAirFlow += dln->nodes(OutAirNodeNum)->MassFlowRate;

                int ZoneAirInNodeNum = HVACStandAloneERV::GetStandAloneERVZoneInletAirNode(state, thisEquipIndex);
                if (ZoneAirInNodeNum > 0) ZFAUFlowRate = max(dln->nodes(ZoneAirInNodeNum)->MassFlowRate, 0.0);
                int MixedAirNodeNum = ZoneAirInNodeNum;
                int ReturnAirNodeNum = HVACStandAloneERV::GetStandAloneERVReturnAirNode(state, thisEquipIndex);
                if ((MixedAirNodeNum > 0) && (ReturnAirNodeNum > 0)) {
                    auto const *mixedAirNode = dln->nodes(MixedAirNodeNum);
                    auto const *returnAirNode = dln->nodes(ReturnAirNodeNum);
                    ZFAUEnthMixedAir = Psychrometrics::PsyHFnTdbW(mixedAirNode->Temp, mixedAirNode->HumRat);
                    ZFAUEnthReturnAir = Psychrometrics::PsyHFnTdbW(returnAirNode->Temp, returnAirNode->HumRat);
                    // Calculate the zone ventilation load for this supply air path (i.e. zone inlet)
                    ZFAUZoneVentLoad += (ZFAUFlowRate) * (ZFAUEnthMixedAir - ZFAUEnthReturnAir) * TimeStepSysSec; //*KJperJ
                } else {
                    ZFAUZoneVentLoad += 0.0;
                }
            } break;

            case DataZoneEquipment::ZoneEquipType::UnitarySystem: {
                // add accounting for OA when unitary system is used as zone equipment
            } break;

            case DataZoneEquipment::ZoneEquipType::OutdoorAirUnit: {
                int OutAirNodeNum = OutdoorAirUnit::GetOutdoorAirUnitOutAirNode(state, thisEquipIndex);
                if (OutAirNodeNum > 0) ZFAUOutAirFlow += dln->nodes(OutAirNodeNum)->MassFlowRate;

                int ZoneAirInNodeNum = OutdoorAirUnit::GetOutdoorAirUnitZoneInletNode(state, thisEquipIndex);
                if (ZoneAirInNodeNum > 0) ZFAUFlowRate = max(dln->nodes(ZoneAirInNodeNum)->MassFlowRate, 0.0);
                int ReturnAirNodeNum = OutdoorAirUnit::GetOutdoorAirUnitReturnAirNode(state, thisEquipIndex);
                if ((OutAirNodeNum > 0) && (ReturnAirNodeNum > 0)) {
                    auto const *outAirNode = dln->nodes(OutAirNodeNum);
                    auto const *returnAirNode = dln->nodes(ReturnAirNodeNum);
                    ZFAUEnthReturnAir = Psychrometrics::PsyHFnTdbW(returnAirNode->Temp, returnAirNode->HumRat);
                    ZFAUEnthOutdoorAir = Psychrometrics::PsyHFnTdbW(outAirNode->Temp, outAirNode->HumRat);
                    // Calculate the zone ventilation load for this supply air path (i.e. zone inlet)
                    ZFAUZoneVentLoad += (ZFAUFlowRate) * (ZFAUEnthOutdoorAir - ZFAUEnthReturnAir) * TimeStepSysSec; //*KJperJ
                } else {
                    ZFAUZoneVentLoad += 0.0;
                }
            } break;

            case DataZoneEquipment::ZoneEquipType::HybridEvaporativeCooler: {
                int OutAirNodeNum = HybridUnitaryAirConditioners::GetHybridUnitaryACOutAirNode(state, thisEquipIndex);
                if (OutAirNodeNum > 0) ZFAUOutAirFlow += dln->nodes(OutAirNodeNum)->MassFlowRate;

                int ZoneAirInNodeNum = HybridUnitaryAirConditioners::GetHybridUnitaryACZoneInletNode(state, thisEquipIndex);
                if (ZoneAirInNodeNum > 0) ZFAUFlowRate = max(dln->nodes(ZoneAirInNodeNum)->MassFlowRate, 0.0);

                int ReturnAirNodeNum = HybridUnitaryAirConditioners::GetHybridUnitaryACReturnAirNode(state, thisEquipIndex);
                if ((OutAirNodeNum > 0) && (ReturnAirNodeNum > 0)) {
                    auto const *outAirNode = dln->nodes(OutAirNodeNum);
                    auto const *returnAirNode = dln->nodes(ReturnAirNodeNum);
                    ZFAUEnthReturnAir = Psychrometrics::PsyHFnTdbW(returnAirNode->Temp, returnAirNode->HumRat);
                    ZFAUEnthOutdoorAir = Psychrometrics::PsyHFnTdbW(outAirNode->Temp, outAirNode->HumRat);
                    // Calculate the zone ventilation load for this supply air path (i.e. zone inlet)

                    ZFAUZoneVentLoad += (ZFAUFlowRate) * (ZFAUEnthOutdoorAir - ZFAUEnthReturnAir) * TimeStepSysSec; //*KJperJ
                } else {
                    ZFAUZoneVentLoad += 0.0;
                }
            } break;

            case DataZoneEquipment::ZoneEquipType::UnitHeater:
            case DataZoneEquipment::ZoneEquipType::VentilatedSlab:
                //    ZoneHVAC:EvaporativeCoolerUnit ?????
            case DataZoneEquipment::ZoneEquipType::EvaporativeCooler:
            case DataZoneEquipment::ZoneEquipType::AirDistributionUnit:
            case DataZoneEquipment::ZoneEquipType::BaseboardConvectiveWater:
            case DataZoneEquipment::ZoneEquipType::BaseboardConvectiveElectric:
            case DataZoneEquipment::ZoneEquipType::HighTemperatureRadiant:
                //    not sure how HeatExchanger:* could be used as zone equipment ?????
            case DataZoneEquipment::ZoneEquipType::LowTemperatureRadiant:
            case DataZoneEquipment::ZoneEquipType::ExhaustFan:
            case DataZoneEquipment::ZoneEquipType::HeatExchanger:
                // HPWaterHeater can be used as zone equipment
            case DataZoneEquipment::ZoneEquipType::HeatPumpWaterHeater:
            case DataZoneEquipment::ZoneEquipType::BaseboardWater:
            case DataZoneEquipment::ZoneEquipType::DehumidifierDX:
            case DataZoneEquipment::ZoneEquipType::BaseboardSteam:
            case DataZoneEquipment::ZoneEquipType::BaseboardElectric:
            case DataZoneEquipment::ZoneEquipType::RefrigerationChillerSet:
            case DataZoneEquipment::ZoneEquipType::UserDefinedHVACForcedAir:
            case DataZoneEquipment::ZoneEquipType::CoolingPanel: {
                // do nothing, OA not included
            } break;

            default: {
                ShowFatalError(state,
                               "ReportMaxVentilationLoads: Developer must either create accounting for OA or include in final else if "
                               "to do nothing");

                break;
            }
            }
        }

        // loop over the zone supply air path inlet nodes
        for (int ZoneInNum = 1; ZoneInNum <= thisZoneEquipConfig.NumInNodes; ++ZoneInNum) {
            Real64 AirSysEnthReturnAir = 0.0;    // enthalpy of the return air (mixing box inlet node, return side) [kJ/kgK]
            Real64 AirSysEnthMixedAir = 0.0;     // enthalpy of the mixed air (mixing box outlet node, mixed air side) [kJ/kgK]
            Real64 AirSysZoneVentLoad = 0.0;     // ventilation load attributed to a particular zone from primary air system [J]
            Real64 ADUCoolFlowrate = 0.0;        // Air distribution unit cooling air mass flow rate [kg/s]
            Real64 ADUHeatFlowrate = 0.0;        // Air distribution unit heating air mass flow rate [kg/s]
            Real64 AirSysTotalMixFlowRate = 0.0; // Mixed air mass flow rate [kg/s]
            Real64 AirSysOutAirFlow = 0.0;       // outside air flow rate for zone from primary air system [kg/s]
            // retrieve air loop index
            int AirLoopNum = thisZoneEquipConfig.InNodeAirLoopNum(ZoneInNum);
            if (AirLoopNum != 0) { // deal with primary air system
                auto const &aduCool = thisZoneEquipConfig.AirDistUnitCool(ZoneInNum);
                auto const &aduHeat = thisZoneEquipConfig.AirDistUnitHeat(ZoneInNum);
                // Set for cooling or heating path
                if (aduCool.InNodeNum > 0 && aduHeat.InNodeNum == 0) {
                    ADUCoolFlowrate = max(dln->nodes(aduCool.InNodeNum)->MassFlowRate, 0.0); // CR7244 need to accumulate flow across multiple inlets
                } else if (aduHeat.InNodeNum > 0 && aduCool.InNodeNum == 0) {
                    ADUHeatFlowrate = max(dln->nodes(aduHeat.InNodeNum)->MassFlowRate, 0.0); // CR7244 need to accumulate flow across multiple inlets
                } else if (aduCool.InNodeNum > 0 && aduHeat.InNodeNum > 0 && aduCool.InNodeNum != aduHeat.InNodeNum) {
                    // dual ducts! CR7244 need to accumulate flow across multiple inlets (don't count same inlet twice)
                    ADUHeatFlowrate = max(dln->nodes(aduHeat.InNodeNum)->MassFlowRate, 0.0); // CR7244 need to accumulate flow across multiple inlets
                    ADUCoolFlowrate = max(dln->nodes(aduCool.InNodeNum)->MassFlowRate, 0.0); // CR7244 need to accumulate flow across multiple inlets
                } else if (aduCool.InNodeNum > 0 && aduHeat.InNodeNum > 0) {
                    // dual ducts! CR7244 need to accumulate flow across multiple inlets (don't count same inlet twice)
                    ADUCoolFlowrate = max(dln->nodes(aduCool.InNodeNum)->MassFlowRate, 0.0); // CR7244 need to accumulate flow across multiple inlets
                } else {
                    // do nothing (already inits)
                }

                // Collect air loop Voz-dyn and natural ventilation
                int ADUNum = thisZoneEquipConfig.InNodeADUNum(ZoneInNum);
                Real64 termUnitOAFrac = 1.0;
                if (ADUNum > 0) {
                    int termUnitSizingNum = state.dataDefineEquipment->AirDistUnit(ADUNum).TermUnitSizingNum;
                    if (termUnitSizingNum > 0) {
                        termUnitOAFrac = state.dataSize->TermUnitSizing(termUnitSizingNum).SpecMinOAFrac;
                    }
                }
                state.dataSysRpts->SysVentRepVars(AirLoopNum).TargetVentilationFlowVoz +=
                    termUnitOAFrac * thisZoneVentRepVars.TargetVentilationFlowVoz;
                Real64 naturalVentFlow =
                    (state.dataHeatBal->ZnAirRpt(CtrlZoneNum).VentilVolumeStdDensity + thisZonePredefRep.AFNVentVolStdDen) / TimeStepSysSec;
                state.dataSysRpts->SysVentRepVars(AirLoopNum).NatVentFlow += termUnitOAFrac * naturalVentFlow;

                if (thisZonePredefRep.isOccupied) {
                    state.dataSysRpts->SysVentRepVars(AirLoopNum).AnyZoneOccupied = true;
                }

                int MixedAirNodeNum = state.dataAirSystemsData->PrimaryAirSystems(AirLoopNum).OASysOutNodeNum;
                int ReturnAirNodeNum = state.dataAirSystemsData->PrimaryAirSystems(AirLoopNum).OASysInNodeNum;

                if (MixedAirNodeNum != 0 && ReturnAirNodeNum != 0) {
                    auto const *returnAirNode = dln->nodes(ReturnAirNodeNum);
                    auto const *mixedAirNode = dln->nodes(MixedAirNodeNum);
                    
                    // Calculate return and mixed air ethalpies
                    AirSysEnthReturnAir = Psychrometrics::PsyHFnTdbW(returnAirNode->Temp, returnAirNode->HumRat);
                    AirSysEnthMixedAir = Psychrometrics::PsyHFnTdbW(mixedAirNode->Temp, mixedAirNode->HumRat);
                    
                    if (state.dataAirSystemsData->PrimaryAirSystems(AirLoopNum).OASysExists) {
                        auto const *outAirNode = dln->nodes(state.dataAirSystemsData->PrimaryAirSystems(AirLoopNum).OAMixOAInNodeNum);
                        AirSysOutAirFlow = outAirNode->MassFlowRate;
                    } else {
                        AirSysOutAirFlow = 0.0;
                    }

                    AirSysTotalMixFlowRate = mixedAirNode->MassFlowRate;
                    
                    if (AirSysTotalMixFlowRate != 0.0) {
                        ZoneFlowFrac = (ADUCoolFlowrate + ADUHeatFlowrate) / AirSysTotalMixFlowRate;
                        AirSysOutAirFlow *= ZoneFlowFrac;
                    } else {
                        ZoneFlowFrac = 0.0;
                        AirSysOutAirFlow = 0.0;
                    }
                    // Calculate the zone ventilation load for this supply air path (i.e. zone inlet)
                    AirSysZoneVentLoad = (ADUCoolFlowrate + ADUHeatFlowrate) * (AirSysEnthMixedAir - AirSysEnthReturnAir) * TimeStepSysSec; //*KJperJ

                } else { // MixedAirNodeNum == 0 || ReturnAirNodeNum == 0
                    AirSysZoneVentLoad = 0.0;
                    AirSysOutAirFlow = 0.0;
                }

            } else { // AirLoopNum == 0
                AirSysZoneVentLoad = 0.0;
                AirSysOutAirFlow = 0.0;
            }
            
            ZAirSysZoneVentLoad += AirSysZoneVentLoad;
            ZAirSysOutAirFlow += AirSysOutAirFlow;
        } // primary air system present

        // now combine OA flow from zone forced air units with primary air system
        OutAirFlow = ZAirSysOutAirFlow + ZFAUOutAirFlow;
        // assign report variables
        thisZoneVentRepVars.OAMassFlow = OutAirFlow;
        thisZoneVentRepVars.OAMass = thisZoneVentRepVars.OAMassFlow * TimeStepSysSec;

        // determine volumetric values from mass flow using standard density (adjusted for elevation)
        thisZoneVentRepVars.OAVolFlowStdRho = thisZoneVentRepVars.OAMassFlow / state.dataEnvrn->StdRhoAir;
        thisZoneVentRepVars.OAVolStdRho = thisZoneVentRepVars.OAVolFlowStdRho * TimeStepSysSec;

        // set time mechanical+natural ventilation is below, at, or above target Voz-dyn
        Real64 totMechNatVentVolStdRho =
            thisZoneVentRepVars.OAVolStdRho + state.dataHeatBal->ZnAirRpt(CtrlZoneNum).VentilVolumeStdDensity + thisZonePredefRep.AFNVentVolStdDen;
        Real64 targetVoz = thisZoneVentRepVars.TargetVentilationFlowVoz * TimeStepSysSec;
        // Allow 1% tolerance
        if (totMechNatVentVolStdRho < (0.99 * targetVoz)) {
            thisZoneVentRepVars.TimeBelowVozDyn = TimeStepSys;
            state.dataSysRpts->AnyZoneTimeBelowVozDyn = TimeStepSys;
        } else if (totMechNatVentVolStdRho > (1.01 * targetVoz)) {
            thisZoneVentRepVars.TimeAboveVozDyn = TimeStepSys;
            state.dataSysRpts->AnyZoneTimeAboveVozDyn = TimeStepSys;
        } else if (totMechNatVentVolStdRho > HVAC::SmallAirVolFlow) {
            thisZoneVentRepVars.TimeAtVozDyn = TimeStepSys;
            state.dataSysRpts->AllZonesTimeAtVozDyn = TimeStepSys;
        }

        // determine volumetric values from mass flow using current air density for zone (adjusted for elevation)
        Real64 currentZoneAirDensity =
            Psychrometrics::PsyRhoAirFnPbTdbW(state,
                                              state.dataEnvrn->OutBaroPress,
                                              state.dataZoneTempPredictorCorrector->zoneHeatBalance(CtrlZoneNum).MAT,
                                              state.dataZoneTempPredictorCorrector->zoneHeatBalance(CtrlZoneNum).airHumRatAvg);
        if (currentZoneAirDensity > 0.0) thisZoneVentRepVars.OAVolFlowCrntRho = thisZoneVentRepVars.OAMassFlow / currentZoneAirDensity;
        thisZoneVentRepVars.OAVolCrntRho = thisZoneVentRepVars.OAVolFlowCrntRho * TimeStepSysSec;
        if (ZoneVolume > 0.0) thisZoneVentRepVars.MechACH = (thisZoneVentRepVars.OAVolCrntRho / TimeStepSys) / ZoneVolume;

        // store data for predefined tabular report on outside air
        if (thisZonePredefRep.isOccupied) {
            // accumulate the occupied time
            thisZonePredefRep.TotTimeOcc += TimeStepSys;
            // mechanical ventilation
            thisZonePredefRep.MechVentVolTotalOcc += thisZoneVentRepVars.OAVolCrntRho;
            if ((thisZoneVentRepVars.OAVolCrntRho / TimeStepSys) < thisZonePredefRep.MechVentVolMin) {
                thisZonePredefRep.MechVentVolMin = thisZoneVentRepVars.OAVolCrntRho / TimeStepSys;
            }
            thisZonePredefRep.MechVentVolTotalOccStdDen += thisZoneVentRepVars.OAVolStdRho;
            // infiltration
            thisZonePredefRep.InfilVolTotalOcc += state.dataHeatBal->ZnAirRpt(CtrlZoneNum).InfilVolumeCurDensity;
            if (state.dataHeatBal->ZnAirRpt(CtrlZoneNum).InfilVolumeCurDensity < thisZonePredefRep.InfilVolMin) {
                thisZonePredefRep.InfilVolMin = state.dataHeatBal->ZnAirRpt(CtrlZoneNum).InfilVolumeCurDensity;
            }
            thisZonePredefRep.InfilVolTotalOccStdDen += state.dataHeatBal->ZnAirRpt(CtrlZoneNum).InfilVolumeStdDensity;
            // 'simple' natural ventilation
            thisZonePredefRep.SimpVentVolTotalOcc += state.dataHeatBal->ZnAirRpt(CtrlZoneNum).VentilVolumeCurDensity;
            if (state.dataHeatBal->ZnAirRpt(CtrlZoneNum).VentilVolumeCurDensity < thisZonePredefRep.SimpVentVolMin) {
                thisZonePredefRep.SimpVentVolMin = state.dataHeatBal->ZnAirRpt(CtrlZoneNum).VentilVolumeCurDensity;
            }
            thisZonePredefRep.SimpVentVolTotalOccStdDen += state.dataHeatBal->ZnAirRpt(CtrlZoneNum).VentilVolumeStdDensity;
            // target ventilation Voz-dyn
            state.dataSysRpts->AnyZoneTimeBelowVozDynOcc = state.dataSysRpts->AnyZoneTimeBelowVozDyn;
            state.dataSysRpts->AllZonesTimeAtVozDynOcc = state.dataSysRpts->AllZonesTimeAtVozDyn;
            state.dataSysRpts->AnyZoneTimeAboveVozDynOcc = state.dataSysRpts->AnyZoneTimeAboveVozDyn;
            thisZonePredefRep.VozTargetTotalOcc += targetVoz;

            // time mechanical+natural ventilation is below, at, or above target Voz-dyn
            thisZonePredefRep.VozTargetTimeBelowOcc += thisZoneVentRepVars.TimeBelowVozDyn;
            thisZonePredefRep.VozTargetTimeAtOcc += thisZoneVentRepVars.TimeAtVozDyn;
            thisZonePredefRep.VozTargetTimeAboveOcc += thisZoneVentRepVars.TimeAboveVozDyn;
        } else if (totMechNatVentVolStdRho > HVAC::SmallAirVolFlow) {
            thisZoneVentRepVars.TimeVentUnocc = TimeStepSys;
            state.dataSysRpts->AnyZoneTimeVentUnocc = TimeStepSys;
            thisZonePredefRep.TotVentTimeNonZeroUnocc += thisZoneVentRepVars.TimeVentUnocc;
        }
        // accumulate during occupancy or not
        thisZonePredefRep.MechVentVolTotalStdDen += thisZoneVentRepVars.OAVolStdRho;
        thisZonePredefRep.InfilVolTotalStdDen += state.dataHeatBal->ZnAirRpt(CtrlZoneNum).InfilVolumeStdDensity;
        thisZonePredefRep.SimpVentVolTotalStdDen += state.dataHeatBal->ZnAirRpt(CtrlZoneNum).VentilVolumeStdDensity;
        thisZonePredefRep.VozTargetTotal += targetVoz;
        thisZonePredefRep.VozTargetTimeBelow += thisZoneVentRepVars.TimeBelowVozDyn;
        thisZonePredefRep.VozTargetTimeAt += thisZoneVentRepVars.TimeAtVozDyn;
        thisZonePredefRep.VozTargetTimeAbove += thisZoneVentRepVars.TimeAboveVozDyn;

        // now combine Vent load from zone forced air units with primary air system
        Real64 ZoneVentLoad = ZAirSysZoneVentLoad + ZFAUZoneVentLoad;
        // cycle if ZoneVentLoad is small
        if (std::abs(ZoneVentLoad) < SmallLoad) continue; // orig. had RETURN here, BG changed to CYCLE for next controlled zone in do loop.

        // Ventilation Heating
        if (ZoneVentLoad > SmallLoad) {
            // Zone cooling load
            if (ZoneLoad < -SmallLoad) {
                thisZoneVentRepVars.CoolingLoadAddedByVent += std::abs(ZoneVentLoad);
                // Zone heating load
            } else if (ZoneLoad > SmallLoad) {
                if (ZoneVentLoad > ZoneLoad) {
                    thisZoneVentRepVars.HeatingLoadMetByVent += std::abs(ZoneLoad);
                    thisZoneVentRepVars.OverheatingByVent += (ZoneVentLoad - ZoneLoad);
                } else {
                    thisZoneVentRepVars.HeatingLoadMetByVent += std::abs(ZoneVentLoad);
                }
                // No Zone Load
            } else {
                thisZoneVentRepVars.NoLoadHeatingByVent += std::abs(ZoneVentLoad);
            }

            // Ventilation Cooling
        } else if (ZoneVentLoad < -SmallLoad) {
            // Zone cooling load
            if (ZoneLoad < -SmallLoad) {
                if (ZoneVentLoad < ZoneLoad) {
                    thisZoneVentRepVars.CoolingLoadMetByVent += std::abs(ZoneLoad);
                    thisZoneVentRepVars.OvercoolingByVent += std::abs(ZoneVentLoad - ZoneLoad);
                } else {
                    thisZoneVentRepVars.CoolingLoadMetByVent += std::abs(ZoneVentLoad);
                }
                // Zone heating load
            } else if (ZoneLoad > SmallLoad) {
                thisZoneVentRepVars.HeatingLoadAddedByVent += std::abs(ZoneVentLoad);
                // No Zone Load
            } else {
                thisZoneVentRepVars.NoLoadCoolingByVent += std::abs(ZoneVentLoad);
            }

            // Ventilation No Load
        } else {
        }
    } // loop over controlled zones

    // loop over air loops
    for (int sysNum = 1; sysNum <= state.dataHVACGlobal->NumPrimaryAirSys; ++sysNum) {
        auto &thisSysVentRepVars = state.dataSysRpts->SysVentRepVars(sysNum);
        auto &thisSysPreDefRep = state.dataSysRpts->SysPreDefRep(sysNum);
        Real64 mechVentFlow = state.dataAirLoop->AirLoopFlow(sysNum).OAFlow / state.dataEnvrn->StdRhoAir;
        thisSysVentRepVars.MechVentFlow = mechVentFlow;
        thisSysPreDefRep.MechVentTotal += mechVentFlow * TimeStepSysSec;
        thisSysPreDefRep.NatVentTotal += thisSysVentRepVars.NatVentFlow * TimeStepSysSec;

        // set time mechanical+natural ventilation is below, at, or above target Voz-dyn
        Real64 totMechNatVentVolFlowStdRho = mechVentFlow + thisSysVentRepVars.NatVentFlow;

        Real64 targetFlowVoz = thisSysVentRepVars.TargetVentilationFlowVoz;
        thisSysPreDefRep.TargetVentTotalVoz += targetFlowVoz * TimeStepSysSec;
        // Allow 1% tolerance
        if (totMechNatVentVolFlowStdRho < (0.99 * targetFlowVoz)) {
            thisSysVentRepVars.TimeBelowVozDyn = TimeStepSys;
            thisSysPreDefRep.TimeBelowVozDynTotal += TimeStepSys;
        } else if (totMechNatVentVolFlowStdRho > (1.01 * targetFlowVoz)) {
            thisSysVentRepVars.TimeAboveVozDyn = TimeStepSys;
            thisSysPreDefRep.TimeAboveVozDynTotal += TimeStepSys;
        } else if (totMechNatVentVolFlowStdRho > HVAC::SmallAirVolFlow) {
            thisSysVentRepVars.TimeAtVozDyn = TimeStepSys;
            thisSysPreDefRep.TimeAtVozDynTotal += TimeStepSys;
        }

        if (thisSysVentRepVars.AnyZoneOccupied) {
            thisSysPreDefRep.TimeOccupiedTotal += TimeStepSys;
            thisSysPreDefRep.MechVentTotalOcc += mechVentFlow * TimeStepSysSec;
            thisSysPreDefRep.NatVentTotalOcc += thisSysVentRepVars.NatVentFlow * TimeStepSysSec;
            thisSysPreDefRep.TargetVentTotalVozOcc += targetFlowVoz * TimeStepSysSec;
            thisSysPreDefRep.TimeBelowVozDynTotalOcc += thisSysVentRepVars.TimeBelowVozDyn;
            thisSysPreDefRep.TimeAboveVozDynTotalOcc += thisSysVentRepVars.TimeAboveVozDyn;
            thisSysPreDefRep.TimeAtVozDynTotalOcc += thisSysVentRepVars.TimeAtVozDyn;
        } else if (totMechNatVentVolFlowStdRho > HVAC::SmallAirVolFlow) {
            thisSysVentRepVars.TimeVentUnocc = TimeStepSys;
            thisSysPreDefRep.TimeVentUnoccTotal += TimeStepSys;
        }

        // set time at OA limiting factors
        if (mechVentFlow > HVAC::SmallAirVolFlow) {
            int thisOAControlNum = state.dataAirLoop->AirLoopControlInfo(sysNum).OACtrlNum;
            if (thisOAControlNum > 0) {
                int limitFactorIndex = static_cast<int>(state.dataMixedAir->OAController(thisOAControlNum).OALimitingFactor);
                thisSysPreDefRep.TimeAtOALimit[limitFactorIndex] += TimeStepSys;
                if (thisSysVentRepVars.AnyZoneOccupied) {
                    thisSysPreDefRep.TimeAtOALimitOcc[limitFactorIndex] += TimeStepSys;
                    thisSysPreDefRep.MechVentTotAtLimitOcc[limitFactorIndex] += mechVentFlow * TimeStepSysSec;
                }
            }
        }
    }
    // Accumulate facility totals
    state.dataOutRptPredefined->TotalAnyZoneBelowVozDynForOA += state.dataSysRpts->AnyZoneTimeBelowVozDyn;
    state.dataOutRptPredefined->TotalAllZonesAtVozDynForOA += state.dataSysRpts->AllZonesTimeAtVozDyn;
    state.dataOutRptPredefined->TotalAnyZoneAboveVozDynForOA += state.dataSysRpts->AnyZoneTimeAboveVozDyn;
    state.dataOutRptPredefined->TotalAnyZoneVentUnoccForOA += state.dataSysRpts->AnyZoneTimeVentUnocc;
    state.dataOutRptPredefined->TotalAnyZoneBelowVozDynOccForOA += state.dataSysRpts->AnyZoneTimeBelowVozDynOcc;
    state.dataOutRptPredefined->TotalAllZonesAtVozDynOccForOA += state.dataSysRpts->AllZonesTimeAtVozDynOcc;
    state.dataOutRptPredefined->TotalAnyZoneAboveVozDynOccForOA += state.dataSysRpts->AnyZoneTimeAboveVozDynOcc;
}

void MatchPlantSys(EnergyPlusData &state,
                   int const AirLoopNum, // counter for zone air distribution inlets
                   int const BranchNum   // counter for zone air distribution inlets
)
{
    // SUBROUTINE INFORMATION:
    //       AUTHOR         Dan Fisher
    //       DATE WRITTEN   May 2005

    // PURPOSE OF THIS SUBROUTINE:
    // calculate and report zone ventilation loads

    // METHODOLOGY EMPLOYED:
    // calculate energy contribution of outside air through mixing box and pro-rate to
    // zones according to zone mass flow rates.

    int constexpr EnergyTrans(1);

    for (int CompNum = 1; CompNum <= state.dataAirSystemsData->PrimaryAirSystems(AirLoopNum).Branch(BranchNum).TotalComponents; ++CompNum) {
        {
            auto &thisComp = state.dataAirSystemsData->PrimaryAirSystems(AirLoopNum).Branch(BranchNum).Comp(CompNum);
            for (int VarNum = 1; VarNum <= thisComp.NumMeteredVars; ++VarNum) {
                if (thisComp.MeteredVar(VarNum).resource == Constant::eResource::EnergyTransfer) {
                    thisComp.EnergyTransComp = EnergyTrans;
                    const std::string &CompType = thisComp.TypeOf;
                    const std::string &CompName = thisComp.Name;
                    bool MatchFound = false; // Set to .TRUE. when a match is found
                    int MatchLoop = 0;       // Loop number of the match
                    int MatchBranch = 0;     // Branch number of the match
                    int MatchComp = 0;       // Component number of the match
                    int MatchLoopType = 0;
                    int Idx = 0;
                    FindDemandSideMatch(state, CompType, CompName, MatchFound, MatchLoopType, MatchLoop, MatchBranch, MatchComp);
                    if (MatchFound)
                        UpdateAirSysCompPtrArray(state, Idx, AirLoopNum, BranchNum, CompNum, MatchLoopType, MatchLoop, MatchBranch, MatchComp);
                    thisComp.AirSysToPlantPtr = Idx;
                    break;
                }
            }
            for (int SubCompNum = 1; SubCompNum <= thisComp.NumSubComps; ++SubCompNum) {
                //!!!!          IF(SysVentLoad == 0.0d0)EXIT
                {
                    auto &thisSubComp(thisComp.SubComp(SubCompNum));
                    for (int VarNum = 1; VarNum <= thisSubComp.NumMeteredVars; ++VarNum) {
                        if (thisSubComp.MeteredVar(VarNum).resource == Constant::eResource::EnergyTransfer) {
                            thisSubComp.EnergyTransComp = EnergyTrans;
                            const std::string &CompType = thisComp.TypeOf;
                            const std::string &CompName = thisComp.Name;
                            bool MatchFound = false; // Set to .TRUE. when a match is found
                            int MatchLoop = 0;       // Loop number of the match
                            int MatchBranch = 0;     // Branch number of the match
                            int MatchComp = 0;       // Component number of the match
                            int MatchLoopType = 0;
                            int Idx = 0;
                            FindDemandSideMatch(state, CompType, CompName, MatchFound, MatchLoopType, MatchLoop, MatchBranch, MatchComp);
                            if (MatchFound)
                                UpdateAirSysSubCompPtrArray(
                                    state, Idx, AirLoopNum, BranchNum, CompNum, SubCompNum, MatchLoopType, MatchLoop, MatchBranch, MatchComp);
                            thisSubComp.AirSysToPlantPtr = Idx;
                            break;
                        }
                    }
                    for (int SubSubCompNum = 1; SubSubCompNum <= thisSubComp.NumSubSubComps; ++SubSubCompNum) {
                        //!!!!            IF(SysVentLoad == 0.0d0)EXIT
                        {
                            auto &thisSubSubComp = thisSubComp.SubSubComp(SubSubCompNum);
                            for (int VarNum = 1; VarNum <= thisSubSubComp.NumMeteredVars; ++VarNum) {
                                if (thisSubSubComp.MeteredVar(VarNum).resource == Constant::eResource::EnergyTransfer) {
                                    thisSubSubComp.EnergyTransComp = EnergyTrans;
                                    const std::string &CompType = thisComp.TypeOf;
                                    const std::string &CompName = thisComp.Name;
                                    bool MatchFound = false; // Set to .TRUE. when a match is found
                                    int MatchLoop = 0;       // Loop number of the match
                                    int MatchBranch = 0;     // Branch number of the match
                                    int MatchComp = 0;       // Component number of the match
                                    int MatchLoopType = 0;
                                    int Idx = 0;
                                    FindDemandSideMatch(state, CompType, CompName, MatchFound, MatchLoopType, MatchLoop, MatchBranch, MatchComp);
                                    if (MatchFound)
                                        UpdateAirSysSubSubCompPtrArray(state,
                                                                       Idx,
                                                                       AirLoopNum,
                                                                       BranchNum,
                                                                       CompNum,
                                                                       SubCompNum,
                                                                       SubSubCompNum,
                                                                       MatchLoopType,
                                                                       MatchLoop,
                                                                       MatchBranch,
                                                                       MatchComp);
                                    thisSubSubComp.AirSysToPlantPtr = Idx;
                                    break;
                                }
                            }
                        }
                    }
                }
            }
        }
    }
}

void FindDemandSideMatch(EnergyPlusData &state,
                         std::string const &CompType, // Inlet node of the component to find the match of
                         std::string_view CompName,   // Outlet node of the component to find the match of
                         bool &MatchFound,            // Set to .TRUE. when a match is found
                         int &MatchLoopType,          // Loop number of the match
                         int &MatchLoop,              // Loop number of the match
                         int &MatchBranch,            // Branch number of the match
                         int &MatchComp               // Component number of the match
)
{

    // SUBROUTINE INFORMATION:
    //       AUTHOR         Rick Strand
    //       DATE WRITTEN   September 2004

    // PURPOSE OF THIS SUBROUTINE:
    // This subroutine intializes the connections between various loops.
    // Due to the fact that this requires numerous string compares, it
    // is much more efficient to find this information once and then
    // store it in module level variables (LoopConnect derived type).

    // METHODOLOGY EMPLOYED:
    // Simply cycles through the plant and condenser demand sides until
    // a component is found that matches the component type and name

    // Initialize all of the output variables

    MatchFound = false;
    MatchLoopType = 0;
    MatchLoop = 0;
    MatchLoop = 0;
    MatchBranch = 0;
    MatchComp = 0;

    // Now cycle through all of the demand side loops to see if we can find
    // a match for the component type and name.  Once a match is found,
    // record the type of loop and the loop, branch, and component numbers.
    if (!MatchFound) { // Go through the plant demand side loops
        for (int PassLoopNum = 1; PassLoopNum <= state.dataHVACGlobal->NumPlantLoops; ++PassLoopNum) {
            for (int PassBranchNum = 1;
                 PassBranchNum <= state.dataPlnt->VentRepPlant[static_cast<int>(LoopSideLocation::Demand)](PassLoopNum).TotalBranches;
                 ++PassBranchNum) {
                for (int PassCompNum = 1;
                     PassCompNum <=
                     state.dataPlnt->VentRepPlant[static_cast<int>(LoopSideLocation::Demand)](PassLoopNum).Branch(PassBranchNum).TotalComponents;
                     ++PassCompNum) {
                    if (Util::SameString(CompType,
                                         state.dataPlnt->VentRepPlant[static_cast<int>(LoopSideLocation::Demand)](PassLoopNum)
                                             .Branch(PassBranchNum)
                                             .Comp(PassCompNum)
                                             .TypeOf) &&
                        Util::SameString(CompName,
                                         state.dataPlnt->VentRepPlant[static_cast<int>(LoopSideLocation::Demand)](PassLoopNum)
                                             .Branch(PassBranchNum)
                                             .Comp(PassCompNum)
                                             .Name)) {
                        // Found a match on the plant demand side--increment the counter
                        MatchFound = true;
                        MatchLoopType = 1;
                        MatchLoop = PassLoopNum;
                        MatchBranch = PassBranchNum;
                        MatchComp = PassCompNum;
                        break; // PassCompNum DO loop
                    }
                }
                if (MatchFound) break; // PassBranchNum DO loop
            }
            if (MatchFound) break; // PassLoopNum DO loop
        }
    }

    if (!MatchFound) { // Go through the condenser demand side loops
        for (int PassLoopNum = 1; PassLoopNum <= state.dataHVACGlobal->NumCondLoops; ++PassLoopNum) {
            for (int PassBranchNum = 1;
                 PassBranchNum <= state.dataPlnt->VentRepCond[static_cast<int>(LoopSideLocation::Demand)](PassLoopNum).TotalBranches;
                 ++PassBranchNum) {
                for (int PassCompNum = 1;
                     PassCompNum <=
                     state.dataPlnt->VentRepCond[static_cast<int>(LoopSideLocation::Demand)](PassLoopNum).Branch(PassBranchNum).TotalComponents;
                     ++PassCompNum) {
                    if (Util::SameString(CompType,
                                         state.dataPlnt->VentRepCond[static_cast<int>(LoopSideLocation::Demand)](PassLoopNum)
                                             .Branch(PassBranchNum)
                                             .Comp(PassCompNum)
                                             .TypeOf) &&
                        Util::SameString(CompName,
                                         state.dataPlnt->VentRepCond[static_cast<int>(LoopSideLocation::Demand)](PassLoopNum)
                                             .Branch(PassBranchNum)
                                             .Comp(PassCompNum)
                                             .Name)) {
                        // Found a match on the plant demand side--increment the counter
                        MatchFound = true;
                        MatchLoopType = 2;
                        MatchLoop = PassLoopNum;
                        MatchBranch = PassBranchNum;
                        MatchComp = PassCompNum;
                        break; // PassCompNum DO loop
                    }
                }
                if (MatchFound) break; // PassBranchNum DO loop
            }
            if (MatchFound) break; // PassLoopNum DO loop
        }
    }
}

void ReportAirLoopConnections(EnergyPlusData &state)
{

    // SUBROUTINE INFORMATION:
    //       AUTHOR         Michael J. Witte, Linda K. Lawrie
    //       DATE WRITTEN   February 2004 (moved from BranchInputManager ReportLoopConnections)

    // PURPOSE OF THIS SUBROUTINE:
    // Report air loop splitter connections to the BND file.
    auto &dln = state.dataLoopNodes;
        
    static constexpr std::string_view errstring("**error**");

    static constexpr std::string_view Format_706("! <#AirLoopHVACs>,<Number of AirLoopHVACs>");
    static constexpr std::string_view Format_708(
        "! <AirLoopHVAC>,<Air Loop Name>,<# Return Nodes>,<# Supply Nodes>,<# Zones Cooled>,<# Zones Heated>,<Outdoor Air Used>");
    static constexpr std::string_view Format_709(
        "! <AirLoop Return Connections>,<Connection Count>,<AirLoopHVAC Name>,<Zn Eqp Return Node #>,<Zn Eqp Return "
        "Node Name>,<AirLoop Return Node #>,<Air Loop Return Node Name>");
    static constexpr std::string_view Format_710(
        "! <AirLoop Supply Connections>,<Connection Count>,<AirLoopHVAC Name>,<Zn Eqp Supply Node #>,<Zn Eqp Supply "
        "Node Name>,<AirLoop Supply Node #>,<Air Loop Supply Node Name>");
    static constexpr std::string_view Format_711(
        "! <Cooled Zone Info>,<Cooled Zone Count>,<Cooled Zone Name>,<Cooled Zone Inlet Node #>,<Cooled Zone Inlet "
        "Node Name>,<AirLoopHVAC Name>");
    static constexpr std::string_view Format_712(
        "! <Heated Zone Info>,<Heated Zone Count>,<Heated Zone Name>,<Heated Zone Inlet Node #>,<Heated Zone Inlet "
        "Node Name>,<AirLoopHVAC Name>");
    static constexpr std::string_view Format_714(
        "! <Outdoor Air Connections>,<OA Inlet Node #>,<OA Return Air Inlet Node Name>,<OA Outlet Node #>,<OA Mixed "
        "Air Outlet Node Name>,<AirLoopHVAC Name>");

    print(state.files.bnd, "{}\n", "! ===============================================================");
    print(state.files.bnd, "{}\n", Format_706);
    print(state.files.bnd, " #AirLoopHVACs,{}\n", state.dataHVACGlobal->NumPrimaryAirSys);
    print(state.files.bnd, "{}\n", Format_708);
    print(state.files.bnd, "{}\n", Format_709);
    print(state.files.bnd, "{}\n", Format_710);
    print(state.files.bnd, "{}\n", Format_711);
    print(state.files.bnd, "{}\n", Format_712);
    print(state.files.bnd, "{}\n", Format_714);
    print(state.files.bnd, "{}\n", "! <AirLoopHVAC Connector>,<Connector Type>,<Connector Name>,<Loop Name>,<Loop Type>,<Number of Inlets/Outlets>");
    print(state.files.bnd,
          "{}\n",
          "! <AirLoopHVAC Connector Branches>,<Connector Node Count>,<Connector Type>,<Connector Name>,<Inlet Branch>,<Outlet Branch>,<Loop "
          "Name>,<Loop Type>");
    print(state.files.bnd,
          "{}\n",
          "! <AirLoopHVAC Connector Nodes>,<Connector Node Count>,<Connector Type>,<Connector Name>,<Inlet Node>,<Outlet Node>,<Loop Name>,<Loop "
          "Type>");
    for (int Count = 1; Count <= state.dataHVACGlobal->NumPrimaryAirSys; ++Count) {
        const auto oaSysExists = [&]() {
            if (state.dataAirLoop->AirToOANodeInfo(Count).OASysExists) {
                return "Yes";
            } else {
                return "No";
            }
        }();

        print(state.files.bnd,
              " AirLoopHVAC,{},{},{},{},{},{}\n",
              state.dataAirLoop->AirToZoneNodeInfo(Count).AirLoopName,
              state.dataAirLoop->AirToZoneNodeInfo(Count).NumReturnNodes,
              state.dataAirLoop->AirToZoneNodeInfo(Count).NumSupplyNodes,
              state.dataAirLoop->AirToZoneNodeInfo(Count).NumZonesCooled,
              state.dataAirLoop->AirToZoneNodeInfo(Count).NumZonesHeated,
              oaSysExists);
        for (int Count1 = 1; Count1 <= state.dataAirLoop->AirToZoneNodeInfo(Count).NumReturnNodes; ++Count1) {
            print(state.files.bnd, "   AirLoop Return Connections,{},{},", Count1, state.dataAirLoop->AirToZoneNodeInfo(Count).AirLoopName);
            if (state.dataAirLoop->AirToZoneNodeInfo(Count).ZoneEquipReturnNodeNums(Count1) > 0) {
                print(state.files.bnd,
                      "{},{},",
                      state.dataAirLoop->AirToZoneNodeInfo(Count).ZoneEquipReturnNodeNums(Count1),
                      dln->nodes(state.dataAirLoop->AirToZoneNodeInfo(Count).ZoneEquipReturnNodeNums(Count1))->Name);
            } else {
                print(state.files.bnd, "{},{},", errstring, errstring);
            }
            if (state.dataAirLoop->AirToZoneNodeInfo(Count).AirLoopReturnNodeNums(Count1) > 0) {
                print(state.files.bnd,
                      "{},{}\n",
                      state.dataAirLoop->AirToZoneNodeInfo(Count).AirLoopReturnNodeNums(Count1),
                      dln->nodes(state.dataAirLoop->AirToZoneNodeInfo(Count).AirLoopReturnNodeNums(Count1))->Name);
            } else {
                print(state.files.bnd, "{},{}\n", errstring, errstring);
            }
        }
        for (int Count1 = 1; Count1 <= state.dataAirLoop->AirToZoneNodeInfo(Count).NumSupplyNodes; ++Count1) {
            print(state.files.bnd, "   AirLoop Supply Connections,{},{},", Count1, state.dataAirLoop->AirToZoneNodeInfo(Count).AirLoopName);
            if (state.dataAirLoop->AirToZoneNodeInfo(Count).ZoneEquipSupplyNodeNums(Count1) > 0) {
                print(state.files.bnd,
                      "{},{},",
                      state.dataAirLoop->AirToZoneNodeInfo(Count).ZoneEquipSupplyNodeNums(Count1),
                      dln->nodes(state.dataAirLoop->AirToZoneNodeInfo(Count).ZoneEquipSupplyNodeNums(Count1))->Name);
            } else {
                print(state.files.bnd, "{},{},", errstring, errstring);
            }
            if (state.dataAirLoop->AirToZoneNodeInfo(Count).AirLoopSupplyNodeNums(Count1) > 0) {
                print(state.files.bnd,
                      "{},{}\n",
                      state.dataAirLoop->AirToZoneNodeInfo(Count).AirLoopSupplyNodeNums(Count1),
                      dln->nodes(state.dataAirLoop->AirToZoneNodeInfo(Count).AirLoopSupplyNodeNums(Count1))->Name);
            } else {
                print(state.files.bnd, "{},{}\n", errstring, errstring);
            }
        }

        for (int Count1 = 1; Count1 <= state.dataAirLoop->AirToZoneNodeInfo(Count).NumZonesCooled; ++Count1) {
            const int CtrldZoneNum = state.dataAirLoop->AirToZoneNodeInfo(Count).CoolCtrlZoneNums(Count1);
            print(state.files.bnd, "   Cooled Zone Info,{},{},", Count1, state.dataHeatBal->Zone(CtrldZoneNum).Name);
            if (state.dataAirLoop->AirToZoneNodeInfo(Count).CoolZoneInNodeNums(Count1) > 0) {
                print(state.files.bnd,
                      "{},{},{}\n",
                      state.dataAirLoop->AirToZoneNodeInfo(Count).CoolZoneInNodeNums(Count1),
                      dln->nodes(state.dataAirLoop->AirToZoneNodeInfo(Count).CoolZoneInNodeNums(Count1))->Name,
                      state.dataAirLoop->AirToZoneNodeInfo(Count).AirLoopName);
            } else {
                print(state.files.bnd, "{},{},{}\n", errstring, errstring, state.dataAirLoop->AirToZoneNodeInfo(Count).AirLoopName);
            }
        }
        for (int Count1 = 1; Count1 <= state.dataAirLoop->AirToZoneNodeInfo(Count).NumZonesHeated; ++Count1) {
            const int CtrldZoneNum = state.dataAirLoop->AirToZoneNodeInfo(Count).HeatCtrlZoneNums(Count1);
            print(state.files.bnd, "   Heated Zone Info,{},{},", Count1, state.dataHeatBal->Zone(CtrldZoneNum).Name);
            if (state.dataAirLoop->AirToZoneNodeInfo(Count).HeatZoneInNodeNums(Count1) > 0) {
                print(state.files.bnd,
                      "{},{},{}\n",
                      state.dataAirLoop->AirToZoneNodeInfo(Count).HeatZoneInNodeNums(Count1),
                      dln->nodes(state.dataAirLoop->AirToZoneNodeInfo(Count).HeatZoneInNodeNums(Count1))->Name,
                      state.dataAirLoop->AirToZoneNodeInfo(Count).AirLoopName);
            } else {
                print(state.files.bnd, "{},{},{}\n", errstring, errstring, state.dataAirLoop->AirToZoneNodeInfo(Count).AirLoopName);
            }
        }
        if (state.dataAirLoop->AirToOANodeInfo(Count).OASysExists) {
            std::string ChrOut;
            std::string ChrOut2;
            if (state.dataAirLoop->AirToOANodeInfo(Count).OASysInNodeNum > 0) {
                ChrOut = fmt::to_string(state.dataAirLoop->AirToOANodeInfo(Count).OASysInNodeNum);
            } else {
                ChrOut = errstring;
            }
            if (state.dataAirLoop->AirToOANodeInfo(Count).OASysOutNodeNum > 0) {
                ChrOut2 = fmt::to_string(state.dataAirLoop->AirToOANodeInfo(Count).OASysOutNodeNum);
            } else {
                ChrOut2 = errstring;
            }

            print(state.files.bnd, "   Outdoor Air Connections,{},", ChrOut);
            if (ChrOut != errstring) {
                print(state.files.bnd, "{},", dln->nodes(state.dataAirLoop->AirToOANodeInfo(Count).OASysInNodeNum)->Name);
            } else {
                print(state.files.bnd, "{},", errstring);
            }
            if (ChrOut2 != errstring) {
                print(state.files.bnd,
                      "{},{},{}\n",
                      ChrOut2,
                      dln->nodes(state.dataAirLoop->AirToOANodeInfo(Count).OASysOutNodeNum)->Name,
                      state.dataAirLoop->AirToZoneNodeInfo(Count).AirLoopName);
            } else {
                print(state.files.bnd, "{},{},{}\n", errstring, errstring, state.dataAirLoop->AirToZoneNodeInfo(Count).AirLoopName);
            }
        }
        //  Report HVAC Air Loop Splitter to BND file
        if (state.dataAirSystemsData->PrimaryAirSystems(Count).Splitter.Exists) {
            print(state.files.bnd,
                  "   AirLoopHVAC Connector,Splitter,{},{},Air,{}\n",
                  state.dataAirSystemsData->PrimaryAirSystems(Count).Splitter.Name,
                  state.dataAirSystemsData->PrimaryAirSystems(Count).Name,
                  state.dataAirSystemsData->PrimaryAirSystems(Count).Splitter.NumOutNodes);
            for (int Count1 = 1; Count1 <= state.dataAirSystemsData->PrimaryAirSystems(Count).Splitter.NumOutNodes; ++Count1) {
                print(state.files.bnd,
                      "     AirLoopHVAC Connector Branches,{},Splitter,{},",
                      Count1,
                      state.dataAirSystemsData->PrimaryAirSystems(Count).Splitter.Name);

                if (state.dataAirSystemsData->PrimaryAirSystems(Count).Splitter.BranchNumIn <= 0) {
                    print(state.files.bnd, "{},", errstring);
                } else {
                    print(state.files.bnd,
                          "{},",
                          state.dataAirSystemsData->PrimaryAirSystems(Count)
                              .Branch(state.dataAirSystemsData->PrimaryAirSystems(Count).Splitter.BranchNumIn)
                              .Name);
                }

                if (state.dataAirSystemsData->PrimaryAirSystems(Count).Splitter.BranchNumOut(Count1) <= 0) {
                    print(state.files.bnd, "{},{},Air\n", errstring, state.dataAirSystemsData->PrimaryAirSystems(Count).Name);
                } else {
                    print(state.files.bnd,
                          "{},{},Air\n",
                          state.dataAirSystemsData->PrimaryAirSystems(Count)
                              .Branch(state.dataAirSystemsData->PrimaryAirSystems(Count).Splitter.BranchNumOut(Count1))
                              .Name,
                          state.dataAirSystemsData->PrimaryAirSystems(Count).Name);
                }

                print(state.files.bnd,
                      "     AirLoopHVAC Connector Nodes,   {},Splitter,{},{},{},{},Air\n",
                      Count1,
                      state.dataAirSystemsData->PrimaryAirSystems(Count).Splitter.Name,
                      state.dataAirSystemsData->PrimaryAirSystems(Count).Splitter.InNodeName,
                      state.dataAirSystemsData->PrimaryAirSystems(Count).Splitter.OutNodeNames(Count1),
                      state.dataAirSystemsData->PrimaryAirSystems(Count).Name);
            }
        }
    }
}

void reportAirLoopToplogy(EnergyPlusData &state)
{
    // s->pdstTopAirLoop = newPreDefSubTable(state, s->pdrTopology, "Air Loop Supply Side Component Arrangement");
    // s->pdchTopAirLoopName = newPreDefColumn(state, s->pdstTopAirLoop, "Airloop Name");
    // s->pdchTopAirSplitName = newPreDefColumn(state, s->pdstTopAirLoop, "Splitter Name");
    // s->pdchTopAirBranchName = newPreDefColumn(state, s->pdstTopAirLoop, "Supply Branch Name");
    // s->pdchTopAirSupplyBranchType = newPreDefColumn(state, s->pdstTopAirLoop, "Supply Branch Type");
    // s->pdchTopAirCompType = newPreDefColumn(state, s->pdstTopAirLoop, "Component Type");
    // s->pdchTopAirCompName = newPreDefColumn(state, s->pdstTopAirLoop, "Component Name");
    // s->pdchTopAirSubCompType = newPreDefColumn(state, s->pdstTopAirLoop, "Sub-Component Type");
    // s->pdchTopAirSubCompName = newPreDefColumn(state, s->pdstTopAirLoop, "Sub-Component Name");
    // s->pdchTopAirSubSubCompType = newPreDefColumn(state, s->pdstTopAirLoop, "Sub-Sub-Component Type");
    // s->pdchTopAirSubSubCompName = newPreDefColumn(state, s->pdstTopAirLoop, "Sub-Sub-Component Name");
    // s->pdchTopAirMixName = newPreDefColumn(state, s->pdstTopAirLoop, "Mixer Name");

    auto &orp = state.dataOutRptPredefined;
    int rowCounter = 1;
    for (int airLoopNum = 1; airLoopNum <= state.dataHVACGlobal->NumPrimaryAirSys; ++airLoopNum) {
        auto &pas = state.dataAirSystemsData->PrimaryAirSystems(airLoopNum);
        OutputReportPredefined::PreDefTableEntry(state, orp->pdchTopAirLoopName, format("{}", rowCounter), pas.Name);
        ++rowCounter;
        for (int BranchNum = 1; BranchNum <= pas.NumBranches; ++BranchNum) {
            auto &pasBranch = pas.Branch(BranchNum);
            if (pas.Splitter.Exists) {
                for (int outNum : pas.Splitter.BranchNumOut) {
                    if (outNum == BranchNum) {
                        OutputReportPredefined::PreDefTableEntry(state, orp->pdchTopAirSplitName, format("{}", rowCounter), pas.Splitter.Name);
                        break;
                    }
                }
            }
            for (int CompNum = 1; CompNum <= pasBranch.TotalComponents; ++CompNum) {
                auto &pasBranchComp = pasBranch.Comp(CompNum);
                fillAirloopToplogyComponentRow(
                    state, pas.Name, pasBranch.Name, pasBranch.DuctType, pasBranchComp.TypeOf, pasBranchComp.Name, rowCounter);
                for (int SubCompNum = 1; SubCompNum <= pasBranchComp.NumSubComps; ++SubCompNum) {
                    auto &pasBranchSubComp = pasBranchComp.SubComp(SubCompNum);
                    OutputReportPredefined::PreDefTableEntry(state, orp->pdchTopAirSubCompType, format("{}", rowCounter), pasBranchSubComp.TypeOf);
                    OutputReportPredefined::PreDefTableEntry(state, orp->pdchTopAirSubCompName, format("{}", rowCounter), pasBranchSubComp.Name);
                    fillAirloopToplogyComponentRow(
                        state, pas.Name, pasBranch.Name, pasBranch.DuctType, pasBranchComp.TypeOf, pasBranchComp.Name, rowCounter);
                    for (int SubSubCompNum = 1; SubSubCompNum <= pasBranchSubComp.NumSubSubComps; ++SubSubCompNum) {
                        auto &pasBranchSubSubComp = pasBranchSubComp.SubSubComp(SubSubCompNum);
                        OutputReportPredefined::PreDefTableEntry(
                            state, orp->pdchTopAirSubCompType, format("{}", rowCounter), pasBranchSubComp.TypeOf);
                        OutputReportPredefined::PreDefTableEntry(state, orp->pdchTopAirSubCompName, format("{}", rowCounter), pasBranchSubComp.Name);
                        OutputReportPredefined::PreDefTableEntry(
                            state, orp->pdchTopAirSubSubCompType, format("{}", rowCounter), pasBranchSubSubComp.TypeOf);
                        OutputReportPredefined::PreDefTableEntry(
                            state, orp->pdchTopAirSubSubCompName, format("{}", rowCounter), pasBranchSubSubComp.Name);
                        fillAirloopToplogyComponentRow(
                            state, pas.Name, pasBranch.Name, pasBranch.DuctType, pasBranchComp.TypeOf, pasBranchComp.Name, rowCounter);
                    }
                }
            }
            if (pas.Mixer.Exists) {
                for (int inNum : pas.Mixer.BranchNumIn) {
                    if (inNum == BranchNum) {
                        OutputReportPredefined::PreDefTableEntry(state, orp->pdchTopAirMixName, format("{}", rowCounter - 1), pas.Mixer.Name);
                        break;
                    }
                }
            }
        }
    }

    // s->pdstTopAirDemand = newPreDefSubTable(state, s->pdrTopology, "Air Loop Demand Side Component Arrangement");
    // s->pdchTopAirDemandName = newPreDefColumn(state, s->pdstTopAirDemand, "Airloop Name");
    // s->pdchTopAirSupplyBranchName = newPreDefColumn(state, s->pdstTopAirDemand, "Supply Branch Name");
    // s->pdchTopAirSupplyPCompType = newPreDefColumn(state, s->pdstTopAirDemand, "Supply Path Component Type");
    // s->pdchTopAirSupplyPCompName = newPreDefColumn(state, s->pdstTopAirDemand, "Supply Path Component Name");
    // s->pdchTopAirZoneName = newPreDefColumn(state, s->pdstTopAirDemand, "Zone Name");
    // s->pdchTopAirTermUnitType = newPreDefColumn(state, s->pdstTopAirDemand, "Terminal Unit Type");
    // s->pdchTopAirTermUnitName = newPreDefColumn(state, s->pdstTopAirDemand, "Terminal Unit Name");
    // s->pdchTopAirReturnPCompType = newPreDefColumn(state, s->pdstTopAirDemand, "Return Path Component Type");
    // s->pdchTopAirReturnPCompName = newPreDefColumn(state, s->pdstTopAirDemand, "Return Path Component Name");

    rowCounter = 1;
    for (int airLoopNum = 1; airLoopNum <= state.dataHVACGlobal->NumPrimaryAirSys; ++airLoopNum) {
        auto &pas = state.dataAirSystemsData->PrimaryAirSystems(airLoopNum);
        auto &thisAtoZInfo = state.dataAirLoop->AirToZoneNodeInfo(airLoopNum);
        OutputReportPredefined::PreDefTableEntry(state, orp->pdchTopAirDemandName, format("{}", rowCounter), thisAtoZInfo.AirLoopName);
        ++rowCounter;
        for (int ductNum = 1; ductNum <= thisAtoZInfo.NumSupplyNodes; ++ductNum) {
            auto &thisBranch = pas.Branch(thisAtoZInfo.SupplyDuctBranchNum(ductNum));
            if (thisAtoZInfo.SupplyAirPathNum(ductNum) > 0) {
                auto &thisSupplyPath = state.dataZoneEquip->SupplyAirPath(thisAtoZInfo.SupplyAirPathNum(ductNum));
                for (int compNum = 1; compNum <= thisSupplyPath.NumOfComponents; ++compNum) {
                    OutputReportPredefined::PreDefTableEntry(state, orp->pdchTopAirDemandName, format("{}", rowCounter), thisAtoZInfo.AirLoopName);
                    OutputReportPredefined::PreDefTableEntry(state, orp->pdchTopAirSupplyBranchName, format("{}", rowCounter), thisBranch.Name);
                    OutputReportPredefined::PreDefTableEntry(
                        state, orp->pdchTopAirSupplyDuctType, format("{}", rowCounter), HVAC::airDuctTypeNames[(int)thisBranch.DuctType]);
                    OutputReportPredefined::PreDefTableEntry(
                        state, orp->pdchTopAirSupplyPCompType, format("{}", rowCounter), thisSupplyPath.ComponentType(compNum));
                    OutputReportPredefined::PreDefTableEntry(
                        state, orp->pdchTopAirSupplyPCompName, format("{}", rowCounter), thisSupplyPath.ComponentName(compNum));
                    ++rowCounter;
                }
                if (thisBranch.DuctType == HVAC::AirDuctType::Cooling || thisBranch.DuctType == HVAC::AirDuctType::Main) {
                    for (int zoneNum : thisAtoZInfo.CoolCtrlZoneNums) {
                        auto &thisZoneEquipConfig = state.dataZoneEquip->ZoneEquipConfig(zoneNum);
                        auto &zel = state.dataZoneEquip->ZoneEquipList(zoneNum);
                        for (auto &thisCoolADU : thisZoneEquipConfig.AirDistUnitCool) {
                            if (thisCoolADU.SupplyBranchIndex != thisAtoZInfo.SupplyDuctBranchNum(ductNum)) continue;
                            if (thisCoolADU.SupplyAirPathExists) {
                                int spCompNum = thisSupplyPath.OutletNodeSupplyPathCompNum(thisCoolADU.SupplyAirPathOutNodeIndex);
                                OutputReportPredefined::PreDefTableEntry(
                                    state, orp->pdchTopAirSupplyPCompType, format("{}", rowCounter), thisSupplyPath.ComponentType(spCompNum));
                                OutputReportPredefined::PreDefTableEntry(
                                    state, orp->pdchTopAirSupplyPCompName, format("{}", rowCounter), thisSupplyPath.ComponentName(spCompNum));
                            }
                            OutputReportPredefined::PreDefTableEntry(
                                state, orp->pdchTopAirDemandName, format("{}", rowCounter), thisAtoZInfo.AirLoopName);
                            OutputReportPredefined::PreDefTableEntry(
                                state, orp->pdchTopAirSupplyBranchName, format("{}", rowCounter), thisBranch.Name);
                            OutputReportPredefined::PreDefTableEntry(
                                state, orp->pdchTopAirSupplyDuctType, format("{}", rowCounter), HVAC::airDuctTypeNames[(int)thisBranch.DuctType]);
                            OutputReportPredefined::PreDefTableEntry(
                                state, orp->pdchTopAirZoneName, format("{}", rowCounter), thisZoneEquipConfig.ZoneName);
                            auto &aduIndex = zel.EquipIndex(thisCoolADU.AirDistUnitIndex);
                            OutputReportPredefined::PreDefTableEntry(state,
                                                                     orp->pdchTopAirTermUnitType,
                                                                     format("{}", rowCounter),
                                                                     state.dataDefineEquipment->AirDistUnit(aduIndex).EquipType(1));
                            OutputReportPredefined::PreDefTableEntry(state,
                                                                     orp->pdchTopAirTermUnitName,
                                                                     format("{}", rowCounter),
                                                                     state.dataDefineEquipment->AirDistUnit(aduIndex).EquipName(1));
                            if (thisAtoZInfo.ReturnAirPathNum(1) > 0) {
                                auto &thisReturnPath = state.dataZoneEquip->ReturnAirPath(thisAtoZInfo.ReturnAirPathNum(1));
                                for (int retNodeNum = 1; retNodeNum <= thisZoneEquipConfig.NumReturnNodes; ++retNodeNum) {
                                    if (thisZoneEquipConfig.ReturnNodeAirLoopNum(retNodeNum) == airLoopNum) {
                                        int retPathCompNum = thisZoneEquipConfig.ReturnNodeRetPathCompNum(retNodeNum);
                                        if (retPathCompNum > 0) {
                                            OutputReportPredefined::PreDefTableEntry(state,
                                                                                     orp->pdchTopAirReturnPCompType,
                                                                                     format("{}", rowCounter),
                                                                                     thisReturnPath.ComponentType(retPathCompNum));
                                            OutputReportPredefined::PreDefTableEntry(state,
                                                                                     orp->pdchTopAirReturnPCompName,
                                                                                     format("{}", rowCounter),
                                                                                     thisReturnPath.ComponentName(retPathCompNum));
                                        }
                                        break;
                                    }
                                }
                            }
                            ++rowCounter;
                        }
                    }
                } else if (thisBranch.DuctType == HVAC::AirDuctType::Heating) {
                    for (int zoneNum : thisAtoZInfo.HeatCtrlZoneNums) {
                        auto &thisZoneEquipConfig = state.dataZoneEquip->ZoneEquipConfig(zoneNum);
                        auto &zel = state.dataZoneEquip->ZoneEquipList(zoneNum);
                        for (auto &thisHeatADU : thisZoneEquipConfig.AirDistUnitHeat) {
                            if (thisHeatADU.SupplyBranchIndex != thisAtoZInfo.SupplyDuctBranchNum(ductNum)) continue;
                            if (thisHeatADU.SupplyAirPathExists) {
                                int spCompNum = thisSupplyPath.OutletNodeSupplyPathCompNum(thisHeatADU.SupplyAirPathOutNodeIndex);
                                OutputReportPredefined::PreDefTableEntry(
                                    state, orp->pdchTopAirSupplyPCompType, format("{}", rowCounter), thisSupplyPath.ComponentType(spCompNum));
                                OutputReportPredefined::PreDefTableEntry(
                                    state, orp->pdchTopAirSupplyPCompName, format("{}", rowCounter), thisSupplyPath.ComponentName(spCompNum));
                            }
                            OutputReportPredefined::PreDefTableEntry(
                                state, orp->pdchTopAirDemandName, format("{}", rowCounter), thisAtoZInfo.AirLoopName);
                            OutputReportPredefined::PreDefTableEntry(
                                state, orp->pdchTopAirSupplyBranchName, format("{}", rowCounter), thisBranch.Name);
                            OutputReportPredefined::PreDefTableEntry(
                                state, orp->pdchTopAirSupplyDuctType, format("{}", rowCounter), HVAC::airDuctTypeNames[(int)thisBranch.DuctType]);
                            OutputReportPredefined::PreDefTableEntry(
                                state, orp->pdchTopAirZoneName, format("{}", rowCounter), thisZoneEquipConfig.ZoneName);
                            auto &aduIndex = zel.EquipIndex(thisHeatADU.AirDistUnitIndex);
                            OutputReportPredefined::PreDefTableEntry(state,
                                                                     orp->pdchTopAirTermUnitType,
                                                                     format("{}", rowCounter),
                                                                     state.dataDefineEquipment->AirDistUnit(aduIndex).EquipType(1));
                            OutputReportPredefined::PreDefTableEntry(state,
                                                                     orp->pdchTopAirTermUnitName,
                                                                     format("{}", rowCounter),
                                                                     state.dataDefineEquipment->AirDistUnit(aduIndex).EquipName(1));
                            if (thisAtoZInfo.ReturnAirPathNum(1) > 0) {
                                auto &thisReturnPath = state.dataZoneEquip->ReturnAirPath(thisAtoZInfo.ReturnAirPathNum(1));
                                for (int retNodeNum = 1; retNodeNum <= thisZoneEquipConfig.NumReturnNodes; ++retNodeNum) {
                                    int retPathCompNum = thisZoneEquipConfig.ReturnNodeRetPathCompNum(retNodeNum);
                                    if (retPathCompNum > 0) {
                                        OutputReportPredefined::PreDefTableEntry(state,
                                                                                 orp->pdchTopAirReturnPCompType,
                                                                                 format("{}", rowCounter),
                                                                                 thisReturnPath.ComponentType(retPathCompNum));
                                        OutputReportPredefined::PreDefTableEntry(state,
                                                                                 orp->pdchTopAirReturnPCompName,
                                                                                 format("{}", rowCounter),
                                                                                 thisReturnPath.ComponentName(retPathCompNum));
                                    }
                                }
                            }
                            ++rowCounter;
                        }
                    }
                }

            } else {
                OutputReportPredefined::PreDefTableEntry(state, orp->pdchTopAirDemandName, format("{}", rowCounter), thisAtoZInfo.AirLoopName);
                OutputReportPredefined::PreDefTableEntry(state, orp->pdchTopAirSupplyBranchName, format("{}", rowCounter), thisBranch.Name);
                OutputReportPredefined::PreDefTableEntry(
                    state, orp->pdchTopAirSupplyDuctType, format("{}", rowCounter), HVAC::airDuctTypeNames[(int)thisBranch.DuctType]);
                ++rowCounter;
            }
        }
        if (thisAtoZInfo.ReturnAirPathNum(1) > 0) {
            auto &thisReturnPath = state.dataZoneEquip->ReturnAirPath(thisAtoZInfo.ReturnAirPathNum(1));
            for (int compNum = 1; compNum <= thisReturnPath.NumOfComponents; ++compNum) {
                OutputReportPredefined::PreDefTableEntry(state, orp->pdchTopAirDemandName, format("{}", rowCounter), thisAtoZInfo.AirLoopName);
                if (compNum == thisReturnPath.OutletRetPathCompNum) {
                    auto &thisBranch = pas.Branch(pas.InletBranchNum[0]);
                    OutputReportPredefined::PreDefTableEntry(state, orp->pdchTopAirSupplyBranchName, format("{}", rowCounter), thisBranch.Name);
                    OutputReportPredefined::PreDefTableEntry(
                        state, orp->pdchTopAirSupplyDuctType, format("{}", rowCounter), HVAC::airDuctTypeNames[(int)thisBranch.DuctType]);
                }
                OutputReportPredefined::PreDefTableEntry(
                    state, orp->pdchTopAirReturnPCompType, format("{}", rowCounter), thisReturnPath.ComponentType(compNum));
                OutputReportPredefined::PreDefTableEntry(
                    state, orp->pdchTopAirReturnPCompName, format("{}", rowCounter), thisReturnPath.ComponentName(compNum));
                ++rowCounter;
            }
        }
    }
}

void fillAirloopToplogyComponentRow(EnergyPlusData &state,
                                    const std::string_view &loopName,
                                    const std::string_view &branchName,
                                    const HVAC::AirDuctType ductType,
                                    const std::string_view &compType,
                                    const std::string_view &compName,
                                    int &rowCounter)
{
    auto &orp = state.dataOutRptPredefined;
    // s->pdchTopAirLoopName = newPreDefColumn(state, s->pdstTopAirLoop, "Airloop Name");
    // s->pdchTopAirBranchName = newPreDefColumn(state, s->pdstTopAirLoop, "Branch Name");
    // s->pdchTopAirCompType = newPreDefColumn(state, s->pdstTopAirLoop, "Component Type");
    // s->pdchTopAirCompName = newPreDefColumn(state, s->pdstTopAirLoop, "Component Name");
    OutputReportPredefined::PreDefTableEntry(state, orp->pdchTopAirLoopName, format("{}", rowCounter), loopName);
    OutputReportPredefined::PreDefTableEntry(state, orp->pdchTopAirBranchName, format("{}", rowCounter), branchName);
    OutputReportPredefined::PreDefTableEntry(state, orp->pdchTopAirSupplyBranchType, format("{}", rowCounter), HVAC::airDuctTypeNames[(int)ductType]);
    OutputReportPredefined::PreDefTableEntry(state, orp->pdchTopAirCompType, format("{}", rowCounter), compType);
    OutputReportPredefined::PreDefTableEntry(state, orp->pdchTopAirCompName, format("{}", rowCounter), compName);
    ++rowCounter;
}

void reportZoneEquipmentToplogy(EnergyPlusData &state)
{
    // s->pdstTopZnEqp = newPreDefSubTable(state, s->pdrTopology, "Zone Equipment Component Arrangement");
    // s->pdchTopZnEqpName = newPreDefColumn(state, s->pdstTopZnEqp, "Zone Name");
    // s->pdchTopZnEqpCompType = newPreDefColumn(state, s->pdstTopZnEqp, "Component Type");
    // s->pdchTopZnEqpCompName = newPreDefColumn(state, s->pdstTopZnEqp, "Component Name");
    // s->pdchTopZnEqpSubCompType = newPreDefColumn(state, s->pdstTopZnEqp, "Sub-Component Type");
    // s->pdchTopZnEqpSubCompName = newPreDefColumn(state, s->pdstTopZnEqp, "Sub-Component Name");
    // s->pdchTopZnEqpSubSubCompType = newPreDefColumn(state, s->pdstTopZnEqp, "Sub-Sub-Component Type");
    // s->pdchTopZnEqpSubSubCompName = newPreDefColumn(state, s->pdstTopZnEqp, "Sub-Sub-Component Name");

    auto &orp = state.dataOutRptPredefined;
    int rowCounter = 1;
    for (int zoneNum = 1; zoneNum <= state.dataGlobal->NumOfZones; ++zoneNum) {
        const std::string_view zoneName = state.dataHeatBal->Zone(zoneNum).Name;
        OutputReportPredefined::PreDefTableEntry(state, orp->pdchTopZnEqpName, format("{}", rowCounter), zoneName);
        ++rowCounter;
        if (!state.dataZoneEquip->ZoneEquipConfig(zoneNum).IsControlled) continue;
        auto &zel = state.dataZoneEquip->ZoneEquipList(zoneNum);
        for (int CompNum = 1; CompNum <= zel.NumOfEquipTypes; ++CompNum) {
            auto &zelEquipData = zel.EquipData(CompNum);
            fillZoneEquipToplogyComponentRow(state, zoneName, zelEquipData.TypeOf, zelEquipData.Name, rowCounter);
            for (int SubCompNum = 1; SubCompNum <= zelEquipData.NumSubEquip; ++SubCompNum) {
                auto &zelSubEquipData = zelEquipData.SubEquipData(SubCompNum);
                OutputReportPredefined::PreDefTableEntry(state, orp->pdchTopZnEqpSubCompType, format("{}", rowCounter), zelSubEquipData.TypeOf);
                OutputReportPredefined::PreDefTableEntry(state, orp->pdchTopZnEqpSubCompName, format("{}", rowCounter), zelSubEquipData.Name);
                fillZoneEquipToplogyComponentRow(state, zoneName, zelEquipData.TypeOf, zelEquipData.Name, rowCounter);
                for (int SubSubCompNum = 1; SubSubCompNum <= zelSubEquipData.NumSubSubEquip; ++SubSubCompNum) {
                    auto &zelSubSubEquipData = zelSubEquipData.SubSubEquipData(SubSubCompNum);
                    OutputReportPredefined::PreDefTableEntry(state, orp->pdchTopZnEqpSubCompType, format("{}", rowCounter), zelSubEquipData.TypeOf);
                    OutputReportPredefined::PreDefTableEntry(state, orp->pdchTopZnEqpSubCompName, format("{}", rowCounter), zelSubEquipData.Name);
                    OutputReportPredefined::PreDefTableEntry(
                        state, orp->pdchTopZnEqpSubSubCompType, format("{}", rowCounter), zelSubSubEquipData.TypeOf);
                    OutputReportPredefined::PreDefTableEntry(
                        state, orp->pdchTopZnEqpSubSubCompName, format("{}", rowCounter), zelSubSubEquipData.Name);
                    fillZoneEquipToplogyComponentRow(state, zoneName, zelEquipData.TypeOf, zelEquipData.Name, rowCounter);
                }
            }
        }
    }
}

void fillZoneEquipToplogyComponentRow(
    EnergyPlusData &state, const std::string_view &zoneName, const std::string_view &compType, const std::string_view &compName, int &rowCounter)
{
    auto &orp = state.dataOutRptPredefined;
    // s->pdstTopZnEqp = newPreDefSubTable(state, s->pdrTopology, "Zone Equipment Component Arrangement");
    // s->pdchTopZnEqpName = newPreDefColumn(state, s->pdstTopZnEqp, "Zone Name");
    // s->pdchTopZnEqpCompType = newPreDefColumn(state, s->pdstTopZnEqp, "Component Type");
    // s->pdchTopZnEqpCompName = newPreDefColumn(state, s->pdstTopZnEqp, "Component Name");
    OutputReportPredefined::PreDefTableEntry(state, orp->pdchTopZnEqpName, format("{}", rowCounter), zoneName);
    OutputReportPredefined::PreDefTableEntry(state, orp->pdchTopZnEqpCompType, format("{}", rowCounter), compType);
    OutputReportPredefined::PreDefTableEntry(state, orp->pdchTopZnEqpCompName, format("{}", rowCounter), compName);
    ++rowCounter;
}

void reportAirDistributionUnits(EnergyPlusData &state)
{
    // populate the predefined tabular report for Equipment Summary - Air Terminals

    auto &orp = state.dataOutRptPredefined;
    for (auto &adu : state.dataDefineEquipment->AirDistUnit) {
        auto &airTerminal = adu.airTerminalPtr;
        constexpr int aduCompNum = 1;
        OutputReportPredefined::PreDefTableEntry(state, orp->pdchAirTermZoneName, adu.Name, state.dataHeatBal->Zone(adu.ZoneNum).Name);
        switch (adu.EquipTypeEnum(aduCompNum)) {
        case DataDefineEquip::ZnAirLoopEquipType::DualDuctConstVolume:
        case DataDefineEquip::ZnAirLoopEquipType::DualDuctVAV:
        case DataDefineEquip::ZnAirLoopEquipType::DualDuctVAVOutdoorAir:
            state.dataDualDuct->dd_airterminal(adu.EquipIndex(aduCompNum)).reportTerminalUnit(state);
            break;
        case DataDefineEquip::ZnAirLoopEquipType::SingleDuctConstVolReheat:
        case DataDefineEquip::ZnAirLoopEquipType::SingleDuctConstVolNoReheat:
        case DataDefineEquip::ZnAirLoopEquipType::SingleDuctVAVReheat:
        case DataDefineEquip::ZnAirLoopEquipType::SingleDuctVAVNoReheat:
        case DataDefineEquip::ZnAirLoopEquipType::SingleDuctVAVReheatVSFan:
        case DataDefineEquip::ZnAirLoopEquipType::SingleDuctCBVAVReheat:
        case DataDefineEquip::ZnAirLoopEquipType::SingleDuctCBVAVNoReheat:
            state.dataSingleDuct->sd_airterminal(adu.EquipIndex(aduCompNum)).reportTerminalUnit(state);
            break;
        case DataDefineEquip::ZnAirLoopEquipType::SingleDuct_SeriesPIU_Reheat:
        case DataDefineEquip::ZnAirLoopEquipType::SingleDuct_ParallelPIU_Reheat:
            state.dataPowerInductionUnits->PIU(adu.EquipIndex(aduCompNum)).reportTerminalUnit(state);
            break;
        case DataDefineEquip::ZnAirLoopEquipType::SingleDuct_ConstVol_4PipeInduc:
            state.dataHVACSingleDuctInduc->IndUnit(adu.EquipIndex(aduCompNum)).reportTerminalUnit(state);
            break;
        case DataDefineEquip::ZnAirLoopEquipType::SingleDuctConstVolCooledBeam:
            state.dataHVACCooledBeam->CoolBeam(adu.EquipIndex(aduCompNum)).reportTerminalUnit(state);
            break;
        case DataDefineEquip::ZnAirLoopEquipType::SingleDuctConstVolFourPipeBeam:
            adu.airTerminalPtr->reportTerminalUnit(state);
            break;
        case DataDefineEquip::ZnAirLoopEquipType::SingleDuctUserDefined:
        case DataDefineEquip::ZnAirLoopEquipType::SingleDuctATMixer:
            break;
        default:
            break;
        } // end switch
    }
}

//        End of Reporting subroutines for the SimAir Module
// *****************************************************************************

} // namespace EnergyPlus::SystemReports<|MERGE_RESOLUTION|>--- conflicted
+++ resolved
@@ -213,40 +213,23 @@
                                     }
                                 }
                             }
-<<<<<<< HEAD
-                        } else if (thisZoneEquipList.EquipData(CompNum).OutNodeNums(NodeCount) ==
-                                   thisZoneEquipConfig.AirDistUnitHeat(ZoneInletNodeNum).InNodeNum) {
+                        }
+                        if (thisZoneEquipList.EquipData(CompNum).OutNodeNums(NodeCount) ==
+                            thisZoneEquipConfig.AirDistUnitHeat(ZoneInletNodeNum).OutNodeNum) {
                             thisZoneEquipConfig.AirDistUnitHeat(ZoneInletNodeNum).AirDistUnitIndex = CompNum;
                             if (thisZoneEquipConfig.AirDistUnitHeat(ZoneInletNodeNum).SupplyAirPathExists) {
                                 for (int SAPNum = 1; SAPNum <= state.dataZoneEquip->NumSupplyAirPaths; ++SAPNum) {
-                                    for (int NodeIndex = 1; NodeIndex <= state.dataAirLoop->AirToZoneNodeInfo(AirLoopNum).NumSupplyNodes;
-                                         ++NodeIndex) {
-                                        if (state.dataAirLoop->AirToZoneNodeInfo(AirLoopNum).ZoneEquipSupplyNodeNums(NodeIndex) ==
-                                            state.dataZoneEquip->SupplyAirPath(SAPNum).InNodeNum) {
-                                            for (int BranchNum = 1; BranchNum <= state.dataAirSystemsData->PrimaryAirSystems(AirLoopNum).NumBranches;
-                                                 ++BranchNum) {
-                                                if (state.dataAirSystemsData->PrimaryAirSystems(AirLoopNum).Branch(BranchNum).OutNodeNum ==
-                                                    state.dataAirLoop->AirToZoneNodeInfo(AirLoopNum).AirLoopSupplyNodeNums(NodeIndex)) {
-                                                    thisZoneEquipConfig.AirDistUnitHeat(ZoneInletNodeNum).SupplyBranchIndex = BranchNum;
-=======
-                        }
-                        if (thisZoneEquipList.EquipData(CompNum).OutletNodeNums(NodeCount) ==
-                            thisZoneEquipConfig.AirDistUnitHeat(ZoneInletNodeNum).OutNode) {
-                            thisZoneEquipConfig.AirDistUnitHeat(ZoneInletNodeNum).AirDistUnitIndex = CompNum;
-                            if (thisZoneEquipConfig.AirDistUnitHeat(ZoneInletNodeNum).SupplyAirPathExists) {
-                                for (int SAPNum = 1; SAPNum <= state.dataZoneEquip->NumSupplyAirPaths; ++SAPNum) {
-                                    for (int SAPOutNode = 1; SAPOutNode <= state.dataZoneEquip->SupplyAirPath(SAPNum).NumOutletNodes; ++SAPOutNode) {
-                                        if (thisZoneEquipConfig.AirDistUnitHeat(ZoneInletNodeNum).InNode ==
-                                            state.dataZoneEquip->SupplyAirPath(SAPNum).OutletNode(SAPOutNode)) {
+                                    for (int SAPOutNode = 1; SAPOutNode <= state.dataZoneEquip->SupplyAirPath(SAPNum).NumOutNodes; ++SAPOutNode) {
+                                        if (thisZoneEquipConfig.AirDistUnitHeat(ZoneInletNodeNum).InNodeNum ==
+                                            state.dataZoneEquip->SupplyAirPath(SAPNum).OutNodeNums(SAPOutNode)) {
                                             thisZoneEquipConfig.AirDistUnitHeat(ZoneInletNodeNum).SupplyAirPathIndex = SAPNum;
                                             thisZoneEquipConfig.AirDistUnitHeat(ZoneInletNodeNum).SupplyAirPathOutNodeIndex = SAPOutNode;
                                             for (int OutNum = 1; OutNum <= state.dataAirLoop->AirToZoneNodeInfo(AirLoopNum).NumSupplyNodes;
                                                  ++OutNum) {
-                                                if (state.dataAirLoop->AirToZoneNodeInfo(AirLoopNum).ZoneEquipSupplyNodeNum(OutNum) ==
-                                                    state.dataZoneEquip->SupplyAirPath(SAPNum).InletNodeNum) {
+                                                if (state.dataAirLoop->AirToZoneNodeInfo(AirLoopNum).ZoneEquipSupplyNodeNums(OutNum) ==
+                                                    state.dataZoneEquip->SupplyAirPath(SAPNum).InNodeNum) {
                                                     thisZoneEquipConfig.AirDistUnitHeat(ZoneInletNodeNum).SupplyBranchIndex =
-                                                        state.dataAirSystemsData->PrimaryAirSystems(AirLoopNum).OutletBranchNum[OutNum - 1];
->>>>>>> 15f64911
+                                                        state.dataAirSystemsData->PrimaryAirSystems(AirLoopNum).OutBranchNums[OutNum - 1];
                                                     if (state.dataAirSystemsData->PrimaryAirSystems(AirLoopNum).Splitter.Exists) {
                                                         for (int MainBranchNum = 1;
                                                              MainBranchNum <= state.dataAirSystemsData->PrimaryAirSystems(AirLoopNum).NumBranches;
@@ -266,15 +249,6 @@
                                             }
                                         }
                                     }
-<<<<<<< HEAD
-
-                                    for (int SAPOutNode = 1; SAPOutNode <= state.dataZoneEquip->SupplyAirPath(SAPNum).NumOutNodes; ++SAPOutNode) {
-                                        if (ZoneInletNodeNum == state.dataZoneEquip->SupplyAirPath(SAPNum).OutNodeNums(SAPOutNode)) {
-                                            thisZoneEquipConfig.AirDistUnitHeat(ZoneInletNodeNum).SupplyAirPathIndex = SAPNum;
-                                        }
-                                    }
-=======
->>>>>>> 15f64911
                                 }
                             } else { // no supply air path
                                 if (AirLoopNum > 0) {
@@ -5021,7 +4995,7 @@
             for (int compNum = 1; compNum <= thisReturnPath.NumOfComponents; ++compNum) {
                 OutputReportPredefined::PreDefTableEntry(state, orp->pdchTopAirDemandName, format("{}", rowCounter), thisAtoZInfo.AirLoopName);
                 if (compNum == thisReturnPath.OutletRetPathCompNum) {
-                    auto &thisBranch = pas.Branch(pas.InletBranchNum[0]);
+                    auto &thisBranch = pas.Branch(pas.InBranchNums[0]);
                     OutputReportPredefined::PreDefTableEntry(state, orp->pdchTopAirSupplyBranchName, format("{}", rowCounter), thisBranch.Name);
                     OutputReportPredefined::PreDefTableEntry(
                         state, orp->pdchTopAirSupplyDuctType, format("{}", rowCounter), HVAC::airDuctTypeNames[(int)thisBranch.DuctType]);
@@ -5119,42 +5093,47 @@
 
     auto &orp = state.dataOutRptPredefined;
     for (auto &adu : state.dataDefineEquipment->AirDistUnit) {
-        auto &airTerminal = adu.airTerminalPtr;
         constexpr int aduCompNum = 1;
         OutputReportPredefined::PreDefTableEntry(state, orp->pdchAirTermZoneName, adu.Name, state.dataHeatBal->Zone(adu.ZoneNum).Name);
         switch (adu.EquipTypeEnum(aduCompNum)) {
         case DataDefineEquip::ZnAirLoopEquipType::DualDuctConstVolume:
         case DataDefineEquip::ZnAirLoopEquipType::DualDuctVAV:
-        case DataDefineEquip::ZnAirLoopEquipType::DualDuctVAVOutdoorAir:
+        case DataDefineEquip::ZnAirLoopEquipType::DualDuctVAVOutdoorAir: {
             state.dataDualDuct->dd_airterminal(adu.EquipIndex(aduCompNum)).reportTerminalUnit(state);
-            break;
+        } break;
+
         case DataDefineEquip::ZnAirLoopEquipType::SingleDuctConstVolReheat:
         case DataDefineEquip::ZnAirLoopEquipType::SingleDuctConstVolNoReheat:
         case DataDefineEquip::ZnAirLoopEquipType::SingleDuctVAVReheat:
         case DataDefineEquip::ZnAirLoopEquipType::SingleDuctVAVNoReheat:
         case DataDefineEquip::ZnAirLoopEquipType::SingleDuctVAVReheatVSFan:
         case DataDefineEquip::ZnAirLoopEquipType::SingleDuctCBVAVReheat:
-        case DataDefineEquip::ZnAirLoopEquipType::SingleDuctCBVAVNoReheat:
+        case DataDefineEquip::ZnAirLoopEquipType::SingleDuctCBVAVNoReheat: {
             state.dataSingleDuct->sd_airterminal(adu.EquipIndex(aduCompNum)).reportTerminalUnit(state);
-            break;
+        } break;
+                
         case DataDefineEquip::ZnAirLoopEquipType::SingleDuct_SeriesPIU_Reheat:
-        case DataDefineEquip::ZnAirLoopEquipType::SingleDuct_ParallelPIU_Reheat:
+        case DataDefineEquip::ZnAirLoopEquipType::SingleDuct_ParallelPIU_Reheat: {
             state.dataPowerInductionUnits->PIU(adu.EquipIndex(aduCompNum)).reportTerminalUnit(state);
-            break;
-        case DataDefineEquip::ZnAirLoopEquipType::SingleDuct_ConstVol_4PipeInduc:
+        } break;
+                
+        case DataDefineEquip::ZnAirLoopEquipType::SingleDuct_ConstVol_4PipeInduc: {
             state.dataHVACSingleDuctInduc->IndUnit(adu.EquipIndex(aduCompNum)).reportTerminalUnit(state);
-            break;
-        case DataDefineEquip::ZnAirLoopEquipType::SingleDuctConstVolCooledBeam:
+        } break;
+                
+        case DataDefineEquip::ZnAirLoopEquipType::SingleDuctConstVolCooledBeam: {
             state.dataHVACCooledBeam->CoolBeam(adu.EquipIndex(aduCompNum)).reportTerminalUnit(state);
-            break;
-        case DataDefineEquip::ZnAirLoopEquipType::SingleDuctConstVolFourPipeBeam:
+        } break;
+                
+        case DataDefineEquip::ZnAirLoopEquipType::SingleDuctConstVolFourPipeBeam: {
             adu.airTerminalPtr->reportTerminalUnit(state);
-            break;
+        } break;
+
         case DataDefineEquip::ZnAirLoopEquipType::SingleDuctUserDefined:
-        case DataDefineEquip::ZnAirLoopEquipType::SingleDuctATMixer:
-            break;
-        default:
-            break;
+        case DataDefineEquip::ZnAirLoopEquipType::SingleDuctATMixer: {
+        } break;
+        default: {
+        } break;
         } // end switch
     }
 }
