// EnergyPlus, Copyright (c) 1996-2022, The Board of Trustees of the University of Illinois,
// The Regents of the University of California, through Lawrence Berkeley National Laboratory
// (subject to receipt of any required approvals from the U.S. Dept. of Energy), Oak Ridge
// National Laboratory, managed by UT-Battelle, Alliance for Sustainable Energy, LLC, and other
// contributors. All rights reserved.
//
// NOTICE: This Software was developed under funding from the U.S. Department of Energy and the
// U.S. Government consequently retains certain rights. As such, the U.S. Government has been
// granted for itself and others acting on its behalf a paid-up, nonexclusive, irrevocable,
// worldwide license in the Software to reproduce, distribute copies to the public, prepare
// derivative works, and perform publicly and display publicly, and to permit others to do so.
//
// Redistribution and use in source and binary forms, with or without modification, are permitted
// provided that the following conditions are met:
//
// (1) Redistributions of source code must retain the above copyright notice, this list of
//     conditions and the following disclaimer.
//
// (2) Redistributions in binary form must reproduce the above copyright notice, this list of
//     conditions and the following disclaimer in the documentation and/or other materials
//     provided with the distribution.
//
// (3) Neither the name of the University of California, Lawrence Berkeley National Laboratory,
//     the University of Illinois, U.S. Dept. of Energy nor the names of its contributors may be
//     used to endorse or promote products derived from this software without specific prior
//     written permission.
//
// (4) Use of EnergyPlus(TM) Name. If Licensee (i) distributes the software in stand-alone form
//     without changes from the version obtained under this License, or (ii) Licensee makes a
//     reference solely to the software portion of its product, Licensee must refer to the
//     software as "EnergyPlus version X" software, where "X" is the version number Licensee
//     obtained under this License and may not use a different name for the software. Except as
//     specifically required in this Section (4), Licensee shall not use in a company name, a
//     product name, in advertising, publicity, or other promotional activities any name, trade
//     name, trademark, logo, or other designation of "EnergyPlus", "E+", "e+" or confusingly
//     similar designation, without the U.S. Department of Energy's prior written consent.
//
// THIS SOFTWARE IS PROVIDED BY THE COPYRIGHT HOLDERS AND CONTRIBUTORS "AS IS" AND ANY EXPRESS OR
// IMPLIED WARRANTIES, INCLUDING, BUT NOT LIMITED TO, THE IMPLIED WARRANTIES OF MERCHANTABILITY
// AND FITNESS FOR A PARTICULAR PURPOSE ARE DISCLAIMED. IN NO EVENT SHALL THE COPYRIGHT OWNER OR
// CONTRIBUTORS BE LIABLE FOR ANY DIRECT, INDIRECT, INCIDENTAL, SPECIAL, EXEMPLARY, OR
// CONSEQUENTIAL DAMAGES (INCLUDING, BUT NOT LIMITED TO, PROCUREMENT OF SUBSTITUTE GOODS OR
// SERVICES; LOSS OF USE, DATA, OR PROFITS; OR BUSINESS INTERRUPTION) HOWEVER CAUSED AND ON ANY
// THEORY OF LIABILITY, WHETHER IN CONTRACT, STRICT LIABILITY, OR TORT (INCLUDING NEGLIGENCE OR
// OTHERWISE) ARISING IN ANY WAY OUT OF THE USE OF THIS SOFTWARE, EVEN IF ADVISED OF THE
// POSSIBILITY OF SUCH DAMAGE.

#ifndef GeneralRoutines_hh_INCLUDED
#define GeneralRoutines_hh_INCLUDED

// ObjexxFCL Headers
#include <ObjexxFCL/Array2S.hh>
#include <ObjexxFCL/Optional.hh>

// EnergyPlus Headers
#include <EnergyPlus/ConvectionCoefficients.hh>
#include <EnergyPlus/Data/BaseData.hh>
#include <EnergyPlus/DataSurfaces.hh>
#include <EnergyPlus/EnergyPlus.hh>
#include <EnergyPlus/Plant/Enums.hh>

namespace EnergyPlus {

// Forward declarations
struct EnergyPlusData;

struct IntervalHalf
{
    // Members
    Real64 MaxFlow;
    Real64 MinFlow;
    Real64 MaxResult;
    Real64 MinResult;
    Real64 MidFlow;
    Real64 MidResult;
    bool MaxFlowCalc;
    bool MinFlowCalc;
    bool MinFlowResult;
    bool NormFlowCalc;

    // Default Constructor
    IntervalHalf() = default;

    // Member Constructor
    IntervalHalf(Real64 const MaxFlow,
                 Real64 const MinFlow,
                 Real64 const MaxResult,
                 Real64 const MinResult,
                 Real64 const MidFlow,
                 Real64 const MidResult,
                 bool const MaxFlowCalc,
                 bool const MinFlowCalc,
                 bool const MinFlowResult,
                 bool const NormFlowCalc)
        : MaxFlow(MaxFlow), MinFlow(MinFlow), MaxResult(MaxResult), MinResult(MinResult), MidFlow(MidFlow), MidResult(MidResult),
          MaxFlowCalc(MaxFlowCalc), MinFlowCalc(MinFlowCalc), MinFlowResult(MinFlowResult), NormFlowCalc(NormFlowCalc)
    {
    }
};

struct ZoneEquipControllerProps
{
    // Members
    Real64 SetPoint;           // Desired setpoint;
    Real64 MaxSetPoint;        // The maximum setpoint; either user input or reset per time step by simulation
    Real64 MinSetPoint;        // The minimum setpoint; either user input or reset per time step by simulation
    Real64 SensedValue;        // The sensed control variable of any type
    Real64 CalculatedSetPoint; // The Calculated SetPoint or new control actuated value

    // Default Constructor
    ZoneEquipControllerProps() = default;

    // Member Constructor
    ZoneEquipControllerProps(Real64 const SetPoint,          // Desired setpoint;
                             Real64 const MaxSetPoint,       // The maximum setpoint; either user input or reset per time step by simulation
                             Real64 const MinSetPoint,       // The minimum setpoint; either user input or reset per time step by simulation
                             Real64 const SensedValue,       // The sensed control variable of any type
                             Real64 const CalculatedSetPoint // The Calculated SetPoint or new control actuated value
                             )
        : SetPoint(SetPoint), MaxSetPoint(MaxSetPoint), MinSetPoint(MinSetPoint), SensedValue(SensedValue), CalculatedSetPoint(CalculatedSetPoint)
    {
    }
};

void ControlCompOutput(EnergyPlusData &state,
<<<<<<< HEAD
                       std::string const &CompName,               // the component Name
                       std::string const &CompType,               // Type of component
                       int &CompNum,                              // Index of component in component array
                       bool const FirstHVACIteration,             // flag for 1st HVAV iteration in the time step
                       Real64 const QZnReq,                       // zone load to be met
                       int const ActuatedNode,                    // node that controls unit output
                       Real64 const MaxFlow,                      // maximum water flow
                       Real64 const MinFlow,                      // minimum water flow
                       Real64 const ControlOffset,                // really the tolerance
                       int &ControlCompTypeNum,                   // Internal type num for CompType
                       int &CompErrIndex,                         // for Recurring error call
                       Optional_int_const TempInNode = _,         // inlet node for output calculation
                       Optional_int_const TempOutNode = _,        // outlet node for output calculation
                       Optional<Real64 const> AirMassFlow = _,    // air mass flow rate
                       Optional_int_const Action = _,             // 1=reverse; 2=normal
                       Optional_int_const EquipIndex = _,         // Identifier for equipment of Outdoor Air Unit "ONLY"
                       PlantLocation const &plantLoc = {},               // for plant components, Location
=======
                       std::string const &CompName,            // the component Name
                       std::string const &CompType,            // Type of component
                       int &CompNum,                           // Index of component in component array
                       bool const FirstHVACIteration,          // flag for 1st HVAV iteration in the time step
                       Real64 const QZnReq,                    // zone load to be met
                       int const ActuatedNode,                 // node that controls unit output
                       Real64 const MaxFlow,                   // maximum water flow
                       Real64 const MinFlow,                   // minimum water flow
                       Real64 const ControlOffset,             // really the tolerance
                       int &ControlCompTypeNum,                // Internal type num for CompType
                       int &CompErrIndex,                      // for Recurring error call
                       Optional_int_const TempInNode = _,      // inlet node for output calculation
                       Optional_int_const TempOutNode = _,     // outlet node for output calculation
                       Optional<Real64 const> AirMassFlow = _, // air mass flow rate
                       Optional_int_const Action = _,          // 1=reverse; 2=normal
                       Optional_int_const EquipIndex = _,      // Identifier for equipment of Outdoor Air Unit "ONLY"
                       Optional_int_const LoopNum = _,         // for plant components, plant loop index
                       DataPlant::LoopSideLocation LoopSide = DataPlant::LoopSideLocation::Invalid, // for plant components, plant loop side index
                       Optional_int_const BranchIndex = _,                                          // for plant components, plant branch index
>>>>>>> 96bedded
                       Optional_int_const ControlledZoneIndex = _ // controlled zone index for the zone containing the component
);

bool BBConvergeCheck(int const SimCompNum, Real64 const MaxFlow, Real64 const MinFlow);

void CheckSysSizing(EnergyPlusData &state,
                    std::string const &CompType, // Component Type (e.g. Chiller:Electric)
                    std::string const &CompName  // Component Name (e.g. Big Chiller)
);

void CheckThisAirSystemForSizing(EnergyPlusData &state, int const AirLoopNum, bool &AirLoopWasSized);

void CheckZoneSizing(EnergyPlusData &state,
                     std::string const &CompType, // Component Type (e.g. Chiller:Electric)
                     std::string const &CompName  // Component Name (e.g. Big Chiller)
);

void CheckThisZoneForSizing(EnergyPlusData &state,
                            int const ZoneNum, // zone index to be checked
                            bool &ZoneWasSized);

void ValidateComponent(EnergyPlusData &state,
                       std::string_view CompType,    // Component Type (e.g. Chiller:Electric)
                       std::string const &CompName,  // Component Name (e.g. Big Chiller)
                       bool &IsNotOK,                // .TRUE. if this component pair is invalid
                       std::string const &CallString // Context of this pair -- for error message
);

void ValidateComponent(EnergyPlusData &state,
                       std::string const &CompType,    // Component Type (e.g. Chiller:Electric)
                       std::string const &CompValType, // Component "name" field type
                       std::string const &CompName,    // Component Name (e.g. Big Chiller)
                       bool &IsNotOK,                  // .TRUE. if this component pair is invalid
                       std::string const &CallString   // Context of this pair -- for error message
);

void CalcPassiveExteriorBaffleGap(EnergyPlusData &state,
                                  const Array1D_int &SurfPtrARR, // Array of indexes pointing to Surface structure in DataSurfaces
                                  Real64 const VentArea,         // Area available for venting the gap [m2]
                                  Real64 const Cv,               // Oriface coefficient for volume-based discharge, wind-driven [--]
                                  Real64 const Cd,               // oriface coefficient for discharge,  buoyancy-driven [--]
                                  Real64 const HdeltaNPL,        // Height difference from neutral pressure level [m]
                                  Real64 const SolAbs,           // solar absorptivity of baffle [--]
                                  Real64 const AbsExt,           // thermal absorptance/emittance of baffle material [--]
                                  Real64 const Tilt,             // Tilt of gap [Degrees]
                                  Real64 const AspRat,           // aspect ratio of gap  Height/gap [--]
                                  Real64 const GapThick,         // Thickness of air space between baffle and underlying heat transfer surface
                                  DataSurfaces::SurfaceRoughness const Roughness, // Roughness index (1-6), see DataHeatBalance parameters
                                  Real64 const QdotSource,                        // Source/sink term, e.g. electricity exported from solar cell [W]
                                  Real64 &TsBaffle,                               // Temperature of baffle (both sides) use lagged value on input [C]
                                  Real64 &TaGap, // Temperature of air gap (assumed mixed) use lagged value on input [C]
                                  Optional<Real64> HcGapRpt = _,
                                  Optional<Real64> HrGapRpt = _,
                                  Optional<Real64> IscRpt = _,
                                  Optional<Real64> MdotVentRpt = _,
                                  Optional<Real64> VdotWindRpt = _,
                                  Optional<Real64> VdotBuoyRpt = _);

//****************************************************************************

void PassiveGapNusseltNumber(Real64 const AspRat, // Aspect Ratio of Gap height to gap width
                             Real64 const Tilt,   // Tilt of gap, degrees
                             Real64 const Tso,    // Temperature of gap surface closest to outside (K)
                             Real64 const Tsi,    // Temperature of gap surface closest to zone (K)
                             Real64 const Gr,     // Gap gas Grashof number
                             Real64 &gNu          // Gap gas Nusselt number
);

void CalcBasinHeaterPower(EnergyPlusData &state,
                          Real64 const Capacity,     // Basin heater capacity per degree C below setpoint (W/C)
                          int const SchedulePtr,     // Pointer to basin heater schedule
                          Real64 const SetPointTemp, // setpoint temperature for basin heater operation (C)
                          Real64 &Power              // Basin heater power (W)
);

void TestAirPathIntegrity(EnergyPlusData &state, bool &ErrFound);

void TestSupplyAirPathIntegrity(EnergyPlusData &state, bool &ErrFound);

void TestReturnAirPathIntegrity(EnergyPlusData &state, bool &ErrFound, Array2S_int ValRetAPaths);

void CalcComponentSensibleLatentOutput(Real64 const MassFlow,  // air mass flow rate, {kg/s}
                                       Real64 const TDB2,      // dry-bulb temperature at state 2 {C}
                                       Real64 const W2,        // humidity ratio at state 2
                                       Real64 const TDB1,      // dry-bulb temperature at  at state 1 {C}
                                       Real64 const W1,        // humidity ratio at state 1
                                       Real64 &SensibleOutput, // sensible output rate (state 2 -> State 1), {W}
                                       Real64 &LatentOutput,   // latent output rate (state 2 -> State 1), {W}
                                       Real64 &TotalOutput     // total = sensible + latent putput rate (state 2 -> State 1), {W}
);

void CalcZoneSensibleLatentOutput(Real64 const MassFlow,  // air mass flow rate, {kg/s}
                                  Real64 const TDBEquip,  // dry-bulb temperature at equipment outlet {C}
                                  Real64 const WEquip,    // humidity ratio at equipment outlet
                                  Real64 const TDBZone,   // dry-bulb temperature at zone air node {C}
                                  Real64 const WZone,     // humidity ratio at zone air node
                                  Real64 &SensibleOutput, // sensible output rate (state 2 -> State 1), {W}
                                  Real64 &LatentOutput,   // latent output rate (state 2 -> State 1), {W}
                                  Real64 &TotalOutput     // total = sensible + latent putput rate (state 2 -> State 1), {W}
);

void CalcZoneSensibleOutput(Real64 const MassFlow, // air mass flow rate, {kg/s}
                            Real64 const TDBEquip, // dry-bulb temperature at equipment outlet {C}
                            Real64 const TDBZone,  // dry-bulb temperature at zone air node {C}
                            Real64 const WZone,    // humidity ratio at zone air node
                            Real64 &SensibleOutput // sensible output rate (state 2 -> State 1), {W}
);

struct GeneralRoutinesData : BaseGlobalStruct
{

    bool MyICSEnvrnFlag = true;
    IntervalHalf ZoneInterHalf = {0.0, 0.0, 0.0, 0.0, 0.0, 0.0, false, false, false, false};
    ZoneEquipControllerProps ZoneController = {0.0, 0.0, 0.0, 0.0, 0.0};

    void clear_state() override
    {
        this->MyICSEnvrnFlag = true;
    }
};

} // namespace EnergyPlus

#endif<|MERGE_RESOLUTION|>--- conflicted
+++ resolved
@@ -58,6 +58,7 @@
 #include <EnergyPlus/DataSurfaces.hh>
 #include <EnergyPlus/EnergyPlus.hh>
 #include <EnergyPlus/Plant/Enums.hh>
+#include <EnergyPlus/Plant/PlantLocation.hh>
 
 namespace EnergyPlus {
 
@@ -123,25 +124,6 @@
 };
 
 void ControlCompOutput(EnergyPlusData &state,
-<<<<<<< HEAD
-                       std::string const &CompName,               // the component Name
-                       std::string const &CompType,               // Type of component
-                       int &CompNum,                              // Index of component in component array
-                       bool const FirstHVACIteration,             // flag for 1st HVAV iteration in the time step
-                       Real64 const QZnReq,                       // zone load to be met
-                       int const ActuatedNode,                    // node that controls unit output
-                       Real64 const MaxFlow,                      // maximum water flow
-                       Real64 const MinFlow,                      // minimum water flow
-                       Real64 const ControlOffset,                // really the tolerance
-                       int &ControlCompTypeNum,                   // Internal type num for CompType
-                       int &CompErrIndex,                         // for Recurring error call
-                       Optional_int_const TempInNode = _,         // inlet node for output calculation
-                       Optional_int_const TempOutNode = _,        // outlet node for output calculation
-                       Optional<Real64 const> AirMassFlow = _,    // air mass flow rate
-                       Optional_int_const Action = _,             // 1=reverse; 2=normal
-                       Optional_int_const EquipIndex = _,         // Identifier for equipment of Outdoor Air Unit "ONLY"
-                       PlantLocation const &plantLoc = {},               // for plant components, Location
-=======
                        std::string const &CompName,            // the component Name
                        std::string const &CompType,            // Type of component
                        int &CompNum,                           // Index of component in component array
@@ -158,10 +140,7 @@
                        Optional<Real64 const> AirMassFlow = _, // air mass flow rate
                        Optional_int_const Action = _,          // 1=reverse; 2=normal
                        Optional_int_const EquipIndex = _,      // Identifier for equipment of Outdoor Air Unit "ONLY"
-                       Optional_int_const LoopNum = _,         // for plant components, plant loop index
-                       DataPlant::LoopSideLocation LoopSide = DataPlant::LoopSideLocation::Invalid, // for plant components, plant loop side index
-                       Optional_int_const BranchIndex = _,                                          // for plant components, plant branch index
->>>>>>> 96bedded
+                       PlantLocation const &plantLoc = {},               // for plant components, Location
                        Optional_int_const ControlledZoneIndex = _ // controlled zone index for the zone containing the component
 );
 
