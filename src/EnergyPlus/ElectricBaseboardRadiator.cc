--- conflicted
+++ resolved
@@ -1137,15 +1137,8 @@
 
         SumHATsurf = 0.0;
 
-<<<<<<< HEAD
-        for (SurfNum = state.dataHeatBal->Zone(ZoneNum).SurfaceFirst; SurfNum <= state.dataHeatBal->Zone(ZoneNum).SurfaceLast; ++SurfNum) {
-            if (!state.dataSurface->Surface(SurfNum).HeatTransSurf) continue; // Skip non-heat transfer surfaces
-
+        for (SurfNum = state.dataHeatBal->Zone(ZoneNum).HTSurfaceFirst; SurfNum <= state.dataHeatBal->Zone(ZoneNum).HTSurfaceLast; ++SurfNum) {
             Area = state.dataSurface->Surface(SurfNum).Area;
-=======
-        for (SurfNum = state.dataHeatBal->Zone(ZoneNum).HTSurfaceFirst; SurfNum <= state.dataHeatBal->Zone(ZoneNum).HTSurfaceLast; ++SurfNum) {
-            Area = Surface(SurfNum).Area;
->>>>>>> 1dfd4256
 
             if (state.dataSurface->Surface(SurfNum).Class == SurfaceClass::Window) {
                 if (ANY_INTERIOR_SHADE_BLIND(state.dataSurface->SurfWinShadingFlag(SurfNum))) {
