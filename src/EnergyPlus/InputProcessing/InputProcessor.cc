--- conflicted
+++ resolved
@@ -535,13 +535,8 @@
         return static_cast<int>(find_obj.value().size());
     }
 
-<<<<<<< HEAD
-    if (schema()["properties"].find(ObjectWord) == schema()["properties"].end()) {
-        auto tmp_umit = caseInsensitiveObjectMap.find(convertToUpper(ObjectWord));
-=======
-    if (schema["properties"].find(std::string(ObjectWord)) == schema["properties"].end()) {
+    if (schema()["properties"].find(std::string(ObjectWord)) == schema()["properties"].end()) {
         auto tmp_umit = caseInsensitiveObjectMap.find(convertToUpper(std::string(ObjectWord)));
->>>>>>> 0474bcff
         if (tmp_umit == caseInsensitiveObjectMap.end()) {
             ShowWarningError(state, fmt::format("Requested Object not found in Definitions: {}", ObjectWord));
         }
@@ -1472,26 +1467,16 @@
     NumArgs = 0;
     NumAlpha = 0;
     NumNumeric = 0;
-<<<<<<< HEAD
     const json *object;
-    if (schema()["properties"].find(ObjectWord) == schema()["properties"].end()) {
-        auto tmp_umit = caseInsensitiveObjectMap.find(convertToUpper(ObjectWord));
-=======
-    json *object;
-    if (schema["properties"].find(std::string(ObjectWord)) == schema["properties"].end()) {
+    if (schema()["properties"].find(std::string(ObjectWord)) == schema()["properties"].end()) {
         auto tmp_umit = caseInsensitiveObjectMap.find(convertToUpper(std::string(ObjectWord)));
->>>>>>> 0474bcff
         if (tmp_umit == caseInsensitiveObjectMap.end()) {
             ShowSevereError(state, fmt::format(R"(getObjectDefMaxArgs: Did not find object="{}" in list of objects.)", ObjectWord));
             return;
         }
         object = &schema()["properties"][tmp_umit->second];
     } else {
-<<<<<<< HEAD
-        object = &schema()["properties"][ObjectWord];
-=======
-        object = &schema["properties"][std::string(ObjectWord)];
->>>>>>> 0474bcff
+        object = &schema()["properties"][std::string(ObjectWord)];
     }
     const json &legacy_idd = object->at("legacy_idd");
 
