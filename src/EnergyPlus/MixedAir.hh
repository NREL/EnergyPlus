// EnergyPlus, Copyright (c) 1996-2020, The Board of Trustees of the University of Illinois,
// The Regents of the University of California, through Lawrence Berkeley National Laboratory
// (subject to receipt of any required approvals from the U.S. Dept. of Energy), Oak Ridge
// National Laboratory, managed by UT-Battelle, Alliance for Sustainable Energy, LLC, and other
// contributors. All rights reserved.
//
// NOTICE: This Software was developed under funding from the U.S. Department of Energy and the
// U.S. Government consequently retains certain rights. As such, the U.S. Government has been
// granted for itself and others acting on its behalf a paid-up, nonexclusive, irrevocable,
// worldwide license in the Software to reproduce, distribute copies to the public, prepare
// derivative works, and perform publicly and display publicly, and to permit others to do so.
//
// Redistribution and use in source and binary forms, with or without modification, are permitted
// provided that the following conditions are met:
//
// (1) Redistributions of source code must retain the above copyright notice, this list of
//     conditions and the following disclaimer.
//
// (2) Redistributions in binary form must reproduce the above copyright notice, this list of
//     conditions and the following disclaimer in the documentation and/or other materials
//     provided with the distribution.
//
// (3) Neither the name of the University of California, Lawrence Berkeley National Laboratory,
//     the University of Illinois, U.S. Dept. of Energy nor the names of its contributors may be
//     used to endorse or promote products derived from this software without specific prior
//     written permission.
//
// (4) Use of EnergyPlus(TM) Name. If Licensee (i) distributes the software in stand-alone form
//     without changes from the version obtained under this License, or (ii) Licensee makes a
//     reference solely to the software portion of its product, Licensee must refer to the
//     software as "EnergyPlus version X" software, where "X" is the version number Licensee
//     obtained under this License and may not use a different name for the software. Except as
//     specifically required in this Section (4), Licensee shall not use in a company name, a
//     product name, in advertising, publicity, or other promotional activities any name, trade
//     name, trademark, logo, or other designation of "EnergyPlus", "E+", "e+" or confusingly
//     similar designation, without the U.S. Department of Energy's prior written consent.
//
// THIS SOFTWARE IS PROVIDED BY THE COPYRIGHT HOLDERS AND CONTRIBUTORS "AS IS" AND ANY EXPRESS OR
// IMPLIED WARRANTIES, INCLUDING, BUT NOT LIMITED TO, THE IMPLIED WARRANTIES OF MERCHANTABILITY
// AND FITNESS FOR A PARTICULAR PURPOSE ARE DISCLAIMED. IN NO EVENT SHALL THE COPYRIGHT OWNER OR
// CONTRIBUTORS BE LIABLE FOR ANY DIRECT, INDIRECT, INCIDENTAL, SPECIAL, EXEMPLARY, OR
// CONSEQUENTIAL DAMAGES (INCLUDING, BUT NOT LIMITED TO, PROCUREMENT OF SUBSTITUTE GOODS OR
// SERVICES; LOSS OF USE, DATA, OR PROFITS; OR BUSINESS INTERRUPTION) HOWEVER CAUSED AND ON ANY
// THEORY OF LIABILITY, WHETHER IN CONTRACT, STRICT LIABILITY, OR TORT (INCLUDING NEGLIGENCE OR
// OTHERWISE) ARISING IN ANY WAY OUT OF THE USE OF THIS SOFTWARE, EVEN IF ADVISED OF THE
// POSSIBILITY OF SUCH DAMAGE.

#ifndef MixedAir_hh_INCLUDED
#define MixedAir_hh_INCLUDED

// ObjexxFCL Headers
#include <ObjexxFCL/Array1D.hh>
#include <ObjexxFCL/Optional.hh>

// EnergyPlus Headers
#include <EnergyPlus/DataGlobals.hh>
#include <EnergyPlus/DataHVACGlobals.hh>
#include <EnergyPlus/EnergyPlus.hh>
#include <EnergyPlus/Data/EnergyPlusData.hh>

namespace EnergyPlus {
    class OutputFiles;

namespace MixedAir {

    // Using/Aliasing
    using DataHVACGlobals::BypassWhenWithinEconomizerLimits;

    // Data
    // MODULE PARAMETER DEFINITIONS
    extern int const NoLockoutPossible;
    extern int const LockoutWithHeatingPossible;
    extern int const LockoutWithCompressorPossible;

    extern int const NoEconomizer;
    // Changed by Amit as a part on New Feature Proposal
    extern int const FixedDryBulb;
    extern int const FixedEnthalpy;
    extern int const DifferentialDryBulb;
    extern int const DifferentialEnthalpy;
    extern int const FixedDewPointAndDryBulb;
    extern int const ElectronicEnthalpy;
    extern int const DifferentialDryBulbAndEnthalpy;
    // coil operation
    extern int const On;  // normal coil operation
    extern int const Off; // signal coil shouldn't run
    // component types addressed by this module
    extern int const OAMixer_Num;
    extern int const Fan_Simple_CV;
    extern int const Fan_Simple_VAV;
    extern int const WaterCoil_SimpleCool;
    extern int const WaterCoil_Cooling;
    extern int const WaterCoil_SimpleHeat;
    extern int const SteamCoil_AirHeat;
    extern int const WaterCoil_DetailedCool;
    extern int const Coil_ElectricHeat;
    extern int const Coil_GasHeat;
    extern int const WaterCoil_CoolingHXAsst;
    extern int const DXSystem;
    extern int const HeatXchngr;
    extern int const Desiccant;
    extern int const Unglazed_SolarCollector;
    extern int const EvapCooler;
    extern int const PVT_AirBased;
    extern int const Fan_ComponentModel; // cpw22Aug2010 (new)
    extern int const DXHeatPumpSystem;
    extern int const Coil_UserDefined;
    extern int const Humidifier;
    extern int const Fan_System_Object;
    extern int const UnitarySystem;
    extern int const VRFTerminalUnit;

    extern int const ControllerOutsideAir;
    extern int const ControllerStandAloneERV;

    // Zone Outdoor Air Method
    // INTEGER, PARAMETER :: ZOAM_FlowPerPerson = 1  ! set the outdoor air flow rate based on number of people in the zone
    // INTEGER, PARAMETER :: ZOAM_FlowPerZone = 2    ! sum the outdoor air flow rate per zone based on user input
    // INTEGER, PARAMETER :: ZOAM_FlowPerArea = 3    ! sum the outdoor air flow rate based on zone area
    // INTEGER, PARAMETER :: ZOAM_FlowPerACH = 4     ! sum the outdoor air flow rate based on number of air changes for the zone
    // INTEGER, PARAMETER :: ZOAM_Sum = 5            ! sum the outdoor air flow rate of the people component and the space floor area component
    // INTEGER, PARAMETER :: ZOAM_Max = 6            ! use the maximum of the outdoor air flow rate of the people component and
    //                                              ! the space floor area component
    // System Outdoor Air Method
    // INTEGER, PARAMETER :: SOAM_ZoneSum = 1  ! Sum the outdoor air flow rates of all zones
    // INTEGER, PARAMETER :: SOAM_VRP = 2      ! Use ASHRAE Standard 62.1-2007 to calculate the system level outdoor air flow rates
    //                                        !  considering the zone air distribution effectiveness and the system ventilation efficiency
    // INTEGER, PARAMETER :: SOAM_IAQP = 3     ! Use ASHRAE Standard 62.1-2007 IAQP to calculate the system level outdoor air flow rates
    //                                        ! based on the CO2 setpoint
    // INTEGER, PARAMETER :: SOAM_ProportionalControlSchOcc = 4     ! Use ASHRAE Standard 62.1-2004 or Trane Engineer's newsletter (volume 34-5)
    //                                                       ! to calculate the system level outdoor air flow rates based on scheduled occupancy
    // INTEGER, PARAMETER :: SOAM_IAQPGC = 5   ! Use ASHRAE Standard 62.1-2004 IAQP to calculate the system level outdoor air flow rates
    //                                        ! based on the generic contaminant setpoint
    // INTEGER, PARAMETER :: SOAM_IAQPCOM = 6  ! Take the maximum outdoor air rate from both CO2 and generic contaminant controls
    //                                        ! based on the generic contaminant setpoint
    // INTEGER, PARAMETER :: SOAM_ProportionalControlDesOcc = 7     ! Use ASHRAE Standard 62.1-2004 or Trane Engineer's newsletter (volume 34-5)
    //                                                       ! to calculate the system level outdoor air flow rates based on design occupancy

    extern Array1D_string const CurrentModuleObjects;

    // Parameters below (CMO - Current Module Object.  used primarily in Get Inputs)
    // Multiple Get Input routines in this module or these would be in individual routines.
    extern int const CMO_OASystem;
    extern int const CMO_AirLoopEqList;
    extern int const CMO_ControllerList;
    extern int const CMO_SysAvailMgrList;
    extern int const CMO_OAController;
    extern int const CMO_ERVController;
    extern int const CMO_MechVentilation;
    extern int const CMO_OAMixer;

    // Type declarations in MixedAir module

    // MODULE VARIABLE DECLARATIONS:
    extern int NumControllerLists;     // Number of Controller Lists
    extern int NumOAControllers;       // Number of OA Controllers (includes ERV controllers)
    extern int NumERVControllers;      // Number of ERV Controllers
    extern int NumOAMixers;            // Number of Outdoor Air Mixers
    extern int NumVentMechControllers; // Number of Controller:MechanicalVentilation objects in input deck

    extern Array1D_bool MyOneTimeErrorFlag;
    extern Array1D_bool MyOneTimeCheckUnitarySysFlag;
    extern Array1D_bool initOASysFlag;
    extern bool GetOASysInputFlag;        // Flag set to make sure you get input once
    extern bool GetOAMixerInputFlag;      // Flag set to make sure you get input once
    extern bool GetOAControllerInputFlag; // Flag set to make sure you get input once

    // SUBROUTINE SPECIFICATIONS FOR MODULE MixedAir
    // Driver/Manager Routines

    // Get Input routines for module

    // Initialization routines for module

    // Algorithms/Calculation routines for the module

    // Sizing routine for the module

    // Update routines to check convergence and update nodes

    // Utility routines for the module

    // Types

    struct ControllerListProps
    {
        // Members
        std::string Name;
        int NumControllers; // number of controllers on list
        Array1D_string ControllerType;
        Array1D_string ControllerName;

        // Default Constructor
        ControllerListProps() : NumControllers(0)
        {
        }
    };

    struct OAControllerProps // Derived type for Outside Air Controller data
    {
        // Members
        std::string Name;
        std::string ControllerType;
        int ControllerType_Num; // Parameter equivalent of controller type
        int OACtrlIndex;
        int Lockout; // 0=NoLockoutPossible; 1=LockoutWithHeatingPossible;
        // 2=LockoutWithCompressorPossible;
        bool FixedMin;        // Fixed Minimum or Proportional Minimum
        Real64 TempLim;       // Temperature Limit
        Real64 TempLowLim;    // Temperature Lower Limit
        Real64 EnthLim;       // Enthalpy Limit
        Real64 DPTempLim;     // Dew Point Temperature Limit
        int EnthalpyCurvePtr; // Electronic Enthalpy Curve Index (max HumRat = f[OAT])
        Real64 MinOA;         // Minimum outside air flow (m3/sec)
        Real64 MaxOA;         // Maximum outside air flow (m3/sec)
        int Econo;            // 0 = NoEconomizer, 1 = FixedDryBulb, 2 = FixedEnthalpy, 3=DifferentialDryBulb,
        // 4=DifferentialEnthalpy, 5=FixedDewPointAndDryBulb, 6 = ElectronicEnthalpy,
        // 7 =DifferentialDryBulbAndEnthalpy
        bool EconBypass;      // ModulateFlow =FALSE , MinimumFlowWithBypass =TRUE
        int MixNode;          // Controlled node (mixed air node)
        int OANode;           // Actuated node (outside air node)
        int InletNode;        // Inlet Air Node for into Mixer  (BTG Nov 2004)
        int RelNode;          // Relief Air Node Number
        int RetNode;          // Return Air Node Number
        std::string MinOASch; // Name of the minimum outside air schedule
        int MinOASchPtr;      // Index to the minimum outside air schedule
        Real64 RelMassFlow;
        Real64 OAMassFlow;
        Real64 ExhMassFlow;
        Real64 MixMassFlow;
        Real64 InletTemp;
        Real64 InletEnth;
        Real64 InletPress;
        Real64 InletHumRat;
        Real64 OATemp;
        Real64 OAEnth;
        Real64 OAPress;
        Real64 OAHumRat;
        Real64 RetTemp;
        Real64 RetEnth;
        Real64 MixSetTemp;
        Real64 MinOAMassFlowRate; // Minimum outside air flow (kg/s)
        Real64 MaxOAMassFlowRate; // Maximum outside air flow (kg/s)
        Real64 RelTemp;
        Real64 RelEnth;
        Real64 RelSensiLossRate; // Heat lost to ambient from relief air (W)
        Real64 RelLatentLossRate;
        Real64 RelTotalLossRate;

        int ZoneEquipZoneNum;
        std::string VentilationMechanicalName; // Name of ventilation:mechanical object used for DCV
        int VentMechObjectNum;                 // Index to VENTILATION:MECHANICAL object for this controller
        int HumidistatZoneNum;                 // zone number where humidistat is located
        int NodeNumofHumidistatZone;           // node number of zone where humidistat is located
        Real64 HighRHOAFlowRatio;              // Modify ratio with respect to maximum outdoor air flow rate (high RH)
        bool ModifyDuringHighOAMoisture; // flag to Modify outdoor air flow, TRUE when modify any time, FALSE when modify only when indoor air humrat
                                         // is less than outdoor HR
        int EconomizerOASchedPtr;        // schedule to modify outdoor air flow
        std::string MinOAflowSch;        // Name of the Minimum fraction of Design/Mixed Mass of air
        std::string MaxOAflowSch;        // Name of the Maximum fraction of Design/Mixed Mass of air
        int MinOAflowSchPtr;             // Index to the Minimum Fraction of Outdoor Air Schedule
        int MaxOAflowSchPtr;             // Index to the Maximum Fraction of Outdoor Air Schedule
        //   Economizer Status, which is currently following the EconomizerOperationFlag, might be something like "Economizer status
        //   indicates when the conditions are favorable for the economizer to operate (i.e., none of the control limits have been exceeded).
        //   While this status signal indicates favorable conditions for economizer operation, it does not guarantee that the air-side
        //   economizer has increased outdoor air flow above the minimum level since the actual outdoor air flow rate is also governed
        //   by other controls (e.g., mixed air setpoint tempeature, time of day economizer control, etc.).
        int EconomizerStatus;           // Air Economizer status (1 = on, 0 = off or economizer not exists)
        int HeatRecoveryBypassStatus;   // OA Sys Heat Recovery Bypass status (1 = on, 0 = off or economizer not exists)
        int HRHeatingCoilActive;        // OA Sys Heat Recovery Heating Coil Was Active status (1 = on, 0 = off)
        Real64 MixedAirTempAtMinOAFlow; // calculated mixed air temp when using special HX bypass control
        int HighHumCtrlStatus;          // High Humidity Control status (1 = on, 0 = off or high hum ctrl not used)
        Real64 OAFractionRpt;           // Actual outdoor air fraction for reporting (based on mixed air flow rate),
        // 0 to 1 (normally)
        Real64 MinOAFracLimit;             // Minimum OA fraction limit
        Real64 MechVentOAMassFlowRequest;  // outside air mass flow rate calculated by mechanical ventilation object [kg/s]
        bool EMSOverrideOARate;            // if true, EMS is calling to override OA rate
        Real64 EMSOARateValue;             // Value EMS is directing to use. [kg/s]
        int HeatRecoveryBypassControlType; // User input selects type of heat recovery optimization
        bool ManageDemand;                 // Used by demand manager to manage ventilation
        Real64 DemandLimitFlowRate;        // Current demand limit if demand manager is ON
        Real64 MaxOAFracBySetPoint;        // The maximum OA fraction due to freezing cooling coil check
        int MixedAirSPMNum;                // index of mixed air setpoint manager
        bool CoolCoilFreezeCheck;          // if true, cooling coil freezing is prevented by recalculating the amount of OA
        bool EconoActive;                  // if true economizer is active
        bool HighHumCtrlActive;            // if true high humidity control is active
        Array1D_int EconmizerFaultNum;     // index to economizer fault
        int NumFaultyEconomizer;           // total number of economizer faults

        // Default Constructor
        OAControllerProps()
            : ControllerType_Num(0), OACtrlIndex(0), Lockout(0), FixedMin(true), TempLim(0.0), TempLowLim(0.0), EnthLim(0.0), DPTempLim(0.0),
              EnthalpyCurvePtr(0), MinOA(0.0), MaxOA(0.0), Econo(0), EconBypass(false), MixNode(0), OANode(0), InletNode(0), RelNode(0), RetNode(0),
              MinOASchPtr(0), RelMassFlow(0.0), OAMassFlow(0.0), ExhMassFlow(0.0), MixMassFlow(0.0), InletTemp(0.0), InletEnth(0.0), InletPress(0.0),
              InletHumRat(0.0), OATemp(0.0), OAEnth(0.0), OAPress(0.0), OAHumRat(0.0), RetTemp(0.0), RetEnth(0.0), MixSetTemp(0.0),
              MinOAMassFlowRate(0.0), MaxOAMassFlowRate(0.0), RelTemp(0.0), RelEnth(0.0), RelSensiLossRate(0.0), RelLatentLossRate(0.0),
              RelTotalLossRate(0.0), ZoneEquipZoneNum(0), VentMechObjectNum(0), HumidistatZoneNum(0), NodeNumofHumidistatZone(0),
              HighRHOAFlowRatio(1.0), ModifyDuringHighOAMoisture(false), EconomizerOASchedPtr(0), MinOAflowSchPtr(0), MaxOAflowSchPtr(0),
              EconomizerStatus(0), HeatRecoveryBypassStatus(0), HRHeatingCoilActive(0), MixedAirTempAtMinOAFlow(0.0), HighHumCtrlStatus(0),
              OAFractionRpt(0.0), MinOAFracLimit(0.0), MechVentOAMassFlowRequest(0.0), EMSOverrideOARate(false), EMSOARateValue(0.0),
              HeatRecoveryBypassControlType(BypassWhenWithinEconomizerLimits), ManageDemand(false), DemandLimitFlowRate(0.0), MaxOAFracBySetPoint(0),
              MixedAirSPMNum(0), CoolCoilFreezeCheck(false), EconoActive(false), HighHumCtrlActive(false), EconmizerFaultNum(0),
              NumFaultyEconomizer(0)
        {
        }

        void CalcOAController(EnergyPlusData &state, int const AirLoopNum, bool const FirstHVACIteration);

        void CalcOAEconomizer(EnergyPlusData &state, 
            int const AirLoopNum, Real64 const OutAirMinFrac, Real64 &OASignal, bool &HighHumidityOperationFlag, bool const FirstHVACIteration);

        void SizeOAController(EnergyPlusData &state);

        void UpdateOAController();

        void Checksetpoints(Real64 const OutAirMinFrac,   // Local variable used to calculate min OA fraction
                            Real64 &OutAirSignal,         // Used to set OA mass flow rate
                            bool &EconomizerOperationFlag // logical used to show economizer status
        );
    };

    struct VentilationMechanicalProps // Derived type for Ventilation:Mechanical data
    {
        // Members
        std::string Name;                       // Name of Ventilation:Mechanical object
        std::string SchName;                    // Name of the mechanical ventilation schedule
        int SchPtr;                             // Index to the mechanical ventilation schedule
        bool DCVFlag;                           // if true, implement OA based on demand controlled ventilation
        int NumofVentMechZones;                 // Number of zones with mechanical ventilation
        Real64 TotAreaOAFlow;                   // Total outdoor air flow rate for all zones per area (m3/s/m2)
        Real64 TotPeopleOAFlow;                 // Total outdoor air flow rate for all PEOPLE objects in zones (m3/s)
        Real64 TotZoneOAFlow;                   // Total outdoor air flow rate for all zones (m3/s)
        Real64 TotZoneOAACH;                    // Total outdoor air flow rate for all zones Air Changes per hour (m3/s/m3)
        int SystemOAMethod;                     // System Outdoor Air Method - SOAM_ZoneSum, SOAM_VRP
        Real64 ZoneMaxOAFraction;               // Zone maximum outdoor air fraction
        Array1D<Real64> ZoneOAAreaRate;         // Mechanical ventilation rate (m3/s/m2) for each zone
        Array1D<Real64> ZoneOAPeopleRate;       // Mechanical ventilation rate (m3/s/person) for each zone
        Array1D<Real64> ZoneOAFlowRate;         // OA Flow Rate (m3/s/zone) for each zone
        Array1D<Real64> ZoneOAACHRate;          // OA ACH (m3/s/volume) for each zone
        Array1D_int VentMechZone;               // Zones requiring mechanical ventilation
        Array1D_string VentMechZoneName;        // name of mech vent zone
        Array1D_int ZoneDesignSpecOAObjIndex;   // index of the design specification outdoor air object for each zone
        Array1D_string ZoneDesignSpecOAObjName; // name of the design specification outdoor air object for each zone
        int CO2MaxMinLimitErrorCount;           // Counter when max CO2 concentration < min CO2 concentration for SOAM_ProportionalControlSchOcc
        int CO2MaxMinLimitErrorIndex;           // Index for max CO2 concentration < min CO2 concentration recurring error message for
                                                // SOAM_ProportionalControlSchOcc
        int CO2GainErrorCount;                  // Counter when CO2 generation from people is zero for SOAM_ProportionalControlSchOcc
        int CO2GainErrorIndex;       // Index for recurring error message when CO2 generation from people is zero for SOAM_ProportionalControlSchOcc
        int OAMaxMinLimitErrorCount; // Counter when max OA < min OA for SOAM_ProportionalControlDesOARate
        int OAMaxMinLimitErrorIndex; // Index for max OA < min OA recurring error message for SOAM_ProportionalControlDesOARate
        Array1D<Real64> ZoneADEffCooling;           // Zone air distribution effectiveness in cooling mode for each zone
        Array1D<Real64> ZoneADEffHeating;           // Zone air distribution effectiveness in heating mode for each zone
        Array1D_int ZoneADEffSchPtr;                // Pointer to the zone air distribution effectiveness schedule for each zone
        Array1D_int ZoneDesignSpecADObjIndex;       // index of the design specification zone air distribution object for each zone
        Array1D_string ZoneDesignSpecADObjName;     // name of the design specification zone air distribution object for each zone
        Array1D<Real64> ZoneSecondaryRecirculation; // zone air secondary recirculation ratio for each zone
        Array1D_int ZoneOAFlowMethod;               // OA flow method for each zone
        Array1D_int ZoneOASchPtr;               // Index to the outdoor air schedule for each zone (from DesignSpecification:OutdoorAir or default)
        Array1D<Real64> OAPropCtlMinRateSchPtr; // Outdoor design OA flow rate schedule from DesignSpecification:OutdoorAir

        // Default Constructor
        VentilationMechanicalProps()
            : SchPtr(0), DCVFlag(false), NumofVentMechZones(0), TotAreaOAFlow(0.0), TotPeopleOAFlow(0.0), TotZoneOAFlow(0.0), TotZoneOAACH(0.0),
              SystemOAMethod(0), ZoneMaxOAFraction(1.0), CO2MaxMinLimitErrorCount(0), CO2MaxMinLimitErrorIndex(0), CO2GainErrorCount(0),
              CO2GainErrorIndex(0), OAMaxMinLimitErrorCount(0), OAMaxMinLimitErrorIndex(0)
        {
        }

        void CalcMechVentController(Real64 &SysSA,             // System supply air mass flow rate [kg/s]
                                    Real64 &MechVentOAMassFlow // outside air mass flow rate calculated by mechanical ventilation object [kg/s]
        );
    };

    struct OAMixerProps // Derived type for Outside Air Mixing Component
    {
        // Members
        std::string Name;
        int MixerIndex; // Set on first call...
        int MixNode;    // Outlet node - mixed air
        int InletNode;  // Inlet node for outside air stream (Nov. 2004 BTG was OANode )
        int RelNode;    // Outlet node - relief air
        int RetNode;    // Inlet node - return air
        Real64 MixTemp;
        Real64 MixHumRat;
        Real64 MixEnthalpy;
        Real64 MixPressure;
        Real64 MixMassFlowRate;
        Real64 OATemp;
        Real64 OAHumRat;
        Real64 OAEnthalpy;
        Real64 OAPressure;
        Real64 OAMassFlowRate;
        Real64 RelTemp;
        Real64 RelHumRat;
        Real64 RelEnthalpy;
        Real64 RelPressure;
        Real64 RelMassFlowRate;
        Real64 RetTemp;
        Real64 RetHumRat;
        Real64 RetEnthalpy;
        Real64 RetPressure;
        Real64 RetMassFlowRate;

        // Default Constructor
        OAMixerProps()
            : MixerIndex(0), MixNode(0), InletNode(0), RelNode(0), RetNode(0), MixTemp(0.0), MixHumRat(0.0), MixEnthalpy(0.0), MixPressure(0.0),
              MixMassFlowRate(0.0), OATemp(0.0), OAHumRat(0.0), OAEnthalpy(0.0), OAPressure(0.0), OAMassFlowRate(0.0), RelTemp(0.0), RelHumRat(0.0),
              RelEnthalpy(0.0), RelPressure(0.0), RelMassFlowRate(0.0), RetTemp(0.0), RetHumRat(0.0), RetEnthalpy(0.0), RetPressure(0.0),
              RetMassFlowRate(0.0)
        {
        }
    };

    // Object Data
    extern Array1D<ControllerListProps> ControllerLists;
    extern Array1D<OAControllerProps> OAController;
    extern Array1D<OAMixerProps> OAMixer;
    extern Array1D<VentilationMechanicalProps> VentilationMechanical;

    // Functions

    Real64 OAGetFlowRate(int OAPtr);

    Real64 OAGetMinFlowRate(int OAPtr);

    void OASetDemandManagerVentilationState(int OAPtr, bool aState);

    void OASetDemandManagerVentilationFlow(int OAPtr, Real64 aFlow);

    int GetOAController(std::string const &OAName);

    // Clears the global data in MixedAir.
    // Needed for unit tests, should not be normally called.
    void clear_state();

    void ManageOutsideAirSystem(EnergyPlusData &state, std::string const &OASysName, bool const FirstHVACIteration, int const AirLoopNum, int &OASysNum);

    void SimOutsideAirSys(EnergyPlusData &state, int const OASysNum, bool const FirstHVACIteration, int const AirLoopNum);

    void SimOASysComponents(EnergyPlusData &state, int const OASysNum, bool const FirstHVACIteration, int const AirLoopNum);

    void SimOAComponent(EnergyPlusData &state, std::string const &CompType, // the component type
                        std::string const &CompName, // the component Name
                        int const CompTypeNum,       // Component Type -- Integerized for this module
                        bool const FirstHVACIteration,
                        int &CompIndex,
                        int const AirLoopNum, // air loop index for economizer lockout coordination
                        bool const Sim,       // if TRUE, simulate component; if FALSE, just set the coil exisitence flags
                        int const OASysNum,   // index to outside air system
                        bool &OAHeatingCoil,  // TRUE indicates a heating coil has been found
                        bool &OACoolingCoil,  // TRUE indicates a cooling coil has been found
                        bool &OAHX            // TRUE indicates a heat exchanger has been found
    );

    void SimOAMixer(std::string const &CompName, bool const FirstHVACIteration, int &CompIndex);

    void SimOAController(EnergyPlusData &state, std::string const &CtrlName, int &CtrlIndex, bool const FirstHVACIteration, int const AirLoopNum);

    // Get Input Section of the Module
    //******************************************************************************

    void GetOutsideAirSysInputs(EnergyPlusData &state);

    void GetOAControllerInputs(EnergyPlusData &state, OutputFiles &outputFiles);

    void AllocateOAControllers();

    void GetOAMixerInputs();

    void ProcessOAControllerInputs(EnergyPlusData &state, std::string const &CurrentModuleObject,
                                   int const OutAirNum,
                                   Array1D_string const &AlphArray,
                                   int &NumAlphas,
                                   Array1D<Real64> const &NumArray,
                                   int &NumNums,
                                   Array1D_bool const &lNumericBlanks, // Unused
                                   Array1D_bool const &lAlphaBlanks,
                                   Array1D_string const &cAlphaFields,
                                   Array1D_string const &cNumericFields, // Unused
                                   bool &ErrorsFound                    // If errors found in input
    );

    // End of Get Input subroutines for the Module
    //******************************************************************************

    // Beginning Initialization Section of the Module
    //******************************************************************************

    void InitOutsideAirSys(EnergyPlusData &state, int const OASysNum, bool const FirstHVACIteration, int const AirLoopNum);

    void InitOAController(EnergyPlusData &state, int const OAControllerNum, bool const FirstHVACIteration, int const AirLoopNum);

    void InitOAMixer(int const OAMixerNum, bool const FirstHVACIteration);

    // End of Initialization Section of the Module
    //******************************************************************************

    // Beginning Calculation Section of the Module
    //******************************************************************************

    void CalcOAMixer(int const OAMixerNum);

    // End of Calculation/Simulation Section of the Module
    //******************************************************************************

    // Beginning Sizing Section of the Module
    //******************************************************************************

    // End of Sizing Section of the Module
    //******************************************************************************

    // Beginning Update/Reporting Section of the Module
    //******************************************************************************

    void UpdateOAMixer(int const OAMixerNum);

    void ReportOAMixer(int const OAMixerNum); // unused1208

    // End of Sizing Section of the Module
    //******************************************************************************

    // Beginning Utility Section of the Module
    //******************************************************************************

    Real64 MixedAirControlTempResidual(Real64 const OASignal,     // Relative outside air flow rate (0 to 1)
                                       Array1D<Real64> const &Par // par(1) = mixed node number
    );

<<<<<<< HEAD
    Real64 MultiCompControlTempResidual(EnergyPlusData &state, Real64 const OASignal,    // Relative outside air flow rate (0 to 1)
                                        Array1<Real64> const &Par // par(1) = mixed node number
=======
    Real64 MultiCompControlTempResidual(Real64 const OASignal,     // Relative outside air flow rate (0 to 1)
                                        Array1D<Real64> const &Par // par(1) = mixed node number
>>>>>>> 63cebc91
    );

    Array1D_int GetOAMixerNodeNumbers(std::string const &OAMixerName, // must match OA mixer names for the OA mixer type
                                      bool &ErrorsFound               // set to true if problem
    );

    int GetNumOAMixers();

    int GetNumOAControllers();

    int GetOAMixerReliefNodeNumber(int const OAMixerNum); // Which Mixer

    int GetOASysControllerListIndex(EnergyPlusData &state, int const OASysNumber); // OA Sys Number

    int GetOASysNumSimpControllers(EnergyPlusData &state, int const OASysNumber); // OA Sys Number

    int GetOASysNumHeatingCoils(EnergyPlusData &state, int const OASysNumber); // OA Sys Number

    int GetOASysNumHXs(EnergyPlusData &state, int const OASysNumber); // OA Sys Number

    int GetOASysNumCoolingCoils(EnergyPlusData &state, int const OASysNumber); // OA Sys Number

    int GetOASystemNumber(EnergyPlusData &state, std::string const &OASysName); // OA Sys Name

    int FindOAMixerMatchForOASystem(int const OASysNumber); // Which OA System

    int GetOAMixerIndex(std::string const &OAMixerName); // Which Mixer

    int GetOAMixerInletNodeNumber(int const OAMixerNumber); // Which Mixer

    int GetOAMixerReturnNodeNumber(int const OAMixerNumber); // Which Mixer

    int GetOAMixerMixedNodeNumber(int const OAMixerNumber); // Which Mixer

    bool CheckForControllerWaterCoil(EnergyPlusData &state, std::string const &ControllerType, // should be passed in as UPPERCASE
                                     std::string const &ControllerName  // should be passed in as UPPERCASE
    );

    void CheckControllerLists(EnergyPlusData &state, bool &ErrFound);

    void CheckOAControllerName(std::string &OAControllerName, std::string const &ObjectType, std::string const &FieldName, bool &ErrorsFound);

    int GetNumOASystems(EnergyPlusData &state);

    int GetOACompListNumber(EnergyPlusData &state, int const OASysNum); // OA Sys Number

    std::string GetOACompName(EnergyPlusData &state, int const OASysNum, // OA Sys Number
                              int const InListNum // In-list Number
    );

    std::string GetOACompType(EnergyPlusData &state, int const OASysNum, // OA Sys Number
                              int const InListNum // In-list Number
    );

    int GetOACompTypeNum(EnergyPlusData &state, int const OASysNum, // OA Sys Number
                         int const InListNum // In-list Number
    );

    int GetOAMixerNumber(std::string const &OAMixerName); // must match OA mixer names for the OA mixer type

    // End of Utility Section of the Module
    //******************************************************************************

} // namespace MixedAir

} // namespace EnergyPlus

#endif<|MERGE_RESOLUTION|>--- conflicted
+++ resolved
@@ -526,13 +526,8 @@
                                        Array1D<Real64> const &Par // par(1) = mixed node number
     );
 
-<<<<<<< HEAD
-    Real64 MultiCompControlTempResidual(EnergyPlusData &state, Real64 const OASignal,    // Relative outside air flow rate (0 to 1)
-                                        Array1<Real64> const &Par // par(1) = mixed node number
-=======
-    Real64 MultiCompControlTempResidual(Real64 const OASignal,     // Relative outside air flow rate (0 to 1)
+    Real64 MultiCompControlTempResidual(EnergyPlusData &state, Real64 const OASignal,     // Relative outside air flow rate (0 to 1)
                                         Array1D<Real64> const &Par // par(1) = mixed node number
->>>>>>> 63cebc91
     );
 
     Array1D_int GetOAMixerNodeNumbers(std::string const &OAMixerName, // must match OA mixer names for the OA mixer type
