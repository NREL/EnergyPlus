// EnergyPlus, Copyright (c) 1996-2020, The Board of Trustees of the University of Illinois,
// The Regents of the University of California, through Lawrence Berkeley National Laboratory
// (subject to receipt of any required approvals from the U.S. Dept. of Energy), Oak Ridge
// National Laboratory, managed by UT-Battelle, Alliance for Sustainable Energy, LLC, and other
// contributors. All rights reserved.
//
// NOTICE: This Software was developed under funding from the U.S. Department of Energy and the
// U.S. Government consequently retains certain rights. As such, the U.S. Government has been
// granted for itself and others acting on its behalf a paid-up, nonexclusive, irrevocable,
// worldwide license in the Software to reproduce, distribute copies to the public, prepare
// derivative works, and perform publicly and display publicly, and to permit others to do so.
//
// Redistribution and use in source and binary forms, with or without modification, are permitted
// provided that the following conditions are met:
//
// (1) Redistributions of source code must retain the above copyright notice, this list of
//     conditions and the following disclaimer.
//
// (2) Redistributions in binary form must reproduce the above copyright notice, this list of
//     conditions and the following disclaimer in the documentation and/or other materials
//     provided with the distribution.
//
// (3) Neither the name of the University of California, Lawrence Berkeley National Laboratory,
//     the University of Illinois, U.S. Dept. of Energy nor the names of its contributors may be
//     used to endorse or promote products derived from this software without specific prior
//     written permission.
//
// (4) Use of EnergyPlus(TM) Name. If Licensee (i) distributes the software in stand-alone form
//     without changes from the version obtained under this License, or (ii) Licensee makes a
//     reference solely to the software portion of its product, Licensee must refer to the
//     software as "EnergyPlus version X" software, where "X" is the version number Licensee
//     obtained under this License and may not use a different name for the software. Except as
//     specifically required in this Section (4), Licensee shall not use in a company name, a
//     product name, in advertising, publicity, or other promotional activities any name, trade
//     name, trademark, logo, or other designation of "EnergyPlus", "E+", "e+" or confusingly
//     similar designation, without the U.S. Department of Energy's prior written consent.
//
// THIS SOFTWARE IS PROVIDED BY THE COPYRIGHT HOLDERS AND CONTRIBUTORS "AS IS" AND ANY EXPRESS OR
// IMPLIED WARRANTIES, INCLUDING, BUT NOT LIMITED TO, THE IMPLIED WARRANTIES OF MERCHANTABILITY
// AND FITNESS FOR A PARTICULAR PURPOSE ARE DISCLAIMED. IN NO EVENT SHALL THE COPYRIGHT OWNER OR
// CONTRIBUTORS BE LIABLE FOR ANY DIRECT, INDIRECT, INCIDENTAL, SPECIAL, EXEMPLARY, OR
// CONSEQUENTIAL DAMAGES (INCLUDING, BUT NOT LIMITED TO, PROCUREMENT OF SUBSTITUTE GOODS OR
// SERVICES; LOSS OF USE, DATA, OR PROFITS; OR BUSINESS INTERRUPTION) HOWEVER CAUSED AND ON ANY
// THEORY OF LIABILITY, WHETHER IN CONTRACT, STRICT LIABILITY, OR TORT (INCLUDING NEGLIGENCE OR
// OTHERWISE) ARISING IN ANY WAY OUT OF THE USE OF THIS SOFTWARE, EVEN IF ADVISED OF THE
// POSSIBILITY OF SUCH DAMAGE.

// C++ Headers
#include <cmath>
#include <string>

// ObjexxFCL Headers
#include <ObjexxFCL/Array.functions.hh>
#include <ObjexxFCL/Fmath.hh>
#include <ObjexxFCL/gio.hh>

// EnergyPlus Headers
#include <EnergyPlus/BranchNodeConnections.hh>
#include <EnergyPlus/CurveManager.hh>
#include <EnergyPlus/DataBranchAirLoopPlant.hh>
#include <EnergyPlus/DataEnvironment.hh>
#include <EnergyPlus/DataHVACGlobals.hh>
#include <EnergyPlus/DataIPShortCuts.hh>
#include <EnergyPlus/DataLoopNode.hh>
#include <EnergyPlus/DataPlant.hh>
#include <EnergyPlus/DataSizing.hh>
#include <EnergyPlus/EMSManager.hh>
#include <EnergyPlus/FluidProperties.hh>
#include <EnergyPlus/General.hh>
#include <EnergyPlus/InputProcessing/InputProcessor.hh>
#include <EnergyPlus/NodeInputManager.hh>
#include <EnergyPlus/OutputProcessor.hh>
#include <EnergyPlus/OutputReportPredefined.hh>
#include <EnergyPlus/Plant/PlantLocation.hh>
#include <EnergyPlus/PlantCentralGSHP.hh>
#include <EnergyPlus/PlantUtilities.hh>
#include <EnergyPlus/ReportSizingManager.hh>
#include <EnergyPlus/ScheduleManager.hh>
#include <EnergyPlus/UtilityRoutines.hh>

namespace EnergyPlus {

// Contents:
// CentralHeatPumpSystem (CGSHP) System
// ChillerHeaterPerformance:Electric:EIR

namespace PlantCentralGSHP {

    // MODULE INFORMATION:
    //       AUTHOR         PNNL
    //       DATE WRITTEN   Feb 2013
    //       MODIFIED       na
    //       RE-ENGINEERED  na
    // PURPOSE OF THIS MODULE:
    // This module simulates the performance of the Central Plant GSHP systems
    // It currently includes one object: ChillerHeaterPerformance:Electric:EIR.
    // The other object available for this central CGSHP system such as HeatPumpPerformance:WaterToWater:EIR
    //      will be implemented later.

    // METHODOLOGY EMPLOYED:
    //  Once the PlantLoopManager determines that the Central Plant GSHP
    //  is available to meet a loop cooling and heating demands, it calls simulate
    //  which in turn calls the electric PlantCentralGSHP model. The PlantCentralGSHP model is based on
    //  polynomial fits of chiller/heater or heat pump performance data.
<<<<<<< HEAD
    // REFERENCES:
    // USE STATEMENTS:

    // Using/Aliasing
    using namespace DataPrecisionGlobals;
    using namespace DataLoopNode;
    using DataPlant::PlantLoop;
    using FluidProperties::GetDensityGlycol;
    using FluidProperties::GetSpecificHeatGlycol;
    using Psychrometrics::PsyCpAirFnW;
    using Psychrometrics::PsyRhoAirFnPbTdbW;

    // Data
    // MODULE PARAMETER DEFINITIONS:
    // Chiller type parameters: Only water cooled chiller is allowed
=======

>>>>>>> ce98bde0
    int const WaterCooled(2);
    int const SmartMixing(1);

    bool getWrapperInputFlag(true); // When TRUE, calls subroutine to read input file.

    int numWrappers(0);       // Number of Wrappers specified in input
    int numChillerHeaters(0); // Number of Chiller/heaters specified in input

    Real64 ChillerCapFT(0.0);         // Chiller/heater capacity fraction (evaluated as a function of temperature)
    Real64 ChillerEIRFT(0.0);         // Chiller/heater electric input ratio (EIR = 1 / COP) as a function of temperature
    Real64 ChillerEIRFPLR(0.0);       // Chiller/heater EIR as a function of part-load ratio (PLR)
    Real64 ChillerPartLoadRatio(0.0); // Chiller/heater part-load ratio (PLR)
    Real64 ChillerCyclingRatio(0.0);  // Chiller/heater cycling ratio
    Real64 ChillerFalseLoadRate(0.0); // Chiller/heater false load over and above the water-side load [W]

    Array1D_bool CheckEquipName;

    Array1D<WrapperSpecs> Wrapper;
    Array1D<ChillerHeaterSpecs> ChillerHeater;

    void clear_state()
    {
        getWrapperInputFlag = true;
        numWrappers = 0;
        numChillerHeaters = 0;

        ChillerCapFT = 0.0;
        ChillerEIRFT = 0.0;
        ChillerEIRFPLR = 0.0;
        ChillerPartLoadRatio = 0.0;
        ChillerCyclingRatio = 0.0;
        ChillerFalseLoadRate = 0.0;

        Wrapper.deallocate();
        ChillerHeater.deallocate();
    }

    PlantComponent *WrapperSpecs::factory(std::string const &objectName)
    {
        // Process the input data
        if (getWrapperInputFlag) {
            GetWrapperInput();
            getWrapperInputFlag = false;
        }

        // Now look for this particular object
        for (auto &thisWrapper : Wrapper) {
            if (thisWrapper.Name == objectName) {
                return &thisWrapper;
            }
        }
        // If we didn't find it, fatal
        ShowFatalError("LocalPlantCentralGSHPFactory: Error getting inputs for object named: " + objectName); // LCOV_EXCL_LINE
        // Shut up the compiler
        return nullptr; // LCOV_EXCL_LINE
    }

    void WrapperSpecs::getDesignCapacities(const PlantLocation &calledFromLocation, Real64 &MaxLoad, Real64 &MinLoad, Real64 &OptLoad)
    {
        this->initialize(0.0, calledFromLocation.loopNum);
        MinLoad = 0.0;
        MaxLoad = 0.0;
        OptLoad = 0.0;
        if (calledFromLocation.loopNum == this->CWLoopNum) { // Chilled water loop
            this->SizeWrapper();
            if (this->ControlMode == SmartMixing) { // control mode is SmartMixing
                for (int NumChillerHeater = 1; NumChillerHeater <= this->ChillerHeaterNums; ++NumChillerHeater) {
                    MaxLoad += this->ChillerHeater(NumChillerHeater).RefCapCooling * this->ChillerHeater(NumChillerHeater).MaxPartLoadRatCooling;

                    OptLoad += this->ChillerHeater(NumChillerHeater).RefCapCooling * this->ChillerHeater(NumChillerHeater).OptPartLoadRatCooling;

                    MinLoad += this->ChillerHeater(NumChillerHeater).RefCapCooling * this->ChillerHeater(NumChillerHeater).MinPartLoadRatCooling;
                }
            }
        } else if (calledFromLocation.loopNum == this->HWLoopNum) { // Hot water loop
            if (this->ControlMode == SmartMixing) {                 // control mode is SmartMixing
                for (int NumChillerHeater = 1; NumChillerHeater <= this->ChillerHeaterNums; ++NumChillerHeater) {
                    MaxLoad += this->ChillerHeater(NumChillerHeater).RefCapClgHtg * this->ChillerHeater(NumChillerHeater).MaxPartLoadRatClgHtg;

                    OptLoad += this->ChillerHeater(NumChillerHeater).RefCapClgHtg * this->ChillerHeater(NumChillerHeater).OptPartLoadRatClgHtg;

                    MinLoad += this->ChillerHeater(NumChillerHeater).RefCapClgHtg * this->ChillerHeater(NumChillerHeater).MinPartLoadRatClgHtg;
                }
            } // End of control mode determination
        }
    }

    void WrapperSpecs::getSizingFactor(Real64 &SizFac)
    {
        SizFac = 1.0;
    }

    void WrapperSpecs::simulate(const PlantLocation &calledFromLocation, bool FirstHVACIteration, Real64 &CurLoad, bool EP_UNUSED(RunFlag))
    {
        if (calledFromLocation.loopNum != this->GLHELoopNum) {

            this->initialize(CurLoad, calledFromLocation.loopNum);
            this->CalcWrapperModel(CurLoad, calledFromLocation.loopNum);

        } else if (calledFromLocation.loopNum == this->GLHELoopNum) {
            PlantUtilities::UpdateChillerComponentCondenserSide(calledFromLocation.loopNum,
                                                                this->GLHELoopSideNum,
                                                                DataPlant::TypeOf_CentralGroundSourceHeatPump,
                                                                this->GLHEInletNodeNum,
                                                                this->GLHEOutletNodeNum,
                                                                this->Report.GLHERate,
                                                                this->Report.GLHEInletTemp,
                                                                this->Report.GLHEOutletTemp,
                                                                this->Report.GLHEmdot,
                                                                FirstHVACIteration);

            // Use the first chiller heater's evaporator capacity ratio to determine dominant load
            this->SimulClgDominant = false;
            this->SimulHtgDominant = false;
            if (this->WrapperCoolingLoad > 0 && this->WrapperHeatingLoad > 0) {
                Real64 SimulLoadRatio = this->WrapperCoolingLoad / this->WrapperHeatingLoad;
                if (SimulLoadRatio > this->ChillerHeater(1).ClgHtgToCoolingCapRatio) {
                    this->SimulClgDominant = true;
                    this->SimulHtgDominant = false;
                } else {
                    this->SimulHtgDominant = true;
                    this->SimulClgDominant = false;
                }
            }
        }
    }

    void WrapperSpecs::SizeWrapper()
    {
        // SUBROUTINE INFORMATION:
        //       AUTHOR         Yunzhi Huang, PNNL
        //       DATE WRITTEN   Feb 2013
        //       MODIFIED       November 2013 Daeho Kang, add component sizing table entries
        //       RE-ENGINEERED  na

        // PURPOSE OF THIS SUBROUTINE:
        //  This subroutine is for sizing all the components under each 'CentralHeatPumpSystem' object,
        //  for which capacities and flow rates have not been specified in the input.

        // METHODOLOGY EMPLOYED:
        //  Obtains evaporator flow rate from the plant sizing array. Calculates reference capacity from
        //  the evaporator (or load side) flow rate and the chilled water loop design delta T. The condenser
        //  flow (or source side) rate is calculated from the reference capacity, the COP, and the condenser
        //  loop design delta T.

        static std::string const RoutineName("SizeCGSHPChillerHeater");

        bool ErrorsFound; // If errors detected in input

        // auto-size the chiller heater components
        if (this->ControlMode == SmartMixing) {

            for (int NumChillerHeater = 1; NumChillerHeater <= this->ChillerHeaterNums; ++NumChillerHeater) {
                ErrorsFound = false;

                // find the appropriate Plant Sizing object
                int PltSizNum = DataPlant::PlantLoop(this->CWLoopNum).PlantSizNum;

                // if ( Wrapper( WrapperNum ).ChillerHeater( NumChillerHeater ).CondVolFlowRate == AutoSize ) {
                int PltSizCondNum = DataPlant::PlantLoop(this->GLHELoopNum).PlantSizNum;
                //}

                Real64 tmpNomCap = this->ChillerHeater(NumChillerHeater).RefCapCooling;
                Real64 tmpEvapVolFlowRate = this->ChillerHeater(NumChillerHeater).EvapVolFlowRate;
                Real64 tmpCondVolFlowRate = this->ChillerHeater(NumChillerHeater).CondVolFlowRate;

                // auto-size the Evaporator Flow Rate
                if (PltSizNum > 0) {
                    if (DataSizing::PlantSizData(PltSizNum).DesVolFlowRate >= DataHVACGlobals::SmallWaterVolFlow) {
                        tmpEvapVolFlowRate = DataSizing::PlantSizData(PltSizNum).DesVolFlowRate * this->ChillerHeater(NumChillerHeater).SizFac;
                        this->ChillerHeater(NumChillerHeater).tmpEvapVolFlowRate = tmpEvapVolFlowRate;
                        if (!this->ChillerHeater(NumChillerHeater).EvapVolFlowRateWasAutoSized)
                            tmpEvapVolFlowRate = this->ChillerHeater(NumChillerHeater).EvapVolFlowRate;

                    } else {
                        if (this->ChillerHeater(NumChillerHeater).EvapVolFlowRateWasAutoSized) tmpEvapVolFlowRate = 0.0;
                        this->ChillerHeater(NumChillerHeater).tmpEvapVolFlowRate = tmpEvapVolFlowRate;
                    }
                    if (DataPlant::PlantFirstSizesOkayToFinalize) {
                        if (this->ChillerHeater(NumChillerHeater).EvapVolFlowRateWasAutoSized) {
                            this->ChillerHeater(NumChillerHeater).EvapVolFlowRate = tmpEvapVolFlowRate;
                            if (DataPlant::PlantFinalSizesOkayToReport) {
                                ReportSizingManager::ReportSizingOutput("ChillerHeaterPerformance:Electric:EIR",
                                                                        this->ChillerHeater(NumChillerHeater).Name,
                                                                        "Design Size Reference Chilled Water Flow Rate [m3/s]",
                                                                        tmpEvapVolFlowRate);
                            }
                            if (DataPlant::PlantFirstSizesOkayToReport) {
                                ReportSizingManager::ReportSizingOutput("ChillerHeaterPerformance:Electric:EIR",
                                                                        this->ChillerHeater(NumChillerHeater).Name,
                                                                        "Initial Design Size Reference Chilled Water Flow Rate [m3/s]",
                                                                        tmpEvapVolFlowRate);
                            }
                        } else {
                            if (this->ChillerHeater(NumChillerHeater).EvapVolFlowRate > 0.0 && tmpEvapVolFlowRate > 0.0 &&
                                DataPlant::PlantFinalSizesOkayToReport) {

                                // Hardsized evaporator design volume flow rate for reporting
                                Real64 EvapVolFlowRateUser = this->ChillerHeater(NumChillerHeater).EvapVolFlowRate;
                                ReportSizingManager::ReportSizingOutput("ChillerHeaterPerformance:Electric:EIR",
                                                                        this->ChillerHeater(NumChillerHeater).Name,
                                                                        "Design Size Reference Chilled Water Flow Rate [m3/s]",
                                                                        tmpEvapVolFlowRate,
                                                                        "User-Specified Reference Chilled Water Flow Rate [m3/s]",
                                                                        EvapVolFlowRateUser);
                                tmpEvapVolFlowRate = EvapVolFlowRateUser;
                                if (DataGlobals::DisplayExtraWarnings) {
                                    if ((std::abs(tmpEvapVolFlowRate - EvapVolFlowRateUser) / EvapVolFlowRateUser) >
                                        DataSizing::AutoVsHardSizingThreshold) {
                                        ShowMessage("SizeChillerHeaterPerformanceElectricEIR: Potential issue with equipment sizing for " +
                                                    this->ChillerHeater(NumChillerHeater).Name);
                                        ShowContinueError("User-Specified Reference Chilled Water Flow Rate of " +
                                                          General::RoundSigDigits(EvapVolFlowRateUser, 5) + " [m3/s]");
                                        ShowContinueError("differs from Design Size Reference Chilled Water Flow Rate of " +
                                                          General::RoundSigDigits(tmpEvapVolFlowRate, 5) + " [m3/s]");
                                        ShowContinueError("This may, or may not, indicate mismatched component sizes.");
                                        ShowContinueError("Verify that the value entered is intended and is consistent with other components.");
                                    }
                                }
                            }
                        }
                    }
                } else {
                    if (this->ChillerHeater(NumChillerHeater).EvapVolFlowRateWasAutoSized) {
                        if (DataPlant::PlantFirstSizesOkayToFinalize) {
                            ShowSevereError("Autosizing of CGSHP Chiller Heater evap flow rate requires a loop Sizing:Plant object");
                            ShowContinueError("Occurs in CGSHP Chiller Heater Performance object=" + this->ChillerHeater(NumChillerHeater).Name);
                            ErrorsFound = true;
                        }
                    } else {
                        if (this->ChillerHeater(NumChillerHeater).EvapVolFlowRate > 0.0 && DataPlant::PlantFinalSizesOkayToReport) {
                            ReportSizingManager::ReportSizingOutput("ChillerHeaterPerformance:Electric:EIR",
                                                                    this->ChillerHeater(NumChillerHeater).Name,
                                                                    "User-Specified Reference Chilled Water Flow Rate [m3/s]",
                                                                    this->ChillerHeater(NumChillerHeater).EvapVolFlowRate);
                        }
                    }
                }

                // auto-size the Reference Cooling Capacity
                // each individual chiller heater module is sized to be capable of supporting the total load on the wrapper
                if (PltSizNum > 0) {
                    if (DataSizing::PlantSizData(PltSizNum).DesVolFlowRate >= DataHVACGlobals::SmallWaterVolFlow && tmpEvapVolFlowRate > 0.0) {
                        Real64 Cp = FluidProperties::GetSpecificHeatGlycol(DataPlant::PlantLoop(this->CWLoopNum).FluidName,
                                                                           DataGlobals::CWInitConvTemp,
                                                                           DataPlant::PlantLoop(this->CWLoopNum).FluidIndex,
                                                                           RoutineName);

                        Real64 rho = FluidProperties::GetDensityGlycol(DataPlant::PlantLoop(this->CWLoopNum).FluidName,
                                                                       DataGlobals::CWInitConvTemp,
                                                                       DataPlant::PlantLoop(this->CWLoopNum).FluidIndex,
                                                                       RoutineName);
                        tmpNomCap = Cp * rho * DataSizing::PlantSizData(PltSizNum).DeltaT * tmpEvapVolFlowRate;
                        if (!this->ChillerHeater(NumChillerHeater).RefCapCoolingWasAutoSized)
                            tmpNomCap = this->ChillerHeater(NumChillerHeater).RefCapCooling;
                    } else {
                        if (this->ChillerHeater(NumChillerHeater).RefCapCoolingWasAutoSized) tmpNomCap = 0.0;
                    }
                    if (DataPlant::PlantFirstSizesOkayToFinalize) {
                        if (this->ChillerHeater(NumChillerHeater).RefCapCoolingWasAutoSized) {
                            this->ChillerHeater(NumChillerHeater).RefCapCooling = tmpNomCap;

                            // Now that we have the Reference Cooling Capacity, we need to also initialize the Heating side
                            // given the ratios
                            this->ChillerHeater(NumChillerHeater).RefCapClgHtg =
                                this->ChillerHeater(NumChillerHeater).RefCapCooling * this->ChillerHeater(NumChillerHeater).ClgHtgToCoolingCapRatio;

                            this->ChillerHeater(NumChillerHeater).RefPowerClgHtg =
                                (this->ChillerHeater(NumChillerHeater).RefCapCooling / this->ChillerHeater(NumChillerHeater).RefCOPCooling) *
                                this->ChillerHeater(NumChillerHeater).ClgHtgtoCogPowerRatio;

                            this->ChillerHeater(NumChillerHeater).RefCOPClgHtg =
                                this->ChillerHeater(NumChillerHeater).RefCapClgHtg / this->ChillerHeater(NumChillerHeater).RefPowerClgHtg;

                            if (DataPlant::PlantFinalSizesOkayToReport) {
                                ReportSizingManager::ReportSizingOutput("ChillerHeaterPerformance:Electric:EIR",
                                                                        this->ChillerHeater(NumChillerHeater).Name,
                                                                        "Design Size Reference Capacity [W]",
                                                                        tmpNomCap);
                            }
                            if (DataPlant::PlantFirstSizesOkayToReport) {
                                ReportSizingManager::ReportSizingOutput("ChillerHeaterPerformance:Electric:EIR",
                                                                        this->ChillerHeater(NumChillerHeater).Name,
                                                                        "Initial Design Size Reference Capacity [W]",
                                                                        tmpNomCap);
                            }
                        } else {
                            if (this->ChillerHeater(NumChillerHeater).RefCapCooling > 0.0 && tmpNomCap > 0.0 &&
                                DataPlant::PlantFinalSizesOkayToReport) {

                                // Hardsized nominal capacity cooling power for reporting
                                Real64 NomCapUser = this->ChillerHeater(NumChillerHeater).RefCapCooling;
                                ReportSizingManager::ReportSizingOutput("ChillerHeaterPerformance:Electric:EIR",
                                                                        this->ChillerHeater(NumChillerHeater).Name,
                                                                        "Design Size Reference Capacity [W]",
                                                                        tmpNomCap,
                                                                        "User-Specified Reference Capacity [W]",
                                                                        NomCapUser);
                                tmpNomCap = NomCapUser;
                                if (DataGlobals::DisplayExtraWarnings) {
                                    if ((std::abs(tmpNomCap - NomCapUser) / NomCapUser) > DataSizing::AutoVsHardSizingThreshold) {
                                        ShowMessage("SizeChillerHeaterPerformanceElectricEIR: Potential issue with equipment sizing for " +
                                                    this->ChillerHeater(NumChillerHeater).Name);
                                        ShowContinueError("User-Specified Reference Capacity of " + General::RoundSigDigits(NomCapUser, 2) + " [W]");
                                        ShowContinueError("differs from Design Size Reference Capacity of " + General::RoundSigDigits(tmpNomCap, 2) +
                                                          " [W]");
                                        ShowContinueError("This may, or may not, indicate mismatched component sizes.");
                                        ShowContinueError("Verify that the value entered is intended and is consistent with other components.");
                                    }
                                }
                            }
                        }
                    }
                } else {
                    if (this->ChillerHeater(NumChillerHeater).RefCapCoolingWasAutoSized) {
                        if (DataPlant::PlantFirstSizesOkayToFinalize) {
                            ShowSevereError("Size ChillerHeaterPerformance:Electric:EIR=\"" + this->ChillerHeater(NumChillerHeater).Name +
                                            "\", autosize error.");
                            ShowContinueError("Autosizing of CGSHP Chiller Heater reference capacity requires");
                            ShowContinueError("a cooling loop Sizing:Plant object.");
                            ErrorsFound = true;
                        }
                    } else {
                        if (this->ChillerHeater(NumChillerHeater).RefCapCooling > 0.0 && DataPlant::PlantFinalSizesOkayToReport) {
                            ReportSizingManager::ReportSizingOutput("ChillerHeaterPerformance:Electric:EIR",
                                                                    this->ChillerHeater(NumChillerHeater).Name,
                                                                    "User-Specified Reference Capacity [W]",
                                                                    this->ChillerHeater(NumChillerHeater).RefCapCooling);
                        }
                    }
                }

                // auto-size the condenser volume flow rate
                // each individual chiller heater module is sized to be capable of supporting the total load on the wrapper
                if (PltSizCondNum > 0) {
                    if (DataSizing::PlantSizData(PltSizNum).DesVolFlowRate >= DataHVACGlobals::SmallWaterVolFlow) {
                        Real64 rho = FluidProperties::GetDensityGlycol(DataPlant::PlantLoop(this->GLHELoopNum).FluidName,
                                                                       DataGlobals::CWInitConvTemp,
                                                                       DataPlant::PlantLoop(this->GLHELoopNum).FluidIndex,
                                                                       RoutineName);
                        // TODO: JM 2018-12-06 I wonder why Cp isn't calculated at the same temp as rho...
                        Real64 Cp = FluidProperties::GetSpecificHeatGlycol(DataPlant::PlantLoop(this->GLHELoopNum).FluidName,
                                                                           this->ChillerHeater(NumChillerHeater).TempRefCondInCooling,
                                                                           DataPlant::PlantLoop(this->GLHELoopNum).FluidIndex,
                                                                           RoutineName);
                        tmpCondVolFlowRate =
                            tmpNomCap *
                            (1.0 + (1.0 / this->ChillerHeater(NumChillerHeater).RefCOPCooling) * this->ChillerHeater(NumChillerHeater).OpenMotorEff) /
                            (DataSizing::PlantSizData(PltSizCondNum).DeltaT * Cp * rho);
                        this->ChillerHeater(NumChillerHeater).tmpCondVolFlowRate = tmpCondVolFlowRate;
                        if (!this->ChillerHeater(NumChillerHeater).CondVolFlowRateWasAutoSized)
                            tmpCondVolFlowRate = this->ChillerHeater(NumChillerHeater).CondVolFlowRate;

                    } else {
                        if (this->ChillerHeater(NumChillerHeater).CondVolFlowRateWasAutoSized) tmpCondVolFlowRate = 0.0;
                        this->ChillerHeater(NumChillerHeater).tmpCondVolFlowRate = tmpCondVolFlowRate;
                    }
                    if (DataPlant::PlantFirstSizesOkayToFinalize) {
                        if (this->ChillerHeater(NumChillerHeater).CondVolFlowRateWasAutoSized) {
                            this->ChillerHeater(NumChillerHeater).CondVolFlowRate = tmpCondVolFlowRate;
                            if (DataPlant::PlantFinalSizesOkayToReport) {
                                ReportSizingManager::ReportSizingOutput("ChillerHeaterPerformance:Electric:EIR",
                                                                        this->ChillerHeater(NumChillerHeater).Name,
                                                                        "Design Size Reference Condenser Water Flow Rate [m3/s]",
                                                                        tmpCondVolFlowRate);
                            }
                            if (DataPlant::PlantFirstSizesOkayToReport) {
                                ReportSizingManager::ReportSizingOutput("ChillerHeaterPerformance:Electric:EIR",
                                                                        this->ChillerHeater(NumChillerHeater).Name,
                                                                        "Initial Design Size Reference Condenser Water Flow Rate [m3/s]",
                                                                        tmpCondVolFlowRate);
                            }
                        } else {
                            if (this->ChillerHeater(NumChillerHeater).CondVolFlowRate > 0.0 && tmpCondVolFlowRate > 0.0 &&
                                DataPlant::PlantFinalSizesOkayToReport) {

                                // Hardsized condenser design volume flow rate for reporting
                                Real64 CondVolFlowRateUser = this->ChillerHeater(NumChillerHeater).CondVolFlowRate;
                                ReportSizingManager::ReportSizingOutput("ChillerHeaterPerformance:Electric:EIR",
                                                                        this->ChillerHeater(NumChillerHeater).Name,
                                                                        "Design Size Reference Condenser Water Flow Rate [m3/s]",
                                                                        tmpCondVolFlowRate,
                                                                        "User-Specified Reference Condenser Water Flow Rate [m3/s]",
                                                                        CondVolFlowRateUser);
                                if (DataGlobals::DisplayExtraWarnings) {
                                    if ((std::abs(tmpCondVolFlowRate - CondVolFlowRateUser) / CondVolFlowRateUser) >
                                        DataSizing::AutoVsHardSizingThreshold) {
                                        ShowMessage("SizeChillerHeaterPerformanceElectricEIR: Potential issue with equipment sizing for " +
                                                    this->ChillerHeater(NumChillerHeater).Name);
                                        ShowContinueError("User-Specified Reference Condenser Water Flow Rate of " +
                                                          General::RoundSigDigits(CondVolFlowRateUser, 5) + " [m3/s]");
                                        ShowContinueError("differs from Design Size Reference Condenser Water Flow Rate of " +
                                                          General::RoundSigDigits(tmpCondVolFlowRate, 5) + " [m3/s]");
                                        ShowContinueError("This may, or may not, indicate mismatched component sizes.");
                                        ShowContinueError("Verify that the value entered is intended and is consistent with other components.");
                                    }
                                }
                            }
                        }
                    }
                } else {
                    if (this->ChillerHeater(NumChillerHeater).CondVolFlowRateWasAutoSized) {
                        if (DataPlant::PlantFirstSizesOkayToFinalize) {
                            ShowSevereError("Size ChillerHeaterPerformance:Electric:EIR=\"" + this->ChillerHeater(NumChillerHeater).Name +
                                            "\", autosize error.");
                            ShowContinueError("Autosizing of CGSHP Chiller Heater condenser flow rate requires");
                            ShowContinueError("a condenser loop Sizing:Plant object.");
                            ErrorsFound = true;
                        }
                    } else {
                        if (this->ChillerHeater(NumChillerHeater).CondVolFlowRate > 0.0 && DataPlant::PlantFinalSizesOkayToReport) {
                            ReportSizingManager::ReportSizingOutput("ChillerHeaterPerformance:Electric:EIR",
                                                                    this->ChillerHeater(NumChillerHeater).Name,
                                                                    "User-Specified Reference Condenser Water Flow Rate [m3/s]",
                                                                    this->ChillerHeater(NumChillerHeater).CondVolFlowRate);
                        }
                    }
                }

                if (DataPlant::PlantFinalSizesOkayToReport) {
                    // create predefined report
                    std::string equipName = this->ChillerHeater(NumChillerHeater).Name;
                    OutputReportPredefined::PreDefTableEntry(
                        OutputReportPredefined::pdchMechType, equipName, "ChillerHeaterPerformance:Electric:EIR");
                    OutputReportPredefined::PreDefTableEntry(
                        OutputReportPredefined::pdchMechNomEff, equipName, this->ChillerHeater(NumChillerHeater).RefCOPCooling);
                    OutputReportPredefined::PreDefTableEntry(
                        OutputReportPredefined::pdchMechNomCap, equipName, this->ChillerHeater(NumChillerHeater).RefCapCooling);
                }

                if (ErrorsFound) {
                    ShowFatalError("Preceding sizing errors cause program termination");
                }
            }

            // sum individual volume flows and register wrapper inlets
            Real64 TotalEvapVolFlowRate = 0.0;
            Real64 TotalCondVolFlowRate = 0.0;
            Real64 TotalHotWaterVolFlowRate = 0.0;
            for (int NumChillerHeater = 1; NumChillerHeater <= this->ChillerHeaterNums; ++NumChillerHeater) {
                TotalEvapVolFlowRate += this->ChillerHeater(NumChillerHeater).tmpEvapVolFlowRate;
                TotalCondVolFlowRate += this->ChillerHeater(NumChillerHeater).tmpCondVolFlowRate;
                TotalHotWaterVolFlowRate += this->ChillerHeater(NumChillerHeater).DesignHotWaterVolFlowRate;
            }

            PlantUtilities::RegisterPlantCompDesignFlow(this->CHWInletNodeNum, TotalEvapVolFlowRate);
            PlantUtilities::RegisterPlantCompDesignFlow(this->HWInletNodeNum, TotalHotWaterVolFlowRate);
            // save the reference condenser water volumetric flow rate for use by the condenser water loop sizing algorithms
            PlantUtilities::RegisterPlantCompDesignFlow(this->GLHEInletNodeNum, TotalCondVolFlowRate);

            return;
        }
    }

    void GetWrapperInput()
    {
        // SUBROUTINE INFORMATION:
        //       AUTHOR:          Yunzhi Huang and Daeho Kang, PNNL
        //       DATE WRITTEN:    Feb 2013

        // PURPOSE OF THIS SUBROUTINE:
        //  This routine will get the input required by the Wrapper model.

        bool ErrorsFound(false); // True when input errors are found
        int NumAlphas;           // Number of elements in the alpha array
        int NumNums;             // Number of elements in the numeric array
        int IOStat;              // IO Status when calling get input subroutine

        DataIPShortCuts::cCurrentModuleObject = "CentralHeatPumpSystem";
        numWrappers = inputProcessor->getNumObjectsFound(DataIPShortCuts::cCurrentModuleObject);

        if (numWrappers <= 0) {
            ShowSevereError("No " + DataIPShortCuts::cCurrentModuleObject + " equipment specified in input file");
        }

        Wrapper.allocate(numWrappers);
        CheckEquipName.dimension(numWrappers, true);

        // Load arrays with electric EIR chiller data
        for (int WrapperNum = 1; WrapperNum <= numWrappers; ++WrapperNum) {
            inputProcessor->getObjectItem(DataIPShortCuts::cCurrentModuleObject,
                                          WrapperNum,
                                          DataIPShortCuts::cAlphaArgs,
                                          NumAlphas,
                                          DataIPShortCuts::rNumericArgs,
                                          NumNums,
                                          IOStat,
                                          _,
                                          DataIPShortCuts::lAlphaFieldBlanks,
                                          DataIPShortCuts::cAlphaFieldNames,
                                          DataIPShortCuts::cNumericFieldNames);

            Wrapper(WrapperNum).Name = DataIPShortCuts::cAlphaArgs(1);

            // initialize nth chiller heater index (including identical units) for current wrapper
            int NumChHtrPerWrapper = 0;
            if (UtilityRoutines::IsNameEmpty(DataIPShortCuts::cAlphaArgs(1), DataIPShortCuts::cCurrentModuleObject, ErrorsFound)) {
                continue;
            }

            if (DataIPShortCuts::cAlphaArgs(2) == "SMARTMIXING") {
                Wrapper(WrapperNum).ControlMode = SmartMixing;
            }

            Wrapper(WrapperNum).CHWInletNodeNum =
                NodeInputManager::GetOnlySingleNode(DataIPShortCuts::cAlphaArgs(3),
                                                    ErrorsFound,
                                                    DataIPShortCuts::cCurrentModuleObject,
                                                    DataIPShortCuts::cAlphaArgs(1),
                                                    DataLoopNode::NodeType_Water,
                                                    DataLoopNode::NodeConnectionType_Inlet,
                                                    1,
                                                    DataLoopNode::ObjectIsNotParent); // node name : connection should be careful!
            Wrapper(WrapperNum).CHWOutletNodeNum = NodeInputManager::GetOnlySingleNode(DataIPShortCuts::cAlphaArgs(4),
                                                                                       ErrorsFound,
                                                                                       DataIPShortCuts::cCurrentModuleObject,
                                                                                       DataIPShortCuts::cAlphaArgs(1),
                                                                                       DataLoopNode::NodeType_Water,
                                                                                       DataLoopNode::NodeConnectionType_Outlet,
                                                                                       1,
                                                                                       DataLoopNode::ObjectIsNotParent);
            BranchNodeConnections::TestCompSet(DataIPShortCuts::cCurrentModuleObject,
                                               DataIPShortCuts::cAlphaArgs(1),
                                               DataIPShortCuts::cAlphaArgs(3),
                                               DataIPShortCuts::cAlphaArgs(4),
                                               "Chilled Water Nodes");

            Wrapper(WrapperNum).GLHEInletNodeNum =
                NodeInputManager::GetOnlySingleNode(DataIPShortCuts::cAlphaArgs(5),
                                                    ErrorsFound,
                                                    DataIPShortCuts::cCurrentModuleObject,
                                                    DataIPShortCuts::cAlphaArgs(1),
                                                    DataLoopNode::NodeType_Water,
                                                    DataLoopNode::NodeConnectionType_Inlet,
                                                    2,
                                                    DataLoopNode::ObjectIsNotParent); // node name : connection should be careful!
            Wrapper(WrapperNum).GLHEOutletNodeNum = NodeInputManager::GetOnlySingleNode(DataIPShortCuts::cAlphaArgs(6),
                                                                                        ErrorsFound,
                                                                                        DataIPShortCuts::cCurrentModuleObject,
                                                                                        DataIPShortCuts::cAlphaArgs(1),
                                                                                        DataLoopNode::NodeType_Water,
                                                                                        DataLoopNode::NodeConnectionType_Outlet,
                                                                                        2,
                                                                                        DataLoopNode::ObjectIsNotParent);
            BranchNodeConnections::TestCompSet(DataIPShortCuts::cCurrentModuleObject,
                                               DataIPShortCuts::cAlphaArgs(1),
                                               DataIPShortCuts::cAlphaArgs(5),
                                               DataIPShortCuts::cAlphaArgs(6),
                                               "GLHE Nodes");

            Wrapper(WrapperNum).HWInletNodeNum =
                NodeInputManager::GetOnlySingleNode(DataIPShortCuts::cAlphaArgs(7),
                                                    ErrorsFound,
                                                    DataIPShortCuts::cCurrentModuleObject,
                                                    DataIPShortCuts::cAlphaArgs(1),
                                                    DataLoopNode::NodeType_Water,
                                                    DataLoopNode::NodeConnectionType_Inlet,
                                                    3,
                                                    DataLoopNode::ObjectIsNotParent); // node name : connection should be careful!
            Wrapper(WrapperNum).HWOutletNodeNum = NodeInputManager::GetOnlySingleNode(DataIPShortCuts::cAlphaArgs(8),
                                                                                      ErrorsFound,
                                                                                      DataIPShortCuts::cCurrentModuleObject,
                                                                                      DataIPShortCuts::cAlphaArgs(1),
                                                                                      DataLoopNode::NodeType_Water,
                                                                                      DataLoopNode::NodeConnectionType_Outlet,
                                                                                      3,
                                                                                      DataLoopNode::ObjectIsNotParent);
            BranchNodeConnections::TestCompSet(DataIPShortCuts::cCurrentModuleObject,
                                               DataIPShortCuts::cAlphaArgs(1),
                                               DataIPShortCuts::cAlphaArgs(7),
                                               DataIPShortCuts::cAlphaArgs(8),
                                               "Hot Water Nodes");

            Wrapper(WrapperNum).AncillaryPower = DataIPShortCuts::rNumericArgs(1);
            if (DataIPShortCuts::lAlphaFieldBlanks(9)) {
                Wrapper(WrapperNum).SchedPtr = 0;
            } else {
                Wrapper(WrapperNum).SchedPtr = ScheduleManager::GetScheduleIndex(DataIPShortCuts::cAlphaArgs(9));
            }

            int NumberOfComp = (NumAlphas - 9) / 3;
            Wrapper(WrapperNum).NumOfComp = NumberOfComp;
            Wrapper(WrapperNum).WrapperComp.allocate(NumberOfComp);

            if (Wrapper(WrapperNum).NumOfComp == 0) {
                ShowSevereError("GetWrapperInput: No component names on " + DataIPShortCuts::cCurrentModuleObject + '=' + Wrapper(WrapperNum).Name);
                ErrorsFound = true;
            } else {
                int Comp = 0;
                for (int loop = 10; loop <= NumAlphas; loop += 3) {
                    ++Comp;
                    Wrapper(WrapperNum).WrapperComp(Comp).WrapperPerformanceObjectType = DataIPShortCuts::cAlphaArgs(loop);
                    Wrapper(WrapperNum).WrapperComp(Comp).WrapperComponentName = DataIPShortCuts::cAlphaArgs(loop + 1);
                    if (DataIPShortCuts::lAlphaFieldBlanks(loop + 2)) {
                        Wrapper(WrapperNum).WrapperComp(Comp).CHSchedPtr = DataGlobals::ScheduleAlwaysOn;
                    } else {
                        Wrapper(WrapperNum).WrapperComp(Comp).CHSchedPtr = ScheduleManager::GetScheduleIndex(DataIPShortCuts::cAlphaArgs(loop + 2));
                    }
                    Wrapper(WrapperNum).WrapperComp(Comp).WrapperIdenticalObjectNum = DataIPShortCuts::rNumericArgs(1 + Comp);
                    if (Wrapper(WrapperNum).WrapperComp(Comp).WrapperPerformanceObjectType == "CHILLERHEATERPERFORMANCE:ELECTRIC:EIR") {

                        // count number of chiller heaters (including identical units) for current wrapper
                        if (Wrapper(WrapperNum).WrapperComp(Comp).WrapperIdenticalObjectNum > 1) {
                            NumChHtrPerWrapper += Wrapper(WrapperNum).WrapperComp(Comp).WrapperIdenticalObjectNum;
                        } else {
                            ++NumChHtrPerWrapper;
                        }

                        // count total number of chiller heaters (not including identical units) for ALL wrappers
                        ++numChillerHeaters;
                    }
                }

                Wrapper(WrapperNum).ChillerHeaterNums = NumChHtrPerWrapper;
            }

            if (ErrorsFound) {
                ShowFatalError("GetWrapperInput: Invalid " + DataIPShortCuts::cCurrentModuleObject +
                               " Input, preceding condition(s) cause termination.");
            }

            // ALLOCATE ARRAYS
            if ((numChillerHeaters == 0) && (Wrapper(WrapperNum).ControlMode == SmartMixing)) {
                ShowFatalError("SmartMixing Control Mode in object " + DataIPShortCuts::cCurrentModuleObject + " : " + Wrapper(WrapperNum).Name +
                               " need to apply to ChillerHeaterPerformance:Electric:EIR object(s).");
            }
        }

        if (numChillerHeaters > 0) {

            for (int WrapperNum = 1; WrapperNum <= numWrappers; ++WrapperNum) {
                Wrapper(WrapperNum).ChillerHeater.allocate(Wrapper(WrapperNum).ChillerHeaterNums);
            }
            GetChillerHeaterInput();
        }

        for (int WrapperNum = 1; WrapperNum <= numWrappers; ++WrapperNum) {
            int ChillerHeaterNum = 0; // initialize nth chiller heater index (including identical units) for current wrapper
            for (int Comp = 1; Comp <= Wrapper(WrapperNum).NumOfComp; ++Comp) {
                if (Wrapper(WrapperNum).WrapperComp(Comp).WrapperPerformanceObjectType == "CHILLERHEATERPERFORMANCE:ELECTRIC:EIR") {
                    std::string CompName = Wrapper(WrapperNum).WrapperComp(Comp).WrapperComponentName;
                    int CompIndex = UtilityRoutines::FindItemInList(CompName, ChillerHeater);
                    // User may enter invalid name rather than selecting one from the object list
                    if (CompIndex <= 0) {
                        ShowSevereError("GetWrapperInput: Invalid Chiller Heater Modules Performance Component Name =" + CompName);
                        ShowContinueError("Select the name of ChillerHeaterPerformance:Electric:EIR object(s) from the object list.");
                        ShowFatalError("Program terminates due to preceding condition.");
                    }
                    Wrapper(WrapperNum).WrapperComp(Comp).WrapperPerformanceObjectIndex = CompIndex;
                    if (ChillerHeater(CompIndex).VariableFlow) {
                        Wrapper(WrapperNum).VariableFlowCH = true;
                    }
                    for (int i_CH = 1; i_CH <= Wrapper(WrapperNum).WrapperComp(Comp).WrapperIdenticalObjectNum; ++i_CH) {
                        // increment nth chiller heater index (including identical units) for current wrapper
                        ++ChillerHeaterNum;
                        Wrapper(WrapperNum).ChillerHeater(ChillerHeaterNum) = ChillerHeater(CompIndex);
                    }
                }
            }
        }

        // Release memory from temporary arrays; values now copied into their associated Wrapper in above loop
        if (allocated(ChillerHeater)) ChillerHeater.deallocate();

        // Set up output variables
        for (int WrapperNum = 1; WrapperNum <= numWrappers; ++WrapperNum) {
        } // End of wrapper count
    }

    void WrapperSpecs::setupOutputVars()
    {
        SetupOutputVariable("Chiller Heater System Cooling Electric Energy",
                            OutputProcessor::Unit::J,
                            this->Report.TotElecCooling,
                            "System",
                            "Sum",
                            this->Name,
                            _,
                            "ELECTRICITY",
                            "Cooling",
                            _,
                            "Plant");

        SetupOutputVariable("Chiller Heater System Heating Electric Energy",
                            OutputProcessor::Unit::J,
                            this->Report.TotElecHeating,
                            "System",
                            "Sum",
                            this->Name,
                            _,
                            "ELECTRICITY",
                            "Heating",
                            _,
                            "Plant");

        SetupOutputVariable("Chiller Heater System Cooling Electric Power",
                            OutputProcessor::Unit::W,
                            this->Report.TotElecCoolingPwr,
                            "System",
                            "Average",
                            this->Name);

        SetupOutputVariable("Chiller Heater System Heating Electric Power",
                            OutputProcessor::Unit::W,
                            this->Report.TotElecHeatingPwr,
                            "System",
                            "Average",
                            this->Name);

        SetupOutputVariable("Chiller Heater System Cooling Energy",
                            OutputProcessor::Unit::J,
                            this->Report.CoolingEnergy,
                            "System",
                            "Sum",
                            this->Name,
                            _,
                            "ENERGYTRANSFER",
                            "CHILLERS",
                            _,
                            "Plant");

        SetupOutputVariable("Chiller Heater System Heating Energy",
                            OutputProcessor::Unit::J,
                            this->Report.HeatingEnergy,
                            "System",
                            "Sum",
                            this->Name,
                            _,
                            "ENERGYTRANSFER",
                            "BOILER",
                            _,
                            "Plant");

        SetupOutputVariable("Chiller Heater System Source Heat Transfer Energy",
                            OutputProcessor::Unit::J,
                            this->Report.GLHEEnergy,
                            "System",
                            "Sum",
                            this->Name,
                            _,
                            "ENERGYTRANSFER",
                            "HEATREJECTION",
                            _,
                            "Plant");

        SetupOutputVariable(
            "Chiller Heater System Cooling Rate", OutputProcessor::Unit::W, this->Report.CoolingRate, "System", "Average", this->Name);

        SetupOutputVariable(
            "Chiller Heater System Heating Rate", OutputProcessor::Unit::W, this->Report.HeatingRate, "System", "Average", this->Name);

        SetupOutputVariable(
            "Chiller Heater System Source Heat Transfer Rate", OutputProcessor::Unit::W, this->Report.GLHERate, "System", "Average", this->Name);

        SetupOutputVariable(
            "Chiller Heater System Cooling Mass Flow Rate", OutputProcessor::Unit::kg_s, this->Report.CHWmdot, "System", "Average", this->Name);

        SetupOutputVariable(
            "Chiller Heater System Heating Mass Flow Rate", OutputProcessor::Unit::kg_s, this->Report.HWmdot, "System", "Average", this->Name);

        SetupOutputVariable(
            "Chiller Heater System Source Mass Flow Rate", OutputProcessor::Unit::kg_s, this->Report.GLHEmdot, "System", "Average", this->Name);

        SetupOutputVariable(
            "Chiller Heater System Cooling Inlet Temperature", OutputProcessor::Unit::C, this->Report.CHWInletTemp, "System", "Average", this->Name);

        SetupOutputVariable(
            "Chiller Heater System Heating Inlet Temperature", OutputProcessor::Unit::C, this->Report.HWInletTemp, "System", "Average", this->Name);

        SetupOutputVariable(
            "Chiller Heater System Source Inlet Temperature", OutputProcessor::Unit::C, this->Report.GLHEInletTemp, "System", "Average", this->Name);

        SetupOutputVariable("Chiller Heater System Cooling Outlet Temperature",
                            OutputProcessor::Unit::C,
                            this->Report.CHWOutletTemp,
                            "System",
                            "Average",
                            this->Name);

        SetupOutputVariable(
            "Chiller Heater System Heating Outlet Temperature", OutputProcessor::Unit::C, this->Report.HWOutletTemp, "System", "Average", this->Name);

        SetupOutputVariable("Chiller Heater System Source Outlet Temperature",
                            OutputProcessor::Unit::C,
                            this->Report.GLHEOutletTemp,
                            "System",
                            "Average",
                            this->Name);

        if (this->ChillerHeaterNums > 0) {

            for (int ChillerHeaterNum = 1; ChillerHeaterNum <= this->ChillerHeaterNums; ++ChillerHeaterNum) {

                SetupOutputVariable("Chiller Heater Operation Mode Unit " + General::TrimSigDigits(ChillerHeaterNum) + "",
                                    OutputProcessor::Unit::None,
                                    this->ChillerHeater(ChillerHeaterNum).Report.CurrentMode,
                                    "System",
                                    "Average",
                                    this->ChillerHeater(ChillerHeaterNum).Name);

                SetupOutputVariable("Chiller Heater Part Load Ratio Unit " + General::TrimSigDigits(ChillerHeaterNum) + "",
                                    OutputProcessor::Unit::None,
                                    this->ChillerHeater(ChillerHeaterNum).Report.ChillerPartLoadRatio,
                                    "System",
                                    "Average",
                                    this->ChillerHeater(ChillerHeaterNum).Name);

                SetupOutputVariable("Chiller Heater Cycling Ratio Unit " + General::TrimSigDigits(ChillerHeaterNum) + "",
                                    OutputProcessor::Unit::None,
                                    this->ChillerHeater(ChillerHeaterNum).Report.ChillerCyclingRatio,
                                    "System",
                                    "Average",
                                    this->ChillerHeater(ChillerHeaterNum).Name);

                SetupOutputVariable("Chiller Heater Cooling Electric Power Unit " + General::TrimSigDigits(ChillerHeaterNum) + "",
                                    OutputProcessor::Unit::W,
                                    this->ChillerHeater(ChillerHeaterNum).Report.CoolingPower,
                                    "System",
                                    "Average",
                                    this->ChillerHeater(ChillerHeaterNum).Name);

                SetupOutputVariable("Chiller Heater Heating Electric Power Unit " + General::TrimSigDigits(ChillerHeaterNum) + "",
                                    OutputProcessor::Unit::W,
                                    this->ChillerHeater(ChillerHeaterNum).Report.HeatingPower,
                                    "System",
                                    "Average",
                                    this->ChillerHeater(ChillerHeaterNum).Name);

                SetupOutputVariable("Chiller Heater Cooling Electric Energy Unit " + General::TrimSigDigits(ChillerHeaterNum) + "",
                                    OutputProcessor::Unit::J,
                                    this->ChillerHeater(ChillerHeaterNum).Report.CoolingEnergy,
                                    "System",
                                    "Sum",
                                    this->ChillerHeater(ChillerHeaterNum).Name);

                SetupOutputVariable("Chiller Heater Heating Electric Energy Unit " + General::TrimSigDigits(ChillerHeaterNum) + "",
                                    OutputProcessor::Unit::J,
                                    this->ChillerHeater(ChillerHeaterNum).Report.HeatingEnergy,
                                    "System",
                                    "Sum",
                                    this->ChillerHeater(ChillerHeaterNum).Name);

                SetupOutputVariable("Chiller Heater Cooling Rate Unit " + General::TrimSigDigits(ChillerHeaterNum) + "",
                                    OutputProcessor::Unit::W,
                                    this->ChillerHeater(ChillerHeaterNum).Report.QEvap,
                                    "System",
                                    "Average",
                                    this->ChillerHeater(ChillerHeaterNum).Name);

                SetupOutputVariable("Chiller Heater Cooling Energy Unit " + General::TrimSigDigits(ChillerHeaterNum) + "",
                                    OutputProcessor::Unit::J,
                                    this->ChillerHeater(ChillerHeaterNum).Report.EvapEnergy,
                                    "System",
                                    "Sum",
                                    this->ChillerHeater(ChillerHeaterNum).Name);

                SetupOutputVariable("Chiller Heater False Load Heat Transfer Rate Unit " + General::TrimSigDigits(ChillerHeaterNum) + "",
                                    OutputProcessor::Unit::W,
                                    this->ChillerHeater(ChillerHeaterNum).Report.ChillerFalseLoadRate,
                                    "System",
                                    "Average",
                                    this->ChillerHeater(ChillerHeaterNum).Name);

                SetupOutputVariable("Chiller Heater False Load Heat Transfer Energy Unit " + General::TrimSigDigits(ChillerHeaterNum) + "",
                                    OutputProcessor::Unit::J,
                                    this->ChillerHeater(ChillerHeaterNum).Report.ChillerFalseLoad,
                                    "System",
                                    "Sum",
                                    this->ChillerHeater(ChillerHeaterNum).Name);

                SetupOutputVariable("Chiller Heater Evaporator Inlet Temperature Unit " + General::TrimSigDigits(ChillerHeaterNum) + "",
                                    OutputProcessor::Unit::C,
                                    this->ChillerHeater(ChillerHeaterNum).Report.EvapInletTemp,
                                    "System",
                                    "Average",
                                    this->ChillerHeater(ChillerHeaterNum).Name);

                SetupOutputVariable("Chiller Heater Evaporator Outlet Temperature Unit " + General::TrimSigDigits(ChillerHeaterNum) + "",
                                    OutputProcessor::Unit::C,
                                    this->ChillerHeater(ChillerHeaterNum).Report.EvapOutletTemp,
                                    "System",
                                    "Average",
                                    this->ChillerHeater(ChillerHeaterNum).Name);

                SetupOutputVariable("Chiller Heater Evaporator Mass Flow Rate Unit " + General::TrimSigDigits(ChillerHeaterNum) + "",
                                    OutputProcessor::Unit::kg_s,
                                    this->ChillerHeater(ChillerHeaterNum).Report.Evapmdot,
                                    "System",
                                    "Average",
                                    this->ChillerHeater(ChillerHeaterNum).Name);

                SetupOutputVariable("Chiller Heater Condenser Heat Transfer Rate Unit " + General::TrimSigDigits(ChillerHeaterNum) + "",
                                    OutputProcessor::Unit::W,
                                    this->ChillerHeater(ChillerHeaterNum).Report.QCond,
                                    "System",
                                    "Average",
                                    this->ChillerHeater(ChillerHeaterNum).Name);

                SetupOutputVariable("Chiller Heater Condenser Heat Transfer Energy Unit " + General::TrimSigDigits(ChillerHeaterNum) + "",
                                    OutputProcessor::Unit::J,
                                    this->ChillerHeater(ChillerHeaterNum).Report.CondEnergy,
                                    "System",
                                    "Sum",
                                    this->ChillerHeater(ChillerHeaterNum).Name);

                SetupOutputVariable("Chiller Heater COP Unit " + General::TrimSigDigits(ChillerHeaterNum) + "",
                                    OutputProcessor::Unit::W_W,
                                    this->ChillerHeater(ChillerHeaterNum).Report.ActualCOP,
                                    "System",
                                    "Average",
                                    this->ChillerHeater(ChillerHeaterNum).Name);

                SetupOutputVariable("Chiller Heater Capacity Temperature Modifier Multiplier Unit " + General::TrimSigDigits(ChillerHeaterNum) + "",
                                    OutputProcessor::Unit::None,
                                    this->ChillerHeater(ChillerHeaterNum).Report.ChillerCapFT,
                                    "System",
                                    "Average",
                                    this->ChillerHeater(ChillerHeaterNum).Name);

                SetupOutputVariable("Chiller Heater EIR Temperature Modifier Multiplier Unit " + General::TrimSigDigits(ChillerHeaterNum) + "",
                                    OutputProcessor::Unit::None,
                                    this->ChillerHeater(ChillerHeaterNum).Report.ChillerEIRFT,
                                    "System",
                                    "Average",
                                    this->ChillerHeater(ChillerHeaterNum).Name);

                SetupOutputVariable("Chiller Heater EIR Part Load Modifier Multiplier Unit " + General::TrimSigDigits(ChillerHeaterNum) + "",
                                    OutputProcessor::Unit::None,
                                    this->ChillerHeater(ChillerHeaterNum).Report.ChillerEIRFPLR,
                                    "System",
                                    "Average",
                                    this->ChillerHeater(ChillerHeaterNum).Name);

                SetupOutputVariable("Chiller Heater Condenser Inlet Temperature Unit " + General::TrimSigDigits(ChillerHeaterNum) + "",
                                    OutputProcessor::Unit::C,
                                    this->ChillerHeater(ChillerHeaterNum).Report.CondInletTemp,
                                    "System",
                                    "Average",
                                    this->ChillerHeater(ChillerHeaterNum).Name);

                SetupOutputVariable("Chiller Heater Condenser Outlet Temperature Unit " + General::TrimSigDigits(ChillerHeaterNum) + "",
                                    OutputProcessor::Unit::C,
                                    this->ChillerHeater(ChillerHeaterNum).Report.CondOutletTemp,
                                    "System",
                                    "Average",
                                    this->ChillerHeater(ChillerHeaterNum).Name);

                SetupOutputVariable("Chiller Heater Condenser Mass Flow Rate Unit " + General::TrimSigDigits(ChillerHeaterNum) + "",
                                    OutputProcessor::Unit::kg_s,
                                    this->ChillerHeater(ChillerHeaterNum).Report.Condmdot,
                                    "System",
                                    "Average",
                                    this->ChillerHeater(ChillerHeaterNum).Name);
            } // End of individual chiller heater count for current wrapper

        } // End of individual chiller heater output
    }

    void GetChillerHeaterInput()
    {
        // SUBROUTINE INFORMATION:
        //       AUTHOR:          Kyung Tae Yun, Mississippi State University
        //       DATE WRITTEN:    Feb 2013

        // PURPOSE OF THIS SUBROUTINE:
        //  This routine will get the input required by the ChillerHeaterPerformance:Electric:EIR model.

        std::string StringVar;             // Used for EIRFPLR warning messages
        bool CHErrorsFound(false);         // True when input errors are found
        bool FoundNegValue(false);         // Used to evaluate PLFFPLR curve objects
        int NumAlphas;                     // Number of elements in the alpha array
        int NumNums;                       // Number of elements in the numeric array
        int IOStat;                        // IO Status when calling get input subroutine
        Array1D<Real64> CurveValArray(11); // Used to evaluate PLFFPLR curve objects

        static ObjexxFCL::gio::Fmt Format_530("('Curve Output = ',11(F7.2))");
        static ObjexxFCL::gio::Fmt Format_550("('Curve Output = ',11(F7.2))");

        DataIPShortCuts::cCurrentModuleObject = "ChillerHeaterPerformance:Electric:EIR";
        numChillerHeaters = inputProcessor->getNumObjectsFound(DataIPShortCuts::cCurrentModuleObject);

        if (numChillerHeaters <= 0) {
            ShowSevereError("No " + DataIPShortCuts::cCurrentModuleObject + " equipment specified in input file");
            CHErrorsFound = true;
        }

        // Allocate temporary ChillerHeater and ChillerHeaterReport arrays
        if (allocated(ChillerHeater)) ChillerHeater.deallocate();
        ChillerHeater.allocate(numChillerHeaters);

        // Load arrays with electric EIR chiller data
        for (int ChillerHeaterNum = 1; ChillerHeaterNum <= numChillerHeaters; ++ChillerHeaterNum) {
            inputProcessor->getObjectItem(DataIPShortCuts::cCurrentModuleObject,
                                          ChillerHeaterNum,
                                          DataIPShortCuts::cAlphaArgs,
                                          NumAlphas,
                                          DataIPShortCuts::rNumericArgs,
                                          NumNums,
                                          IOStat,
                                          _,
                                          DataIPShortCuts::lAlphaFieldBlanks,
                                          DataIPShortCuts::cAlphaFieldNames,
                                          DataIPShortCuts::cNumericFieldNames);

            ChillerHeater(ChillerHeaterNum).Name = DataIPShortCuts::cAlphaArgs(1);
            UtilityRoutines::IsNameEmpty(DataIPShortCuts::cAlphaArgs(1), DataIPShortCuts::cCurrentModuleObject, CHErrorsFound);

            ChillerHeater(ChillerHeaterNum).CondModeCooling = DataIPShortCuts::cAlphaArgs(4);

            // Performance curves
            ChillerHeater(ChillerHeaterNum).ChillerCapFTCoolingIDX = CurveManager::GetCurveIndex(DataIPShortCuts::cAlphaArgs(5));
            if (ChillerHeater(ChillerHeaterNum).ChillerCapFTCoolingIDX == 0) {
                ShowSevereError("Invalid " + DataIPShortCuts::cCurrentModuleObject + '=' + DataIPShortCuts::cAlphaArgs(1));
                ShowContinueError("Entered in " + DataIPShortCuts::cAlphaFieldNames(5) + '=' + DataIPShortCuts::cAlphaArgs(5));
                CHErrorsFound = true;
            }

            ChillerHeater(ChillerHeaterNum).ChillerEIRFTCoolingIDX = CurveManager::GetCurveIndex(DataIPShortCuts::cAlphaArgs(6));
            if (ChillerHeater(ChillerHeaterNum).ChillerEIRFTCoolingIDX == 0) {
                ShowSevereError("Invalid " + DataIPShortCuts::cCurrentModuleObject + '=' + DataIPShortCuts::cAlphaArgs(1));
                ShowContinueError("Entered in " + DataIPShortCuts::cAlphaFieldNames(6) + '=' + DataIPShortCuts::cAlphaArgs(6));
                CHErrorsFound = true;
            }

            ChillerHeater(ChillerHeaterNum).ChillerEIRFPLRCoolingIDX = CurveManager::GetCurveIndex(DataIPShortCuts::cAlphaArgs(7));
            if (ChillerHeater(ChillerHeaterNum).ChillerEIRFPLRCoolingIDX == 0) {
                ShowSevereError("Invalid " + DataIPShortCuts::cCurrentModuleObject + '=' + DataIPShortCuts::cAlphaArgs(1));
                ShowContinueError("Entered in " + DataIPShortCuts::cAlphaFieldNames(7) + '=' + DataIPShortCuts::cAlphaArgs(7));
                CHErrorsFound = true;
            }

            ChillerHeater(ChillerHeaterNum).CondModeHeating = DataIPShortCuts::cAlphaArgs(8);

            // Performance curves
            ChillerHeater(ChillerHeaterNum).ChillerCapFTHeatingIDX = CurveManager::GetCurveIndex(DataIPShortCuts::cAlphaArgs(9));
            if (ChillerHeater(ChillerHeaterNum).ChillerCapFTHeatingIDX == 0) {
                ShowSevereError("Invalid " + DataIPShortCuts::cCurrentModuleObject + '=' + DataIPShortCuts::cAlphaArgs(1));
                ShowContinueError("Entered in " + DataIPShortCuts::cAlphaFieldNames(9) + '=' + DataIPShortCuts::cAlphaArgs(9));
                CHErrorsFound = true;
            }

            ChillerHeater(ChillerHeaterNum).ChillerEIRFTHeatingIDX = CurveManager::GetCurveIndex(DataIPShortCuts::cAlphaArgs(10));
            if (ChillerHeater(ChillerHeaterNum).ChillerEIRFTHeatingIDX == 0) {
                ShowSevereError("Invalid " + DataIPShortCuts::cCurrentModuleObject + '=' + DataIPShortCuts::cAlphaArgs(1));
                ShowContinueError("Entered in " + DataIPShortCuts::cAlphaFieldNames(10) + '=' + DataIPShortCuts::cAlphaArgs(10));
                CHErrorsFound = true;
            }

            ChillerHeater(ChillerHeaterNum).ChillerEIRFPLRHeatingIDX = CurveManager::GetCurveIndex(DataIPShortCuts::cAlphaArgs(11));
            if (ChillerHeater(ChillerHeaterNum).ChillerEIRFPLRHeatingIDX == 0) {
                ShowSevereError("Invalid " + DataIPShortCuts::cCurrentModuleObject + '=' + DataIPShortCuts::cAlphaArgs(1));
                ShowContinueError("Entered in " + DataIPShortCuts::cAlphaFieldNames(11) + '=' + DataIPShortCuts::cAlphaArgs(11));
                CHErrorsFound = true;
            }

            if (DataIPShortCuts::cAlphaArgs(2) == "CONSTANTFLOW") {
                ChillerHeater(ChillerHeaterNum).ConstantFlow = true;
                ChillerHeater(ChillerHeaterNum).VariableFlow = false;
            } else if (DataIPShortCuts::cAlphaArgs(2) == "VARIABLEFLOW") {
                ChillerHeater(ChillerHeaterNum).ConstantFlow = false;
                ChillerHeater(ChillerHeaterNum).VariableFlow = true;
            } else { // Assume a constant flow chiller if none is specified
                ChillerHeater(ChillerHeaterNum).ConstantFlow = true;
                ChillerHeater(ChillerHeaterNum).VariableFlow = false;
                ShowSevereError("Invalid " + DataIPShortCuts::cCurrentModuleObject + '=' + DataIPShortCuts::cAlphaArgs(1));
                ShowContinueError("Entered in " + DataIPShortCuts::cAlphaFieldNames(2) + '=' + DataIPShortCuts::cAlphaArgs(2));
                ShowContinueError("simulation assumes CONSTANTFLOW and continues..");
            }

            if (ChillerHeaterNum > 1) {
                if (ChillerHeater(ChillerHeaterNum).ConstantFlow != ChillerHeater(ChillerHeaterNum - 1).ConstantFlow) {
                    ChillerHeater(ChillerHeaterNum).ConstantFlow = true;
                    ShowWarningError("Water flow mode is different from the other chiller heater(s) " + DataIPShortCuts::cCurrentModuleObject + '=' +
                                     DataIPShortCuts::cAlphaArgs(1));
                    ShowContinueError("Entered in " + DataIPShortCuts::cAlphaFieldNames(2) + '=' + DataIPShortCuts::cAlphaArgs(2));
                    ShowContinueError("Simulation assumes CONSTANTFLOW and continues..");
                }
            }

            if (UtilityRoutines::SameString(DataIPShortCuts::cAlphaArgs(3), "WaterCooled")) {
                ChillerHeater(ChillerHeaterNum).CondenserType = WaterCooled;
            } else {
                ShowSevereError("Invalid " + DataIPShortCuts::cCurrentModuleObject + '=' + DataIPShortCuts::cAlphaArgs(1));
                ShowContinueError("Entered in " + DataIPShortCuts::cAlphaFieldNames(3) + '=' + DataIPShortCuts::cAlphaArgs(3));
                ShowContinueError("Valid entries is WaterCooled");
                CHErrorsFound = true;
            }

            // Chiller rated performance data
            ChillerHeater(ChillerHeaterNum).RefCapCooling = DataIPShortCuts::rNumericArgs(1);
            if (ChillerHeater(ChillerHeaterNum).RefCapCooling == DataSizing::AutoSize) {
                ChillerHeater(ChillerHeaterNum).RefCapCoolingWasAutoSized = true;
            }
            if (DataIPShortCuts::rNumericArgs(1) == 0.0) {
                ShowSevereError("Invalid " + DataIPShortCuts::cCurrentModuleObject + '=' + DataIPShortCuts::cAlphaArgs(1));
                ShowContinueError("Entered in " + DataIPShortCuts::cNumericFieldNames(1) + '=' +
                                  General::RoundSigDigits(DataIPShortCuts::rNumericArgs(1), 2));
                CHErrorsFound = true;
            }
            ChillerHeater(ChillerHeaterNum).RefCOPCooling = DataIPShortCuts::rNumericArgs(2);
            if (DataIPShortCuts::rNumericArgs(2) == 0.0) {
                ShowSevereError("Invalid " + DataIPShortCuts::cCurrentModuleObject + '=' + DataIPShortCuts::cAlphaArgs(1));
                ShowContinueError("Entered in " + DataIPShortCuts::cNumericFieldNames(2) + '=' +
                                  General::RoundSigDigits(DataIPShortCuts::rNumericArgs(2), 2));
                CHErrorsFound = true;
            }

            ChillerHeater(ChillerHeaterNum).TempRefEvapOutCooling = DataIPShortCuts::rNumericArgs(3);
            ChillerHeater(ChillerHeaterNum).TempRefCondInCooling = DataIPShortCuts::rNumericArgs(4);
            ChillerHeater(ChillerHeaterNum).TempRefCondOutCooling = DataIPShortCuts::rNumericArgs(5);

            // Reference Heating Mode Ratios for Capacity and Power
            ChillerHeater(ChillerHeaterNum).ClgHtgToCoolingCapRatio = DataIPShortCuts::rNumericArgs(6);
            if (DataIPShortCuts::rNumericArgs(6) == 0.0) {
                ShowSevereError("Invalid " + DataIPShortCuts::cCurrentModuleObject + '=' + DataIPShortCuts::cAlphaArgs(1));
                ShowContinueError("Entered in " + DataIPShortCuts::cNumericFieldNames(6) + '=' +
                                  General::RoundSigDigits(DataIPShortCuts::rNumericArgs(6), 2));
                CHErrorsFound = true;
            }

            ChillerHeater(ChillerHeaterNum).ClgHtgtoCogPowerRatio = DataIPShortCuts::rNumericArgs(7);
            if (DataIPShortCuts::rNumericArgs(7) == 0.0) {
                ShowSevereError("Invalid " + DataIPShortCuts::cCurrentModuleObject + '=' + DataIPShortCuts::cAlphaArgs(1));
                ShowContinueError("Entered in " + DataIPShortCuts::cNumericFieldNames(7) + '=' +
                                  General::RoundSigDigits(DataIPShortCuts::rNumericArgs(7), 2));
                CHErrorsFound = true;
            }

            if (!ChillerHeater(ChillerHeaterNum).RefCapCoolingWasAutoSized) {
                ChillerHeater(ChillerHeaterNum).RefCapClgHtg =
                    ChillerHeater(ChillerHeaterNum).ClgHtgToCoolingCapRatio * ChillerHeater(ChillerHeaterNum).RefCapCooling;
                ChillerHeater(ChillerHeaterNum).RefPowerClgHtg =
                    (ChillerHeater(ChillerHeaterNum).RefCapCooling / ChillerHeater(ChillerHeaterNum).RefCOPCooling) *
                    ChillerHeater(ChillerHeaterNum).ClgHtgtoCogPowerRatio;
                ChillerHeater(ChillerHeaterNum).RefCOPClgHtg =
                    ChillerHeater(ChillerHeaterNum).RefCapClgHtg / ChillerHeater(ChillerHeaterNum).RefPowerClgHtg;
            }

            ChillerHeater(ChillerHeaterNum).TempRefEvapOutClgHtg = DataIPShortCuts::rNumericArgs(8);
            ChillerHeater(ChillerHeaterNum).TempRefCondOutClgHtg = DataIPShortCuts::rNumericArgs(9);
            ChillerHeater(ChillerHeaterNum).TempRefCondInClgHtg = DataIPShortCuts::rNumericArgs(10);
            ChillerHeater(ChillerHeaterNum).TempLowLimitEvapOut = DataIPShortCuts::rNumericArgs(11);
            ChillerHeater(ChillerHeaterNum).EvapVolFlowRate = DataIPShortCuts::rNumericArgs(12);
            if (ChillerHeater(ChillerHeaterNum).EvapVolFlowRate == DataSizing::AutoSize) {
                ChillerHeater(ChillerHeaterNum).EvapVolFlowRateWasAutoSized = true;
            }
            ChillerHeater(ChillerHeaterNum).CondVolFlowRate = DataIPShortCuts::rNumericArgs(13);
            if (ChillerHeater(ChillerHeaterNum).CondVolFlowRate == DataSizing::AutoSize) {
                ChillerHeater(ChillerHeaterNum).CondVolFlowRateWasAutoSized = true;
            }
            ChillerHeater(ChillerHeaterNum).DesignHotWaterVolFlowRate = DataIPShortCuts::rNumericArgs(14);
            ChillerHeater(ChillerHeaterNum).OpenMotorEff = DataIPShortCuts::rNumericArgs(15);
            ChillerHeater(ChillerHeaterNum).OptPartLoadRatCooling = DataIPShortCuts::rNumericArgs(16);
            ChillerHeater(ChillerHeaterNum).OptPartLoadRatClgHtg = DataIPShortCuts::rNumericArgs(17);
            ChillerHeater(ChillerHeaterNum).SizFac = DataIPShortCuts::rNumericArgs(18);

            if (ChillerHeater(ChillerHeaterNum).SizFac <= 0.0) ChillerHeater(ChillerHeaterNum).SizFac = 1.0;

            if (ChillerHeater(ChillerHeaterNum).OpenMotorEff < 0.0 || ChillerHeater(ChillerHeaterNum).OpenMotorEff > 1.0) {
                ShowSevereError("GetCurveInput: For " + DataIPShortCuts::cCurrentModuleObject + ": " + DataIPShortCuts::cAlphaArgs(1));
                ShowContinueError(DataIPShortCuts::cNumericFieldNames(14) + " = " + General::RoundSigDigits(DataIPShortCuts::rNumericArgs(14), 3));
                ShowContinueError(DataIPShortCuts::cNumericFieldNames(14) + " must be greater than or equal to zero");
                ShowContinueError(DataIPShortCuts::cNumericFieldNames(14) + " must be less than or equal to one");
                CHErrorsFound = true;
            }

            // Check the CAP-FT, EIR-FT, and PLR curves and warn user if different from 1.0 by more than +-10%
            if (ChillerHeater(ChillerHeaterNum).ChillerCapFTCoolingIDX > 0) {
                Real64 CurveVal = CurveManager::CurveValue(ChillerHeater(ChillerHeaterNum).ChillerCapFTCoolingIDX,
                                                           ChillerHeater(ChillerHeaterNum).TempRefEvapOutCooling,
                                                           ChillerHeater(ChillerHeaterNum).TempRefCondInCooling);
                if (CurveVal > 1.10 || CurveVal < 0.90) {
                    ShowWarningError("Capacity ratio as a function of temperature curve output is not equal to 1.0");
                    ShowContinueError("(+ or - 10%) at reference conditions for " + DataIPShortCuts::cCurrentModuleObject + "= " +
                                      DataIPShortCuts::cAlphaArgs(1));
                    ShowContinueError("Curve output at reference conditions = " + General::TrimSigDigits(CurveVal, 3));
                }
            }

            if (ChillerHeater(ChillerHeaterNum).ChillerEIRFTCoolingIDX > 0) {
                Real64 CurveVal = CurveManager::CurveValue(ChillerHeater(ChillerHeaterNum).ChillerEIRFTCoolingIDX,
                                                           ChillerHeater(ChillerHeaterNum).TempRefEvapOutCooling,
                                                           ChillerHeater(ChillerHeaterNum).TempRefCondInCooling);
                if (CurveVal > 1.10 || CurveVal < 0.90) {
                    ShowWarningError("Energy input ratio as a function of temperature curve output is not equal to 1.0");
                    ShowContinueError("(+ or - 10%) at reference conditions for " + DataIPShortCuts::cCurrentModuleObject + "= " +
                                      DataIPShortCuts::cAlphaArgs(1));
                    ShowContinueError("Curve output at reference conditions = " + General::TrimSigDigits(CurveVal, 3));
                }
            }

            if (ChillerHeater(ChillerHeaterNum).ChillerEIRFPLRCoolingIDX > 0) {
                Real64 CurveVal = CurveManager::CurveValue(ChillerHeater(ChillerHeaterNum).ChillerEIRFPLRCoolingIDX, 1.0);

                if (CurveVal > 1.10 || CurveVal < 0.90) {
                    ShowWarningError("Energy input ratio as a function of part-load ratio curve output is not equal to 1.0");
                    ShowContinueError("(+ or - 10%) at reference conditions for " + DataIPShortCuts::cCurrentModuleObject + "= " +
                                      DataIPShortCuts::cAlphaArgs(1));
                    ShowContinueError("Curve output at reference conditions = " + General::TrimSigDigits(CurveVal, 3));
                }
            }

            if (ChillerHeater(ChillerHeaterNum).ChillerEIRFPLRCoolingIDX > 0) {
                FoundNegValue = false;
                for (int CurveCheck = 0; CurveCheck <= 10; ++CurveCheck) {
                    Real64 CurveValTmp =
                        CurveManager::CurveValue(ChillerHeater(ChillerHeaterNum).ChillerEIRFPLRCoolingIDX, double(CurveCheck / 10.0));
                    if (CurveValTmp < 0.0) FoundNegValue = true;
                    CurveValArray(CurveCheck + 1) = int(CurveValTmp * 100.0) / 100.0;
                }
                if (FoundNegValue) {
                    ShowWarningError("Energy input ratio as a function of part-load ratio curve shows negative values ");
                    ShowContinueError("for " + DataIPShortCuts::cCurrentModuleObject + "= " + DataIPShortCuts::cAlphaArgs(1));
                    ShowContinueError("EIR as a function of PLR curve output at various part-load ratios shown below:");
                    ShowContinueError("PLR   =  0.00   0.10   0.20   0.30   0.40   0.50   0.60   0.70   0.80   0.90   1.00");
                    ObjexxFCL::gio::write(StringVar, "'Curve Output = '");
                    for (int CurveValPtr = 1; CurveValPtr <= 11; ++CurveValPtr) {
                        ObjexxFCL::gio::write(StringVar, "(F7.2,$)") << CurveValArray(CurveValPtr);
                    }
                    ObjexxFCL::gio::write(StringVar);
                    ShowContinueError(StringVar);
                    CHErrorsFound = true;
                }
            }

            if (ChillerHeater(ChillerHeaterNum).ChillerCapFTHeatingIDX > 0) {
                Real64 CurveVal = CurveManager::CurveValue(ChillerHeater(ChillerHeaterNum).ChillerCapFTHeatingIDX,
                                                           ChillerHeater(ChillerHeaterNum).TempRefEvapOutClgHtg,
                                                           ChillerHeater(ChillerHeaterNum).TempRefCondInClgHtg);
                if (CurveVal > 1.10 || CurveVal < 0.90) {
                    ShowWarningError("Capacity ratio as a function of temperature curve output is not equal to 1.0");
                    ShowContinueError("(+ or - 10%) at reference conditions for " + DataIPShortCuts::cCurrentModuleObject + "= " +
                                      DataIPShortCuts::cAlphaArgs(1));
                    ShowContinueError("Curve output at reference conditions = " + General::TrimSigDigits(CurveVal, 3));
                }
            }

            if (ChillerHeater(ChillerHeaterNum).ChillerEIRFTHeatingIDX > 0) {
                Real64 CurveVal = CurveManager::CurveValue(ChillerHeater(ChillerHeaterNum).ChillerEIRFTHeatingIDX,
                                                           ChillerHeater(ChillerHeaterNum).TempRefEvapOutClgHtg,
                                                           ChillerHeater(ChillerHeaterNum).TempRefCondInClgHtg);
                if (CurveVal > 1.10 || CurveVal < 0.90) {
                    ShowWarningError("Energy input ratio as a function of temperature curve output is not equal to 1.0");
                    ShowContinueError("(+ or - 10%) at reference conditions for " + DataIPShortCuts::cCurrentModuleObject + "= " +
                                      DataIPShortCuts::cAlphaArgs(1));
                    ShowContinueError("Curve output at reference conditions = " + General::TrimSigDigits(CurveVal, 3));
                }
            }

            if (ChillerHeater(ChillerHeaterNum).ChillerEIRFPLRHeatingIDX > 0) {
                Real64 CurveVal = CurveManager::CurveValue(ChillerHeater(ChillerHeaterNum).ChillerEIRFPLRHeatingIDX, 1.0);

                if (CurveVal > 1.10 || CurveVal < 0.90) {
                    ShowWarningError("Energy input ratio as a function of part-load ratio curve output is not equal to 1.0");
                    ShowContinueError("(+ or - 10%) at reference conditions for " + DataIPShortCuts::cCurrentModuleObject + "= " +
                                      DataIPShortCuts::cAlphaArgs(1));
                    ShowContinueError("Curve output at reference conditions = " + General::TrimSigDigits(CurveVal, 3));
                }
            }

            if (ChillerHeater(ChillerHeaterNum).ChillerEIRFPLRHeatingIDX > 0) {
                FoundNegValue = false;
                for (int CurveCheck = 0; CurveCheck <= 10; ++CurveCheck) {
                    Real64 CurveValTmp =
                        CurveManager::CurveValue(ChillerHeater(ChillerHeaterNum).ChillerEIRFPLRHeatingIDX, double(CurveCheck / 10.0));
                    if (CurveValTmp < 0.0) FoundNegValue = true;
                    CurveValArray(CurveCheck + 1) = int(CurveValTmp * 100.0) / 100.0;
                }
                if (FoundNegValue) {
                    ShowWarningError("Energy input ratio as a function of part-load ratio curve shows negative values ");
                    ShowContinueError("for " + DataIPShortCuts::cCurrentModuleObject + "= " + DataIPShortCuts::cAlphaArgs(1));
                    ShowContinueError("EIR as a function of PLR curve output at various part-load ratios shown below:");
                    ShowContinueError("PLR          =    0.00   0.10   0.20   0.30   0.40   0.50   0.60   0.70   0.80   0.90   1.00");
                    ObjexxFCL::gio::write(StringVar, "'Curve Output = '");
                    for (int CurveValPtr = 1; CurveValPtr <= 11; ++CurveValPtr) {
                        ObjexxFCL::gio::write(StringVar, "(F7.2,$)") << CurveValArray(CurveValPtr);
                    }
                    ObjexxFCL::gio::write(StringVar);
                    ShowContinueError(StringVar);
                    CHErrorsFound = true;
                }
            }

            CurveManager::GetCurveMinMaxValues(ChillerHeater(ChillerHeaterNum).ChillerEIRFPLRHeatingIDX,
                                               ChillerHeater(ChillerHeaterNum).MinPartLoadRatClgHtg,
                                               ChillerHeater(ChillerHeaterNum).MaxPartLoadRatClgHtg);

            CurveManager::GetCurveMinMaxValues(ChillerHeater(ChillerHeaterNum).ChillerEIRFPLRCoolingIDX,
                                               ChillerHeater(ChillerHeaterNum).MinPartLoadRatCooling,
                                               ChillerHeater(ChillerHeaterNum).MaxPartLoadRatCooling);
        }

        if (CHErrorsFound) {
            ShowFatalError("Errors found in processing input for " + DataIPShortCuts::cCurrentModuleObject);
        }
    }

    void WrapperSpecs::initialize(Real64 MyLoad, // Demand Load
                                  int LoopNum    // Loop Number Index
    )
    {
        // SUBROUTINE INFORMATION:
        //       AUTHOR         Daeho Kang, PNNL
        //       DATE WRITTEN   Feb 2013
        //       MODIFIED       na
        //       RE-ENGINEERED  na

        // PURPOSE OF THIS SUBROUTINE:
        //  This subroutine is for initializations of the CentralHeatPumpSystem variables

        // METHODOLOGY EMPLOYED:
        //  Uses the status flags to trigger initializations.

        static std::string const RoutineName("InitCGSHPHeatPump");

        if (this->setupOutputVarsFlag) {
            this->setupOutputVars();
            this->setupOutputVarsFlag = false;
        }

        if (this->MyWrapperFlag) {
            // Locate the chillers on the plant loops for later usage
            bool errFlag = false;
            PlantUtilities::ScanPlantLoopsForObject(this->Name,
                                                    DataPlant::TypeOf_CentralGroundSourceHeatPump,
                                                    this->CWLoopNum,
                                                    this->CWLoopSideNum,
                                                    this->CWBranchNum,
                                                    this->CWCompNum,
                                                    errFlag,
                                                    _,
                                                    _,
                                                    _,
                                                    this->CHWInletNodeNum,
                                                    _);

            PlantUtilities::ScanPlantLoopsForObject(this->Name,
                                                    DataPlant::TypeOf_CentralGroundSourceHeatPump,
                                                    this->HWLoopNum,
                                                    this->HWLoopSideNum,
                                                    this->HWBranchNum,
                                                    this->HWCompNum,
                                                    errFlag,
                                                    _,
                                                    _,
                                                    _,
                                                    this->HWInletNodeNum,
                                                    _);

            PlantUtilities::ScanPlantLoopsForObject(this->Name,
                                                    DataPlant::TypeOf_CentralGroundSourceHeatPump,
                                                    this->GLHELoopNum,
                                                    this->GLHELoopSideNum,
                                                    this->GLHEBranchNum,
                                                    this->GLHECompNum,
                                                    errFlag,
                                                    _,
                                                    _,
                                                    _,
                                                    this->GLHEInletNodeNum,
                                                    _);

            PlantUtilities::InterConnectTwoPlantLoopSides(
                this->CWLoopNum, this->CWLoopSideNum, this->GLHELoopNum, this->GLHELoopSideNum, DataPlant::TypeOf_CentralGroundSourceHeatPump, true);

            PlantUtilities::InterConnectTwoPlantLoopSides(
                this->HWLoopNum, this->HWLoopSideNum, this->GLHELoopNum, this->GLHELoopSideNum, DataPlant::TypeOf_CentralGroundSourceHeatPump, true);

            PlantUtilities::InterConnectTwoPlantLoopSides(
                this->CWLoopNum, this->CWLoopSideNum, this->HWLoopNum, this->HWLoopSideNum, DataPlant::TypeOf_CentralGroundSourceHeatPump, true);

            if (this->VariableFlowCH) {
                // Reset flow priority
                if (LoopNum == this->CWLoopNum) {
                    DataPlant::PlantLoop(this->CWLoopNum).LoopSide(this->CWLoopSideNum).Branch(this->CWBranchNum).Comp(this->CWCompNum).FlowPriority =
                        DataPlant::LoopFlowStatus_NeedyIfLoopOn;
                } else if (LoopNum == this->HWLoopNum) {
                    DataPlant::PlantLoop(this->HWLoopNum).LoopSide(this->HWLoopSideNum).Branch(this->HWBranchNum).Comp(this->HWCompNum).FlowPriority =
                        DataPlant::LoopFlowStatus_NeedyIfLoopOn;
                }

                // check if setpoint on outlet node - chilled water loop
                if (DataLoopNode::Node(this->CHWOutletNodeNum).TempSetPoint == DataLoopNode::SensedNodeFlagValue) {
                    if (!DataGlobals::AnyEnergyManagementSystemInModel) {
                        if (!this->CoolSetPointErrDone) {
                            ShowWarningError("Missing temperature setpoint on cooling side for CentralHeatPumpSystem named " + this->Name);
                            ShowContinueError(
                                "  A temperature setpoint is needed at the outlet node of a CentralHeatPumpSystem, use a SetpointManager");
                            ShowContinueError("  The overall loop setpoint will be assumed for CentralHeatPumpSystem. The simulation continues ... ");
                            this->CoolSetPointErrDone = true;
                        }
                    } else {
                        // need call to EMS to check node
                        bool FatalError = false; // but not really fatal yet, but should be.
                        EMSManager::CheckIfNodeSetPointManagedByEMS(this->CHWOutletNodeNum, EMSManager::iTemperatureSetPoint, FatalError);
                        if (FatalError) {
                            if (!this->CoolSetPointErrDone) {
                                ShowWarningError("Missing temperature setpoint on cooling side for CentralHeatPumpSystem named " + this->Name);
                                ShowContinueError("A temperature setpoint is needed at the outlet node of a CentralHeatPumpSystem ");
                                ShowContinueError("use a Setpoint Manager to establish a setpoint at the chiller side outlet node ");
                                ShowContinueError("or use an EMS actuator to establish a setpoint at the outlet node ");
                                ShowContinueError("The overall loop setpoint will be assumed for chiller side. The simulation continues ... ");
                                this->CoolSetPointErrDone = true;
                            }
                        }
                    }
                    this->CoolSetPointSetToLoop = true;
                    DataLoopNode::Node(this->CHWOutletNodeNum).TempSetPoint =
                        DataLoopNode::Node(DataPlant::PlantLoop(this->CWLoopNum).TempSetPointNodeNum).TempSetPoint;
                }

                if (DataLoopNode::Node(this->HWOutletNodeNum).TempSetPoint == DataLoopNode::SensedNodeFlagValue) {
                    if (!DataGlobals::AnyEnergyManagementSystemInModel) {
                        if (!this->HeatSetPointErrDone) {
                            ShowWarningError("Missing temperature setpoint on heating side for CentralHeatPumpSystem named " + this->Name);
                            ShowContinueError(
                                "  A temperature setpoint is needed at the outlet node of a CentralHeatPumpSystem, use a SetpointManager");
                            ShowContinueError("  The overall loop setpoint will be assumed for CentralHeatPumpSystem. The simulation continues ... ");
                            this->HeatSetPointErrDone = true;
                        }
                    } else {
                        // need call to EMS to check node
                        bool FatalError = false; // but not really fatal yet, but should be.
                        EMSManager::CheckIfNodeSetPointManagedByEMS(this->HWOutletNodeNum, EMSManager::iTemperatureSetPoint, FatalError);
                        if (FatalError) {
                            if (!this->HeatSetPointErrDone) {
                                ShowWarningError("Missing temperature setpoint on heating side for CentralHeatPumpSystem named " + this->Name);
                                ShowContinueError("A temperature setpoint is needed at the outlet node of a CentralHeatPumpSystem ");
                                ShowContinueError("use a Setpoint Manager to establish a setpoint at the chiller side outlet node ");
                                ShowContinueError("or use an EMS actuator to establish a setpoint at the outlet node ");
                                ShowContinueError("The overall loop setpoint will be assumed for chiller side. The simulation continues ... ");
                                this->HeatSetPointErrDone = true;
                            }
                        }
                    }
                    this->HeatSetPointSetToLoop = true;
                    DataLoopNode::Node(this->HWOutletNodeNum).TempSetPoint =
                        DataLoopNode::Node(DataPlant::PlantLoop(this->HWLoopNum).TempSetPointNodeNum).TempSetPoint;
                }
            }
            this->MyWrapperFlag = false;
        }

        if (this->MyWrapperEnvrnFlag && DataGlobals::BeginEnvrnFlag && (DataPlant::PlantFirstSizesOkayToFinalize)) {

            if (this->ControlMode == SmartMixing) {

                this->CHWVolFlowRate = 0.0;
                this->HWVolFlowRate = 0.0;
                this->GLHEVolFlowRate = 0.0;

                for (int ChillerHeaterNum = 1; ChillerHeaterNum <= this->ChillerHeaterNums; ++ChillerHeaterNum) {
                    this->CHWVolFlowRate += this->ChillerHeater(ChillerHeaterNum).EvapVolFlowRate;
                    this->HWVolFlowRate += this->ChillerHeater(ChillerHeaterNum).DesignHotWaterVolFlowRate;
                    this->GLHEVolFlowRate += this->ChillerHeater(ChillerHeaterNum).CondVolFlowRate;
                }

                Real64 rho = FluidProperties::GetDensityGlycol(DataPlant::PlantLoop(this->CWLoopNum).FluidName,
                                                               DataGlobals::CWInitConvTemp,
                                                               DataPlant::PlantLoop(this->CWLoopNum).FluidIndex,
                                                               RoutineName);

                this->CHWMassFlowRateMax = this->CHWVolFlowRate * rho;
                this->HWMassFlowRateMax = this->HWVolFlowRate * rho;
                this->GLHEMassFlowRateMax = this->GLHEVolFlowRate * rho;

                PlantUtilities::InitComponentNodes(0.0,
                                                   this->CHWMassFlowRateMax,
                                                   this->CHWInletNodeNum,
                                                   this->CHWOutletNodeNum,
                                                   this->CWLoopNum,
                                                   this->CWLoopSideNum,
                                                   this->CWBranchNum,
                                                   this->CWCompNum);
                PlantUtilities::InitComponentNodes(0.0,
                                                   this->HWMassFlowRateMax,
                                                   this->HWInletNodeNum,
                                                   this->HWOutletNodeNum,
                                                   this->HWLoopNum,
                                                   this->HWLoopSideNum,
                                                   this->HWBranchNum,
                                                   this->HWCompNum);
                PlantUtilities::InitComponentNodes(0.0,
                                                   this->GLHEMassFlowRateMax,
                                                   this->GLHEInletNodeNum,
                                                   this->GLHEOutletNodeNum,
                                                   this->GLHELoopNum,
                                                   this->GLHELoopSideNum,
                                                   this->GLHEBranchNum,
                                                   this->GLHECompNum);

                // Initialize nodes for individual chiller heaters
                for (int ChillerHeaterNum = 1; ChillerHeaterNum <= this->ChillerHeaterNums; ++ChillerHeaterNum) {
                    this->ChillerHeater(ChillerHeaterNum).EvapInletNode.MassFlowRateMin = 0.0;
                    this->ChillerHeater(ChillerHeaterNum).EvapInletNode.MassFlowRateMinAvail = 0.0;
                    this->ChillerHeater(ChillerHeaterNum).EvapInletNode.MassFlowRateMax = rho * this->ChillerHeater(ChillerHeaterNum).EvapVolFlowRate;
                    this->ChillerHeater(ChillerHeaterNum).EvapInletNode.MassFlowRateMaxAvail =
                        rho * this->ChillerHeater(ChillerHeaterNum).EvapVolFlowRate;
                    this->ChillerHeater(ChillerHeaterNum).EvapInletNode.MassFlowRate = 0.0;
                    this->ChillerHeater(ChillerHeaterNum).CondInletNode.MassFlowRateMin = 0.0;
                    this->ChillerHeater(ChillerHeaterNum).CondInletNode.MassFlowRateMinAvail = 0.0;
                    this->ChillerHeater(ChillerHeaterNum).CondInletNode.MassFlowRateMax = rho * this->ChillerHeater(ChillerHeaterNum).EvapVolFlowRate;
                    this->ChillerHeater(ChillerHeaterNum).CondInletNode.MassFlowRateMaxAvail =
                        rho * this->ChillerHeater(ChillerHeaterNum).EvapVolFlowRate;
                    this->ChillerHeater(ChillerHeaterNum).CondInletNode.MassFlowRate = 0.0;
                    this->ChillerHeater(ChillerHeaterNum).CondInletNode.MassFlowRateRequest = 0.0;
                }
            }
            this->MyWrapperEnvrnFlag = false;
        }

        if (!DataGlobals::BeginEnvrnFlag) {
            this->MyWrapperEnvrnFlag = true;
        }

        if (this->CoolSetPointSetToLoop) {
            // IF (CurCoolingLoad > 0.0d0) THEN
            DataLoopNode::Node(this->CHWOutletNodeNum).TempSetPoint =
                DataLoopNode::Node(DataPlant::PlantLoop(this->CWLoopNum).TempSetPointNodeNum).TempSetPoint;
        }
        // IF (CurHeatingLoad > 0.0d0) THEN
        if (this->HeatSetPointSetToLoop) {
            DataLoopNode::Node(this->HWOutletNodeNum).TempSetPoint =
                DataLoopNode::Node(DataPlant::PlantLoop(this->HWLoopNum).TempSetPointNodeNum).TempSetPoint;
            // ENDIF
        }

        Real64 mdotCHW;  // Chilled water mass flow rate
        Real64 mdotHW;   // Hot water mass flow rate
        Real64 mdotGLHE; // Condenser water mass flow rate

        // Switch over the mass flow rate to the condenser loop, i.e., ground heat exchanger
        if (LoopNum == this->CWLoopNum) { // called for on cooling loop
            if (MyLoad < -1.0) {          // calling for cooling
                mdotCHW = DataLoopNode::Node(this->CHWInletNodeNum).MassFlowRateMax;
            } else {
                mdotCHW = 0.0;
            }
            if (this->WrapperHeatingLoad > 1.0) {
                mdotHW = DataLoopNode::Node(this->HWInletNodeNum).MassFlowRateMax;
            } else {
                mdotHW = 0.0;
            }
            if ((MyLoad < -1.0) || (this->WrapperHeatingLoad > 1.0)) {
                mdotGLHE = DataLoopNode::Node(this->GLHEInletNodeNum).MassFlowRateMax;
            } else {
                mdotGLHE = 0.0;
            }

        } else if (LoopNum == this->HWLoopNum) {
            if (MyLoad > 1.0) {
                mdotHW = DataLoopNode::Node(this->HWInletNodeNum).MassFlowRateMax;
            } else {
                mdotHW = 0.0;
            }
            if (this->WrapperCoolingLoad > 1.0) {
                mdotCHW = DataLoopNode::Node(this->CHWInletNodeNum).MassFlowRateMax;
            } else {
                mdotCHW = 0.0;
            }
            if ((MyLoad > 1.0) || (this->WrapperCoolingLoad > 1.0)) {
                mdotGLHE = DataLoopNode::Node(this->GLHEInletNodeNum).MassFlowRateMax;
            } else {
                mdotGLHE = 0.0;
            }

        } else if (LoopNum == this->GLHELoopNum) {
            if (this->WrapperCoolingLoad > 1.0) {
                mdotCHW = DataLoopNode::Node(this->CHWInletNodeNum).MassFlowRateMax;
            } else {
                mdotCHW = 0.0;
            }
            if (this->WrapperHeatingLoad > 1.0) {
                mdotHW = DataLoopNode::Node(this->HWInletNodeNum).MassFlowRateMax;
            } else {
                mdotHW = 0.0;
            }
            if ((this->WrapperHeatingLoad > 1.0) || (this->WrapperCoolingLoad > 1.0)) {
                mdotGLHE = DataLoopNode::Node(this->GLHEInletNodeNum).MassFlowRateMax;
            } else {
                mdotGLHE = 0.0;
            }
        }

        PlantUtilities::SetComponentFlowRate(
            mdotCHW, this->CHWInletNodeNum, this->CHWOutletNodeNum, this->CWLoopNum, this->CWLoopSideNum, this->CWBranchNum, this->CWCompNum);

        PlantUtilities::SetComponentFlowRate(
            mdotHW, this->HWInletNodeNum, this->HWOutletNodeNum, this->HWLoopNum, this->HWLoopSideNum, this->HWBranchNum, this->HWCompNum);

        PlantUtilities::SetComponentFlowRate(mdotGLHE,
                                             this->GLHEInletNodeNum,
                                             this->GLHEOutletNodeNum,
                                             this->GLHELoopNum,
                                             this->GLHELoopSideNum,
                                             this->GLHEBranchNum,
                                             this->GLHECompNum);
    }

    void WrapperSpecs::CalcChillerModel()
    {
        // SUBROUTINE INFORMATION:
        //       AUTHOR         Daeho Kang, PNNL
        //       DATE WRITTEN   Feb 2013
        //       MODIFIED       na
        //       RE-ENGINEERED  na

        // PURPOSE OF THIS SUBROUTINE:
        //  Simulate a ChillerHeaterPerformance:Electric:EIR using curve fit

        // METHODOLOGY EMPLOYED:
        //  Use empirical curve fits to model performance at off-reference conditions

        // REFERENCES:
        // 1. DOE-2 Engineers Manual, Version 2.1A, November 1982, LBL-11353

        static std::string const RoutineName("CalcChillerHeaterModel");
        static std::string const RoutineNameElecEIRChiller("CalcElectricEIRChillerModel");

        bool IsLoadCoolRemaining(true);
        bool NextCompIndicator(false);       // Component indicator when identical chiller heaters exist
        int CompNum = 0;                     // Component number in the loop  REAL(r64) :: FRAC
        int IdenticalUnitCounter = 0;        // Pointer to count number of identical unit passed
        Real64 CurAvailCHWMassFlowRate(0.0); // Maximum available mass flow rate for current chiller heater

        // Cooling load evaporator should meet
        Real64 EvaporatorLoad = this->WrapperCoolingLoad;

        // Chilled water inlet mass flow rate
        Real64 CHWInletMassFlowRate = DataLoopNode::Node(this->CHWInletNodeNum).MassFlowRate;

        for (int ChillerHeaterNum = 1; ChillerHeaterNum <= this->ChillerHeaterNums; ++ChillerHeaterNum) {

            // Initialize local variables for each chiller heater
            int CurrentMode = 0;
            ChillerCapFT = 0.0;
            ChillerEIRFT = 0.0;
            ChillerEIRFPLR = 0.0;
            ChillerPartLoadRatio = 0.0;
            ChillerCyclingRatio = 0.0;
            ChillerFalseLoadRate = 0.0;

            Real64 CHPower = 0.0;
            Real64 QCondenser = 0.0;
            Real64 QEvaporator = 0.0;
            Real64 FRAC = 1.0;
            Real64 ActualCOP = 0.0;
            Real64 EvapInletTemp = DataLoopNode::Node(this->CHWInletNodeNum).Temp;
            Real64 CondInletTemp = DataLoopNode::Node(this->GLHEInletNodeNum).Temp;
            Real64 EvapOutletTemp = EvapInletTemp;
            Real64 CondOutletTemp = CondInletTemp;
            this->ChillerHeater(ChillerHeaterNum).Report.CurrentMode = 0;

            // Find proper schedule values
            if (this->NumOfComp != this->ChillerHeaterNums) { // Identical units exist
                if (ChillerHeaterNum == 1) {
                    IdenticalUnitCounter = 0;
                    NextCompIndicator = false;
                    CompNum = ChillerHeaterNum;
                }
                if (NextCompIndicator) {
                    ++CompNum;
                }
                if (CompNum == 1) {
                    if (ChillerHeaterNum != this->WrapperComp(CompNum).WrapperIdenticalObjectNum) {
                        NextCompIndicator = false;
                    } else if (ChillerHeaterNum == this->WrapperComp(CompNum).WrapperIdenticalObjectNum) {
                        NextCompIndicator = true;
                    }
                } else if (CompNum > 1) {
                    if ((ChillerHeaterNum - ((ChillerHeaterNum - 1) - IdenticalUnitCounter)) !=
                        this->WrapperComp(CompNum).WrapperIdenticalObjectNum) {
                        NextCompIndicator = false;
                    } else if ((ChillerHeaterNum - ((ChillerHeaterNum - 1) - IdenticalUnitCounter)) ==
                               this->WrapperComp(CompNum).WrapperIdenticalObjectNum) {
                        NextCompIndicator = true;
                    }
                }
                ++IdenticalUnitCounter;
                int IdenticalUnitRemaining = this->WrapperComp(CompNum).WrapperIdenticalObjectNum - IdenticalUnitCounter;
                if (IdenticalUnitRemaining == 0) IdenticalUnitCounter = 0;
            } else if (this->NumOfComp == this->ChillerHeaterNums) {
                ++CompNum;
            }

            if (CompNum > this->NumOfComp) {
                ShowSevereError("CalcChillerModel: ChillerHeater=\"" + this->Name + "\", calculated component number too big.");
                ShowContinueError("Max number of components=[" + General::RoundSigDigits(this->NumOfComp) + "], indicated component number=[" +
                                  General::RoundSigDigits(CompNum) + "].");
                ShowFatalError("Program terminates due to preceding condition.");
            }

            Real64 EvapMassFlowRate; // Actual evaporator mass flow rate
            Real64 CondMassFlowRate; // Condenser mass flow rate

            // Check whether this chiller heater needs to run
            if (EvaporatorLoad > 0.0 && (ScheduleManager::GetCurrentScheduleValue(this->WrapperComp(CompNum).CHSchedPtr) > 0.0)) {
                IsLoadCoolRemaining = true;

                // Calculate density ratios to adjust mass flow rates from initialized ones
                // Hot water temperature is known, but evaporator mass flow rates will be adjusted in the following "Do" loop
                Real64 InitDensity = FluidProperties::GetDensityGlycol(DataPlant::PlantLoop(this->CWLoopNum).FluidName,
                                                                       DataGlobals::CWInitConvTemp,
                                                                       DataPlant::PlantLoop(this->CWLoopNum).FluidIndex,
                                                                       RoutineName);
                Real64 EvapDensity = FluidProperties::GetDensityGlycol(
                    DataPlant::PlantLoop(this->CWLoopNum).FluidName, EvapInletTemp, DataPlant::PlantLoop(this->CWLoopNum).FluidIndex, RoutineName);
                Real64 CondDensity = FluidProperties::GetDensityGlycol(
                    DataPlant::PlantLoop(this->CWLoopNum).FluidName, CondInletTemp, DataPlant::PlantLoop(this->CWLoopNum).FluidIndex, RoutineName);

                // Calculate density ratios to adjust mass flow rates from initialized ones

                // Fraction between standardized density and local density in the chilled water side
                Real64 CHWDensityRatio = EvapDensity / InitDensity;

                // Fraction between standardized density and local density in the condenser side
                Real64 GLHEDensityRatio = CondDensity / InitDensity;
                CondMassFlowRate = this->ChillerHeater(ChillerHeaterNum).CondInletNode.MassFlowRateMaxAvail;
                EvapMassFlowRate = this->ChillerHeater(ChillerHeaterNum).EvapInletNode.MassFlowRateMaxAvail;
                EvapMassFlowRate *= CHWDensityRatio;
                CondMassFlowRate *= GLHEDensityRatio;

                // Check available flows from plant and then adjust as necessary
                if (CurAvailCHWMassFlowRate == 0) { // The very first chiller heater to operate
                    CurAvailCHWMassFlowRate = CHWInletMassFlowRate;
                } else if (ChillerHeaterNum > 1) {
                    CurAvailCHWMassFlowRate -= this->ChillerHeater(ChillerHeaterNum - 1).EvapOutletNode.MassFlowRate;
                }
                EvapMassFlowRate = min(CurAvailCHWMassFlowRate, EvapMassFlowRate);
            } else {
                IsLoadCoolRemaining = false;
                EvapMassFlowRate = 0.0;
                CondMassFlowRate = 0.0;
                CurrentMode = 0;
            }

            // Chiller heater is on when cooling load for this chiller heater remains and chilled water available
            if (IsLoadCoolRemaining && (EvapMassFlowRate > 0) &&
                (ScheduleManager::GetCurrentScheduleValue(this->WrapperComp(CompNum).CHSchedPtr) > 0)) {
                // Indicate current mode is cooling-only mode. Simultaneous clg/htg mode will be set later
                CurrentMode = 1;

                // Assign proper performance curve information depending on the control mode
                // Cooling curve is used only for cooling-only mode, and the others (Simultaneous and heating) read the heating curve
                if (this->SimulClgDominant || this->SimulHtgDominant) {
                    this->ChillerHeater(ChillerHeaterNum).RefCap = this->ChillerHeater(ChillerHeaterNum).RefCapClgHtg;
                    this->ChillerHeater(ChillerHeaterNum).RefCOP = this->ChillerHeater(ChillerHeaterNum).RefCOPClgHtg;
                    this->ChillerHeater(ChillerHeaterNum).TempRefEvapOut = this->ChillerHeater(ChillerHeaterNum).TempRefEvapOutClgHtg;
                    this->ChillerHeater(ChillerHeaterNum).TempRefCondIn = this->ChillerHeater(ChillerHeaterNum).TempRefCondInClgHtg;
                    this->ChillerHeater(ChillerHeaterNum).TempRefCondOut = this->ChillerHeater(ChillerHeaterNum).TempRefCondOutClgHtg;
                    this->ChillerHeater(ChillerHeaterNum).OptPartLoadRat = this->ChillerHeater(ChillerHeaterNum).OptPartLoadRatClgHtg;
                    this->ChillerHeater(ChillerHeaterNum).CondMode = this->ChillerHeater(ChillerHeaterNum).CondModeHeating;
                    this->ChillerHeater(ChillerHeaterNum).ChillerCapFTIDX = this->ChillerHeater(ChillerHeaterNum).ChillerCapFTHeatingIDX;
                    this->ChillerHeater(ChillerHeaterNum).ChillerEIRFTIDX = this->ChillerHeater(ChillerHeaterNum).ChillerEIRFTHeatingIDX;
                    this->ChillerHeater(ChillerHeaterNum).ChillerEIRFPLRIDX = this->ChillerHeater(ChillerHeaterNum).ChillerEIRFPLRHeatingIDX;
                } else {
                    this->ChillerHeater(ChillerHeaterNum).RefCap = this->ChillerHeater(ChillerHeaterNum).RefCapCooling;
                    this->ChillerHeater(ChillerHeaterNum).RefCOP = this->ChillerHeater(ChillerHeaterNum).RefCOPCooling;
                    this->ChillerHeater(ChillerHeaterNum).TempRefEvapOut = this->ChillerHeater(ChillerHeaterNum).TempRefEvapOutCooling;
                    this->ChillerHeater(ChillerHeaterNum).TempRefCondIn = this->ChillerHeater(ChillerHeaterNum).TempRefCondInCooling;
                    this->ChillerHeater(ChillerHeaterNum).TempRefCondOut = this->ChillerHeater(ChillerHeaterNum).TempRefCondOutCooling;
                    this->ChillerHeater(ChillerHeaterNum).OptPartLoadRat = this->ChillerHeater(ChillerHeaterNum).OptPartLoadRatCooling;
                    this->ChillerHeater(ChillerHeaterNum).CondMode = this->ChillerHeater(ChillerHeaterNum).CondModeCooling;
                    this->ChillerHeater(ChillerHeaterNum).ChillerCapFTIDX = this->ChillerHeater(ChillerHeaterNum).ChillerCapFTCoolingIDX;
                    this->ChillerHeater(ChillerHeaterNum).ChillerEIRFTIDX = this->ChillerHeater(ChillerHeaterNum).ChillerEIRFTCoolingIDX;
                    this->ChillerHeater(ChillerHeaterNum).ChillerEIRFPLRIDX = this->ChillerHeater(ChillerHeaterNum).ChillerEIRFPLRCoolingIDX;
                }

                // Only used to read curve values
                CondOutletTemp = this->ChillerHeater(ChillerHeaterNum).TempRefCondOutCooling;
                Real64 CondTempforCurve;
                if (this->ChillerHeater(ChillerHeaterNum).CondMode == "ENTERINGCONDENSER") {
                    CondTempforCurve = CondInletTemp;
                } else if (this->ChillerHeater(ChillerHeaterNum).CondMode == "LEAVINGCONDENSER") {
                    CondTempforCurve = CondOutletTemp;
                } else {
                    ShowWarningError("ChillerHeaterPerformance:Electric:EIR \"" + this->ChillerHeater(ChillerHeaterNum).Name + "\":");
                    ShowContinueError("Chiller condenser temperature for curve fit are not decided, defalt value= cond_leaving (" +
                                      General::RoundSigDigits(ChillerCapFT, 3) + ").");
                    CondTempforCurve = CondOutletTemp;
                }

                // Bind local variables from the curve
                Real64 MinPartLoadRat; // Min allowed operating fraction of full load
                Real64 MaxPartLoadRat; // Max allowed operating fraction of full load

                CurveManager::GetCurveMinMaxValues(this->ChillerHeater(ChillerHeaterNum).ChillerEIRFPLRIDX, MinPartLoadRat, MaxPartLoadRat);

                // Chiller reference capacity
                Real64 ChillerRefCap = this->ChillerHeater(ChillerHeaterNum).RefCap;
                Real64 ReferenceCOP = this->ChillerHeater(ChillerHeaterNum).RefCOP;
                Real64 TempLowLimitEout = this->ChillerHeater(ChillerHeaterNum).TempLowLimitEvapOut;
                Real64 EvapOutletTempSetPoint = this->ChillerHeater(ChillerHeaterNum).TempRefEvapOutCooling;
                ChillerCapFT =
                    CurveManager::CurveValue(this->ChillerHeater(ChillerHeaterNum).ChillerCapFTIDX, EvapOutletTempSetPoint, CondTempforCurve);

                if (ChillerCapFT < 0) {
                    if (this->ChillerHeater(ChillerHeaterNum).ChillerCapFTError < 1 && !DataGlobals::WarmupFlag) {
                        ++this->ChillerHeater(ChillerHeaterNum).ChillerCapFTError;
                        ShowWarningError("ChillerHeaterPerformance:Electric:EIR \"" + this->ChillerHeater(ChillerHeaterNum).Name + "\":");
                        ShowContinueError(" ChillerHeater Capacity as a Function of Temperature curve output is negative (" +
                                          General::RoundSigDigits(ChillerCapFT, 3) + ").");
                        ShowContinueError(" Negative value occurs using an Evaporator Outlet Temp of " +
                                          General::RoundSigDigits(EvapOutletTempSetPoint, 1) + " and a Condenser Inlet Temp of " +
                                          General::RoundSigDigits(CondInletTemp, 1) + '.');
                        ShowContinueErrorTimeStamp(" Resetting curve output to zero and continuing simulation.");
                    } else if (!DataGlobals::WarmupFlag) {
                        ++this->ChillerHeater(ChillerHeaterNum).ChillerCapFTError;
                        ShowRecurringWarningErrorAtEnd(
                            "ChillerHeaterPerformance:Electric:EIR \"" + this->ChillerHeater(ChillerHeaterNum).Name +
                                "\": ChillerHeater Capacity as a Function of Temperature curve output is negative warning continues...",
                            this->ChillerHeater(ChillerHeaterNum).ChillerCapFTErrorIndex,
                            ChillerCapFT,
                            ChillerCapFT);
                    }
                    ChillerCapFT = 0.0;
                }

                // Calculate the specific heat of chilled water
                Real64 Cp = FluidProperties::GetSpecificHeatGlycol(
                    DataPlant::PlantLoop(this->CWLoopNum).FluidName, EvapInletTemp, DataPlant::PlantLoop(this->CWLoopNum).FluidIndex, RoutineName);

                // Calculate cooling load this chiller should meet and the other chillers are demanded
                EvapOutletTempSetPoint = DataLoopNode::Node(DataPlant::PlantLoop(this->CWLoopNum).TempSetPointNodeNum).TempSetPoint;

                // Minimum capacity of the evaporator
                Real64 EvaporatorCapMin =
                    this->ChillerHeater(ChillerHeaterNum).MinPartLoadRatCooling * this->ChillerHeater(ChillerHeaterNum).RefCapCooling;

                // Remaining cooling load the other chiller heaters should meet
                Real64 CoolingLoadToMeet = min(this->ChillerHeater(ChillerHeaterNum).RefCapCooling, max(std::abs(EvaporatorLoad), EvaporatorCapMin));

                // Available chiller capacity as a function of temperature
                // Chiller available capacity at current operating conditions [W]
                Real64 AvailChillerCap = ChillerRefCap * ChillerCapFT;

                // Set load this chiller heater should meet
                QEvaporator = min(CoolingLoadToMeet, (AvailChillerCap * MaxPartLoadRat));
                EvapOutletTemp = EvapOutletTempSetPoint;
                Real64 EvapDeltaTemp = EvapInletTemp - EvapOutletTemp;

                Real64 PartLoadRat; // Operating part load ratio

                // Calculate temperatures for constant flow and mass flow rates for variable flow
                if (EvapMassFlowRate > DataBranchAirLoopPlant::MassFlowTolerance) {
                    if (this->SimulHtgDominant) { // Evaporator operates at full capacity for heating
                        PartLoadRat = max(0.0, min((ChillerRefCap / AvailChillerCap), MaxPartLoadRat));
                        QEvaporator = AvailChillerCap * PartLoadRat;
                        EvapDeltaTemp = QEvaporator / EvapMassFlowRate / Cp;
                        EvapOutletTemp = EvapInletTemp - EvapDeltaTemp;
                    } else {                        // Cooling only mode or cooling dominant simultaneous htg/clg mode
                        if (this->VariableFlowCH) { // Variable flow
                            Real64 EvapMassFlowRateCalc = QEvaporator / EvapDeltaTemp / Cp;
                            if (EvapMassFlowRateCalc > EvapMassFlowRate) {
                                EvapMassFlowRateCalc = EvapMassFlowRate;
                                Real64 EvapDeltaTempCalc = QEvaporator / EvapMassFlowRate / Cp;
                                EvapOutletTemp = EvapInletTemp - EvapDeltaTempCalc;
                                if (EvapDeltaTempCalc > EvapDeltaTemp) {
                                    QEvaporator = EvapMassFlowRate * Cp * EvapDeltaTemp;
                                }
                            }
                            EvapMassFlowRate = EvapMassFlowRateCalc;
                        } else { // Constant Flow
                            Real64 EvapOutletTempCalc = EvapInletTemp - EvapDeltaTemp;
                            if (EvapOutletTempCalc > EvapOutletTemp) { // Load to meet should be adjusted
                                EvapOutletTempCalc = EvapOutletTemp;
                                QEvaporator = EvapMassFlowRate * Cp * EvapDeltaTemp;
                            }
                            EvapOutletTemp = EvapOutletTempCalc;
                        } // End of flow control decision
                    }     // End of operation mode
                } else {
                    QEvaporator = 0.0;
                    EvapOutletTemp = EvapInletTemp;
                }

                // Check evaporator temperature low limit and adjust capacity if needed
                if (EvapOutletTemp < TempLowLimitEout) {
                    if ((EvapInletTemp - TempLowLimitEout) > DataPlant::DeltaTempTol) {
                        EvapOutletTemp = TempLowLimitEout;
                        EvapDeltaTemp = EvapInletTemp - EvapOutletTemp;
                        QEvaporator = EvapMassFlowRate * Cp * EvapDeltaTemp;
                    } else {
                        QEvaporator = 0.0;
                        EvapOutletTemp = EvapInletTemp;
                    }
                }

                // Check if the outlet temperature exceeds the node minimum temperature and adjust capacity if needed
                if (EvapOutletTemp < this->ChillerHeater(ChillerHeaterNum).EvapOutletNode.TempMin) {
                    if ((this->ChillerHeater(ChillerHeaterNum).EvapInletNode.Temp - this->ChillerHeater(ChillerHeaterNum).EvapOutletNode.TempMin) >
                        DataPlant::DeltaTempTol) {
                        EvapOutletTemp = this->ChillerHeater(ChillerHeaterNum).EvapOutletNode.TempMin;
                        EvapDeltaTemp = this->ChillerHeater(ChillerHeaterNum).EvapOutletNode.TempMin - EvapOutletTemp;
                        QEvaporator = EvapMassFlowRate * Cp * EvapDeltaTemp;
                    } else {
                        QEvaporator = 0.0;
                        EvapOutletTemp = EvapInletTemp;
                    }
                }

                // Calculate part load once more since evaporator capacity might be modified
                if (AvailChillerCap > 0.0) {
                    PartLoadRat = max(0.0, min((QEvaporator / AvailChillerCap), MaxPartLoadRat));
                } else {
                    PartLoadRat = 0.0;
                }

                // Chiller cycles below minimum part load ratio, FRAC = amount of time chiller is ON during this time step
                if (PartLoadRat < MinPartLoadRat) FRAC = min(1.0, (PartLoadRat / MinPartLoadRat));

                // set the module level variable used for reporting FRAC
                ChillerCyclingRatio = FRAC;

                // Chiller is false loading below PLR = minimum unloading ratio, find PLR used for energy calculation
                if (AvailChillerCap > 0.0) {
                    PartLoadRat = max(PartLoadRat, MinPartLoadRat);
                } else {
                    PartLoadRat = 0.0;
                }

                // set the module level variable used for reporting PLR
                ChillerPartLoadRatio = PartLoadRat;

                // calculate the load due to false loading on chiller over and above water side load
                ChillerFalseLoadRate = (AvailChillerCap * PartLoadRat * FRAC) - QEvaporator;
                if (ChillerFalseLoadRate < DataHVACGlobals::SmallLoad) {
                    ChillerFalseLoadRate = 0.0;
                }

                // Determine chiller compressor power and transfer heat calculation
                ChillerEIRFT =
                    max(0.0, CurveManager::CurveValue(this->ChillerHeater(ChillerHeaterNum).ChillerEIRFTIDX, EvapOutletTemp, CondTempforCurve));
                ChillerEIRFPLR = max(0.0, CurveManager::CurveValue(this->ChillerHeater(ChillerHeaterNum).ChillerEIRFPLRIDX, PartLoadRat));
                CHPower = (AvailChillerCap / ReferenceCOP) * ChillerEIRFPLR * ChillerEIRFT * FRAC;
                QCondenser = CHPower * this->ChillerHeater(ChillerHeaterNum).OpenMotorEff + QEvaporator + ChillerFalseLoadRate;
                ActualCOP = (QEvaporator + ChillerFalseLoadRate) / CHPower;

                if (CondMassFlowRate > DataBranchAirLoopPlant::MassFlowTolerance) {
                    Cp = FluidProperties::GetSpecificHeatGlycol(DataPlant::PlantLoop(this->GLHELoopNum).FluidName,
                                                                CondInletTemp,
                                                                DataPlant::PlantLoop(this->GLHELoopNum).FluidIndex,
                                                                RoutineNameElecEIRChiller);
                    CondOutletTemp = QCondenser / CondMassFlowRate / Cp + CondInletTemp;
                } else {
                    ShowSevereError("CalcChillerheaterModel: Condenser flow = 0, for Chillerheater=" + this->ChillerHeater(ChillerHeaterNum).Name);
                    ShowContinueErrorTimeStamp("");
                }

                // Determine load next chillers should meet
                if (EvaporatorLoad < QEvaporator) {
                    EvaporatorLoad = 0.0; // No remaining load so the rest will be off
                } else {
                    EvaporatorLoad -= QEvaporator;
                }

                // Initialize reporting variable when this chiller doesn't need to operate
                if (QEvaporator == 0.0) {
                    CurrentMode = 0;
                    ChillerPartLoadRatio = 0.0;
                    ChillerCyclingRatio = 0.0;
                    ChillerFalseLoadRate = 0.0;
                    EvapMassFlowRate = 0.0;
                    CondMassFlowRate = 0.0;
                    CHPower = 0.0;
                    QCondenser = 0.0;
                    EvapOutletTemp = EvapInletTemp;
                    CondOutletTemp = CondInletTemp;
                    EvaporatorLoad = 0.0;
                }

            } // End of calculation for cooling

            // Set variables to the arrays
            this->ChillerHeater(ChillerHeaterNum).EvapOutletNode.MassFlowRate = EvapMassFlowRate;
            this->ChillerHeater(ChillerHeaterNum).CondOutletNode.MassFlowRate = CondMassFlowRate;
            this->ChillerHeater(ChillerHeaterNum).EvapOutletNode.Temp = EvapOutletTemp;
            this->ChillerHeater(ChillerHeaterNum).EvapInletNode.Temp = EvapInletTemp;
            this->ChillerHeater(ChillerHeaterNum).CondOutletNode.Temp = CondOutletTemp;
            this->ChillerHeater(ChillerHeaterNum).CondInletNode.Temp = CondInletTemp;
            this->ChillerHeater(ChillerHeaterNum).Report.CurrentMode = CurrentMode;
            this->ChillerHeater(ChillerHeaterNum).Report.ChillerPartLoadRatio = ChillerPartLoadRatio;
            this->ChillerHeater(ChillerHeaterNum).Report.ChillerCyclingRatio = ChillerCyclingRatio;
            this->ChillerHeater(ChillerHeaterNum).Report.ChillerFalseLoadRate = ChillerFalseLoadRate;
            this->ChillerHeater(ChillerHeaterNum).Report.ChillerCapFT = ChillerCapFT;
            this->ChillerHeater(ChillerHeaterNum).Report.ChillerEIRFT = ChillerEIRFT;
            this->ChillerHeater(ChillerHeaterNum).Report.ChillerEIRFPLR = ChillerEIRFPLR;
            this->ChillerHeater(ChillerHeaterNum).Report.CoolingPower = CHPower;
            this->ChillerHeater(ChillerHeaterNum).Report.HeatingPower = 0.0;
            this->ChillerHeater(ChillerHeaterNum).Report.QEvap = QEvaporator;
            this->ChillerHeater(ChillerHeaterNum).Report.QCond = QCondenser;
            this->ChillerHeater(ChillerHeaterNum).Report.EvapOutletTemp = EvapOutletTemp;
            this->ChillerHeater(ChillerHeaterNum).Report.EvapInletTemp = EvapInletTemp;
            this->ChillerHeater(ChillerHeaterNum).Report.CondOutletTemp = CondOutletTemp;
            this->ChillerHeater(ChillerHeaterNum).Report.CondInletTemp = CondInletTemp;
            this->ChillerHeater(ChillerHeaterNum).Report.Evapmdot = EvapMassFlowRate;
            this->ChillerHeater(ChillerHeaterNum).Report.Condmdot = CondMassFlowRate;
            this->ChillerHeater(ChillerHeaterNum).Report.ActualCOP = ActualCOP;

            if (this->SimulClgDominant || this->SimulHtgDominant) { // Store for using these cooling side data in the hot water loop
                this->ChillerHeater(ChillerHeaterNum).Report.CurrentMode = CurrentMode;
                this->ChillerHeater(ChillerHeaterNum).Report.ChillerPartLoadRatioSimul = ChillerPartLoadRatio;
                this->ChillerHeater(ChillerHeaterNum).Report.ChillerCyclingRatioSimul = ChillerCyclingRatio;
                this->ChillerHeater(ChillerHeaterNum).Report.ChillerFalseLoadRateSimul = ChillerFalseLoadRate;
                this->ChillerHeater(ChillerHeaterNum).Report.ChillerCapFTSimul = ChillerCapFT;
                this->ChillerHeater(ChillerHeaterNum).Report.ChillerEIRFTSimul = ChillerEIRFT;
                this->ChillerHeater(ChillerHeaterNum).Report.ChillerEIRFPLRSimul = ChillerEIRFPLR;
                this->ChillerHeater(ChillerHeaterNum).Report.CoolingPowerSimul = CHPower;
                this->ChillerHeater(ChillerHeaterNum).Report.QEvapSimul = QEvaporator;
                this->ChillerHeater(ChillerHeaterNum).Report.EvapOutletTempSimul = EvapOutletTemp;
                this->ChillerHeater(ChillerHeaterNum).Report.EvapInletTempSimul = EvapInletTemp;
                this->ChillerHeater(ChillerHeaterNum).Report.EvapmdotSimul = EvapMassFlowRate;
                if (this->SimulClgDominant) {
                    this->ChillerHeater(ChillerHeaterNum).Report.QCondSimul = QCondenser;
                    this->ChillerHeater(ChillerHeaterNum).Report.CondOutletTempSimul = CondOutletTemp;
                    this->ChillerHeater(ChillerHeaterNum).Report.CondInletTempSimul = CondInletTemp;
                    this->ChillerHeater(ChillerHeaterNum).Report.CondmdotSimul = CondMassFlowRate;
                }
            }
        }
    }

    void WrapperSpecs::CalcChillerHeaterModel()
    {
        // SUBROUTINE INFORMATION:
        //       AUTHOR         Daeho Kang, PNNL
        //       DATE WRITTEN   Feb 2013
        //       MODIFIED       na
        //       RE-ENGINEERED  na

        // PURPOSE OF THIS SUBROUTINE:
        //  Simulate a ChillerHeaterPerformance:Electric:EIR using curve fit

        // METHODOLOGY EMPLOYED:
        //  Use empirical curve fits to model performance at off-reference conditions

        // REFERENCES:
        // 1. DOE-2 Engineers Manual, Version 2.1A, November 1982, LBL-11353

        static std::string const RoutineName("CalcChillerHeaterModel");
        static std::string const RoutineNameElecEIRChiller("CalcElectricEIRChillerModel");

        bool IsLoadHeatRemaining(true);     // Ture if heating load remains for this chiller heater
        bool NextCompIndicator(false);      // Component indicator when identical chiller heaters exist
        int CompNum(0);                     // Component number
        int IdenticalUnitCounter = 0;       // Pointer to count number of identical unit passed
        int IdenticalUnitRemaining;         // Pointer to count number of identical unit available for a component
        Real64 CondenserLoad(0.0);          // Remaining heating load that this wrapper should meet
        Real64 CurAvailHWMassFlowRate(0.0); // Maximum available hot water mass within the wrapper bank

        CondenserLoad = this->WrapperHeatingLoad;
        Real64 HWInletMassFlowRate = DataLoopNode::Node(this->HWInletNodeNum).MassFlowRate;

        // Flow
        for (int ChillerHeaterNum = 1; ChillerHeaterNum <= this->ChillerHeaterNums; ++ChillerHeaterNum) {

            // Set module level inlet and outlet nodes and initialize other local variables
            int CurrentMode = 0;
            ChillerPartLoadRatio = 0.0;
            ChillerCyclingRatio = 0.0;
            ChillerFalseLoadRate = 0.0;
            Real64 CHPower = 0.0;
            Real64 QCondenser = 0.0;
            Real64 QEvaporator = 0.0;
            Real64 FRAC = 1.0;
            Real64 CondDeltaTemp = 0.0;
            Real64 CoolingPower = 0.0;
            Real64 ActualCOP = 0.0;
            Real64 EvapInletTemp = DataLoopNode::Node(this->GLHEInletNodeNum).Temp;
            Real64 CondInletTemp = DataLoopNode::Node(this->HWInletNodeNum).Temp;
            Real64 EvapOutletTemp = EvapInletTemp;
            Real64 CondOutletTemp = CondInletTemp;

            // Find proper schedule values
            if (this->NumOfComp != this->ChillerHeaterNums) { // Identical units exist
                if (ChillerHeaterNum == 1) {
                    IdenticalUnitCounter = 0;
                    NextCompIndicator = false;
                    CompNum = ChillerHeaterNum;
                }
                if (NextCompIndicator) {
                    ++CompNum;
                }
                if (CompNum == 1) {
                    if (ChillerHeaterNum != this->WrapperComp(CompNum).WrapperIdenticalObjectNum) {
                        NextCompIndicator = false;
                    } else if (ChillerHeaterNum == this->WrapperComp(CompNum).WrapperIdenticalObjectNum) {
                        NextCompIndicator = true;
                    }
                } else if (CompNum > 1) {
                    if ((ChillerHeaterNum - ((ChillerHeaterNum - 1) - IdenticalUnitCounter)) !=
                        this->WrapperComp(CompNum).WrapperIdenticalObjectNum) {
                        NextCompIndicator = false;
                    } else if ((ChillerHeaterNum - ((ChillerHeaterNum - 1) - IdenticalUnitCounter)) ==
                               this->WrapperComp(CompNum).WrapperIdenticalObjectNum) {
                        NextCompIndicator = true;
                    }
                }
                ++IdenticalUnitCounter;
                IdenticalUnitRemaining = this->WrapperComp(CompNum).WrapperIdenticalObjectNum - IdenticalUnitCounter;
                if (IdenticalUnitRemaining == 0) IdenticalUnitCounter = 0;
            } else if (this->NumOfComp == this->ChillerHeaterNums) {
                ++CompNum;
            }

            Real64 CondMassFlowRate; // Condenser mass flow rate through this chiller heater
            Real64 EvapMassFlowRate; // Evaporator mass flow rate through this chiller heater

            // Check to see if this chiller heater needs to run
            if (CondenserLoad > 0.0 && (ScheduleManager::GetCurrentScheduleValue(this->WrapperComp(CompNum).CHSchedPtr) > 0)) {
                IsLoadHeatRemaining = true;

                // Calculate density ratios to adjust mass flow rates from initialized ones
                // Hot water temperature is known, but condenser mass flow rates will be adjusted in the following "Do" loop
                Real64 InitDensity = FluidProperties::GetDensityGlycol(DataPlant::PlantLoop(this->CWLoopNum).FluidName,
                                                                       DataGlobals::CWInitConvTemp,
                                                                       DataPlant::PlantLoop(this->CWLoopNum).FluidIndex,
                                                                       RoutineName);
                Real64 EvapDensity = FluidProperties::GetDensityGlycol(
                    DataPlant::PlantLoop(this->CWLoopNum).FluidName, EvapInletTemp, DataPlant::PlantLoop(this->CWLoopNum).FluidIndex, RoutineName);
                Real64 CondDensity = FluidProperties::GetDensityGlycol(
                    DataPlant::PlantLoop(this->CWLoopNum).FluidName, CondInletTemp, DataPlant::PlantLoop(this->CWLoopNum).FluidIndex, RoutineName);

                // Calculate density ratios to adjust mass flow rates from initialized ones
                Real64 HWDensityRatio = CondDensity / InitDensity;
                Real64 GLHEDensityRatio = EvapDensity / InitDensity;
                EvapMassFlowRate = this->ChillerHeater(ChillerHeaterNum).EvapInletNode.MassFlowRateMaxAvail;
                CondMassFlowRate = this->ChillerHeater(ChillerHeaterNum).CondInletNode.MassFlowRateMaxAvail;
                EvapMassFlowRate *= GLHEDensityRatio;
                CondMassFlowRate *= HWDensityRatio;

                // Check flows from plant to adjust as necessary
                if (CurAvailHWMassFlowRate == 0) { // First chiller heater which is on
                    CurAvailHWMassFlowRate = HWInletMassFlowRate;
                } else if (ChillerHeaterNum > 1) {
                    CurAvailHWMassFlowRate -= this->ChillerHeater(ChillerHeaterNum - 1).CondOutletNode.MassFlowRate;
                }
                CondMassFlowRate = min(CurAvailHWMassFlowRate, CondMassFlowRate);

                // It is not enforced to be the smaller of CH max temperature and plant temp setpoint.
                // Hot water temperatures at the individual CHs' outlet may be greater than plant setpoint temp,
                // but should be lower than the CHs max temp
                CondOutletTemp = this->ChillerHeater(ChillerHeaterNum).TempRefCondOutClgHtg;
                CondDeltaTemp = CondOutletTemp - CondInletTemp;

                if (CondDeltaTemp < 0.0) { // Hot water temperature is greater than the maximum
                    if (this->ChillerHeater(ChillerHeaterNum).ChillerEIRRefTempErrorIndex == 0) {
                        ShowSevereMessage("CalcChillerHeaterModel: ChillerHeaterPerformance:Electric:EIR=\"" +
                                          this->ChillerHeater(ChillerHeaterNum).Name + "\", DeltaTemp < 0");
                        ShowContinueError(" Reference Simultaneous Cooling-Heating Mode Leaving Condenser Water Temperature [" +
                                          General::RoundSigDigits(CondOutletTemp, 1) + ']');
                        ShowContinueError("is below condenser inlet temperature of [" + General::RoundSigDigits(CondInletTemp, 1) + "].");
                        ShowContinueErrorTimeStamp("");
                        ShowContinueError(" Reset reference temperature to one greater than the inlet temperature ");
                    }
                    ShowRecurringSevereErrorAtEnd("ChillerHeaterPerformance:Electric:EIR=\"" + this->ChillerHeater(ChillerHeaterNum).Name +
                                                      "\": Reference temperature problems continue.",
                                                  this->ChillerHeater(ChillerHeaterNum).ChillerEIRRefTempErrorIndex,
                                                  CondDeltaTemp,
                                                  CondDeltaTemp,
                                                  _,
                                                  "deltaC",
                                                  "deltaC");
                    QCondenser = 0.0;
                    IsLoadHeatRemaining = false;
                }

                if (ChillerHeaterNum > 1) {
                    // Operation mode needs to be set in a simultaneous clg/htg mode
                    // Always off even heating load remains if this CH is assumed to be off in the loop 1
                    if (this->SimulClgDominant) {
                        if (this->ChillerHeater(ChillerHeaterNum).Report.QEvapSimul == 0.0) {
                            CurrentMode = 0;
                            IsLoadHeatRemaining = false;
                        } else { // Heat recovery
                            CurrentMode = 3;
                        }
                    }
                } // End of simulataneous clg/htg mode detemination

            } else { // chiller heater is off
                IsLoadHeatRemaining = false;
                CondMassFlowRate = 0.0;
                EvapMassFlowRate = 0.0;
                CurrentMode = 0;
                if (this->SimulClgDominant) {
                    if (this->ChillerHeater(ChillerHeaterNum).Report.QEvapSimul > 0.0) {
                        CurrentMode = 4; // Simultaneous cooling dominant mode: 4
                    }
                } // End of mode determination
            }     // End of system operation determinatoin

            if (IsLoadHeatRemaining && CondMassFlowRate > 0.0 &&
                (ScheduleManager::GetCurrentScheduleValue(this->WrapperComp(CompNum).CHSchedPtr) > 0)) { // System is on
                // Operation mode
                if (this->SimulHtgDominant) {
                    if (this->ChillerHeater(ChillerHeaterNum).Report.QEvapSimul == 0.0) {
                        CurrentMode = 5; // No cooling necessary
                    } else {             // Heat recovery mode. Both chilled water and hot water loops are connected. No condenser flow.
                        CurrentMode = 3;
                    }
                }

                // Mode 3 and 5 use cooling side data stored from the chilled water loop
                // Mode 4 uses all data from the chilled water loop due to no heating demand
                if (this->SimulClgDominant || CurrentMode == 3) {
                    CurrentMode = 3;
                    Real64 Cp = FluidProperties::GetSpecificHeatGlycol(DataPlant::PlantLoop(this->HWLoopNum).FluidName,
                                                                       CondInletTemp,
                                                                       DataPlant::PlantLoop(this->HWLoopNum).FluidIndex,
                                                                       RoutineName);

                    QCondenser = this->ChillerHeater(ChillerHeaterNum).Report.QCondSimul;

                    if (this->VariableFlowCH) { // Variable flow
                        Real64 CondMassFlowRateCalc = QCondenser / CondDeltaTemp / Cp;
                        if (CondMassFlowRateCalc > CondMassFlowRate) {
                            CondMassFlowRateCalc = CondMassFlowRate;
                            Real64 CondDeltaTempCalc = QCondenser / CondMassFlowRate / Cp;
                            if (CondDeltaTempCalc > CondDeltaTemp) { // Load to meet should be adjusted
                                QCondenser = CondMassFlowRate * Cp * CondDeltaTemp;
                            }
                        }
                        CondMassFlowRate = CondMassFlowRateCalc;
                    } else { // Constant flow control
                        Real64 CondDeltaTempCalc = QCondenser / CondMassFlowRate / Cp;
                        Real64 CondOutletTempCalc = CondDeltaTempCalc + CondInletTemp;
                        if (CondOutletTempCalc > CondOutletTemp) {
                            CondOutletTempCalc = CondOutletTemp;
                            QCondenser = CondMassFlowRate * Cp * CondDeltaTemp;
                        }
                        CondOutletTemp = CondOutletTempCalc;
                    }

                } else { // Either Mode 2 or 3 or 5
                    if (this->SimulHtgDominant) {
                        CurrentMode = 5;
                    } else {
                        CurrentMode = 2;
                    }

                    ChillerCapFT = 0.0;
                    ChillerEIRFT = 0.0;
                    ChillerEIRFPLR = 0.0;

                    // Assign curve values to local data array
                    this->ChillerHeater(ChillerHeaterNum).RefCap = this->ChillerHeater(ChillerHeaterNum).RefCapClgHtg;
                    this->ChillerHeater(ChillerHeaterNum).RefCOP = this->ChillerHeater(ChillerHeaterNum).RefCOPClgHtg;
                    this->ChillerHeater(ChillerHeaterNum).TempRefEvapOut = this->ChillerHeater(ChillerHeaterNum).TempRefEvapOutClgHtg;
                    this->ChillerHeater(ChillerHeaterNum).TempRefCondOut = this->ChillerHeater(ChillerHeaterNum).TempRefCondOutClgHtg;
                    this->ChillerHeater(ChillerHeaterNum).OptPartLoadRat = this->ChillerHeater(ChillerHeaterNum).OptPartLoadRatClgHtg;
                    this->ChillerHeater(ChillerHeaterNum).CondMode = this->ChillerHeater(ChillerHeaterNum).CondModeHeating;
                    this->ChillerHeater(ChillerHeaterNum).ChillerCapFTIDX = this->ChillerHeater(ChillerHeaterNum).ChillerCapFTHeatingIDX;
                    this->ChillerHeater(ChillerHeaterNum).ChillerEIRFTIDX = this->ChillerHeater(ChillerHeaterNum).ChillerEIRFTHeatingIDX;
                    this->ChillerHeater(ChillerHeaterNum).ChillerEIRFPLRIDX = this->ChillerHeater(ChillerHeaterNum).ChillerEIRFPLRHeatingIDX;

                    Real64 CondTempforCurve; // Reference condenser temperature for the performance curve reading

                    if (this->ChillerHeater(ChillerHeaterNum).CondMode == "ENTERINGCONDENSER") {
                        CondTempforCurve = CondInletTemp;
                    } else if (this->ChillerHeater(ChillerHeaterNum).CondMode == "LEAVINGCONDENSER") {
                        CondTempforCurve = this->ChillerHeater(ChillerHeaterNum).TempRefCondOutClgHtg; //! CondOutletTemp
                    } else {
                        ShowWarningError("ChillerHeaterPerformance:Electric:EIR \"" + this->ChillerHeater(ChillerHeaterNum).Name + "\":");
                        ShowContinueError("Chiller condensor temperature for curve fit are not decided, defalt value= cond_leaving (" +
                                          General::RoundSigDigits(ChillerCapFT, 3) + ").");
                        CondTempforCurve = DataLoopNode::Node(DataPlant::PlantLoop(this->HWLoopNum).TempSetPointNodeNum).TempSetPoint;
                    }

                    Real64 MinPartLoadRat; // Min allowed operating fraction of full load
                    Real64 MaxPartLoadRat; // Max allowed operating fraction of full load

                    CurveManager::GetCurveMinMaxValues(this->ChillerHeater(ChillerHeaterNum).ChillerEIRFPLRIDX, MinPartLoadRat, MaxPartLoadRat);
                    Real64 ChillerRefCap = this->ChillerHeater(ChillerHeaterNum).RefCap;
                    Real64 ReferenceCOP = this->ChillerHeater(ChillerHeaterNum).RefCOP;
                    EvapOutletTemp = this->ChillerHeater(ChillerHeaterNum).TempRefEvapOutClgHtg;
                    Real64 TempLowLimitEout = this->ChillerHeater(ChillerHeaterNum).TempLowLimitEvapOut;
                    Real64 EvapOutletTempSetPoint = this->ChillerHeater(ChillerHeaterNum).TempRefEvapOutClgHtg;
                    ChillerCapFT =
                        CurveManager::CurveValue(this->ChillerHeater(ChillerHeaterNum).ChillerCapFTIDX, EvapOutletTempSetPoint, CondTempforCurve);

                    if (ChillerCapFT < 0) {
                        if (this->ChillerHeater(ChillerHeaterNum).ChillerCapFTError < 1 && !DataGlobals::WarmupFlag) {
                            ++this->ChillerHeater(ChillerHeaterNum).ChillerCapFTError;
                            ShowWarningError("ChillerHeaterPerformance:Electric:EIR \"" + this->ChillerHeater(ChillerHeaterNum).Name + "\":");
                            ShowContinueError(" ChillerHeater Capacity as a Function of Temperature curve output is negative (" +
                                              General::RoundSigDigits(ChillerCapFT, 3) + ").");
                            ShowContinueError(" Negative value occurs using an Evaporator Outlet Temp of " +
                                              General::RoundSigDigits(EvapOutletTempSetPoint, 1) + " and a Condenser Inlet Temp of " +
                                              General::RoundSigDigits(CondInletTemp, 1) + '.');
                            ShowContinueErrorTimeStamp(" Resetting curve output to zero and continuing simulation.");
                        } else if (!DataGlobals::WarmupFlag) {
                            ++this->ChillerHeater(ChillerHeaterNum).ChillerCapFTError;
                            ShowRecurringWarningErrorAtEnd(
                                "ChillerHeaterPerformance:Electric:EIR \"" + this->ChillerHeater(ChillerHeaterNum).Name +
                                    "\": ChillerHeater Capacity as a Function of Temperature curve output is negative warning continues...",
                                this->ChillerHeater(ChillerHeaterNum).ChillerCapFTErrorIndex,
                                ChillerCapFT,
                                ChillerCapFT);
                        }
                        ChillerCapFT = 0.0;
                    }

                    // Available chiller capacity as a function of temperature
                    Real64 AvailChillerCap = ChillerRefCap * ChillerCapFT;

                    Real64 PartLoadRat; // Operating part load ratio

                    // Part load ratio based on reference capacity and available chiller capacity
                    if (AvailChillerCap > 0) {
                        PartLoadRat = max(0.0, min((ChillerRefCap / AvailChillerCap), MaxPartLoadRat));
                    } else {
                        PartLoadRat = 0.0;
                    }

                    Real64 Cp = FluidProperties::GetSpecificHeatGlycol(DataPlant::PlantLoop(this->HWLoopNum).FluidName,
                                                                       this->ChillerHeater(ChillerHeaterNum).EvapInletNode.Temp,
                                                                       DataPlant::PlantLoop(this->HWLoopNum).FluidIndex,
                                                                       RoutineName);

                    // Calculate evaporator heat transfer
                    if (EvapMassFlowRate > DataBranchAirLoopPlant::MassFlowTolerance) {
                        QEvaporator = AvailChillerCap * PartLoadRat;
                        Real64 EvapDeltaTemp = QEvaporator / EvapMassFlowRate / Cp;
                        EvapOutletTemp = EvapInletTemp - EvapDeltaTemp;
                    }

                    // Check that the evaporator outlet temp honors both plant loop temp low limit and also the chiller low limit
                    if (EvapOutletTemp < TempLowLimitEout) {
                        if ((this->ChillerHeater(ChillerHeaterNum).EvapInletNode.Temp - TempLowLimitEout) > DataPlant::DeltaTempTol) {
                            EvapOutletTemp = TempLowLimitEout;
                            Real64 EvapDeltaTemp = this->ChillerHeater(ChillerHeaterNum).EvapInletNode.Temp - EvapOutletTemp;
                            QEvaporator = EvapMassFlowRate * Cp * EvapDeltaTemp;
                        } else {
                            EvapOutletTemp = this->ChillerHeater(ChillerHeaterNum).EvapInletNode.Temp;
                            Real64 EvapDeltaTemp = this->ChillerHeater(ChillerHeaterNum).EvapInletNode.Temp - EvapOutletTemp;
                            QEvaporator = EvapMassFlowRate * Cp * EvapDeltaTemp;
                        }
                    }

                    if (EvapOutletTemp < this->ChillerHeater(ChillerHeaterNum).EvapOutletNode.TempMin) {
                        if ((this->ChillerHeater(ChillerHeaterNum).EvapInletNode.Temp -
                             this->ChillerHeater(ChillerHeaterNum).EvapOutletNode.TempMin) > DataPlant::DeltaTempTol) {
                            EvapOutletTemp = this->ChillerHeater(ChillerHeaterNum).EvapOutletNode.TempMin;
                            Real64 EvapDeltaTemp = this->ChillerHeater(ChillerHeaterNum).EvapOutletNode.TempMin - EvapOutletTemp;
                            QEvaporator = EvapMassFlowRate * Cp * EvapDeltaTemp;
                        } else {
                            EvapOutletTemp = this->ChillerHeater(ChillerHeaterNum).EvapOutletNode.TempMin;
                            Real64 EvapDeltaTemp = this->ChillerHeater(ChillerHeaterNum).EvapOutletNode.TempMin - EvapOutletTemp;
                            QEvaporator = EvapMassFlowRate * Cp * EvapDeltaTemp;
                        }
                    }

                    // Evaporator operates at full load
                    if (AvailChillerCap > 0.0) {
                        PartLoadRat = max(0.0, min((QEvaporator / AvailChillerCap), MaxPartLoadRat));
                    } else {
                        PartLoadRat = 0.0;
                    }

                    // Chiller cycles below minimum part load ratio, FRAC = amount of time chiller is ON during this time step
                    if (PartLoadRat < MinPartLoadRat) FRAC = min(1.0, (PartLoadRat / MinPartLoadRat));
                    if (FRAC <= 0.0) FRAC = 1.0; // CR 9303 COP reporting issue, it should be greater than zero in this routine
                    ChillerCyclingRatio = FRAC;

                    // Chiller is false loading below PLR = minimum unloading ratio, find PLR used for energy calculation
                    if (AvailChillerCap > 0.0) {
                        PartLoadRat = max(PartLoadRat, MinPartLoadRat);
                    } else {
                        PartLoadRat = 0.0;
                    }
                    // Evaporator part load ratio
                    ChillerPartLoadRatio = PartLoadRat;

                    // calculate the load due to false loading on chiller over and above water side load
                    ChillerFalseLoadRate = (AvailChillerCap * PartLoadRat * FRAC) - QEvaporator;
                    if (ChillerFalseLoadRate < DataHVACGlobals::SmallLoad) {
                        ChillerFalseLoadRate = 0.0;
                    }

                    ChillerEIRFT =
                        max(0.0, CurveManager::CurveValue(this->ChillerHeater(ChillerHeaterNum).ChillerEIRFTIDX, EvapOutletTemp, CondTempforCurve));
                    ChillerEIRFPLR = max(0.0, CurveManager::CurveValue(this->ChillerHeater(ChillerHeaterNum).ChillerEIRFPLRIDX, PartLoadRat));
                    CHPower = (AvailChillerCap / ReferenceCOP) * ChillerEIRFPLR * ChillerEIRFT * FRAC;
                    ActualCOP = (QEvaporator + ChillerFalseLoadRate) / CHPower;
                    QCondenser = CHPower * this->ChillerHeater(ChillerHeaterNum).OpenMotorEff + QEvaporator + ChillerFalseLoadRate;

                    // Determine heating load for this heater and pass the remaining load to the next chiller heater
                    Real64 CondenserCapMin = QCondenser * MinPartLoadRat;
                    Real64 HeatingLoadToMeet = min(QCondenser, max(std::abs(CondenserLoad), CondenserCapMin));

                    // Set load this chiller heater should meet and temperatures given
                    QCondenser = min(HeatingLoadToMeet, QCondenser);

                    Cp = FluidProperties::GetSpecificHeatGlycol(DataPlant::PlantLoop(this->HWLoopNum).FluidName,
                                                                CondInletTemp,
                                                                DataPlant::PlantLoop(this->HWLoopNum).FluidIndex,
                                                                RoutineNameElecEIRChiller);

                    // Calculate temperatures for constant flow and mass flow rate for variable flow
                    // Limit mass for this chiller heater to the available mass at given temperature conditions
                    // when mass calculated to meet the load is greater than the maximum available
                    // then recalculate heating load this chiller heater can meet
                    if (CurrentMode == 2 || this->SimulHtgDominant) {
                        if (CondMassFlowRate > DataBranchAirLoopPlant::MassFlowTolerance && CondDeltaTemp > 0.0) {
                            if (this->VariableFlowCH) { // Variable flow
                                Real64 CondMassFlowRateCalc = QCondenser / CondDeltaTemp / Cp;
                                if (CondMassFlowRateCalc > CondMassFlowRate) {
                                    CondMassFlowRateCalc = CondMassFlowRate;
                                    Real64 CondDeltaTempCalc = QCondenser / CondMassFlowRate / Cp;
                                    if (CondDeltaTempCalc > CondDeltaTemp) { // Load to meet should be adjusted
                                        QCondenser = CondMassFlowRate * Cp * CondDeltaTemp;
                                    }
                                }
                                CondMassFlowRate = CondMassFlowRateCalc;
                            } else { // Constant Flow at a fixed flow rate and capacity
                                Real64 CondDeltaTempCalc = QCondenser / CondMassFlowRate / Cp;
                                Real64 CondOutletTempCalc = CondDeltaTempCalc + CondInletTemp;
                                if (CondOutletTempCalc > CondOutletTemp) { // Load to meet should be adjusted
                                    CondOutletTempCalc = CondOutletTemp;
                                    QCondenser = CondMassFlowRate * Cp * CondDeltaTemp;
                                }
                                CondOutletTemp = CondOutletTempCalc;
                            }
                        } else {
                            QCondenser = 0.0;
                            CondOutletTemp = CondInletTemp;
                        }
                    }

                } // End of calculation depending on the modes

                // Determine load next chiller heater meets
                if (CondenserLoad < QCondenser) { // Heating load is met by this chiller heater
                    CondenserLoad = 0.0;
                } else {
                    CondenserLoad -= QCondenser;
                }

                if (QCondenser == 0.0) {
                    CurrentMode = 0;
                    ChillerPartLoadRatio = 0.0;
                    ChillerCyclingRatio = 0.0;
                    ChillerFalseLoadRate = 0.0;
                    EvapMassFlowRate = 0.0;
                    CondMassFlowRate = 0.0;
                    CHPower = 0.0;
                    QEvaporator = 0.0;
                    EvapOutletTemp = EvapInletTemp;
                    CondOutletTemp = CondInletTemp;
                    CondenserLoad = 0.0;
                }

                // Heat recovery or cooling dominant modes need to use the evaporator side information
                if (CurrentMode == 3 || CurrentMode == 4) {
                    ChillerPartLoadRatio = this->ChillerHeater(ChillerHeaterNum).Report.ChillerPartLoadRatioSimul;
                    ChillerCyclingRatio = this->ChillerHeater(ChillerHeaterNum).Report.ChillerCyclingRatioSimul;
                    ChillerFalseLoadRate = this->ChillerHeater(ChillerHeaterNum).Report.ChillerFalseLoadRateSimul;
                    ChillerCapFT = this->ChillerHeater(ChillerHeaterNum).Report.ChillerCapFTSimul;
                    ChillerEIRFT = this->ChillerHeater(ChillerHeaterNum).Report.ChillerEIRFTSimul;
                    ChillerEIRFPLR = this->ChillerHeater(ChillerHeaterNum).Report.ChillerEIRFPLRSimul;
                    QEvaporator = this->ChillerHeater(ChillerHeaterNum).Report.QEvapSimul;
                    EvapOutletTemp = this->ChillerHeater(ChillerHeaterNum).Report.EvapOutletTempSimul;
                    EvapInletTemp = this->ChillerHeater(ChillerHeaterNum).Report.EvapInletTempSimul;
                    EvapMassFlowRate = this->ChillerHeater(ChillerHeaterNum).Report.EvapmdotSimul;
                    if (this->SimulClgDominant) {
                        CHPower = this->ChillerHeater(ChillerHeaterNum).Report.CoolingPowerSimul;
                        this->ChillerHeater(ChillerHeaterNum).Report.HeatingPower = 0.0;
                    }
                }
            }

            // Check if it is mode 4, then skip binding local variables
            if (CurrentMode == 4) {
                this->ChillerHeater(ChillerHeaterNum).Report.CurrentMode = CurrentMode;
            } else {
                this->ChillerHeater(ChillerHeaterNum).EvapOutletNode.MassFlowRate = EvapMassFlowRate;
                this->ChillerHeater(ChillerHeaterNum).CondOutletNode.MassFlowRate = CondMassFlowRate;
                this->ChillerHeater(ChillerHeaterNum).EvapOutletNode.Temp = EvapOutletTemp;
                this->ChillerHeater(ChillerHeaterNum).EvapInletNode.Temp = EvapInletTemp;
                this->ChillerHeater(ChillerHeaterNum).CondOutletNode.Temp = CondOutletTemp;
                this->ChillerHeater(ChillerHeaterNum).CondInletNode.Temp = CondInletTemp;
                this->ChillerHeater(ChillerHeaterNum).Report.CurrentMode = CurrentMode;
                this->ChillerHeater(ChillerHeaterNum).Report.ChillerPartLoadRatio = ChillerPartLoadRatio;
                this->ChillerHeater(ChillerHeaterNum).Report.ChillerCyclingRatio = ChillerCyclingRatio;
                this->ChillerHeater(ChillerHeaterNum).Report.ChillerFalseLoadRate = ChillerFalseLoadRate;
                this->ChillerHeater(ChillerHeaterNum).Report.ChillerCapFT = ChillerCapFT;
                this->ChillerHeater(ChillerHeaterNum).Report.ChillerEIRFT = ChillerEIRFT;
                this->ChillerHeater(ChillerHeaterNum).Report.ChillerEIRFPLR = ChillerEIRFPLR;
                this->ChillerHeater(ChillerHeaterNum).Report.CoolingPower = CoolingPower;
                this->ChillerHeater(ChillerHeaterNum).Report.HeatingPower = CHPower;
                this->ChillerHeater(ChillerHeaterNum).Report.QEvap = QEvaporator;
                this->ChillerHeater(ChillerHeaterNum).Report.QCond = QCondenser;
                this->ChillerHeater(ChillerHeaterNum).Report.EvapOutletTemp = EvapOutletTemp;
                this->ChillerHeater(ChillerHeaterNum).Report.EvapInletTemp = EvapInletTemp;
                this->ChillerHeater(ChillerHeaterNum).Report.CondOutletTemp = CondOutletTemp;
                this->ChillerHeater(ChillerHeaterNum).Report.CondInletTemp = CondInletTemp;
                this->ChillerHeater(ChillerHeaterNum).Report.Evapmdot = EvapMassFlowRate;
                this->ChillerHeater(ChillerHeaterNum).Report.Condmdot = CondMassFlowRate;
                this->ChillerHeater(ChillerHeaterNum).Report.ActualCOP = ActualCOP;
            }
        }
    }

    void WrapperSpecs::CalcWrapperModel(Real64 &MyLoad, int const LoopNum)
    {
        // SUBROUTINE INFORMATION:
        //       AUTHOR         Daeho Kang, PNNL
        //       DATE WRITTEN   Feb 2013
        //       MODIFIED       na
        //       RE-ENGINEERED  na

        // PURPOSE OF THIS SUBROUTINE:
        //  Calculate node information connected to plant & condenser loop

        // METHODOLOGY EMPLOYED:
        //  Use empirical curve fits to model performance at off-reference conditions

        Real64 CurHeatingLoad = 0.0;       // Total heating load chiller heater bank (wrapper) meets
        Real64 CHWOutletTemp;              // Chiller heater bank chilled water outlet temperature
        Real64 CHWOutletMassFlowRate;      // Chiller heater bank chilled water outlet mass flow rate
        Real64 HWOutletTemp;               // Chiller heater bank hot water outlet temperature
        Real64 GLHEOutletTemp;             // Chiller heater bank condenser loop outlet temperature
        Real64 GLHEOutletMassFlowRate;     // Chiller heater bank condenser loop outlet mass flow rate
        Real64 WrapperElecPowerCool(0.0);  // Chiller heater bank total cooling electricity [W]
        Real64 WrapperElecPowerHeat(0.0);  // Chiller heater bank total heating electricity [W]
        Real64 WrapperCoolRate(0.0);       // Chiller heater bank total cooling rate [W]
        Real64 WrapperHeatRate(0.0);       // Chiller heater bank total heating rate [W]
        Real64 WrapperGLHERate(0.0);       // Chiller heater bank total condenser heat transfer rate [W]
        Real64 WrapperElecEnergyCool(0.0); // Chiller heater bank total electric cooling energy [J]
        Real64 WrapperElecEnergyHeat(0.0); // Chiller heater bank total electric heating energy [J]
        Real64 WrapperCoolEnergy(0.0);     // Chiller heater bank total cooling energy [J]
        Real64 WrapperHeatEnergy(0.0);     // Chiller heater bank total heating energy [J]
        Real64 WrapperGLHEEnergy(0.0);     // Chiller heater bank total condenser heat transfer energy [J]

        // Chiller heater bank chilled water inlet mass flow rate
        Real64 CHWInletMassFlowRate = 0.0;

        Real64 HWInletMassFlowRate = 0.0;
        Real64 GLHEInletMassFlowRate = 0.0;
        Real64 CHWInletTemp = DataLoopNode::Node(this->CHWInletNodeNum).Temp;

        // Chiller heater bank hot water inlet temperature
        Real64 HWInletTemp = DataLoopNode::Node(this->HWInletNodeNum).Temp;

        // Chiller heater bank condenser loop inlet temperature
        Real64 GLHEInletTemp = DataLoopNode::Node(this->GLHEInletNodeNum).Temp;

        Real64 CurCoolingLoad = 0.0; // Total cooling load chiller heater bank (wrapper) meets

        // Initiate loads and inlet temperatures each loop
        if (LoopNum == this->CWLoopNum) {
            CHWInletMassFlowRate = DataLoopNode::Node(this->CHWInletNodeNum).MassFlowRateMaxAvail;
            HWInletMassFlowRate = DataLoopNode::Node(this->HWInletNodeNum).MassFlowRate;
            GLHEInletMassFlowRate = DataLoopNode::Node(this->GLHEInletNodeNum).MassFlowRateMaxAvail;
            int LoopSideNum = this->CWLoopSideNum;
            this->WrapperCoolingLoad = 0.0;
            CurCoolingLoad = std::abs(MyLoad);
            this->WrapperCoolingLoad = CurCoolingLoad;
            // Set actual mass flow rate at the nodes when it's locked
            if (DataPlant::PlantLoop(LoopNum).LoopSide(LoopSideNum).FlowLock == 1) {
                CHWInletMassFlowRate = DataLoopNode::Node(this->CHWInletNodeNum).MassFlowRate;
            }
            if (CHWInletMassFlowRate == 0.0) GLHEInletMassFlowRate = 0.0;

        } else if (LoopNum == this->HWLoopNum) {
            CHWInletMassFlowRate = DataLoopNode::Node(this->CHWInletNodeNum).MassFlowRate;
            HWInletMassFlowRate = DataLoopNode::Node(this->HWInletNodeNum).MassFlowRateMaxAvail;
            GLHEInletMassFlowRate = DataLoopNode::Node(this->GLHEInletNodeNum).MassFlowRateMaxAvail;
            int LoopSideNum = this->HWLoopSideNum;
            this->WrapperHeatingLoad = 0.0;
            CurHeatingLoad = MyLoad;
            this->WrapperHeatingLoad = CurHeatingLoad;
            // Set actual mass flow rate at the nodes when it's locked
            if (DataPlant::PlantLoop(LoopNum).LoopSide(LoopSideNum).FlowLock == 1) {
                HWInletMassFlowRate = DataLoopNode::Node(this->HWInletNodeNum).MassFlowRate;
            }
            if (HWInletMassFlowRate == 0.0) GLHEInletMassFlowRate = 0.0;
        }

        if (LoopNum == this->CWLoopNum) {
            if (this->ControlMode == SmartMixing) {
                if (CurCoolingLoad > 0.0 && CHWInletMassFlowRate > 0.0 && GLHEInletMassFlowRate > 0) {

                    this->CalcChillerModel();
                    this->UpdateChillerRecords();

                    // Initialize local variables only for calculating mass-weighed temperatures
                    CHWOutletTemp = 0.0;
                    GLHEOutletTemp = 0.0;
                    CHWOutletMassFlowRate = 0.0;
                    GLHEOutletMassFlowRate = 0.0;

                    for (int ChillerHeaterNum = 1; ChillerHeaterNum <= this->ChillerHeaterNums; ++ChillerHeaterNum) {

                        // Calculated mass flow rate used by individual chiller heater and bypasses
                        CHWOutletMassFlowRate += this->ChillerHeater(ChillerHeaterNum).Report.Evapmdot;
                        CHWOutletTemp += this->ChillerHeater(ChillerHeaterNum).Report.EvapOutletTemp *
                                         (this->ChillerHeater(ChillerHeaterNum).Report.Evapmdot / CHWInletMassFlowRate);
                        WrapperElecPowerCool += this->ChillerHeater(ChillerHeaterNum).Report.CoolingPower;
                        WrapperCoolRate += this->ChillerHeater(ChillerHeaterNum).Report.QEvap;
                        WrapperElecEnergyCool += this->ChillerHeater(ChillerHeaterNum).Report.CoolingEnergy;
                        WrapperCoolEnergy += this->ChillerHeater(ChillerHeaterNum).Report.EvapEnergy;
                        if (GLHEInletMassFlowRate > 0.0) {
                            GLHEOutletMassFlowRate += this->ChillerHeater(ChillerHeaterNum).Report.Condmdot;
                            if (GLHEOutletMassFlowRate > GLHEInletMassFlowRate) GLHEOutletMassFlowRate = GLHEInletMassFlowRate;
                            GLHEOutletTemp += this->ChillerHeater(ChillerHeaterNum).Report.CondOutletTemp *
                                              (this->ChillerHeater(ChillerHeaterNum).Report.Condmdot / GLHEInletMassFlowRate);
                            WrapperGLHERate += this->ChillerHeater(ChillerHeaterNum).Report.QCond;
                            WrapperGLHEEnergy += this->ChillerHeater(ChillerHeaterNum).Report.CondEnergy;
                        } else {
                            GLHEInletMassFlowRate = 0.0;
                            GLHEOutletMassFlowRate = 0.0;
                            GLHEOutletTemp = GLHEInletTemp;
                            WrapperGLHERate = 0.0;
                            WrapperGLHEEnergy = 0.0;
                        }
                    } // End of summation of mass flow rates and mass weighted temperatrue

                    // Calculate temperatures for the mixed flows in the chiller bank
                    Real64 CHWBypassMassFlowRate = CHWInletMassFlowRate - CHWOutletMassFlowRate;
                    if (CHWBypassMassFlowRate > 0.0) {
                        CHWOutletTemp += CHWInletTemp * CHWBypassMassFlowRate / CHWInletMassFlowRate;
                    } else {
                        // CHWOutletTemp = CHWOutletTemp; // Self-assignment commented out
                    }

                    if (GLHEInletMassFlowRate > 0.0) {
                        Real64 GLHEBypassMassFlowRate = GLHEInletMassFlowRate - GLHEOutletMassFlowRate;
                        if (GLHEBypassMassFlowRate > 0.0) {
                            GLHEOutletTemp += GLHEInletTemp * GLHEBypassMassFlowRate / GLHEInletMassFlowRate;
                        } else {
                            // GLHEOutletTemp = GLHEOutletTemp; // Self-assignment commented out
                        }
                    } else {
                        GLHEOutletTemp = GLHEInletTemp;
                    }

                    HWOutletTemp = HWInletTemp;

                    if (ScheduleManager::GetCurrentScheduleValue(this->SchedPtr) > 0) {
                        WrapperElecPowerCool += (this->AncillaryPower * ScheduleManager::GetCurrentScheduleValue(this->SchedPtr));
                    }

                    DataLoopNode::Node(this->CHWOutletNodeNum).Temp = CHWOutletTemp;
                    DataLoopNode::Node(this->HWOutletNodeNum).Temp = HWOutletTemp;
                    DataLoopNode::Node(this->GLHEOutletNodeNum).Temp = GLHEOutletTemp;

                } else {

                    // Initialize local variables
                    CHWOutletTemp = CHWInletTemp;
                    HWOutletTemp = HWInletTemp;
                    GLHEOutletTemp = GLHEInletTemp;

                    for (int ChillerHeaterNum = 1; ChillerHeaterNum <= this->ChillerHeaterNums; ++ChillerHeaterNum) {
                        this->ChillerHeater(ChillerHeaterNum).EvapOutletNode.MassFlowRate = 0.0;
                        this->ChillerHeater(ChillerHeaterNum).CondOutletNode.MassFlowRate = 0.0;
                        this->ChillerHeater(ChillerHeaterNum).EvapOutletNode.Temp = CHWInletTemp;
                        this->ChillerHeater(ChillerHeaterNum).EvapInletNode.Temp = CHWInletTemp;
                        this->ChillerHeater(ChillerHeaterNum).CondOutletNode.Temp = GLHEInletTemp;
                        this->ChillerHeater(ChillerHeaterNum).CondInletNode.Temp = GLHEInletTemp;
                        this->ChillerHeater(ChillerHeaterNum).Report.CurrentMode = 0;
                        this->ChillerHeater(ChillerHeaterNum).Report.ChillerPartLoadRatio = 0.0;
                        this->ChillerHeater(ChillerHeaterNum).Report.ChillerCyclingRatio = 0.0;
                        this->ChillerHeater(ChillerHeaterNum).Report.ChillerFalseLoadRate = 0.0;
                        this->ChillerHeater(ChillerHeaterNum).Report.ChillerCapFT = 0.0;
                        this->ChillerHeater(ChillerHeaterNum).Report.ChillerEIRFT = 0.0;
                        this->ChillerHeater(ChillerHeaterNum).Report.ChillerEIRFPLR = 0.0;
                        this->ChillerHeater(ChillerHeaterNum).Report.CoolingPower = 0.0;
                        this->ChillerHeater(ChillerHeaterNum).Report.HeatingPower = 0.0;
                        this->ChillerHeater(ChillerHeaterNum).Report.QEvap = 0.0;
                        this->ChillerHeater(ChillerHeaterNum).Report.QCond = 0.0;
                        this->ChillerHeater(ChillerHeaterNum).Report.EvapOutletTemp = CHWOutletTemp;
                        this->ChillerHeater(ChillerHeaterNum).Report.EvapInletTemp = CHWInletTemp;
                        this->ChillerHeater(ChillerHeaterNum).Report.CondOutletTemp = GLHEOutletTemp;
                        this->ChillerHeater(ChillerHeaterNum).Report.CondInletTemp = GLHEInletTemp;
                        this->ChillerHeater(ChillerHeaterNum).Report.Evapmdot = 0.0;
                        this->ChillerHeater(ChillerHeaterNum).Report.Condmdot = 0.0;
                        this->ChillerHeater(ChillerHeaterNum).Report.ChillerFalseLoad = 0.0;
                        this->ChillerHeater(ChillerHeaterNum).Report.CoolingEnergy = 0.0;
                        this->ChillerHeater(ChillerHeaterNum).Report.HeatingEnergy = 0.0;
                        this->ChillerHeater(ChillerHeaterNum).Report.EvapEnergy = 0.0;
                        this->ChillerHeater(ChillerHeaterNum).Report.CondEnergy = 0.0;
                        this->ChillerHeater(ChillerHeaterNum).Report.ActualCOP = 0.0;
                    }
                }

                if (this->SimulHtgDominant || this->SimulClgDominant) {
                    DataLoopNode::Node(this->CHWOutletNodeNum).Temp = CHWOutletTemp;
                    this->Report.CHWInletTempSimul = CHWInletTemp;
                    this->Report.CHWOutletTempSimul = CHWOutletTemp;
                    this->Report.CHWmdotSimul = CHWInletMassFlowRate;
                    this->Report.GLHEInletTempSimul = GLHEInletTemp;
                    this->Report.GLHEOutletTempSimul = GLHEOutletTemp;
                    this->Report.GLHEmdotSimul = GLHEInletMassFlowRate;
                    this->Report.TotElecCoolingSimul = WrapperElecEnergyCool;
                    this->Report.CoolingEnergySimul = WrapperCoolEnergy;
                    this->Report.TotElecCoolingPwrSimul = WrapperElecPowerCool;
                    this->Report.CoolingRateSimul = WrapperCoolRate;

                } else {

                    DataLoopNode::Node(this->CHWOutletNodeNum).Temp = CHWOutletTemp;
                    DataLoopNode::Node(this->HWOutletNodeNum).Temp = HWOutletTemp;
                    DataLoopNode::Node(this->GLHEOutletNodeNum).Temp = GLHEOutletTemp;
                    this->Report.CHWInletTemp = CHWInletTemp;
                    this->Report.CHWOutletTemp = CHWOutletTemp;
                    this->Report.HWInletTemp = HWInletTemp;
                    this->Report.HWOutletTemp = HWOutletTemp;
                    this->Report.GLHEInletTemp = GLHEInletTemp;
                    this->Report.GLHEOutletTemp = GLHEOutletTemp;
                    this->Report.CHWmdot = CHWInletMassFlowRate;
                    this->Report.HWmdot = HWInletMassFlowRate;
                    this->Report.GLHEmdot = GLHEInletMassFlowRate;
                    this->Report.TotElecCooling = WrapperElecEnergyCool;
                    this->Report.TotElecHeating = WrapperElecEnergyHeat;
                    this->Report.CoolingEnergy = WrapperCoolEnergy;
                    this->Report.HeatingEnergy = WrapperHeatEnergy;
                    this->Report.GLHEEnergy = WrapperGLHEEnergy;
                    this->Report.TotElecCoolingPwr = WrapperElecPowerCool;
                    this->Report.TotElecHeatingPwr = WrapperElecPowerHeat;
                    this->Report.CoolingRate = WrapperCoolRate;
                    this->Report.HeatingRate = WrapperHeatRate;
                    this->Report.GLHERate = WrapperGLHERate;
                }
                PlantUtilities::SetComponentFlowRate(CHWInletMassFlowRate,
                                                     this->CHWInletNodeNum,
                                                     this->CHWOutletNodeNum,
                                                     this->CWLoopNum,
                                                     this->CWLoopSideNum,
                                                     this->CWBranchNum,
                                                     this->CWCompNum);

                PlantUtilities::SetComponentFlowRate(HWInletMassFlowRate,
                                                     this->HWInletNodeNum,
                                                     this->HWOutletNodeNum,
                                                     this->HWLoopNum,
                                                     this->HWLoopSideNum,
                                                     this->HWBranchNum,
                                                     this->HWCompNum);

                PlantUtilities::SetComponentFlowRate(GLHEInletMassFlowRate,
                                                     this->GLHEInletNodeNum,
                                                     this->GLHEOutletNodeNum,
                                                     this->GLHELoopNum,
                                                     this->GLHELoopSideNum,
                                                     this->GLHEBranchNum,
                                                     this->GLHECompNum);

            } // End of cooling

        } else if (LoopNum == this->HWLoopNum) {    // Hot water loop
            if (this->ControlMode == SmartMixing) { // Chiller heater component
                if (CurHeatingLoad > 0.0 && HWInletMassFlowRate > 0.0) {

                    this->CalcChillerHeaterModel();
                    this->UpdateChillerHeaterRecords();

                    // Calculate individual CH units's temperatures and mass flow rates
                    CHWOutletTemp = 0.0;
                    HWOutletTemp = 0.0;
                    GLHEOutletTemp = 0.0;
                    CHWOutletMassFlowRate = 0.0;
                    Real64 HWOutletMassFlowRate = 0.0;
                    GLHEOutletMassFlowRate = 0.0;

                    if (this->SimulHtgDominant || this->SimulClgDominant) {
                        if (this->SimulClgDominant) {
                            for (int ChillerHeaterNum = 1; ChillerHeaterNum <= this->ChillerHeaterNums; ++ChillerHeaterNum) {
                                int CurrentMode = this->ChillerHeater(ChillerHeaterNum).Report.CurrentMode;
                                CHWInletTemp = this->Report.CHWInletTempSimul;
                                GLHEInletTemp = this->Report.GLHEInletTempSimul;
                                CHWInletMassFlowRate = this->Report.CHWmdotSimul;
                                GLHEInletMassFlowRate = this->Report.GLHEmdotSimul;

                                if (CurrentMode != 0) {     // This chiller heater unit is on
                                    if (CurrentMode == 3) { // Heat recovery mode. Both chilled water and hot water connections
                                        CHWOutletMassFlowRate += this->ChillerHeater(ChillerHeaterNum)
                                                                     .Report.EvapmdotSimul; // Wrapper evaporator side to plant chilled water loop
                                        HWOutletMassFlowRate +=
                                            this->ChillerHeater(ChillerHeaterNum).Report.Condmdot; // Wrapper condenser side to plant hot water loop
                                        if (HWInletMassFlowRate > 0.0) {
                                            HWOutletTemp += this->ChillerHeater(ChillerHeaterNum).Report.CondOutletTemp *
                                                            (this->ChillerHeater(ChillerHeaterNum).Report.Condmdot /
                                                             HWInletMassFlowRate); // Only calculate in the heat recovery mode
                                        } else {
                                            HWOutletTemp = HWInletTemp;
                                        }
                                    } else { // Mode 4. Cooling-only mode with other heat recovery units. Condenser flows.
                                        CHWOutletMassFlowRate += this->ChillerHeater(ChillerHeaterNum)
                                                                     .Report.EvapmdotSimul; // Wrapper evaporator side to plant chilled water loop
                                        // Sum condenser node mass flow rates and mass weighed temperatures
                                        if (GLHEInletMassFlowRate > 0.0) {
                                            GLHEOutletMassFlowRate += this->ChillerHeater(ChillerHeaterNum).Report.CondmdotSimul;
                                            if (GLHEOutletMassFlowRate > GLHEInletMassFlowRate) GLHEOutletMassFlowRate = GLHEInletMassFlowRate;
                                            GLHEOutletTemp += this->ChillerHeater(ChillerHeaterNum).Report.CondOutletTempSimul *
                                                              (this->ChillerHeater(ChillerHeaterNum).Report.CondmdotSimul / GLHEInletMassFlowRate);
                                            WrapperGLHERate += this->ChillerHeater(ChillerHeaterNum).Report.QCondSimul;
                                            WrapperGLHEEnergy += this->ChillerHeater(ChillerHeaterNum).Report.CondEnergySimul;
                                        } else {
                                            GLHEInletMassFlowRate = 0.0;
                                            GLHEOutletMassFlowRate = 0.0;
                                            GLHEOutletTemp = GLHEInletTemp;
                                            WrapperGLHERate = 0.0;
                                            WrapperGLHEEnergy = 0.0;
                                        }
                                    }
                                } else { // This chiller heater is off
                                    // Check if any unit is cooling only mode
                                    if (ChillerHeaterNum == this->ChillerHeaterNums) { // All units are heat revocery mode. No condenser flow
                                        GLHEOutletMassFlowRate = 0.0;
                                        GLHEInletMassFlowRate = 0.0;
                                        GLHEOutletTemp = GLHEInletTemp;
                                    } else { // At leaset, one of chiller heater units is cooling-only mode
                                             // GLHEOutletMassFlowRate = GLHEOutletMassFlowRate; // Self-assignment commented out
                                             // GLHEOutletTemp = GLHEOutletTemp; // Self-assignment commented out
                                    }
                                }
                                // Calculate mass weighed chilled water temperatures
                                if (CHWInletMassFlowRate > 0.0) {
                                    CHWOutletTemp += this->ChillerHeater(ChillerHeaterNum).Report.EvapOutletTempSimul *
                                                     (this->ChillerHeater(ChillerHeaterNum).Report.EvapmdotSimul / CHWInletMassFlowRate);
                                } else {
                                    CHWOutletTemp = CHWInletTemp;
                                }

                                WrapperElecPowerCool += this->ChillerHeater(ChillerHeaterNum).Report.CoolingPowerSimul; // Cooling electricity
                                WrapperCoolRate += this->ChillerHeater(ChillerHeaterNum).Report.QEvapSimul;
                                WrapperElecEnergyCool += this->ChillerHeater(ChillerHeaterNum).Report.CoolingEnergySimul;
                                WrapperCoolEnergy += this->ChillerHeater(ChillerHeaterNum).Report.EvapEnergySimul;
                                // Avoid double counting wrapper energy use
                                WrapperElecPowerHeat = 0.0;
                                WrapperHeatRate = 0.0;
                                WrapperHeatEnergy = 0.0;
                            }

                            // Calculate chilled water temperature
                            if (CHWInletMassFlowRate > 0.0) {
                                Real64 CHWBypassMassFlowRate = CHWInletMassFlowRate - CHWOutletMassFlowRate;
                                if (CHWBypassMassFlowRate > 0.0) {
                                    CHWOutletTemp += CHWInletTemp * CHWBypassMassFlowRate / CHWInletMassFlowRate;
                                } else { // No bypass withnin a wrapper
                                         // CHWOutletTemp = CHWOutletTemp; // Self-assignment commented out
                                }
                            } else {
                                CHWOutletTemp = CHWInletTemp;
                            }
                            // Calculate hot water outlet temperature
                            if (HWInletMassFlowRate > 0.0) {
                                Real64 HWBypassMassFlowRate = HWInletMassFlowRate - HWOutletMassFlowRate;
                                if (HWBypassMassFlowRate > 0.0) {
                                    HWOutletTemp += HWInletTemp * HWBypassMassFlowRate / HWInletMassFlowRate;
                                } else {
                                    // HWOutletTemp = HWOutletTemp; // Self-assignment commented out
                                }
                            } else {
                                HWOutletTemp = HWInletTemp;
                            }
                            // Calculate condenser outlet temperature
                            if (GLHEInletMassFlowRate > 0.0) {
                                Real64 GLHEBypassMassFlowRate = GLHEInletMassFlowRate - GLHEOutletMassFlowRate;
                                if (GLHEBypassMassFlowRate > 0.0) {
                                    GLHEOutletTemp += GLHEInletTemp * GLHEBypassMassFlowRate / GLHEInletMassFlowRate;
                                } else {
                                    // GLHEOutletTemp = GLHEOutletTemp; // Self-assignment commented out
                                }
                            } else {
                                GLHEOutletTemp = GLHEInletTemp;
                            }

                            // Add ancilliary power if scheduled
                            if (ScheduleManager::GetCurrentScheduleValue(this->SchedPtr) > 0) {
                                WrapperElecPowerCool += (this->AncillaryPower * ScheduleManager::GetCurrentScheduleValue(this->SchedPtr));
                            }

                            // Electricity should be counted once for cooling in this mode
                            WrapperElecEnergyHeat = 0.0;

                        } else if (this->SimulHtgDominant) { // Heating dominant simultaneous clg/htg mode

                            for (int ChillerHeaterNum = 1; ChillerHeaterNum <= this->ChillerHeaterNums; ++ChillerHeaterNum) {
                                // Set temperatures and mass flow rates for the cooling side
                                int CurrentMode = this->ChillerHeater(ChillerHeaterNum).Report.CurrentMode;
                                CHWInletTemp = this->Report.CHWInletTempSimul;
                                CHWInletMassFlowRate = this->Report.CHWmdotSimul;

                                if (CurrentMode != 0) {     // This chiller heater unit is on
                                    if (CurrentMode == 3) { // Heat recovery mode. Both chilled water and hot water connections
                                        CHWOutletMassFlowRate += this->ChillerHeater(ChillerHeaterNum)
                                                                     .Report.EvapmdotSimul; // Wrapper evaporator side to plant chilled water loop
                                        HWOutletMassFlowRate +=
                                            this->ChillerHeater(ChillerHeaterNum).Report.Condmdot; // Wrapper condenser side to plant hot water loop
                                        if (CHWInletMassFlowRate > 0.0) {
                                            CHWOutletTemp += this->ChillerHeater(ChillerHeaterNum).Report.EvapOutletTempSimul *
                                                             (this->ChillerHeater(ChillerHeaterNum).Report.EvapmdotSimul /
                                                              CHWInletMassFlowRate); // Only need to calculate in the heat recovery mode
                                        } else {
                                            CHWOutletTemp = CHWInletTemp;
                                        }
                                    } else { // Mode 5. Heating only mode with other heat recovery units
                                        HWOutletMassFlowRate +=
                                            this->ChillerHeater(ChillerHeaterNum).Report.Condmdot; // Wrapper condenser side to plant hot water loop
                                        if (GLHEInletMassFlowRate > 0.0) {
                                            GLHEOutletMassFlowRate += this->ChillerHeater(ChillerHeaterNum)
                                                                          .Report.Evapmdot; // Wrapper evaporator side to plant condenser loop
                                            if (GLHEOutletMassFlowRate > GLHEInletMassFlowRate) GLHEOutletMassFlowRate = GLHEInletMassFlowRate;
                                            GLHEOutletTemp += this->ChillerHeater(ChillerHeaterNum).Report.EvapOutletTemp *
                                                              (this->ChillerHeater(ChillerHeaterNum).Report.Evapmdot / GLHEInletMassFlowRate);
                                            WrapperGLHERate += this->ChillerHeater(ChillerHeaterNum).Report.QEvap;
                                            WrapperGLHEEnergy += this->ChillerHeater(ChillerHeaterNum).Report.EvapEnergy;
                                        } else {
                                            GLHEInletMassFlowRate = 0.0;
                                            GLHEOutletMassFlowRate = 0.0;
                                            GLHEOutletTemp = GLHEInletTemp;
                                            WrapperGLHERate = 0.0;
                                            WrapperGLHEEnergy = 0.0;
                                        }
                                    } // End of heat recovery mode

                                } else { // This chiller heater is off

                                    // Check if any unit is heating only mode
                                    if (ChillerHeaterNum == this->ChillerHeaterNums) { // All are heat revocery mode. No condenser flow
                                        GLHEOutletMassFlowRate = 0.0;
                                        GLHEInletMassFlowRate = 0.0;
                                        GLHEOutletTemp = GLHEInletTemp;
                                    } else { // At leaset, one of chiller heater units is heating only mode
                                             // GLHEOutletMassFlowRate = GLHEOutletMassFlowRate; // Self-assignment commented out
                                             // GLHEOutletTemp = GLHEOutletTemp; // Self-assignment commented out
                                    }
                                }

                                // Calculate mass weighed hot water temperatures
                                if (HWInletMassFlowRate > 0.0) {
                                    HWOutletTemp += this->ChillerHeater(ChillerHeaterNum).Report.CondOutletTemp *
                                                    (this->ChillerHeater(ChillerHeaterNum).Report.Condmdot /
                                                     HWInletMassFlowRate); // Always heating as long as heating load remains
                                } else {
                                    HWOutletTemp = HWInletTemp;
                                }

                                WrapperElecPowerHeat += this->ChillerHeater(ChillerHeaterNum).Report.HeatingPower;
                                WrapperHeatRate += this->ChillerHeater(ChillerHeaterNum).Report.QCond;
                                WrapperElecEnergyHeat += this->ChillerHeater(ChillerHeaterNum).Report.HeatingEnergy;
                                WrapperHeatEnergy += this->ChillerHeater(ChillerHeaterNum).Report.CondEnergy;

                                // Avoid double counting wrapper energy use
                                WrapperElecPowerCool = 0.0;
                                WrapperCoolRate = 0.0;
                            }
                            // Calculate chilled water outlet temperature
                            if (CHWInletMassFlowRate > 0.0) {
                                Real64 CHWBypassMassFlowRate = CHWInletMassFlowRate - CHWOutletMassFlowRate;
                                if (CHWBypassMassFlowRate > 0.0) {
                                    CHWOutletTemp += CHWInletTemp * CHWBypassMassFlowRate / CHWInletMassFlowRate;
                                } else { // No bypass withnin a wrapper
                                         // CHWOutletTemp = CHWOutletTemp; // Self-assignment commented out
                                }
                            } else {
                                CHWOutletTemp = CHWInletTemp;
                            }
                            // Calculate hot water outlet temperature
                            if (HWInletMassFlowRate > 0.0) {
                                Real64 HWBypassMassFlowRate = HWInletMassFlowRate - HWOutletMassFlowRate;
                                if (HWBypassMassFlowRate > 0.0) {
                                    HWOutletTemp += HWInletTemp * HWBypassMassFlowRate / HWInletMassFlowRate;
                                } else {
                                    // HWOutletTemp = HWOutletTemp; // Self-assignment commented out
                                }
                            } else {
                                HWOutletTemp = HWInletTemp;
                            }
                            // Calculate condenser outlet temperature
                            if (GLHEInletMassFlowRate > 0.0) {
                                Real64 GLHEBypassMassFlowRate = GLHEInletMassFlowRate - GLHEOutletMassFlowRate;
                                if (GLHEBypassMassFlowRate > 0.0) {
                                    GLHEOutletTemp += GLHEInletTemp * GLHEBypassMassFlowRate / GLHEInletMassFlowRate;
                                } else {
                                    // GLHEOutletTemp = GLHEOutletTemp; // Self-assignment commented out
                                }
                            } else {
                                GLHEOutletTemp = GLHEInletTemp;
                            }

                            // Check if ancilliary power is used
                            if (ScheduleManager::GetCurrentScheduleValue(this->SchedPtr) > 0) {
                                WrapperElecPowerHeat += (this->AncillaryPower * ScheduleManager::GetCurrentScheduleValue(this->SchedPtr));
                            }

                            // Electricity should be counted once
                            WrapperElecEnergyCool = 0.0;

                        } // End of simultaneous clg/htg mode calculations

                    } else { // Heating only mode (mode 2)

                        for (int ChillerHeaterNum = 1; ChillerHeaterNum <= this->ChillerHeaterNums; ++ChillerHeaterNum) {
                            HWOutletMassFlowRate += this->ChillerHeater(ChillerHeaterNum).Report.Condmdot;
                            HWOutletTemp += this->ChillerHeater(ChillerHeaterNum).Report.CondOutletTemp *
                                            this->ChillerHeater(ChillerHeaterNum).Report.Condmdot / HWInletMassFlowRate;
                            WrapperElecPowerHeat += this->ChillerHeater(ChillerHeaterNum).Report.HeatingPower;
                            WrapperHeatRate += this->ChillerHeater(ChillerHeaterNum).Report.QCond;
                            WrapperElecEnergyHeat += this->ChillerHeater(ChillerHeaterNum).Report.HeatingEnergy;
                            WrapperHeatEnergy += this->ChillerHeater(ChillerHeaterNum).Report.CondEnergy;

                            if (GLHEInletMassFlowRate > 0.0) {
                                GLHEOutletMassFlowRate += this->ChillerHeater(ChillerHeaterNum).Report.Evapmdot;
                                if (GLHEOutletMassFlowRate > GLHEInletMassFlowRate) GLHEOutletMassFlowRate = GLHEInletMassFlowRate;
                                GLHEOutletTemp += this->ChillerHeater(ChillerHeaterNum).Report.EvapOutletTemp *
                                                  (this->ChillerHeater(ChillerHeaterNum).Report.Evapmdot / GLHEInletMassFlowRate);
                                WrapperGLHERate += this->ChillerHeater(ChillerHeaterNum).Report.QEvap;
                                WrapperGLHEEnergy += this->ChillerHeater(ChillerHeaterNum).Report.EvapEnergy;
                            } else { // No source water flow
                                GLHEOutletMassFlowRate = 0.0;
                                GLHEInletMassFlowRate = 0.0;
                                GLHEOutletTemp = GLHEInletTemp;
                                WrapperGLHERate = 0.0;
                                WrapperGLHEEnergy = 0.0;
                            }
                        }

                        // Calculate hot water outlet temperature
                        if (HWInletMassFlowRate > 0.0) {
                            Real64 HWBypassMassFlowRate = HWInletMassFlowRate - HWOutletMassFlowRate;
                            if (HWBypassMassFlowRate > 0.0) {
                                HWOutletTemp += HWInletTemp * HWBypassMassFlowRate / HWInletMassFlowRate;
                            } else {
                                // HWOutletTemp = HWOutletTemp; // Self-assignment commented out
                                if (HWOutletTemp > HWInletTemp) HWOutletTemp = HWInletTemp;
                            }
                        } else {
                            HWOutletTemp = HWInletTemp;
                        }

                        // Calculate condenser outlet temperature
                        if (GLHEInletMassFlowRate > 0.0) {
                            Real64 GLHEBypassMassFlowRate = GLHEInletMassFlowRate - GLHEOutletMassFlowRate;
                            if (GLHEBypassMassFlowRate > 0.0) {
                                GLHEOutletTemp += GLHEInletTemp * GLHEBypassMassFlowRate / GLHEInletMassFlowRate;
                            } else {
                                // GLHEOutletTemp = GLHEOutletTemp; // Self-assignment commented out
                            }
                        } else {
                            GLHEOutletTemp = GLHEInletTemp;
                        }

                        CHWOutletTemp = CHWInletTemp;

                        // Add ancilliary power if necessary
                        if (ScheduleManager::GetCurrentScheduleValue(this->SchedPtr) > 0) {
                            WrapperElecPowerHeat += (this->AncillaryPower * ScheduleManager::GetCurrentScheduleValue(this->SchedPtr));
                        }

                    } // End of calculations

                    PlantUtilities::SetComponentFlowRate(CHWInletMassFlowRate,
                                                         this->CHWInletNodeNum,
                                                         this->CHWOutletNodeNum,
                                                         this->CWLoopNum,
                                                         this->CWLoopSideNum,
                                                         this->CWBranchNum,
                                                         this->CWCompNum);

                    PlantUtilities::SetComponentFlowRate(HWInletMassFlowRate,
                                                         this->HWInletNodeNum,
                                                         this->HWOutletNodeNum,
                                                         this->HWLoopNum,
                                                         this->HWLoopSideNum,
                                                         this->HWBranchNum,
                                                         this->HWCompNum);

                    PlantUtilities::SetComponentFlowRate(GLHEInletMassFlowRate,
                                                         this->GLHEInletNodeNum,
                                                         this->GLHEOutletNodeNum,
                                                         this->GLHELoopNum,
                                                         this->GLHELoopSideNum,
                                                         this->GLHEBranchNum,
                                                         this->GLHECompNum);

                    // Local variables
                    this->Report.CHWInletTemp = CHWInletTemp;
                    this->Report.CHWOutletTemp = CHWOutletTemp;
                    this->Report.HWInletTemp = HWInletTemp;
                    this->Report.HWOutletTemp = HWOutletTemp;
                    this->Report.GLHEInletTemp = GLHEInletTemp;
                    this->Report.GLHEOutletTemp = GLHEOutletTemp;
                    this->Report.CHWmdot = CHWInletMassFlowRate;
                    this->Report.HWmdot = HWInletMassFlowRate;
                    this->Report.GLHEmdot = GLHEInletMassFlowRate;
                    this->Report.TotElecCooling = WrapperElecEnergyCool;
                    this->Report.TotElecHeating = WrapperElecEnergyHeat;
                    this->Report.CoolingEnergy = WrapperCoolEnergy;
                    this->Report.HeatingEnergy = WrapperHeatEnergy;
                    this->Report.GLHEEnergy = WrapperGLHEEnergy;
                    this->Report.TotElecCoolingPwr = WrapperElecPowerCool;
                    this->Report.TotElecHeatingPwr = WrapperElecPowerHeat;
                    this->Report.CoolingRate = WrapperCoolRate;
                    this->Report.HeatingRate = WrapperHeatRate;
                    this->Report.GLHERate = WrapperGLHERate;

                    DataLoopNode::Node(this->CHWOutletNodeNum).Temp = CHWOutletTemp;
                    DataLoopNode::Node(this->HWOutletNodeNum).Temp = HWOutletTemp;
                    DataLoopNode::Node(this->GLHEOutletNodeNum).Temp = GLHEOutletTemp;

                } else { // Central chiller heater system is off

                    CHWOutletTemp = CHWInletTemp;
                    HWOutletTemp = HWInletTemp;
                    GLHEOutletTemp = GLHEInletTemp;
                    DataLoopNode::Node(this->CHWOutletNodeNum).Temp = CHWOutletTemp;
                    DataLoopNode::Node(this->HWOutletNodeNum).Temp = HWOutletTemp;
                    DataLoopNode::Node(this->GLHEOutletNodeNum).Temp = GLHEOutletTemp;

                    if (this->WrapperCoolingLoad == 0.0 && !this->SimulHtgDominant) {

                        for (int ChillerHeaterNum = 1; ChillerHeaterNum <= this->ChillerHeaterNums; ++ChillerHeaterNum) {
                            this->ChillerHeater(ChillerHeaterNum).EvapOutletNode.MassFlowRate = 0.0;
                            this->ChillerHeater(ChillerHeaterNum).CondOutletNode.MassFlowRate = 0.0;
                            this->ChillerHeater(ChillerHeaterNum).EvapOutletNode.Temp = CHWInletTemp;
                            this->ChillerHeater(ChillerHeaterNum).EvapInletNode.Temp = CHWInletTemp;
                            this->ChillerHeater(ChillerHeaterNum).CondOutletNode.Temp = GLHEInletTemp;
                            this->ChillerHeater(ChillerHeaterNum).CondInletNode.Temp = GLHEInletTemp;
                            this->ChillerHeater(ChillerHeaterNum).Report.CurrentMode = 0;
                            this->ChillerHeater(ChillerHeaterNum).Report.ChillerPartLoadRatio = 0.0;
                            this->ChillerHeater(ChillerHeaterNum).Report.ChillerCyclingRatio = 0.0;
                            this->ChillerHeater(ChillerHeaterNum).Report.ChillerFalseLoadRate = 0.0;
                            this->ChillerHeater(ChillerHeaterNum).Report.ChillerCapFT = 0.0;
                            this->ChillerHeater(ChillerHeaterNum).Report.ChillerEIRFT = 0.0;
                            this->ChillerHeater(ChillerHeaterNum).Report.ChillerEIRFPLR = 0.0;
                            this->ChillerHeater(ChillerHeaterNum).Report.CoolingPower = 0.0;
                            this->ChillerHeater(ChillerHeaterNum).Report.HeatingPower = 0.0;
                            this->ChillerHeater(ChillerHeaterNum).Report.QEvap = 0.0;
                            this->ChillerHeater(ChillerHeaterNum).Report.QCond = 0.0;
                            this->ChillerHeater(ChillerHeaterNum).Report.EvapOutletTemp = CHWOutletTemp;
                            this->ChillerHeater(ChillerHeaterNum).Report.EvapInletTemp = CHWInletTemp;
                            this->ChillerHeater(ChillerHeaterNum).Report.CondOutletTemp = GLHEOutletTemp;
                            this->ChillerHeater(ChillerHeaterNum).Report.CondInletTemp = GLHEInletTemp;
                            this->ChillerHeater(ChillerHeaterNum).Report.Evapmdot = 0.0;
                            this->ChillerHeater(ChillerHeaterNum).Report.Condmdot = 0.0;
                            this->ChillerHeater(ChillerHeaterNum).Report.ChillerFalseLoad = 0.0;
                            this->ChillerHeater(ChillerHeaterNum).Report.CoolingEnergy = 0.0;
                            this->ChillerHeater(ChillerHeaterNum).Report.HeatingEnergy = 0.0;
                            this->ChillerHeater(ChillerHeaterNum).Report.EvapEnergy = 0.0;
                            this->ChillerHeater(ChillerHeaterNum).Report.CondEnergy = 0.0;
                            this->ChillerHeater(ChillerHeaterNum).Report.ActualCOP = 0.0;
                        }

                        this->Report.CHWInletTemp = CHWInletTemp;
                        this->Report.CHWOutletTemp = CHWOutletTemp;
                        this->Report.HWInletTemp = HWInletTemp;
                        this->Report.HWOutletTemp = HWOutletTemp;
                        this->Report.GLHEInletTemp = GLHEInletTemp;
                        this->Report.GLHEOutletTemp = GLHEOutletTemp;
                        this->Report.CHWmdot = CHWInletMassFlowRate;
                        this->Report.HWmdot = HWInletMassFlowRate;
                        this->Report.GLHEmdot = GLHEInletMassFlowRate;
                        this->Report.TotElecCooling = WrapperElecEnergyCool;
                        this->Report.TotElecHeating = WrapperElecEnergyHeat;
                        this->Report.CoolingEnergy = WrapperCoolEnergy;
                        this->Report.HeatingEnergy = WrapperHeatEnergy;
                        this->Report.GLHEEnergy = WrapperGLHEEnergy;
                        this->Report.TotElecCoolingPwr = WrapperElecPowerCool;
                        this->Report.TotElecHeatingPwr = WrapperElecPowerHeat;
                        this->Report.CoolingRate = WrapperCoolRate;
                        this->Report.HeatingRate = WrapperHeatRate;
                        this->Report.GLHERate = WrapperGLHERate;

                        PlantUtilities::SetComponentFlowRate(CHWInletMassFlowRate,
                                                             this->CHWInletNodeNum,
                                                             this->CHWOutletNodeNum,
                                                             this->CWLoopNum,
                                                             this->CWLoopSideNum,
                                                             this->CWBranchNum,
                                                             this->CWCompNum);

                        PlantUtilities::SetComponentFlowRate(HWInletMassFlowRate,
                                                             this->HWInletNodeNum,
                                                             this->HWOutletNodeNum,
                                                             this->HWLoopNum,
                                                             this->HWLoopSideNum,
                                                             this->HWBranchNum,
                                                             this->HWCompNum);

                        PlantUtilities::SetComponentFlowRate(GLHEInletMassFlowRate,
                                                             this->GLHEInletNodeNum,
                                                             this->GLHEOutletNodeNum,
                                                             this->GLHELoopNum,
                                                             this->GLHELoopSideNum,
                                                             this->GLHEBranchNum,
                                                             this->GLHECompNum);
                    }

                } // Heating loop calculation
            }
        }
    }

    void WrapperSpecs::UpdateChillerRecords() // Wrapper number
    {

        // SUBROUTINE INFORMATION:
        //       AUTHOR:          Daeho Kang, PNNL
        //       DATE WRITTEN:    Feb 2013

        // PURPOSE OF THIS SUBROUTINE:
        //  Update chiller heater variables

        Real64 SecInTimeStep; // Number of seconds per HVAC system time step, to convert from W (J/s) to J
        int ChillerHeaterNum; // Chiller heater number

        SecInTimeStep = DataHVACGlobals::TimeStepSys * DataGlobals::SecInHour;

        for (ChillerHeaterNum = 1; ChillerHeaterNum <= this->ChillerHeaterNums; ++ChillerHeaterNum) {
            this->ChillerHeater(ChillerHeaterNum).Report.ChillerFalseLoad =
                this->ChillerHeater(ChillerHeaterNum).Report.ChillerFalseLoadRate * SecInTimeStep;
            this->ChillerHeater(ChillerHeaterNum).Report.CoolingEnergy = this->ChillerHeater(ChillerHeaterNum).Report.CoolingPower * SecInTimeStep;
            this->ChillerHeater(ChillerHeaterNum).Report.HeatingEnergy = this->ChillerHeater(ChillerHeaterNum).Report.HeatingPower * SecInTimeStep;
            this->ChillerHeater(ChillerHeaterNum).Report.EvapEnergy = this->ChillerHeater(ChillerHeaterNum).Report.QEvap * SecInTimeStep;
            this->ChillerHeater(ChillerHeaterNum).Report.CondEnergy = this->ChillerHeater(ChillerHeaterNum).Report.QCond * SecInTimeStep;
            if (this->SimulClgDominant || this->SimulHtgDominant) {
                this->ChillerHeater(ChillerHeaterNum).Report.ChillerFalseLoadSimul = this->ChillerHeater(ChillerHeaterNum).Report.ChillerFalseLoad;
                this->ChillerHeater(ChillerHeaterNum).Report.CoolingEnergySimul = this->ChillerHeater(ChillerHeaterNum).Report.CoolingEnergy;
                this->ChillerHeater(ChillerHeaterNum).Report.EvapEnergySimul = this->ChillerHeater(ChillerHeaterNum).Report.EvapEnergy;
                this->ChillerHeater(ChillerHeaterNum).Report.CondEnergySimul = this->ChillerHeater(ChillerHeaterNum).Report.CondEnergy;
            }
        }
    }

    void WrapperSpecs::UpdateChillerHeaterRecords() // Wrapper number
    {

        // SUBROUTINE INFORMATION:
        //       AUTHOR:          Daeho Kang, PNNL
        //       DATE WRITTEN:    Feb 2013

        // Number of seconds per HVAC system time step, to convert from W (J/s) to J
        Real64 SecInTimeStep = DataHVACGlobals::TimeStepSys * DataGlobals::SecInHour;

        for (int ChillerHeaterNum = 1; ChillerHeaterNum <= this->ChillerHeaterNums; ++ChillerHeaterNum) {
            this->ChillerHeater(ChillerHeaterNum).Report.ChillerFalseLoad =
                this->ChillerHeater(ChillerHeaterNum).Report.ChillerFalseLoadRate * SecInTimeStep;
            this->ChillerHeater(ChillerHeaterNum).Report.CoolingEnergy = this->ChillerHeater(ChillerHeaterNum).Report.CoolingPower * SecInTimeStep;
            this->ChillerHeater(ChillerHeaterNum).Report.HeatingEnergy = this->ChillerHeater(ChillerHeaterNum).Report.HeatingPower * SecInTimeStep;
            this->ChillerHeater(ChillerHeaterNum).Report.EvapEnergy = this->ChillerHeater(ChillerHeaterNum).Report.QEvap * SecInTimeStep;
            this->ChillerHeater(ChillerHeaterNum).Report.CondEnergy = this->ChillerHeater(ChillerHeaterNum).Report.QCond * SecInTimeStep;
        }
    }

} // namespace PlantCentralGSHP

} // namespace EnergyPlus<|MERGE_RESOLUTION|>--- conflicted
+++ resolved
@@ -102,25 +102,7 @@
     //  is available to meet a loop cooling and heating demands, it calls simulate
     //  which in turn calls the electric PlantCentralGSHP model. The PlantCentralGSHP model is based on
     //  polynomial fits of chiller/heater or heat pump performance data.
-<<<<<<< HEAD
-    // REFERENCES:
-    // USE STATEMENTS:
-
-    // Using/Aliasing
-    using namespace DataPrecisionGlobals;
-    using namespace DataLoopNode;
-    using DataPlant::PlantLoop;
-    using FluidProperties::GetDensityGlycol;
-    using FluidProperties::GetSpecificHeatGlycol;
-    using Psychrometrics::PsyCpAirFnW;
-    using Psychrometrics::PsyRhoAirFnPbTdbW;
-
-    // Data
-    // MODULE PARAMETER DEFINITIONS:
-    // Chiller type parameters: Only water cooled chiller is allowed
-=======
-
->>>>>>> ce98bde0
+
     int const WaterCooled(2);
     int const SmartMixing(1);
 
