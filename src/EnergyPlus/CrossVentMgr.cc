--- conflicted
+++ resolved
@@ -193,17 +193,10 @@
                 state.dataSurface->Surface(SurfNum).TAirRef = AdjacentAirTemp;
                 if (SurfNum == 0) continue;
                 state.dataHeatBal->TempEffBulkAir(SurfNum) = state.dataRoomAirMod->ZTREC(ZoneNum);
-<<<<<<< HEAD
-                CalcDetailedHcInForDVModel(state, SurfNum, TempSurfIn, state.dataRoomAirMod->CVHcIn, state.dataRoomAirMod->Urec);
+                CalcDetailedHcInForDVModel(state, SurfNum, state.dataHeatBalSurf->TempSurfIn, state.dataRoomAirMod->CVHcIn, state.dataRoomAirMod->Urec);
                 state.dataUCSDShared->HWall(Ctd) = state.dataRoomAirMod->CVHcIn(SurfNum);
-                state.dataCrossVentMgr->HAT_R += state.dataSurface->Surface(SurfNum).Area * TempSurfIn(SurfNum) * state.dataUCSDShared->HWall(Ctd);
+                state.dataCrossVentMgr->HAT_R += state.dataSurface->Surface(SurfNum).Area * state.dataHeatBalSurf->TempSurfIn(SurfNum) * state.dataUCSDShared->HWall(Ctd);
                 state.dataCrossVentMgr->HA_R += state.dataSurface->Surface(SurfNum).Area * state.dataUCSDShared->HWall(Ctd);
-=======
-                CalcDetailedHcInForDVModel(state, SurfNum, state.dataHeatBalSurf->TempSurfIn, state.dataRoomAirMod->CVHcIn, state.dataRoomAirMod->Urec);
-                HWall(Ctd) = state.dataRoomAirMod->CVHcIn(SurfNum);
-                state.dataCrossVentMgr->HAT_R += state.dataSurface->Surface(SurfNum).Area * state.dataHeatBalSurf->TempSurfIn(SurfNum) * HWall(Ctd);
-                state.dataCrossVentMgr->HA_R += state.dataSurface->Surface(SurfNum).Area * HWall(Ctd);
->>>>>>> 4449c295
             } // END WALL
             // WINDOW Hc, HA and HAT CALCULATION
             for (Ctd = state.dataUCSDShared->PosZ_Window((ZoneNum - 1) * 2 + 1); Ctd <= state.dataUCSDShared->PosZ_Window((ZoneNum - 1) * 2 + 2); ++Ctd) {
@@ -212,17 +205,10 @@
                 if (SurfNum == 0) continue;
                 if (state.dataSurface->Surface(SurfNum).Tilt > 10.0 && state.dataSurface->Surface(SurfNum).Tilt < 170.0) { // Window Wall
                     state.dataHeatBal->TempEffBulkAir(SurfNum) = state.dataRoomAirMod->ZTREC(ZoneNum);
-<<<<<<< HEAD
-                    CalcDetailedHcInForDVModel(state, SurfNum, TempSurfIn, state.dataRoomAirMod->CVHcIn, state.dataRoomAirMod->Urec);
+                    CalcDetailedHcInForDVModel(state, SurfNum, state.dataHeatBalSurf->TempSurfIn, state.dataRoomAirMod->CVHcIn, state.dataRoomAirMod->Urec);
                     state.dataUCSDShared->HWindow(Ctd) = state.dataRoomAirMod->CVHcIn(SurfNum);
-                    state.dataCrossVentMgr->HAT_R += state.dataSurface->Surface(SurfNum).Area * TempSurfIn(SurfNum) * state.dataUCSDShared->HWindow(Ctd);
+                    state.dataCrossVentMgr->HAT_R += state.dataSurface->Surface(SurfNum).Area * state.dataHeatBalSurf->TempSurfIn(SurfNum) * state.dataUCSDShared->HWindow(Ctd);
                     state.dataCrossVentMgr->HA_R += state.dataSurface->Surface(SurfNum).Area * state.dataUCSDShared->HWindow(Ctd);
-=======
-                    CalcDetailedHcInForDVModel(state, SurfNum, state.dataHeatBalSurf->TempSurfIn, state.dataRoomAirMod->CVHcIn, state.dataRoomAirMod->Urec);
-                    HWindow(Ctd) = state.dataRoomAirMod->CVHcIn(SurfNum);
-                    state.dataCrossVentMgr->HAT_R += state.dataSurface->Surface(SurfNum).Area * state.dataHeatBalSurf->TempSurfIn(SurfNum) * HWindow(Ctd);
-                    state.dataCrossVentMgr->HA_R += state.dataSurface->Surface(SurfNum).Area * HWindow(Ctd);
->>>>>>> 4449c295
                 }
                 if (state.dataSurface->Surface(SurfNum).Tilt <= 10.0) { // Window Ceiling
                     state.dataHeatBal->TempEffBulkAir(SurfNum) = state.dataRoomAirMod->ZTJET(ZoneNum);
@@ -231,13 +217,8 @@
                     state.dataHeatBal->TempEffBulkAir(SurfNum) = state.dataRoomAirMod->ZTREC(ZoneNum);
                     CalcDetailedHcInForDVModel(state, SurfNum, state.dataHeatBalSurf->TempSurfIn, state.dataRoomAirMod->CVHcIn, state.dataRoomAirMod->Urec);
                     Hrec = state.dataRoomAirMod->CVHcIn(SurfNum);
-<<<<<<< HEAD
                     state.dataUCSDShared->HWindow(Ctd) = state.dataRoomAirMod->JetRecAreaRatio(ZoneNum) * Hjet + (1 - state.dataRoomAirMod->JetRecAreaRatio(ZoneNum)) * Hrec;
-                    state.dataCrossVentMgr->HAT_R += state.dataSurface->Surface(SurfNum).Area * (1.0 - state.dataRoomAirMod->JetRecAreaRatio(ZoneNum)) * TempSurfIn(SurfNum) * Hrec;
-=======
-                    HWindow(Ctd) = state.dataRoomAirMod->JetRecAreaRatio(ZoneNum) * Hjet + (1 - state.dataRoomAirMod->JetRecAreaRatio(ZoneNum)) * Hrec;
                     state.dataCrossVentMgr->HAT_R += state.dataSurface->Surface(SurfNum).Area * (1.0 - state.dataRoomAirMod->JetRecAreaRatio(ZoneNum)) * state.dataHeatBalSurf->TempSurfIn(SurfNum) * Hrec;
->>>>>>> 4449c295
                     state.dataCrossVentMgr->HA_R += state.dataSurface->Surface(SurfNum).Area * (1.0 - state.dataRoomAirMod->JetRecAreaRatio(ZoneNum)) * Hrec;
                     state.dataCrossVentMgr->HAT_J += state.dataSurface->Surface(SurfNum).Area * state.dataRoomAirMod->JetRecAreaRatio(ZoneNum) * state.dataHeatBalSurf->TempSurfIn(SurfNum) * Hjet;
                     state.dataCrossVentMgr->HA_J += state.dataSurface->Surface(SurfNum).Area * state.dataRoomAirMod->JetRecAreaRatio(ZoneNum) * Hjet;
@@ -250,13 +231,8 @@
                     state.dataHeatBal->TempEffBulkAir(SurfNum) = state.dataRoomAirMod->ZTREC(ZoneNum);
                     CalcDetailedHcInForDVModel(state, SurfNum, state.dataHeatBalSurf->TempSurfIn, state.dataRoomAirMod->CVHcIn, state.dataRoomAirMod->Urec);
                     Hrec = state.dataRoomAirMod->CVHcIn(SurfNum);
-<<<<<<< HEAD
                     state.dataUCSDShared->HWindow(Ctd) = state.dataRoomAirMod->JetRecAreaRatio(ZoneNum) * Hjet + (1 - state.dataRoomAirMod->JetRecAreaRatio(ZoneNum)) * Hrec;
-                    state.dataCrossVentMgr->HAT_R += state.dataSurface->Surface(SurfNum).Area * (1.0 - state.dataRoomAirMod->JetRecAreaRatio(ZoneNum)) * TempSurfIn(SurfNum) * Hrec;
-=======
-                    HWindow(Ctd) = state.dataRoomAirMod->JetRecAreaRatio(ZoneNum) * Hjet + (1 - state.dataRoomAirMod->JetRecAreaRatio(ZoneNum)) * Hrec;
                     state.dataCrossVentMgr->HAT_R += state.dataSurface->Surface(SurfNum).Area * (1.0 - state.dataRoomAirMod->JetRecAreaRatio(ZoneNum)) * state.dataHeatBalSurf->TempSurfIn(SurfNum) * Hrec;
->>>>>>> 4449c295
                     state.dataCrossVentMgr->HA_R += state.dataSurface->Surface(SurfNum).Area * (1.0 - state.dataRoomAirMod->JetRecAreaRatio(ZoneNum)) * Hrec;
                     state.dataCrossVentMgr->HAT_J += state.dataSurface->Surface(SurfNum).Area * state.dataRoomAirMod->JetRecAreaRatio(ZoneNum) * state.dataHeatBalSurf->TempSurfIn(SurfNum) * Hjet;
                     state.dataCrossVentMgr->HA_J += state.dataSurface->Surface(SurfNum).Area * state.dataRoomAirMod->JetRecAreaRatio(ZoneNum) * Hjet;
@@ -270,17 +246,10 @@
                 state.dataSurface->Surface(SurfNum).TAirRef = AdjacentAirTemp;
                 if (SurfNum == 0) continue;
                 state.dataHeatBal->TempEffBulkAir(SurfNum) = state.dataRoomAirMod->ZTREC(ZoneNum);
-<<<<<<< HEAD
-                CalcDetailedHcInForDVModel(state, SurfNum, TempSurfIn, state.dataRoomAirMod->CVHcIn, state.dataRoomAirMod->Urec);
+                CalcDetailedHcInForDVModel(state, SurfNum, state.dataHeatBalSurf->TempSurfIn, state.dataRoomAirMod->CVHcIn, state.dataRoomAirMod->Urec);
                 state.dataUCSDShared->HDoor(Ctd) = state.dataRoomAirMod->CVHcIn(SurfNum);
-                state.dataCrossVentMgr->HAT_R += state.dataSurface->Surface(SurfNum).Area * TempSurfIn(SurfNum) * state.dataUCSDShared->HDoor(Ctd);
+                state.dataCrossVentMgr->HAT_R += state.dataSurface->Surface(SurfNum).Area * state.dataHeatBalSurf->TempSurfIn(SurfNum) * state.dataUCSDShared->HDoor(Ctd);
                 state.dataCrossVentMgr->HA_R += state.dataSurface->Surface(SurfNum).Area * state.dataUCSDShared->HDoor(Ctd);
-=======
-                CalcDetailedHcInForDVModel(state, SurfNum, state.dataHeatBalSurf->TempSurfIn, state.dataRoomAirMod->CVHcIn, state.dataRoomAirMod->Urec);
-                HDoor(Ctd) = state.dataRoomAirMod->CVHcIn(SurfNum);
-                state.dataCrossVentMgr->HAT_R += state.dataSurface->Surface(SurfNum).Area * state.dataHeatBalSurf->TempSurfIn(SurfNum) * HDoor(Ctd);
-                state.dataCrossVentMgr->HA_R += state.dataSurface->Surface(SurfNum).Area * HDoor(Ctd);
->>>>>>> 4449c295
             } // END DOOR
             // INTERNAL Hc, HA and HAT CALCULATION
             for (Ctd = state.dataUCSDShared->PosZ_Internal((ZoneNum - 1) * 2 + 1); Ctd <= state.dataUCSDShared->PosZ_Internal((ZoneNum - 1) * 2 + 2); ++Ctd) {
@@ -288,17 +257,10 @@
                 state.dataSurface->Surface(SurfNum).TAirRef = AdjacentAirTemp;
                 if (SurfNum == 0) continue;
                 state.dataHeatBal->TempEffBulkAir(SurfNum) = state.dataRoomAirMod->ZTREC(ZoneNum);
-<<<<<<< HEAD
-                CalcDetailedHcInForDVModel(state, SurfNum, TempSurfIn, state.dataRoomAirMod->CVHcIn, state.dataRoomAirMod->Urec);
+                CalcDetailedHcInForDVModel(state, SurfNum, state.dataHeatBalSurf->TempSurfIn, state.dataRoomAirMod->CVHcIn, state.dataRoomAirMod->Urec);
                 state.dataUCSDShared->HInternal(Ctd) = state.dataRoomAirMod->CVHcIn(SurfNum);
-                state.dataCrossVentMgr->HAT_R += state.dataSurface->Surface(SurfNum).Area * TempSurfIn(SurfNum) * state.dataUCSDShared->HInternal(Ctd);
+                state.dataCrossVentMgr->HAT_R += state.dataSurface->Surface(SurfNum).Area * state.dataHeatBalSurf->TempSurfIn(SurfNum) * state.dataUCSDShared->HInternal(Ctd);
                 state.dataCrossVentMgr->HA_R += state.dataSurface->Surface(SurfNum).Area * state.dataUCSDShared->HInternal(Ctd);
-=======
-                CalcDetailedHcInForDVModel(state, SurfNum, state.dataHeatBalSurf->TempSurfIn, state.dataRoomAirMod->CVHcIn, state.dataRoomAirMod->Urec);
-                HInternal(Ctd) = state.dataRoomAirMod->CVHcIn(SurfNum);
-                state.dataCrossVentMgr->HAT_R += state.dataSurface->Surface(SurfNum).Area * state.dataHeatBalSurf->TempSurfIn(SurfNum) * HInternal(Ctd);
-                state.dataCrossVentMgr->HA_R += state.dataSurface->Surface(SurfNum).Area * HInternal(Ctd);
->>>>>>> 4449c295
             } // END INTERNAL
 
             // CEILING Hc, HA and HAT CALCULATION
@@ -312,13 +274,8 @@
                 state.dataHeatBal->TempEffBulkAir(SurfNum) = state.dataRoomAirMod->ZTREC(ZoneNum);
                 CalcDetailedHcInForDVModel(state, SurfNum, state.dataHeatBalSurf->TempSurfIn, state.dataRoomAirMod->CVHcIn, state.dataRoomAirMod->Urec);
                 Hrec = state.dataRoomAirMod->CVHcIn(SurfNum);
-<<<<<<< HEAD
                 state.dataUCSDShared->HCeiling(Ctd) = state.dataRoomAirMod->JetRecAreaRatio(ZoneNum) * Hjet + (1 - state.dataRoomAirMod->JetRecAreaRatio(ZoneNum)) * Hrec;
-                state.dataCrossVentMgr->HAT_R += state.dataSurface->Surface(SurfNum).Area * (1 - state.dataRoomAirMod->JetRecAreaRatio(ZoneNum)) * TempSurfIn(SurfNum) * Hrec;
-=======
-                HCeiling(Ctd) = state.dataRoomAirMod->JetRecAreaRatio(ZoneNum) * Hjet + (1 - state.dataRoomAirMod->JetRecAreaRatio(ZoneNum)) * Hrec;
                 state.dataCrossVentMgr->HAT_R += state.dataSurface->Surface(SurfNum).Area * (1 - state.dataRoomAirMod->JetRecAreaRatio(ZoneNum)) * state.dataHeatBalSurf->TempSurfIn(SurfNum) * Hrec;
->>>>>>> 4449c295
                 state.dataCrossVentMgr->HA_R += state.dataSurface->Surface(SurfNum).Area * (1 - state.dataRoomAirMod->JetRecAreaRatio(ZoneNum)) * Hrec;
                 state.dataCrossVentMgr->HAT_J += state.dataSurface->Surface(SurfNum).Area * state.dataRoomAirMod->JetRecAreaRatio(ZoneNum) * state.dataHeatBalSurf->TempSurfIn(SurfNum) * Hjet;
                 state.dataCrossVentMgr->HA_J += state.dataSurface->Surface(SurfNum).Area * state.dataRoomAirMod->JetRecAreaRatio(ZoneNum) * Hjet;
@@ -336,13 +293,8 @@
                 state.dataHeatBal->TempEffBulkAir(SurfNum) = state.dataRoomAirMod->ZTREC(ZoneNum);
                 CalcDetailedHcInForDVModel(state, SurfNum, state.dataHeatBalSurf->TempSurfIn, state.dataRoomAirMod->CVHcIn, state.dataRoomAirMod->Urec);
                 Hrec = state.dataRoomAirMod->CVHcIn(SurfNum);
-<<<<<<< HEAD
                 state.dataUCSDShared->HFloor(Ctd) = state.dataRoomAirMod->JetRecAreaRatio(ZoneNum) * Hjet + (1 - state.dataRoomAirMod->JetRecAreaRatio(ZoneNum)) * Hrec;
-                state.dataCrossVentMgr->HAT_R += state.dataSurface->Surface(SurfNum).Area * (1 - state.dataRoomAirMod->JetRecAreaRatio(ZoneNum)) * TempSurfIn(SurfNum) * Hrec;
-=======
-                HFloor(Ctd) = state.dataRoomAirMod->JetRecAreaRatio(ZoneNum) * Hjet + (1 - state.dataRoomAirMod->JetRecAreaRatio(ZoneNum)) * Hrec;
                 state.dataCrossVentMgr->HAT_R += state.dataSurface->Surface(SurfNum).Area * (1 - state.dataRoomAirMod->JetRecAreaRatio(ZoneNum)) * state.dataHeatBalSurf->TempSurfIn(SurfNum) * Hrec;
->>>>>>> 4449c295
                 state.dataCrossVentMgr->HA_R += state.dataSurface->Surface(SurfNum).Area * (1 - state.dataRoomAirMod->JetRecAreaRatio(ZoneNum)) * Hrec;
                 state.dataCrossVentMgr->HAT_J += state.dataSurface->Surface(SurfNum).Area * state.dataRoomAirMod->JetRecAreaRatio(ZoneNum) * state.dataHeatBalSurf->TempSurfIn(SurfNum) * Hjet;
                 state.dataCrossVentMgr->HA_J += state.dataSurface->Surface(SurfNum).Area * state.dataRoomAirMod->JetRecAreaRatio(ZoneNum) * Hjet;
