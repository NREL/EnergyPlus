// EnergyPlus, Copyright (c) 1996-2023, The Board of Trustees of the University of Illinois,
// The Regents of the University of California, through Lawrence Berkeley National Laboratory
// (subject to receipt of any required approvals from the U.S. Dept. of Energy), Oak Ridge
// National Laboratory, managed by UT-Battelle, Alliance for Sustainable Energy, LLC, and other
// contributors. All rights reserved.
//
// NOTICE: This Software was developed under funding from the U.S. Department of Energy and the
// U.S. Government consequently retains certain rights. As such, the U.S. Government has been
// granted for itself and others acting on its behalf a paid-up, nonexclusive, irrevocable,
// worldwide license in the Software to reproduce, distribute copies to the public, prepare
// derivative works, and perform publicly and display publicly, and to permit others to do so.
//
// Redistribution and use in source and binary forms, with or without modification, are permitted
// provided that the following conditions are met:
//
// (1) Redistributions of source code must retain the above copyright notice, this list of
//     conditions and the following disclaimer.
//
// (2) Redistributions in binary form must reproduce the above copyright notice, this list of
//     conditions and the following disclaimer in the documentation and/or other materials
//     provided with the distribution.
//
// (3) Neither the name of the University of California, Lawrence Berkeley National Laboratory,
//     the University of Illinois, U.S. Dept. of Energy nor the names of its contributors may be
//     used to endorse or promote products derived from this software without specific prior
//     written permission.
//
// (4) Use of EnergyPlus(TM) Name. If Licensee (i) distributes the software in stand-alone form
//     without changes from the version obtained under this License, or (ii) Licensee makes a
//     reference solely to the software portion of its product, Licensee must refer to the
//     software as "EnergyPlus version X" software, where "X" is the version number Licensee
//     obtained under this License and may not use a different name for the software. Except as
//     specifically required in this Section (4), Licensee shall not use in a company name, a
//     product name, in advertising, publicity, or other promotional activities any name, trade
//     name, trademark, logo, or other designation of "EnergyPlus", "E+", "e+" or confusingly
//     similar designation, without the U.S. Department of Energy's prior written consent.
//
// THIS SOFTWARE IS PROVIDED BY THE COPYRIGHT HOLDERS AND CONTRIBUTORS "AS IS" AND ANY EXPRESS OR
// IMPLIED WARRANTIES, INCLUDING, BUT NOT LIMITED TO, THE IMPLIED WARRANTIES OF MERCHANTABILITY
// AND FITNESS FOR A PARTICULAR PURPOSE ARE DISCLAIMED. IN NO EVENT SHALL THE COPYRIGHT OWNER OR
// CONTRIBUTORS BE LIABLE FOR ANY DIRECT, INDIRECT, INCIDENTAL, SPECIAL, EXEMPLARY, OR
// CONSEQUENTIAL DAMAGES (INCLUDING, BUT NOT LIMITED TO, PROCUREMENT OF SUBSTITUTE GOODS OR
// SERVICES; LOSS OF USE, DATA, OR PROFITS; OR BUSINESS INTERRUPTION) HOWEVER CAUSED AND ON ANY
// THEORY OF LIABILITY, WHETHER IN CONTRACT, STRICT LIABILITY, OR TORT (INCLUDING NEGLIGENCE OR
// OTHERWISE) ARISING IN ANY WAY OUT OF THE USE OF THIS SOFTWARE, EVEN IF ADVISED OF THE
// POSSIBILITY OF SUCH DAMAGE.

#ifndef UtilityRoutines_hh_INCLUDED
#define UtilityRoutines_hh_INCLUDED

// C++ Headers
#include <functional>
#include <optional>

// ObjexxFCL Headers
#include <ObjexxFCL/Array1D.hh>
#include <ObjexxFCL/Array1S.fwd.hh>
#include <ObjexxFCL/MArray1.fwd.hh>
#include <ObjexxFCL/string.functions.hh>

#include <GSL/span.h>

// EnergyPlus Headers
#include <EnergyPlus/Data/BaseData.hh>
#include <EnergyPlus/DataGlobalConstants.hh>
#include <EnergyPlus/DataGlobals.hh>
#include <EnergyPlus/EnergyPlus.hh>

namespace EnergyPlus {

// Forward declarations
class InputOutputFile;
struct EnergyPlusData;

int AbortEnergyPlus(EnergyPlusData &state);

void CloseMiscOpenFiles(EnergyPlusData &state);

void CloseOutOpenFiles();

int EndEnergyPlus(EnergyPlusData &state);

void ConvertCaseToUpper(std::string_view InputString, // Input string
                        std::string &OutputString     // Output string (in UpperCase)
);

void ConvertCaseToLower(std::string_view InputString, // Input string
                        std::string &OutputString     // Output string (in LowerCase)
);

std::string::size_type FindNonSpace(std::string const &String); // String to be scanned

template <typename T, typename = std::enable_if_t<std::is_arithmetic_v<T>>> inline constexpr T pow2(T x)
{
    return x * x;
}

template <typename T, typename = std::enable_if_t<std::is_arithmetic_v<T>>> inline constexpr T pow3(T x)
{
    return x * x * x;
}

template <typename T, typename = std::enable_if_t<std::is_arithmetic_v<T>>> inline constexpr T pow4(T x)
{
    T y(x * x);
    return y * y;
}

template <typename T, typename = std::enable_if_t<std::is_arithmetic_v<T>>> inline constexpr T pow5(T x)
{
    T y(x * x);
    y *= y;
    return y * x;
}

template <typename T, typename = std::enable_if_t<std::is_arithmetic_v<T>>> inline constexpr T pow6(T x)
{
    T y(x * x);
    y *= y;
    return y * y;
}

template <typename T, typename = std::enable_if_t<std::is_arithmetic_v<T>>> inline constexpr T pow7(T x)
{
    T y(x * x);
    y *= y;
    y *= y;
    return y * x;
}

bool env_var_on(std::string const &env_var_str);

using OptionalOutputFileRef = std::optional<std::reference_wrapper<EnergyPlus::InputOutputFile>>;

void ShowFatalError(EnergyPlusData &state, std::string const &ErrorMessage, OptionalOutputFileRef OutUnit1 = {}, OptionalOutputFileRef OutUnit2 = {});

void ShowSevereError(EnergyPlusData &state,
                     std::string const &ErrorMessage,
                     OptionalOutputFileRef OutUnit1 = {},
                     OptionalOutputFileRef OutUnit2 = {});

void ShowSevereMessage(EnergyPlusData &state,
                       std::string const &ErrorMessage,
                       OptionalOutputFileRef OutUnit1 = {},
                       OptionalOutputFileRef OutUnit2 = {});

void ShowContinueError(EnergyPlusData &state, std::string const &Message, OptionalOutputFileRef OutUnit1 = {}, OptionalOutputFileRef OutUnit2 = {});

void ShowContinueErrorTimeStamp(EnergyPlusData &state,
                                std::string const &Message,
                                OptionalOutputFileRef OutUnit1 = {},
                                OptionalOutputFileRef OutUnit2 = {});

void ShowMessage(EnergyPlusData &state, std::string const &Message, OptionalOutputFileRef OutUnit1 = {}, OptionalOutputFileRef OutUnit2 = {});

void ShowWarningError(EnergyPlusData &state,
                      std::string const &ErrorMessage,
                      OptionalOutputFileRef OutUnit1 = {},
                      OptionalOutputFileRef OutUnit2 = {});

void ShowWarningMessage(EnergyPlusData &state,
                        std::string const &ErrorMessage,
                        OptionalOutputFileRef OutUnit1 = {},
                        OptionalOutputFileRef OutUnit2 = {});

void ShowRecurringSevereErrorAtEnd(
    EnergyPlusData &state,
    std::string const &Message,                        // Message automatically written to "error file" at end of simulation
    int &MsgIndex,                                     // Recurring message index, if zero, next available index is assigned
    ObjexxFCL::Optional<Real64 const> ReportMaxOf = _, // Track and report the max of the values passed to this argument
    ObjexxFCL::Optional<Real64 const> ReportMinOf = _, // Track and report the min of the values passed to this argument
    ObjexxFCL::Optional<Real64 const> ReportSumOf = _, // Track and report the sum of the values passed to this argument
    std::string const &ReportMaxUnits = "",            // optional char string (<=15 length) of units for max value
    std::string const &ReportMinUnits = "",            // optional char string (<=15 length) of units for min value
    std::string const &ReportSumUnits = ""             // optional char string (<=15 length) of units for sum value
);

void ShowRecurringWarningErrorAtEnd(
    EnergyPlusData &state,
    std::string const &Message,                        // Message automatically written to "error file" at end of simulation
    int &MsgIndex,                                     // Recurring message index, if zero, next available index is assigned
    ObjexxFCL::Optional<Real64 const> ReportMaxOf = _, // Track and report the max of the values passed to this argument
    ObjexxFCL::Optional<Real64 const> ReportMinOf = _, // Track and report the min of the values passed to this argument
    ObjexxFCL::Optional<Real64 const> ReportSumOf = _, // Track and report the sum of the values passed to this argument
    std::string const &ReportMaxUnits = "",            // optional char string (<=15 length) of units for max value
    std::string const &ReportMinUnits = "",            // optional char string (<=15 length) of units for min value
    std::string const &ReportSumUnits = ""             // optional char string (<=15 length) of units for sum value
);

void ShowRecurringContinueErrorAtEnd(
    EnergyPlusData &state,
    std::string const &Message,                        // Message automatically written to "error file" at end of simulation
    int &MsgIndex,                                     // Recurring message index, if zero, next available index is assigned
    ObjexxFCL::Optional<Real64 const> ReportMaxOf = _, // Track and report the max of the values passed to this argument
    ObjexxFCL::Optional<Real64 const> ReportMinOf = _, // Track and report the min of the values passed to this argument
    ObjexxFCL::Optional<Real64 const> ReportSumOf = _, // Track and report the sum of the values passed to this argument
    std::string const &ReportMaxUnits = "",            // optional char string (<=15 length) of units for max value
    std::string const &ReportMinUnits = "",            // optional char string (<=15 length) of units for min value
    std::string const &ReportSumUnits = ""             // optional char string (<=15 length) of units for sum value
);

void StoreRecurringErrorMessage(
    EnergyPlusData &state,
    std::string const &ErrorMessage,                        // Message automatically written to "error file" at end of simulation
    int &ErrorMsgIndex,                                     // Recurring message index, if zero, next available index is assigned
    ObjexxFCL::Optional<Real64 const> ErrorReportMaxOf = _, // Track and report the max of the values passed to this argument
    ObjexxFCL::Optional<Real64 const> ErrorReportMinOf = _, // Track and report the min of the values passed to this argument
    ObjexxFCL::Optional<Real64 const> ErrorReportSumOf = _, // Track and report the sum of the values passed to this argument
    std::string const &ErrorReportMaxUnits = "",            // Units for "max" reporting
    std::string const &ErrorReportMinUnits = "",            // Units for "min" reporting
    std::string const &ErrorReportSumUnits = ""             // Units for "sum" reporting
);

void ShowErrorMessage(EnergyPlusData &state,
                      std::string const &ErrorMessage,
                      OptionalOutputFileRef OutUnit1 = {},
                      OptionalOutputFileRef OutUnit2 = {});

void SummarizeErrors(EnergyPlusData &state);

void ShowRecurringErrors(EnergyPlusData &state);

struct ErrorObjectHeader
{
    std::string_view routineName;
    std::string_view objectType;
    std::string_view objectName;
};

<<<<<<< HEAD
void ShowSevereDuplicateName(EnergyPlusData &state, ErrorObjectHeader const &eoh);
void ShowSevereEmptyField(EnergyPlusData &state, ErrorObjectHeader const &eoh, std::string_view fieldName);
void ShowSevereItemNotFound(EnergyPlusData &state, ErrorObjectHeader const &eoh, std::string_view fieldName, std::string_view fieldValue);
void ShowSevereInvalidKey(EnergyPlusData &state, ErrorObjectHeader const &eoh, std::string_view fieldName, std::string_view fieldValue);

void ShowSevereCustomMessage(EnergyPlusData &state, ErrorObjectHeader const &eoh, std::string_view msg);
void ShowWarningDuplicateName(EnergyPlusData &state, ErrorObjectHeader const &eoh);
void ShowWarningEmptyField(EnergyPlusData &state, ErrorObjectHeader const &eoh, std::string_view fieldName);
void ShowWarningItemNotFound(EnergyPlusData &state, ErrorObjectHeader const &eoh, std::string_view fieldName, std::string_view fieldValue);
void ShowWarningInvalidKey(EnergyPlusData &state, ErrorObjectHeader const &eoh, std::string_view fieldName, std::string_view fieldValue);
void ShowWarningCustomMessage(EnergyPlusData &state, ErrorObjectHeader const &eoh, std::string_view msg);
        
namespace UtilityRoutines {
=======
// Wrappers for common errors
void ShowSevereDuplicateName(EnergyPlusData &state, ErrorObjectHeader const &eoh);

void ShowSevereEmptyField(EnergyPlusData &state,
                          ErrorObjectHeader const &eoh,
                          std::string_view fieldName,
                          std::string_view depFieldName = {},
                          std::string_view depFieldValue = {});

void ShowSevereItemNotFound(EnergyPlusData &state, ErrorObjectHeader const &eoh, std::string_view fieldName, std::string_view fieldValue);

void ShowSevereInvalidKey(EnergyPlusData &state, ErrorObjectHeader const &eoh, std::string_view fieldName, std::string_view fieldValue);

void ShowSevereInvalidBool(EnergyPlusData &state, ErrorObjectHeader const &eoh, std::string_view fieldName, std::string_view fieldValue);

void ShowWarningEmptyField(EnergyPlusData &state,
                           ErrorObjectHeader const &eoh,
                           std::string_view fieldName,
                           std::string_view defaultValue,
                           std::string_view depFieldName = {},
                           std::string_view depFieldValue = {});

void ShowWarningItemNotFound(
    EnergyPlusData &state, ErrorObjectHeader const &eoh, std::string_view fieldName, std::string_view fieldValue, std::string_view defaultValue);

void ShowWarningInvalidBool(
    EnergyPlusData &state, ErrorObjectHeader const &eoh, std::string_view fieldName, std::string_view fieldValue, std::string_view defaultValue);

void ShowWarningInvalidKey(
    EnergyPlusData &state, ErrorObjectHeader const &eoh, std::string_view fieldName, std::string_view fieldValue, std::string_view defaultValue);

namespace Util {
>>>>>>> ffff6167

    static constexpr std::array<std::string_view, 12> MonthNamesCC{
        "January", "February", "March", "April", "May", "June", "July", "August", "September", "October", "November", "December"};

    static constexpr std::array<std::string_view, 12> MonthNamesUC{
        "JANUARY", "FEBRUARY", "MARCH", "APRIL", "MAY", "JUNE", "JULY", "AUGUST", "SEPTEMBER", "OCTOBER", "NOVEMBER", "DECEMBER"};

    template <class T> struct is_shared_ptr : std::false_type
    {
    };
    template <class T> struct is_shared_ptr<std::shared_ptr<T>> : std::true_type
    {
    };

    Real64 epElapsedTime();

    Real64 ProcessNumber(std::string_view String, bool &ErrorFlag);

    int FindItemInList(std::string_view const String, Array1_string const &ListOfItems, int NumItems);

    inline int FindItemInList(std::string_view const String, Array1_string const &ListOfItems)
    {
        return Util::FindItemInList(String, ListOfItems, ListOfItems.isize());
    }

    int FindItemInList(std::string_view const String, Array1S_string const ListOfItems, int NumItems);

    template <typename InputIterator> int FindItemInList(std::string_view const str, InputIterator first, InputIterator last)
    {
        auto it = std::find(first, last, str);
        if (it != last) {
            return std::distance(first, it) + 1;
        } else {
            return 0;
        }
    }

    inline int FindItemInList(std::string_view const String, Array1S_string const ListOfItems)
    {
        return Util::FindItemInList(String, ListOfItems, ListOfItems.isize());
    }

    template <typename A> inline int FindItemInList(std::string_view const String, MArray1<A, std::string> const &ListOfItems, int const NumItems)
    {
        for (int Count = 1; Count <= NumItems; ++Count) {
            if (String == ListOfItems(Count)) return Count;
        }
        return 0; // Not found
    }

    template <typename A> inline int FindItemInList(std::string_view const String, MArray1<A, std::string> const &ListOfItems)
    {
        return Util::FindItemInList(String, ListOfItems, ListOfItems.isize());
    }

    template <typename Container, class = typename std::enable_if<!std::is_same<typename Container::value_type, std::string>::value>::type>
    // Container needs and operator[i] and elements need Name
    inline int FindItemInList(std::string_view const String, Container const &ListOfItems, int const NumItems)
    {
        for (typename Container::size_type i = 0, e = NumItems; i < e; ++i) {
            if (String == ListOfItems[i].Name) return int(i + 1); // 1-based return index
        }
        return 0; // Not found
    }

    template <typename Container, class = typename std::enable_if<!std::is_same<typename Container::value_type, std::string>::value>::type>
    // Container needs and operator[i] and elements need Name
    inline int FindItemInPtrList(std::string_view const String, Container const &ListOfItems, int const NumItems)
    {
        for (typename Container::size_type i = 0, e = NumItems; i < e; ++i) {
            if (String == ListOfItems[i]->Name) return int(i + 1); // 1-based return index
        }
        return 0; // Not found
    }

    template <typename Container, class = typename std::enable_if<!std::is_same<typename Container::value_type, std::string>::value>::type>
    // Container needs and operator[i] and elements need Name
    inline int FindItemInPtrList(std::string_view const String, Container const &ListOfItems)
    {
        return Util::FindItemInPtrList(String, ListOfItems, ListOfItems.isize());
    }

    template <typename Container, class = typename std::enable_if<!std::is_same<typename Container::value_type, std::string>::value>::type>
    // Container needs isize() and operator[i] and elements need Name
    inline int FindItemInList(std::string_view const String, Container const &ListOfItems)
    {
        return Util::FindItemInList(String, ListOfItems, ListOfItems.isize());
    }

    template <typename Container, class = typename std::enable_if<!std::is_same<typename Container::value_type, std::string>::value>::type>
    // Container needs operator[i] and value_type
    inline int
    FindItemInList(std::string_view const String, Container const &ListOfItems, std::string Container::value_type::*name_p, int const NumItems)
    {
        for (typename Container::size_type i = 0, e = NumItems; i < e; ++i) {
            if (String == ListOfItems[i].*name_p) return int(i + 1); // 1-based return index
        }
        return 0; // Not found
    }

    template <typename Container, class = typename std::enable_if<!std::is_same<typename Container::value_type, std::string>::value>::type>
    // Container needs isize() and operator[i] and value_type
    inline int FindItemInList(std::string_view const String, Container const &ListOfItems, std::string Container::value_type::*name_p)
    {
        return Util::FindItemInList(String, ListOfItems, name_p, ListOfItems.isize());
    }

    int FindItemInSortedList(std::string_view const string, Array1S_string const ListOfItems, int NumItems);

    inline int FindItemInSortedList(std::string_view const String, Array1S_string const ListOfItems)
    {
        return FindItemInSortedList(String, ListOfItems, ListOfItems.isize());
    }

    template <typename A>
    inline int FindItemInSortedList(std::string_view const String, MArray1<A, std::string> const &ListOfItems, int const NumItems)
    {
        int Probe(0);
        int LBnd(0);
        int UBnd(NumItems + 1);
        bool Found(false);
        while ((!Found) || (Probe != 0)) {
            Probe = (UBnd - LBnd) / 2;
            if (Probe == 0) break;
            Probe += LBnd;
            if (equali(String, ListOfItems(Probe))) {
                Found = true;
                break;
            } else if (lessthani(String, ListOfItems(Probe))) {
                UBnd = Probe;
            } else {
                LBnd = Probe;
            }
        }
        return Probe;
    }

    template <typename A> inline int FindItemInSortedList(std::string_view const String, MArray1<A, std::string> const &ListOfItems)
    {
        return FindItemInSortedList(String, ListOfItems, ListOfItems.isize());
    }

    template <typename InputIterator> inline int FindItem(InputIterator first, InputIterator last, std::string_view const str, std::false_type)
    {
        using valueType = typename std::iterator_traits<InputIterator>::value_type;
        // static_assert( std::is_convertible< decltype( std::declval< valueType >() ), Named >::value, "Iterator value must inherit from class Named"
        // );

        auto const it = std::find_if(first, last, [&str](const valueType &s) { return s.name == str; });
        if (it != last) return it - first + 1; // 1-based return index

        auto const it2 = std::find_if(first, last, [&str](const valueType &s) { return equali(s.name, str); });
        if (it2 != last) return it2 - first + 1; // 1-based return index

        return 0; // Not found
    }

    template <typename InputIterator> inline int FindItem(InputIterator first, InputIterator last, std::string_view const str, std::true_type)
    {
        using valueType = typename std::iterator_traits<InputIterator>::value_type;
        // static_assert( std::is_convertible< decltype( *std::declval< valueType >() ), Named >::value, "Iterator value must inherit from class
        // Named" );

        auto const it = std::find_if(first, last, [&str](const valueType &s) { return s->name == str; });
        if (it != last) return it - first + 1; // 1-based return index

        auto const it2 = std::find_if(first, last, [&str](const valueType &s) { return equali(s->name, str); });
        if (it2 != last) return it2 - first + 1; // 1-based return index

        return 0; // Not found
    }

    template <typename InputIterator> inline int FindItem(InputIterator first, InputIterator last, std::string_view str)
    {
        return FindItem(first, last, str, is_shared_ptr<typename std::iterator_traits<InputIterator>::value_type>{});
    }

    int FindItem(std::string_view const String, Array1D_string const &ListOfItems, int const NumItems);

    inline int FindItem(std::string_view const String, Array1D_string const &ListOfItems)
    {
        return FindItem(String, ListOfItems, ListOfItems.isize());
    }

    int FindItem(std::string_view const String, Array1S_string const ListOfItems, int const NumItems);

    inline int FindItem(std::string_view const String, Array1S_string const ListOfItems)
    {
        return FindItem(String, ListOfItems, ListOfItems.isize());
    }

    template <typename A> inline int FindItem(std::string_view const String, MArray1<A, std::string> const &ListOfItems, int const NumItems)
    {
        int const item_number(Util::FindItemInList(String, ListOfItems, NumItems));
        if (item_number != 0) return item_number;
        for (int Count = 1; Count <= NumItems; ++Count) {
            if (equali(String, ListOfItems(Count))) return Count;
        }
        return 0; // Not found
    }

    template <typename A> inline int FindItem(std::string_view const String, MArray1<A, std::string> const &ListOfItems)
    {
        return FindItem(String, ListOfItems, ListOfItems.isize());
    }

    template <typename Container, class = typename std::enable_if<!std::is_same<typename Container::value_type, std::string>::value>::type>
    // Container needs size() and operator[i] and elements need Name
    inline int FindItem(std::string_view const String, Container const &ListOfItems, int const NumItems)
    {
        int const item_number(Util::FindItemInList(String, ListOfItems, NumItems));
        if (item_number != 0) return item_number;
        for (typename Container::size_type i = 0, e = NumItems; i < e; ++i) {
            if (equali(String, ListOfItems[i].Name)) return i + 1; // 1-based return index
        }
        return 0; // Not found
    }

    template <typename Container, class = typename std::enable_if<!std::is_same<typename Container::value_type, std::string>::value>::type>
    // Container needs size() and operator[i] and elements need Name
    inline int FindItem(std::string_view const String, Container const &ListOfItems)
    {
        return FindItem(String, ListOfItems, ListOfItems.isize());
    }

    template <typename Container, class = typename std::enable_if<!std::is_same<typename Container::value_type, std::string>::value>::type>
    // Container needs size() and operator[i] and value_type
    inline int FindItem(std::string_view const String, Container const &ListOfItems, std::string Container::value_type::*name_p, int const NumItems)
    {
        int const item_number(Util::FindItemInList(String, ListOfItems, name_p, NumItems));
        if (item_number != 0) return item_number;
        for (typename Container::size_type i = 0, e = NumItems; i < e; ++i) {
            if (equali(String, ListOfItems[i].*name_p)) return i + 1; // 1-based return index
        }
        return 0; // Not found
    }

    template <typename Container, class = typename std::enable_if<!std::is_same<typename Container::value_type, std::string>::value>::type>
    // Container needs size() and operator[i] and value_type
    inline int FindItem(std::string_view const String, Container const &ListOfItems, std::string Container::value_type::*name_p)
    {
        return FindItem(String, ListOfItems, name_p, ListOfItems.isize());
    }

    inline std::string makeUPPER(std::string_view const InputString) // Input String
    {

        // FUNCTION INFORMATION:
        //       AUTHOR         Linda K. Lawrie
        //       DATE WRITTEN   September 1997
        //       MODIFIED       na
        //       RE-ENGINEERED  na

        // PURPOSE OF THIS SUBROUTINE:
        // This function returns the Upper Case representation of the InputString.

        // METHODOLOGY EMPLOYED:
        // Uses the Intrinsic SCAN function to scan the lowercase representation of
        // characters (DataStringGlobals) for each character in the given string.

        // FUNCTION LOCAL VARIABLE DECLARATIONS:

        std::string ResultString(InputString);

        for (std::string::size_type i = 0, e = len(InputString); i < e; ++i) {
            int const curCharVal = int(InputString[i]);
            if ((97 <= curCharVal && curCharVal <= 122) || (224 <= curCharVal && curCharVal <= 255)) { // lowercase ASCII and accented characters
                ResultString[i] = char(curCharVal - 32);
            }
        }

        return ResultString;
    }

    constexpr bool SameString(std::string_view const s, std::string_view const t)
    {
        // case insensitive comparison
        return equali(s, t);
    }

    template <typename InputIterator>
    inline void VerifyName(EnergyPlusData &state,
                           InputIterator first,
                           InputIterator last,
                           std::string const &NameToVerify,
                           bool &ErrorFound,
                           bool &IsBlank,
                           std::string const &StringToDisplay)
    {
        IsBlank = false;
        ErrorFound = false;
        if (NameToVerify.empty()) {
            ShowSevereError(state, StringToDisplay + ", cannot be blank");
            ErrorFound = true;
            IsBlank = true;
            return;
        }
        int Found = FindItem(first, last, NameToVerify);
        if (Found != 0) {
            ShowSevereError(state, StringToDisplay + ", duplicate name=" + NameToVerify);
            ErrorFound = true;
        }
    }

    void VerifyName(EnergyPlusData &state,
                    std::string const &NameToVerify,
                    Array1D_string const &NamesList,
                    int const NumOfNames,
                    bool &ErrorFound,
                    bool &IsBlank,
                    std::string const &StringToDisplay);

    void VerifyName(EnergyPlusData &state,
                    std::string const &NameToVerify,
                    Array1S_string const NamesList,
                    int const NumOfNames,
                    bool &ErrorFound,
                    bool &IsBlank,
                    std::string const &StringToDisplay);

    template <typename A>
    inline void VerifyName(EnergyPlusData &state,
                           std::string const &NameToVerify,
                           MArray1<A, std::string> const &NamesList,
                           int const NumOfNames,
                           bool &ErrorFound,
                           bool &IsBlank,
                           std::string const &StringToDisplay)
    { // Overload for member arrays: Implemented here to avoid copy to Array_string to forward to other VerifyName
        ErrorFound = false;
        if (NumOfNames > 0) {
            int const Found = FindItem(NameToVerify, NamesList,
                                       NumOfNames); // Calls FindItem overload that accepts member arrays
            if (Found != 0) {
                ShowSevereError(state, StringToDisplay + ", duplicate name=" + NameToVerify);
                ErrorFound = true;
            }
        }

        if (NameToVerify.empty()) {
            ShowSevereError(state, StringToDisplay + ", cannot be blank");
            ErrorFound = true;
            IsBlank = true;
        } else {
            IsBlank = false;
        }
    }

    template <typename Container, class = typename std::enable_if<!std::is_same<typename Container::value_type, std::string>::value>::type>
    // Container needs size() and operator[i] and elements need Name
    inline void VerifyName(EnergyPlusData &state,
                           std::string const &NameToVerify,
                           Container const &NamesList,
                           int const NumOfNames,
                           bool &ErrorFound,
                           bool &IsBlank,
                           std::string const &StringToDisplay)
    {
        ErrorFound = false;
        if (NumOfNames > 0) {
            int const Found = FindItem(NameToVerify, NamesList,
                                       NumOfNames); // Calls FindItem overload that accepts member arrays
            if (Found != 0) {
                ShowSevereError(state, StringToDisplay + ", duplicate name=" + NameToVerify);
                ErrorFound = true;
            }
        }

        if (NameToVerify.empty()) {
            ShowSevereError(state, StringToDisplay + ", cannot be blank");
            ErrorFound = true;
            IsBlank = true;
        } else {
            IsBlank = false;
        }
    }

    template <typename Container, class = typename std::enable_if<!std::is_same<typename Container::value_type, std::string>::value>::type>
    // Container needs size() and operator[i] and value_type
    inline void VerifyName(EnergyPlusData &state,
                           std::string const &NameToVerify,
                           Container const &NamesList,
                           std::string Container::value_type::*name_p,
                           int const NumOfNames,
                           bool &ErrorFound,
                           bool &IsBlank,
                           std::string const &StringToDisplay)
    {
        ErrorFound = false;
        if (NumOfNames > 0) {
            int const Found = FindItem(NameToVerify, NamesList, name_p, NumOfNames);
            if (Found != 0) {
                ShowSevereError(state, StringToDisplay + ", duplicate name=" + NameToVerify);
                ErrorFound = true;
            }
        }

        if (NameToVerify.empty()) {
            ShowSevereError(state, StringToDisplay + ", cannot be blank");
            ErrorFound = true;
            IsBlank = true;
        } else {
            IsBlank = false;
        }
    }

    bool IsNameEmpty(EnergyPlusData &state, std::string &NameToVerify, std::string_view StringToDisplay, bool &ErrorFound);

    // Two structs for case insensitive containers.
    // Eg: for unordered_map, we need to have a case insenstive hasher and a case insensitive comparator
    // (The default allocator for unordered_map is fine)
    // For map, you'd only need the comparator
    struct case_insensitive_hasher
    {
        using is_transparent = void;
        size_t operator()(std::string_view key) const noexcept;
    };

    struct case_insensitive_comparator
    {
        using is_transparent = void;
        bool operator()(std::string_view a, std::string_view b) const noexcept;
    };

    void appendPerfLog(EnergyPlusData &state, std::string const &colHeader, std::string const &colValue, bool finalColumn = false);

} // namespace Util

constexpr int getEnumValue(const gsl::span<const std::string_view> sList, const std::string_view s)
{
    for (unsigned int i = 0; i < sList.size(); ++i) {
        if (sList[i] == s) return i;
    }
    return -1;
}

constexpr BooleanSwitch getYesNoValue(const std::string_view s)
{
    constexpr std::array<std::string_view, 2> yesNo = {"NO", "YES"};
    return static_cast<BooleanSwitch>(getEnumValue(yesNo, s));
}

struct UtilityRoutinesData : BaseGlobalStruct
{

    bool outputErrorHeader = true;
    std::string appendPerfLog_headerRow;
    std::string appendPerfLog_valuesRow;
    bool GetMatrixInputFlag = true;

    void clear_state() override
    {
        outputErrorHeader = true;
        appendPerfLog_headerRow.clear();
        appendPerfLog_valuesRow.clear();
        GetMatrixInputFlag = true;
    }

    // Default Constructor
    UtilityRoutinesData() = default;
};
} // namespace EnergyPlus

#endif<|MERGE_RESOLUTION|>--- conflicted
+++ resolved
@@ -227,54 +227,24 @@
     std::string_view objectName;
 };
 
-<<<<<<< HEAD
+
 void ShowSevereDuplicateName(EnergyPlusData &state, ErrorObjectHeader const &eoh);
-void ShowSevereEmptyField(EnergyPlusData &state, ErrorObjectHeader const &eoh, std::string_view fieldName);
+void ShowSevereEmptyField(EnergyPlusData &state, ErrorObjectHeader const &eoh, std::string_view fieldName,
+                          std::string_view depFieldName = {}, std::string_view depFieldValue = {});
 void ShowSevereItemNotFound(EnergyPlusData &state, ErrorObjectHeader const &eoh, std::string_view fieldName, std::string_view fieldValue);
 void ShowSevereInvalidKey(EnergyPlusData &state, ErrorObjectHeader const &eoh, std::string_view fieldName, std::string_view fieldValue);
+void ShowSevereInvalidBool(EnergyPlusData &state, ErrorObjectHeader const &eoh, std::string_view fieldName, std::string_view fieldValue);
 
 void ShowSevereCustomMessage(EnergyPlusData &state, ErrorObjectHeader const &eoh, std::string_view msg);
 void ShowWarningDuplicateName(EnergyPlusData &state, ErrorObjectHeader const &eoh);
-void ShowWarningEmptyField(EnergyPlusData &state, ErrorObjectHeader const &eoh, std::string_view fieldName);
-void ShowWarningItemNotFound(EnergyPlusData &state, ErrorObjectHeader const &eoh, std::string_view fieldName, std::string_view fieldValue);
-void ShowWarningInvalidKey(EnergyPlusData &state, ErrorObjectHeader const &eoh, std::string_view fieldName, std::string_view fieldValue);
+void ShowWarningEmptyField(EnergyPlusData &state, ErrorObjectHeader const &eoh, std::string_view fieldName, std::string_view defaultValue,
+                           std::string_view depFieldName = {}, std::string_view depFieldValue = {});
+void ShowWarningItemNotFound(EnergyPlusData &state, ErrorObjectHeader const &eoh, std::string_view fieldName, std::string_view fieldValue, std::string_view defaultValue);
+void ShowWarningInvalidKey(EnergyPlusData &state, ErrorObjectHeader const &eoh, std::string_view fieldName, std::string_view fieldValue, std::string_view defaultValue);
+void ShowWarningInvalidBool(EnergyPlusData &state, ErrorObjectHeader const &eoh, std::string_view fieldName, std::string_view fieldValue, std::string_view defaultValue);
 void ShowWarningCustomMessage(EnergyPlusData &state, ErrorObjectHeader const &eoh, std::string_view msg);
         
-namespace UtilityRoutines {
-=======
-// Wrappers for common errors
-void ShowSevereDuplicateName(EnergyPlusData &state, ErrorObjectHeader const &eoh);
-
-void ShowSevereEmptyField(EnergyPlusData &state,
-                          ErrorObjectHeader const &eoh,
-                          std::string_view fieldName,
-                          std::string_view depFieldName = {},
-                          std::string_view depFieldValue = {});
-
-void ShowSevereItemNotFound(EnergyPlusData &state, ErrorObjectHeader const &eoh, std::string_view fieldName, std::string_view fieldValue);
-
-void ShowSevereInvalidKey(EnergyPlusData &state, ErrorObjectHeader const &eoh, std::string_view fieldName, std::string_view fieldValue);
-
-void ShowSevereInvalidBool(EnergyPlusData &state, ErrorObjectHeader const &eoh, std::string_view fieldName, std::string_view fieldValue);
-
-void ShowWarningEmptyField(EnergyPlusData &state,
-                           ErrorObjectHeader const &eoh,
-                           std::string_view fieldName,
-                           std::string_view defaultValue,
-                           std::string_view depFieldName = {},
-                           std::string_view depFieldValue = {});
-
-void ShowWarningItemNotFound(
-    EnergyPlusData &state, ErrorObjectHeader const &eoh, std::string_view fieldName, std::string_view fieldValue, std::string_view defaultValue);
-
-void ShowWarningInvalidBool(
-    EnergyPlusData &state, ErrorObjectHeader const &eoh, std::string_view fieldName, std::string_view fieldValue, std::string_view defaultValue);
-
-void ShowWarningInvalidKey(
-    EnergyPlusData &state, ErrorObjectHeader const &eoh, std::string_view fieldName, std::string_view fieldValue, std::string_view defaultValue);
-
 namespace Util {
->>>>>>> ffff6167
 
     static constexpr std::array<std::string_view, 12> MonthNamesCC{
         "January", "February", "March", "April", "May", "June", "July", "August", "September", "October", "November", "December"};
