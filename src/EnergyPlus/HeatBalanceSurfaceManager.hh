// EnergyPlus, Copyright (c) 1996-2020, The Board of Trustees of the University of Illinois,
// The Regents of the University of California, through Lawrence Berkeley National Laboratory
// (subject to receipt of any required approvals from the U.S. Dept. of Energy), Oak Ridge
// National Laboratory, managed by UT-Battelle, Alliance for Sustainable Energy, LLC, and other
// contributors. All rights reserved.
//
// NOTICE: This Software was developed under funding from the U.S. Department of Energy and the
// U.S. Government consequently retains certain rights. As such, the U.S. Government has been
// granted for itself and others acting on its behalf a paid-up, nonexclusive, irrevocable,
// worldwide license in the Software to reproduce, distribute copies to the public, prepare
// derivative works, and perform publicly and display publicly, and to permit others to do so.
//
// Redistribution and use in source and binary forms, with or without modification, are permitted
// provided that the following conditions are met:
//
// (1) Redistributions of source code must retain the above copyright notice, this list of
//     conditions and the following disclaimer.
//
// (2) Redistributions in binary form must reproduce the above copyright notice, this list of
//     conditions and the following disclaimer in the documentation and/or other materials
//     provided with the distribution.
//
// (3) Neither the name of the University of California, Lawrence Berkeley National Laboratory,
//     the University of Illinois, U.S. Dept. of Energy nor the names of its contributors may be
//     used to endorse or promote products derived from this software without specific prior
//     written permission.
//
// (4) Use of EnergyPlus(TM) Name. If Licensee (i) distributes the software in stand-alone form
//     without changes from the version obtained under this License, or (ii) Licensee makes a
//     reference solely to the software portion of its product, Licensee must refer to the
//     software as "EnergyPlus version X" software, where "X" is the version number Licensee
//     obtained under this License and may not use a different name for the software. Except as
//     specifically required in this Section (4), Licensee shall not use in a company name, a
//     product name, in advertising, publicity, or other promotional activities any name, trade
//     name, trademark, logo, or other designation of "EnergyPlus", "E+", "e+" or confusingly
//     similar designation, without the U.S. Department of Energy's prior written consent.
//
// THIS SOFTWARE IS PROVIDED BY THE COPYRIGHT HOLDERS AND CONTRIBUTORS "AS IS" AND ANY EXPRESS OR
// IMPLIED WARRANTIES, INCLUDING, BUT NOT LIMITED TO, THE IMPLIED WARRANTIES OF MERCHANTABILITY
// AND FITNESS FOR A PARTICULAR PURPOSE ARE DISCLAIMED. IN NO EVENT SHALL THE COPYRIGHT OWNER OR
// CONTRIBUTORS BE LIABLE FOR ANY DIRECT, INDIRECT, INCIDENTAL, SPECIAL, EXEMPLARY, OR
// CONSEQUENTIAL DAMAGES (INCLUDING, BUT NOT LIMITED TO, PROCUREMENT OF SUBSTITUTE GOODS OR
// SERVICES; LOSS OF USE, DATA, OR PROFITS; OR BUSINESS INTERRUPTION) HOWEVER CAUSED AND ON ANY
// THEORY OF LIABILITY, WHETHER IN CONTRACT, STRICT LIABILITY, OR TORT (INCLUDING NEGLIGENCE OR
// OTHERWISE) ARISING IN ANY WAY OUT OF THE USE OF THIS SOFTWARE, EVEN IF ADVISED OF THE
// POSSIBILITY OF SUCH DAMAGE.

#ifndef HeatBalanceSurfaceManager_hh_INCLUDED
#define HeatBalanceSurfaceManager_hh_INCLUDED

// ObjexxFCL Headers
#include <ObjexxFCL/Optional.hh>

// EnergyPlus Headers
#include <EnergyPlus/EnergyPlus.hh>

namespace EnergyPlus {
    // Forward declarations
    struct EnergyPlusData;
    struct ZoneTempPredictorCorrectorData;

// Forward declarations
struct ChilledCeilingPanelSimpleData;

namespace DataSurfaces {
    struct SurfaceData;
}
namespace DataHeatBalance {
    struct ZoneData;
}

namespace HeatBalanceSurfaceManager {

    // Initialization routines for module

    // Algorithms for the module
    // These old external subroutines have been moved into the namespace and are no longer externals
    // CalcHeatBalanceOutsideSurf  ! The heat balance routines are now public because the
    //  CalcHeatBalanceInsideSurf   ! radiant systems need access to them in order to simulate

    // Record Keeping/Utility Routines for Module

    // Reporting routines for module

    // Functions
    void clear_state();

    void ManageSurfaceHeatBalance(EnergyPlusData &state);

    // Beginning Initialization Section of the Module
    //******************************************************************************

    void InitSurfaceHeatBalance(EnergyPlusData &state);

    void GatherForPredefinedReport();

    void AllocateSurfaceHeatBalArrays();

    void InitThermalAndFluxHistories();

    void InitSolarHeatGains();

    void InitIntSolarDistribution();

    void ComputeIntThermalAbsorpFactors();

    void ComputeIntSWAbsorpFactors();

    void ComputeDifSolExcZonesWIZWindows(int NumberOfEnclosures); // Number of solar enclosures

    void InitEMSControlledSurfaceProperties();

    void InitEMSControlledConstructions();

    // End Initialization Section of the Module
    //******************************************************************************

    // Begin Algorithm Section of the Module
    //******************************************************************************

    // Beginning of Record Keeping subroutines for the HB Module
    // *****************************************************************************

    void UpdateFinalSurfaceHeatBalance(ChilledCeilingPanelSimpleData &dataChilledCeilingPanelSimple,
<<<<<<< HEAD
                                       ConvectionCoefficientsData &dataConvectionCoefficients);
=======
                                       ZoneTempPredictorCorrectorData &dataZoneTempPredictorCorrector);
>>>>>>> 4f18c328

    void UpdateThermalHistories();

    void CalculateZoneMRT(Optional_int_const ZoneToResimulate = _); // if passed in, then only calculate surfaces that have this zone

    // End of Record Keeping subroutines for the HB Module
    // *****************************************************************************

    // Beginning of Reporting subroutines for the HB Module
    // *****************************************************************************

    void ReportSurfaceHeatBalance();

    void ReportIntMovInsInsideSurfTemp();

    // End of Reporting subroutines for the HB Module

    // Formerly EXTERNAL SUBROUTINES (heavily related to HeatBalanceSurfaceManager) but now moved into namespace HeatBalanceSurfaceManager

    void CalcHeatBalanceOutsideSurf(ConvectionCoefficientsData &dataConvectionCoefficients, Optional_int_const ZoneToResimulate = _); // if passed in, then only calculate surfaces that have this zone

    Real64 GetQdotConvOutRepPerArea(int SurfNum);

<<<<<<< HEAD
    void CalcHeatBalanceInsideSurf(ConvectionCoefficientsData &dataConvectionCoefficients, Optional_int_const ZoneToResimulate = _); // if passed in, then only calculate surfaces that have this zone

    void CalcHeatBalanceInsideSurf2(ConvectionCoefficientsData &dataConvectionCoefficients,
                                    const std::vector<int> &HTSurfs,          // Heat transfer surfaces to simulate (opaque and windows)
=======
    void CalcHeatBalanceInsideSurf(ZoneTempPredictorCorrectorData &dataZoneTempPredictorCorrector, Optional_int_const ZoneToResimulate = _); // if passed in, then only calculate surfaces that have this zone

    void CalcHeatBalanceInsideSurf2(ZoneTempPredictorCorrectorData &dataZoneTempPredictorCorrector, const std::vector<int> &HTSurfs,          // Heat transfer surfaces to simulate (opaque and windows)
>>>>>>> 4f18c328
                                    const std::vector<int> &IZSurfs,          // Interzone heat transfer surfaces to simulate
                                    const std::vector<int> &HTNonWindowSurfs, // Non-window heat transfer surfaces to simulate
                                    const std::vector<int> &HTWindowSurfs,    // Window heat transfer surfaces to simulate
                                    Optional_int_const ZoneToResimulate = _);

    void TestSurfTempCalcHeatBalanceInsideSurf(Real64 TH12, DataSurfaces::SurfaceData &surface, DataHeatBalance::ZoneData &zone, int WarmupSurfTemp);

    void CalcOutsideSurfTemp(int SurfNum,      // Surface number DO loop counter
                             int ZoneNum,      // Zone number the current surface is attached to
                             int ConstrNum,    // Construction index for the current surface
                             Real64 HMovInsul, // "Convection" coefficient of movable insulation
                             Real64 TempExt,   // Exterior temperature boundary condition
                             bool &ErrorFlag         // Error flag for movable insulation problem
    );

    void CalcExteriorVentedCavity(ConvectionCoefficientsData &dataConvectionCoefficients, int SurfNum); // index of surface

    void GatherComponentLoadsSurfAbsFact();

} // namespace HeatBalanceSurfaceManager

} // namespace EnergyPlus

#endif<|MERGE_RESOLUTION|>--- conflicted
+++ resolved
@@ -122,11 +122,8 @@
     // *****************************************************************************
 
     void UpdateFinalSurfaceHeatBalance(ChilledCeilingPanelSimpleData &dataChilledCeilingPanelSimple,
-<<<<<<< HEAD
-                                       ConvectionCoefficientsData &dataConvectionCoefficients);
-=======
+                                       ConvectionCoefficientsData &dataConvectionCoefficients,
                                        ZoneTempPredictorCorrectorData &dataZoneTempPredictorCorrector);
->>>>>>> 4f18c328
 
     void UpdateThermalHistories();
 
@@ -150,16 +147,13 @@
 
     Real64 GetQdotConvOutRepPerArea(int SurfNum);
 
-<<<<<<< HEAD
-    void CalcHeatBalanceInsideSurf(ConvectionCoefficientsData &dataConvectionCoefficients, Optional_int_const ZoneToResimulate = _); // if passed in, then only calculate surfaces that have this zone
+    void CalcHeatBalanceInsideSurf(ConvectionCoefficientsData &dataConvectionCoefficients,
+                                   ZoneTempPredictorCorrectorData &dataZoneTempPredictorCorrector,
+                                   Optional_int_const ZoneToResimulate = _); // if passed in, then only calculate surfaces that have this zone
 
     void CalcHeatBalanceInsideSurf2(ConvectionCoefficientsData &dataConvectionCoefficients,
+                                    ZoneTempPredictorCorrectorData &dataZoneTempPredictorCorrector,
                                     const std::vector<int> &HTSurfs,          // Heat transfer surfaces to simulate (opaque and windows)
-=======
-    void CalcHeatBalanceInsideSurf(ZoneTempPredictorCorrectorData &dataZoneTempPredictorCorrector, Optional_int_const ZoneToResimulate = _); // if passed in, then only calculate surfaces that have this zone
-
-    void CalcHeatBalanceInsideSurf2(ZoneTempPredictorCorrectorData &dataZoneTempPredictorCorrector, const std::vector<int> &HTSurfs,          // Heat transfer surfaces to simulate (opaque and windows)
->>>>>>> 4f18c328
                                     const std::vector<int> &IZSurfs,          // Interzone heat transfer surfaces to simulate
                                     const std::vector<int> &HTNonWindowSurfs, // Non-window heat transfer surfaces to simulate
                                     const std::vector<int> &HTWindowSurfs,    // Window heat transfer surfaces to simulate
