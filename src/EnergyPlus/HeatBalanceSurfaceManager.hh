--- conflicted
+++ resolved
@@ -199,15 +199,13 @@
 
     void GatherComponentLoadsSurfAbsFact(EnergyPlusData &state);
 
-<<<<<<< HEAD
+    void InitSurfacePropertyViewFactors(EnergyPlusData &state);
+
     void GetGroundSurfacesTemperatureAverage(EnergyPlusData &state);
 
     void GetGroundSurfacesReflectanceAverage(EnergyPlusData &state);
 
     void ReSetGroundSurfacesViewFactor(EnergyPlusData &state, int const SurfNum);
-=======
-    void InitSurfacePropertyViewFactors(EnergyPlusData &state);
->>>>>>> 10652d44
 
 } // namespace HeatBalanceSurfaceManager
 
