--- conflicted
+++ resolved
@@ -985,13 +985,8 @@
                             thisFan.FanEnergy,
                             OutputProcessor::SOVTimeStepType::System,
                             OutputProcessor::SOVStoreType::Summed,
-<<<<<<< HEAD
                             thisFan.FanName,
-                            _,
-=======
-                            Fan(FanNum).FanName,
                             {},
->>>>>>> 38686c92
                             "Electricity",
                             "Fans",
                             thisFan.EndUseSubcategoryName,
