// EnergyPlus, Copyright (c) 1996-2020, The Board of Trustees of the University of Illinois,
// The Regents of the University of California, through Lawrence Berkeley National Laboratory
// (subject to receipt of any required approvals from the U.S. Dept. of Energy), Oak Ridge
// National Laboratory, managed by UT-Battelle, Alliance for Sustainable Energy, LLC, and other
// contributors. All rights reserved.
//
// NOTICE: This Software was developed under funding from the U.S. Department of Energy and the
// U.S. Government consequently retains certain rights. As such, the U.S. Government has been
// granted for itself and others acting on its behalf a paid-up, nonexclusive, irrevocable,
// worldwide license in the Software to reproduce, distribute copies to the public, prepare
// derivative works, and perform publicly and display publicly, and to permit others to do so.
//
// Redistribution and use in source and binary forms, with or without modification, are permitted
// provided that the following conditions are met:
//
// (1) Redistributions of source code must retain the above copyright notice, this list of
//     conditions and the following disclaimer.
//
// (2) Redistributions in binary form must reproduce the above copyright notice, this list of
//     conditions and the following disclaimer in the documentation and/or other materials
//     provided with the distribution.
//
// (3) Neither the name of the University of California, Lawrence Berkeley National Laboratory,
//     the University of Illinois, U.S. Dept. of Energy nor the names of its contributors may be
//     used to endorse or promote products derived from this software without specific prior
//     written permission.
//
// (4) Use of EnergyPlus(TM) Name. If Licensee (i) distributes the software in stand-alone form
//     without changes from the version obtained under this License, or (ii) Licensee makes a
//     reference solely to the software portion of its product, Licensee must refer to the
//     software as "EnergyPlus version X" software, where "X" is the version number Licensee
//     obtained under this License and may not use a different name for the software. Except as
//     specifically required in this Section (4), Licensee shall not use in a company name, a
//     product name, in advertising, publicity, or other promotional activities any name, trade
//     name, trademark, logo, or other designation of "EnergyPlus", "E+", "e+" or confusingly
//     similar designation, without the U.S. Department of Energy's prior written consent.
//
// THIS SOFTWARE IS PROVIDED BY THE COPYRIGHT HOLDERS AND CONTRIBUTORS "AS IS" AND ANY EXPRESS OR
// IMPLIED WARRANTIES, INCLUDING, BUT NOT LIMITED TO, THE IMPLIED WARRANTIES OF MERCHANTABILITY
// AND FITNESS FOR A PARTICULAR PURPOSE ARE DISCLAIMED. IN NO EVENT SHALL THE COPYRIGHT OWNER OR
// CONTRIBUTORS BE LIABLE FOR ANY DIRECT, INDIRECT, INCIDENTAL, SPECIAL, EXEMPLARY, OR
// CONSEQUENTIAL DAMAGES (INCLUDING, BUT NOT LIMITED TO, PROCUREMENT OF SUBSTITUTE GOODS OR
// SERVICES; LOSS OF USE, DATA, OR PROFITS; OR BUSINESS INTERRUPTION) HOWEVER CAUSED AND ON ANY
// THEORY OF LIABILITY, WHETHER IN CONTRACT, STRICT LIABILITY, OR TORT (INCLUDING NEGLIGENCE OR
// OTHERWISE) ARISING IN ANY WAY OUT OF THE USE OF THIS SOFTWARE, EVEN IF ADVISED OF THE
// POSSIBILITY OF SUCH DAMAGE.

// C++ Headers
#include <cmath>

// ObjexxFCL Headers
#include <ObjexxFCL/Fmath.hh>

// EnergyPlus Headers
#include <AirflowNetwork/Elements.hpp>
#include <EnergyPlus/BranchNodeConnections.hh>
#include <EnergyPlus/CurveManager.hh>
#include <EnergyPlus/DataAirLoop.hh>
#include <EnergyPlus/DataContaminantBalance.hh>
#include <EnergyPlus/DataEnvironment.hh>
#include <EnergyPlus/DataLoopNode.hh>
#include <EnergyPlus/DataPrecisionGlobals.hh>
#include <EnergyPlus/DataSizing.hh>
#include <EnergyPlus/DataZoneEquipment.hh>
#include <EnergyPlus/EMSManager.hh>
#include <EnergyPlus/Fans.hh>
#include <EnergyPlus/FaultsManager.hh>
#include <EnergyPlus/General.hh>
#include <EnergyPlus/GlobalNames.hh>
#include <EnergyPlus/Data/EnergyPlusData.hh>
#include <EnergyPlus/HVACFan.hh>
#include <EnergyPlus/InputProcessing/InputProcessor.hh>
#include <EnergyPlus/NodeInputManager.hh>
#include <EnergyPlus/OutputProcessor.hh>
#include <EnergyPlus/OutputReportPredefined.hh>
#include <EnergyPlus/Psychrometrics.hh>
#include <EnergyPlus/ReportSizingManager.hh>
#include <EnergyPlus/ScheduleManager.hh>
#include <EnergyPlus/UtilityRoutines.hh>

namespace EnergyPlus {

namespace Fans {
    // Module containing the fan simulation routines

    // MODULE INFORMATION:
    //       AUTHOR         Richard J. Liesen
    //       DATE WRITTEN   April 1998
    //       MODIFIED       Shirey, May 2001
    //                      Griffith, May 2009, EMS changes
    //                      Craig Wray 22Aug2010 Added Fan Component Model
    //       RE-ENGINEERED  na

    // PURPOSE OF THIS MODULE:
    // To encapsulate the data and algorithms required to
    // manage the Fan System Component

    // REFERENCES: none

    // OTHER NOTES: none

    // USE STATEMENTS:
    // Use statements for data only modules
    // Using/Aliasing
    using namespace DataPrecisionGlobals;
    using namespace DataLoopNode;
    using namespace DataGlobals;
    using DataEnvironment::StdRhoAir;
    using DataGlobals::BeginEnvrnFlag;
    using DataGlobals::DisplayExtraWarnings;
    using DataGlobals::emsCallFromComponentGetInput;
    using DataGlobals::SysSizingCalc;
    using DataGlobals::WarmupFlag;
    using DataHVACGlobals::BalancedExhMassFlow;
    using DataHVACGlobals::cFanTypes;
    using DataHVACGlobals::Cooling;
    using DataHVACGlobals::FanType_ComponentModel;
    using DataHVACGlobals::FanType_SimpleConstVolume;
    using DataHVACGlobals::FanType_SimpleOnOff;
    using DataHVACGlobals::FanType_SimpleVAV;
    using DataHVACGlobals::FanType_ZoneExhaust;
    using DataHVACGlobals::FixedMin;
    using DataHVACGlobals::Heating;
    using DataHVACGlobals::Main;
    using DataHVACGlobals::MinFrac;
    using DataHVACGlobals::NightVentOn;
    using DataHVACGlobals::OnOffFanPartLoadFraction;
    using DataHVACGlobals::Other;
    using DataHVACGlobals::SmallAirVolFlow;
    using DataHVACGlobals::TurnFansOff;
    using DataHVACGlobals::TurnFansOn; // cpw22Aug2010 Added FanType_ComponentModel
    using DataHVACGlobals::UnbalExhMassFlow;
    using EMSManager::ManageEMS;
    using Psychrometrics::PsyCpAirFnW;
    using Psychrometrics::PsyRhoAirFnPbTdbW;
    using Psychrometrics::PsyTdbFnHW;
    using namespace ScheduleManager;

    namespace {
        // These were static variables within different functions. They were pulled out into the namespace
        // to facilitate easier unit testing of those functions.
        // These are purposefully not in the header file as an extern variable. No one outside of this module should
        // use these. They are cleared by clear_state() for use by unit tests, but normal simulations should be unaffected.
        // This is purposefully in an anonymous namespace so nothing outside this implementation file can use it.
        bool MyOneTimeFlag(true);             // used for allocation in Init
        bool ZoneEquipmentListChecked(false); // True after the Zone Equipment List has been checked for items

        Array1D_bool MySizeFlag;
        Array1D_bool MyEnvrnFlag;
        Array1D_bool CheckEquipName;
    } // namespace

    // Subroutine Specifications for the Module
    // Driver/Manager Routines

    // Get Input routines for module

    // Initialization routines for module

    // Algorithms for the module

    // Update routine to check convergence and update nodes

    // Reporting routines for module

    // Utility routines for module

    // Object Data
    Array1D<FanEquipConditions> Fan;
    std::unordered_map<std::string, std::string> UniqueFanNames;
    Array1D<NightVentPerfData> NightVentPerf;
    Array1D<FanNumericFieldData> FanNumericFields;

    // MODULE SUBROUTINES:
    //*************************************************************************

    void SimulateFanComponents(EnergyPlusData &state, std::string const &CompName,
                               bool const FirstHVACIteration,
                               int &CompIndex,
                               Optional<Real64 const> SpeedRatio,
                               Optional_bool_const ZoneCompTurnFansOn,  // Turn fans ON signal from ZoneHVAC component
                               Optional_bool_const ZoneCompTurnFansOff, // Turn Fans OFF signal from ZoneHVAC component
                               Optional<Real64 const> PressureRise      // Pressure difference to use for DeltaPress
    )
    {

        // SUBROUTINE INFORMATION:
        //       AUTHOR         Richard Liesen
        //       DATE WRITTEN   February 1998
        //       MODIFIED       Chandan Sharma, March 2011 - FSEC: Added logic for ZoneHVAC sys avail managers
        //       RE-ENGINEERED  na

        // PURPOSE OF THIS SUBROUTINE:
        // This subroutine manages Fan component simulation.

        // Using/Aliasing
        using General::TrimSigDigits;

        // SUBROUTINE LOCAL VARIABLE DECLARATIONS:
        int FanNum; // current fan number

        // FLOW:

        // Obtains and Allocates fan related parameters from input file
        if (state.fans.GetFanInputFlag) { // First time subroutine has been entered
<<<<<<< HEAD
            GetFanInput(state.fans, state.files);
=======
            GetFanInput(state, state.fans);
>>>>>>> e7001b2e
            state.fans.GetFanInputFlag = false;
        }

        if (CompIndex == 0) {
            FanNum = UtilityRoutines::FindItemInList(CompName, Fan, &FanEquipConditions::FanName);
            if (FanNum == 0) {
                ShowFatalError("SimulateFanComponents: Fan not found=" + CompName);
            }
            CompIndex = FanNum;
        } else {
            FanNum = CompIndex;
            if (FanNum > state.fans.NumFans || FanNum < 1) {
                ShowFatalError("SimulateFanComponents: Invalid CompIndex passed=" + TrimSigDigits(FanNum) +
                               ", Number of Fans=" + TrimSigDigits(state.fans.NumFans) + ", Fan name=" + CompName);
            }
            if (CheckEquipName(FanNum)) {
                if (!CompName.empty() && CompName != Fan(FanNum).FanName) {
                    ShowFatalError("SimulateFanComponents: Invalid CompIndex passed=" + TrimSigDigits(FanNum) + ", Fan name=" + CompName +
                                   ", stored Fan Name for that index=" + Fan(FanNum).FanName);
                }
                CheckEquipName(FanNum) = false;
            }
        }

        state.fans.LocalTurnFansOn = false;
        state.fans.LocalTurnFansOff = false;
        // With the correct FanNum Initialize
        InitFan(state, FanNum, FirstHVACIteration); // Initialize all fan related parameters

        if (present(ZoneCompTurnFansOn) && present(ZoneCompTurnFansOff)) {
            // Set module-level logic flags equal to ZoneCompTurnFansOn and ZoneCompTurnFansOff values passed into this routine
            // for ZoneHVAC components with system availability managers defined.
            // The module-level flags get used in the other subroutines (e.g., SimSimpleFan,SimVariableVolumeFan and SimOnOffFan)
            state.fans.LocalTurnFansOn = ZoneCompTurnFansOn;
            state.fans.LocalTurnFansOff = ZoneCompTurnFansOff;
        } else {
            // Set module-level logic flags equal to the global LocalTurnFansOn and LocalTurnFansOff variables for all other cases.
            state.fans.LocalTurnFansOn = TurnFansOn;
            state.fans.LocalTurnFansOff = TurnFansOff;
        }

        // Calculate the Correct Fan Model with the current FanNum
        if (Fan(FanNum).FanType_Num == FanType_SimpleConstVolume) {
            SimSimpleFan(state.fans, FanNum);
        } else if (Fan(FanNum).FanType_Num == FanType_SimpleVAV) {
            if (present(PressureRise)) {
                SimVariableVolumeFan(state.fans, FanNum, PressureRise);
            } else {
                SimVariableVolumeFan(state.fans, FanNum);
            }
        } else if (Fan(FanNum).FanType_Num == FanType_SimpleOnOff) {
            SimOnOffFan(state.fans, FanNum, SpeedRatio);
        } else if (Fan(FanNum).FanType_Num == FanType_ZoneExhaust) {
            SimZoneExhaustFan(state.fans, FanNum);
            // cpw22Aug2010 Add call for Component Model fan
        } else if (Fan(FanNum).FanType_Num == FanType_ComponentModel) {
            SimComponentModelFan(state.fans, FanNum);
        }

        // Update the current fan to the outlet nodes
        UpdateFan(FanNum);

        // Report the current fan
        ReportFan(FanNum);
    }

    // Get Input Section of the Module
    //******************************************************************************

<<<<<<< HEAD
    void GetFanInput(FansData &fans, IOFiles &ioFiles)
=======
    void GetFanInput(EnergyPlusData &state, FansData &fans)
>>>>>>> e7001b2e
    {

        // SUBROUTINE INFORMATION:
        //       AUTHOR         Richard Liesen
        //       DATE WRITTEN   April 1998
        //       MODIFIED       Shirey, May 2001
        //       RE-ENGINEERED  na

        // PURPOSE OF THIS SUBROUTINE:
        // Obtains input data for fans and stores it in fan data structures

        // METHODOLOGY EMPLOYED:
        // Uses "Get" routines to read in data.

        // Using/Aliasing
        using BranchNodeConnections::TestCompSet;
        using CurveManager::GetCurveIndex;
        using DataGlobals::AnyEnergyManagementSystemInModel;
        using DataGlobals::ScheduleAlwaysOn;
        using NodeInputManager::GetOnlySingleNode;

        // SUBROUTINE LOCAL VARIABLE DECLARATIONS:
        int FanNum;       // The fan that you are currently loading input into
        int NumSimpFan;   // The number of Simple Const Vol Fans
        int NumVarVolFan; // The number of Simple Variable Vol Fans
        int NumOnOff;     // The number of Simple on-off Fans
        int NumZoneExhFan;
        int SimpFanNum;
        int OnOffFanNum;
        int VarVolFanNum;
        int ExhFanNum;
        int NVPerfNum;
        bool NVPerfFanFound;
        int NumCompModelFan; // cpw22Aug2010 The number of Component Model Fans
        int CompModelFanNum; // cpw22Aug2010 Component Model Fan index
        int NumAlphas;
        int NumNums;
        int checkNum;
        int IOStat;
        static bool ErrorsFound(false);                        // If errors detected in input
        static std::string const RoutineName("GetFanInput: "); // include trailing blank space
        Array1D_string cAlphaFieldNames;
        Array1D_string cNumericFieldNames;
        Array1D_bool lNumericFieldBlanks;
        Array1D_bool lAlphaFieldBlanks;
        Array1D_string cAlphaArgs;
        Array1D<Real64> rNumericArgs;
        std::string cCurrentModuleObject;
        int NumParams;
        int MaxAlphas;
        int MaxNumbers;

        fans.GetFanInputFlag = false;
        // Flow
        MaxAlphas = 0;
        MaxNumbers = 0;
        NumSimpFan = inputProcessor->getNumObjectsFound("Fan:ConstantVolume");
        if (NumSimpFan > 0) {
            inputProcessor->getObjectDefMaxArgs("Fan:ConstantVolume", NumParams, NumAlphas, NumNums);
            MaxAlphas = max(MaxAlphas, NumAlphas);
            MaxNumbers = max(MaxNumbers, NumNums);
        }
        NumVarVolFan = inputProcessor->getNumObjectsFound("Fan:VariableVolume");
        if (NumVarVolFan > 0) {
            inputProcessor->getObjectDefMaxArgs("Fan:VariableVolume", NumParams, NumAlphas, NumNums);
            MaxAlphas = max(MaxAlphas, NumAlphas);
            MaxNumbers = max(MaxNumbers, NumNums);
        }
        NumOnOff = inputProcessor->getNumObjectsFound("Fan:OnOff");
        if (NumOnOff > 0) {
            inputProcessor->getObjectDefMaxArgs("Fan:OnOff", NumParams, NumAlphas, NumNums);
            MaxAlphas = max(MaxAlphas, NumAlphas);
            MaxNumbers = max(MaxNumbers, NumNums);
        }
        NumZoneExhFan = inputProcessor->getNumObjectsFound("Fan:ZoneExhaust");
        if (NumZoneExhFan > 0) {
            inputProcessor->getObjectDefMaxArgs("Fan:ZoneExhaust", NumParams, NumAlphas, NumNums);
            MaxAlphas = max(MaxAlphas, NumAlphas);
            MaxNumbers = max(MaxNumbers, NumNums);
        }
        fans.NumNightVentPerf = inputProcessor->getNumObjectsFound("FanPerformance:NightVentilation");
        if (fans.NumNightVentPerf > 0) {
            inputProcessor->getObjectDefMaxArgs("FanPerformance:NightVentilation", NumParams, NumAlphas, NumNums);
            MaxAlphas = max(MaxAlphas, NumAlphas);
            MaxNumbers = max(MaxNumbers, NumNums);
        }

        // cpw22Aug2010 Added get max alphas and numbers for ComponentModel fan
        NumCompModelFan = inputProcessor->getNumObjectsFound("Fan:ComponentModel");
        if (NumCompModelFan > 0) {
            inputProcessor->getObjectDefMaxArgs("Fan:ComponentModel", NumParams, NumAlphas, NumNums);
            MaxAlphas = max(MaxAlphas, NumAlphas);
            MaxNumbers = max(MaxNumbers, NumNums);
        }

        cAlphaArgs.allocate(MaxAlphas);
        cAlphaFieldNames.allocate(MaxAlphas);
        lAlphaFieldBlanks.dimension(MaxAlphas, false);
        cNumericFieldNames.allocate(MaxNumbers);
        lNumericFieldBlanks.dimension(MaxNumbers, false);
        rNumericArgs.dimension(MaxNumbers, 0.0);

        fans.NumFans = NumSimpFan + NumVarVolFan + NumZoneExhFan + NumOnOff + NumCompModelFan; // cpw1Mar2010 Add NumCompModelFan
        if (fans.NumFans > 0) {
            Fan.allocate(fans.NumFans);
            FanNumericFields.allocate(fans.NumFans);
            UniqueFanNames.reserve(fans.NumFans);
        }
        CheckEquipName.dimension(fans.NumFans, true);

        for (SimpFanNum = 1; SimpFanNum <= NumSimpFan; ++SimpFanNum) {
            FanNum = SimpFanNum;
            cCurrentModuleObject = "Fan:ConstantVolume";
            inputProcessor->getObjectItem(cCurrentModuleObject,
                                          SimpFanNum,
                                          cAlphaArgs,
                                          NumAlphas,
                                          rNumericArgs,
                                          NumNums,
                                          IOStat,
                                          lNumericFieldBlanks,
                                          lAlphaFieldBlanks,
                                          cAlphaFieldNames,
                                          cNumericFieldNames);

            FanNumericFields(FanNum).FieldNames.allocate(MaxNumbers);
            FanNumericFields(FanNum).FieldNames = "";
            FanNumericFields(FanNum).FieldNames = cNumericFieldNames;

            GlobalNames::VerifyUniqueInterObjectName(UniqueFanNames, cAlphaArgs(1), cCurrentModuleObject, cAlphaFieldNames(1), ErrorsFound);
            Fan(FanNum).FanName = cAlphaArgs(1);
            Fan(FanNum).FanType = cCurrentModuleObject;
            Fan(FanNum).AvailSchedName = cAlphaArgs(2);
            if (lAlphaFieldBlanks(2)) {
                Fan(FanNum).AvailSchedPtrNum = ScheduleAlwaysOn;
            } else {
                Fan(FanNum).AvailSchedPtrNum = GetScheduleIndex(cAlphaArgs(2));
                if (Fan(FanNum).AvailSchedPtrNum == 0) {
                    ShowSevereError(RoutineName + cCurrentModuleObject + ": invalid " + cAlphaFieldNames(2) + " entered =" + cAlphaArgs(2) + " for " +
                                    cAlphaFieldNames(1) + '=' + cAlphaArgs(1));
                    ErrorsFound = true;
                }
            }
            Fan(FanNum).FanType_Num = FanType_SimpleConstVolume;

            Fan(FanNum).FanEff = rNumericArgs(1);
            Fan(FanNum).DeltaPress = rNumericArgs(2);
            Fan(FanNum).MaxAirFlowRate = rNumericArgs(3);
            if (Fan(FanNum).MaxAirFlowRate == 0.0) {
                ShowWarningError(cCurrentModuleObject + "=\"" + Fan(FanNum).FanName +
                                 "\" has specified 0.0 max air flow rate. It will not be used in the simulation.");
            }
            Fan(FanNum).MaxAirFlowRateIsAutosizable = true;
            Fan(FanNum).MotEff = rNumericArgs(4);
            Fan(FanNum).MotInAirFrac = rNumericArgs(5);
            Fan(FanNum).MinAirFlowRate = 0.0;

            Fan(FanNum).InletNodeNum = GetOnlySingleNode(
                cAlphaArgs(3), ErrorsFound, cCurrentModuleObject, cAlphaArgs(1), NodeType_Air, NodeConnectionType_Inlet, 1, ObjectIsNotParent);
            Fan(FanNum).OutletNodeNum = GetOnlySingleNode(
                cAlphaArgs(4), ErrorsFound, cCurrentModuleObject, cAlphaArgs(1), NodeType_Air, NodeConnectionType_Outlet, 1, ObjectIsNotParent);

            if (NumAlphas > 4) {
                Fan(FanNum).EndUseSubcategoryName = cAlphaArgs(5);
            } else {
                Fan(FanNum).EndUseSubcategoryName = "General";
            }

            TestCompSet(cCurrentModuleObject, cAlphaArgs(1), cAlphaArgs(3), cAlphaArgs(4), "Air Nodes");

        } // end Number of Simple FAN Loop

        for (VarVolFanNum = 1; VarVolFanNum <= NumVarVolFan; ++VarVolFanNum) {
            FanNum = NumSimpFan + VarVolFanNum;
            cCurrentModuleObject = "Fan:VariableVolume";
            inputProcessor->getObjectItem(cCurrentModuleObject,
                                          VarVolFanNum,
                                          cAlphaArgs,
                                          NumAlphas,
                                          rNumericArgs,
                                          NumNums,
                                          IOStat,
                                          lNumericFieldBlanks,
                                          lAlphaFieldBlanks,
                                          cAlphaFieldNames,
                                          cNumericFieldNames);

            FanNumericFields(FanNum).FieldNames.allocate(MaxNumbers);
            FanNumericFields(FanNum).FieldNames = "";
            FanNumericFields(FanNum).FieldNames = cNumericFieldNames;

            GlobalNames::VerifyUniqueInterObjectName(UniqueFanNames, cAlphaArgs(1), cCurrentModuleObject, cAlphaFieldNames(1), ErrorsFound);
            Fan(FanNum).FanName = cAlphaArgs(1);
            Fan(FanNum).FanType = cCurrentModuleObject;
            Fan(FanNum).AvailSchedName = cAlphaArgs(2);
            if (lAlphaFieldBlanks(2)) {
                Fan(FanNum).AvailSchedPtrNum = ScheduleAlwaysOn;
            } else {
                Fan(FanNum).AvailSchedPtrNum = GetScheduleIndex(cAlphaArgs(2));
                if (Fan(FanNum).AvailSchedPtrNum == 0) {
                    ShowSevereError(RoutineName + cCurrentModuleObject + ": invalid " + cAlphaFieldNames(2) + " entered =" + cAlphaArgs(2) + " for " +
                                    cAlphaFieldNames(1) + '=' + cAlphaArgs(1));
                    ErrorsFound = true;
                }
            }
            Fan(FanNum).FanType_Num = FanType_SimpleVAV;

            Fan(FanNum).FanEff = rNumericArgs(1);
            Fan(FanNum).DeltaPress = rNumericArgs(2);
            Fan(FanNum).MaxAirFlowRate = rNumericArgs(3);
            if (Fan(FanNum).MaxAirFlowRate == 0.0) {
                ShowWarningError(cCurrentModuleObject + "=\"" + Fan(FanNum).FanName +
                                 "\" has specified 0.0 max air flow rate. It will not be used in the simulation.");
            }
            Fan(FanNum).MaxAirFlowRateIsAutosizable = true;
            if (UtilityRoutines::SameString(cAlphaArgs(3), "Fraction")) {
                Fan(FanNum).FanMinAirFracMethod = MinFrac;
            } else if (UtilityRoutines::SameString(cAlphaArgs(3), "FixedFlowRate")) {
                Fan(FanNum).FanMinAirFracMethod = FixedMin;
            } else {
                ShowSevereError(cAlphaFieldNames(3) + " should be either Fraction or FixedFlowRate.");
                ShowContinueError("Occurs in " + Fan(FanNum).FanName + " object.");
                ErrorsFound = true;
            }
            //        Fan(FanNum)%MinAirFlowRate= rNumericArgs(4)
            Fan(FanNum).FanMinFrac = rNumericArgs(4);
            Fan(FanNum).FanFixedMin = rNumericArgs(5);
            Fan(FanNum).MotEff = rNumericArgs(6);
            Fan(FanNum).MotInAirFrac = rNumericArgs(7);
            Fan(FanNum).FanCoeff(1) = rNumericArgs(8);
            Fan(FanNum).FanCoeff(2) = rNumericArgs(9);
            Fan(FanNum).FanCoeff(3) = rNumericArgs(10);
            Fan(FanNum).FanCoeff(4) = rNumericArgs(11);
            Fan(FanNum).FanCoeff(5) = rNumericArgs(12);
            if (Fan(FanNum).FanCoeff(1) == 0.0 && Fan(FanNum).FanCoeff(2) == 0.0 && Fan(FanNum).FanCoeff(3) == 0.0 &&
                Fan(FanNum).FanCoeff(4) == 0.0 && Fan(FanNum).FanCoeff(5) == 0.0) {
                ShowWarningError("Fan Coefficients are all zero.  No Fan power will be reported.");
                ShowContinueError("For " + cCurrentModuleObject + ", Fan=" + cAlphaArgs(1));
            }
            Fan(FanNum).InletNodeNum = GetOnlySingleNode(
                cAlphaArgs(4), ErrorsFound, cCurrentModuleObject, cAlphaArgs(1), NodeType_Air, NodeConnectionType_Inlet, 1, ObjectIsNotParent);
            Fan(FanNum).OutletNodeNum = GetOnlySingleNode(
                cAlphaArgs(5), ErrorsFound, cCurrentModuleObject, cAlphaArgs(1), NodeType_Air, NodeConnectionType_Outlet, 1, ObjectIsNotParent);

            if (NumAlphas > 5) {
                Fan(FanNum).EndUseSubcategoryName = cAlphaArgs(6);
            } else {
                Fan(FanNum).EndUseSubcategoryName = "General";
            }

            TestCompSet(cCurrentModuleObject, cAlphaArgs(1), cAlphaArgs(4), cAlphaArgs(5), "Air Nodes");

        } // end Number of Variable Volume FAN Loop

        for (ExhFanNum = 1; ExhFanNum <= NumZoneExhFan; ++ExhFanNum) {
            FanNum = NumSimpFan + NumVarVolFan + ExhFanNum;
            cCurrentModuleObject = "Fan:ZoneExhaust";
            inputProcessor->getObjectItem(cCurrentModuleObject,
                                          ExhFanNum,
                                          cAlphaArgs,
                                          NumAlphas,
                                          rNumericArgs,
                                          NumNums,
                                          IOStat,
                                          lNumericFieldBlanks,
                                          lAlphaFieldBlanks,
                                          cAlphaFieldNames,
                                          cNumericFieldNames);

            FanNumericFields(FanNum).FieldNames.allocate(MaxNumbers);
            FanNumericFields(FanNum).FieldNames = "";
            FanNumericFields(FanNum).FieldNames = cNumericFieldNames;

            GlobalNames::VerifyUniqueInterObjectName(UniqueFanNames, cAlphaArgs(1), cCurrentModuleObject, cAlphaFieldNames(1), ErrorsFound);
            Fan(FanNum).FanName = cAlphaArgs(1);
            Fan(FanNum).FanType = cCurrentModuleObject;
            Fan(FanNum).AvailSchedName = cAlphaArgs(2);
            if (lAlphaFieldBlanks(2)) {
                Fan(FanNum).AvailSchedPtrNum = ScheduleAlwaysOn;
            } else {
                Fan(FanNum).AvailSchedPtrNum = GetScheduleIndex(cAlphaArgs(2));
                if (Fan(FanNum).AvailSchedPtrNum == 0) {
                    ShowSevereError(RoutineName + cCurrentModuleObject + ": invalid " + cAlphaFieldNames(2) + " entered =" + cAlphaArgs(2) + " for " +
                                    cAlphaFieldNames(1) + '=' + cAlphaArgs(1));
                    ErrorsFound = true;
                } else {
                    if (HasFractionalScheduleValue(Fan(FanNum).AvailSchedPtrNum)) {
                        ShowWarningError(cCurrentModuleObject + "=\"" + Fan(FanNum).FanName + "\" has fractional values in Schedule=" +
                                         cAlphaArgs(2) + ". Only 0.0 in the schedule value turns the fan off.");
                    }
                }
            }
            Fan(FanNum).FanType_Num = FanType_ZoneExhaust;

            Fan(FanNum).FanEff = rNumericArgs(1);
            Fan(FanNum).DeltaPress = rNumericArgs(2);
            Fan(FanNum).MaxAirFlowRate = rNumericArgs(3);
            Fan(FanNum).MaxAirFlowRateIsAutosizable = false;
            Fan(FanNum).MotEff = 1.0;
            Fan(FanNum).MotInAirFrac = 1.0;
            Fan(FanNum).MinAirFlowRate = 0.0;
            Fan(FanNum).RhoAirStdInit = StdRhoAir;
            Fan(FanNum).MaxAirMassFlowRate = Fan(FanNum).MaxAirFlowRate * Fan(FanNum).RhoAirStdInit;

            if (Fan(FanNum).MaxAirFlowRate == 0.0) {
                ShowWarningError(cCurrentModuleObject + "=\"" + Fan(FanNum).FanName +
                                 "\" has specified 0.0 max air flow rate. It will not be used in the simulation.");
            }

            Fan(FanNum).InletNodeNum = GetOnlySingleNode(
                cAlphaArgs(3), ErrorsFound, cCurrentModuleObject, cAlphaArgs(1), NodeType_Air, NodeConnectionType_Inlet, 1, ObjectIsNotParent);
            Fan(FanNum).OutletNodeNum = GetOnlySingleNode(
                cAlphaArgs(4), ErrorsFound, cCurrentModuleObject, cAlphaArgs(1), NodeType_Air, NodeConnectionType_Outlet, 1, ObjectIsNotParent);

            if (NumAlphas > 4 && !lAlphaFieldBlanks(5)) {
                Fan(FanNum).EndUseSubcategoryName = cAlphaArgs(5);
            } else {
                Fan(FanNum).EndUseSubcategoryName = "General";
            }

            if (NumAlphas > 5 && !lAlphaFieldBlanks(6)) {
                Fan(FanNum).FlowFractSchedNum = GetScheduleIndex(cAlphaArgs(6));
                if (Fan(FanNum).FlowFractSchedNum == 0) {
                    ShowSevereError(RoutineName + cCurrentModuleObject + ": invalid " + cAlphaFieldNames(6) + " entered =" + cAlphaArgs(6) + " for " +
                                    cAlphaFieldNames(1) + '=' + cAlphaArgs(1));
                    ErrorsFound = true;
                } else if (Fan(FanNum).FlowFractSchedNum > 0) {
                    if (!CheckScheduleValueMinMax(Fan(FanNum).FlowFractSchedNum, ">=", 0.0, "<=", 1.0)) {
                        ShowSevereError(RoutineName + cCurrentModuleObject + ": invalid " + cAlphaFieldNames(6) + " for " + cAlphaFieldNames(1) +
                                        '=' + cAlphaArgs(1));
                        ShowContinueError("Error found in " + cAlphaFieldNames(6) + " = " + cAlphaArgs(6));
                        ShowContinueError("Schedule values must be (>=0., <=1.)");
                        ErrorsFound = true;
                    }
                }
            } else {
                Fan(FanNum).FlowFractSchedNum = ScheduleAlwaysOn;
            }

            if (NumAlphas > 6 && !lAlphaFieldBlanks(7)) {
                {
                    auto const SELECT_CASE_var(cAlphaArgs(7));
                    if (SELECT_CASE_var == "COUPLED") {
                        Fan(FanNum).AvailManagerMode = fans.ExhaustFanCoupledToAvailManagers;
                    } else if (SELECT_CASE_var == "DECOUPLED") {
                        Fan(FanNum).AvailManagerMode = fans.ExhaustFanDecoupledFromAvailManagers;
                    } else {
                        ShowSevereError(RoutineName + cCurrentModuleObject + ": invalid " + cAlphaFieldNames(7) + " entered =" + cAlphaArgs(7) +
                                        " for " + cAlphaFieldNames(1) + '=' + cAlphaArgs(1));
                        ErrorsFound = true;
                    }
                }
            } else {
                Fan(FanNum).AvailManagerMode = fans.ExhaustFanCoupledToAvailManagers;
            }

            if (NumAlphas > 7 && !lAlphaFieldBlanks(8)) {
                Fan(FanNum).MinTempLimitSchedNum = GetScheduleIndex(cAlphaArgs(8));
                if (Fan(FanNum).MinTempLimitSchedNum == 0) {
                    ShowSevereError(RoutineName + cCurrentModuleObject + ": invalid " + cAlphaFieldNames(8) + " entered =" + cAlphaArgs(8) + " for " +
                                    cAlphaFieldNames(1) + '=' + cAlphaArgs(1));
                    ErrorsFound = true;
                }
            } else {
                Fan(FanNum).MinTempLimitSchedNum = 0;
            }

            if (NumAlphas > 8 && !lAlphaFieldBlanks(9)) {
                Fan(FanNum).BalancedFractSchedNum = GetScheduleIndex(cAlphaArgs(9));
                if (Fan(FanNum).BalancedFractSchedNum == 0) {
                    ShowSevereError(RoutineName + cCurrentModuleObject + ": invalid " + cAlphaFieldNames(9) + " entered =" + cAlphaArgs(9) + " for " +
                                    cAlphaFieldNames(1) + '=' + cAlphaArgs(1));
                    ErrorsFound = true;
                } else if (Fan(FanNum).BalancedFractSchedNum > 0) {
                    if (!CheckScheduleValueMinMax(Fan(FanNum).BalancedFractSchedNum, ">=", 0.0, "<=", 1.0)) {
                        ShowSevereError(RoutineName + cCurrentModuleObject + ": invalid " + cAlphaFieldNames(9) + " for " + cAlphaFieldNames(1) +
                                        '=' + cAlphaArgs(1));
                        ShowContinueError("Error found in " + cAlphaFieldNames(9) + " = " + cAlphaArgs(9));
                        ShowContinueError("Schedule values must be (>=0., <=1.)");
                        ErrorsFound = true;
                    }
                }
            } else {
                Fan(FanNum).BalancedFractSchedNum = 0;
            }

            // Component sets not setup yet for zone equipment
            // CALL TestCompSet(TRIM(cCurrentModuleObject),cAlphaArgs(1),cAlphaArgs(3),cAlphaArgs(4),'Air Nodes')

        } // end of Zone Exhaust Fan loop

        for (OnOffFanNum = 1; OnOffFanNum <= NumOnOff; ++OnOffFanNum) {
            FanNum = NumSimpFan + NumVarVolFan + NumZoneExhFan + OnOffFanNum;
            cCurrentModuleObject = "Fan:OnOff";
            inputProcessor->getObjectItem(cCurrentModuleObject,
                                          OnOffFanNum,
                                          cAlphaArgs,
                                          NumAlphas,
                                          rNumericArgs,
                                          NumNums,
                                          IOStat,
                                          lNumericFieldBlanks,
                                          lAlphaFieldBlanks,
                                          cAlphaFieldNames,
                                          cNumericFieldNames);

            FanNumericFields(FanNum).FieldNames.allocate(MaxNumbers);
            FanNumericFields(FanNum).FieldNames = "";
            FanNumericFields(FanNum).FieldNames = cNumericFieldNames;

            GlobalNames::VerifyUniqueInterObjectName(UniqueFanNames, cAlphaArgs(1), cCurrentModuleObject, cAlphaFieldNames(1), ErrorsFound);
            Fan(FanNum).FanName = cAlphaArgs(1);
            Fan(FanNum).FanType = cCurrentModuleObject;
            Fan(FanNum).AvailSchedName = cAlphaArgs(2);
            if (lAlphaFieldBlanks(2)) {
                Fan(FanNum).AvailSchedPtrNum = ScheduleAlwaysOn;
            } else {
                Fan(FanNum).AvailSchedPtrNum = GetScheduleIndex(cAlphaArgs(2));
                if (Fan(FanNum).AvailSchedPtrNum == 0) {
                    ShowSevereError(RoutineName + cCurrentModuleObject + ": invalid " + cAlphaFieldNames(2) + " entered =" + cAlphaArgs(2) + " for " +
                                    cAlphaFieldNames(1) + '=' + cAlphaArgs(1));
                    ErrorsFound = true;
                }
            }
            Fan(FanNum).FanType_Num = FanType_SimpleOnOff;

            Fan(FanNum).FanEff = rNumericArgs(1);
            Fan(FanNum).DeltaPress = rNumericArgs(2);
            Fan(FanNum).MaxAirFlowRate = rNumericArgs(3);
            if (Fan(FanNum).MaxAirFlowRate == 0.0) {
                ShowWarningError(cCurrentModuleObject + "=\"" + Fan(FanNum).FanName +
                                 "\" has specified 0.0 max air flow rate. It will not be used in the simulation.");
            }
            Fan(FanNum).MaxAirFlowRateIsAutosizable = true;
            //       the following two structure variables are set here, as well as in InitFan, for the Heat Pump:Water Heater object
            //       (Standard Rating procedure may be called before BeginEnvirFlag is set to TRUE, if so MaxAirMassFlowRate = 0)
            Fan(FanNum).RhoAirStdInit = StdRhoAir;
            Fan(FanNum).MaxAirMassFlowRate = Fan(FanNum).MaxAirFlowRate * Fan(FanNum).RhoAirStdInit;

            Fan(FanNum).MotEff = rNumericArgs(4);
            Fan(FanNum).MotInAirFrac = rNumericArgs(5);
            Fan(FanNum).MinAirFlowRate = 0.0;

            Fan(FanNum).InletNodeNum = GetOnlySingleNode(
                cAlphaArgs(3), ErrorsFound, cCurrentModuleObject, cAlphaArgs(1), NodeType_Air, NodeConnectionType_Inlet, 1, ObjectIsNotParent);
            Fan(FanNum).OutletNodeNum = GetOnlySingleNode(
                cAlphaArgs(4), ErrorsFound, cCurrentModuleObject, cAlphaArgs(1), NodeType_Air, NodeConnectionType_Outlet, 1, ObjectIsNotParent);

            if (NumAlphas > 4 && !lAlphaFieldBlanks(5)) {
                Fan(FanNum).FanPowerRatAtSpeedRatCurveIndex = GetCurveIndex(cAlphaArgs(5));
            }

            if (NumAlphas > 5 && !lAlphaFieldBlanks(6)) {
                Fan(FanNum).FanEffRatioCurveIndex = GetCurveIndex(cAlphaArgs(6));
            }

            if (NumAlphas > 6 && !lAlphaFieldBlanks(7)) {
                Fan(FanNum).EndUseSubcategoryName = cAlphaArgs(7);
            } else {
                Fan(FanNum).EndUseSubcategoryName = "General";
            }

            TestCompSet(cCurrentModuleObject, cAlphaArgs(1), cAlphaArgs(3), cAlphaArgs(4), "Air Nodes");

        } // end Number of Simple  ON-OFF FAN Loop

        cCurrentModuleObject = "FanPerformance:NightVentilation";
        fans.NumNightVentPerf = inputProcessor->getNumObjectsFound(cCurrentModuleObject);

        if (fans.NumNightVentPerf > 0) {
            NightVentPerf.allocate(fans.NumNightVentPerf);
            for (auto &e : NightVentPerf) {
                e.FanName.clear();
                e.FanEff = 0.0;
                e.DeltaPress = 0.0;
                e.MaxAirFlowRate = 0.0;
                e.MotEff = 0.0;
                e.MotInAirFrac = 0.0;
                e.MaxAirMassFlowRate = 0.0;
            }
        }
        // input the night ventilation performance objects
        for (NVPerfNum = 1; NVPerfNum <= fans.NumNightVentPerf; ++NVPerfNum) {
            inputProcessor->getObjectItem(cCurrentModuleObject,
                                          NVPerfNum,
                                          cAlphaArgs,
                                          NumAlphas,
                                          rNumericArgs,
                                          NumNums,
                                          IOStat,
                                          lNumericFieldBlanks,
                                          lAlphaFieldBlanks,
                                          cAlphaFieldNames,
                                          cNumericFieldNames);
            UtilityRoutines::IsNameEmpty(cAlphaArgs(1), cCurrentModuleObject, ErrorsFound);
            NightVentPerf(NVPerfNum).FanName = cAlphaArgs(1);
            NightVentPerf(NVPerfNum).FanEff = rNumericArgs(1);
            NightVentPerf(NVPerfNum).DeltaPress = rNumericArgs(2);
            NightVentPerf(NVPerfNum).MaxAirFlowRate = rNumericArgs(3);
            NightVentPerf(NVPerfNum).MotEff = rNumericArgs(4);
            NightVentPerf(NVPerfNum).MotInAirFrac = rNumericArgs(5);
            // find the corresponding fan
            NVPerfFanFound = false;
            for (FanNum = 1; FanNum <= fans.NumFans; ++FanNum) {
                if (NightVentPerf(NVPerfNum).FanName == Fan(FanNum).FanName) {
                    NVPerfFanFound = true;
                    Fan(FanNum).NVPerfNum = NVPerfNum;
                    break;
                }
            }
            if (!NVPerfFanFound) {
                ShowSevereError(cCurrentModuleObject + ", fan name not found=" + cAlphaArgs(1));
                ErrorsFound = true;
            }
        }

        // cpw22Aug2010 Added get input for Component Fan Model
        for (CompModelFanNum = 1; CompModelFanNum <= NumCompModelFan; ++CompModelFanNum) {
            FanNum = NumSimpFan + NumVarVolFan + NumZoneExhFan + NumOnOff + CompModelFanNum;

            cCurrentModuleObject = "Fan:ComponentModel";
            inputProcessor->getObjectItem(cCurrentModuleObject,
                                          CompModelFanNum,
                                          cAlphaArgs,
                                          NumAlphas,
                                          rNumericArgs,
                                          NumNums,
                                          IOStat,
                                          lNumericFieldBlanks,
                                          lAlphaFieldBlanks,
                                          cAlphaFieldNames,
                                          cNumericFieldNames);

            FanNumericFields(FanNum).FieldNames.allocate(MaxNumbers);
            FanNumericFields(FanNum).FieldNames = "";
            FanNumericFields(FanNum).FieldNames = cNumericFieldNames;

            GlobalNames::VerifyUniqueInterObjectName(UniqueFanNames, cAlphaArgs(1), cCurrentModuleObject, cAlphaFieldNames(1), ErrorsFound);
            Fan(FanNum).FanName = cAlphaArgs(1); // Fan name
            Fan(FanNum).FanType = cCurrentModuleObject;

            Fan(FanNum).InletNodeNum = GetOnlySingleNode(cAlphaArgs(2),
                                                         ErrorsFound,
                                                         cCurrentModuleObject,
                                                         cAlphaArgs(1),
                                                         NodeType_Air,
                                                         NodeConnectionType_Inlet,
                                                         1,
                                                         ObjectIsNotParent); // Air inlet node name
            Fan(FanNum).OutletNodeNum = GetOnlySingleNode(cAlphaArgs(3),
                                                          ErrorsFound,
                                                          cCurrentModuleObject,
                                                          cAlphaArgs(1),
                                                          NodeType_Air,
                                                          NodeConnectionType_Outlet,
                                                          1,
                                                          ObjectIsNotParent); // Air outlet node name

            TestCompSet(cCurrentModuleObject, cAlphaArgs(1), cAlphaArgs(2), cAlphaArgs(3), "Air Nodes");

            Fan(FanNum).AvailSchedName = cAlphaArgs(4); // Availability schedule name
            if (lAlphaFieldBlanks(4)) {
                Fan(FanNum).AvailSchedPtrNum = 0;
            } else {
                Fan(FanNum).AvailSchedPtrNum = GetScheduleIndex(cAlphaArgs(4));
                if (Fan(FanNum).AvailSchedPtrNum == 0) {
                    ShowSevereError(RoutineName + cCurrentModuleObject + ": invalid " + cAlphaFieldNames(4) + " entered =" + cAlphaArgs(4) + " for " +
                                    cAlphaFieldNames(1) + '=' + cAlphaArgs(1));
                    ErrorsFound = true;
                }
            }

            Fan(FanNum).FanType_Num = FanType_ComponentModel;

            Fan(FanNum).MaxAirFlowRate = rNumericArgs(1);
            if (Fan(FanNum).MaxAirFlowRate == 0.0) {
                ShowWarningError(cCurrentModuleObject + "=\"" + Fan(FanNum).FanName +
                                 "\" has specified 0.0 max air flow rate. It will not be used in the simulation.");
            }
            Fan(FanNum).MaxAirFlowRateIsAutosizable = true;
            Fan(FanNum).MinAirFlowRate = rNumericArgs(2);

            Fan(FanNum).FanSizingFactor = rNumericArgs(3);                       // Fan max airflow sizing factor [-] cpw31Aug2010
            Fan(FanNum).FanWheelDia = rNumericArgs(4);                           // Fan wheel outer diameter [m]
            Fan(FanNum).FanOutletArea = rNumericArgs(5);                         // Fan outlet area [m2]
            Fan(FanNum).FanMaxEff = rNumericArgs(6);                             // Fan maximum static efficiency [-]
            Fan(FanNum).EuMaxEff = rNumericArgs(7);                              // Euler number at Fan maximum static efficiency [-]
            Fan(FanNum).FanMaxDimFlow = rNumericArgs(8);                         // Fan maximum dimensionless airflow [-]
            Fan(FanNum).PulleyDiaRatio = rNumericArgs(9);                        // Motor/fan pulley diameter ratio [-]
            Fan(FanNum).BeltMaxTorque = rNumericArgs(10);                        // Belt maximum torque [N-m, autosizable]
            Fan(FanNum).BeltSizingFactor = rNumericArgs(11);                     // Belt sizing factor [-]
            Fan(FanNum).BeltTorqueTrans = rNumericArgs(12);                      // Belt fractional torque transition Region 1-2 [-]
            Fan(FanNum).MotorMaxSpd = rNumericArgs(13);                          // Motor maximum speed [rpm]
            Fan(FanNum).MotorMaxOutPwr = rNumericArgs(14);                       // Motor maximum output power [W, autosizable]
            Fan(FanNum).MotorSizingFactor = rNumericArgs(15);                    // Motor sizing factor [-]
            Fan(FanNum).MotInAirFrac = rNumericArgs(16);                         // Fraction of fan and motor losses to airstream [-]
            Fan(FanNum).VFDEffType = cAlphaArgs(5);                              // VFD efficiency type [Speed or Power]
            Fan(FanNum).VFDMaxOutPwr = rNumericArgs(17);                         // VFD maximum output power [W, autosizable]
            Fan(FanNum).VFDSizingFactor = rNumericArgs(18);                      // VFD sizing factor [-] cpw31Aug2010
            Fan(FanNum).PressRiseCurveIndex = GetCurveIndex(cAlphaArgs(6));      // Fan pressure rise curve
            Fan(FanNum).PressResetCurveIndex = GetCurveIndex(cAlphaArgs(7));     // Duct static pressure reset curve
            Fan(FanNum).PLFanEffNormCurveIndex = GetCurveIndex(cAlphaArgs(8));   // Fan part-load eff (normal) curve
            Fan(FanNum).PLFanEffStallCurveIndex = GetCurveIndex(cAlphaArgs(9));  // Fan part-load eff (stall) curve
            Fan(FanNum).DimFlowNormCurveIndex = GetCurveIndex(cAlphaArgs(10));   // Fan dim airflow (normal) curve
            Fan(FanNum).DimFlowStallCurveIndex = GetCurveIndex(cAlphaArgs(11));  // Fan dim airflow (stall) curve
            Fan(FanNum).BeltMaxEffCurveIndex = GetCurveIndex(cAlphaArgs(12));    // Belt max eff curve
            Fan(FanNum).PLBeltEffReg1CurveIndex = GetCurveIndex(cAlphaArgs(13)); // Belt part-load eff Region 1 curve
            Fan(FanNum).PLBeltEffReg2CurveIndex = GetCurveIndex(cAlphaArgs(14)); // Belt part-load eff Region 2 curve
            Fan(FanNum).PLBeltEffReg3CurveIndex = GetCurveIndex(cAlphaArgs(15)); // Belt part-load eff Region 3 curve
            Fan(FanNum).MotorMaxEffCurveIndex = GetCurveIndex(cAlphaArgs(16));   // Motor max eff curve
            Fan(FanNum).PLMotorEffCurveIndex = GetCurveIndex(cAlphaArgs(17));    // Motor part-load eff curve
            Fan(FanNum).VFDEffCurveIndex = GetCurveIndex(cAlphaArgs(18));        // VFD eff curve

            if (NumAlphas > 18) {
                Fan(FanNum).EndUseSubcategoryName = cAlphaArgs(19);
            } else {
                Fan(FanNum).EndUseSubcategoryName = "General";
            }

        } // end Number of Component Model FAN Loop

        cAlphaArgs.deallocate();
        cAlphaFieldNames.deallocate();
        lAlphaFieldBlanks.deallocate();
        cNumericFieldNames.deallocate();
        lNumericFieldBlanks.deallocate();
        rNumericArgs.deallocate();

        // Check Fans
        for (FanNum = 1; FanNum <= fans.NumFans; ++FanNum) {
            for (checkNum = FanNum + 1; checkNum <= fans.NumFans; ++checkNum) {
                if (Fan(FanNum).InletNodeNum == Fan(checkNum).InletNodeNum) {
                    ErrorsFound = true;
                    ShowSevereError("GetFanInput, duplicate fan inlet node names, must be unique for fans.");
                    ShowContinueError("Fan=" + Fan(FanNum).FanType + ':' + Fan(FanNum).FanName + " and Fan=" + Fan(checkNum).FanType + ':' +
                                      Fan(checkNum).FanName + '.');
                    ShowContinueError("Inlet Node Name=\"" + NodeID(Fan(FanNum).InletNodeNum) + "\".");
                }
                if (Fan(FanNum).OutletNodeNum == Fan(checkNum).OutletNodeNum) {
                    ErrorsFound = true;
                    ShowSevereError("GetFanInput, duplicate fan outlet node names, must be unique for fans.");
                    ShowContinueError("Fan=" + Fan(FanNum).FanType + ':' + Fan(FanNum).FanName + " and Fan=" + Fan(checkNum).FanType + ':' +
                                      Fan(checkNum).FanName + '.');
                    ShowContinueError("Outlet Node Name=\"" + NodeID(Fan(FanNum).OutletNodeNum) + "\".");
                }
            }
        }

        if (ErrorsFound) {
            ShowFatalError(RoutineName + "Errors found in input.  Program terminates.");
        }

        for (FanNum = 1; FanNum <= fans.NumFans; ++FanNum) {
            // Setup Report variables for the Fans  CurrentModuleObject='Fans'
            SetupOutputVariable("Fan Electric Power", OutputProcessor::Unit::W, Fan(FanNum).FanPower, "System", "Average", Fan(FanNum).FanName);
            SetupOutputVariable(
                "Fan Rise in Air Temperature", OutputProcessor::Unit::deltaC, Fan(FanNum).DeltaTemp, "System", "Average", Fan(FanNum).FanName);
            SetupOutputVariable(
                "Fan Heat Gain to Air", OutputProcessor::Unit::W, Fan(FanNum).PowerLossToAir, "System", "Average", Fan(FanNum).FanName);
            SetupOutputVariable("Fan Electric Energy",
                                OutputProcessor::Unit::J,
                                Fan(FanNum).FanEnergy,
                                "System",
                                "Sum",
                                Fan(FanNum).FanName,
                                _,
                                "Electric",
                                "Fans",
                                Fan(FanNum).EndUseSubcategoryName,
                                "System");
            SetupOutputVariable(
                "Fan Air Mass Flow Rate", OutputProcessor::Unit::kg_s, Fan(FanNum).OutletAirMassFlowRate, "System", "Average", Fan(FanNum).FanName);
            if ((Fan(FanNum).FanType_Num == FanType_ZoneExhaust) && (Fan(FanNum).BalancedFractSchedNum > 0)) {
                SetupOutputVariable("Fan Unbalanced Air Mass Flow Rate",
                                    OutputProcessor::Unit::kg_s,
                                    Fan(FanNum).UnbalancedOutletMassFlowRate,
                                    "System",
                                    "Average",
                                    Fan(FanNum).FanName);
                SetupOutputVariable("Fan Balanced Air Mass Flow Rate",
                                    OutputProcessor::Unit::kg_s,
                                    Fan(FanNum).BalancedOutletMassFlowRate,
                                    "System",
                                    "Average",
                                    Fan(FanNum).FanName);
            }

            if (AnyEnergyManagementSystemInModel) {

                SetupEMSInternalVariable("Fan Maximum Mass Flow Rate", Fan(FanNum).FanName, "[kg/s]", Fan(FanNum).MaxAirMassFlowRate);
                SetupEMSActuator("Fan",
                                 Fan(FanNum).FanName,
                                 "Fan Air Mass Flow Rate",
                                 "[kg/s]",
                                 Fan(FanNum).EMSMaxMassFlowOverrideOn,
                                 Fan(FanNum).EMSAirMassFlowValue);
                SetupEMSInternalVariable("Fan Nominal Pressure Rise", Fan(FanNum).FanName, "[Pa]", Fan(FanNum).DeltaPress);
                SetupEMSActuator(
                    "Fan", Fan(FanNum).FanName, "Fan Pressure Rise", "[Pa]", Fan(FanNum).EMSFanPressureOverrideOn, Fan(FanNum).EMSFanPressureValue);
                SetupEMSInternalVariable("Fan Nominal Total Efficiency", Fan(FanNum).FanName, "[fraction]", Fan(FanNum).FanEff);
                SetupEMSActuator(
                    "Fan", Fan(FanNum).FanName, "Fan Total Efficiency", "[fraction]", Fan(FanNum).EMSFanEffOverrideOn, Fan(FanNum).EMSFanEffValue);

                SetupEMSActuator("Fan",
                                 Fan(FanNum).FanName,
                                 "Fan Autosized Air Flow Rate",
                                 "[m3/s]",
                                 Fan(FanNum).MaxAirFlowRateEMSOverrideOn,
                                 Fan(FanNum).MaxAirFlowRateEMSOverrideValue);
            }
        }

        for (OnOffFanNum = 1; OnOffFanNum <= NumOnOff; ++OnOffFanNum) {
            FanNum = NumSimpFan + NumVarVolFan + NumZoneExhFan + OnOffFanNum;
            SetupOutputVariable(
                "Fan Runtime Fraction", OutputProcessor::Unit::None, Fan(FanNum).FanRuntimeFraction, "System", "Average", Fan(FanNum).FanName);
        }

        bool anyRan;
<<<<<<< HEAD
        ManageEMS(ioFiles, emsCallFromComponentGetInput, anyRan, ObjexxFCL::Optional_int_const());
=======
        ManageEMS(state, emsCallFromComponentGetInput, anyRan);
>>>>>>> e7001b2e
        MySizeFlag.dimension(fans.NumFans, true);
    }

    // End of Get Input subroutines for the HB Module
    //******************************************************************************

    // Beginning Initialization Section of the Module
    //******************************************************************************

    void InitFan(EnergyPlusData &state, int const FanNum,
                 bool const EP_UNUSED(FirstHVACIteration) // unused1208
    )
    {

        // SUBROUTINE INFORMATION:
        //       AUTHOR         Richard J. Liesen
        //       DATE WRITTEN   February 1998
        //       MODIFIED       na
        //       RE-ENGINEERED  na

        // PURPOSE OF THIS SUBROUTINE:
        // This subroutine is for initializations of the Fan Components.

        // METHODOLOGY EMPLOYED:
        // Uses the status flags to trigger initializations.

        // REFERENCES:
        // na

        // Using/Aliasing
        using DataAirLoop::AirLoopControlInfo;
        using DataSizing::CurSysNum;
        using DataZoneEquipment::CheckZoneEquipmentList;
        using DataZoneEquipment::ZoneEquipInputsFilled;

        // Locals
        // SUBROUTINE ARGUMENT DEFINITIONS:

        // SUBROUTINE PARAMETER DEFINITIONS:
        // na

        // INTERFACE BLOCK SPECIFICATIONS
        // na

        // DERIVED TYPE DEFINITIONS
        // na

        // SUBROUTINE LOCAL VARIABLE DECLARATIONS:
        int InletNode;
        int OutletNode;
        int OutNode;
        int Loop;

        // FLOW:

        if (MyOneTimeFlag) {

            MyEnvrnFlag.dimension(state.fans.NumFans, true);

            MyOneTimeFlag = false;
        }

        // need to check all fans to see if they are on Zone Equipment List or issue warning
        if (!ZoneEquipmentListChecked && ZoneEquipInputsFilled) {
            ZoneEquipmentListChecked = true;
            for (Loop = 1; Loop <= state.fans.NumFans; ++Loop) {
                if (!UtilityRoutines::SameString(Fan(Loop).FanType, "Fan:ZoneExhaust")) continue;
                if (CheckZoneEquipmentList(Fan(Loop).FanType, Fan(Loop).FanName)) continue;
                ShowSevereError("InitFans: Fan=[" + Fan(Loop).FanType + ',' + Fan(Loop).FanName +
                                "] is not on any ZoneHVAC:EquipmentList.  It will not be simulated.");
            }
        }

        if (!SysSizingCalc && MySizeFlag(FanNum)) {

            SizeFan(state, FanNum);
            // Set the loop cycling flag
            if (Fan(FanNum).FanType_Num == FanType_SimpleOnOff) {
                if (CurSysNum > 0) {
                    AirLoopControlInfo(CurSysNum).CyclingFan = true;
                }
            }

            MySizeFlag(FanNum) = false;
        }

        // Do the Begin Environment initializations
        if (BeginEnvrnFlag && MyEnvrnFlag(FanNum)) {

            // For all Fan inlet nodes convert the Volume flow to a mass flow
            // unused0909    InNode = Fan(FanNum)%InletNodeNum
            OutNode = Fan(FanNum).OutletNodeNum;
            Fan(FanNum).RhoAirStdInit = StdRhoAir;

            // Change the Volume Flow Rates to Mass Flow Rates

            Fan(FanNum).MaxAirMassFlowRate = Fan(FanNum).MaxAirFlowRate * Fan(FanNum).RhoAirStdInit;
            if (Fan(FanNum).FanMinAirFracMethod == MinFrac) {
                Fan(FanNum).MinAirFlowRate = Fan(FanNum).MaxAirFlowRate * Fan(FanNum).FanMinFrac;
                Fan(FanNum).MinAirMassFlowRate = Fan(FanNum).MinAirFlowRate * Fan(FanNum).RhoAirStdInit;
            } else if (Fan(FanNum).FanMinAirFracMethod == FixedMin) {
                Fan(FanNum).MinAirFlowRate = Fan(FanNum).FanFixedMin;
                Fan(FanNum).MinAirMassFlowRate = Fan(FanNum).MinAirFlowRate * Fan(FanNum).RhoAirStdInit;
            }
            if (Fan(FanNum).NVPerfNum > 0) {
                NightVentPerf(Fan(FanNum).NVPerfNum).MaxAirMassFlowRate =
                    NightVentPerf(Fan(FanNum).NVPerfNum).MaxAirFlowRate * Fan(FanNum).RhoAirStdInit;
            }

            // Init the Node Control variables
            Node(OutNode).MassFlowRateMax = Fan(FanNum).MaxAirMassFlowRate;
            Node(OutNode).MassFlowRateMin = Fan(FanNum).MinAirMassFlowRate;

            // Initialize all report variables to a known state at beginning of simulation
            Fan(FanNum).FanPower = 0.0;
            Fan(FanNum).DeltaTemp = 0.0;
            Fan(FanNum).PowerLossToAir = 0.0;
            Fan(FanNum).FanEnergy = 0.0;

            MyEnvrnFlag(FanNum) = false;
        }

        if (!BeginEnvrnFlag) {
            MyEnvrnFlag(FanNum) = true;
        }

        // Do the Begin Day initializations
        // none

        // Do the begin HVAC time step initializations
        // none

        // Do the following initializations (every time step): This should be the info from
        // the previous components outlets or the node data in this section.

        // Do a check and make sure that the max and min available(control) flow is
        // between the physical max and min for the Fan while operating.

        InletNode = Fan(FanNum).InletNodeNum;
        OutletNode = Fan(FanNum).OutletNodeNum;

        Fan(FanNum).MassFlowRateMaxAvail = min(Node(OutletNode).MassFlowRateMax, Node(InletNode).MassFlowRateMaxAvail);
        Fan(FanNum).MassFlowRateMinAvail =
            min(max(Node(OutletNode).MassFlowRateMin, Node(InletNode).MassFlowRateMinAvail), Node(InletNode).MassFlowRateMaxAvail);

        // Load the node data in this section for the component simulation
        // First need to make sure that the MassFlowRate is between the max and min avail.
        if (Fan(FanNum).FanType_Num != FanType_ZoneExhaust) {
            Fan(FanNum).InletAirMassFlowRate = min(Node(InletNode).MassFlowRate, Fan(FanNum).MassFlowRateMaxAvail);
            Fan(FanNum).InletAirMassFlowRate = max(Fan(FanNum).InletAirMassFlowRate, Fan(FanNum).MassFlowRateMinAvail);
        } else { // zone exhaust fans
            Fan(FanNum).MassFlowRateMaxAvail = Fan(FanNum).MaxAirMassFlowRate;
            Fan(FanNum).MassFlowRateMinAvail = 0.0;
            if (Fan(FanNum).FlowFractSchedNum > 0) { // modulate flow
                Fan(FanNum).InletAirMassFlowRate = Fan(FanNum).MassFlowRateMaxAvail * GetCurrentScheduleValue(Fan(FanNum).FlowFractSchedNum);
                Fan(FanNum).InletAirMassFlowRate = max(0.0, Fan(FanNum).InletAirMassFlowRate);
            } else { // always run at max
                Fan(FanNum).InletAirMassFlowRate = Fan(FanNum).MassFlowRateMaxAvail;
            }
            if (Fan(FanNum).EMSMaxMassFlowOverrideOn)
                Fan(FanNum).InletAirMassFlowRate = min(Fan(FanNum).EMSAirMassFlowValue, Fan(FanNum).MassFlowRateMaxAvail);
        }

        // Then set the other conditions
        Fan(FanNum).InletAirTemp = Node(InletNode).Temp;
        Fan(FanNum).InletAirHumRat = Node(InletNode).HumRat;
        Fan(FanNum).InletAirEnthalpy = Node(InletNode).Enthalpy;
    }

    void SizeFan(EnergyPlusData &state, int const FanNum)
    {

        // SUBROUTINE INFORMATION:
        //       AUTHOR         Fred Buhl
        //       DATE WRITTEN   September 2001
        //       MODIFIED       Craig Wray August 2010 - added fan, belt, motor, and VFD component sizing
        //                      August 2013 Daeho Kang, add component sizing table entries
        //       RE-ENGINEERED  na

        // PURPOSE OF THIS SUBROUTINE:
        // This subroutine is for sizing fans for which flow rates have not been
        // specified in the input, or when fan component sizes have not been specified

        // METHODOLOGY EMPLOYED:
        // Obtains flow rates from the zone or system sizing arrays.

        // REFERENCES:
        // na

        // Using/Aliasing
        using namespace DataSizing;
        using namespace OutputReportPredefined;
        using CurveManager::CurveValue;
        using CurveManager::GetCurveIndex;
        using General::RoundSigDigits;
        using ReportSizingManager::ReportSizingOutput;
        using ReportSizingManager::RequestSizing;

        // Locals
        // SUBROUTINE ARGUMENT DEFINITIONS:

        // SUBROUTINE PARAMETER DEFINITIONS:
        static std::string const RoutineName("SizeFan: "); // include trailing blank space

        // INTERFACE BLOCK SPECIFICATIONS
        // na

        // DERIVED TYPE DEFINITIONS
        // na

        // SUBROUTINE LOCAL VARIABLE DECLARATIONS:
        int NVPerfNum;                     // Index to night ventialation performance object
        std::string equipName;             // Equipment name
        Real64 RatedPower;                 // Rated fan power [W]
        Real64 RhoAir;                     // Air density [kg/m3]
        Real64 FanVolFlow;                 // Fan volumetric airflow [m3/s]
        Real64 DuctStaticPress;            // Duct static pressure setpoint [Pa]
        Real64 DeltaPressTot;              // Total pressure rise across fan [N/m2 = Pa]
        Real64 FanOutletVelPress;          // Fan outlet velocity pressure [Pa]
        Real64 EulerNum;                   // Fan Euler number [-]
        Real64 NormalizedEulerNum;         // Normalized Fan Euler number [-]
        Real64 FanDimFlow;                 // Fan dimensionless airflow [-]
        Real64 FanSpdRadS;                 // Fan shaft rotational speed [rad/s]
        Real64 MotorSpeed;                 // Motor shaft rotational speed [rpm]
        Real64 XbeltMax;                   // Factor for belt max eff curve [ln hp]
        Real64 FanTrqRatio;                // Ratio of fan torque to max fan torque [-]
        Real64 BeltPLEff;                  // Belt normalized (part-load) efficiency [-]
        Real64 XmotorMax;                  // Factor for motor max eff curve [ln hp]
        Real64 MotorOutPwrRatio;           // Ratio of motor output power to max motor output power [-]
        Real64 MotorPLEff;                 // Motor normalized (part-load) efficiency [-]
        static Real64 VFDSpdRatio(0.0);    // Ratio of motor speed to motor max speed [-]
        static Real64 VFDOutPwrRatio(0.0); // Ratio of VFD output power to max VFD output power [-]
        std::string CompName;              // component name
        std::string CompType;              // component type
        std::string SizingString;          // input field sizing description (e.g., Nominal Capacity)
        bool bPRINT = true;                // TRUE if sizing is reported to output (eio)
        Real64 TempFlow;                   // autosized flow rate of fan [m3/s]
        int FieldNum = 2;                  // IDD numeric field number where input field description is found
        int NumFansSized = 0;              // counter used to deallocate temporary string array after all fans have been sized

        if (Fan(FanNum).FanType_Num == FanType_ComponentModel) {
            FieldNum = 1;
        } else {
            FieldNum = 3;
        }
        TempFlow = Fan(FanNum).MaxAirFlowRate;
        DataAutosizable = Fan(FanNum).MaxAirFlowRateIsAutosizable;
        SizingString = FanNumericFields(FanNum).FieldNames(FieldNum) + " [m3/s]";
        CompType = Fan(FanNum).FanType;
        CompName = Fan(FanNum).FanName;
        DataEMSOverrideON = Fan(FanNum).MaxAirFlowRateEMSOverrideOn;
        DataEMSOverride = Fan(FanNum).MaxAirFlowRateEMSOverrideValue;
        RequestSizing(state, CompType, CompName, SystemAirflowSizing, SizingString, TempFlow, bPRINT, RoutineName);
        Fan(FanNum).MaxAirFlowRate = TempFlow;
        DataAutosizable = true;
        DataEMSOverrideON = false;
        DataEMSOverride = 0.0;

        // cpw31Aug2010 Add fan, belt, motor and VFD component autosizing and maximum efficiency calculations
        FanVolFlow = Fan(FanNum).MaxAirFlowRate; // Maximum volumetric airflow through fan [m3/s at standard conditions]
        if (Fan(FanNum).FanType_Num == FanType_ComponentModel) {
            // Get air density at standard conditions and get mass airflow through fan
            // From WeatherManager:
            //   StdBaroPress=(101.325d0*(1.0d0-2.25577d-05*WeatherFileElevation)**5.2559d0)*1000.d0
            //   StdRhoAir=PsyRhoAirFnPbTdbW(StdBaroPress,20,0)
            // From PsychRoutines:
            //   w=MAX(dw,1.0d-5)
            //   rhoair = pb/(287.d0*(tdb+KelvinConv)*(1.0d0+1.6077687d0*w))
            RhoAir = StdRhoAir;

            // Adjust max fan volumetric airflow using fan sizing factor
            FanVolFlow *= Fan(FanNum).FanSizingFactor; //[m3/s at standard conditions]

            // Calculate max fan static pressure rise using max fan volumetric flow, std air density, air-handling system characteristics,
            //   and Sherman-Wray system curve model (assumes static pressure surrounding air distribution system is zero)
            DuctStaticPress = CurveValue(Fan(FanNum).PressResetCurveIndex, FanVolFlow);               // Duct static pressure setpoint [Pa]
            DeltaPressTot = CurveValue(Fan(FanNum).PressRiseCurveIndex, FanVolFlow, DuctStaticPress); // Max fan total pressure rise [Pa]
            FanOutletVelPress = 0.5 * RhoAir * pow_2(FanVolFlow / Fan(FanNum).FanOutletArea);         // Max fan outlet velocity pressure [Pa]
            // Outlet velocity pressure cannot exceed total pressure rise
            FanOutletVelPress = min(FanOutletVelPress, DeltaPressTot);
            Fan(FanNum).DeltaPress = DeltaPressTot - FanOutletVelPress; // Max fan static pressure rise [Pa]

            // Calculate max fan air power using volumetric flow abd corresponding fan static pressure rise
            Fan(FanNum).FanAirPower = FanVolFlow * Fan(FanNum).DeltaPress; //[W]

            // Calculate fan wheel efficiency at max fan volumetric flow and corresponding fan static pressure rise,
            //   using fan characteristics and Wray dimensionless fan static efficiency model
            EulerNum = (Fan(FanNum).DeltaPress * pow_4(Fan(FanNum).FanWheelDia)) / (RhoAir * pow_2(FanVolFlow)); //[-]
            NormalizedEulerNum = std::log10(EulerNum / Fan(FanNum).EuMaxEff);
            if (NormalizedEulerNum <= 0.0) {
                Fan(FanNum).FanWheelEff = CurveValue(Fan(FanNum).PLFanEffNormCurveIndex, NormalizedEulerNum);
            } else {
                Fan(FanNum).FanWheelEff = CurveValue(Fan(FanNum).PLFanEffStallCurveIndex, NormalizedEulerNum);
            }
            Fan(FanNum).FanWheelEff *= Fan(FanNum).FanMaxEff;             // [-]
            Fan(FanNum).FanWheelEff = max(Fan(FanNum).FanWheelEff, 0.01); // Minimum efficiency is 1% to avoid numerical errors

            // Calculate max fan shaft power using fan air power and fan efficiency
            // at max fan static pressure rise and max fan volumetric flow
            Fan(FanNum).FanShaftPower = (Fan(FanNum).FanAirPower / Fan(FanNum).FanWheelEff); //[W]
            Fan(FanNum).FanShaftPwrMax = Fan(FanNum).FanShaftPower;                          //[W]

            // Calculate fan shaft speed, motor speed, and fan torque using Wray dimensionless fan airflow model
            if (NormalizedEulerNum <= 0.0) {
                FanDimFlow = CurveValue(Fan(FanNum).DimFlowNormCurveIndex, NormalizedEulerNum); //[-]
            } else {
                FanDimFlow = CurveValue(Fan(FanNum).DimFlowStallCurveIndex, NormalizedEulerNum); //[-]
            }
            FanSpdRadS = FanVolFlow / (FanDimFlow * Fan(FanNum).FanMaxDimFlow * pow_3(Fan(FanNum).FanWheelDia)); //[rad/s]
            Fan(FanNum).FanSpd = FanSpdRadS * 9.549296586;                                                       //[rpm, conversion factor is 30/PI]

            if (Fan(FanNum).PulleyDiaRatio == AutoSize) {
                // WRITE(*,*) 'Autosizing pulley drive ratio'
                Fan(FanNum).PulleyDiaRatio = Fan(FanNum).FanSpd / Fan(FanNum).MotorMaxSpd; //[-]
            }

            // For direct-drive, should have PulleyDiaRatio = 1
            MotorSpeed = Fan(FanNum).FanSpd / Fan(FanNum).PulleyDiaRatio; //[rpm]

            // Check for inconsistent drive ratio and motor speed, and report design fan speed with warning cpw14Sep2010
            if (MotorSpeed > (Fan(FanNum).MotorMaxSpd + 1.e-5)) {
                ShowWarningError("Drive ratio for " + Fan(FanNum).FanType + ": " + Fan(FanNum).FanName +
                                 " is too low at design conditions -- check motor speed and drive ratio inputs");
                ShowContinueError("...Design fan speed [rev/min]: " + RoundSigDigits(Fan(FanNum).FanSpd, 2));
            }

            Fan(FanNum).FanTrq = Fan(FanNum).FanShaftPower / FanSpdRadS; //[N-m]

            if (Fan(FanNum).BeltMaxTorque == AutoSize) {
                // WRITE(*,*) 'Autosizing fan belt'
                Fan(FanNum).BeltMaxTorque = Fan(FanNum).FanTrq; //[N-m]
            }
            // Adjust max belt torque using belt sizing factor
            Fan(FanNum).BeltMaxTorque *= Fan(FanNum).BeltSizingFactor; //[N-m]

            // Check for undersized belt and report design size with warning cpw14Sep2010
            if (Fan(FanNum).FanTrq > (Fan(FanNum).BeltMaxTorque + 1.e-5)) {
                ShowWarningError("Belt for " + Fan(FanNum).FanType + ": " + Fan(FanNum).FanName +
                                 " is undersized at design conditions -- check belt inputs");
                ShowContinueError("...Design belt output torque (without oversizing) [Nm]: " + RoundSigDigits(Fan(FanNum).FanTrq, 2));
            }

            // Calculate belt max efficiency using correlations and coefficients based on AMCA data
            // Direct-drive is represented using curve coefficients such that "belt" max eff and PL eff = 1.0
            XbeltMax = std::log(Fan(FanNum).FanShaftPwrMax / 746.0); // Natural log of belt output power in hp
            if (Fan(FanNum).BeltMaxEffCurveIndex != 0) {
                Fan(FanNum).BeltMaxEff = std::exp(CurveValue(Fan(FanNum).BeltMaxEffCurveIndex, XbeltMax)); //[-]
            } else {
                Fan(FanNum).BeltMaxEff = 1.0; // No curve specified - use constant efficiency
            }

            // Calculate belt part-load drive efficiency and input power using correlations and coefficients based on ACEEE data
            FanTrqRatio = Fan(FanNum).FanTrq / Fan(FanNum).BeltMaxTorque; //[-]
            if ((FanTrqRatio <= Fan(FanNum).BeltTorqueTrans) && (Fan(FanNum).PLBeltEffReg1CurveIndex != 0)) {
                BeltPLEff = CurveValue(Fan(FanNum).PLBeltEffReg1CurveIndex, FanTrqRatio); //[-]
            } else {
                if ((FanTrqRatio > Fan(FanNum).BeltTorqueTrans) && (FanTrqRatio <= 1.0) && (Fan(FanNum).PLBeltEffReg2CurveIndex != 0)) {
                    BeltPLEff = CurveValue(Fan(FanNum).PLBeltEffReg2CurveIndex, FanTrqRatio); //[-]
                } else {
                    if ((FanTrqRatio > 1.0) && (Fan(FanNum).PLBeltEffReg3CurveIndex != 0)) {
                        BeltPLEff = CurveValue(Fan(FanNum).PLBeltEffReg3CurveIndex, FanTrqRatio); //[-]
                    } else {
                        BeltPLEff = 1.0; // Direct drive or no curve specified - use constant efficiency
                    }
                }
            }
            Fan(FanNum).BeltEff = Fan(FanNum).BeltMaxEff * BeltPLEff;                     //[-]
            Fan(FanNum).BeltEff = max(Fan(FanNum).BeltEff, 0.01);                         // Minimum efficiency is 1% to avoid numerical errors
            Fan(FanNum).BeltInputPower = Fan(FanNum).FanShaftPower / Fan(FanNum).BeltEff; //[W]

            if (Fan(FanNum).MotorMaxOutPwr == AutoSize) {
                // WRITE(*,*) 'Autosizing fan motor'
                Fan(FanNum).MotorMaxOutPwr = Fan(FanNum).BeltInputPower;
            }
            // Adjust max motor output power using motor sizing factor
            Fan(FanNum).MotorMaxOutPwr *= Fan(FanNum).MotorSizingFactor; //[W]

            // Check for undersized motor and report design size with warning cpw14Sep2010
            if (Fan(FanNum).BeltInputPower > (Fan(FanNum).MotorMaxOutPwr + 1.e-5)) {
                ShowWarningError("Motor for " + Fan(FanNum).FanType + ": " + Fan(FanNum).FanName +
                                 " is undersized at design conditions -- check motor inputs");
                ShowContinueError("...Design motor output power (without oversizing) [W]: " + RoundSigDigits(Fan(FanNum).BeltInputPower, 2));
            }

            // Calculate motor max efficiency using correlations and coefficients based on MotorMaster+ data
            XmotorMax = std::log(Fan(FanNum).MotorMaxOutPwr / 746.0); // Natural log of motor output power in hp
            if (Fan(FanNum).MotorMaxEffCurveIndex != 0) {
                Fan(FanNum).MotorMaxEff = CurveValue(Fan(FanNum).MotorMaxEffCurveIndex, XmotorMax); //[-]
            } else {
                Fan(FanNum).MotorMaxEff = 1.0; // No curve specified - use constant efficiency
            }

            // Calculate motor part-load efficiency and input power using correlations and coefficients based on MotorMaster+ data
            MotorOutPwrRatio = Fan(FanNum).BeltInputPower / Fan(FanNum).MotorMaxOutPwr; //[-]
            if (Fan(FanNum).PLMotorEffCurveIndex != 0) {
                MotorPLEff = CurveValue(Fan(FanNum).PLMotorEffCurveIndex, MotorOutPwrRatio); //[-]
            } else {
                MotorPLEff = 1.0; // No curve specified - use constant efficiency
            }
            Fan(FanNum).MotEff = Fan(FanNum).MotorMaxEff * MotorPLEff; //[-]
            Fan(FanNum).MotEff = max(Fan(FanNum).MotEff, 0.01);        // Minimum efficiency is 1% to avoid numerical errors

            // Calculate motor input power using belt input power and motor efficiency
            Fan(FanNum).MotorInputPower = Fan(FanNum).BeltInputPower / Fan(FanNum).MotEff; //[W]

            // Calculate max VFD efficiency and input power using correlations and coefficients based on VFD type
            if ((Fan(FanNum).VFDEffType == "SPEED") && (Fan(FanNum).VFDEffCurveIndex != 0)) {
                VFDSpdRatio = MotorSpeed / Fan(FanNum).MotorMaxSpd;                         //[-]
                Fan(FanNum).VFDEff = CurveValue(Fan(FanNum).VFDEffCurveIndex, VFDSpdRatio); //[-]
            } else {
                if ((Fan(FanNum).VFDEffType == "POWER") && (Fan(FanNum).VFDEffCurveIndex != 0)) {
                    if (Fan(FanNum).VFDMaxOutPwr == AutoSize) {
                        // WRITE(*,*) 'Autosizing fan VFD'
                        Fan(FanNum).VFDMaxOutPwr = Fan(FanNum).MotorInputPower;
                    }
                    // Adjust max VFD output power using VFD sizing factor
                    Fan(FanNum).VFDMaxOutPwr *= Fan(FanNum).VFDSizingFactor; //[W]

                    // Check for undersized VFD and report design size with warning cpw14Sep2010
                    if (Fan(FanNum).MotorInputPower > (Fan(FanNum).VFDMaxOutPwr + 1.e-5)) {
                        ShowWarningError("VFD for " + Fan(FanNum).FanType + ": " + Fan(FanNum).FanName +
                                         " is undersized at design conditions -- check VFD inputs");
                        ShowContinueError("...Design VFD output power (without oversizing) [W]: " + RoundSigDigits(Fan(FanNum).MotorInputPower, 2));
                    }

                    VFDOutPwrRatio = Fan(FanNum).MotorInputPower / Fan(FanNum).VFDMaxOutPwr;       //[-]
                    Fan(FanNum).VFDEff = CurveValue(Fan(FanNum).VFDEffCurveIndex, VFDOutPwrRatio); //[-]
                } else {
                    // No curve specified - use constant efficiency
                    Fan(FanNum).VFDMaxOutPwr = 0.0;
                    Fan(FanNum).VFDEff = 0.97;
                }
            }
            Fan(FanNum).VFDEff = max(Fan(FanNum).VFDEff, 0.01); // Minimum efficiency is 1% to avoid numerical errors

            // Calculate VFD "rated" input power using motor input power and VFD efficiency
            RatedPower = Fan(FanNum).MotorInputPower / Fan(FanNum).VFDEff; //[W]

            // Calculate combined fan system efficiency: includes fan, belt, motor, and VFD
            // Equivalent to Fan(FanNum)%FanAirPower / Fan(FanNum)%FanPower
            Fan(FanNum).FanEff = Fan(FanNum).FanWheelEff * Fan(FanNum).BeltEff * Fan(FanNum).MotEff * Fan(FanNum).VFDEff;

            // Report fan, belt, motor, and VFD characteristics at design condition to .eio file cpw14Sep2010
            ReportSizingOutput(Fan(FanNum).FanType, Fan(FanNum).FanName, "Design Fan Airflow [m3/s]", FanVolFlow);
            ReportSizingOutput(Fan(FanNum).FanType, Fan(FanNum).FanName, "Design Fan Static Pressure Rise [Pa]", Fan(FanNum).DeltaPress);
            ReportSizingOutput(Fan(FanNum).FanType, Fan(FanNum).FanName, "Design Fan Shaft Power [W]", Fan(FanNum).FanShaftPower);
            ReportSizingOutput(Fan(FanNum).FanType, Fan(FanNum).FanName, "Design Motor Output Power [W]", Fan(FanNum).MotorMaxOutPwr);
            ReportSizingOutput(Fan(FanNum).FanType, Fan(FanNum).FanName, "Design VFD Output Power [W]", Fan(FanNum).VFDMaxOutPwr);
            ReportSizingOutput(Fan(FanNum).FanType, Fan(FanNum).FanName, "Rated Power [W]", RatedPower);
            ReportSizingOutput(Fan(FanNum).FanType, Fan(FanNum).FanName, "Drive Ratio []", Fan(FanNum).PulleyDiaRatio);
            ReportSizingOutput(Fan(FanNum).FanType, Fan(FanNum).FanName, "Design Belt Output Torque [Nm]", Fan(FanNum).BeltMaxTorque);
            ReportSizingOutput(Fan(FanNum).FanType, Fan(FanNum).FanName, "Design Fan Efficiency  []", Fan(FanNum).FanWheelEff);
            ReportSizingOutput(Fan(FanNum).FanType, Fan(FanNum).FanName, "Maximum Belt Efficiency []", Fan(FanNum).BeltMaxEff);
            ReportSizingOutput(Fan(FanNum).FanType, Fan(FanNum).FanName, "Design Belt Efficiency []", Fan(FanNum).BeltEff);
            ReportSizingOutput(Fan(FanNum).FanType, Fan(FanNum).FanName, "Maximum Motor Efficiency []", Fan(FanNum).MotorMaxEff);
            ReportSizingOutput(Fan(FanNum).FanType, Fan(FanNum).FanName, "Design Motor Efficiency []", Fan(FanNum).MotEff);
            ReportSizingOutput(Fan(FanNum).FanType, Fan(FanNum).FanName, "Design VFD Efficiency []", Fan(FanNum).VFDEff);
            ReportSizingOutput(Fan(FanNum).FanType, Fan(FanNum).FanName, "Design Combined Efficiency []", Fan(FanNum).FanEff);

            // cpw31Aug2010 Temporary code for debugging fan component model
            //    WRITE(300,*) TRIM(RoundSigDigits(RhoAir,4))//','//TRIM(RoundSigDigits(FanVolFlow,4)) &
            //    //','//TRIM(RoundSigDigits(FanOutletVelPress,4))//','//TRIM(RoundSigDigits(Fan(FanNum)%DeltaPress,4)) &
            //    //','//TRIM(RoundSigDigits(Fan(FanNum)%FanAirPower,4))//','//TRIM(RoundSigDigits(EulerNum,4)) &
            //    //','//TRIM(RoundSigDigits(NormalizedEulerNum,4))//','//TRIM(RoundSigDigits(Fan(FanNum)%FanWheelEff,4))
            //    WRITE(301,*) TRIM(RoundSigDigits(Fan(FanNum)%FanShaftPower,4))//','//TRIM(RoundSigDigits(FanDimFlow,4)) &
            //    //','//TRIM(RoundSigDigits(Fan(FanNum)%FanTrq,4))//','//TRIM(RoundSigDigits(Fan(FanNum)%FanSpd,4)) &
            //    //','//TRIM(RoundSigDigits(Fan(FanNum)%FanShaftPwrMax,4))//','//TRIM(RoundSigDigits(XbeltMax,4)) &
            //    //','//TRIM(RoundSigDigits(Fan(FanNum)%BeltMaxEff,4))//','//TRIM(RoundSigDigits(FanTrqRatio,4))
            //    WRITE(302,*) TRIM(RoundSigDigits(BeltPLEff,4))//','//TRIM(RoundSigDigits(Fan(FanNum)%BeltEff,4)) &
            //    //','//TRIM(RoundSigDigits(Fan(FanNum)%BeltInputPower,4))//','//TRIM(RoundSigDigits(Fan(FanNum)%MotorMaxOutPwr,4)) &
            //    //','//TRIM(RoundSigDigits(XmotorMax,4))//','//TRIM(RoundSigDigits(Fan(FanNum)%MotorMaxEff,4)) &
            //    //','//TRIM(RoundSigDigits(MotorOutPwrRatio,4))//','//TRIM(RoundSigDigits(MotorPLEff,4))
            //    WRITE(303,*) TRIM(RoundSigDigits(Fan(FanNum)%MotEff,4))//','//TRIM(RoundSigDigits(Fan(FanNum)%MotorInputPower,4)) &
            //    //','//TRIM(RoundSigDigits(VFDOutPwrRatio,4))//','//TRIM(RoundSigDigits(Fan(FanNum)%VFDEff,4)) &
            //    //','//TRIM(RoundSigDigits(RatedPower,4))//','//TRIM(RoundSigDigits(Fan(FanNum)%FanEff,4)) &
            //    //','//TRIM(RoundSigDigits(0.0d0,4))//','//TRIM(RoundSigDigits(0.0d0,4))
            //    WRITE(304,*) TRIM("Fan")//','//TRIM("Sizing")

            // cpw31Aug2010 Temporary code to write headers for component fan model debug files
            //    WRITE(300,*) 'Rho,VolFLOW,dPvOut,dP,AirPwr,Eu,NrmEu,FWEff'
            //    WRITE(301,*) 'ShftPwr,DimFlow,Trq,FSpd,BPwrOut,XBmax,BMaxEff,TrqRat'
            //    WRITE(302,*) 'BPLEff,BEff,BPwrIn,MPwrOut,XMmax,MMaxEff,MPwrRat,MPLEff'
            //    WRITE(303,*) 'MEff,MPwrIn,VPwrRat,VEff,FanPwr,FanEff,PwrLoss,dEnthalpy'
            //    WRITE(304,*) 'Date,Period'
        } // End fan component sizing

        equipName = Fan(FanNum).FanName;

        // cpw31Aug2010 Rearrange order to match table and use FanVolFlow to calculate RatedPower
        // ALSO generates values if Component Model fan, for which DeltaPress and FanEff vary with flow
        PreDefTableEntry(pdchFanType, equipName, Fan(FanNum).FanType);
        PreDefTableEntry(pdchFanTotEff, equipName, Fan(FanNum).FanEff);
        PreDefTableEntry(pdchFanDeltaP, equipName, Fan(FanNum).DeltaPress);
        PreDefTableEntry(pdchFanVolFlow, equipName, FanVolFlow);
        RatedPower = FanVolFlow * Fan(FanNum).DeltaPress / Fan(FanNum).FanEff; // total fan power
        if (Fan(FanNum).FanType_Num != FanType_ComponentModel) {
            Fan(FanNum).DesignPointFEI = HVACFan::FanSystem::report_fei(FanVolFlow, RatedPower, Fan(FanNum).DeltaPress, StdRhoAir);
        }
        PreDefTableEntry(pdchFanPwr, equipName, RatedPower);
        if (FanVolFlow != 0.0) {
            PreDefTableEntry(pdchFanPwrPerFlow, equipName, RatedPower / FanVolFlow);
        }
        PreDefTableEntry(pdchFanMotorIn, equipName, Fan(FanNum).MotInAirFrac);
        PreDefTableEntry(pdchFanEndUse, equipName, Fan(FanNum).EndUseSubcategoryName);
        PreDefTableEntry(OutputReportPredefined::pdchFanEnergyIndex, equipName, Fan(FanNum).DesignPointFEI);

        NVPerfNum = Fan(FanNum).NVPerfNum;
        if (NVPerfNum > 0) {
            if (NightVentPerf(NVPerfNum).MaxAirFlowRate == AutoSize) {
                NightVentPerf(NVPerfNum).MaxAirFlowRate = Fan(FanNum).MaxAirFlowRate;
            }
        }

        if (++NumFansSized == state.fans.NumFans) FanNumericFields.deallocate(); // remove temporary array for field names at end of sizing
    }

    // End Initialization Section of the Module
    //******************************************************************************

    // Begin Algorithm Section of the Module
    //******************************************************************************

    void SimSimpleFan(FansData &fans, int const FanNum)
    {

        // SUBROUTINE INFORMATION:
        //       AUTHOR         Unknown
        //       DATE WRITTEN   Unknown
        //       MODIFIED       Brent Griffith, May 2009, added EMS override
        //                      Chandan Sharma, March 2011, FSEC: Added LocalTurnFansOn and LocalTurnFansOff
        //                      Rongpeng Zhang, April 2015, added faulty fan operations due to fouling air filters
        //       RE-ENGINEERED  na

        // PURPOSE OF THIS SUBROUTINE:
        // This subroutine simulates the simple constant volume fan.

        // METHODOLOGY EMPLOYED:
        // Converts design pressure rise and efficiency into fan power and temperature rise
        // Constant fan pressure rise is assumed.

        // REFERENCES:
        // ASHRAE HVAC 2 Toolkit, page 2-3 (FANSIM)

        // USE STATEMENTS:
        // na

        // Locals
        // SUBROUTINE ARGUMENT DEFINITIONS:

        // SUBROUTINE PARAMETER DEFINITIONS:
        // na

        // INTERFACE BLOCK SPECIFICATIONS
        // na

        // DERIVED TYPE DEFINITIONS
        // na

        // SUBROUTINE LOCAL VARIABLE DECLARATIONS:
        Real64 RhoAir;
        Real64 DeltaPress; // [N/m2]
        Real64 FanEff;
        Real64 MotInAirFrac;
        Real64 MotEff;
        Real64 MassFlow; // [kg/sec]
        // unused0909      REAL(r64) Tin         ! [C]
        // unused0909      REAL(r64) Win
        Real64 FanShaftPower; // power delivered to fan shaft

        int NVPerfNum;

        NVPerfNum = Fan(FanNum).NVPerfNum;

        if (NightVentOn && NVPerfNum > 0) {
            DeltaPress = NightVentPerf(NVPerfNum).DeltaPress;
            FanEff = NightVentPerf(NVPerfNum).FanEff;
            MotEff = NightVentPerf(NVPerfNum).MotEff;
            MotInAirFrac = NightVentPerf(NVPerfNum).MotInAirFrac;
        } else {
            DeltaPress = Fan(FanNum).DeltaPress;
            FanEff = Fan(FanNum).FanEff;
            MotEff = Fan(FanNum).MotEff;
            MotInAirFrac = Fan(FanNum).MotInAirFrac;
        }

        // For a Constant Volume Simple Fan the Max Flow Rate is the Flow Rate for the fan
        // unused0909   Tin        = Fan(FanNum)%InletAirTemp
        // unused0909   Win        = Fan(FanNum)%InletAirHumRat
        RhoAir = Fan(FanNum).RhoAirStdInit;
        MassFlow = Fan(FanNum).InletAirMassFlowRate;

        // Faulty fan operations_Jun. 2015, zrp
        // Update MassFlow & DeltaPress if there are fouling air filters corresponding to the fan
        if (Fan(FanNum).FaultyFilterFlag && (!WarmupFlag) && (!DoingSizing) && (!KickOffSimulation)) {

            int iFault = Fan(FanNum).FaultyFilterIndex;

            // Check fault availability schedules
            if (GetCurrentScheduleValue(FaultsManager::FaultsFouledAirFilters(iFault).AvaiSchedPtr) > 0.0) {
                Real64 FanDesignFlowRateDec = 0; // Decrease of the Fan Design Volume Flow Rate [m3/sec]

                FanDesignFlowRateDec = CalFaultyFanAirFlowReduction(
                    Fan(FanNum).FanName,
                    Fan(FanNum).MaxAirFlowRate,
                    Fan(FanNum).DeltaPress,
                    (GetCurrentScheduleValue(FaultsManager::FaultsFouledAirFilters(iFault).FaultyAirFilterPressFracSchePtr) - 1) *
                        Fan(FanNum).DeltaPress,
                    FaultsManager::FaultsFouledAirFilters(iFault).FaultyAirFilterFanCurvePtr);

                // Update MassFlow & DeltaPress of the fan
                MassFlow = min(MassFlow, Fan(FanNum).MaxAirMassFlowRate - FanDesignFlowRateDec * RhoAir);
                DeltaPress =
                    GetCurrentScheduleValue(FaultsManager::FaultsFouledAirFilters(iFault).FaultyAirFilterPressFracSchePtr) * Fan(FanNum).DeltaPress;
            }
        }

        // EMS overwrite MassFlow, DeltaPress, and FanEff
        if (Fan(FanNum).EMSMaxMassFlowOverrideOn) MassFlow = Fan(FanNum).EMSAirMassFlowValue;
        if (Fan(FanNum).EMSFanPressureOverrideOn) DeltaPress = Fan(FanNum).EMSFanPressureValue;
        if (Fan(FanNum).EMSFanEffOverrideOn) FanEff = Fan(FanNum).EMSFanEffValue;

        MassFlow = min(MassFlow, Fan(FanNum).MaxAirMassFlowRate);
        MassFlow = max(MassFlow, Fan(FanNum).MinAirMassFlowRate);

        // Determine the Fan Schedule for the Time step
        if ((GetCurrentScheduleValue(Fan(FanNum).AvailSchedPtrNum) > 0.0 || fans.LocalTurnFansOn) && !fans.LocalTurnFansOff && MassFlow > 0.0) {
            // Fan is operating
            Fan(FanNum).FanPower = max(0.0, MassFlow * DeltaPress / (FanEff * RhoAir)); // total fan power
            FanShaftPower = MotEff * Fan(FanNum).FanPower;                              // power delivered to shaft
            Fan(FanNum).PowerLossToAir = FanShaftPower + (Fan(FanNum).FanPower - FanShaftPower) * MotInAirFrac;
            Fan(FanNum).OutletAirEnthalpy = Fan(FanNum).InletAirEnthalpy + Fan(FanNum).PowerLossToAir / MassFlow;
            // This fan does not change the moisture or Mass Flow across the component
            Fan(FanNum).OutletAirHumRat = Fan(FanNum).InletAirHumRat;
            Fan(FanNum).OutletAirMassFlowRate = MassFlow;
            Fan(FanNum).OutletAirTemp = PsyTdbFnHW(Fan(FanNum).OutletAirEnthalpy, Fan(FanNum).OutletAirHumRat);

        } else {
            // Fan is off and not operating no power consumed and mass flow rate.
            Fan(FanNum).FanPower = 0.0;
            FanShaftPower = 0.0;
            Fan(FanNum).PowerLossToAir = 0.0;
            Fan(FanNum).OutletAirMassFlowRate = 0.0;
            Fan(FanNum).OutletAirHumRat = Fan(FanNum).InletAirHumRat;
            Fan(FanNum).OutletAirEnthalpy = Fan(FanNum).InletAirEnthalpy;
            Fan(FanNum).OutletAirTemp = Fan(FanNum).InletAirTemp;
            // Set the Control Flow variables to 0.0 flow when OFF.
            Fan(FanNum).MassFlowRateMaxAvail = 0.0;
            Fan(FanNum).MassFlowRateMinAvail = 0.0;
        }
    }

    void SimVariableVolumeFan(FansData &fans, int const FanNum, Optional<Real64 const> PressureRise)
    {

        // SUBROUTINE INFORMATION:
        //       AUTHOR         Unknown
        //       DATE WRITTEN   Unknown
        //       MODIFIED       Phil Haves
        //                      Brent Griffith, May 2009 for EMS
        //                      Chandan Sharma, March 2011, FSEC: Added LocalTurnFansOn and LocalTurnFansOff
        //                      Rongpeng Zhang, April 2015, added faulty fan operations due to fouling air filters
        //       RE-ENGINEERED  na

        // PURPOSE OF THIS SUBROUTINE:
        // This subroutine simulates the simple variable volume fan.

        // METHODOLOGY EMPLOYED:
        // Converts design pressure rise and efficiency into fan power and temperature rise
        // Constant fan pressure rise is assumed.
        // Uses curves of fan power fraction vs. fan part load to determine fan power at
        // off design conditions.

        // REFERENCES:
        // ASHRAE HVAC 2 Toolkit, page 2-3 (FANSIM)

        // USE STATEMENTS:
        // na

        // Locals
        // SUBROUTINE ARGUMENT DEFINITIONS:

        // SUBROUTINE PARAMETER DEFINITIONS:
        // na

        // INTERFACE BLOCK SPECIFICATIONS
        // na

        // DERIVED TYPE DEFINITIONS
        // na

        // SUBROUTINE LOCAL VARIABLE DECLARATIONS:
        Real64 RhoAir;
        Real64 DeltaPress; // [N/m2 = Pa]
        Real64 FanEff;     // Total fan efficiency - combined efficiency of fan, drive train,
        // motor and variable speed controller (if any)
        Real64 MaxAirFlowRate;
        Real64 MaxAirMassFlowRate;
        Real64 MotInAirFrac;
        Real64 MotEff;
        Real64 MassFlow; // [kg/sec]
        // unused0909      REAL(r64) Tin         ! [C]
        // unused0909      REAL(r64) Win
        Real64 PartLoadFrac;
        // unused0909      REAL(r64) MaxFlowFrac   !Variable Volume Fan Max Flow Fraction [-]
        Real64 MinFlowFrac;                  // Variable Volume Fan Min Flow Fraction [-]
        static Real64 FlowFracForPower(0.0); // Variable Volume Fan Flow Fraction for power calcs[-]
        static Real64 FlowFracActual(0.0);   // actual VAV fan flow fraction
        Real64 FanShaftPower;                // power delivered to fan shaft
        int NVPerfNum;

        // added to address the fan heat issue during low air flow conditions
        Real64 MinFlowFracLimitFanHeat; // Minimum Fan Flow Fraction Limit for Fan Heat at Low Airflow [-]
        Real64 FanPoweratLowMinimum;    // Fan Power at Low Minimum Airflow [W]
        Real64 PartLoadFracatLowMin;
        Real64 DeltaTAcrossFan; // Air temperature rise across the fan due to fan heat [C]

        // Simple Variable Volume Fan - default values from DOE-2
        // Type of Fan          Coeff1       Coeff2       Coeff3        Coeff4      Coeff5
        // INLET VANE DAMPERS   0.35071223   0.30850535   -0.54137364   0.87198823  0.000
        // DISCHARGE DAMPERS    0.37073425   0.97250253   -0.34240761   0.000       0.000
        // VARIABLE SPEED MOTOR 0.0015302446 0.0052080574  1.1086242   -0.11635563  0.000

        NVPerfNum = Fan(FanNum).NVPerfNum;
        MaxAirFlowRate = Fan(FanNum).MaxAirFlowRate;

        if (NightVentOn && NVPerfNum > 0) {
            DeltaPress = NightVentPerf(NVPerfNum).DeltaPress;
            FanEff = NightVentPerf(NVPerfNum).FanEff;
            MotEff = NightVentPerf(NVPerfNum).MotEff;
            MotInAirFrac = NightVentPerf(NVPerfNum).MotInAirFrac;
            MaxAirMassFlowRate = NightVentPerf(NVPerfNum).MaxAirMassFlowRate;
        } else {
            if (present(PressureRise)) {
                DeltaPress = PressureRise;
            } else {
                DeltaPress = Fan(FanNum).DeltaPress;
            }
            FanEff = Fan(FanNum).FanEff;
            MotEff = Fan(FanNum).MotEff;
            MotInAirFrac = Fan(FanNum).MotInAirFrac;
            MaxAirMassFlowRate = Fan(FanNum).MaxAirMassFlowRate;
        }

        // unused0909  Tin         = Fan(FanNum)%InletAirTemp
        // unused0909  Win         = Fan(FanNum)%InletAirHumRat
        RhoAir = Fan(FanNum).RhoAirStdInit;
        MassFlow = Fan(FanNum).InletAirMassFlowRate;

        // Faulty fan operations_Apr. 2015, zrp
        // Update MassFlow & DeltaPress if there are fouling air filters corresponding to the fan
        if (Fan(FanNum).FaultyFilterFlag && (!WarmupFlag) && (!DoingSizing) && (!KickOffSimulation) && (!Fan(FanNum).EMSMaxMassFlowOverrideOn)) {

            int iFault = Fan(FanNum).FaultyFilterIndex;

            // Check fault availability schedules
            if (GetCurrentScheduleValue(FaultsManager::FaultsFouledAirFilters(iFault).AvaiSchedPtr) > 0.0) {
                Real64 FanDesignFlowRateDec = 0; // Decrease of the Fan Design Volume Flow Rate [m3/sec]

                FanDesignFlowRateDec = CalFaultyFanAirFlowReduction(
                    Fan(FanNum).FanName,
                    Fan(FanNum).MaxAirFlowRate,
                    Fan(FanNum).DeltaPress,
                    (GetCurrentScheduleValue(FaultsManager::FaultsFouledAirFilters(iFault).FaultyAirFilterPressFracSchePtr) - 1) *
                        Fan(FanNum).DeltaPress,
                    FaultsManager::FaultsFouledAirFilters(iFault).FaultyAirFilterFanCurvePtr);

                // Update MassFlow & DeltaPress of the fan
                MaxAirFlowRate = Fan(FanNum).MaxAirFlowRate - FanDesignFlowRateDec;
                MaxAirMassFlowRate = Fan(FanNum).MaxAirMassFlowRate - FanDesignFlowRateDec * RhoAir;
                DeltaPress =
                    GetCurrentScheduleValue(FaultsManager::FaultsFouledAirFilters(iFault).FaultyAirFilterPressFracSchePtr) * Fan(FanNum).DeltaPress;
            }
        }

        // EMS overwrite MassFlow, DeltaPress, and FanEff
        if (Fan(FanNum).EMSFanPressureOverrideOn) DeltaPress = Fan(FanNum).EMSFanPressureValue;
        if (Fan(FanNum).EMSFanEffOverrideOn) FanEff = Fan(FanNum).EMSFanEffValue;
        if (Fan(FanNum).EMSMaxMassFlowOverrideOn) MassFlow = Fan(FanNum).EMSAirMassFlowValue;

        MassFlow = min(MassFlow, MaxAirMassFlowRate);

        // Determine the Fan Schedule for the Time step
        if ((GetCurrentScheduleValue(Fan(FanNum).AvailSchedPtrNum) > 0.0 || fans.LocalTurnFansOn) && !fans.LocalTurnFansOff && MassFlow > 0.0) {
            // Fan is operating - calculate power loss and enthalpy rise
            //  Fan(FanNum)%FanPower = PartLoadFrac*FullMassFlow*DeltaPress/(FanEff*RhoAir) ! total fan power
            // Calculate and check limits on fraction of system flow
            // unused0909    MaxFlowFrac = 1.0
            // MinFlowFrac is calculated from the ration of the volume flows and is non-dimensional
            MinFlowFrac = Fan(FanNum).MinAirFlowRate / MaxAirFlowRate;
            // The actual flow fraction is calculated from MassFlow and the MaxVolumeFlow * AirDensity
            FlowFracActual = MassFlow / MaxAirMassFlowRate;

            // Calculate the part Load Fraction             (PH 7/13/03)

            FlowFracForPower = max(MinFlowFrac, min(FlowFracActual, 1.0)); // limit flow fraction to allowed range
            if (NightVentOn && NVPerfNum > 0) {
                PartLoadFrac = 1.0;
            } else {
                PartLoadFrac = Fan(FanNum).FanCoeff(1) + Fan(FanNum).FanCoeff(2) * FlowFracForPower +
                               Fan(FanNum).FanCoeff(3) * pow_2(FlowFracForPower) + Fan(FanNum).FanCoeff(4) * pow_3(FlowFracForPower) +
                               Fan(FanNum).FanCoeff(5) * pow_4(FlowFracForPower);
            }

            Fan(FanNum).FanPower = max(0.0, PartLoadFrac * MaxAirMassFlowRate * DeltaPress / (FanEff * RhoAir)); // total fan power (PH 7/13/03)

            FanShaftPower = MotEff * Fan(FanNum).FanPower; // power delivered to shaft
            Fan(FanNum).PowerLossToAir = FanShaftPower + (Fan(FanNum).FanPower - FanShaftPower) * MotInAirFrac;
            Fan(FanNum).OutletAirEnthalpy = Fan(FanNum).InletAirEnthalpy + Fan(FanNum).PowerLossToAir / MassFlow;
            // This fan does not change the moisture or Mass Flow across the component
            Fan(FanNum).OutletAirHumRat = Fan(FanNum).InletAirHumRat;
            Fan(FanNum).OutletAirMassFlowRate = MassFlow;
            Fan(FanNum).OutletAirTemp = PsyTdbFnHW(Fan(FanNum).OutletAirEnthalpy, Fan(FanNum).OutletAirHumRat);

            // KHL/FB, 2/10/2011. NFP implemented as CR 8338.
            // When fan air flow is less than 10%, the fan power curve is linearized between the 10% to 0% to
            //  avoid the unrealistic high temperature rise across the fan.
            // TH, 2/15/2011
            // This change caused diffs for VAV systems when fan runs at less than 10% flow conditions.
            //  A potential way to improve is to check the temperature rise across the fan first,
            //  if it is too high (say > 20C) then applies the code.
            DeltaTAcrossFan = Fan(FanNum).OutletAirTemp - Fan(FanNum).InletAirTemp;
            if (DeltaTAcrossFan > 20.0) {
                MinFlowFracLimitFanHeat = 0.10;
                if (FlowFracForPower < MinFlowFracLimitFanHeat) {
                    PartLoadFracatLowMin = Fan(FanNum).FanCoeff(1) + Fan(FanNum).FanCoeff(2) * MinFlowFracLimitFanHeat +
                                           Fan(FanNum).FanCoeff(3) * pow_2(MinFlowFracLimitFanHeat) +
                                           Fan(FanNum).FanCoeff(4) * pow_3(MinFlowFracLimitFanHeat) +
                                           Fan(FanNum).FanCoeff(5) * pow_4(MinFlowFracLimitFanHeat);
                    FanPoweratLowMinimum = PartLoadFracatLowMin * MaxAirMassFlowRate * DeltaPress / (FanEff * RhoAir);
                    Fan(FanNum).FanPower = max(0.0, FlowFracForPower * FanPoweratLowMinimum / MinFlowFracLimitFanHeat);
                } else if (FlowFracActual < MinFlowFracLimitFanHeat) {
                    PartLoadFracatLowMin = Fan(FanNum).FanCoeff(1) + Fan(FanNum).FanCoeff(2) * MinFlowFracLimitFanHeat +
                                           Fan(FanNum).FanCoeff(3) * pow_2(MinFlowFracLimitFanHeat) +
                                           Fan(FanNum).FanCoeff(4) * pow_3(MinFlowFracLimitFanHeat) +
                                           Fan(FanNum).FanCoeff(5) * pow_4(MinFlowFracLimitFanHeat);
                    FanPoweratLowMinimum = PartLoadFracatLowMin * MaxAirMassFlowRate * DeltaPress / (FanEff * RhoAir);
                    Fan(FanNum).FanPower = max(0.0, FlowFracActual * FanPoweratLowMinimum / MinFlowFracLimitFanHeat);
                }
                FanShaftPower = MotEff * Fan(FanNum).FanPower; // power delivered to shaft
                Fan(FanNum).PowerLossToAir = FanShaftPower + (Fan(FanNum).FanPower - FanShaftPower) * MotInAirFrac;
                Fan(FanNum).OutletAirEnthalpy = Fan(FanNum).InletAirEnthalpy + Fan(FanNum).PowerLossToAir / MassFlow;
                // This fan does not change the moisture or Mass Flow across the component
                Fan(FanNum).OutletAirHumRat = Fan(FanNum).InletAirHumRat;
                Fan(FanNum).OutletAirMassFlowRate = MassFlow;
                Fan(FanNum).OutletAirTemp = PsyTdbFnHW(Fan(FanNum).OutletAirEnthalpy, Fan(FanNum).OutletAirHumRat);
            }

        } else {
            // Fan is off and not operating no power consumed and mass flow rate.
            Fan(FanNum).FanPower = 0.0;
            FanShaftPower = 0.0;
            Fan(FanNum).PowerLossToAir = 0.0;
            Fan(FanNum).OutletAirMassFlowRate = 0.0;
            Fan(FanNum).OutletAirHumRat = Fan(FanNum).InletAirHumRat;
            Fan(FanNum).OutletAirEnthalpy = Fan(FanNum).InletAirEnthalpy;
            Fan(FanNum).OutletAirTemp = Fan(FanNum).InletAirTemp;
            // Set the Control Flow variables to 0.0 flow when OFF.
            Fan(FanNum).MassFlowRateMaxAvail = 0.0;
            Fan(FanNum).MassFlowRateMinAvail = 0.0;
        }
    }

    void SimOnOffFan(FansData &fans, int const FanNum, Optional<Real64 const> SpeedRatio)
    {

        // SUBROUTINE INFORMATION:
        //       AUTHOR         Unknown
        //       DATE WRITTEN   Unknown
        //       MODIFIED       Shirey, May 2001
        //                      R. Raustad - FSEC, Jan 2009 - added SpeedRatio for multi-speed fans
        //                      Brent Griffith, May 2009 for EMS
        //                      Chandan Sharma, March 2011, FSEC: Added LocalTurnFansOn and LocalTurnFansOff
        //                      Rongpeng Zhang, April 2015, added faulty fan operations due to fouling air filters
        //       RE-ENGINEERED  na

        // PURPOSE OF THIS SUBROUTINE:
        // This subroutine simulates the simple on/off fan.

        // METHODOLOGY EMPLOYED:
        // Converts design pressure rise and efficiency into fan power and temperature rise
        // Constant fan pressure rise is assumed.
        // Uses curves of fan power fraction vs. fan part load to determine fan power at
        // off design conditions.
        // Same as simple (constant volume) fan, except added part-load curve input

        // REFERENCES:
        // ASHRAE HVAC 2 Toolkit, page 2-3 (FANSIM)

        // Using/Aliasing
        using CurveManager::CurveValue;
        using General::TrimSigDigits;

        // Locals
        // SUBROUTINE ARGUMENT DEFINITIONS:

        // SUBROUTINE PARAMETER DEFINITIONS:
        // na

        // INTERFACE BLOCK SPECIFICATIONS
        // na

        // DERIVED TYPE DEFINITIONS
        // na

        // SUBROUTINE LOCAL VARIABLE DECLARATIONS:
        Real64 RhoAir;
        Real64 DeltaPress; // [N/m2]
        Real64 FanEff;
        Real64 MassFlow;           // [kg/sec]
        Real64 MaxAirMassFlowRate; // [kg/sec]
        // unused0909      REAL(r64) Tin         ! [C]
        // unused0909      REAL(r64) Win
        Real64 PartLoadRatio;        // Ratio of actual mass flow rate to max mass flow rate
        Real64 FlowFrac;             // Actual Fan Flow Fraction = actual mass flow rate / max air mass flow rate
        Real64 FanShaftPower;        // power delivered to fan shaft
        Real64 SpeedRaisedToPower;   // Result of the speed ratio raised to the power of n (Curve object)
        Real64 EffRatioAtSpeedRatio; // Efficeincy ratio at current speed ratio (Curve object)
        static int ErrCount(0);

        // unused0909   Tin        = Fan(FanNum)%InletAirTemp
        // unused0909   Win        = Fan(FanNum)%InletAirHumRat
        MassFlow = Fan(FanNum).InletAirMassFlowRate;
        MaxAirMassFlowRate = Fan(FanNum).MaxAirMassFlowRate;
        DeltaPress = Fan(FanNum).DeltaPress;
        FanEff = Fan(FanNum).FanEff;
        RhoAir = Fan(FanNum).RhoAirStdInit;

        // Faulty fan operations_Apr. 2015, zrp
        // Update MassFlow & DeltaPress if there are fouling air filters corresponding to the fan
        if (Fan(FanNum).FaultyFilterFlag && (!WarmupFlag) && (!DoingSizing) && (!KickOffSimulation) && (!Fan(FanNum).EMSMaxMassFlowOverrideOn)) {

            int iFault = Fan(FanNum).FaultyFilterIndex;

            // Check fault availability schedules
            if (GetCurrentScheduleValue(FaultsManager::FaultsFouledAirFilters(iFault).AvaiSchedPtr) > 0.0) {
                Real64 FanDesignFlowRateDec = 0; // Decrease of the Fan Design Volume Flow Rate [m3/sec]

                FanDesignFlowRateDec = CalFaultyFanAirFlowReduction(
                    Fan(FanNum).FanName,
                    Fan(FanNum).MaxAirFlowRate,
                    Fan(FanNum).DeltaPress,
                    (GetCurrentScheduleValue(FaultsManager::FaultsFouledAirFilters(iFault).FaultyAirFilterPressFracSchePtr) - 1) *
                        Fan(FanNum).DeltaPress,
                    FaultsManager::FaultsFouledAirFilters(iFault).FaultyAirFilterFanCurvePtr);

                // Update MassFlow & DeltaPress of the fan
                MaxAirMassFlowRate = Fan(FanNum).MaxAirMassFlowRate - FanDesignFlowRateDec * RhoAir;
                DeltaPress =
                    GetCurrentScheduleValue(FaultsManager::FaultsFouledAirFilters(iFault).FaultyAirFilterPressFracSchePtr) * Fan(FanNum).DeltaPress;
            }
        }

        // EMS overwrite MassFlow, DeltaPress, and FanEff
        if (Fan(FanNum).EMSMaxMassFlowOverrideOn) MassFlow = Fan(FanNum).EMSAirMassFlowValue;
        if (Fan(FanNum).EMSFanPressureOverrideOn) DeltaPress = Fan(FanNum).EMSFanPressureValue;
        if (Fan(FanNum).EMSFanEffOverrideOn) FanEff = Fan(FanNum).EMSFanEffValue;

        MassFlow = min(MassFlow, MaxAirMassFlowRate);
        MassFlow = max(MassFlow, Fan(FanNum).MinAirMassFlowRate);
        Fan(FanNum).FanRuntimeFraction = 0.0;

        // Determine the Fan Schedule for the Time step
        if ((GetCurrentScheduleValue(Fan(FanNum).AvailSchedPtrNum) > 0.0 || fans.LocalTurnFansOn) && !fans.LocalTurnFansOff && MassFlow > 0.0 &&
            Fan(FanNum).MaxAirMassFlowRate > 0.0) {
            // The actual flow fraction is calculated from MassFlow and the MaxVolumeFlow * AirDensity
            FlowFrac = MassFlow / MaxAirMassFlowRate;

            // Calculate the part load ratio, can't be greater than 1
            PartLoadRatio = min(1.0, FlowFrac);
            // Fan is operating
            if (OnOffFanPartLoadFraction <= 0.0) {
                ShowRecurringWarningErrorAtEnd("Fan:OnOff, OnOffFanPartLoadFraction <= 0.0, Reset to 1.0", ErrCount);
                OnOffFanPartLoadFraction = 1.0; // avoid divide by zero or negative PLF
            }

            if (OnOffFanPartLoadFraction < 0.7) {
                OnOffFanPartLoadFraction = 0.7; // a warning message is already issued from the DX coils or gas heating coil
            }

            // Keep fan runtime fraction between 0.0 and 1.0, and RTF >= PLR
            if (OnOffFanPartLoadFraction >= 1.0) {
                Fan(FanNum).FanRuntimeFraction = PartLoadRatio;
            } else {
                Fan(FanNum).FanRuntimeFraction = max(0.0, min(1.0, PartLoadRatio / OnOffFanPartLoadFraction));
            }
            // The fan speed ratio (passed from parent) determines the fan power according to fan laws
            if (present(SpeedRatio)) {
                //    Fan(FanNum)%FanPower = MassFlow*DeltaPress/(FanEff*RhoAir*OnOffFanPartLoadFraction)! total fan power
                Fan(FanNum).FanPower = max(0.0, MaxAirMassFlowRate * Fan(FanNum).FanRuntimeFraction * DeltaPress / (FanEff * RhoAir));

                //    Do not modify fan power calculation unless fan power vs speed ratio curve is used.
                if (Fan(FanNum).FanPowerRatAtSpeedRatCurveIndex > 0) {

                    //      adjust RTF to be in line with speed ratio (i.e., MaxAirMassFlowRate is not MAX when SpeedRatio /= 1)
                    //      PLR = Mdot/MAXFlow => Mdot/(MAXFlow * SpeedRatio), RTF = PLR/PLF => PLR/SpeedRatio/PLF = RTF / SpeedRatio
                    if (SpeedRatio > 0.0) Fan(FanNum).FanRuntimeFraction = min(1.0, Fan(FanNum).FanRuntimeFraction / SpeedRatio);

                    SpeedRaisedToPower = CurveValue(Fan(FanNum).FanPowerRatAtSpeedRatCurveIndex, SpeedRatio);
                    if (SpeedRaisedToPower < 0.0) {
                        if (Fan(FanNum).OneTimePowerRatioCheck && !WarmupFlag) {
                            ShowSevereError(cFanTypes(Fan(FanNum).FanType_Num) + " = " + Fan(FanNum).FanName + "\"");
                            ShowContinueError("Error in Fan Power Ratio curve. Curve output less than 0.0.");
                            ShowContinueError("Curve output = " + TrimSigDigits(SpeedRaisedToPower, 5) +
                                              ", fan speed ratio = " + TrimSigDigits(SpeedRatio, 5));
                            ShowContinueError("Check curve coefficients to ensure proper power ratio as a function of fan speed ratio.");
                            ShowContinueError("Resetting Fan Power Ratio curve output to 0.0 and the simulation continues.");
                            ShowContinueErrorTimeStamp("Occurrence info:");
                            Fan(FanNum).OneTimePowerRatioCheck = false;
                        }
                        SpeedRaisedToPower = 0.0;
                    }
                    if (Fan(FanNum).FanEffRatioCurveIndex > 0 && !WarmupFlag) {
                        EffRatioAtSpeedRatio = CurveValue(Fan(FanNum).FanEffRatioCurveIndex, SpeedRatio);
                        if (EffRatioAtSpeedRatio < 0.01) {
                            if (Fan(FanNum).OneTimeEffRatioCheck && !WarmupFlag) {
                                ShowSevereError(cFanTypes(Fan(FanNum).FanType_Num) + " = " + Fan(FanNum).FanName + "\"");
                                ShowContinueError("Error in Fan Efficiency Ratio curve. Curve output less than 0.01.");
                                ShowContinueError("Curve output = " + TrimSigDigits(EffRatioAtSpeedRatio, 5) +
                                                  ", fan speed ratio = " + TrimSigDigits(SpeedRatio, 5));
                                ShowContinueError("Check curve coefficients to ensure proper efficiency ratio as a function of fan speed ratio.");
                                ShowContinueError("Resetting Fan Efficiency Ratio curve output to 0.01 and the simulation continues.");
                                ShowContinueErrorTimeStamp("Occurrence info:");
                                Fan(FanNum).OneTimeEffRatioCheck = false;
                            }
                            EffRatioAtSpeedRatio = 0.01;
                        }
                    } else {
                        EffRatioAtSpeedRatio = 1.0;
                    }
                    Fan(FanNum).FanPower *= SpeedRaisedToPower / EffRatioAtSpeedRatio;
                }
            } else {
                Fan(FanNum).FanPower =
                    max(0.0, MaxAirMassFlowRate * Fan(FanNum).FanRuntimeFraction * DeltaPress / (FanEff * RhoAir)); // total fan power
            }

            // OnOffFanPartLoadFraction is passed via DataHVACGlobals from the cooling or heating coil that is
            //   requesting the fan to operate in cycling fan/cycling coil mode
            OnOffFanPartLoadFraction = 1.0;                            // reset to 1 in case other on/off fan is called without a part load curve
            FanShaftPower = Fan(FanNum).MotEff * Fan(FanNum).FanPower; // power delivered to shaft
            Fan(FanNum).PowerLossToAir = FanShaftPower + (Fan(FanNum).FanPower - FanShaftPower) * Fan(FanNum).MotInAirFrac;
            Fan(FanNum).OutletAirEnthalpy = Fan(FanNum).InletAirEnthalpy + Fan(FanNum).PowerLossToAir / MassFlow;
            // This fan does not change the moisture or Mass Flow across the component
            Fan(FanNum).OutletAirHumRat = Fan(FanNum).InletAirHumRat;
            Fan(FanNum).OutletAirMassFlowRate = MassFlow;
            //   Fan(FanNum)%OutletAirTemp = Tin + PowerLossToAir/(MassFlow*PsyCpAirFnW(Win,Tin))
            Fan(FanNum).OutletAirTemp = PsyTdbFnHW(Fan(FanNum).OutletAirEnthalpy, Fan(FanNum).OutletAirHumRat);
        } else {
            // Fan is off and not operating no power consumed and mass flow rate.
            Fan(FanNum).FanPower = 0.0;
            FanShaftPower = 0.0;
            Fan(FanNum).PowerLossToAir = 0.0;
            Fan(FanNum).OutletAirMassFlowRate = 0.0;
            Fan(FanNum).OutletAirHumRat = Fan(FanNum).InletAirHumRat;
            Fan(FanNum).OutletAirEnthalpy = Fan(FanNum).InletAirEnthalpy;
            Fan(FanNum).OutletAirTemp = Fan(FanNum).InletAirTemp;
            // Set the Control Flow variables to 0.0 flow when OFF.
            Fan(FanNum).MassFlowRateMaxAvail = 0.0;
            Fan(FanNum).MassFlowRateMinAvail = 0.0;
        }
    }

    void SimZoneExhaustFan(FansData &fans, int const FanNum)
    {

        // SUBROUTINE INFORMATION:
        //       AUTHOR         Fred Buhl
        //       DATE WRITTEN   Jan 2000
        //       MODIFIED       Brent Griffith, May 2009 for EMS
        //                      Brent Griffith, Feb 2013 controls upgrade
        //       RE-ENGINEERED  na

        // PURPOSE OF THIS SUBROUTINE:
        // This subroutine simulates the Zone Exhaust Fan

        // METHODOLOGY EMPLOYED:
        // Converts design pressure rise and efficiency into fan power and temperature rise
        // Constant fan pressure rise is assumed.

        // REFERENCES:
        // ASHRAE HVAC 2 Toolkit, page 2-3 (FANSIM)

        // USE STATEMENTS:
        // na

        // Locals
        // SUBROUTINE ARGUMENT DEFINITIONS:

        // SUBROUTINE PARAMETER DEFINITIONS:
        // na

        // INTERFACE BLOCK SPECIFICATIONS
        // na

        // DERIVED TYPE DEFINITIONS
        // na

        // SUBROUTINE LOCAL VARIABLE DECLARATIONS:
        Real64 RhoAir;
        Real64 DeltaPress; // [N/m2]
        Real64 FanEff;
        Real64 MassFlow;           // [kg/sec]
        Real64 Tin;                // [C]
        bool FanIsRunning = false; // There seems to be a missing else case below unless false is assumed

        DeltaPress = Fan(FanNum).DeltaPress;
        if (Fan(FanNum).EMSFanPressureOverrideOn) DeltaPress = Fan(FanNum).EMSFanPressureValue;

        FanEff = Fan(FanNum).FanEff;
        if (Fan(FanNum).EMSFanEffOverrideOn) FanEff = Fan(FanNum).EMSFanEffValue;

        // For a Constant Volume Simple Fan the Max Flow Rate is the Flow Rate for the fan
        Tin = Fan(FanNum).InletAirTemp;
        RhoAir = Fan(FanNum).RhoAirStdInit;
        MassFlow = Fan(FanNum).InletAirMassFlowRate;

        //  When the AvailManagerMode == ExhaustFanCoupledToAvailManagers then the
        //  Exhaust Fan is  interlocked with air loop availability via global TurnFansOn and TurnFansOff variables.
        //  There is now the option to control if user wants to decouple air loop operation and exhaust fan operation
        //  (zone air mass balance issues). If in the future want to allow for zone level local availability manager
        //  then the optional arguments ZoneCompTurnFansOn and ZoneCompTurnFansOff will need
        //  to be passed to SimulateFanComponents, and TurnFansOn must be changed to LocalTurnFansOn
        //  and TurnFansOff to LocalTurnFansOff in the IF statement below.

        // apply controls to determine if operating
        if (Fan(FanNum).AvailManagerMode == fans.ExhaustFanCoupledToAvailManagers) {
            if (((GetCurrentScheduleValue(Fan(FanNum).AvailSchedPtrNum) > 0.0) || TurnFansOn) && !TurnFansOff && MassFlow > 0.0) { // available
                if (Fan(FanNum).MinTempLimitSchedNum > 0) {
                    if (Tin >= GetCurrentScheduleValue(Fan(FanNum).MinTempLimitSchedNum)) {
                        FanIsRunning = true;
                    } else {
                        FanIsRunning = false;
                    }
                } else {
                    FanIsRunning = true;
                }
            } else {
                FanIsRunning = false;
            }

        } else if (Fan(FanNum).AvailManagerMode == fans.ExhaustFanDecoupledFromAvailManagers) {
            if (GetCurrentScheduleValue(Fan(FanNum).AvailSchedPtrNum) > 0.0 && MassFlow > 0.0) {
                if (Fan(FanNum).MinTempLimitSchedNum > 0) {
                    if (Tin >= GetCurrentScheduleValue(Fan(FanNum).MinTempLimitSchedNum)) {
                        FanIsRunning = true;
                    } else {
                        FanIsRunning = false;
                    }
                } else {
                    FanIsRunning = true;
                }
            } else {
                FanIsRunning = false;
            }
        }

        if (FanIsRunning) {
            // Fan is operating
            Fan(FanNum).FanPower = max(0.0, MassFlow * DeltaPress / (FanEff * RhoAir)); // total fan power
            Fan(FanNum).PowerLossToAir = Fan(FanNum).FanPower;
            Fan(FanNum).OutletAirEnthalpy = Fan(FanNum).InletAirEnthalpy + Fan(FanNum).PowerLossToAir / MassFlow;
            // This fan does not change the moisture or Mass Flow across the component
            Fan(FanNum).OutletAirHumRat = Fan(FanNum).InletAirHumRat;
            Fan(FanNum).OutletAirMassFlowRate = MassFlow;
            Fan(FanNum).OutletAirTemp = PsyTdbFnHW(Fan(FanNum).OutletAirEnthalpy, Fan(FanNum).OutletAirHumRat);

        } else {
            // Fan is off and not operating no power consumed and mass flow rate.
            Fan(FanNum).FanPower = 0.0;
            Fan(FanNum).PowerLossToAir = 0.0;
            Fan(FanNum).OutletAirMassFlowRate = 0.0;
            Fan(FanNum).OutletAirHumRat = Fan(FanNum).InletAirHumRat;
            Fan(FanNum).OutletAirEnthalpy = Fan(FanNum).InletAirEnthalpy;
            Fan(FanNum).OutletAirTemp = Fan(FanNum).InletAirTemp;
            // Set the Control Flow variables to 0.0 flow when OFF.
            Fan(FanNum).MassFlowRateMaxAvail = 0.0;
            Fan(FanNum).MassFlowRateMinAvail = 0.0;
            Fan(FanNum).InletAirMassFlowRate = 0.0;
        }
    }

    // cpw22Aug2010 Added Component Model fan algorithm

    void SimComponentModelFan(FansData &fans, int const FanNum)
    {

        // SUBROUTINE INFORMATION:
        //       AUTHOR         Craig Wray, LBNL
        //       DATE WRITTEN   Feb 2010
        //       MODIFIED       Chandan Sharma, March 2011, FSEC: Added LocalTurnFansOn and LocalTurnFansOff
        //       RE-ENGINEERED  na

        // PURPOSE OF THIS SUBROUTINE:
        // This subroutine simulates the component model fan.

        // METHODOLOGY EMPLOYED:
        // Calculate fan volumetric flow and corresponding fan static pressure rise,
        //    using air-handling system characteristics and Sherman-Wray system curve model
        // Calculate fan air power using volumetric flow and fan static pressure rise
        // Calculate fan wheel efficiency using fan volumetric flow, fan static pressure rise,
        //   fan characteristics, and Wray dimensionless fan static efficiency model
        // Calculate fan shaft power using fan air power and fan static efficiency
        // Calculate fan shaft speed and torque using Wray dimensionless fan airflow model
        // Calculate belt part-load efficiency using correlations and coefficients based on ACEEE data
        // Calculate belt input power using fan shaft power and belt efficiency
        // Calculate motor part-load efficiency using correlations and coefficients based on MotorMaster+ data
        // Calculate motor input power using belt input power and motor efficiency
        // Calculate VFD efficiency using correlations and coefficients based on DOE data
        // Calculate VFD input power using motor input power and VFD efficiency
        // Calculate combined efficiency of fan, belt, motor, and VFD
        // Calculate air temperature rise due to fan (and belt+motor if in airstream) power entering air-handler airflow
        // Calculate output node conditions

        // REFERENCES:
        // TBD

        // Using/Aliasing
        using CurveManager::CurveValue;
        using CurveManager::GetCurveIndex;
        using namespace OutputReportPredefined;
        using DataEnvironment::CurMnDy;
        using DataEnvironment::EnvironmentName;
        using General::CreateSysTimeIntervalString;
        using General::RoundSigDigits;

        // Locals
        // SUBROUTINE ARGUMENT DEFINITIONS:

        // SUBROUTINE PARAMETER DEFINITIONS:
        // na

        // INTERFACE BLOCK SPECIFICATIONS
        // na

        // DERIVED TYPE DEFINITIONS
        // na

        // SUBROUTINE LOCAL VARIABLE DECLARATIONS:
        int NVPerfNum;

        Real64 MaxAirMassFlowRate; // Fan Max mass airflow [kg/s]
        // unused062011  REAL(r64) MinFlowFrac        ! Fan Min Volumetric airflow Fraction [-]
        // unused062011  REAL(r64) FlowFrac           ! Fan Volumetric airflow Fraction [-]

        // unused062011  REAL(r64) DeltaPress         ! Delta Pressure Across the Fan (Fan Static Pressure Rise) [N/m2 = Pa]
        // unused062011  REAL(r64) FanAirPower        ! Air power for Fan being Simulated [W]
        // unused062011  REAL(r64) FanSpd             ! Fan shaft rotational speed [rpm]
        // unused062011  REAL(r64) FanTrq             ! Fan shaft torque [N-m]
        // unused062011  REAL(r64) FanWheelEff        ! Fan efficiency (mechanical) [-]
        // unused062011  REAL(r64) FanShaftPower      ! Shaft input power for Fan being Simulated [W]
        // unused062011  REAL(r64) BeltEff            ! Belt efficiency (mechanical) [-]
        // unused062011  REAL(r64) BeltInputPower     ! Belt input power for Fan being Simulated [W]
        // unused062011  REAL(r64) MotEff             ! Fan motor efficiency [-]
        // unused062011  REAL(r64) MotorInputPower    ! Motor input power for Fan being Simulated [W]
        // unused062011  REAL(r64) VFDEff             ! VFD efficiency (electrical) [-]
        // unused062011  REAL(r64) VFDInputPower      ! VFD input power for Fan being Simulated [W]
        // unused062011  REAL(r64) FanEff             ! Fan total system efficiency (fan*belt*motor*VFD) [-]
        Real64 MotInAirFrac; // Fraction of fan power input to airstream

        // Local variables
        Real64 RhoAir;                     // Air density [kg/m3]
        Real64 MassFlow;                   // Fan mass airflow [kg/s]
        Real64 FanVolFlow;                 // Fan volumetric airflow [m3/s]
        Real64 DuctStaticPress;            // Duct static pressure setpoint [Pa]
        Real64 DeltaPressTot;              // Total pressure rise across fan [N/m2 = Pa]
        Real64 FanOutletVelPress;          // Fan outlet velocity pressure [Pa]
        Real64 EulerNum;                   // Fan Euler number [-]
        Real64 NormalizedEulerNum;         // Normalized Fan Euler number [-]
        Real64 FanDimFlow;                 // Fan dimensionless airflow [-]
        Real64 FanSpdRadS;                 // Fan shaft rotational speed [rad/s]
        Real64 MotorSpeed;                 // Motor shaft rotational speed [rpm]
        Real64 FanTrqRatio;                // Ratio of fan torque to max fan torque [-]
        Real64 BeltPLEff;                  // Belt normalized (part-load) efficiency [-]
        Real64 MotorOutPwrRatio;           // Ratio of motor output power to max motor output power [-]
        Real64 MotorPLEff;                 // Motor normalized (part-load) efficiency [-]
        static Real64 VFDSpdRatio(0.0);    // Ratio of motor speed to motor max speed [-]
        static Real64 VFDOutPwrRatio(0.0); // Ratio of VFD output power to max VFD output power [-]
        Real64 FanEnthalpyChange;          // Air enthalpy change due to fan, belt, and motor losses [kJ/kg]

        // Get inputs for night ventilation option
        NVPerfNum = Fan(FanNum).NVPerfNum;

        if (NightVentOn && NVPerfNum > 0) {
            MotInAirFrac = NightVentPerf(NVPerfNum).MotInAirFrac;
            MaxAirMassFlowRate = NightVentPerf(NVPerfNum).MaxAirMassFlowRate;
        } else {
            MotInAirFrac = Fan(FanNum).MotInAirFrac;
            MaxAirMassFlowRate = Fan(FanNum).MaxAirMassFlowRate;
        }

        //  IF (Fan(FanNum)%EMSFanPressureOverrideOn) DeltaPress = Fan(FanNum)%EMSFanPressureValue
        //  IF (Fan(FanNum)%EMSFanEffOverrideOn) FanEff = Fan(FanNum)%EMSFanEffValue

        // Get air density at standard conditions and get mass airflow through fan
        // From WeatherManager:
        //   StdBaroPress=(101.325d0*(1.0d0-2.25577d-05*WeatherFileElevation)**5.2559d0)*1000.d0
        //   StdRhoAir=PsyRhoAirFnPbTdbW(StdBaroPress,20,0)
        // From PsychRoutines:
        //   w=MAX(dw,1.0d-5)
        //   rhoair = pb/(287.d0*(tdb+KelvinConv)*(1.0d0+1.6077687d0*w))
        RhoAir = Fan(FanNum).RhoAirStdInit;
        MassFlow = min(Fan(FanNum).InletAirMassFlowRate, Fan(FanNum).MaxAirMassFlowRate);

        //  IF (Fan(FanNum)%EMSMaxMassFlowOverrideOn) MassFlow   = Fan(FanNum)%EMSAirMassFlowValue

        // Determine the Fan Schedule for the Time step
        if ((GetCurrentScheduleValue(Fan(FanNum).AvailSchedPtrNum) > 0.0 || fans.LocalTurnFansOn) && !fans.LocalTurnFansOff && MassFlow > 0.0) {
            // Fan is operating - calculate fan pressure rise, component efficiencies and power, and also air enthalpy rise

            // Calculate fan static pressure rise using fan volumetric flow, std air density, air-handling system characteristics,
            //   and Sherman-Wray system curve model (assumes static pressure surrounding air distribution system is zero)
            FanVolFlow = MassFlow / RhoAir;                                                           //[m3/s at standard conditions]
            DuctStaticPress = CurveValue(Fan(FanNum).PressResetCurveIndex, FanVolFlow);               // Duct static pressure setpoint [Pa]
            DeltaPressTot = CurveValue(Fan(FanNum).PressRiseCurveIndex, FanVolFlow, DuctStaticPress); // Fan total pressure rise [Pa]
            FanOutletVelPress = 0.5 * RhoAir * pow_2(FanVolFlow / Fan(FanNum).FanOutletArea);         // Fan outlet velocity pressure [Pa]
            // Outlet velocity pressure cannot exceed total pressure rise
            FanOutletVelPress = min(FanOutletVelPress, DeltaPressTot);
            Fan(FanNum).DeltaPress = DeltaPressTot - FanOutletVelPress; // Fan static pressure rise [Pa]

            //    IF (Fan(FanNum)%EMSFanPressureOverrideOn) DeltaPress = Fan(FanNum)%EMSFanPressureValue

            // Calculate fan static air power using volumetric flow and fan static pressure rise
            Fan(FanNum).FanAirPower = FanVolFlow * Fan(FanNum).DeltaPress; //[W]

            // Calculate fan wheel efficiency using fan volumetric flow, fan static pressure rise,
            //   fan characteristics, and Wray dimensionless fan static efficiency model
            EulerNum = (Fan(FanNum).DeltaPress * pow_4(Fan(FanNum).FanWheelDia)) / (RhoAir * pow_2(FanVolFlow)); //[-]
            NormalizedEulerNum = std::log10(EulerNum / Fan(FanNum).EuMaxEff);
            if (NormalizedEulerNum <= 0.0) {
                Fan(FanNum).FanWheelEff = CurveValue(Fan(FanNum).PLFanEffNormCurveIndex, NormalizedEulerNum);
            } else {
                Fan(FanNum).FanWheelEff = CurveValue(Fan(FanNum).PLFanEffStallCurveIndex, NormalizedEulerNum);
            }
            Fan(FanNum).FanWheelEff *= Fan(FanNum).FanMaxEff;             // [-]
            Fan(FanNum).FanWheelEff = max(Fan(FanNum).FanWheelEff, 0.01); // Minimum efficiency is 1% to avoid numerical errors

            // Calculate fan shaft power using fan static air power and fan static efficiency
            Fan(FanNum).FanShaftPower = Fan(FanNum).FanAirPower / Fan(FanNum).FanWheelEff; //[W]

            // Calculate fan shaft speed, fan torque, and motor speed using Wray dimensionless fan airflow model
            if (NormalizedEulerNum <= 0.0) {
                FanDimFlow = CurveValue(Fan(FanNum).DimFlowNormCurveIndex, NormalizedEulerNum); //[-]
            } else {
                FanDimFlow = CurveValue(Fan(FanNum).DimFlowStallCurveIndex, NormalizedEulerNum); //[-]
            }
            FanSpdRadS = FanVolFlow / (FanDimFlow * Fan(FanNum).FanMaxDimFlow * pow_3(Fan(FanNum).FanWheelDia)); //[rad/s]
            Fan(FanNum).FanTrq = Fan(FanNum).FanShaftPower / FanSpdRadS;                                         //[N-m]
            Fan(FanNum).FanSpd = FanSpdRadS * 9.549296586;                                                       //[rpm, conversion factor is 30/PI]
            MotorSpeed = Fan(FanNum).FanSpd * Fan(FanNum).PulleyDiaRatio;                                        //[rpm]

            // Calculate belt part-load drive efficiency using correlations and coefficients based on ACEEE data
            // Direct-drive is represented using curve coefficients such that "belt" max eff and PL eff = 1.0
            FanTrqRatio = Fan(FanNum).FanTrq / Fan(FanNum).BeltMaxTorque; //[-]
            if ((FanTrqRatio <= Fan(FanNum).BeltTorqueTrans) && (Fan(FanNum).PLBeltEffReg1CurveIndex != 0)) {
                BeltPLEff = CurveValue(Fan(FanNum).PLBeltEffReg1CurveIndex, FanTrqRatio); //[-]
            } else {
                if ((FanTrqRatio > Fan(FanNum).BeltTorqueTrans) && (FanTrqRatio <= 1.0) && (Fan(FanNum).PLBeltEffReg2CurveIndex != 0)) {
                    BeltPLEff = CurveValue(Fan(FanNum).PLBeltEffReg2CurveIndex, FanTrqRatio); //[-]
                } else {
                    if ((FanTrqRatio > 1.0) && (Fan(FanNum).PLBeltEffReg3CurveIndex != 0)) {
                        BeltPLEff = CurveValue(Fan(FanNum).PLBeltEffReg3CurveIndex, FanTrqRatio); //[-]
                    } else {
                        BeltPLEff = 1.0; // Direct drive or no curve specified - use constant efficiency
                    }
                }
            }
            Fan(FanNum).BeltEff = Fan(FanNum).BeltMaxEff * BeltPLEff; //[-]
            Fan(FanNum).BeltEff = max(Fan(FanNum).BeltEff, 0.01);     // Minimum efficiency is 1% to avoid numerical errors

            // Calculate belt input power using fan shaft power and belt efficiency
            Fan(FanNum).BeltInputPower = Fan(FanNum).FanShaftPower / Fan(FanNum).BeltEff; //[W]

            // Calculate motor part-load efficiency using correlations and coefficients based on MotorMaster+ data
            MotorOutPwrRatio = Fan(FanNum).BeltInputPower / Fan(FanNum).MotorMaxOutPwr; //[-]
            if (Fan(FanNum).PLMotorEffCurveIndex != 0) {
                MotorPLEff = CurveValue(Fan(FanNum).PLMotorEffCurveIndex, MotorOutPwrRatio); //[-]
            } else {
                MotorPLEff = 1.0; // No curve specified - use constant efficiency
            }
            Fan(FanNum).MotEff = Fan(FanNum).MotorMaxEff * MotorPLEff; //[-]
            Fan(FanNum).MotEff = max(Fan(FanNum).MotEff, 0.01);        // Minimum efficiency is 1% to avoid numerical errors

            // Calculate motor input power using belt input power and motor efficiency
            Fan(FanNum).MotorInputPower = Fan(FanNum).BeltInputPower / Fan(FanNum).MotEff; //[W]

            // Calculate VFD efficiency using correlations and coefficients based on VFD type
            if ((Fan(FanNum).VFDEffType == "SPEED") && (Fan(FanNum).VFDEffCurveIndex != 0)) {
                VFDSpdRatio = MotorSpeed / Fan(FanNum).MotorMaxSpd;                         //[-]
                Fan(FanNum).VFDEff = CurveValue(Fan(FanNum).VFDEffCurveIndex, VFDSpdRatio); //[-]
            } else {
                if ((Fan(FanNum).VFDEffType == "POWER") && (Fan(FanNum).VFDEffCurveIndex != 0)) {
                    VFDOutPwrRatio = Fan(FanNum).MotorInputPower / Fan(FanNum).VFDMaxOutPwr;       //[-]
                    Fan(FanNum).VFDEff = CurveValue(Fan(FanNum).VFDEffCurveIndex, VFDOutPwrRatio); //[-]
                } else {
                    // No curve specified - use constant efficiency
                    Fan(FanNum).VFDMaxOutPwr = 0.0;
                    Fan(FanNum).VFDEff = 0.97;
                }
            }
            Fan(FanNum).VFDEff = max(Fan(FanNum).VFDEff, 0.01); // Minimum efficiency is 1% to avoid numerical errors

            // Calculate VFD input power using motor input power and VFD efficiency
            Fan(FanNum).VFDInputPower = Fan(FanNum).MotorInputPower / Fan(FanNum).VFDEff; //[W]
            Fan(FanNum).FanPower = Fan(FanNum).VFDInputPower;                             //[W]

            // Calculate combined fan system efficiency: includes fan, belt, motor, and VFD
            // Equivalent to Fan(FanNum)%FanAirPower / Fan(FanNum)%FanPower
            Fan(FanNum).FanEff = Fan(FanNum).FanWheelEff * Fan(FanNum).BeltEff * Fan(FanNum).MotEff * Fan(FanNum).VFDEff;

            //    IF (Fan(FanNum)%EMSFanEffOverrideOn) FanEff = Fan(FanNum)%EMSFanEffValue

            // Calculate air enthalpy and temperature rise from power entering air stream from fan wheel, belt, and motor
            // Assumes MotInAirFrac applies to belt and motor but NOT to VFD
            Fan(FanNum).PowerLossToAir =
                Fan(FanNum).FanShaftPower + (Fan(FanNum).MotorInputPower - Fan(FanNum).FanShaftPower) * Fan(FanNum).MotInAirFrac; //[W]
            FanEnthalpyChange = Fan(FanNum).PowerLossToAir / MassFlow;                                                            //[kJ/kg]
            Fan(FanNum).OutletAirEnthalpy = Fan(FanNum).InletAirEnthalpy + FanEnthalpyChange;                                     //[kJ/kg]

            // This fan does not change the moisture or mass flow across the component
            Fan(FanNum).OutletAirHumRat = Fan(FanNum).InletAirHumRat; //[-]
            Fan(FanNum).OutletAirMassFlowRate = MassFlow;             //[kg/s]
            Fan(FanNum).OutletAirTemp = PsyTdbFnHW(Fan(FanNum).OutletAirEnthalpy, Fan(FanNum).OutletAirHumRat);

            // cpw31Aug2010 Temporary code for debugging fan component model
            //    WRITE(300,*) TRIM(RoundSigDigits(Fan(FanNum)%RhoAirStdInit,4))//','//TRIM(RoundSigDigits(FanVolFlow,4)) &
            //    //','//TRIM(RoundSigDigits(FanOutletVelPress,4))//','//TRIM(RoundSigDigits(Fan(FanNum)%DeltaPress,4)) &
            //    //','//TRIM(RoundSigDigits(Fan(FanNum)%FanAirPower,4))//','//TRIM(RoundSigDigits(EulerNum,4)) &
            //    //','//TRIM(RoundSigDigits(NormalizedEulerNum,4))//','//TRIM(RoundSigDigits(Fan(FanNum)%FanWheelEff,4))
            //    WRITE(301,*) TRIM(RoundSigDigits(Fan(FanNum)%FanShaftPower,4))//','//TRIM(RoundSigDigits(FanDimFlow,4)) &
            //    //','//TRIM(RoundSigDigits(Fan(FanNum)%FanTrq,4))//','//TRIM(RoundSigDigits(Fan(FanNum)%FanSpd,4)) &
            //    //','//TRIM(RoundSigDigits(Fan(FanNum)%FanShaftPwrMax,4))//','//TRIM(" ") &
            //    //','//TRIM(RoundSigDigits(Fan(FanNum)%BeltMaxEff,4))//','//TRIM(RoundSigDigits(FanTrqRatio,4))
            //    WRITE(302,*) TRIM(RoundSigDigits(BeltPLEff,4))//','//TRIM(RoundSigDigits(Fan(FanNum)%BeltEff,4)) &
            //    //','//TRIM(RoundSigDigits(Fan(FanNum)%BeltInputPower,4))//','//TRIM(RoundSigDigits(Fan(FanNum)%MotorMaxOutPwr,4)) &
            //    //','//TRIM(" ")//','//TRIM(RoundSigDigits(Fan(FanNum)%MotorMaxEff,4)) &
            //    //','//TRIM(RoundSigDigits(MotorOutPwrRatio,4))//','//TRIM(RoundSigDigits(MotorPLEff,4))
            //    WRITE(303,*) TRIM(RoundSigDigits(Fan(FanNum)%MotEff,4))//','//TRIM(RoundSigDigits(Fan(FanNum)%MotorInputPower,4)) &
            //    //','//TRIM(RoundSigDigits(VFDOutPwrRatio,4))//','//TRIM(RoundSigDigits(Fan(FanNum)%VFDEff,4)) &
            //    //','//TRIM(RoundSigDigits(Fan(FanNum)%FanPower,4))//','//TRIM(RoundSigDigits(Fan(FanNum)%FanEff,4)) &
            //    //','//TRIM(RoundSigDigits(PowerLossToAir,4))//','//TRIM(RoundSigDigits(FanEnthalpyChange,4))
            //    WRITE(304,*) TRIM(CurMnDy)//','//TRIM(CreateSysTimeIntervalString())

        } else {
            // Fan is OFF and not operating -- no power consumed and zero mass flow rate
            Fan(FanNum).FanPower = 0.0;
            Fan(FanNum).FanShaftPower = 0.0;
            Fan(FanNum).PowerLossToAir = 0.0;
            Fan(FanNum).OutletAirMassFlowRate = 0.0;
            Fan(FanNum).OutletAirHumRat = Fan(FanNum).InletAirHumRat;
            Fan(FanNum).OutletAirEnthalpy = Fan(FanNum).InletAirEnthalpy;
            Fan(FanNum).OutletAirTemp = Fan(FanNum).InletAirTemp;
            // Set the Control Flow variables to 0.0 flow when OFF.
            Fan(FanNum).MassFlowRateMaxAvail = 0.0;
            Fan(FanNum).MassFlowRateMinAvail = 0.0;

            Fan(FanNum).DeltaPress = 0.0;
            Fan(FanNum).FanAirPower = 0.0;
            Fan(FanNum).FanWheelEff = 0.0;
            Fan(FanNum).FanSpd = 0.0;
            Fan(FanNum).FanTrq = 0.0;
            Fan(FanNum).BeltEff = 0.0;
            Fan(FanNum).BeltInputPower = 0.0;
            Fan(FanNum).MotEff = 0.0;
            Fan(FanNum).MotorInputPower = 0.0;
            Fan(FanNum).VFDEff = 0.0;
            Fan(FanNum).VFDInputPower = 0.0;
            Fan(FanNum).FanEff = 0.0;
        }
    }

    // End Algorithm Section of the Module
    // *****************************************************************************

    // Beginning of Update subroutines for the Fan Module
    // *****************************************************************************

    void UpdateFan(int const FanNum)
    {

        // SUBROUTINE INFORMATION:
        //       AUTHOR         Richard Liesen
        //       DATE WRITTEN   April 1998
        //       MODIFIED       L. Gu, Feb. 1, 2007, No unbalance airflow when Zone Exhaust Fans are used in the AirflowNetwork
        //       RE-ENGINEERED  na

        // PURPOSE OF THIS SUBROUTINE:
        // This subroutine updates the fan outlet nodes.

        // METHODOLOGY EMPLOYED:
        // Data is moved from the fan data structure to the fan outlet nodes.

        // REFERENCES:
        // na

        // Using/Aliasing
        using DataContaminantBalance::Contaminant;

        // Locals
        // SUBROUTINE ARGUMENT DEFINITIONS:

        // SUBROUTINE PARAMETER DEFINITIONS:
        // na

        // INTERFACE BLOCK SPECIFICATIONS
        // na

        // DERIVED TYPE DEFINITIONS
        // na

        // SUBROUTINE LOCAL VARIABLE DECLARATIONS:
        int OutletNode;
        int InletNode;

        OutletNode = Fan(FanNum).OutletNodeNum;
        InletNode = Fan(FanNum).InletNodeNum;

        // Set the outlet air nodes of the fan
        Node(OutletNode).MassFlowRate = Fan(FanNum).OutletAirMassFlowRate;
        Node(OutletNode).Temp = Fan(FanNum).OutletAirTemp;
        Node(OutletNode).HumRat = Fan(FanNum).OutletAirHumRat;
        Node(OutletNode).Enthalpy = Fan(FanNum).OutletAirEnthalpy;
        // Set the outlet nodes for properties that just pass through & not used
        Node(OutletNode).Quality = Node(InletNode).Quality;
        Node(OutletNode).Press = Node(InletNode).Press;

        // Set the Node Flow Control Variables from the Fan Control Variables
        Node(OutletNode).MassFlowRateMaxAvail = Fan(FanNum).MassFlowRateMaxAvail;
        Node(OutletNode).MassFlowRateMinAvail = Fan(FanNum).MassFlowRateMinAvail;

        if (Fan(FanNum).FanType_Num == FanType_ZoneExhaust) {
            Node(InletNode).MassFlowRate = Fan(FanNum).InletAirMassFlowRate;
            if (AirflowNetwork::AirflowNetworkNumOfExhFan == 0) {
                UnbalExhMassFlow = Fan(FanNum).InletAirMassFlowRate;
                if (Fan(FanNum).BalancedFractSchedNum > 0) {
                    BalancedExhMassFlow = UnbalExhMassFlow * GetCurrentScheduleValue(Fan(FanNum).BalancedFractSchedNum);
                    UnbalExhMassFlow = UnbalExhMassFlow - BalancedExhMassFlow;
                } else {
                    BalancedExhMassFlow = 0.0;
                }
            } else {
                UnbalExhMassFlow = 0.0;
                BalancedExhMassFlow = 0.0;
            }
            Fan(FanNum).UnbalancedOutletMassFlowRate = UnbalExhMassFlow;
            Fan(FanNum).BalancedOutletMassFlowRate = BalancedExhMassFlow;
        }

        if (Contaminant.CO2Simulation) {
            Node(OutletNode).CO2 = Node(InletNode).CO2;
        }

        if (Contaminant.GenericContamSimulation) {
            Node(OutletNode).GenContam = Node(InletNode).GenContam;
        }
    }

    //        End of Update subroutines for the Fan Module
    // *****************************************************************************

    // Beginning of Reporting subroutines for the Fan Module
    // *****************************************************************************

    void ReportFan(int const FanNum)
    {

        // SUBROUTINE INFORMATION:
        //       AUTHOR         Richard Liesen
        //       DATE WRITTEN   April 1998
        //       MODIFIED       na
        //       RE-ENGINEERED  na

        // PURPOSE OF THIS SUBROUTINE:
        // This subroutine updates the report variables for the fans.

        // METHODOLOGY EMPLOYED:
        // na

        // REFERENCES:
        // na

        // Using/Aliasing
        using DataAirLoop::AirLoopAFNInfo;
        using DataGlobals::SecInHour;
        using DataHVACGlobals::TimeStepSys;

        // Locals
        // SUBROUTINE ARGUMENT DEFINITIONS:

        // SUBROUTINE PARAMETER DEFINITIONS:
        // na

        // INTERFACE BLOCK SPECIFICATIONS
        // na

        // DERIVED TYPE DEFINITIONS
        // na

        // SUBROUTINE LOCAL VARIABLE DECLARATIONS:
        // na

        Fan(FanNum).FanEnergy = Fan(FanNum).FanPower * TimeStepSys * SecInHour;
        Fan(FanNum).DeltaTemp = Fan(FanNum).OutletAirTemp - Fan(FanNum).InletAirTemp;

        if (Fan(FanNum).FanType_Num == FanType_SimpleOnOff) {
            if (Fan(FanNum).AirLoopNum > 0) {
                AirLoopAFNInfo(Fan(FanNum).AirLoopNum).AFNLoopOnOffFanRTF = Fan(FanNum).FanRuntimeFraction;
            }
        }
    }

    //        End of Reporting subroutines for the Fan Module
    // *****************************************************************************

    // Beginning of Utility subroutines for the Fan Module
    // *****************************************************************************

<<<<<<< HEAD
    void GetFanIndex(FansData &fans, IOFiles &ioFiles, std::string const &FanName, int &FanIndex, bool &ErrorsFound, Optional_string_const ThisObjectType)
=======
    void GetFanIndex(EnergyPlusData &state, FansData &fans, std::string const &FanName, int &FanIndex, bool &ErrorsFound, Optional_string_const ThisObjectType)
>>>>>>> e7001b2e
    {

        // SUBROUTINE INFORMATION:
        //       AUTHOR         Linda Lawrie
        //       DATE WRITTEN   June 2004
        //       MODIFIED       na
        //       RE-ENGINEERED  na

        // PURPOSE OF THIS SUBROUTINE:
        // This subroutine sets an index for a given fan -- issues error message if that fan
        // is not legal fan.

        if (fans.GetFanInputFlag) { // First time subroutine has been entered
<<<<<<< HEAD
            GetFanInput(fans, ioFiles);
=======
            GetFanInput(state, fans);
>>>>>>> e7001b2e
            fans.GetFanInputFlag = false;
        }

        FanIndex = UtilityRoutines::FindItemInList(FanName, Fan, &FanEquipConditions::FanName);
        if (FanIndex == 0) {
            if (present(ThisObjectType)) {
                ShowSevereError(ThisObjectType() + ", GetFanIndex: Fan not found=" + FanName);
            } else {
                ShowSevereError("GetFanIndex: Fan not found=" + FanName);
            }
            ErrorsFound = true;
        }
    }

    void GetFanVolFlow(int const FanIndex, Real64 &FanVolFlow)
    {

        // SUBROUTINE INFORMATION:
        //       AUTHOR         Richard Raustad
        //       DATE WRITTEN   August 2005
        //       MODIFIED       na
        //       RE-ENGINEERED  na

        // PURPOSE OF THIS SUBROUTINE:
        // This subroutine gets the fan volumetric flow for use by zone equipment (e.g. Packaged Terminal Heat Pump)
        // Zone equipment must ensure that a properly sized fan is used to meet the maximum supply air flow rate

        // METHODOLOGY EMPLOYED:
        // na

        // REFERENCES:
        // na

        // USE STATEMENTS:
        // na

        // Locals
        // SUBROUTINE ARGUMENT DEFINITIONS:

        // SUBROUTINE PARAMETER DEFINITIONS:
        // na

        // INTERFACE BLOCK SPECIFICATIONS
        // na

        // DERIVED TYPE DEFINITIONS
        // na

        // SUBROUTINE LOCAL VARIABLE DECLARATIONS:
        // na

        if (FanIndex == 0) {
            FanVolFlow = 0.0;
        } else {
            FanVolFlow = Fan(FanIndex).MaxAirFlowRate;
        }
    }

    Real64 GetFanPower(int const FanIndex)
    {

        // SUBROUTINE INFORMATION:
        //       AUTHOR         B. Griffith
        //       DATE WRITTEN   July 2012
        //       MODIFIED       na
        //       RE-ENGINEERED  na

        // PURPOSE OF THIS SUBROUTINE:
        // This subroutine gets the fan power draw

        // METHODOLOGY EMPLOYED:
        // na

        // REFERENCES:
        // na

        // USE STATEMENTS:
        // na

        // Locals
        // SUBROUTINE ARGUMENT DEFINITIONS:

        // SUBROUTINE PARAMETER DEFINITIONS:
        // na

        // INTERFACE BLOCK SPECIFICATIONS
        // na

        // DERIVED TYPE DEFINITIONS
        // na

        // SUBROUTINE LOCAL VARIABLE DECLARATIONS:
        // na

        if (FanIndex == 0) {
            return 0.0;
        } else {
            return Fan(FanIndex).FanPower;
        }
    }

<<<<<<< HEAD
    void GetFanType(FansData &fans,
                    IOFiles &ioFiles,
                    std::string const &FanName,           // Fan name
=======
    void GetFanType(EnergyPlusData &state, FansData &fans, std::string const &FanName,           // Fan name
>>>>>>> e7001b2e
                    int &FanType,                         // returned fantype number
                    bool &ErrorsFound,                    // error indicator
                    Optional_string_const ThisObjectType, // parent object type (for error message)
                    Optional_string_const ThisObjectName  // parent object name (for error message)
    )
    {

        // SUBROUTINE INFORMATION:
        //       AUTHOR         Richard Raustad
        //       DATE WRITTEN   August 2005
        //       MODIFIED       na
        //       RE-ENGINEERED  na

        // PURPOSE OF THIS SUBROUTINE:
        // This subroutine sets an integer type for a given fan -- issues error message if that fan
        // is not a legal fan.

        // SUBROUTINE LOCAL VARIABLE DECLARATIONS:
        int FanIndex;

        if (fans.GetFanInputFlag) { // First time subroutine has been entered
<<<<<<< HEAD
            GetFanInput(fans, ioFiles);
=======
            GetFanInput(state, fans);
>>>>>>> e7001b2e
            fans.GetFanInputFlag = false;
        }

        FanIndex = UtilityRoutines::FindItemInList(FanName, Fan, &FanEquipConditions::FanName);
        if (FanIndex == 0) {
            if (present(ThisObjectType) && present(ThisObjectName)) {
                ShowSevereError("GetFanType: " + ThisObjectType() + "=\"" + ThisObjectName() + "\", invalid Fan specified=\"" + FanName + "\".");
            } else if (present(ThisObjectType)) {
                ShowSevereError(ThisObjectType() + ", GetFanType: Fan not found=" + FanName);
            } else {
                ShowSevereError("GetFanType: Fan not found=" + FanName);
            }
            FanType = 0;
            ErrorsFound = true;
        } else {
            FanType = Fan(FanIndex).FanType_Num;
        }
    }

<<<<<<< HEAD
    Real64 GetFanDesignVolumeFlowRate(FansData &fans,
                                      IOFiles &ioFiles,
                                      std::string const &FanType, // must match fan types in this module
=======
    Real64 GetFanDesignVolumeFlowRate(EnergyPlusData &state, FansData &fans, std::string const &FanType, // must match fan types in this module
>>>>>>> e7001b2e
                                      std::string const &FanName, // must match fan names for the fan type
                                      bool &ErrorsFound,          // set to true if problem
                                      Optional_int_const FanIndex // index to fan
    )
    {

        // FUNCTION INFORMATION:
        //       AUTHOR         Linda Lawrie
        //       DATE WRITTEN   February 2006
        //       MODIFIED       R. Raustad, Aug 2007 - added optional fan index
        //       RE-ENGINEERED  na

        // PURPOSE OF THIS FUNCTION:
        // This function looks up the design volume flow rate for the given fan and returns it.  If
        // incorrect fan type or name is given, ErrorsFound is returned as true and value is returned
        // as negative.

        // Return value
        Real64 DesignVolumeFlowRate; // returned flow rate of matched fan

        // FUNCTION LOCAL VARIABLE DECLARATIONS:
        int WhichFan;

        // Obtains and Allocates fan related parameters from input file
        if (fans.GetFanInputFlag) { // First time subroutine has been entered
<<<<<<< HEAD
            GetFanInput(fans, ioFiles);
=======
            GetFanInput(state, fans);
>>>>>>> e7001b2e
            fans.GetFanInputFlag = false;
        }

        if (present(FanIndex)) {
            DesignVolumeFlowRate = Fan(FanIndex).MaxAirFlowRate;
        } else {
            WhichFan = UtilityRoutines::FindItemInList(FanName, Fan, &FanEquipConditions::FanName);
            if (WhichFan != 0) {
                DesignVolumeFlowRate = Fan(WhichFan).MaxAirFlowRate;
            } else {
                ShowSevereError("GetFanDesignVolumeFlowRate: Could not find Fan, Type=\"" + FanType + "\" Name=\"" + FanName + "\"");
                ShowContinueError("... Design Volume Flow rate returned as -1000.");
                ErrorsFound = true;
                DesignVolumeFlowRate = -1000.0;
            }
        }

        return DesignVolumeFlowRate;
    }

<<<<<<< HEAD
    int GetFanInletNode(FansData &fans,
                        IOFiles &ioFiles,
                        std::string const &FanType, // must match fan types in this module
=======
    int GetFanInletNode(EnergyPlusData &state, FansData &fans, std::string const &FanType, // must match fan types in this module
>>>>>>> e7001b2e
                        std::string const &FanName, // must match fan names for the fan type
                        bool &ErrorsFound           // set to true if problem
    )
    {

        // FUNCTION INFORMATION:
        //       AUTHOR         Linda Lawrie
        //       DATE WRITTEN   February 2006
        //       MODIFIED       na
        //       RE-ENGINEERED  na

        // PURPOSE OF THIS FUNCTION:
        // This function looks up the given fan and returns the inlet node.  If
        // incorrect fan type or name is given, ErrorsFound is returned as true and value is returned
        // as zero.

        // Return value
        int NodeNumber; // returned outlet node of matched fan

        // FUNCTION LOCAL VARIABLE DECLARATIONS:
        int WhichFan;

        // Obtains and Allocates fan related parameters from input file
        if (fans.GetFanInputFlag) { // First time subroutine has been entered
<<<<<<< HEAD
            GetFanInput(fans, ioFiles);
=======
            GetFanInput(state, fans);
>>>>>>> e7001b2e
            fans.GetFanInputFlag = false;
        }

        WhichFan = UtilityRoutines::FindItemInList(FanName, Fan, &FanEquipConditions::FanName);
        if (WhichFan != 0) {
            NodeNumber = Fan(WhichFan).InletNodeNum;
        } else {
            ShowSevereError("GetFanInletNode: Could not find Fan, Type=\"" + FanType + "\" Name=\"" + FanName + "\"");
            ErrorsFound = true;
            NodeNumber = 0;
        }

        return NodeNumber;
    }

<<<<<<< HEAD
    int getFanInNodeIndex(FansData &fans,
                          IOFiles &ioFiles,
                          int const &FanIndex, // fan index
=======
    int getFanInNodeIndex(EnergyPlusData &state, FansData &fans, int const &FanIndex, // fan index
>>>>>>> e7001b2e
                          bool &ErrorsFound    // set to true if problem
    )
    {

        int NodeNumber = 0; // returned outlet node of matched fan

        // Obtains and Allocates fan related parameters from input file
        if (fans.GetFanInputFlag) { // First time subroutine has been entered
<<<<<<< HEAD
            GetFanInput(fans, ioFiles);
=======
            GetFanInput(state, fans);
>>>>>>> e7001b2e
            fans.GetFanInputFlag = false;
        }

        if (FanIndex != 0) {
            NodeNumber = Fan(FanIndex).InletNodeNum;
        } else {
            ShowSevereError("getFanInNodeIndex: Could not find Fan");
            ErrorsFound = true;
        }

        return NodeNumber;
    }

<<<<<<< HEAD
    int GetFanOutletNode(FansData &fans,
                         IOFiles &ioFiles,
                         std::string const &FanType, // must match fan types in this module
=======
    int GetFanOutletNode(EnergyPlusData &state, FansData &fans, std::string const &FanType, // must match fan types in this module
>>>>>>> e7001b2e
                         std::string const &FanName, // must match fan names for the fan type
                         bool &ErrorsFound           // set to true if problem
    )
    {

        // FUNCTION INFORMATION:
        //       AUTHOR         Linda Lawrie
        //       DATE WRITTEN   February 2006
        //       MODIFIED       na
        //       RE-ENGINEERED  na

        // PURPOSE OF THIS FUNCTION:
        // This function looks up the given fan and returns the outlet node.  If
        // incorrect fan type or name is given, ErrorsFound is returned as true and value is returned
        // as zero.

        // Return value
        int NodeNumber; // returned outlet node of matched fan

        // FUNCTION LOCAL VARIABLE DECLARATIONS:
        int WhichFan;

        // Obtains and Allocates fan related parameters from input file
        if (fans.GetFanInputFlag) { // First time subroutine has been entered
<<<<<<< HEAD
            GetFanInput(fans, ioFiles);
=======
            GetFanInput(state, fans);
>>>>>>> e7001b2e
            fans.GetFanInputFlag = false;
        }

        WhichFan = UtilityRoutines::FindItemInList(FanName, Fan, &FanEquipConditions::FanName);
        if (WhichFan != 0) {
            NodeNumber = Fan(WhichFan).OutletNodeNum;
        } else {
            ShowSevereError("GetFanOutletNode: Could not find Fan, Type=\"" + FanType + "\" Name=\"" + FanName + "\"");
            ErrorsFound = true;
            NodeNumber = 0;
        }

        return NodeNumber;
    }

<<<<<<< HEAD
    int GetFanAvailSchPtr(FansData &fans,
                          IOFiles &ioFiles,
                          std::string const &FanType, // must match fan types in this module
=======
    int GetFanAvailSchPtr(EnergyPlusData &state, FansData &fans, std::string const &FanType, // must match fan types in this module
>>>>>>> e7001b2e
                          std::string const &FanName, // must match fan names for the fan type
                          bool &ErrorsFound           // set to true if problem
    )
    {

        // FUNCTION INFORMATION:
        //       AUTHOR         Richard Raustad
        //       DATE WRITTEN   September 2007
        //       MODIFIED       na
        //       RE-ENGINEERED  na

        // PURPOSE OF THIS FUNCTION:
        // This function looks up the given fan and returns the availability schedule pointer.  If
        // incorrect fan type or name is given, ErrorsFound is returned as true and value is returned
        // as zero.

        // Return value
        int FanAvailSchPtr; // returned availability schedule pointer of matched fan

        // FUNCTION LOCAL VARIABLE DECLARATIONS:
        int WhichFan;

        // Obtains and Allocates fan related parameters from input file
        if (fans.GetFanInputFlag) { // First time subroutine has been entered
<<<<<<< HEAD
            GetFanInput(fans, ioFiles);
=======
            GetFanInput(state, fans);
>>>>>>> e7001b2e
            fans.GetFanInputFlag = false;
        }

        WhichFan = UtilityRoutines::FindItemInList(FanName, Fan, &FanEquipConditions::FanName);
        if (WhichFan != 0) {
            FanAvailSchPtr = Fan(WhichFan).AvailSchedPtrNum;
        } else {
            ShowSevereError("GetFanAvailSchPtr: Could not find Fan, Type=\"" + FanType + "\" Name=\"" + FanName + "\"");
            ErrorsFound = true;
            FanAvailSchPtr = 0;
        }

        return FanAvailSchPtr;
    }

<<<<<<< HEAD
    int GetFanSpeedRatioCurveIndex(FansData &fans,
                                   IOFiles &ioFiles,
                                   std::string &FanType, // must match fan types in this module (set if nonzero index passed)
=======
    int GetFanSpeedRatioCurveIndex(EnergyPlusData &state, FansData &fans, std::string &FanType, // must match fan types in this module (set if nonzero index passed)
>>>>>>> e7001b2e
                                   std::string &FanName, // must match fan names for the fan type (set if nonzero index passed)
                                   Optional_int IndexIn  // optional fan index if fan type and name are unknown or index needs setting
    )
    {

        // FUNCTION INFORMATION:
        //       AUTHOR         Richard Raustad
        //       DATE WRITTEN   September 2009
        //       MODIFIED       na
        //       RE-ENGINEERED  na

        // PURPOSE OF THIS FUNCTION:
        // This function looks up the given fan and returns the fan speed curve pointer.  If
        // incorrect fan type or name is given, ErrorsFound is returned as true and value is returned
        // as zero. If optional index argument is passed along with fan type and name, the index is set.

        // Return value
        int FanSpeedRatioCurveIndex; // index to fan speed ratio curve object

        // FUNCTION LOCAL VARIABLE DECLARATIONS:
        int WhichFan;

        // Obtains and Allocates fan related parameters from input file
        if (fans.GetFanInputFlag) { // First time subroutine has been entered
<<<<<<< HEAD
            GetFanInput(fans, ioFiles);
=======
            GetFanInput(state, fans);
>>>>>>> e7001b2e
            fans.GetFanInputFlag = false;
        }

        if (present(IndexIn)) {
            if (IndexIn > 0) {
                WhichFan = IndexIn;
                FanType = Fan(WhichFan).FanType;
                FanName = Fan(WhichFan).FanName;
            } else {
                WhichFan = UtilityRoutines::FindItemInList(FanName, Fan, &FanEquipConditions::FanName);
                IndexIn = WhichFan;
            }
        } else {
            WhichFan = UtilityRoutines::FindItemInList(FanName, Fan, &FanEquipConditions::FanName);
        }

        if (WhichFan != 0) {
            FanSpeedRatioCurveIndex = Fan(WhichFan).FanPowerRatAtSpeedRatCurveIndex;
        } else {
            ShowSevereError("GetFanSpeedRatioCurveIndex: Could not find Fan, Type=\"" + FanType + "\" Name=\"" + FanName + "\"");
            FanSpeedRatioCurveIndex = 0;
        }

        return FanSpeedRatioCurveIndex;
    }

<<<<<<< HEAD
    void SetFanData(FansData &fans,
                    IOFiles &ioFiles,
                    int const FanNum,                     // Index of fan
=======
    void SetFanData(EnergyPlusData &state, FansData &fans, int const FanNum,                     // Index of fan
>>>>>>> e7001b2e
                    bool &ErrorsFound,                    // Set to true if certain errors found
                    std::string const &FanName,           // Name of fan
                    Optional<Real64 const> MaxAirVolFlow, // Fan air volumetric flow rate    [m3/s]
                    Optional<Real64 const> MinAirVolFlow  // Fan air volumetric flow rate    [m3/s]
    )
    {

        // SUBROUTINE INFORMATION:
        //       AUTHOR         Richard Raustad
        //       DATE WRITTEN   October 2007
        //       MODIFIED       na
        //       RE-ENGINEERED  na

        // PURPOSE OF THIS SUBROUTINE:
        // This routine was designed for to autosize the HeatExchanger:AirToAir:SensibleAndLatent using
        // information from the ZoneHVAC:EnergyRecoveryVentilator object.
        // This is an illustration of setting data from an outside source.

        // METHODOLOGY EMPLOYED:
        // na

        // REFERENCES:
        // na

        // Using/Aliasing
        using General::TrimSigDigits;

        // Locals
        // SUBROUTINE ARGUMENT DEFINITIONS:

        // SUBROUTINE PARAMETER DEFINITIONS:
        // na

        // INTERFACE BLOCK SPECIFICATIONS:
        // na

        // DERIVED TYPE DEFINITIONS:
        // na

        // SUBROUTINE LOCAL VARIABLE DECLARATIONS:
        int WhichFan; // index to generic HX

        // Obtains and Allocates fan related parameters from input file
        if (fans.GetFanInputFlag) { // First time subroutine has been entered
<<<<<<< HEAD
            GetFanInput(fans, ioFiles);
=======
            GetFanInput(state, fans);
>>>>>>> e7001b2e
            fans.GetFanInputFlag = false;
        }

        if (FanNum == 0) {
            WhichFan = UtilityRoutines::FindItemInList(FanName, Fan, &FanEquipConditions::FanName);
        } else {
            WhichFan = FanNum;
        }

        if (WhichFan <= 0 || WhichFan > fans.NumFans) {
            ShowSevereError("SetFanData: Could not find fan = \"" + FanName + "\"");
            ErrorsFound = true;
            return;
        }

        if (present(MaxAirVolFlow)) {
            Fan(WhichFan).MaxAirFlowRate = MaxAirVolFlow;
        }

        if (present(MinAirVolFlow)) {
            Fan(WhichFan).MinAirFlowRate = MinAirVolFlow;
        }
    }

    Real64 FanDesDT(int const FanNum,                  // index of fan in Fan array
                    Real64 const EP_UNUSED(FanVolFlow) // fan volumetric flow rate [m3/s]
    )
    {
        // FUNCTION INFORMATION:
        //       AUTHOR         Fred Buhl
        //       DATE WRITTEN   August 2014
        //       MODIFIED
        //       RE-ENGINEERED  na

        // PURPOSE OF THIS FUNCTION:
        // This function calculates and returns the design fan delta T from the fan input data

        // METHODOLOGY EMPLOYED:
        // Simple fan:  Qdot,tot = (Vdot*deltaP)/Eff,tot
        //              Qdot,air = Eff,mot*Qdot,tot + (Qdot,tot - Eff,mot*Qdot,tot)*Frac,mot-in-airstream
        //              Qdot,air = cp,air*rho,air*Vdot*deltaT

        // REFERENCES: EnergyPlus Engineering Reference

        // Return value
        Real64 DesignDeltaT; // returned delta T of matched fan [delta deg C]

        // FUNCTION LOCAL VARIABLE DECLARATIONS:
        Real64 RhoAir;       // density of air [kg/m3]
        Real64 CpAir;        // specific heat of air [J/kg-K]
        Real64 DeltaP;       // fan design pressure rise [N/m2]
        Real64 TotEff;       // fan design total efficiency
        Real64 MotEff;       // fan design motor efficiency
        Real64 MotInAirFrac; // fraction of motor in the air stream
        //
        if (FanNum == 0) {
            DesignDeltaT = 0.0;
        } else if (Fan(FanNum).FanType_Num != FanType_ComponentModel) {
            DeltaP = Fan(FanNum).DeltaPress;
            TotEff = Fan(FanNum).FanEff;
            MotEff = Fan(FanNum).MotEff;
            MotInAirFrac = Fan(FanNum).MotInAirFrac;
            RhoAir = StdRhoAir;
            CpAir = PsyCpAirFnW(constant_zero);
            DesignDeltaT = (DeltaP / (RhoAir * CpAir * TotEff)) * (MotEff + MotInAirFrac * (1.0 - MotEff));
        } else {
            DesignDeltaT = 0.0;
        }

        return DesignDeltaT;

    } // FanDesDT

    Real64 CalFaultyFanAirFlowReduction(std::string const &FanName,          // name of the fan
                                        Real64 const FanDesignAirFlowRate,   // Fan Design Volume Flow Rate [m3/sec]
                                        Real64 const FanDesignDeltaPress,    // Fan Design Delta Pressure [Pa]
                                        Real64 const FanFaultyDeltaPressInc, // Increase of Fan Delta Pressure in the Faulty Case [Pa]
                                        int const FanCurvePtr                // Fan Curve Index
    )
    {

        // SUBROUTINE INFORMATION:
        //       AUTHOR         Rongpeng Zhang
        //       DATE WRITTEN   Apr. 2015
        //       MODIFIED       na
        //       RE-ENGINEERED  na

        // PURPOSE OF THIS SUBROUTINE:
        // Calculate the decrease of the fan air flow rate, given the fan curve
        // and the increase of fan pressure rise due to fouling air filters

        // METHODOLOGY EMPLOYED:
        // NA

        // REFERENCES:
        // na

        // Using/Aliasing
        using namespace CurveManager;

        // Locals
        // SUBROUTINE ARGUMENT DEFINITIONS:

        // SUBROUTINE PARAMETER DEFINITIONS:
        // na

        // INTERFACE BLOCK SPECIFICATIONS
        // na

        // DERIVED TYPE DEFINITIONS
        // na

        // SUBROUTINE LOCAL VARIABLE DECLARATIONS:
        Real64 FanFaultyAirFlowRate; // Fan Volume Flow Rate in the Faulty Case [m3/sec]
        Real64 FanCalDeltaPress;     // Calculated Fan Delta Pressure for temp use [Pa]
        Real64 FanCalDeltaPresstemp; // Calculated Fan Delta Pressure for temp use [Pa]

        // FLOW

        // Check whether the fan curve covers the design operational point of the fan
        FanCalDeltaPress = CurveValue(FanCurvePtr, FanDesignAirFlowRate);
        if ((FanCalDeltaPress < 0.9 * FanDesignDeltaPress) || (FanCalDeltaPress > 1.1 * FanDesignDeltaPress)) {
            ShowWarningError("The design operatinal point of the fan " + FanName + " does not fall ");
            ShowContinueError("on the fan curve provided in the FaultModel:Fouling:AirFilter object. ");
            return 0.0;
        }

        // Calculate the Fan Volume Flow Rate in the Faulty Case
        FanFaultyAirFlowRate = FanDesignAirFlowRate;
        FanCalDeltaPresstemp = CurveValue(FanCurvePtr, FanFaultyAirFlowRate);
        FanCalDeltaPress = FanCalDeltaPresstemp;

        while (FanCalDeltaPress < (FanDesignDeltaPress + FanFaultyDeltaPressInc)) {
            FanFaultyAirFlowRate = FanFaultyAirFlowRate - 0.005;
            FanCalDeltaPresstemp = CurveValue(FanCurvePtr, FanFaultyAirFlowRate);

            if ((FanCalDeltaPresstemp <= FanCalDeltaPress) || (FanFaultyAirFlowRate <= PerfCurve(FanCurvePtr).Var1Min)) {
                // The new operatinal point of the fan go beyond the fan selection range
                ShowWarningError("The operatinal point of the fan " + FanName + " may go beyond the fan selection ");
                ShowContinueError("range in the faulty fouling air filter cases");
                break;
            }

            FanCalDeltaPress = FanCalDeltaPresstemp;
        }

        return FanDesignAirFlowRate - FanFaultyAirFlowRate;
    }

    Real64 FanDesHeatGain(EnergyPlusData &state, int const FanNum,       // index of fan in Fan array
                          Real64 const FanVolFlow // fan volumetric flow rate [m3/s]
    )
    {
        // FUNCTION INFORMATION:
        //       AUTHOR         Fred Buhl
        //       DATE WRITTEN   August 2014
        //       MODIFIED
        //       RE-ENGINEERED  na

        // PURPOSE OF THIS FUNCTION:
        // This function calculates and returns the design fan heat gain from the fan input data

        // METHODOLOGY EMPLOYED:
        // Simple fan:  Qdot,tot = (Vdot*deltaP)/Eff,tot
        //              Qdot,air = Eff,mot*Qdot,tot + (Qdot,tot - Eff,mot*Qdot,tot)*Frac,mot-in-airstream

        // REFERENCES: EnergyPlus Engineering Reference

        // Using/Aliasing
        using DataSizing::CurSysNum;

        // Return value
        Real64 DesignHeatGain; // returned heat gain of matched fan [W]

        // FUNCTION LOCAL VARIABLE DECLARATIONS:
        Real64 DeltaP;       // fan design pressure rise [N/m2]
        Real64 TotEff;       // fan design total efficiency
        Real64 MotEff;       // fan design motor efficiency
        Real64 MotInAirFrac; // fraction of motor in the air stream
        Real64 FanPowerTot;  // total fan power consumption [W]
        //
        if (FanNum == 0) {
            DesignHeatGain = 0.0;
        } else if (Fan(FanNum).FanType_Num != FanType_ComponentModel) {
            DeltaP = Fan(FanNum).DeltaPress;
            TotEff = Fan(FanNum).FanEff;
            MotEff = Fan(FanNum).MotEff;
            MotInAirFrac = Fan(FanNum).MotInAirFrac;
            FanPowerTot = (FanVolFlow * DeltaP) / TotEff;
            DesignHeatGain = MotEff * FanPowerTot + (FanPowerTot - MotEff * FanPowerTot) * MotInAirFrac;
        } else {
            if (!SysSizingCalc && MySizeFlag(FanNum)) {
                SizeFan(state, FanNum);
                MySizeFlag(FanNum) = false;
            }
            DesignHeatGain = Fan(FanNum).FanShaftPower + (Fan(FanNum).MotorInputPower - Fan(FanNum).FanShaftPower) * Fan(FanNum).MotInAirFrac;
        }

        return DesignHeatGain;

    } // FanDesHeatGain

    // Clears the global data in Fans.
    // Needed for unit tests, should not be normally called.
    void clear_state()
    {
        MyOneTimeFlag = true;
        ZoneEquipmentListChecked = false;

        CheckEquipName.deallocate();
        MySizeFlag.deallocate();
        MyEnvrnFlag.deallocate();
        Fan.deallocate();
        NightVentPerf.deallocate();
        FanNumericFields.deallocate();
        UniqueFanNames.clear();
    }

    void SetFanAirLoopNumber(int const FanIndex, int const AirLoopNum)
    {
        Fan(FanIndex).AirLoopNum = AirLoopNum;
    }

    // End of Utility subroutines for the Fan Module
    // *****************************************************************************

} // namespace Fans

} // namespace EnergyPlus<|MERGE_RESOLUTION|>--- conflicted
+++ resolved
@@ -203,11 +203,7 @@
 
         // Obtains and Allocates fan related parameters from input file
         if (state.fans.GetFanInputFlag) { // First time subroutine has been entered
-<<<<<<< HEAD
-            GetFanInput(state.fans, state.files);
-=======
-            GetFanInput(state, state.fans);
->>>>>>> e7001b2e
+            GetFanInput(state);
             state.fans.GetFanInputFlag = false;
         }
 
@@ -277,11 +273,7 @@
     // Get Input Section of the Module
     //******************************************************************************
 
-<<<<<<< HEAD
-    void GetFanInput(FansData &fans, IOFiles &ioFiles)
-=======
-    void GetFanInput(EnergyPlusData &state, FansData &fans)
->>>>>>> e7001b2e
+    void GetFanInput(EnergyPlusData &state)
     {
 
         // SUBROUTINE INFORMATION:
@@ -334,7 +326,7 @@
         int MaxAlphas;
         int MaxNumbers;
 
-        fans.GetFanInputFlag = false;
+        state.fans.GetFanInputFlag = false;
         // Flow
         MaxAlphas = 0;
         MaxNumbers = 0;
@@ -362,8 +354,8 @@
             MaxAlphas = max(MaxAlphas, NumAlphas);
             MaxNumbers = max(MaxNumbers, NumNums);
         }
-        fans.NumNightVentPerf = inputProcessor->getNumObjectsFound("FanPerformance:NightVentilation");
-        if (fans.NumNightVentPerf > 0) {
+        state.fans.NumNightVentPerf = inputProcessor->getNumObjectsFound("FanPerformance:NightVentilation");
+        if (state.fans.NumNightVentPerf > 0) {
             inputProcessor->getObjectDefMaxArgs("FanPerformance:NightVentilation", NumParams, NumAlphas, NumNums);
             MaxAlphas = max(MaxAlphas, NumAlphas);
             MaxNumbers = max(MaxNumbers, NumNums);
@@ -384,13 +376,13 @@
         lNumericFieldBlanks.dimension(MaxNumbers, false);
         rNumericArgs.dimension(MaxNumbers, 0.0);
 
-        fans.NumFans = NumSimpFan + NumVarVolFan + NumZoneExhFan + NumOnOff + NumCompModelFan; // cpw1Mar2010 Add NumCompModelFan
-        if (fans.NumFans > 0) {
-            Fan.allocate(fans.NumFans);
-            FanNumericFields.allocate(fans.NumFans);
-            UniqueFanNames.reserve(fans.NumFans);
-        }
-        CheckEquipName.dimension(fans.NumFans, true);
+        state.fans.NumFans = NumSimpFan + NumVarVolFan + NumZoneExhFan + NumOnOff + NumCompModelFan; // cpw1Mar2010 Add NumCompModelFan
+        if (state.fans.NumFans > 0) {
+            Fan.allocate(state.fans.NumFans);
+            FanNumericFields.allocate(state.fans.NumFans);
+            UniqueFanNames.reserve(state.fans.NumFans);
+        }
+        CheckEquipName.dimension(state.fans.NumFans, true);
 
         for (SimpFanNum = 1; SimpFanNum <= NumSimpFan; ++SimpFanNum) {
             FanNum = SimpFanNum;
@@ -625,9 +617,9 @@
                 {
                     auto const SELECT_CASE_var(cAlphaArgs(7));
                     if (SELECT_CASE_var == "COUPLED") {
-                        Fan(FanNum).AvailManagerMode = fans.ExhaustFanCoupledToAvailManagers;
+                        Fan(FanNum).AvailManagerMode = state.fans.ExhaustFanCoupledToAvailManagers;
                     } else if (SELECT_CASE_var == "DECOUPLED") {
-                        Fan(FanNum).AvailManagerMode = fans.ExhaustFanDecoupledFromAvailManagers;
+                        Fan(FanNum).AvailManagerMode = state.fans.ExhaustFanDecoupledFromAvailManagers;
                     } else {
                         ShowSevereError(RoutineName + cCurrentModuleObject + ": invalid " + cAlphaFieldNames(7) + " entered =" + cAlphaArgs(7) +
                                         " for " + cAlphaFieldNames(1) + '=' + cAlphaArgs(1));
@@ -635,7 +627,7 @@
                     }
                 }
             } else {
-                Fan(FanNum).AvailManagerMode = fans.ExhaustFanCoupledToAvailManagers;
+                Fan(FanNum).AvailManagerMode = state.fans.ExhaustFanCoupledToAvailManagers;
             }
 
             if (NumAlphas > 7 && !lAlphaFieldBlanks(8)) {
@@ -749,10 +741,10 @@
         } // end Number of Simple  ON-OFF FAN Loop
 
         cCurrentModuleObject = "FanPerformance:NightVentilation";
-        fans.NumNightVentPerf = inputProcessor->getNumObjectsFound(cCurrentModuleObject);
-
-        if (fans.NumNightVentPerf > 0) {
-            NightVentPerf.allocate(fans.NumNightVentPerf);
+        state.fans.NumNightVentPerf = inputProcessor->getNumObjectsFound(cCurrentModuleObject);
+
+        if (state.fans.NumNightVentPerf > 0) {
+            NightVentPerf.allocate(state.fans.NumNightVentPerf);
             for (auto &e : NightVentPerf) {
                 e.FanName.clear();
                 e.FanEff = 0.0;
@@ -764,7 +756,7 @@
             }
         }
         // input the night ventilation performance objects
-        for (NVPerfNum = 1; NVPerfNum <= fans.NumNightVentPerf; ++NVPerfNum) {
+        for (NVPerfNum = 1; NVPerfNum <= state.fans.NumNightVentPerf; ++NVPerfNum) {
             inputProcessor->getObjectItem(cCurrentModuleObject,
                                           NVPerfNum,
                                           cAlphaArgs,
@@ -785,7 +777,7 @@
             NightVentPerf(NVPerfNum).MotInAirFrac = rNumericArgs(5);
             // find the corresponding fan
             NVPerfFanFound = false;
-            for (FanNum = 1; FanNum <= fans.NumFans; ++FanNum) {
+            for (FanNum = 1; FanNum <= state.fans.NumFans; ++FanNum) {
                 if (NightVentPerf(NVPerfNum).FanName == Fan(FanNum).FanName) {
                     NVPerfFanFound = true;
                     Fan(FanNum).NVPerfNum = NVPerfNum;
@@ -911,8 +903,8 @@
         rNumericArgs.deallocate();
 
         // Check Fans
-        for (FanNum = 1; FanNum <= fans.NumFans; ++FanNum) {
-            for (checkNum = FanNum + 1; checkNum <= fans.NumFans; ++checkNum) {
+        for (FanNum = 1; FanNum <= state.fans.NumFans; ++FanNum) {
+            for (checkNum = FanNum + 1; checkNum <= state.fans.NumFans; ++checkNum) {
                 if (Fan(FanNum).InletNodeNum == Fan(checkNum).InletNodeNum) {
                     ErrorsFound = true;
                     ShowSevereError("GetFanInput, duplicate fan inlet node names, must be unique for fans.");
@@ -934,7 +926,7 @@
             ShowFatalError(RoutineName + "Errors found in input.  Program terminates.");
         }
 
-        for (FanNum = 1; FanNum <= fans.NumFans; ++FanNum) {
+        for (FanNum = 1; FanNum <= state.fans.NumFans; ++FanNum) {
             // Setup Report variables for the Fans  CurrentModuleObject='Fans'
             SetupOutputVariable("Fan Electric Power", OutputProcessor::Unit::W, Fan(FanNum).FanPower, "System", "Average", Fan(FanNum).FanName);
             SetupOutputVariable(
@@ -1001,12 +993,8 @@
         }
 
         bool anyRan;
-<<<<<<< HEAD
-        ManageEMS(ioFiles, emsCallFromComponentGetInput, anyRan, ObjexxFCL::Optional_int_const());
-=======
-        ManageEMS(state, emsCallFromComponentGetInput, anyRan);
->>>>>>> e7001b2e
-        MySizeFlag.dimension(fans.NumFans, true);
+        ManageEMS(state, emsCallFromComponentGetInput, anyRan, ObjexxFCL::Optional_int_const());
+        MySizeFlag.dimension(state.fans.NumFans, true);
     }
 
     // End of Get Input subroutines for the HB Module
@@ -2622,11 +2610,7 @@
     // Beginning of Utility subroutines for the Fan Module
     // *****************************************************************************
 
-<<<<<<< HEAD
-    void GetFanIndex(FansData &fans, IOFiles &ioFiles, std::string const &FanName, int &FanIndex, bool &ErrorsFound, Optional_string_const ThisObjectType)
-=======
-    void GetFanIndex(EnergyPlusData &state, FansData &fans, std::string const &FanName, int &FanIndex, bool &ErrorsFound, Optional_string_const ThisObjectType)
->>>>>>> e7001b2e
+    void GetFanIndex(EnergyPlusData &state, std::string const &FanName, int &FanIndex, bool &ErrorsFound, Optional_string_const ThisObjectType)
     {
 
         // SUBROUTINE INFORMATION:
@@ -2639,13 +2623,9 @@
         // This subroutine sets an index for a given fan -- issues error message if that fan
         // is not legal fan.
 
-        if (fans.GetFanInputFlag) { // First time subroutine has been entered
-<<<<<<< HEAD
-            GetFanInput(fans, ioFiles);
-=======
-            GetFanInput(state, fans);
->>>>>>> e7001b2e
-            fans.GetFanInputFlag = false;
+        if (state.fans.GetFanInputFlag) { // First time subroutine has been entered
+            GetFanInput(state);
+            state.fans.GetFanInputFlag = false;
         }
 
         FanIndex = UtilityRoutines::FindItemInList(FanName, Fan, &FanEquipConditions::FanName);
@@ -2746,13 +2726,8 @@
         }
     }
 
-<<<<<<< HEAD
-    void GetFanType(FansData &fans,
-                    IOFiles &ioFiles,
+    void GetFanType(EnergyPlusData &state,
                     std::string const &FanName,           // Fan name
-=======
-    void GetFanType(EnergyPlusData &state, FansData &fans, std::string const &FanName,           // Fan name
->>>>>>> e7001b2e
                     int &FanType,                         // returned fantype number
                     bool &ErrorsFound,                    // error indicator
                     Optional_string_const ThisObjectType, // parent object type (for error message)
@@ -2773,13 +2748,9 @@
         // SUBROUTINE LOCAL VARIABLE DECLARATIONS:
         int FanIndex;
 
-        if (fans.GetFanInputFlag) { // First time subroutine has been entered
-<<<<<<< HEAD
-            GetFanInput(fans, ioFiles);
-=======
-            GetFanInput(state, fans);
->>>>>>> e7001b2e
-            fans.GetFanInputFlag = false;
+        if (state.fans.GetFanInputFlag) { // First time subroutine has been entered
+            GetFanInput(state);
+            state.fans.GetFanInputFlag = false;
         }
 
         FanIndex = UtilityRoutines::FindItemInList(FanName, Fan, &FanEquipConditions::FanName);
@@ -2798,13 +2769,8 @@
         }
     }
 
-<<<<<<< HEAD
-    Real64 GetFanDesignVolumeFlowRate(FansData &fans,
-                                      IOFiles &ioFiles,
+    Real64 GetFanDesignVolumeFlowRate(EnergyPlusData &state,
                                       std::string const &FanType, // must match fan types in this module
-=======
-    Real64 GetFanDesignVolumeFlowRate(EnergyPlusData &state, FansData &fans, std::string const &FanType, // must match fan types in this module
->>>>>>> e7001b2e
                                       std::string const &FanName, // must match fan names for the fan type
                                       bool &ErrorsFound,          // set to true if problem
                                       Optional_int_const FanIndex // index to fan
@@ -2829,13 +2795,9 @@
         int WhichFan;
 
         // Obtains and Allocates fan related parameters from input file
-        if (fans.GetFanInputFlag) { // First time subroutine has been entered
-<<<<<<< HEAD
-            GetFanInput(fans, ioFiles);
-=======
-            GetFanInput(state, fans);
->>>>>>> e7001b2e
-            fans.GetFanInputFlag = false;
+        if (state.fans.GetFanInputFlag) { // First time subroutine has been entered
+            GetFanInput(state);
+            state.fans.GetFanInputFlag = false;
         }
 
         if (present(FanIndex)) {
@@ -2855,13 +2817,8 @@
         return DesignVolumeFlowRate;
     }
 
-<<<<<<< HEAD
-    int GetFanInletNode(FansData &fans,
-                        IOFiles &ioFiles,
+    int GetFanInletNode(EnergyPlusData &state,
                         std::string const &FanType, // must match fan types in this module
-=======
-    int GetFanInletNode(EnergyPlusData &state, FansData &fans, std::string const &FanType, // must match fan types in this module
->>>>>>> e7001b2e
                         std::string const &FanName, // must match fan names for the fan type
                         bool &ErrorsFound           // set to true if problem
     )
@@ -2885,13 +2842,9 @@
         int WhichFan;
 
         // Obtains and Allocates fan related parameters from input file
-        if (fans.GetFanInputFlag) { // First time subroutine has been entered
-<<<<<<< HEAD
-            GetFanInput(fans, ioFiles);
-=======
-            GetFanInput(state, fans);
->>>>>>> e7001b2e
-            fans.GetFanInputFlag = false;
+        if (state.fans.GetFanInputFlag) { // First time subroutine has been entered
+            GetFanInput(state);
+            state.fans.GetFanInputFlag = false;
         }
 
         WhichFan = UtilityRoutines::FindItemInList(FanName, Fan, &FanEquipConditions::FanName);
@@ -2906,13 +2859,8 @@
         return NodeNumber;
     }
 
-<<<<<<< HEAD
-    int getFanInNodeIndex(FansData &fans,
-                          IOFiles &ioFiles,
+    int getFanInNodeIndex(EnergyPlusData &state,
                           int const &FanIndex, // fan index
-=======
-    int getFanInNodeIndex(EnergyPlusData &state, FansData &fans, int const &FanIndex, // fan index
->>>>>>> e7001b2e
                           bool &ErrorsFound    // set to true if problem
     )
     {
@@ -2920,13 +2868,9 @@
         int NodeNumber = 0; // returned outlet node of matched fan
 
         // Obtains and Allocates fan related parameters from input file
-        if (fans.GetFanInputFlag) { // First time subroutine has been entered
-<<<<<<< HEAD
-            GetFanInput(fans, ioFiles);
-=======
-            GetFanInput(state, fans);
->>>>>>> e7001b2e
-            fans.GetFanInputFlag = false;
+        if (state.fans.GetFanInputFlag) { // First time subroutine has been entered
+            GetFanInput(state);
+            state.fans.GetFanInputFlag = false;
         }
 
         if (FanIndex != 0) {
@@ -2939,13 +2883,8 @@
         return NodeNumber;
     }
 
-<<<<<<< HEAD
-    int GetFanOutletNode(FansData &fans,
-                         IOFiles &ioFiles,
+    int GetFanOutletNode(EnergyPlusData &state,
                          std::string const &FanType, // must match fan types in this module
-=======
-    int GetFanOutletNode(EnergyPlusData &state, FansData &fans, std::string const &FanType, // must match fan types in this module
->>>>>>> e7001b2e
                          std::string const &FanName, // must match fan names for the fan type
                          bool &ErrorsFound           // set to true if problem
     )
@@ -2969,13 +2908,9 @@
         int WhichFan;
 
         // Obtains and Allocates fan related parameters from input file
-        if (fans.GetFanInputFlag) { // First time subroutine has been entered
-<<<<<<< HEAD
-            GetFanInput(fans, ioFiles);
-=======
-            GetFanInput(state, fans);
->>>>>>> e7001b2e
-            fans.GetFanInputFlag = false;
+        if (state.fans.GetFanInputFlag) { // First time subroutine has been entered
+            GetFanInput(state);
+            state.fans.GetFanInputFlag = false;
         }
 
         WhichFan = UtilityRoutines::FindItemInList(FanName, Fan, &FanEquipConditions::FanName);
@@ -2990,13 +2925,8 @@
         return NodeNumber;
     }
 
-<<<<<<< HEAD
-    int GetFanAvailSchPtr(FansData &fans,
-                          IOFiles &ioFiles,
+    int GetFanAvailSchPtr(EnergyPlusData &state,
                           std::string const &FanType, // must match fan types in this module
-=======
-    int GetFanAvailSchPtr(EnergyPlusData &state, FansData &fans, std::string const &FanType, // must match fan types in this module
->>>>>>> e7001b2e
                           std::string const &FanName, // must match fan names for the fan type
                           bool &ErrorsFound           // set to true if problem
     )
@@ -3020,13 +2950,9 @@
         int WhichFan;
 
         // Obtains and Allocates fan related parameters from input file
-        if (fans.GetFanInputFlag) { // First time subroutine has been entered
-<<<<<<< HEAD
-            GetFanInput(fans, ioFiles);
-=======
-            GetFanInput(state, fans);
->>>>>>> e7001b2e
-            fans.GetFanInputFlag = false;
+        if (state.fans.GetFanInputFlag) { // First time subroutine has been entered
+            GetFanInput(state);
+            state.fans.GetFanInputFlag = false;
         }
 
         WhichFan = UtilityRoutines::FindItemInList(FanName, Fan, &FanEquipConditions::FanName);
@@ -3041,13 +2967,8 @@
         return FanAvailSchPtr;
     }
 
-<<<<<<< HEAD
-    int GetFanSpeedRatioCurveIndex(FansData &fans,
-                                   IOFiles &ioFiles,
+    int GetFanSpeedRatioCurveIndex(EnergyPlusData &state,
                                    std::string &FanType, // must match fan types in this module (set if nonzero index passed)
-=======
-    int GetFanSpeedRatioCurveIndex(EnergyPlusData &state, FansData &fans, std::string &FanType, // must match fan types in this module (set if nonzero index passed)
->>>>>>> e7001b2e
                                    std::string &FanName, // must match fan names for the fan type (set if nonzero index passed)
                                    Optional_int IndexIn  // optional fan index if fan type and name are unknown or index needs setting
     )
@@ -3071,13 +2992,9 @@
         int WhichFan;
 
         // Obtains and Allocates fan related parameters from input file
-        if (fans.GetFanInputFlag) { // First time subroutine has been entered
-<<<<<<< HEAD
-            GetFanInput(fans, ioFiles);
-=======
-            GetFanInput(state, fans);
->>>>>>> e7001b2e
-            fans.GetFanInputFlag = false;
+        if (state.fans.GetFanInputFlag) { // First time subroutine has been entered
+            GetFanInput(state);
+            state.fans.GetFanInputFlag = false;
         }
 
         if (present(IndexIn)) {
@@ -3103,13 +3020,8 @@
         return FanSpeedRatioCurveIndex;
     }
 
-<<<<<<< HEAD
-    void SetFanData(FansData &fans,
-                    IOFiles &ioFiles,
+    void SetFanData(EnergyPlusData &state,
                     int const FanNum,                     // Index of fan
-=======
-    void SetFanData(EnergyPlusData &state, FansData &fans, int const FanNum,                     // Index of fan
->>>>>>> e7001b2e
                     bool &ErrorsFound,                    // Set to true if certain errors found
                     std::string const &FanName,           // Name of fan
                     Optional<Real64 const> MaxAirVolFlow, // Fan air volumetric flow rate    [m3/s]
@@ -3153,13 +3065,9 @@
         int WhichFan; // index to generic HX
 
         // Obtains and Allocates fan related parameters from input file
-        if (fans.GetFanInputFlag) { // First time subroutine has been entered
-<<<<<<< HEAD
-            GetFanInput(fans, ioFiles);
-=======
-            GetFanInput(state, fans);
->>>>>>> e7001b2e
-            fans.GetFanInputFlag = false;
+        if (state.fans.GetFanInputFlag) { // First time subroutine has been entered
+            GetFanInput(state);
+            state.fans.GetFanInputFlag = false;
         }
 
         if (FanNum == 0) {
@@ -3168,7 +3076,7 @@
             WhichFan = FanNum;
         }
 
-        if (WhichFan <= 0 || WhichFan > fans.NumFans) {
+        if (WhichFan <= 0 || WhichFan > state.fans.NumFans) {
             ShowSevereError("SetFanData: Could not find fan = \"" + FanName + "\"");
             ErrorsFound = true;
             return;
