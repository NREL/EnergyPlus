--- conflicted
+++ resolved
@@ -1292,18 +1292,6 @@
     }
 
     inline Real64 PsyDeltaHSenFnTdb2W2Tdb1W1(Real64 const TDB2, // dry-bulb temperature at state 2 {C}
-<<<<<<< HEAD
-                                             Real64 const dW2,  // humidity ratio at state 2
-                                             Real64 const TDB1, // dry-bulb temperature at state 1 {C}
-                                             Real64 const dW1   // humidity ratio at state 1
-    )
-    {
-        // returns sensible enthalpy difference of moist air going from state 1 to state 2
-        // Real64 dWavg = 0.5 * (max(dW2, 1.0e-5) + max(dW1, 1.0e-5));
-        Real64 dWmin = min(dW1, dW2);
-
-        return (1.00484e3 + max(1.0e-5, dWmin) * 1.85895e3) * (TDB2 - TDB1);
-=======
                                              Real64 const W2,   // humidity ratio at state 2
                                              Real64 const TDB1, // dry-bulb temperature at state 1 {C}
                                              Real64 const W1    // humidity ratio at state 1
@@ -1321,18 +1309,10 @@
         Real64 Wmin = min(W1, W2);
 
         return (1.00484e3 + max(1.0e-5, Wmin) * 1.85895e3) * (TDB2 - TDB1);
->>>>>>> d79dc97b
     }
 
     inline Real64 PsyDeltaHSenFnTdbEquipTdbWZone(Real64 const TDBEquip, // dry-bulb temperature at equipment outlet {C}
                                                  Real64 const TDBZone,  // dry-bulb temperature at zone air node {C}
-<<<<<<< HEAD
-                                                 Real64 const dWZone    // humidity ratio at zone air node
-    )
-    {
-        // returns sensible enthalpy difference between equipment outlet to zone air node
-        return (1.00484e3 + max(1.0e-5, dWZone) * 1.85895e3) * (TDBEquip - TDBZone);
-=======
                                                  Real64 const WZone     // humidity ratio at zone air node
     )
     {
@@ -1346,7 +1326,6 @@
         // The constant coefficients come from the equation for moist air enthalpy, PsyHFnTdbW()
 
         return (1.00484e3 + max(1.0e-5, WZone) * 1.85895e3) * (TDBEquip - TDBZone);
->>>>>>> d79dc97b
     }
 
     //inline Real64 PsyHfgAvgFnTdb2Tdb1(Real64 const TDB2, // dry-bulb temperature at  at state 2 {C}
