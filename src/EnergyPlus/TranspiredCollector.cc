// EnergyPlus, Copyright (c) 1996-2020, The Board of Trustees of the University of Illinois,
// The Regents of the University of California, through Lawrence Berkeley National Laboratory
// (subject to receipt of any required approvals from the U.S. Dept. of Energy), Oak Ridge
// National Laboratory, managed by UT-Battelle, Alliance for Sustainable Energy, LLC, and other
// contributors. All rights reserved.
//
// NOTICE: This Software was developed under funding from the U.S. Department of Energy and the
// U.S. Government consequently retains certain rights. As such, the U.S. Government has been
// granted for itself and others acting on its behalf a paid-up, nonexclusive, irrevocable,
// worldwide license in the Software to reproduce, distribute copies to the public, prepare
// derivative works, and perform publicly and display publicly, and to permit others to do so.
//
// Redistribution and use in source and binary forms, with or without modification, are permitted
// provided that the following conditions are met:
//
// (1) Redistributions of source code must retain the above copyright notice, this list of
//     conditions and the following disclaimer.
//
// (2) Redistributions in binary form must reproduce the above copyright notice, this list of
//     conditions and the following disclaimer in the documentation and/or other materials
//     provided with the distribution.
//
// (3) Neither the name of the University of California, Lawrence Berkeley National Laboratory,
//     the University of Illinois, U.S. Dept. of Energy nor the names of its contributors may be
//     used to endorse or promote products derived from this software without specific prior
//     written permission.
//
// (4) Use of EnergyPlus(TM) Name. If Licensee (i) distributes the software in stand-alone form
//     without changes from the version obtained under this License, or (ii) Licensee makes a
//     reference solely to the software portion of its product, Licensee must refer to the
//     software as "EnergyPlus version X" software, where "X" is the version number Licensee
//     obtained under this License and may not use a different name for the software. Except as
//     specifically required in this Section (4), Licensee shall not use in a company name, a
//     product name, in advertising, publicity, or other promotional activities any name, trade
//     name, trademark, logo, or other designation of "EnergyPlus", "E+", "e+" or confusingly
//     similar designation, without the U.S. Department of Energy's prior written consent.
//
// THIS SOFTWARE IS PROVIDED BY THE COPYRIGHT HOLDERS AND CONTRIBUTORS "AS IS" AND ANY EXPRESS OR
// IMPLIED WARRANTIES, INCLUDING, BUT NOT LIMITED TO, THE IMPLIED WARRANTIES OF MERCHANTABILITY
// AND FITNESS FOR A PARTICULAR PURPOSE ARE DISCLAIMED. IN NO EVENT SHALL THE COPYRIGHT OWNER OR
// CONTRIBUTORS BE LIABLE FOR ANY DIRECT, INDIRECT, INCIDENTAL, SPECIAL, EXEMPLARY, OR
// CONSEQUENTIAL DAMAGES (INCLUDING, BUT NOT LIMITED TO, PROCUREMENT OF SUBSTITUTE GOODS OR
// SERVICES; LOSS OF USE, DATA, OR PROFITS; OR BUSINESS INTERRUPTION) HOWEVER CAUSED AND ON ANY
// THEORY OF LIABILITY, WHETHER IN CONTRACT, STRICT LIABILITY, OR TORT (INCLUDING NEGLIGENCE OR
// OTHERWISE) ARISING IN ANY WAY OUT OF THE USE OF THIS SOFTWARE, EVEN IF ADVISED OF THE
// POSSIBILITY OF SUCH DAMAGE.

// C++ Headers
#include <cassert>
#include <cmath>

// ObjexxFCL Headers
#include <ObjexxFCL/Array.functions.hh>
#include <ObjexxFCL/Fmath.hh>
#include <ObjexxFCL/member.functions.hh>

// EnergyPlus Headers
#include <EnergyPlus/BranchNodeConnections.hh>
#include <EnergyPlus/Construction.hh>
#include <EnergyPlus/ConvectionCoefficients.hh>
#include <EnergyPlus/DataEnvironment.hh>
#include <EnergyPlus/DataHVACGlobals.hh>
#include <EnergyPlus/DataHeatBalSurface.hh>
#include <EnergyPlus/DataHeatBalance.hh>
#include <EnergyPlus/DataIPShortCuts.hh>
#include <EnergyPlus/DataLoopNode.hh>
#include <EnergyPlus/DataSurfaces.hh>
#include <EnergyPlus/Data/EnergyPlusData.hh>
#include <EnergyPlus/EMSManager.hh>
#include <EnergyPlus/General.hh>
#include <EnergyPlus/GeneralRoutines.hh>
#include <EnergyPlus/InputProcessing/InputProcessor.hh>
#include <EnergyPlus/Material.hh>
#include <EnergyPlus/NodeInputManager.hh>
#include <EnergyPlus/OutputProcessor.hh>
#include <EnergyPlus/Psychrometrics.hh>
#include <EnergyPlus/ScheduleManager.hh>
#include <EnergyPlus/TranspiredCollector.hh>
#include <EnergyPlus/UtilityRoutines.hh>

namespace EnergyPlus {

namespace TranspiredCollector {

    // Module containing routines and data dealing with the Transpired Collectors

    // MODULE INFORMATION:
    //       AUTHOR         B.T. Griffith
    //       DATE WRITTEN   November 2004
    //       MODIFIED       na
    //       RE-ENGINEERED  na

    // PURPOSE OF THIS MODULE:
    // Ecapsulates data and routines for simulating unglazed transpired solar collectors (UTSC)
    //   as a component on the HVAC air system.

    // METHODOLOGY EMPLOYED:
    // Two modes, passive and active.  Active is when air is purposely drawn through collector.
    // Passive is when air exchanges are driven by Natural Ventilation rather than outside air system

    // REFERENCES:
    // Heat Exchange effectiveness relations:
    // Kutscher, C.F. 1994. Heat exchange effectiveness and pressure drop for air flow through perforated plates
    //     with and without crosswind. Journal of Heat Transfer. May 1994, Vol. 116, p. 391.
    //     American Society of Mechanical Engineers.
    // Van Decker, G.W.E., K.G.T. Hollands, and A.P. Brunger. 2001. Heat-exchange relations for unglazed transpired
    //     solar collectors with circular holes on a square of triangular pitch. Solar Energy. Vol. 71, No. 1. pp 33-45, 2001.
    // .

    // OTHER NOTES:
    // EnergyPlus implementation is unique and adds new modeling not described in Literature.
    //   See EngineeringReference for details

    // Using/Aliasing
    using DataHeatBalance::SurfQRadSWOutIncident;
    using DataVectorTypes::Vector;

    static std::string const BlankString;

    void SimTranspiredCollector(EnergyPlusData &state,
                                std::string const &CompName, // component name
                                int &CompIndex               // component index (to reduce string compares during simulation)
    )
    {

        // SUBROUTINE INFORMATION:
        //       AUTHOR         B.T. Griffith
        //       DATE WRITTEN   November 2004
        //       MODIFIED       na
        //       RE-ENGINEERED  na

        // PURPOSE OF THIS SUBROUTINE:
        // Manage simulation of Transpired Collectors

        // METHODOLOGY EMPLOYED:
        // Setup to avoid string comparisons after first call

        // Using/Aliasing
        using DataHVACGlobals::TempControlTol;
        using DataLoopNode::Node;
        using General::TrimSigDigits;
        using ScheduleManager::GetCurrentScheduleValue;

        // SUBROUTINE LOCAL VARIABLE DECLARATIONS:

        static int UTSCNum(0); // local number index for UTSC

        if (state.dataTranspiredCollector->GetInputFlag) {
            GetTranspiredCollectorInput(state);
            state.dataTranspiredCollector->GetInputFlag = false;
        }

        // Find the correct transpired collector with the Component name and/or index
        if (CompIndex == 0) {
            UTSCNum = UtilityRoutines::FindItemInList(CompName, state.dataTranspiredCollector->UTSC);
            if (UTSCNum == 0) {
                ShowFatalError("Transpired Collector not found=" + CompName);
            }
            CompIndex = UTSCNum;
        } else {
            UTSCNum = CompIndex;
            if (UTSCNum > state.dataTranspiredCollector->NumUTSC || UTSCNum < 1) {
                ShowFatalError("SimTranspiredCollector: Invalid CompIndex passed=" + TrimSigDigits(UTSCNum) +
                               ", Number of Transpired Collectors=" + TrimSigDigits(state.dataTranspiredCollector->NumUTSC) + ", UTSC name=" + CompName);
            }
            if (state.dataTranspiredCollector->CheckEquipName(UTSCNum)) {
                if (CompName != state.dataTranspiredCollector->UTSC(UTSCNum).Name) {
                    ShowFatalError("SimTranspiredCollector: Invalid CompIndex passed=" + TrimSigDigits(UTSCNum) + ", Transpired Collector name=" +
                                   CompName + ", stored Transpired Collector Name for that index=" + state.dataTranspiredCollector->UTSC(UTSCNum).Name);
                }
                state.dataTranspiredCollector->CheckEquipName(UTSCNum) = false;
            }
        }

        InitTranspiredCollector(state, CompIndex);

        // Control point of deciding if transpired collector is active or not.
        auto &UTSC_CI(state.dataTranspiredCollector->UTSC(CompIndex));
        auto &InletNode(UTSC_CI.InletNode);
        auto &ControlNode(UTSC_CI.ControlNode);
        UTSC_CI.IsOn = false;
        if ((GetCurrentScheduleValue(UTSC_CI.SchedPtr) > 0.0) &&
            (UTSC_CI.InletMDot > 0.0)) { // availability Schedule | OA system is setting mass flow
            bool ControlLTSet(false);
            bool ControlLTSchedule(false);
            bool ZoneLTSchedule(false);
            assert(equal_dimensions(InletNode, ControlNode));
            assert(equal_dimensions(InletNode, UTSC_CI.ZoneNode));
            for (int i = InletNode.l(), e = InletNode.u(); i <= e; ++i) {
                if (Node(InletNode(i)).Temp + TempControlTol < Node(ControlNode(i)).TempSetPoint) ControlLTSet = true;
                if (Node(InletNode(i)).Temp + TempControlTol < GetCurrentScheduleValue(UTSC_CI.FreeHeatSetPointSchedPtr)) ControlLTSchedule = true;
                if (Node(UTSC_CI.ZoneNode(i)).Temp + TempControlTol < GetCurrentScheduleValue(UTSC_CI.FreeHeatSetPointSchedPtr))
                    ZoneLTSchedule = true;
            }
            if (ControlLTSet || (ControlLTSchedule && ZoneLTSchedule))
                UTSC_CI.IsOn = true; // heating required | free heating helpful | free heating helpful
        }

        if (state.dataTranspiredCollector->UTSC(UTSCNum).IsOn) {
            CalcActiveTranspiredCollector(state, UTSCNum);
        } else {
            CalcPassiveTranspiredCollector(state, UTSCNum);
        }

        UpdateTranspiredCollector(state, UTSCNum);
    }

    void GetTranspiredCollectorInput(EnergyPlusData &state)
    {

        // SUBROUTINE INFORMATION:
        //       AUTHOR         B.T. Griffith
        //       DATE WRITTEN   November 2004
        //       MODIFIED       na
        //       RE-ENGINEERED  na

        // PURPOSE OF THIS SUBROUTINE:
        //  Retrieve user input and set up data structure

        // METHODOLOGY EMPLOYED:
        // usual EnergyPlus input
        // Extensible UTSC object for underlying heat transfer surfaces and for multisystem

        // Using/Aliasing
        using namespace DataIPShortCuts; // Data for field names, blank numerics
        using BranchNodeConnections::TestCompSet;
        using DataGlobals::ScheduleAlwaysOn;
        using DataHeatBalance::MediumRough;
        using DataHeatBalance::MediumSmooth;
        using DataHeatBalance::Rough;
        using DataHeatBalance::Smooth;
        using DataHeatBalance::VeryRough;
        using DataHeatBalance::VerySmooth;
        using DataLoopNode::NodeConnectionType_Inlet;
        using DataLoopNode::NodeConnectionType_Outlet;
        using DataLoopNode::NodeConnectionType_Sensor;
        using DataLoopNode::NodeType_Air;
        using DataLoopNode::ObjectIsNotParent;
        using DataSurfaces::OSCM;
        using DataSurfaces::OtherSideCondModeledExt;
        using DataSurfaces::Surface;
        using DataSurfaces::SurfaceData;
        using General::RoundSigDigits;
        using General::TrimSigDigits;
        using NodeInputManager::GetOnlySingleNode;
        using ScheduleManager::GetScheduleIndex;

        // SUBROUTINE LOCAL VARIABLE DECLARATIONS:

        Array1D_string Alphas; // Alpha items for extensible
        // Solar Collectors:Unglazed Transpired object
        int Item;                       // Item to be "gotten"
        Array1D<Real64> Numbers(11);    // Numeric items for object
        int NumAlphas;                  // Number of Alphas for each GetObjectItem call
        int NumNumbers;                 // Number of Numbers for each GetObjectItem call
        int MaxNumAlphas;               // argumenet for call to GetObjectDefMaxArgs
        int MaxNumNumbers;              // argumenet for call to GetObjectDefMaxArgs
        int Dummy;                      // argumenet for call to GetObjectDefMaxArgs
        int IOStatus;                   // Used in GetObjectItem
        bool ErrorsFound(false); // Set to true if errors in input, fatal at end of routine
        int Found;
        int AlphaOffset; // local temp var
        std::string Roughness;
        int ThisSurf;         // do loop counter
        Real64 AvgAzimuth;    // temp for error checking
        Real64 AvgTilt;       // temp for error checking
        int SurfID;           // local surface "pointer"
        Real64 TiltRads;      // average tilt of collector in radians
        Real64 tempHdeltaNPL; // temporary variable for bouyancy length scale
        int NumUTSCSplitter(0);
        Array1D_string AlphasSplit; // Alpha items for extensible
        // Solar Collectors:Unglazed Transpired object
        int ItemSplit;                        // Item to be "gotten"
        Array1D<Real64> NumbersSplit(1);      // Numeric items for object
        int NumAlphasSplit;                   // Number of Alphas for each GetObjectItem call
        int NumNumbersSplit;                  // Number of Numbers for each GetObjectItem call
        int MaxNumAlphasSplit;                // argumenet for call to GetObjectDefMaxArgs
        int MaxNumNumbersSplit;               // argumenet for call to GetObjectDefMaxArgs
        int IOStatusSplit;                    // Used in GetObjectItem
        int NumOASys;                         // do loop counter
        int ACountBase;                       // counter for alhpasSplit
        Array1D_bool SplitterNameOK;          // check for correct association of
        std::string CurrentModuleObject;      // for ease in renaming.
        std::string CurrentModuleMultiObject; // for ease in renaming.

        CurrentModuleObject = "SolarCollector:UnglazedTranspired";
        inputProcessor->getObjectDefMaxArgs(CurrentModuleObject, Dummy, MaxNumAlphas, MaxNumNumbers);

        if (MaxNumNumbers != 11) {
            ShowSevereError("GetTranspiredCollectorInput: " + CurrentModuleObject +
                            " Object Definition indicates not = 11 Number Objects, Number Indicated=" + TrimSigDigits(MaxNumNumbers));
            ErrorsFound = true;
        }
        Alphas.allocate(MaxNumAlphas);
        Numbers = 0.0;
        Alphas = "";

        state.dataTranspiredCollector->NumUTSC = inputProcessor->getNumObjectsFound(CurrentModuleObject);
        CurrentModuleMultiObject = "SolarCollector:UnglazedTranspired:Multisystem";
        NumUTSCSplitter = inputProcessor->getNumObjectsFound(CurrentModuleMultiObject);

        state.dataTranspiredCollector->UTSC.allocate(state.dataTranspiredCollector->NumUTSC);
        state.dataTranspiredCollector->CheckEquipName.dimension(state.dataTranspiredCollector->NumUTSC, true);
        SplitterNameOK.dimension(NumUTSCSplitter, false);

        for (Item = 1; Item <= state.dataTranspiredCollector->NumUTSC; ++Item) {
            inputProcessor->getObjectItem(state,
                                          CurrentModuleObject,
                                          Item,
                                          Alphas,
                                          NumAlphas,
                                          Numbers,
                                          NumNumbers,
                                          IOStatus,
                                          lNumericFieldBlanks,
                                          lAlphaFieldBlanks,
                                          cAlphaFieldNames,
                                          cNumericFieldNames);

            // first handle alphas
            state.dataTranspiredCollector->UTSC(Item).Name = Alphas(1);

            // now check for multisystem
            if (NumUTSCSplitter > 0) {
                inputProcessor->getObjectDefMaxArgs(CurrentModuleMultiObject, Dummy, MaxNumAlphasSplit, MaxNumNumbersSplit);

                if (MaxNumNumbersSplit != 0) {
                    ShowSevereError("GetTranspiredCollectorInput: " + CurrentModuleMultiObject +
                                    " Object Definition indicates not = 0 Number Objects, Number Indicated=" + TrimSigDigits(MaxNumNumbersSplit));
                    ErrorsFound = true;
                }
                if (!allocated(AlphasSplit)) AlphasSplit.allocate(MaxNumAlphasSplit);
                NumbersSplit = 0.0;
                AlphasSplit = "";
                for (ItemSplit = 1; ItemSplit <= NumUTSCSplitter; ++ItemSplit) {
                    inputProcessor->getObjectItem(
                        state, CurrentModuleMultiObject, ItemSplit, AlphasSplit, NumAlphasSplit, NumbersSplit, NumNumbersSplit, IOStatusSplit);
                    if (!(UtilityRoutines::SameString(AlphasSplit(1), Alphas(1)))) continue;
                    SplitterNameOK(ItemSplit) = true;
                    state.dataTranspiredCollector->UTSC(Item).NumOASysAttached = std::floor(NumAlphasSplit / 4.0);
                    if (mod((NumAlphasSplit), 4) != 1) {
                        ShowSevereError("GetTranspiredCollectorInput: " + CurrentModuleMultiObject +
                                        " Object Definition indicates not uniform quadtuples of nodes for " + AlphasSplit(1));
                        ErrorsFound = true;
                    }
                    state.dataTranspiredCollector->UTSC(Item).InletNode.allocate(state.dataTranspiredCollector->UTSC(Item).NumOASysAttached);
                    state.dataTranspiredCollector->UTSC(Item).InletNode = 0;
                    state.dataTranspiredCollector->UTSC(Item).OutletNode.allocate(state.dataTranspiredCollector->UTSC(Item).NumOASysAttached);
                    state.dataTranspiredCollector->UTSC(Item).OutletNode = 0;
                    state.dataTranspiredCollector->UTSC(Item).ControlNode.allocate(state.dataTranspiredCollector->UTSC(Item).NumOASysAttached);
                    state.dataTranspiredCollector->UTSC(Item).ControlNode = 0;
                    state.dataTranspiredCollector->UTSC(Item).ZoneNode.allocate(state.dataTranspiredCollector->UTSC(Item).NumOASysAttached);
                    state.dataTranspiredCollector->UTSC(Item).ZoneNode = 0;
                    for (NumOASys = 1; NumOASys <= state.dataTranspiredCollector->UTSC(Item).NumOASysAttached; ++NumOASys) {
                        ACountBase = (NumOASys - 1) * 4 + 2;
                        state.dataTranspiredCollector->UTSC(Item).InletNode(NumOASys) = GetOnlySingleNode(state, AlphasSplit(ACountBase),
                                                                           ErrorsFound,
                                                                           CurrentModuleObject,
                                                                           AlphasSplit(1),
                                                                           NodeType_Air,
                                                                           NodeConnectionType_Inlet,
                                                                           NumOASys,
                                                                           ObjectIsNotParent);

                        state.dataTranspiredCollector->UTSC(Item).OutletNode(NumOASys) = GetOnlySingleNode(state, AlphasSplit(ACountBase + 1),
                                                                            ErrorsFound,
                                                                            CurrentModuleObject,
                                                                            AlphasSplit(1),
                                                                            NodeType_Air,
                                                                            NodeConnectionType_Outlet,
                                                                            NumOASys,
                                                                            ObjectIsNotParent);
                        TestCompSet(CurrentModuleObject,
                                    AlphasSplit(1),
                                    AlphasSplit(ACountBase),
                                    AlphasSplit(ACountBase + 1),
                                    "Transpired Collector Air Nodes"); // appears that test fails by design??
                        state.dataTranspiredCollector->UTSC(Item).ControlNode(NumOASys) = GetOnlySingleNode(state, AlphasSplit(ACountBase + 2),
                                                                             ErrorsFound,
                                                                             CurrentModuleObject,
                                                                             AlphasSplit(1),
                                                                             NodeType_Air,
                                                                             NodeConnectionType_Sensor,
                                                                             1,
                                                                             ObjectIsNotParent);

                        state.dataTranspiredCollector->UTSC(Item).ZoneNode(NumOASys) = GetOnlySingleNode(state, AlphasSplit(ACountBase + 3),
                                                                          ErrorsFound,
                                                                          CurrentModuleObject,
                                                                          AlphasSplit(1),
                                                                          NodeType_Air,
                                                                          NodeConnectionType_Sensor,
                                                                          1,
                                                                          ObjectIsNotParent);

                    } // Each OA System in a Multisystem
                      // DEALLOCATE(AlphasSplit)
                }     // each Multisystem present
            }         // any UTSC Multisystem present

            state.dataTranspiredCollector->UTSC(Item).OSCMName = Alphas(2);
            Found = UtilityRoutines::FindItemInList(state.dataTranspiredCollector->UTSC(Item).OSCMName, OSCM);
            if (Found == 0) {
                ShowSevereError(cAlphaFieldNames(2) + " not found=" + state.dataTranspiredCollector->UTSC(Item).OSCMName + " in " + CurrentModuleObject + " =" + state.dataTranspiredCollector->UTSC(Item).Name);
                ErrorsFound = true;
            }
            state.dataTranspiredCollector->UTSC(Item).OSCMPtr = Found;
            if (lAlphaFieldBlanks(3)) {
                state.dataTranspiredCollector->UTSC(Item).SchedPtr = ScheduleAlwaysOn;
            } else {
                state.dataTranspiredCollector->UTSC(Item).SchedPtr = GetScheduleIndex(state, Alphas(3));
                if (state.dataTranspiredCollector->UTSC(Item).SchedPtr == 0) {
                    ShowSevereError(cAlphaFieldNames(3) + "not found=" + Alphas(3) + " in " + CurrentModuleObject + " =" + state.dataTranspiredCollector->UTSC(Item).Name);
                    ErrorsFound = true;
                    continue;
                }
            }

            // now if UTSC(Item)%NumOASysAttached still not set, assume no multisystem
            if (state.dataTranspiredCollector->UTSC(Item).NumOASysAttached == 0) {
                state.dataTranspiredCollector->UTSC(Item).NumOASysAttached = 1;
                state.dataTranspiredCollector->UTSC(Item).InletNode.allocate(1);
                state.dataTranspiredCollector->UTSC(Item).InletNode(1) = 0;
                state.dataTranspiredCollector->UTSC(Item).OutletNode.allocate(1);
                state.dataTranspiredCollector->UTSC(Item).OutletNode(1) = 0;
                state.dataTranspiredCollector->UTSC(Item).ControlNode.allocate(1);
                state.dataTranspiredCollector->UTSC(Item).ControlNode(1) = 0;
                state.dataTranspiredCollector->UTSC(Item).ZoneNode.allocate(1);
                state.dataTranspiredCollector->UTSC(Item).ZoneNode(1) = 0;

                state.dataTranspiredCollector->UTSC(Item).InletNode(1) = GetOnlySingleNode(state,
                    Alphas(4), ErrorsFound, CurrentModuleObject, Alphas(1), NodeType_Air, NodeConnectionType_Inlet, 1, ObjectIsNotParent);
                state.dataTranspiredCollector->UTSC(Item).OutletNode(1) = GetOnlySingleNode(state,
                    Alphas(5), ErrorsFound, CurrentModuleObject, Alphas(1), NodeType_Air, NodeConnectionType_Outlet, 1, ObjectIsNotParent);
                TestCompSet(CurrentModuleObject, Alphas(1), Alphas(4), Alphas(5), "Transpired Collector Air Nodes");

                state.dataTranspiredCollector->UTSC(Item).ControlNode(1) = GetOnlySingleNode(state,
                    Alphas(6), ErrorsFound, CurrentModuleObject, Alphas(1), NodeType_Air, NodeConnectionType_Sensor, 1, ObjectIsNotParent);
                state.dataTranspiredCollector->UTSC(Item).ZoneNode(1) = GetOnlySingleNode(state,
                    Alphas(7), ErrorsFound, CurrentModuleObject, Alphas(1), NodeType_Air, NodeConnectionType_Sensor, 1, ObjectIsNotParent);
            } // no splitter

            state.dataTranspiredCollector->UTSC(Item).FreeHeatSetPointSchedPtr = GetScheduleIndex(state, Alphas(8));
            if (state.dataTranspiredCollector->UTSC(Item).FreeHeatSetPointSchedPtr == 0) {
                ShowSevereError(cAlphaFieldNames(8) + " not found=" + Alphas(8) + " in " + CurrentModuleObject + " =" + state.dataTranspiredCollector->UTSC(Item).Name);
                ErrorsFound = true;
                continue;
            }

            if (UtilityRoutines::SameString(Alphas(9), "Triangle")) {
                state.dataTranspiredCollector->UTSC(Item).Layout = state.dataTranspiredCollector->Layout_Triangle;
            } else if (UtilityRoutines::SameString(Alphas(9), "Square")) {
                state.dataTranspiredCollector->UTSC(Item).Layout = state.dataTranspiredCollector->Layout_Square;
            } else {
                ShowSevereError(cAlphaFieldNames(9) + " has incorrect entry of " + Alphas(9) + " in " + CurrentModuleObject + " =" + state.dataTranspiredCollector->UTSC(Item).Name);
                ErrorsFound = true;
                continue;
            }

            if (UtilityRoutines::SameString(Alphas(10), "Kutscher1994")) {
                state.dataTranspiredCollector->UTSC(Item).Correlation = state.dataTranspiredCollector->Correlation_Kutscher1994;
            } else if (UtilityRoutines::SameString(Alphas(10), "VanDeckerHollandsBrunger2001")) {
                state.dataTranspiredCollector->UTSC(Item).Correlation = state.dataTranspiredCollector->Correlation_VanDeckerHollandsBrunger2001;
            } else {
                ShowSevereError(cAlphaFieldNames(10) + " has incorrect entry of " + Alphas(9) + " in " + CurrentModuleObject + " =" +
                                state.dataTranspiredCollector->UTSC(Item).Name);
                ErrorsFound = true;
                continue;
            }

            Roughness = Alphas(11);
            // Select the correct Number for the associated ascii name for the roughness type
            if (UtilityRoutines::SameString(Roughness, "VeryRough")) state.dataTranspiredCollector->UTSC(Item).CollRoughness = VeryRough;
            if (UtilityRoutines::SameString(Roughness, "Rough")) state.dataTranspiredCollector->UTSC(Item).CollRoughness = Rough;
            if (UtilityRoutines::SameString(Roughness, "MediumRough")) state.dataTranspiredCollector->UTSC(Item).CollRoughness = MediumRough;
            if (UtilityRoutines::SameString(Roughness, "MediumSmooth")) state.dataTranspiredCollector->UTSC(Item).CollRoughness = MediumSmooth;
            if (UtilityRoutines::SameString(Roughness, "Smooth")) state.dataTranspiredCollector->UTSC(Item).CollRoughness = Smooth;
            if (UtilityRoutines::SameString(Roughness, "VerySmooth")) state.dataTranspiredCollector->UTSC(Item).CollRoughness = VerySmooth;

            // Was it set?
            if (state.dataTranspiredCollector->UTSC(Item).CollRoughness == 0) {
                ShowSevereError(cAlphaFieldNames(11) + " has incorrect entry of " + Alphas(11) + " in " + CurrentModuleObject + " =" +
                                state.dataTranspiredCollector->UTSC(Item).Name);
                ErrorsFound = true;
            }

            AlphaOffset = 11;
            state.dataTranspiredCollector->UTSC(Item).NumSurfs = NumAlphas - AlphaOffset;
            if (state.dataTranspiredCollector->UTSC(Item).NumSurfs == 0) {
                ShowSevereError("No underlying surfaces specified in " + CurrentModuleObject + " =" + state.dataTranspiredCollector->UTSC(Item).Name);
                ErrorsFound = true;
                continue;
            }
            state.dataTranspiredCollector->UTSC(Item).SurfPtrs.allocate(state.dataTranspiredCollector->UTSC(Item).NumSurfs);
            state.dataTranspiredCollector->UTSC(Item).SurfPtrs = 0;
            for (ThisSurf = 1; ThisSurf <= state.dataTranspiredCollector->UTSC(Item).NumSurfs; ++ThisSurf) {
                Found = UtilityRoutines::FindItemInList(Alphas(ThisSurf + AlphaOffset), Surface);
                if (Found == 0) {
                    ShowSevereError("Surface Name not found=" + Alphas(ThisSurf + AlphaOffset) + " in " + CurrentModuleObject + " =" +
                                    state.dataTranspiredCollector->UTSC(Item).Name);
                    ErrorsFound = true;
                    continue;
                }
                // check that surface is appropriate, Heat transfer, Sun, Wind,
                if (!Surface(Found).HeatTransSurf) {
                    ShowSevereError("Surface " + Alphas(ThisSurf + AlphaOffset) + " not of Heat Transfer type in " + CurrentModuleObject + " =" +
                                    state.dataTranspiredCollector->UTSC(Item).Name);
                    ErrorsFound = true;
                    continue;
                }
                if (!Surface(Found).ExtSolar) {
                    ShowSevereError("Surface " + Alphas(ThisSurf + AlphaOffset) + " not exposed to sun in " + CurrentModuleObject + " =" +
                                    state.dataTranspiredCollector->UTSC(Item).Name);
                    ErrorsFound = true;
                    continue;
                }
                if (!Surface(Found).ExtWind) {
                    ShowSevereError("Surface " + Alphas(ThisSurf + AlphaOffset) + " not exposed to wind in " + CurrentModuleObject + " =" +
                                    state.dataTranspiredCollector->UTSC(Item).Name);
                    ErrorsFound = true;
                    continue;
                }
                if (Surface(Found).ExtBoundCond != OtherSideCondModeledExt) {
                    ShowSevereError("Surface " + Alphas(ThisSurf + AlphaOffset) +
                                    " does not have OtherSideConditionsModel for exterior boundary conditions in " + CurrentModuleObject + " =" +
                                    state.dataTranspiredCollector->UTSC(Item).Name);
                    ErrorsFound = true;
                    continue;
                }
                // check surface orientation, warn if upside down
                if ((Surface(Found).Tilt < -95.0) || (Surface(Found).Tilt > 95.0)) {
                    ShowWarningError("Suspected input problem with collector surface = " + Alphas(ThisSurf + AlphaOffset));
                    ShowContinueError("Entered in " + cCurrentModuleObject + " = " + state.dataTranspiredCollector->UTSC(Item).Name);
                    ShowContinueError("Surface used for solar collector faces down");
                    ShowContinueError("Surface tilt angle (degrees from ground outward normal) = " + RoundSigDigits(Surface(Found).Tilt, 2));
                }

                state.dataTranspiredCollector->UTSC(Item).SurfPtrs(ThisSurf) = Found;
            }

            if (ErrorsFound) continue; // previous inner do loop may have detected problems that need to be cycle'd again to avoid crash

            // now that we should have all the surfaces, do some preperations and checks.

            // are they all similar tilt and azimuth? Issue warnings so people can do it if they really want
            Real64 const surfaceArea(sum_sub(Surface, &SurfaceData::Area, state.dataTranspiredCollector->UTSC(Item).SurfPtrs));
            //			AvgAzimuth = sum( Surface( UTSC( Item ).SurfPtrs ).Azimuth * Surface( UTSC( Item ).SurfPtrs ).Area ) / sum( Surface(
            // UTSC(  Item
            //).SurfPtrs ).Area ); //Autodesk:F2C++ Array subscript usage: Replaced by below
            AvgAzimuth = sum_product_sub(Surface, &SurfaceData::Azimuth, &SurfaceData::Area, state.dataTranspiredCollector->UTSC(Item).SurfPtrs) /
                         surfaceArea; // Autodesk:F2C++ Functions handle array subscript usage
            //			AvgTilt = sum( Surface( UTSC( Item ).SurfPtrs ).Tilt * Surface( UTSC( Item ).SurfPtrs ).Area ) / sum( Surface( UTSC(
            // Item
            //).SurfPtrs ).Area ); //Autodesk:F2C++ Array subscript usage: Replaced by below
            AvgTilt = sum_product_sub(Surface, &SurfaceData::Tilt, &SurfaceData::Area, state.dataTranspiredCollector->UTSC(Item).SurfPtrs) /
                      surfaceArea; // Autodesk:F2C++ Functions handle array subscript usage
            for (ThisSurf = 1; ThisSurf <= state.dataTranspiredCollector->UTSC(Item).NumSurfs; ++ThisSurf) {
                SurfID = state.dataTranspiredCollector->UTSC(Item).SurfPtrs(ThisSurf);
                if (std::abs(Surface(SurfID).Azimuth - AvgAzimuth) > 15.0) {
                    ShowWarningError("Surface " + Surface(SurfID).Name + " has Azimuth different from others in the group associated with " +
                                     CurrentModuleObject + " =" + state.dataTranspiredCollector->UTSC(Item).Name);
                }
                if (std::abs(Surface(SurfID).Tilt - AvgTilt) > 10.0) {
                    ShowWarningError("Surface " + Surface(SurfID).Name + " has Tilt different from others in the group associated with " +
                                     CurrentModuleObject + " =" + state.dataTranspiredCollector->UTSC(Item).Name);
                }

                // test that there are no windows.  Now allow windows
                // If (Surface(SurfID)%GrossArea >  Surface(SurfID)%Area) Then
                //      Call ShowWarningError('Surface '//TRIM(Surface(SurfID)%name)//' has a subsurface whose area is not being ' &
                //         //'subtracted in the group of surfaces associated with '//TRIM(UTSC(Item)%Name))
                // endif
            }
            state.dataTranspiredCollector->UTSC(Item).Tilt = AvgTilt;
            state.dataTranspiredCollector->UTSC(Item).Azimuth = AvgAzimuth;

            // find area weighted centroid.
            //    UTSC(Item)%Centroid%x = SUM(Surface(UTSC(Item)%SurfPtrs)%Centroid%x*Surface(UTSC(Item)%SurfPtrs)%Area) &
            //                            /SUM(Surface(UTSC(Item)%SurfPtrs)%Area)
            //    UTSC(Item)%Centroid%y = SUM(Surface(UTSC(Item)%SurfPtrs)%Centroid%y*Surface(UTSC(Item)%SurfPtrs)%Area) &
            //                            /SUM(Surface(UTSC(Item)%SurfPtrs)%Area)
            //			UTSC( Item ).Centroid.z = sum( Surface( UTSC( Item ).SurfPtrs ).Centroid.z * Surface( UTSC( Item ).SurfPtrs ).Area ) /
            // sum(  Surface( UTSC( Item ).SurfPtrs ).Area ); //Autodesk:F2C++ Array subscript usage: Replaced by below
            state.dataTranspiredCollector->UTSC(Item).Centroid.z = sum_product_sub(Surface, &SurfaceData::Centroid, &Vector::z, Surface, &SurfaceData::Area, state.dataTranspiredCollector->UTSC(Item).SurfPtrs) /
                                    surfaceArea; // Autodesk:F2C++ Functions handle array subscript usage

            // now handle numbers from input object
            state.dataTranspiredCollector->UTSC(Item).HoleDia = Numbers(1);
            state.dataTranspiredCollector->UTSC(Item).Pitch = Numbers(2);
            state.dataTranspiredCollector->UTSC(Item).LWEmitt = Numbers(3);
            state.dataTranspiredCollector->UTSC(Item).SolAbsorp = Numbers(4);
            state.dataTranspiredCollector->UTSC(Item).Height = Numbers(5);
            state.dataTranspiredCollector->UTSC(Item).PlenGapThick = Numbers(6);
            if (state.dataTranspiredCollector->UTSC(Item).PlenGapThick <= 0.0) {
                ShowSevereError("Plenum gap must be greater than Zero in " + CurrentModuleObject + " =" + state.dataTranspiredCollector->UTSC(Item).Name);
                continue;
            }
            state.dataTranspiredCollector->UTSC(Item).PlenCrossArea = Numbers(7);
            state.dataTranspiredCollector->UTSC(Item).AreaRatio = Numbers(8);
            state.dataTranspiredCollector->UTSC(Item).CollectThick = Numbers(9);
            state.dataTranspiredCollector->UTSC(Item).Cv = Numbers(10);
            state.dataTranspiredCollector->UTSC(Item).Cd = Numbers(11);

            // Fill out data we now know
            // sum areas of HT surface areas
            //			UTSC( Item ).ProjArea = sum( Surface( UTSC( Item ).SurfPtrs ).Area ); //Autodesk:F2C++ Array subscript usage: Replaced
            // by  below
            state.dataTranspiredCollector->UTSC(Item).ProjArea = surfaceArea;
            if (state.dataTranspiredCollector->UTSC(Item).ProjArea == 0) {
                ShowSevereError("Gross area of underlying surfaces is zero in " + CurrentModuleObject + " =" + state.dataTranspiredCollector->UTSC(Item).Name);
                continue;
            }
            state.dataTranspiredCollector->UTSC(Item).ActualArea = state.dataTranspiredCollector->UTSC(Item).ProjArea * state.dataTranspiredCollector->UTSC(Item).AreaRatio;
            //  need to update this for slots as well as holes
            {
<<<<<<< HEAD
                auto const SELECT_CASE_var(state.dataTranspiredCollector->UTSC(Item).Layout);
                if (SELECT_CASE_var == state.dataTranspiredCollector->Layout_Triangle) {                                                   // 'TRIANGLE'
                    state.dataTranspiredCollector->UTSC(Item).Porosity = 0.907 * pow_2(state.dataTranspiredCollector->UTSC(Item).HoleDia / state.dataTranspiredCollector->UTSC(Item).Pitch);             // Kutscher equation, Triangle layout
                } else if (SELECT_CASE_var == state.dataTranspiredCollector->Layout_Square) {                                              // 'SQUARE'
                    state.dataTranspiredCollector->UTSC(Item).Porosity = (Pi / 4.0) * pow_2(state.dataTranspiredCollector->UTSC(Item).HoleDia) / pow_2(state.dataTranspiredCollector->UTSC(Item).Pitch); // Waterloo equation, square layout
                }
            }
            TiltRads = std::abs(AvgTilt) * DegToRadians;
            tempHdeltaNPL = std::sin(TiltRads) * state.dataTranspiredCollector->UTSC(Item).Height / 4.0;
            state.dataTranspiredCollector->UTSC(Item).HdeltaNPL = max(tempHdeltaNPL, state.dataTranspiredCollector->UTSC(Item).PlenGapThick);
=======
                auto const SELECT_CASE_var(UTSC(Item).Layout);
                if (SELECT_CASE_var == Layout_Triangle) {                                                   // 'TRIANGLE'
                    UTSC(Item).Porosity = 0.907 * pow_2(UTSC(Item).HoleDia / UTSC(Item).Pitch);             // Kutscher equation, Triangle layout
                } else if (SELECT_CASE_var == Layout_Square) {                                              // 'SQUARE'
                    UTSC(Item).Porosity = (DataGlobalConstants::Pi() / 4.0) * pow_2(UTSC(Item).HoleDia) / pow_2(UTSC(Item).Pitch); // Waterloo equation, square layout
                }
            }
            TiltRads = std::abs(AvgTilt) * DataGlobalConstants::DegToRadians();
            tempHdeltaNPL = std::sin(TiltRads) * UTSC(Item).Height / 4.0;
            UTSC(Item).HdeltaNPL = max(tempHdeltaNPL, UTSC(Item).PlenGapThick);
>>>>>>> 519eaa23

            SetupOutputVariable(state,
                "Solar Collector Heat Exchanger Effectiveness", OutputProcessor::Unit::None, state.dataTranspiredCollector->UTSC(Item).HXeff, "System", "Average", state.dataTranspiredCollector->UTSC(Item).Name);
            SetupOutputVariable(state,
                "Solar Collector Leaving Air Temperature", OutputProcessor::Unit::C, state.dataTranspiredCollector->UTSC(Item).TairHX, "System", "Average", state.dataTranspiredCollector->UTSC(Item).Name);
            SetupOutputVariable(state, "Solar Collector Outside Face Suction Velocity",
                                OutputProcessor::Unit::m_s,
                                state.dataTranspiredCollector->UTSC(Item).Vsuction,
                                "System",
                                "Average",
                                state.dataTranspiredCollector->UTSC(Item).Name);
            SetupOutputVariable(state,
                "Solar Collector Surface Temperature", OutputProcessor::Unit::C, state.dataTranspiredCollector->UTSC(Item).Tcoll, "System", "Average", state.dataTranspiredCollector->UTSC(Item).Name);
            SetupOutputVariable(state,
                "Solar Collector Plenum Air Temperature", OutputProcessor::Unit::C, state.dataTranspiredCollector->UTSC(Item).Tplen, "System", "Average", state.dataTranspiredCollector->UTSC(Item).Name);
            SetupOutputVariable(state,
                "Solar Collector Sensible Heating Rate", OutputProcessor::Unit::W, state.dataTranspiredCollector->UTSC(Item).SensHeatingRate, "System", "Average", state.dataTranspiredCollector->UTSC(Item).Name);
            SetupOutputVariable(state, "Solar Collector Sensible Heating Energy",
                                OutputProcessor::Unit::J,
                                state.dataTranspiredCollector->UTSC(Item).SensHeatingEnergy,
                                "System",
                                "Sum",
                                state.dataTranspiredCollector->UTSC(Item).Name,
                                _,
                                "SolarAir",
                                "HeatProduced",
                                _,
                                "System");

            SetupOutputVariable(state, "Solar Collector Natural Ventilation Air Change Rate",
                                OutputProcessor::Unit::ach,
                                state.dataTranspiredCollector->UTSC(Item).PassiveACH,
                                "System",
                                "Average",
                                state.dataTranspiredCollector->UTSC(Item).Name);
            SetupOutputVariable(state, "Solar Collector Natural Ventilation Mass Flow Rate",
                                OutputProcessor::Unit::kg_s,
                                state.dataTranspiredCollector->UTSC(Item).PassiveMdotVent,
                                "System",
                                "Average",
                                state.dataTranspiredCollector->UTSC(Item).Name);
            SetupOutputVariable(state, "Solar Collector Wind Natural Ventilation Mass Flow Rate",
                                OutputProcessor::Unit::kg_s,
                                state.dataTranspiredCollector->UTSC(Item).PassiveMdotWind,
                                "System",
                                "Average",
                                state.dataTranspiredCollector->UTSC(Item).Name);
            SetupOutputVariable(state, "Solar Collector Buoyancy Natural Ventilation Mass Flow Rate",
                                OutputProcessor::Unit::kg_s,
                                state.dataTranspiredCollector->UTSC(Item).PassiveMdotTherm,
                                "System",
                                "Average",
                                state.dataTranspiredCollector->UTSC(Item).Name);
            SetupOutputVariable(state,
                "Solar Collector Incident Solar Radiation", OutputProcessor::Unit::W_m2, state.dataTranspiredCollector->UTSC(Item).Isc, "System", "Average", state.dataTranspiredCollector->UTSC(Item).Name);
            SetupOutputVariable(state,
                "Solar Collector System Efficiency", OutputProcessor::Unit::None, state.dataTranspiredCollector->UTSC(Item).UTSCEfficiency, "System", "Average", state.dataTranspiredCollector->UTSC(Item).Name);
            SetupOutputVariable(state,
                "Solar Collector Surface Efficiency", OutputProcessor::Unit::None, state.dataTranspiredCollector->UTSC(Item).UTSCCollEff, "System", "Average", state.dataTranspiredCollector->UTSC(Item).Name);
        }

        for (ItemSplit = 1; ItemSplit <= NumUTSCSplitter; ++ItemSplit) {
            if (!SplitterNameOK(ItemSplit)) {
                ShowSevereError("Did not find a match, check names for Solar Collectors:Transpired Collector:Multisystem");
                ErrorsFound = true;
            }
        }

        if (ErrorsFound) {
            ShowFatalError("GetTranspiredCollectorInput: Errors found in input");
        }

        Alphas.deallocate();
    }

    void InitTranspiredCollector(EnergyPlusData &state, int const UTSCNum) // compindex already checked in calling routine
    {

        // SUBROUTINE INFORMATION:
        //       AUTHOR         B.T. Griffith
        //       DATE WRITTEN   November 2004
        //       MODIFIED       B. Griffith, May 2009, added EMS setpoint check
        //       RE-ENGINEERED  na

        // PURPOSE OF THIS SUBROUTINE:
        // <description>

        // METHODOLOGY EMPLOYED:
        // <description>

        // REFERENCES:
        // na

        // Using/Aliasing
        using namespace DataGlobals;
        using DataHVACGlobals::DoSetPointTest;
        using DataHVACGlobals::SetPointErrorFlag;
        using namespace DataLoopNode;
        using DataSurfaces::Surface;
        using DataSurfaces::SurfaceData;
        using EMSManager::CheckIfNodeSetPointManagedByEMS;
        using EMSManager::iTemperatureSetPoint;

        int UTSCUnitNum;
        static Array1D_bool MyEnvrnFlag;
        int ControlNode;
        // unused  INTEGER             :: InletNode
        int SplitBranch;
        int thisUTSC;
        Real64 Tamb;

        if (state.dataTranspiredCollector->MyOneTimeFlag) {
            // do various one time setups and pitch adjustments across all UTSC
            for (thisUTSC = 1; thisUTSC <= state.dataTranspiredCollector->NumUTSC; ++thisUTSC) {
                if (state.dataTranspiredCollector->UTSC(thisUTSC).Layout == state.dataTranspiredCollector->Layout_Triangle) {
                    {
                        auto const SELECT_CASE_var(state.dataTranspiredCollector->UTSC(thisUTSC).Correlation);
                        if (SELECT_CASE_var == state.dataTranspiredCollector->Correlation_Kutscher1994) { // Kutscher1994
                            state.dataTranspiredCollector->UTSC(thisUTSC).Pitch = state.dataTranspiredCollector->UTSC(thisUTSC).Pitch;
                        } else if (SELECT_CASE_var == state.dataTranspiredCollector->Correlation_VanDeckerHollandsBrunger2001) { // VanDeckerHollandsBrunger2001
                            state.dataTranspiredCollector->UTSC(thisUTSC).Pitch /= 1.6;
                        }
                    }
                }
                if (state.dataTranspiredCollector->UTSC(thisUTSC).Layout == state.dataTranspiredCollector->Layout_Square) {
                    {
                        auto const SELECT_CASE_var(state.dataTranspiredCollector->UTSC(thisUTSC).Correlation);
                        if (SELECT_CASE_var == state.dataTranspiredCollector->Correlation_Kutscher1994) { // Kutscher1994
                            state.dataTranspiredCollector->UTSC(thisUTSC).Pitch *= 1.6;
                        } else if (SELECT_CASE_var == state.dataTranspiredCollector->Correlation_VanDeckerHollandsBrunger2001) { // VanDeckerHollandsBrunger2001
                            state.dataTranspiredCollector->UTSC(thisUTSC).Pitch = state.dataTranspiredCollector->UTSC(thisUTSC).Pitch;
                        }
                    }
                }
            }

            MyEnvrnFlag.dimension(state.dataTranspiredCollector->NumUTSC, true);
            state.dataTranspiredCollector->MyOneTimeFlag = false;
        } // first time

        // Check that setpoint is active (from test by RJL in HVACEvapComponent)
        if (!SysSizingCalc && state.dataTranspiredCollector->MySetPointCheckFlag && DoSetPointTest) {
            for (UTSCUnitNum = 1; UTSCUnitNum <= state.dataTranspiredCollector->NumUTSC; ++UTSCUnitNum) {
                for (SplitBranch = 1; SplitBranch <= state.dataTranspiredCollector->UTSC(UTSCUnitNum).NumOASysAttached; ++SplitBranch) {
                    ControlNode = state.dataTranspiredCollector->UTSC(UTSCUnitNum).ControlNode(SplitBranch);
                    if (ControlNode > 0) {
                        if (Node(ControlNode).TempSetPoint == SensedNodeFlagValue) {
                            if (!AnyEnergyManagementSystemInModel) {
                                ShowSevereError("Missing temperature setpoint for UTSC " + state.dataTranspiredCollector->UTSC(UTSCUnitNum).Name);
                                ShowContinueError(" use a Setpoint Manager to establish a setpoint at the unit control node.");
                                SetPointErrorFlag = true;
                            } else {
                                // need call to EMS to check node
                                CheckIfNodeSetPointManagedByEMS(ControlNode, iTemperatureSetPoint, SetPointErrorFlag);
                                if (SetPointErrorFlag) {
                                    ShowSevereError("Missing temperature setpoint for UTSC " + state.dataTranspiredCollector->UTSC(UTSCUnitNum).Name);
                                    ShowContinueError(" use a Setpoint Manager to establish a setpoint at the unit control node.");
                                    ShowContinueError("Or add EMS Actuator to provide temperature setpoint at this node");
                                }
                            }
                        }
                    }
                }
            }
            state.dataTranspiredCollector->MySetPointCheckFlag = false;
        }

        if (BeginEnvrnFlag && MyEnvrnFlag(UTSCNum)) {
            state.dataTranspiredCollector->UTSC(UTSCNum).TplenLast = 22.5;
            state.dataTranspiredCollector->UTSC(UTSCNum).TcollLast = 22.0;

            MyEnvrnFlag(UTSCNum) = false;
        }
        if (!BeginEnvrnFlag) {
            MyEnvrnFlag(UTSCNum) = true;
        }

        // determine average ambient temperature
        Real64 const surfaceArea(sum_sub(Surface, &SurfaceData::Area, state.dataTranspiredCollector->UTSC(UTSCNum).SurfPtrs));
        if (!DataEnvironment::IsRain) {
            Tamb = sum_product_sub(Surface, &SurfaceData::OutDryBulbTemp, &SurfaceData::Area, state.dataTranspiredCollector->UTSC(UTSCNum).SurfPtrs) / surfaceArea;
        } else { // when raining we use wet bulb not drybulb
            Tamb = sum_product_sub(Surface, &SurfaceData::OutWetBulbTemp, &SurfaceData::Area, state.dataTranspiredCollector->UTSC(UTSCNum).SurfPtrs) / surfaceArea;
        }

        // inits for each iteration
        //		UTSC( UTSCNum ).InletMDot = sum( Node( UTSC( UTSCNum ).InletNode ).MassFlowRate ); //Autodesk:F2C++ Array subscript usage:
        // Replaced by below
        state.dataTranspiredCollector->UTSC(UTSCNum).InletMDot =
            sum_sub(Node, &DataLoopNode::NodeData::MassFlowRate, state.dataTranspiredCollector->UTSC(UTSCNum).InletNode); // Autodesk:F2C++ Functions handle array subscript usage
        state.dataTranspiredCollector->UTSC(UTSCNum).IsOn = false;                                                        // intialize then turn on if appropriate
        state.dataTranspiredCollector->UTSC(UTSCNum).Tplen = state.dataTranspiredCollector->UTSC(UTSCNum).TplenLast;
        state.dataTranspiredCollector->UTSC(UTSCNum).Tcoll = state.dataTranspiredCollector->UTSC(UTSCNum).TcollLast;
        state.dataTranspiredCollector->UTSC(UTSCNum).TairHX = Tamb;
        state.dataTranspiredCollector->UTSC(UTSCNum).MdotVent = 0.0;
        state.dataTranspiredCollector->UTSC(UTSCNum).HXeff = 0.0;
        state.dataTranspiredCollector->UTSC(UTSCNum).Isc = 0.0;

        state.dataTranspiredCollector->UTSC(UTSCNum).UTSCEfficiency = 0.0;
        state.dataTranspiredCollector->UTSC(UTSCNum).UTSCCollEff = 0.0;
    }

    void CalcActiveTranspiredCollector(EnergyPlusData &state, int const UTSCNum)
    {

        // SUBROUTINE INFORMATION:
        //       AUTHOR         B.T. Griffith
        //       DATE WRITTEN   November 2004
        //       MODIFIED       na
        //       RE-ENGINEERED  na

        // PURPOSE OF THIS SUBROUTINE:
        // <description>

        // METHODOLOGY EMPLOYED:
        // <description>

        // REFERENCES:
        // na

        // Using/Aliasing
        using ConvectionCoefficients::InitExteriorConvectionCoeff;
        using DataEnvironment::IsRain;
        using DataEnvironment::OutBaroPress;
        using DataEnvironment::OutHumRat;
        using DataEnvironment::SkyTemp;
        using DataHeatBalSurface::TH;
        using DataHVACGlobals::TimeStepSys;
        using DataSurfaces::Surface;
        using DataSurfaces::SurfaceData;
        using General::RoundSigDigits;
        using Psychrometrics::PsyCpAirFnW;
        using Psychrometrics::PsyHFnTdbW;
        using Psychrometrics::PsyRhoAirFnPbTdbW;
        using namespace DataHeatBalance; // , ONLY: QRadSWOutIncident, Construct, Material

        // Locals
        // SUBROUTINE ARGUMENT DEFINITIONS:

        // SUBROUTINE PARAMETER DEFINITIONS:
        Real64 const nu(15.66e-6); // kinematic viscosity (m**2/s) for air at 300 K
        // (Mills 1999 Heat Transfer)
        Real64 const k(0.0267); // thermal conductivity (W/m K) for air at 300 K
        // (Mills 1999 Heat Transfer)
        Real64 const Sigma(5.6697e-08); // Stefan-Boltzmann constant

        // DERIVED TYPE DEFINITIONS:
        // na

        // SUBROUTINE LOCAL VARIABLE DECLARATIONS:
        // na
        // following arrays are used to temporarily hold results from multiple underlying surfaces
        Array1D<Real64> HSkyARR;
        Array1D<Real64> HGroundARR;
        Array1D<Real64> HAirARR;
        Array1D<Real64> HPlenARR;
        Array1D<Real64> LocalWindArr;
        //  REAL(r64), ALLOCATABLE, DIMENSION(:) :: IscARR
        //  REAL(r64), ALLOCATABLE, DIMENSION(:) :: TsoARR

        // working variables
        // unused  INTEGER    :: InletNode  !
        Real64 RhoAir;          // density of air
        Real64 CpAir;           // specific heat of air
        Real64 holeArea;        // area of perforations, includes corrugation of surface
        Real64 Tamb;            // outdoor drybulb
        Real64 A;               // projected area of collector, from sum of underlying surfaces
        Real64 Vholes;          // mean velocity of air as it passes through collector holes
        Real64 Vsuction;        // mean velocity of air as is approaches the collector
        Real64 Vplen;           // mean velocity of air inside plenum
        Real64 HcPlen;          // surface convection heat transfer coefficient for plenum surfaces
        Real64 D;               // hole diameter
        Real64 ReD;             // Reynolds number for holes
        Real64 P;               // pitch, distance betweeen holes
        Real64 Por;             // porosity, area fraction of collector that is open because of holes
        Real64 Mdot;            // mass flow rate of suction air
        Real64 QdotSource;      // energy flux for source/sink inside collector surface (for hybrid PV UTSC)
        int ThisSurf;           // do loop counter
        int NumSurfs;           // number of underlying HT surfaces associated with UTSC
        int Roughness;          // parameters for surface roughness, defined in DataHeatBalance
        Real64 SolAbs;          // solar absorptivity of collector
        Real64 AbsExt;          // thermal emmittance of collector
        Real64 TempExt;         // collector temperature
        int SurfPtr;            // index of surface in main surface structure
        Real64 HMovInsul;       // dummy for call to InitExteriorConvectionCoeff
        Real64 HExt;            // dummy for call to InitExteriorConvectionCoeff
        int ConstrNum;          // index of construction in main construction structure
        Real64 AbsThermSurf;    // thermal emmittance of underlying wall.
        Real64 TsoK;            // underlying surface temperature in Kelvin
        Real64 TscollK;         // collector temperature in Kelvin  (lagged)
        Real64 AreaSum;         // sum of contributing surfaces for area-weighted averages.
        Real64 Vwind;           // localized, and area-weighted average for wind speed
        Real64 HrSky;           // radiation coeff for sky, area-weighted average
        Real64 HrGround;        // radiation coeff for ground, area-weighted average
        Real64 HrAtm;           // radiation coeff for air (bulk atmosphere), area-weighted average
        Real64 Isc;             // Incoming combined solar radiation, area-weighted average
        Real64 HrPlen;          // radiation coeff for plenum surfaces, area-weighted average
        Real64 Tso;             // temperature of underlying surface, area-weighted average
        Real64 HcWind;          // convection coeff for high speed wind situations
        Real64 NuD;             // nusselt number for Reynolds based on hole
        Real64 U;               // overall heat exchanger coefficient
        Real64 HXeff;           // effectiveness for heat exchanger
        Real64 t;               // collector thickness
        Real64 ReS;             // Reynolds number based on suction velocity and pitch
        Real64 ReW;             // Reynolds number based on Wind and pitch
        Real64 ReB;             // Reynolds number based on hole velocity and pitch
        Real64 ReH;             // Reynolds number based on hole velocity and diameter
        Real64 Tscoll;          // temperature of collector
        Real64 TaHX;            // leaving air temperature from heat exchanger (entering plenum)
        Real64 Taplen;          // Air temperature in plen and outlet node.
        Real64 SensHeatingRate; // Rate at which the system is heating outdoor air
        Real64 AlessHoles; // Area for Kutscher's relation

        // Active UTSC calculation
        // first do common things for both correlations
        Real64 const surfaceArea(sum_sub(Surface, &SurfaceData::Area, state.dataTranspiredCollector->UTSC(UTSCNum).SurfPtrs));
        if (!IsRain) {
            //			Tamb = sum( Surface( UTSC( UTSCNum ).SurfPtrs ).OutDryBulbTemp * Surface( UTSC( UTSCNum ).SurfPtrs ).Area ) / sum(
            // Surface(  UTSC(  UTSCNum ).SurfPtrs ).Area ); //Autodesk:F2C++ Array subscript usage: Replaced by below
            Tamb = sum_product_sub(Surface, &SurfaceData::OutDryBulbTemp, &SurfaceData::Area, state.dataTranspiredCollector->UTSC(UTSCNum).SurfPtrs) /
                   surfaceArea; // Autodesk:F2C++ Functions handle array subscript usage

        } else { // when raining we use wet bulb not drybulb
            //			Tamb = sum( Surface( UTSC( UTSCNum ).SurfPtrs ).OutWetBulbTemp * Surface( UTSC( UTSCNum ).SurfPtrs ).Area ) / sum(
            // Surface(  UTSC(  UTSCNum ).SurfPtrs ).Area ); //Autodesk:F2C++ Array subscript usage: Replaced by below
            Tamb = sum_product_sub(Surface, &SurfaceData::OutWetBulbTemp, &SurfaceData::Area, state.dataTranspiredCollector->UTSC(UTSCNum).SurfPtrs) /
                   surfaceArea; // Autodesk:F2C++ Functions handle array subscript usage
        }

        RhoAir = PsyRhoAirFnPbTdbW(OutBaroPress, Tamb, OutHumRat);

        CpAir = PsyCpAirFnW(OutHumRat);

        holeArea = state.dataTranspiredCollector->UTSC(UTSCNum).ActualArea * state.dataTranspiredCollector->UTSC(UTSCNum).Porosity;

        A = state.dataTranspiredCollector->UTSC(UTSCNum).ProjArea;

        Vholes = state.dataTranspiredCollector->UTSC(UTSCNum).InletMDot / RhoAir / holeArea;

        Vplen = state.dataTranspiredCollector->UTSC(UTSCNum).InletMDot / RhoAir / state.dataTranspiredCollector->UTSC(UTSCNum).PlenCrossArea;

        Vsuction = state.dataTranspiredCollector->UTSC(UTSCNum).InletMDot / RhoAir / A;

        if ((Vsuction < 0.001) || (Vsuction > 0.08)) { // warn that collector is not sized well
            if (state.dataTranspiredCollector->UTSC(UTSCNum).VsucErrIndex == 0) {
                ShowWarningMessage("Solar Collector:Unglazed Transpired=\"" + state.dataTranspiredCollector->UTSC(UTSCNum).Name +
                                   "\", Suction velocity is outside of range for a good design");
                ShowContinueErrorTimeStamp("Suction velocity =" + RoundSigDigits(Vsuction, 4));
                if (Vsuction < 0.003) {
                    ShowContinueError("Velocity is low -- suggest decreasing area of transpired collector");
                }
                if (Vsuction > 0.08) {
                    ShowContinueError("Velocity is high -- suggest increasing area of transpired collector");
                }
                ShowContinueError("Occasional suction velocity messages are not unexpected when simulating actual conditions");
            }
            ShowRecurringWarningErrorAtEnd("Solar Collector:Unglazed Transpired=\"" + state.dataTranspiredCollector->UTSC(UTSCNum).Name + "\", Suction velocity is outside of range",
                                           state.dataTranspiredCollector->UTSC(UTSCNum).VsucErrIndex,
                                           Vsuction,
                                           Vsuction,
                                           _,
                                           "[m/s]",
                                           "[m/s]");
        }

        HcPlen = 5.62 + 3.92 * Vplen;

        D = state.dataTranspiredCollector->UTSC(UTSCNum).HoleDia;

        ReD = Vholes * D / nu;

        P = state.dataTranspiredCollector->UTSC(UTSCNum).Pitch;

        Por = state.dataTranspiredCollector->UTSC(UTSCNum).Porosity;

        Mdot = state.dataTranspiredCollector->UTSC(UTSCNum).InletMDot;

        QdotSource = state.dataTranspiredCollector->UTSC(UTSCNum).QdotSource; // for hybrid PV transpired collectors

        // loop through underlying surfaces and collect needed data
        // now collect average values for things associated with the underlying surface(s)
        NumSurfs = state.dataTranspiredCollector->UTSC(UTSCNum).NumSurfs;
        HSkyARR.dimension(NumSurfs, 0.0);
        HGroundARR.dimension(NumSurfs, 0.0);
        HAirARR.dimension(NumSurfs, 0.0);
        LocalWindArr.dimension(NumSurfs, 0.0);
        // ALLOCATE(IscARR(NumSurfs))
        // IscARR = 0.0
        HPlenARR.dimension(NumSurfs, 0.0);
        //  ALLOCATE(TsoARR(NumSurfs))
        //  TsoARR = 0.0

        Roughness = state.dataTranspiredCollector->UTSC(UTSCNum).CollRoughness;
        SolAbs = state.dataTranspiredCollector->UTSC(UTSCNum).SolAbsorp;
        AbsExt = state.dataTranspiredCollector->UTSC(UTSCNum).LWEmitt;
        TempExt = state.dataTranspiredCollector->UTSC(UTSCNum).TcollLast;
        for (ThisSurf = 1; ThisSurf <= NumSurfs; ++ThisSurf) {
            SurfPtr = state.dataTranspiredCollector->UTSC(UTSCNum).SurfPtrs(ThisSurf);
            // Initializations for this surface
            HMovInsul = 0.0;
            HExt = 0.0;
            LocalWindArr(ThisSurf) = Surface(SurfPtr).WindSpeed;
            InitExteriorConvectionCoeff(state, SurfPtr, HMovInsul, Roughness, AbsExt, TempExt, HExt, HSkyARR(ThisSurf), HGroundARR(ThisSurf), HAirARR(ThisSurf));
            ConstrNum = Surface(SurfPtr).Construction;
            AbsThermSurf = dataMaterial.Material(state.dataConstruction->Construct(ConstrNum).LayerPoint(1)).AbsorpThermal;
<<<<<<< HEAD
            TsoK = TH(1, 1, SurfPtr) + KelvinConv;
            TscollK = state.dataTranspiredCollector->UTSC(UTSCNum).TcollLast + KelvinConv;
=======
            TsoK = TH(1, 1, SurfPtr) + DataGlobalConstants::KelvinConv();
            TscollK = UTSC(UTSCNum).TcollLast + DataGlobalConstants::KelvinConv();
>>>>>>> 519eaa23
            HPlenARR(ThisSurf) = Sigma * AbsExt * AbsThermSurf * (pow_4(TscollK) - pow_4(TsoK)) / (TscollK - TsoK);
        }
        //		AreaSum = sum( Surface( UTSC( UTSCNum ).SurfPtrs ).Area ); //Autodesk:F2C++ Array subscript usage: Replaced by below
        auto Area(array_sub(
            Surface,
            &SurfaceData::Area,
            state.dataTranspiredCollector->UTSC(UTSCNum).SurfPtrs)); // Autodesk:F2C++ Copy of subscripted Area array for use below: This makes a copy so review wrt performance
        AreaSum = sum(Area);
        // now figure area-weighted averages from underlying surfaces.
        //		Vwind = sum( LocalWindArr * Surface( UTSC( UTSCNum ).SurfPtrs ).Area ) / AreaSum; //Autodesk:F2C++ Array subscript usage:
        // Replaced by below
        Vwind = sum(LocalWindArr * Area) / AreaSum;
        LocalWindArr.deallocate();
        //		HrSky = sum( HSkyARR * Surface( UTSC( UTSCNum ).SurfPtrs ).Area ) / AreaSum; //Autodesk:F2C++ Array subscript usage: Replaced
        // by  below
        HrSky = sum(HSkyARR * Area) / AreaSum;
        HSkyARR.deallocate();
        //		HrGround = sum( HGroundARR * Surface( UTSC( UTSCNum ).SurfPtrs ).Area ) / AreaSum; //Autodesk:F2C++ Array subscript usage:
        // Replaced by below
        HrGround = sum(HGroundARR * Area) / AreaSum;
        HGroundARR.deallocate();
        //		HrAtm = sum( HAirARR * Surface( UTSC( UTSCNum ).SurfPtrs ).Area ) / AreaSum; //Autodesk:F2C++ Array subscript usage: Replaced
        // by  below
        HrAtm = sum(HAirARR * Area) / AreaSum;
        HAirARR.deallocate();
        //		HrPlen = sum( HPlenARR * Surface( UTSC( UTSCNum ).SurfPtrs ).Area ) / AreaSum; //Autodesk:F2C++ Array subscript usage:
        // Replaced  by below
        HrPlen = sum(HPlenARR * Area) / AreaSum;
        HPlenARR.deallocate();

        //		Isc = sum( QRadSWOutIncident( UTSC( UTSCNum ).SurfPtrs ) * Surface( UTSC( UTSCNum ).SurfPtrs ).Area ) / AreaSum;
        ////Autodesk:F2C++ Array subscript usage: Replaced by below
        Isc = sum_product_sub(SurfQRadSWOutIncident, Surface, &SurfaceData::Area, state.dataTranspiredCollector->UTSC(UTSCNum).SurfPtrs) /
              AreaSum; // Autodesk:F2C++ Functions handle array subscript usage
        //		Tso = sum( TH( UTSC( UTSCNum ).SurfPtrs, 1, 1 ) * Surface( UTSC( UTSCNum ).SurfPtrs ).Area ) / AreaSum; //Autodesk:F2C++ Array
        // subscript usage: Replaced by below
        Tso = sum_product_sub(TH(1, 1, _), Surface, &SurfaceData::Area, state.dataTranspiredCollector->UTSC(UTSCNum).SurfPtrs) /
              AreaSum; // Autodesk:F2C++ Functions handle array subscript usage

        if (Vwind > 5.0) {
            HcWind = 5.62 + 3.9 * (Vwind - 5.0); // McAdams forced convection correlation
        } else {
            HcWind = 0.0;
        }

        if (IsRain) HcWind = 1000.0;

        HXeff = 0.0; // init

        {
            auto const SELECT_CASE_var(state.dataTranspiredCollector->UTSC(UTSCNum).Correlation);

            if (SELECT_CASE_var == state.dataTranspiredCollector->Correlation_Kutscher1994) { // Kutscher1994

                AlessHoles = A - holeArea;

                NuD = 2.75 * ((std::pow(P / D, -1.2) * std::pow(ReD, 0.43)) + (0.011 * Por * ReD * std::pow(Vwind / Vsuction, 0.48)));
                U = k * NuD / D;
                HXeff = 1.0 - std::exp(-1.0 * ((U * AlessHoles) / (Mdot * CpAir)));

            } else if (SELECT_CASE_var == state.dataTranspiredCollector->Correlation_VanDeckerHollandsBrunger2001) { // VanDeckerHollandsBrunger2001
                t = state.dataTranspiredCollector->UTSC(UTSCNum).CollectThick;
                ReS = Vsuction * P / nu;
                ReW = Vwind * P / nu;
                ReB = Vholes * P / nu;
                ReH = (Vsuction * D) / (nu * Por);
                if (ReD > 0.0) {
                    if (ReW > 0.0) {
                        HXeff = (1.0 - std::pow(1.0 + ReS * max(1.733 * std::pow(ReW, -0.5), 0.02136), -1.0)) *
                                (1.0 - std::pow(1.0 + 0.2273 * std::sqrt(ReB), -1.0)) * std::exp(-0.01895 * (P / D) - (20.62 / ReH) * (t / D));
                    } else {
                        HXeff = (1.0 - std::pow(1.0 + ReS * 0.02136, -1.0)) * (1.0 - std::pow(1.0 + 0.2273 * std::sqrt(ReB), -1.0)) *
                                std::exp(-0.01895 * (P / D) - (20.62 / ReH) * (t / D));
                    }
                } else {
                    HXeff = 0.0;
                }
            }
        }

        // now calculate collector temperature

        Tscoll = (Isc * SolAbs + HrAtm * Tamb + HrSky * SkyTemp + HrGround * Tamb + HrPlen * Tso + HcWind * Tamb + (Mdot * CpAir / A) * Tamb -
                  (Mdot * CpAir / A) * (1.0 - HXeff) * Tamb + QdotSource) /
                 (HrAtm + HrSky + HrGround + HrPlen + HcWind + (Mdot * CpAir / A) * HXeff);

        // Heat exchanger leaving temperature
        TaHX = HXeff * Tscoll + (1.0 - HXeff) * Tamb;

        // now calculate plenum air temperature

        Taplen = (Mdot * CpAir * TaHX + HcPlen * A * Tso) / (Mdot * CpAir + HcPlen * A);

        // calculate Sensible Heating Rate
        if (Taplen > Tamb) {
            SensHeatingRate = Mdot * CpAir * (Taplen - Tamb);
        } else {
            SensHeatingRate = 0.0;
        }

        // now fill results into derived types
<<<<<<< HEAD
        state.dataTranspiredCollector->UTSC(UTSCNum).Isc = Isc;
        state.dataTranspiredCollector->UTSC(UTSCNum).HXeff = HXeff;
        state.dataTranspiredCollector->UTSC(UTSCNum).Tplen = Taplen;
        state.dataTranspiredCollector->UTSC(UTSCNum).Tcoll = Tscoll;
        state.dataTranspiredCollector->UTSC(UTSCNum).HrPlen = HrPlen;
        state.dataTranspiredCollector->UTSC(UTSCNum).HcPlen = HcPlen;
        state.dataTranspiredCollector->UTSC(UTSCNum).TairHX = TaHX;
        state.dataTranspiredCollector->UTSC(UTSCNum).InletMDot = Mdot;
        state.dataTranspiredCollector->UTSC(UTSCNum).InletTempDB = Tamb;
        state.dataTranspiredCollector->UTSC(UTSCNum).Vsuction = Vsuction;
        state.dataTranspiredCollector->UTSC(UTSCNum).PlenumVelocity = Vplen;
        state.dataTranspiredCollector->UTSC(UTSCNum).SupOutTemp = Taplen;
        state.dataTranspiredCollector->UTSC(UTSCNum).SupOutHumRat = OutHumRat; // stays the same with sensible heating
        state.dataTranspiredCollector->UTSC(UTSCNum).SupOutEnth = PsyHFnTdbW(state.dataTranspiredCollector->UTSC(UTSCNum).SupOutTemp, state.dataTranspiredCollector->UTSC(UTSCNum).SupOutHumRat);
        state.dataTranspiredCollector->UTSC(UTSCNum).SupOutMassFlow = Mdot;
        state.dataTranspiredCollector->UTSC(UTSCNum).SensHeatingRate = SensHeatingRate;
        state.dataTranspiredCollector->UTSC(UTSCNum).SensHeatingEnergy = SensHeatingRate * TimeStepSys * SecInHour;
        state.dataTranspiredCollector->UTSC(UTSCNum).PassiveACH = 0.0;
        state.dataTranspiredCollector->UTSC(UTSCNum).PassiveMdotVent = 0.0;
        state.dataTranspiredCollector->UTSC(UTSCNum).PassiveMdotWind = 0.0;
        state.dataTranspiredCollector->UTSC(UTSCNum).PassiveMdotTherm = 0.0;
=======
        UTSC(UTSCNum).Isc = Isc;
        UTSC(UTSCNum).HXeff = HXeff;
        UTSC(UTSCNum).Tplen = Taplen;
        UTSC(UTSCNum).Tcoll = Tscoll;
        UTSC(UTSCNum).HrPlen = HrPlen;
        UTSC(UTSCNum).HcPlen = HcPlen;
        UTSC(UTSCNum).TairHX = TaHX;
        UTSC(UTSCNum).InletMDot = Mdot;
        UTSC(UTSCNum).InletTempDB = Tamb;
        UTSC(UTSCNum).Vsuction = Vsuction;
        UTSC(UTSCNum).PlenumVelocity = Vplen;
        UTSC(UTSCNum).SupOutTemp = Taplen;
        UTSC(UTSCNum).SupOutHumRat = OutHumRat; // stays the same with sensible heating
        UTSC(UTSCNum).SupOutEnth = PsyHFnTdbW(UTSC(UTSCNum).SupOutTemp, UTSC(UTSCNum).SupOutHumRat);
        UTSC(UTSCNum).SupOutMassFlow = Mdot;
        UTSC(UTSCNum).SensHeatingRate = SensHeatingRate;
        UTSC(UTSCNum).SensHeatingEnergy = SensHeatingRate * TimeStepSys * DataGlobalConstants::SecInHour();
        UTSC(UTSCNum).PassiveACH = 0.0;
        UTSC(UTSCNum).PassiveMdotVent = 0.0;
        UTSC(UTSCNum).PassiveMdotWind = 0.0;
        UTSC(UTSCNum).PassiveMdotTherm = 0.0;
>>>>>>> 519eaa23
        if (Isc > 10.0) {
            state.dataTranspiredCollector->UTSC(UTSCNum).UTSCEfficiency = SensHeatingRate / (Isc * A);
            if (TaHX > Tamb) {
                state.dataTranspiredCollector->UTSC(UTSCNum).UTSCCollEff = Mdot * CpAir * (TaHX - Tamb) / (Isc * A);
            } else {
                state.dataTranspiredCollector->UTSC(UTSCNum).UTSCCollEff = 0.0;
            }
        } else {
            state.dataTranspiredCollector->UTSC(UTSCNum).UTSCEfficiency = 0.0;
            state.dataTranspiredCollector->UTSC(UTSCNum).UTSCCollEff = 0.0;
        }
    }

    void CalcPassiveTranspiredCollector(EnergyPlusData &state, int const UTSCNum)
    {

        // SUBROUTINE INFORMATION:
        //       AUTHOR         B.T. Griffith
        //       DATE WRITTEN   November 2004
        //       MODIFIED       na
        //       RE-ENGINEERED  na

        // PURPOSE OF THIS SUBROUTINE:
        // model the effect of the a ventilated baffle covering the outside of a heat transfer surface.

        // METHODOLOGY EMPLOYED:
        // All the work is done in a subroutine .

        // REFERENCES:
        // Nat. Vent. equations from ASHRAE HoF 2001 Chapt. 26

        // USE STATEMENTS:

        // Using/Aliasing
        using DataEnvironment::OutBaroPress;
        using DataSurfaces::Surface;
        using DataSurfaces::SurfaceData;
        using Psychrometrics::PsyHFnTdbW;
        using Psychrometrics::PsyRhoAirFnPbTdbW;
        using Psychrometrics::PsyWFnTdbTwbPb;

        // Locals
        // SUBROUTINE ARGUMENT DEFINITIONS:

        // SUBROUTINE PARAMETER DEFINITIONS:

        // INTERFACE BLOCK SPECIFICATIONS:
        // DERIVED TYPE DEFINITIONS:

        // SUBROUTINE LOCAL VARIABLE DECLARATIONS:

        // local working variables
        Real64 AspRat; // Aspect Ratio of gap
        Real64 TmpTscoll;
        Real64 TmpTaPlen;
        Real64 RhoAir;
        Real64 holeArea;
        Real64 Tamb;
        Real64 HrPlen;
        Real64 HcPlen;
        Real64 Isc;
        Real64 MdotVent;
        Real64 VdotWind;
        Real64 VdotThermal;
        Real64 Twbamb;
        Real64 OutHumRatAmb;

        Real64 const surfaceArea(sum_sub(Surface, &SurfaceData::Area, state.dataTranspiredCollector->UTSC(UTSCNum).SurfPtrs));
        //		Tamb = sum( Surface( UTSC( UTSCNum ).SurfPtrs ).OutDryBulbTemp * Surface( UTSC( UTSCNum ).SurfPtrs ).Area ) / sum( Surface(
        // UTSC( UTSCNum ).SurfPtrs ).Area ); //Autodesk:F2C++ Array subscript usage: Replaced by below
        Tamb = sum_product_sub(Surface, &SurfaceData::OutDryBulbTemp, &SurfaceData::Area, state.dataTranspiredCollector->UTSC(UTSCNum).SurfPtrs) /
               surfaceArea; // Autodesk:F2C++ Functions handle array subscript usage
        //		Twbamb = sum( Surface( UTSC( UTSCNum ).SurfPtrs ).OutWetBulbTemp * Surface( UTSC( UTSCNum ).SurfPtrs ).Area ) / sum( Surface(
        // UTSC( UTSCNum ).SurfPtrs ).Area ); //Autodesk:F2C++ Array subscript usage: Replaced by below
        Twbamb = sum_product_sub(Surface, &SurfaceData::OutWetBulbTemp, &SurfaceData::Area, state.dataTranspiredCollector->UTSC(UTSCNum).SurfPtrs) /
                 surfaceArea; // Autodesk:F2C++ Functions handle array subscript usage
        OutHumRatAmb = PsyWFnTdbTwbPb(Tamb, Twbamb, OutBaroPress);

        RhoAir = PsyRhoAirFnPbTdbW(OutBaroPress, Tamb, OutHumRatAmb);
        holeArea = state.dataTranspiredCollector->UTSC(UTSCNum).ActualArea * state.dataTranspiredCollector->UTSC(UTSCNum).Porosity;

        AspRat = state.dataTranspiredCollector->UTSC(UTSCNum).Height / state.dataTranspiredCollector->UTSC(UTSCNum).PlenGapThick;
        TmpTscoll = state.dataTranspiredCollector->UTSC(UTSCNum).TcollLast;
        TmpTaPlen = state.dataTranspiredCollector->UTSC(UTSCNum).TplenLast;

        // all the work is done in this routine located in GeneralRoutines.cc

        CalcPassiveExteriorBaffleGap(state,
                                     state.dataTranspiredCollector->UTSC(UTSCNum).SurfPtrs,
                                     holeArea,
                                     state.dataTranspiredCollector->UTSC(UTSCNum).Cv,
                                     state.dataTranspiredCollector->UTSC(UTSCNum).Cd,
                                     state.dataTranspiredCollector->UTSC(UTSCNum).HdeltaNPL,
                                     state.dataTranspiredCollector->UTSC(UTSCNum).SolAbsorp,
                                     state.dataTranspiredCollector->UTSC(UTSCNum).LWEmitt,
                                     state.dataTranspiredCollector->UTSC(UTSCNum).Tilt,
                                     AspRat,
                                     state.dataTranspiredCollector->UTSC(UTSCNum).PlenGapThick,
                                     state.dataTranspiredCollector->UTSC(UTSCNum).CollRoughness,
                                     state.dataTranspiredCollector->UTSC(UTSCNum).QdotSource,
                                     TmpTscoll,
                                     TmpTaPlen,
                                     HcPlen,
                                     HrPlen,
                                     Isc,
                                     MdotVent,
                                     VdotWind,
                                     VdotThermal);

        // now fill results into derived types
<<<<<<< HEAD
        state.dataTranspiredCollector->UTSC(UTSCNum).Isc = Isc;
        state.dataTranspiredCollector->UTSC(UTSCNum).Tplen = TmpTaPlen;
        state.dataTranspiredCollector->UTSC(UTSCNum).Tcoll = TmpTscoll;
        state.dataTranspiredCollector->UTSC(UTSCNum).HrPlen = HrPlen;
        state.dataTranspiredCollector->UTSC(UTSCNum).HcPlen = HcPlen;
        state.dataTranspiredCollector->UTSC(UTSCNum).TairHX = Tamb;
        state.dataTranspiredCollector->UTSC(UTSCNum).InletMDot = 0.0;
        state.dataTranspiredCollector->UTSC(UTSCNum).InletTempDB = Tamb;
        state.dataTranspiredCollector->UTSC(UTSCNum).Vsuction = 0.0;
        state.dataTranspiredCollector->UTSC(UTSCNum).PlenumVelocity = 0.0;
        state.dataTranspiredCollector->UTSC(UTSCNum).SupOutTemp = TmpTaPlen;
        state.dataTranspiredCollector->UTSC(UTSCNum).SupOutHumRat = OutHumRatAmb;
        state.dataTranspiredCollector->UTSC(UTSCNum).SupOutEnth = PsyHFnTdbW(TmpTaPlen, OutHumRatAmb);
        state.dataTranspiredCollector->UTSC(UTSCNum).SupOutMassFlow = 0.0;
        state.dataTranspiredCollector->UTSC(UTSCNum).SensHeatingRate = 0.0;
        state.dataTranspiredCollector->UTSC(UTSCNum).SensHeatingEnergy = 0.0;
        state.dataTranspiredCollector->UTSC(UTSCNum).PassiveACH = (MdotVent / RhoAir) * (1.0 / (state.dataTranspiredCollector->UTSC(UTSCNum).ProjArea * state.dataTranspiredCollector->UTSC(UTSCNum).PlenGapThick)) * SecInHour;
        state.dataTranspiredCollector->UTSC(UTSCNum).PassiveMdotVent = MdotVent;
        state.dataTranspiredCollector->UTSC(UTSCNum).PassiveMdotWind = VdotWind * RhoAir;
        state.dataTranspiredCollector->UTSC(UTSCNum).PassiveMdotTherm = VdotThermal * RhoAir;
        state.dataTranspiredCollector->UTSC(UTSCNum).UTSCEfficiency = 0.0;
=======
        UTSC(UTSCNum).Isc = Isc;
        UTSC(UTSCNum).Tplen = TmpTaPlen;
        UTSC(UTSCNum).Tcoll = TmpTscoll;
        UTSC(UTSCNum).HrPlen = HrPlen;
        UTSC(UTSCNum).HcPlen = HcPlen;
        UTSC(UTSCNum).TairHX = Tamb;
        UTSC(UTSCNum).InletMDot = 0.0;
        UTSC(UTSCNum).InletTempDB = Tamb;
        UTSC(UTSCNum).Vsuction = 0.0;
        UTSC(UTSCNum).PlenumVelocity = 0.0;
        UTSC(UTSCNum).SupOutTemp = TmpTaPlen;
        UTSC(UTSCNum).SupOutHumRat = OutHumRatAmb;
        UTSC(UTSCNum).SupOutEnth = PsyHFnTdbW(TmpTaPlen, OutHumRatAmb);
        UTSC(UTSCNum).SupOutMassFlow = 0.0;
        UTSC(UTSCNum).SensHeatingRate = 0.0;
        UTSC(UTSCNum).SensHeatingEnergy = 0.0;
        UTSC(UTSCNum).PassiveACH = (MdotVent / RhoAir) * (1.0 / (UTSC(UTSCNum).ProjArea * UTSC(UTSCNum).PlenGapThick)) * DataGlobalConstants::SecInHour();
        UTSC(UTSCNum).PassiveMdotVent = MdotVent;
        UTSC(UTSCNum).PassiveMdotWind = VdotWind * RhoAir;
        UTSC(UTSCNum).PassiveMdotTherm = VdotThermal * RhoAir;
        UTSC(UTSCNum).UTSCEfficiency = 0.0;
>>>>>>> 519eaa23
    }

    void UpdateTranspiredCollector(EnergyPlusData &state, int const UTSCNum)
    {

        // SUBROUTINE INFORMATION:
        //       AUTHOR         B.T. Griffith
        //       DATE WRITTEN   November 2004
        //       MODIFIED       na
        //       RE-ENGINEERED  na

        using DataLoopNode::Node;
        using DataSurfaces::OSCM;

        int OutletNode;
        int InletNode;
        int thisOSCM;
        int thisOASys;

        // update "last" values in Derived type
        state.dataTranspiredCollector->UTSC(UTSCNum).TplenLast = state.dataTranspiredCollector->UTSC(UTSCNum).Tplen;
        state.dataTranspiredCollector->UTSC(UTSCNum).TcollLast = state.dataTranspiredCollector->UTSC(UTSCNum).Tcoll;

        // Set the outlet air nodes of the UTSC

        if (state.dataTranspiredCollector->UTSC(UTSCNum).IsOn) { // Active
            if (state.dataTranspiredCollector->UTSC(UTSCNum).NumOASysAttached == 1) {
                OutletNode = state.dataTranspiredCollector->UTSC(UTSCNum).OutletNode(1);
                InletNode = state.dataTranspiredCollector->UTSC(UTSCNum).InletNode(1);
                Node(OutletNode).MassFlowRate = state.dataTranspiredCollector->UTSC(UTSCNum).SupOutMassFlow;
                Node(OutletNode).Temp = state.dataTranspiredCollector->UTSC(UTSCNum).SupOutTemp;
                Node(OutletNode).HumRat = state.dataTranspiredCollector->UTSC(UTSCNum).SupOutHumRat;
                Node(OutletNode).Enthalpy = state.dataTranspiredCollector->UTSC(UTSCNum).SupOutEnth;
            } else if (state.dataTranspiredCollector->UTSC(UTSCNum).NumOASysAttached > 1) {
                for (thisOASys = 1; thisOASys <= state.dataTranspiredCollector->UTSC(UTSCNum).NumOASysAttached; ++thisOASys) {
                    Node(state.dataTranspiredCollector->UTSC(UTSCNum).OutletNode(thisOASys)).MassFlowRate =
                        Node(state.dataTranspiredCollector->UTSC(UTSCNum).InletNode(thisOASys)).MassFlowRate; // system gets what it asked for at inlet
                    Node(state.dataTranspiredCollector->UTSC(UTSCNum).OutletNode(thisOASys)).Temp = state.dataTranspiredCollector->UTSC(UTSCNum).SupOutTemp;
                    Node(state.dataTranspiredCollector->UTSC(UTSCNum).OutletNode(thisOASys)).HumRat = state.dataTranspiredCollector->UTSC(UTSCNum).SupOutHumRat;
                    Node(state.dataTranspiredCollector->UTSC(UTSCNum).OutletNode(thisOASys)).Enthalpy = state.dataTranspiredCollector->UTSC(UTSCNum).SupOutEnth;
                }
            }
        } else { // Passive and/or bypassed           Note Array assignments in following
                 // Autodesk:F2C++ Array subscript usage: Replaced by below
            //			Node( UTSC( UTSCNum ).OutletNode ).MassFlowRate = Node( UTSC( UTSCNum ).InletNode ).MassFlowRate;
            //			Node( UTSC( UTSCNum ).OutletNode ).Temp = Node( UTSC( UTSCNum ).InletNode ).Temp;
            //			Node( UTSC( UTSCNum ).OutletNode ).HumRat = Node( UTSC( UTSCNum ).InletNode ).HumRat;
            //			Node( UTSC( UTSCNum ).OutletNode ).Enthalpy = Node( UTSC( UTSCNum ).InletNode ).Enthalpy;
            auto const &OutletNode(state.dataTranspiredCollector->UTSC(UTSCNum).OutletNode);
            auto const &InletNode(state.dataTranspiredCollector->UTSC(UTSCNum).InletNode);
            assert(OutletNode.size() == InletNode.size());
            for (int io = OutletNode.l(), ii = InletNode.l(), eo = OutletNode.u(); io <= eo; ++io, ++ii) {
                auto &outNode(Node(OutletNode(io)));
                auto const &inNode(Node(InletNode(ii)));
                outNode.MassFlowRate = inNode.MassFlowRate;
                outNode.Temp = inNode.Temp;
                outNode.HumRat = inNode.HumRat;
                outNode.Enthalpy = inNode.Enthalpy;
            }
        }

        // update the OtherSideConditionsModel coefficients.
        thisOSCM = state.dataTranspiredCollector->UTSC(UTSCNum).OSCMPtr;

        OSCM(thisOSCM).TConv = state.dataTranspiredCollector->UTSC(UTSCNum).Tplen;
        OSCM(thisOSCM).HConv = state.dataTranspiredCollector->UTSC(UTSCNum).HcPlen;
        OSCM(thisOSCM).TRad = state.dataTranspiredCollector->UTSC(UTSCNum).Tcoll;
        OSCM(thisOSCM).HRad = state.dataTranspiredCollector->UTSC(UTSCNum).HrPlen;
    }

    void SetUTSCQdotSource(EnergyPlusData &state, int const UTSCNum,
                           Real64 const QSource // source term in Watts
    )
    {

        // SUBROUTINE INFORMATION:
        //       AUTHOR         B. Griffith
        //       DATE WRITTEN   November 2004
        //       MODIFIED       na
        //       RE-ENGINEERED  na

        // PURPOSE OF THIS SUBROUTINE:
        // object oriented "Set" routine for updating sink term without exposing variables

        // METHODOLOGY EMPLOYED:
        // update derived type with new data , turn power into W/m2

        state.dataTranspiredCollector->UTSC(UTSCNum).QdotSource = QSource / state.dataTranspiredCollector->UTSC(UTSCNum).ProjArea;
    }

    void GetTranspiredCollectorIndex(EnergyPlusData &state, int const SurfacePtr, int &UTSCIndex)
    {

        // SUBROUTINE INFORMATION:
        //       AUTHOR         B. Griffith
        //       DATE WRITTEN   November 2004
        //       MODIFIED       na
        //       RE-ENGINEERED  na

        // PURPOSE OF THIS SUBROUTINE:
        // object oriented "Get" routine for establishing correct integer index from outside this module

        // METHODOLOGY EMPLOYED:
        // mine Surface derived type for correct index/number of surface
        // mine UTSC derived type that has the surface.

        // Using/Aliasing
        using DataSurfaces::Surface;

        // SUBROUTINE LOCAL VARIABLE DECLARATIONS:
        int UTSCNum;  // temporary
        int ThisSurf; // temporary
        int thisUTSC;
        bool Found;

        if (state.dataTranspiredCollector->GetInputFlag) {
            GetTranspiredCollectorInput(state);
            state.dataTranspiredCollector->GetInputFlag = false;
        }

        if (SurfacePtr == 0) {
            ShowFatalError("Invalid surface passed to GetTranspiredCollectorIndex, Surface name = " + Surface(SurfacePtr).Name);
        }

        UTSCNum = 0;
        Found = false;
        for (thisUTSC = 1; thisUTSC <= state.dataTranspiredCollector->NumUTSC; ++thisUTSC) {
            for (ThisSurf = 1; ThisSurf <= state.dataTranspiredCollector->UTSC(thisUTSC).NumSurfs; ++ThisSurf) {
                if (SurfacePtr == state.dataTranspiredCollector->UTSC(thisUTSC).SurfPtrs(ThisSurf)) {
                    Found = true;
                    UTSCNum = thisUTSC;
                }
            }
        }

        if (!Found) {
            ShowFatalError("Did not find surface in UTSC description in GetTranspiredCollectorIndex, Surface name = " + Surface(SurfacePtr).Name);
        } else {

            UTSCIndex = UTSCNum;
        }
    }

    void GetUTSCTsColl(EnergyPlusData &state, int const UTSCNum, Real64 &TsColl)
    {

        // SUBROUTINE INFORMATION:
        //       AUTHOR         <author>
        //       DATE WRITTEN   <date_written>
        //       MODIFIED       na
        //       RE-ENGINEERED  na

        // PURPOSE OF THIS SUBROUTINE:
        // object oriented "Get" routine for collector surface temperature

        // METHODOLOGY EMPLOYED:
        // access derived type

        TsColl = state.dataTranspiredCollector->UTSC(UTSCNum).Tcoll;
    }

    int GetAirInletNodeNum(EnergyPlusData &state, std::string const &UTSCName, bool &ErrorsFound)
    {
        // FUNCTION INFORMATION:
        //       AUTHOR         Lixing Gu
        //       DATE WRITTEN   May 2019
        //       MODIFIED       na
        //       RE-ENGINEERED  na

        // PURPOSE OF THIS FUNCTION:
        // This function looks up the given UTSC and returns the air inlet node number.
        // If incorrect UTSC name is given, ErrorsFound is returned as true and node number as zero.

        // Return value
        int NodeNum; // node number returned

        // FUNCTION LOCAL VARIABLE DECLARATIONS:
        int WhichUTSC;

        if (state.dataTranspiredCollector->GetInputFlag) {
            GetTranspiredCollectorInput(state);
            state.dataTranspiredCollector->GetInputFlag = false;
        }

        WhichUTSC = UtilityRoutines::FindItemInList(UTSCName, state.dataTranspiredCollector->UTSC);
        if (WhichUTSC != 0) {
            NodeNum = state.dataTranspiredCollector->UTSC(WhichUTSC).InletNode(1);
        } else {
            ShowSevereError("GetAirInletNodeNum: Could not find TranspiredCollector = \"" + UTSCName + "\"");
            ErrorsFound = true;
            NodeNum = 0;
        }

        return NodeNum;
    }

    int GetAirOutletNodeNum(EnergyPlusData &state, std::string const &UTSCName, bool &ErrorsFound)
    {
        // FUNCTION INFORMATION:
        //       AUTHOR         Lixing Gu
        //       DATE WRITTEN   May 2019
        //       MODIFIED       na
        //       RE-ENGINEERED  na

        // PURPOSE OF THIS FUNCTION:
        // This function looks up the given UTSC and returns the air outlet node number.
        // If incorrect UTSC name is given, ErrorsFound is returned as true and node number as zero.

        // Return value
        int NodeNum; // node number returned

        // FUNCTION LOCAL VARIABLE DECLARATIONS:
        int WhichUTSC;

        if (state.dataTranspiredCollector->GetInputFlag) {
            GetTranspiredCollectorInput(state);
            state.dataTranspiredCollector->GetInputFlag = false;
        }

        WhichUTSC = UtilityRoutines::FindItemInList(UTSCName, state.dataTranspiredCollector->UTSC);
        if (WhichUTSC != 0) {
            NodeNum = state.dataTranspiredCollector->UTSC(WhichUTSC).OutletNode(1);
        } else {
            ShowSevereError("GetAirOutletNodeNum: Could not find TranspiredCollector = \"" + UTSCName + "\"");
            ErrorsFound = true;
            NodeNum = 0;
        }

        return NodeNum;
    }

} // namespace TranspiredCollector

} // namespace EnergyPlus<|MERGE_RESOLUTION|>--- conflicted
+++ resolved
@@ -613,29 +613,16 @@
             state.dataTranspiredCollector->UTSC(Item).ActualArea = state.dataTranspiredCollector->UTSC(Item).ProjArea * state.dataTranspiredCollector->UTSC(Item).AreaRatio;
             //  need to update this for slots as well as holes
             {
-<<<<<<< HEAD
                 auto const SELECT_CASE_var(state.dataTranspiredCollector->UTSC(Item).Layout);
                 if (SELECT_CASE_var == state.dataTranspiredCollector->Layout_Triangle) {                                                   // 'TRIANGLE'
                     state.dataTranspiredCollector->UTSC(Item).Porosity = 0.907 * pow_2(state.dataTranspiredCollector->UTSC(Item).HoleDia / state.dataTranspiredCollector->UTSC(Item).Pitch);             // Kutscher equation, Triangle layout
                 } else if (SELECT_CASE_var == state.dataTranspiredCollector->Layout_Square) {                                              // 'SQUARE'
-                    state.dataTranspiredCollector->UTSC(Item).Porosity = (Pi / 4.0) * pow_2(state.dataTranspiredCollector->UTSC(Item).HoleDia) / pow_2(state.dataTranspiredCollector->UTSC(Item).Pitch); // Waterloo equation, square layout
-                }
-            }
-            TiltRads = std::abs(AvgTilt) * DegToRadians;
+                    state.dataTranspiredCollector->UTSC(Item).Porosity = (DataGlobalConstants::Pi() / 4.0) * pow_2(state.dataTranspiredCollector->UTSC(Item).HoleDia) / pow_2(state.dataTranspiredCollector->UTSC(Item).Pitch); // Waterloo equation, square layout
+                }
+            }
+            TiltRads = std::abs(AvgTilt) * DataGlobalConstants::DegToRadians();
             tempHdeltaNPL = std::sin(TiltRads) * state.dataTranspiredCollector->UTSC(Item).Height / 4.0;
             state.dataTranspiredCollector->UTSC(Item).HdeltaNPL = max(tempHdeltaNPL, state.dataTranspiredCollector->UTSC(Item).PlenGapThick);
-=======
-                auto const SELECT_CASE_var(UTSC(Item).Layout);
-                if (SELECT_CASE_var == Layout_Triangle) {                                                   // 'TRIANGLE'
-                    UTSC(Item).Porosity = 0.907 * pow_2(UTSC(Item).HoleDia / UTSC(Item).Pitch);             // Kutscher equation, Triangle layout
-                } else if (SELECT_CASE_var == Layout_Square) {                                              // 'SQUARE'
-                    UTSC(Item).Porosity = (DataGlobalConstants::Pi() / 4.0) * pow_2(UTSC(Item).HoleDia) / pow_2(UTSC(Item).Pitch); // Waterloo equation, square layout
-                }
-            }
-            TiltRads = std::abs(AvgTilt) * DataGlobalConstants::DegToRadians();
-            tempHdeltaNPL = std::sin(TiltRads) * UTSC(Item).Height / 4.0;
-            UTSC(Item).HdeltaNPL = max(tempHdeltaNPL, UTSC(Item).PlenGapThick);
->>>>>>> 519eaa23
 
             SetupOutputVariable(state,
                 "Solar Collector Heat Exchanger Effectiveness", OutputProcessor::Unit::None, state.dataTranspiredCollector->UTSC(Item).HXeff, "System", "Average", state.dataTranspiredCollector->UTSC(Item).Name);
@@ -1041,13 +1028,8 @@
             InitExteriorConvectionCoeff(state, SurfPtr, HMovInsul, Roughness, AbsExt, TempExt, HExt, HSkyARR(ThisSurf), HGroundARR(ThisSurf), HAirARR(ThisSurf));
             ConstrNum = Surface(SurfPtr).Construction;
             AbsThermSurf = dataMaterial.Material(state.dataConstruction->Construct(ConstrNum).LayerPoint(1)).AbsorpThermal;
-<<<<<<< HEAD
-            TsoK = TH(1, 1, SurfPtr) + KelvinConv;
-            TscollK = state.dataTranspiredCollector->UTSC(UTSCNum).TcollLast + KelvinConv;
-=======
             TsoK = TH(1, 1, SurfPtr) + DataGlobalConstants::KelvinConv();
-            TscollK = UTSC(UTSCNum).TcollLast + DataGlobalConstants::KelvinConv();
->>>>>>> 519eaa23
+            TscollK = state.dataTranspiredCollector->UTSC(UTSCNum).TcollLast + DataGlobalConstants::KelvinConv();
             HPlenARR(ThisSurf) = Sigma * AbsExt * AbsThermSurf * (pow_4(TscollK) - pow_4(TsoK)) / (TscollK - TsoK);
         }
         //		AreaSum = sum( Surface( UTSC( UTSCNum ).SurfPtrs ).Area ); //Autodesk:F2C++ Array subscript usage: Replaced by below
@@ -1149,7 +1131,6 @@
         }
 
         // now fill results into derived types
-<<<<<<< HEAD
         state.dataTranspiredCollector->UTSC(UTSCNum).Isc = Isc;
         state.dataTranspiredCollector->UTSC(UTSCNum).HXeff = HXeff;
         state.dataTranspiredCollector->UTSC(UTSCNum).Tplen = Taplen;
@@ -1166,34 +1147,11 @@
         state.dataTranspiredCollector->UTSC(UTSCNum).SupOutEnth = PsyHFnTdbW(state.dataTranspiredCollector->UTSC(UTSCNum).SupOutTemp, state.dataTranspiredCollector->UTSC(UTSCNum).SupOutHumRat);
         state.dataTranspiredCollector->UTSC(UTSCNum).SupOutMassFlow = Mdot;
         state.dataTranspiredCollector->UTSC(UTSCNum).SensHeatingRate = SensHeatingRate;
-        state.dataTranspiredCollector->UTSC(UTSCNum).SensHeatingEnergy = SensHeatingRate * TimeStepSys * SecInHour;
+        state.dataTranspiredCollector->UTSC(UTSCNum).SensHeatingEnergy = SensHeatingRate * TimeStepSys * DataGlobalConstants::SecInHour();
         state.dataTranspiredCollector->UTSC(UTSCNum).PassiveACH = 0.0;
         state.dataTranspiredCollector->UTSC(UTSCNum).PassiveMdotVent = 0.0;
         state.dataTranspiredCollector->UTSC(UTSCNum).PassiveMdotWind = 0.0;
         state.dataTranspiredCollector->UTSC(UTSCNum).PassiveMdotTherm = 0.0;
-=======
-        UTSC(UTSCNum).Isc = Isc;
-        UTSC(UTSCNum).HXeff = HXeff;
-        UTSC(UTSCNum).Tplen = Taplen;
-        UTSC(UTSCNum).Tcoll = Tscoll;
-        UTSC(UTSCNum).HrPlen = HrPlen;
-        UTSC(UTSCNum).HcPlen = HcPlen;
-        UTSC(UTSCNum).TairHX = TaHX;
-        UTSC(UTSCNum).InletMDot = Mdot;
-        UTSC(UTSCNum).InletTempDB = Tamb;
-        UTSC(UTSCNum).Vsuction = Vsuction;
-        UTSC(UTSCNum).PlenumVelocity = Vplen;
-        UTSC(UTSCNum).SupOutTemp = Taplen;
-        UTSC(UTSCNum).SupOutHumRat = OutHumRat; // stays the same with sensible heating
-        UTSC(UTSCNum).SupOutEnth = PsyHFnTdbW(UTSC(UTSCNum).SupOutTemp, UTSC(UTSCNum).SupOutHumRat);
-        UTSC(UTSCNum).SupOutMassFlow = Mdot;
-        UTSC(UTSCNum).SensHeatingRate = SensHeatingRate;
-        UTSC(UTSCNum).SensHeatingEnergy = SensHeatingRate * TimeStepSys * DataGlobalConstants::SecInHour();
-        UTSC(UTSCNum).PassiveACH = 0.0;
-        UTSC(UTSCNum).PassiveMdotVent = 0.0;
-        UTSC(UTSCNum).PassiveMdotWind = 0.0;
-        UTSC(UTSCNum).PassiveMdotTherm = 0.0;
->>>>>>> 519eaa23
         if (Isc > 10.0) {
             state.dataTranspiredCollector->UTSC(UTSCNum).UTSCEfficiency = SensHeatingRate / (Isc * A);
             if (TaHX > Tamb) {
@@ -1304,7 +1262,6 @@
                                      VdotThermal);
 
         // now fill results into derived types
-<<<<<<< HEAD
         state.dataTranspiredCollector->UTSC(UTSCNum).Isc = Isc;
         state.dataTranspiredCollector->UTSC(UTSCNum).Tplen = TmpTaPlen;
         state.dataTranspiredCollector->UTSC(UTSCNum).Tcoll = TmpTscoll;
@@ -1321,34 +1278,11 @@
         state.dataTranspiredCollector->UTSC(UTSCNum).SupOutMassFlow = 0.0;
         state.dataTranspiredCollector->UTSC(UTSCNum).SensHeatingRate = 0.0;
         state.dataTranspiredCollector->UTSC(UTSCNum).SensHeatingEnergy = 0.0;
-        state.dataTranspiredCollector->UTSC(UTSCNum).PassiveACH = (MdotVent / RhoAir) * (1.0 / (state.dataTranspiredCollector->UTSC(UTSCNum).ProjArea * state.dataTranspiredCollector->UTSC(UTSCNum).PlenGapThick)) * SecInHour;
+        state.dataTranspiredCollector->UTSC(UTSCNum).PassiveACH = (MdotVent / RhoAir) * (1.0 / (state.dataTranspiredCollector->UTSC(UTSCNum).ProjArea * state.dataTranspiredCollector->UTSC(UTSCNum).PlenGapThick)) * DataGlobalConstants::SecInHour();
         state.dataTranspiredCollector->UTSC(UTSCNum).PassiveMdotVent = MdotVent;
         state.dataTranspiredCollector->UTSC(UTSCNum).PassiveMdotWind = VdotWind * RhoAir;
         state.dataTranspiredCollector->UTSC(UTSCNum).PassiveMdotTherm = VdotThermal * RhoAir;
         state.dataTranspiredCollector->UTSC(UTSCNum).UTSCEfficiency = 0.0;
-=======
-        UTSC(UTSCNum).Isc = Isc;
-        UTSC(UTSCNum).Tplen = TmpTaPlen;
-        UTSC(UTSCNum).Tcoll = TmpTscoll;
-        UTSC(UTSCNum).HrPlen = HrPlen;
-        UTSC(UTSCNum).HcPlen = HcPlen;
-        UTSC(UTSCNum).TairHX = Tamb;
-        UTSC(UTSCNum).InletMDot = 0.0;
-        UTSC(UTSCNum).InletTempDB = Tamb;
-        UTSC(UTSCNum).Vsuction = 0.0;
-        UTSC(UTSCNum).PlenumVelocity = 0.0;
-        UTSC(UTSCNum).SupOutTemp = TmpTaPlen;
-        UTSC(UTSCNum).SupOutHumRat = OutHumRatAmb;
-        UTSC(UTSCNum).SupOutEnth = PsyHFnTdbW(TmpTaPlen, OutHumRatAmb);
-        UTSC(UTSCNum).SupOutMassFlow = 0.0;
-        UTSC(UTSCNum).SensHeatingRate = 0.0;
-        UTSC(UTSCNum).SensHeatingEnergy = 0.0;
-        UTSC(UTSCNum).PassiveACH = (MdotVent / RhoAir) * (1.0 / (UTSC(UTSCNum).ProjArea * UTSC(UTSCNum).PlenGapThick)) * DataGlobalConstants::SecInHour();
-        UTSC(UTSCNum).PassiveMdotVent = MdotVent;
-        UTSC(UTSCNum).PassiveMdotWind = VdotWind * RhoAir;
-        UTSC(UTSCNum).PassiveMdotTherm = VdotThermal * RhoAir;
-        UTSC(UTSCNum).UTSCEfficiency = 0.0;
->>>>>>> 519eaa23
     }
 
     void UpdateTranspiredCollector(EnergyPlusData &state, int const UTSCNum)
