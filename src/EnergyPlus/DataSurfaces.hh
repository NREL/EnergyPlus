// EnergyPlus, Copyright (c) 1996-2021, The Board of Trustees of the University of Illinois,
// The Regents of the University of California, through Lawrence Berkeley National Laboratory
// (subject to receipt of any required approvals from the U.S. Dept. of Energy), Oak Ridge
// National Laboratory, managed by UT-Battelle, Alliance for Sustainable Energy, LLC, and other
// contributors. All rights reserved.
//
// NOTICE: This Software was developed under funding from the U.S. Department of Energy and the
// U.S. Government consequently retains certain rights. As such, the U.S. Government has been
// granted for itself and others acting on its behalf a paid-up, nonexclusive, irrevocable,
// worldwide license in the Software to reproduce, distribute copies to the public, prepare
// derivative works, and perform publicly and display publicly, and to permit others to do so.
//
// Redistribution and use in source and binary forms, with or without modification, are permitted
// provided that the following conditions are met:
//
// (1) Redistributions of source code must retain the above copyright notice, this list of
//     conditions and the following disclaimer.
//
// (2) Redistributions in binary form must reproduce the above copyright notice, this list of
//     conditions and the following disclaimer in the documentation and/or other materials
//     provided with the distribution.
//
// (3) Neither the name of the University of California, Lawrence Berkeley National Laboratory,
//     the University of Illinois, U.S. Dept. of Energy nor the names of its contributors may be
//     used to endorse or promote products derived from this software without specific prior
//     written permission.
//
// (4) Use of EnergyPlus(TM) Name. If Licensee (i) distributes the software in stand-alone form
//     without changes from the version obtained under this License, or (ii) Licensee makes a
//     reference solely to the software portion of its product, Licensee must refer to the
//     software as "EnergyPlus version X" software, where "X" is the version number Licensee
//     obtained under this License and may not use a different name for the software. Except as
//     specifically required in this Section (4), Licensee shall not use in a company name, a
//     product name, in advertising, publicity, or other promotional activities any name, trade
//     name, trademark, logo, or other designation of "EnergyPlus", "E+", "e+" or confusingly
//     similar designation, without the U.S. Department of Energy's prior written consent.
//
// THIS SOFTWARE IS PROVIDED BY THE COPYRIGHT HOLDERS AND CONTRIBUTORS "AS IS" AND ANY EXPRESS OR
// IMPLIED WARRANTIES, INCLUDING, BUT NOT LIMITED TO, THE IMPLIED WARRANTIES OF MERCHANTABILITY
// AND FITNESS FOR A PARTICULAR PURPOSE ARE DISCLAIMED. IN NO EVENT SHALL THE COPYRIGHT OWNER OR
// CONTRIBUTORS BE LIABLE FOR ANY DIRECT, INDIRECT, INCIDENTAL, SPECIAL, EXEMPLARY, OR
// CONSEQUENTIAL DAMAGES (INCLUDING, BUT NOT LIMITED TO, PROCUREMENT OF SUBSTITUTE GOODS OR
// SERVICES; LOSS OF USE, DATA, OR PROFITS; OR BUSINESS INTERRUPTION) HOWEVER CAUSED AND ON ANY
// THEORY OF LIABILITY, WHETHER IN CONTRACT, STRICT LIABILITY, OR TORT (INCLUDING NEGLIGENCE OR
// OTHERWISE) ARISING IN ANY WAY OUT OF THE USE OF THIS SOFTWARE, EVEN IF ADVISED OF THE
// POSSIBILITY OF SUCH DAMAGE.

#ifndef DataSurfaces_hh_INCLUDED
#define DataSurfaces_hh_INCLUDED

// C++ Headers
#include <cstddef>
#include <vector>

// ObjexxFCL Headers
#include <ObjexxFCL/Array1D.hh>
#include <ObjexxFCL/Array2D.hh>
#include <ObjexxFCL/Vector4.hh>

// EnergyPlus Headers
#include <EnergyPlus/BITF.hh>
#include <EnergyPlus/Data/BaseData.hh>
#include <EnergyPlus/DataBSDFWindow.hh>
#include <EnergyPlus/DataGlobals.hh>
#include <EnergyPlus/DataVectorTypes.hh>
#include <EnergyPlus/EnergyPlus.hh>
#include <EnergyPlus/Shape.hh>

namespace EnergyPlus {

// Forward declarations
struct EnergyPlusData;

namespace DataSurfaces {

    // Using/Aliasing
    using DataBSDFWindow::BSDFWindowDescript;
    using DataVectorTypes::Vector;

    // MODULE PARAMETER DEFINITIONS:
    constexpr int MaxSlatAngs(19);
    constexpr int MaxProfAngs(37);
    constexpr int MaxPolyCoeff(6);

    // Parameters to indicate surface shape for use with the Surface
    // derived type (see below):

    enum class SurfaceShape : int
    {
        None = 0,
        Triangle,
        Quadrilateral,
        Rectangle,
        RectangularDoorWindow,
        RectangularOverhang,
        RectangularLeftFin,
        RectangularRightFin,
        TriangularWindow,
        TriangularDoor,
        Polygonal
    };

    enum class SurfaceClass : int
    {
        INVALID = -1,
        None = 0,
        Wall,
        Floor,
        Roof,
        IntMass,
        Detached_B,
        Detached_F,
        Window,
        GlassDoor,
        Door,
        Shading,
        Overhang,
        Fin,
        TDD_Dome,
        TDD_Diffuser,
        Count // The counter representing the total number of surface class, always stays at the bottom
    };

    enum class WinShadingType : int
    {
        INVALID = -1,
        NoShade = 0,
        ShadeOff = 1,
        IntShade = 2,
        SwitchableGlazing = 3,
        ExtShade = 4,
        ExtScreen = 5,
        IntBlind = 6,
        ExtBlind = 7,
        BGShade = 8,
        BGBlind = 9,
        IntShadeConditionallyOff = 10,
        GlassConditionallyLightened = 11,
        ExtShadeConditionallyOff = 12,
        IntBlindConditionallyOff = 13,
        ExtBlindConditionallyOff = 14,
        BGShadeConditionallyOff = 15,
        BGBlindConditionallyOff = 16
    }; // Valid window shading types: IntShade <= Type <= BGBlind; the rest are shading status

    enum class WindowShadingControlType : int
    {
        UnControlled = 0,
        AlwaysOn = 1,
        AlwaysOff = 2,
        OnIfScheduled = 3,
        HiSolar = 4,
        HiHorzSolar = 5,
        HiOutAirTemp = 6,
        HiZoneAirTemp = 7,
        HiZoneCooling = 8,
        HiGlare = 9,
        MeetDaylIlumSetp = 10,
        OnNightLoOutTemp_OffDay = 11,
        OnNightLoInTemp_OffDay = 12,
        OnNightIfHeating_OffDay = 13,
        OnNightLoOutTemp_OnDayCooling = 14,
        OnNightIfHeating_OnDayCooling = 15,
        OffNight_OnDay_HiSolarWindow = 16,
        OnNight_OnDay_HiSolarWindow = 17,
        OnHiOutTemp_HiSolarWindow = 18,
        OnHiOutTemp_HiHorzSolar = 19,
        OnHiZoneTemp_HiSolarWindow = 20,
        OnHiZoneTemp_HiHorzSolar = 21
    };

    // Parameters to indicate exterior boundary conditions for use with
    // the Surface derived type (see below):
    // Note:  Positive values correspond to an interzone adjacent surface

    constexpr int ExternalEnvironment(0);
    constexpr int Ground(-1);
    constexpr int OtherSideCoefNoCalcExt(-2);
    constexpr int OtherSideCoefCalcExt(-3);
    constexpr int OtherSideCondModeledExt(-4);
    constexpr int GroundFCfactorMethod(-5);
    constexpr int KivaFoundation(-6);

    extern Array1D_string const cExtBoundCondition;

    // Parameters to indicate the first "corner" of a surface
    // Currently, these are used only during input of surfaces
    // They are here in order to facilitate later use in shading setup/calculations.
    constexpr int UpperLeftCorner(1);
    constexpr int LowerLeftCorner(2);
    constexpr int LowerRightCorner(3);
    constexpr int UpperRightCorner(4);

    // Parameters to indicate user specified convection coefficients (for surface)
    constexpr int ConvCoefValue(1);          // User specified "value" as the override type
    constexpr int ConvCoefSchedule(2);       // User specified "schedule" as the override type
    constexpr int ConvCoefUserCurve(3);      // User specified "UserCurve" as the override type
    constexpr int ConvCoefSpecifiedModel(4); // one of the direct named model equation keys

    // Parameters to indicate reference air temperatures for inside surface temperature calculations
    constexpr int ZoneMeanAirTemp(1);   // mean air temperature of the zone => MAT
    constexpr int AdjacentAirTemp(2);   // air temperature adjacent ot surface => TempEffBulkAir
    constexpr int ZoneSupplyAirTemp(3); // supply air temperature of the zone

    constexpr int AltAngStepsForSolReflCalc(10); // Number of steps in altitude angle for solar reflection calc
    constexpr int AzimAngStepsForSolReflCalc(9); // Number of steps in azimuth angle of solar reflection calc

    // Parameters to indicate surface classes
    // Surface Class (FLOOR, WALL, ROOF (incl's CEILING), WINDOW, DOOR, GLASSDOOR,
    // SHADING (includes OVERHANG, WING), DETACHED, INTMASS),
    // TDD:DOME, TDD:DIFFUSER (for tubular daylighting device)
    // (Note: GLASSDOOR and TDD:DIFFUSER get overwritten as WINDOW
    // in SurfaceGeometry.cc, SurfaceWindow%OriginalClass holds the true value)
    // why aren't these sequential

    enum class iHeatTransferModel
    {
        NotSet,
        None, // shading surfaces
        CTF,
        EMPD,
        CondFD,
        HAMT,
        Window5,             // original detailed layer-by-layer based on window 4 and window 5
        ComplexFenestration, // BSDF
        TDD,                 // tubular daylighting device
        Kiva,                // Kiva ground calculations
        AirBoundaryNoHT,     // Construction:AirBoundary - not IRT or interior window
    };

    inline std::string HeatTransferModelNames(iHeatTransferModel const &m)
    {
        switch (m) {
        case iHeatTransferModel::CTF:
            return "CTF - ConductionTransferFunction";
        case iHeatTransferModel::EMPD:
            return "EMPD - MoisturePenetrationDepthConductionTransferFunction";
        case iHeatTransferModel::CondFD:
            return "CondFD - ConductionFiniteDifference";
        case iHeatTransferModel::HAMT:
            return "HAMT - CombinedHeatAndMoistureFiniteElement";
        case iHeatTransferModel::Window5:
            return "Window - Detailed layer-by-layer";
        case iHeatTransferModel::ComplexFenestration:
            return "Window - ComplexFenestration";
        case iHeatTransferModel::TDD:
            return "Tubular daylighting device";
        case iHeatTransferModel::Kiva:
            return "KivaFoundation - TwoDimensionalFiniteDifference";
        case iHeatTransferModel::None:
        case iHeatTransferModel::AirBoundaryNoHT:
        case iHeatTransferModel::NotSet:
        default:
            return "";
        }
    }

    // IS_SHADED is the flag to indicate window has no shading device or shading device is off, and no daylight glare control
    // original expression: SHADE_FLAG == ShadeOff || SHADE_FLAG == ShadeOff
    constexpr bool NOT_SHADED(WinShadingType const ShadingFlag)
    {
        return BITF_TEST_ANY(BITF(ShadingFlag), BITF(WinShadingType::NoShade) | BITF(WinShadingType::ShadeOff));
    }

    // IS_SHADED is the flag to indicate window has shade on or temporarily off but may be triggered on later to control daylight glare
    // original expression: SHADE_FLAG > ShadeOff
    constexpr bool IS_SHADED(WinShadingType const ShadingFlag)
    {
        return !NOT_SHADED(ShadingFlag);
    }

    // IS_SHADED_NO_GLARE is the flag to indicate window has shade and no daylight glare control
    // original expression: IntShade <= SHADE_FLAG <= BGBlind
    constexpr bool IS_SHADED_NO_GLARE_CTRL(WinShadingType const ShadingFlag)
    {
        return BITF_TEST_ANY(BITF(ShadingFlag),
                             BITF(WinShadingType::IntShade) | BITF(WinShadingType::SwitchableGlazing) | BITF(WinShadingType::ExtShade) |
                                 BITF(WinShadingType::ExtScreen) | BITF(WinShadingType::IntBlind) | BITF(WinShadingType::ExtBlind) |
                                 BITF(WinShadingType::BGShade) | BITF(WinShadingType::BGBlind));
    }

    // ANY_SHADE: if SHADE_FLAG is any of the shading types including interior, exterior or between glass shades
    constexpr bool ANY_SHADE(WinShadingType const ShadingFlag)
    {
        return BITF_TEST_ANY(BITF(ShadingFlag), BITF(WinShadingType::IntShade) | BITF(WinShadingType::ExtShade) | BITF(WinShadingType::BGShade));
    }

    constexpr bool ANY_SHADE_SCREEN(WinShadingType const ShadingFlag)
    {
        return BITF_TEST_ANY(BITF(ShadingFlag),
                             BITF(WinShadingType::IntShade) | BITF(WinShadingType::ExtShade) | BITF(WinShadingType::BGShade) |
                                 BITF(WinShadingType::ExtScreen));
    }

    constexpr bool ANY_BLIND(WinShadingType const ShadingFlag)
    {
        return BITF_TEST_ANY(BITF(ShadingFlag), BITF(WinShadingType::IntBlind) | BITF(WinShadingType::ExtBlind) | BITF(WinShadingType::BGBlind));
    }

    constexpr bool ANY_INTERIOR_SHADE_BLIND(WinShadingType const ShadingFlag)
    {
        return BITF_TEST_ANY(BITF(ShadingFlag), BITF(WinShadingType::IntShade) | BITF(WinShadingType::IntBlind));
    }

    constexpr bool ANY_EXTERIOR_SHADE_BLIND_SCREEN(WinShadingType const ShadingFlag)
    {
        return BITF_TEST_ANY(BITF(ShadingFlag), BITF(WinShadingType::ExtShade) | BITF(WinShadingType::ExtBlind) | BITF(WinShadingType::ExtScreen));
    }

    constexpr bool ANY_BETWEENGLASS_SHADE_BLIND(WinShadingType const ShadingFlag)
    {
        return BITF_TEST_ANY(BITF(ShadingFlag), BITF(WinShadingType::BGShade) | BITF(WinShadingType::BGBlind));
    }

    // Parameters for classification of outside face of surfaces
    constexpr int OutConvClass_WindwardVertWall(101);
    constexpr int OutConvClass_LeewardVertWall(102);
    constexpr int OutConvClass_RoofStable(103);
    constexpr int OutConvClass_RoofUnstable(104);

    // Parameters for adpative convection algorithm's classification of inside face of surfaces
    constexpr int InConvClass_A1_VertWalls(1);           // flow regime A1, vertical walls
    constexpr int InConvClass_A1_StableHoriz(2);         // flow regime A1
    constexpr int InConvClass_A1_UnstableHoriz(3);       // flow regime A1
    constexpr int InConvClass_A1_HeatedFloor(4);         // flow regime A1
    constexpr int InConvClass_A1_ChilledCeil(5);         // flow regime A1
    constexpr int InConvClass_A1_StableTilted(6);        // flow regime A1
    constexpr int InConvClass_A1_UnstableTilted(7);      // flow regime A1
    constexpr int InConvClass_A1_Windows(8);             // flow regime A1
    constexpr int InConvClass_A2_VertWallsNonHeated(9);  // flow regime A2
    constexpr int InConvClass_A2_HeatedVerticalWall(10); // flow regime A2
    constexpr int InConvClass_A2_StableHoriz(11);        // flow regime A2
    constexpr int InConvClass_A2_UnstableHoriz(12);      // flow regime A2
    constexpr int InConvClass_A2_StableTilted(13);       // flow regime A2
    constexpr int InConvClass_A2_UnstableTilted(14);     // flow regime A2
    constexpr int InConvClass_A2_Windows(15);            // flow regime A2
    constexpr int InConvClass_A3_VertWalls(16);          // flow regime A3
    constexpr int InConvClass_A3_StableHoriz(17);        // flow regime A3
    constexpr int InConvClass_A3_UnstableHoriz(18);      // flow regime A3
    constexpr int InConvClass_A3_StableTilted(19);       // flow regime A3
    constexpr int InConvClass_A3_UnstableTilted(20);     // flow regime A3
    constexpr int InConvClass_A3_Windows(21);            // flow regime A3
    constexpr int InConvClass_B_VertWalls(22);           // flow regime B
    constexpr int InConvClass_B_VertWallsNearHeat(23);   // flow regime B
    constexpr int InConvClass_B_StableHoriz(24);         // flow regime B
    constexpr int InConvClass_B_UnstableHoriz(25);       // flow regime B
    constexpr int InConvClass_B_StableTilted(26);        // flow regime B
    constexpr int InConvClass_B_UnstableTilted(27);      // flow regime B
    constexpr int InConvClass_B_Windows(28);             // flow regime B
    constexpr int InConvClass_C_Walls(29);               // flow regime C
    constexpr int InConvClass_C_Ceiling(30);             // flow regime C
    constexpr int InConvClass_C_Floor(31);               // flow regime C
    constexpr int InConvClass_C_Windows(32);             // flow regime C
    constexpr int InConvClass_D_Walls(33);               // flow regime D
    constexpr int InConvClass_D_StableHoriz(34);         // flow regime D
    constexpr int InConvClass_D_UnstableHoriz(35);       // flow regime D
    constexpr int InConvClass_D_StableTilted(36);        // flow regime D
    constexpr int InConvClass_D_UnstableTilted(37);      // flow regime D
    constexpr int InConvClass_D_Windows(38);             // flow regime D
    constexpr int InConvClass_E_AssistFlowWalls(39);     // flow regime E
    constexpr int InConvClass_E_OpposFlowWalls(40);      // flow regime E
    constexpr int InConvClass_E_StableFloor(41);         // flow regime E
    constexpr int InConvClass_E_UnstableFloor(42);       // flow regime E
    constexpr int InConvClass_E_StableCeiling(43);       // flow regime E
    constexpr int InConvClass_E_UnstableCieling(44);     // flow regime E
    constexpr int InConvClass_E_Windows(45);             // flow regime E

    // Parameters for fenestration relative location in zone
    constexpr int InConvWinLoc_NotSet(0);
    constexpr int InConvWinLoc_LowerPartOfExteriorWall(1); // this is a window in the lower part of wall
    constexpr int InConvWinLoc_UpperPartOfExteriorWall(2); // this is a window in the upper part of wall
    constexpr int InConvWinLoc_WindowAboveThis(3);         // this is a wall with window above it
    constexpr int InConvWinLoc_WindowBelowThis(4);         // this is a wall with window below it
    constexpr int InConvWinLoc_LargePartOfExteriorWall(5); // this is a big window taking up most of wall

    // Parameters for window shade status
    constexpr int NoShade(-1);
    constexpr int ShadeOff(0);
    constexpr int IntShadeOn(1); // Interior shade on
    constexpr int SwitchableGlazing(2);
    constexpr int ExtShadeOn(3);  // Exterior shade on
    constexpr int ExtScreenOn(4); // Exterior screen on
    constexpr int IntBlindOn(6);  // Interior blind on
    constexpr int ExtBlindOn(7);  // Exterior blind on
    constexpr int BGShadeOn(8);   // Between-glass shade on
    constexpr int BGBlindOn(9);   // Between-glass blind on
    constexpr int IntShadeConditionallyOff(10);
    constexpr int GlassConditionallyLightened(20);
    constexpr int ExtShadeConditionallyOff(30);
    constexpr int IntBlindConditionallyOff(60);
    constexpr int ExtBlindConditionallyOff(70);

    // WindowShadingControl Shading Types
    constexpr int WSC_ST_NoShade(0);
    constexpr int WSC_ST_InteriorShade(1);
    constexpr int WSC_ST_SwitchableGlazing(2);
    constexpr int WSC_ST_ExteriorShade(3);
    constexpr int WSC_ST_InteriorBlind(4);
    constexpr int WSC_ST_ExteriorBlind(5);
    constexpr int WSC_ST_BetweenGlassShade(6);
    constexpr int WSC_ST_BetweenGlassBlind(7);
    constexpr int WSC_ST_ExteriorScreen(8);

    // WindowShadingControl Control Types
    constexpr int WSCT_AlwaysOn(1);                       // AlwaysOn
    constexpr int WSCT_AlwaysOff(2);                      // AlwaysOff
    constexpr int WSCT_OnIfScheduled(3);                  // OnIfScheduleAllows
    constexpr int WSCT_HiSolar(4);                        // OnIfHighSolarOnWindow
    constexpr int WSCT_HiHorzSolar(5);                    // OnIfHighHorizontalSolar
    constexpr int WSCT_HiOutAirTemp(6);                   // OnIfHighOutsideAirTemp
    constexpr int WSCT_HiZoneAirTemp(7);                  // OnIfHighZoneAirTemp
    constexpr int WSCT_HiZoneCooling(8);                  // OnIfHighZoneCooling
    constexpr int WSCT_HiGlare(9);                        // OnIfHighGlare
    constexpr int WSCT_MeetDaylIlumSetp(10);              // MeetDaylightIlluminanceSetpoint
    constexpr int WSCT_OnNightLoOutTemp_OffDay(11);       // OnNightIfLowOutsideTemp/OffDay
    constexpr int WSCT_OnNightLoInTemp_OffDay(12);        // OnNightIfLowInsideTemp/OffDay
    constexpr int WSCT_OnNightIfHeating_OffDay(13);       // OnNightIfHeating/OffDay
    constexpr int WSCT_OnNightLoOutTemp_OnDayCooling(14); // OnNightIfLowOutsideTemp/OnDayIfCooling
    constexpr int WSCT_OnNightIfHeating_OnDayCooling(15); // OnNightIfHeating/OnDayIfCooling
    constexpr int WSCT_OffNight_OnDay_HiSolarWindow(16);  // OffNight/OnDayIfCoolingAndHighSolarOnWindow
    constexpr int WSCT_OnNight_OnDay_HiSolarWindow(17);   // OnNight/OnDayIfCoolingAndHighSolarOnWindow
    constexpr int WSCT_OnHiOutTemp_HiSolarWindow(18);     // OnIfHighOutsideAirTempAndHighSolarOnWindow
    constexpr int WSCT_OnHiOutTemp_HiHorzSolar(19);       // OnIfHighOutsideAirTempAndHighHorizontalSolar
    constexpr int WSCT_OnHiZoneTemp_HiSolarWindow(20);    // OnIfHighZoneAirTempAndHighSolarOnWindow
    constexpr int WSCT_OnHiZoneTemp_HiHorzSolar(21);      // OnIfHighZoneAirTempAndHighHorizontalSolar

    // WindowShadingControl Slat Angle Control for Blinds
    constexpr int WSC_SAC_FixedSlatAngle(1);
    constexpr int WSC_SAC_ScheduledSlatAngle(2);
    constexpr int WSC_SAC_BlockBeamSolar(3);

    // Parameter for window screens beam reflectance accounting
    constexpr int DoNotModel(0);
    constexpr int ModelAsDirectBeam(1);
    constexpr int ModelAsDiffuse(2);

    // Parameters for window divider type
    constexpr int DividedLite(1);
    constexpr int Suspended(2);

    // Parameters for air flow window source
    constexpr int AirFlowWindow_Source_IndoorAir(1);
    constexpr int AirFlowWindow_Source_OutdoorAir(2);

    // Parameters for air flow window destination
    constexpr int AirFlowWindow_Destination_IndoorAir(1);
    constexpr int AirFlowWindow_Destination_OutdoorAir(2);
    constexpr int AirFlowWindow_Destination_ReturnAir(3);

    // Parameters for air flow window control
    constexpr int AirFlowWindow_ControlType_MaxFlow(1);
    constexpr int AirFlowWindow_ControlType_AlwaysOff(2);
    constexpr int AirFlowWindow_ControlType_Schedule(3);

    // Parameters for window model selection
    constexpr int Window5DetailedModel(100); // indicates original winkelmann window 5 implementation
    constexpr int WindowBSDFModel(101);      // indicates complex fenestration window 6 implementation
    constexpr int WindowEQLModel(102);       // indicates equivalent layer window model implementation

    // Parameters for PierceSurface
    constexpr std::size_t nVerticesBig(20); // Number of convex surface vertices at which to switch to PierceSurface O( log N ) method

    // Y Slab for Surface2D for PierceSurface support of Nonconvex and Many-Vertex Surfaces
    struct Surface2DSlab
    {

    public: // Types
        using Vertex = ObjexxFCL::Vector2<Real64>;
        using Vertices = ObjexxFCL::Array1D<Vertex>;
        using Edge = Vertices::size_type; // The Surface2D vertex and edge index
        using EdgeXY = Real64;            // The edge x/y inverse slope
        using Edges = std::vector<Edge>;
        using EdgesXY = std::vector<EdgeXY>;

    public: // Creation
            // Constructor
        Surface2DSlab(Real64 const yl, Real64 const yu) : xl(0.0), xu(0.0), yl(yl), yu(yu)
        {
        }

    public:              // Data
        Real64 xl, xu;   // Lower and upper x coordinates of slab bounding box
        Real64 yl, yu;   // Lower and upper y coordinates of slab
        Edges edges;     // Left-to-right ordered edges crossing the slab
        EdgesXY edgesXY; // Edge x/y inverse slopes

    }; // Surface2DSlab

    // Projected 2D Surface Representation for Fast Computational Geometry Operations
    struct Surface2D
    {

    public: // Types
        using Vector2D = Vector2<Real64>;
        using Edge = Vector2D;
        using Vertices = Array1D<Vector2D>;
        using Vectors = Array1D<Vector2D>;
        using Edges = Vectors;
        using Slab = Surface2DSlab;
        using Slabs = std::vector<Surface2DSlab>;
        using SlabYs = std::vector<Real64>;
        using size_type = Vertices::size_type;

    public: // Creation
        // Default constructor
        Surface2D()
        {
        }

        // Constructor
        Surface2D(ShapeCat const shapeCat, int const axis, Vertices const &v, Vector2D const &vl, Vector2D const &vu);

    public: // Predicates
            // Bounding box contains a point?
        bool bb_contains(Vector2D const &v) const
        {
            return (vl.x <= v.x) && (v.x <= vu.x) && (vl.y <= v.y) && (v.y <= vu.y);
        }

    public: // Comparison
            // Equality
        friend bool operator==(Surface2D const &a, Surface2D const &b)
        {
            auto const &v1 = a.vertices;
            auto const &v2 = b.vertices;
            return eq(v1, v2);
        }

        // Inequality
        friend bool operator!=(Surface2D const &a, Surface2D const &b)
        {
            return !(a == b);
        }

    public:                                              // Data
        int axis = 0;                                    // Axis of projection (0=x, 1=y, 2=z)
        Vertices vertices;                               // Vertices
        Vector2D vl = Vector2D(0.0), vu = Vector2D(0.0); // Bounding box lower and upper corner vertices
        Vectors edges;                                   // Edge vectors around the vertices
        Real64 s1 = 0.0, s3 = 0.0;                       // Rectangle side widths squared
        SlabYs slabYs;                                   // Y coordinates of slabs
        Slabs slabs;                                     // Y slice slabs for fast nonconvex and many vertex intersections

    }; // Surface2D

    struct SurfaceData
    {

        // Types
        using Vertices = Array1D<Vector>;
        using Plane = Vector4<Real64>;

        // Members
        int Index;
        std::string Name;                 // User supplied name of the surface (must be unique)
        int Construction;                 // Pointer to the construction in the Construct derived type
        int ConstructionStoredInputValue; // holds the original value for Construction per surface input
        SurfaceClass Class;

        // Geometry related parameters
        SurfaceShape Shape;       // Surface shape (Triangle=1,Quadrilateral=2,Rectangle=3,
                                  // Rectangular Window/Door=4,Rectangular Overhang=5,
                                  // Rectangular Left Fin=6,Rectangular Right Fin=7,
                                  // Triangular Window=8)
        int Sides;                // Number of side/vertices for this surface (based on Shape)
        Real64 Area;              // Surface area of the surface (less any subsurfaces) {m2}
        Real64 GrossArea;         // Surface area of the surface (including subsurfaces) {m2}
        Real64 NetAreaShadowCalc; // Area of a wall/floor/ceiling less subsurfaces assuming all windows, if present, have unity multiplier.
                                  // Wall/floor/ceiling/roof areas that include windows include frame (unity) areas.
                                  // Areas of Windows including divider (unity) area.
                                  // These areas are used in shadowing / sunlit area calculations.
        Real64 Perimeter;         // Perimeter length of the surface {m}
        Real64 Azimuth;           // Direction the surface outward normal faces (degrees) or FACING
        Real64 Height;            // Height of the surface (m)
        Real64 Reveal;            // Depth of the window reveal (m) if this surface is a window
        Real64 Tilt;              // Angle (deg) between the ground outward normal and the surface outward normal
        Real64 Width;             // Width of the surface (m)

        // Precomputed parameters for PierceSurface performance
        ShapeCat shapeCat;   // Shape category
        Plane plane;         // Plane
        Surface2D surface2d; // 2D projected surface for efficient intersection testing

        // Vertices
        Array1D<Vector> NewVertex;
        Vertices Vertex; // Surface Vertices are represented by Number of Sides and Vector (type)
        Vector Centroid; // computed centroid (also known as center of mass or surface balance point)
        Vector lcsx;
        Vector lcsy;
        Vector lcsz;
        Vector NewellAreaVector;
        Vector NewellSurfaceNormalVector; // same as OutNormVec in vector notation
        Array1D<Real64> OutNormVec;       // Direction cosines (outward normal vector) for surface
        Real64 SinAzim;                   // Sine of surface azimuth angle
        Real64 CosAzim;                   // Cosine of surface azimuth angle
        Real64 SinTilt;                   // Sine of surface tilt angle
        Real64 CosTilt;                   // Cosine of surface tilt angle
        bool IsConvex;                    // true if the surface is convex.
        bool IsDegenerate;                // true if the surface is degenerate.
        bool VerticesProcessed;           // true if vertices have been processed (only used for base surfaces)
        Real64 XShift;                    // relative coordinate shift data - used by child subsurfaces
        Real64 YShift;                    // relative coordinate shift data - used by child subsurfaces

        // Boundary conditions and interconnections
        bool HeatTransSurf;                       // True if surface is a heat transfer surface,
        int OutsideHeatSourceTermSchedule;        // Pointer to the schedule of additional source of heat flux rate applied to the outside surface
        int InsideHeatSourceTermSchedule;         // Pointer to the schedule of additional source of heat flux rate applied to the inside surface
                                                  // False if a (detached) shadowing (sub)surface
        iHeatTransferModel HeatTransferAlgorithm; // used for surface-specific heat transfer algorithm.
        std::string BaseSurfName;                 // Name of BaseSurf
        int BaseSurf;                  // "Base surface" for this surface. Applies mainly to subsurfaces in which case it points back to the base surface number.
                                       // Equals 0 for detached shading. BaseSurf equals surface number for all other surfaces.
        int NumSubSurfaces;            // Number of subsurfaces this surface has (doors/windows)
        std::string ZoneName;          // User supplied name of the Zone
        int Zone;                      // Interior environment or zone the surface is a part of
                                       // Note that though attached shading surfaces are part of a zone, this
                                       // value is 0 there to facilitate using them as detached surfaces (more accurate shading.
        std::string ExtBoundCondName;  // Name for the Outside Environment Object
        int ExtBoundCond;              // For an "interzone" surface, this is the adjacent surface number.
                                       // for an internal/adiabatic surface this is the current surface number.
                                       // Otherwise, 0=external environment, -1=ground,
                                       // -2=other side coefficients (OSC--won't always use CTFs)
                                       // -3=other side conditions model
                                       // During input, interim values of UnreconciledZoneSurface ("Surface") and
                                       // UnenteredAdjacentZoneSurface ("Zone") are used until reconciled.
        bool ExtSolar;                 // True if the "outside" of the surface is exposed to solar
        bool ExtWind;                  // True if the "outside" of the surface is exposed to wind Heat transfer coefficients
        Real64 ViewFactorGround;       // View factor to the ground from the exterior of the surface for diffuse solar radiation
        Real64 ViewFactorSky;          // View factor to the sky from the exterior of the surface for diffuse solar radiation
        Real64 ViewFactorGroundIR;     // View factor to the ground and shadowing surfaces from the exterior of the surface for IR radiation
        Real64 ViewFactorSkyIR;        // View factor to the sky from the exterior of the surface for IR radiation Special/optional other side coefficients (OSC)
        int OSCPtr;                    // Pointer to OSC data structure
        int OSCMPtr;                   // "Pointer" to OSCM data structure (other side conditions from a model)
        bool MirroredSurf;            // True if it is a mirrored surface

        // Optional parameters specific to shadowing surfaces and subsurfaces (detached shading, overhangs, wings, etc.)
        int SchedShadowSurfIndex;   // Schedule for a shadowing (sub)surface
        bool ShadowSurfSchedVaries; // true if the scheduling (transmittance) on a shading surface varies.
        bool ShadowingSurf;         // True if a surface is a shadowing surface
        bool IsTransparent;         // True if the schedule values are always 1.0 (or the minimum is 1.0)
        Real64 SchedMinValue;       // Schedule minimum value.

        // Optional parameters specific to solar reflection from surfaces
        Real64 ShadowSurfDiffuseSolRefl;    // Diffuse solar reflectance of opaque portion
        Real64 ShadowSurfDiffuseVisRefl;    // Diffuse visible reflectance of opaque portion
        Real64 ShadowSurfGlazingFrac;       // Glazing fraction
        int ShadowSurfGlazingConstruct;     // Glazing construction number

        // Optional movable insulation parameters
<<<<<<< HEAD
        int MaterialMovInsulExt;       // Pointer to the material used for exterior movable insulation
        int MaterialMovInsulInt;       // Pointer to the material used for interior movable insulation
        int SchedMovInsulExt;          // Schedule for exterior movable insulation
        int SchedMovInsulInt;          // Schedule for interior movable insulation
        bool MovInsulIntPresent;       // True when movable insulation is present
        bool MovInsulIntPresentPrevTS; // True when movable insulation was present during the previous time step

=======
        int MaterialMovInsulExt; // Pointer to the material used for exterior movable insulation
        int MaterialMovInsulInt; // Pointer to the material used for interior movable insulation
        int SchedMovInsulExt;    // Schedule for exterior movable insulation
        int SchedMovInsulInt;    // Schedule for interior movable insulation
        // Vertices
        Array1D<Vector> NewVertex;
        Vertices Vertex; // Surface Vertices are represented by Number of Sides and Vector (type)
        Vector Centroid; // computed centroid (also known as center of mass or surface balance point)
        Vector lcsx;
        Vector lcsy;
        Vector lcsz;
        Vector NewellAreaVector;
        Vector NewellSurfaceNormalVector; // same as OutNormVec in vector notation
        Array1D<Real64> OutNormVec;       // Direction cosines (outward normal vector) for surface
        Real64 SinAzim;                   // Sine of surface azimuth angle
        Real64 CosAzim;                   // Cosine of surface azimuth angle
        Real64 SinTilt;                   // Sine of surface tilt angle
        Real64 CosTilt;                   // Cosine of surface tilt angle
        bool IsConvex;                    // true if the surface is convex.
        bool IsDegenerate;                // true if the surface is degenerate.
        bool VerticesProcessed;           // true if vertices have been processed (only used for base surfaces)
        Real64 XShift;                    // relative coordinate shift data - used by child subsurfaces
        Real64 YShift;                    // relative coordinate shift data - used by child subsurfaces
        // Precomputed parameters for PierceSurface performance
        ShapeCat shapeCat;   // Shape category
        Plane plane;         // Plane
        Surface2D surface2d; // 2D projected surface for efficient intersection testing
>>>>>>> fffcd22f
        // Window Parameters (when surface is Window)
        int activeWindowShadingControl;            // Active window shading control (windows only)
        std::vector<int> windowShadingControlList; // List of possible window shading controls
        bool HasShadeControl;                      // True if the surface is listed in a WindowShadingControl object
        int activeShadedConstruction;              // The currently active shaded construction (windows only)
        std::vector<int> shadedConstructionList;   // List of shaded constructions that correspond with window shading controls (windows only - same
                                                   // indexes as windowShadingControlList)
        std::vector<int> shadedStormWinConstructionList; // List of shaded constructions with storm window that correspond with window shading
                                                         // controls (windows only - same indexes as windowShadingControlList)
        int FrameDivider;                                // Pointer to frame and divider information (windows only)
        Real64 Multiplier;                               // Multiplies glazed area, frame area and divider area (windows only)

        // Air boundaries
        int SolarEnclIndex;     // Pointer to solar enclosure this surface belongs to
        int SolarEnclSurfIndex; //  Pointer to solar enclosure surface data, ZoneSolarInfo(n).SurfacePtr(RadEnclSurfIndex) points to this surface
        bool IsAirBoundarySurf; // True if surface is an air boundary surface (Construction:AirBoundary)
        // Default Constructor
        SurfaceData()
            : Index(0), Construction(0), ConstructionStoredInputValue(0),
              Class(SurfaceClass::None), Shape(SurfaceShape::None), Sides(0), Area(0.0), GrossArea(0.0), NetAreaShadowCalc(0.0), Perimeter(0.0),
<<<<<<< HEAD
              Azimuth(0.0), Height(0.0), Reveal(0.0), Tilt(0.0), Width(0.0), shapeCat(ShapeCat::Unknown), plane(0.0, 0.0, 0.0, 0.0),
              Centroid(0.0, 0.0, 0.0), lcsx(0.0, 0.0, 0.0), lcsy(0.0, 0.0, 0.0), lcsz(0.0, 0.0, 0.0), NewellAreaVector(0.0, 0.0, 0.0),
              NewellSurfaceNormalVector(0.0, 0.0, 0.0), OutNormVec(3, 0.0), SinAzim(0.0), CosAzim(0.0), SinTilt(0.0), CosTilt(0.0), IsConvex(true),
              IsDegenerate(false), VerticesProcessed(false), XShift(0.0), YShift(0.0),

              HeatTransSurf(false), OutsideHeatSourceTermSchedule(0), InsideHeatSourceTermSchedule(0), HeatTransferAlgorithm(iHeatTransferModel::NotSet),
              BaseSurf(0), NumSubSurfaces(0), Zone(0), ExtBoundCond(0), ExtSolar(false), ExtWind(false),
              ViewFactorGround(0.0), ViewFactorSky(0.0), ViewFactorGroundIR(0.0), ViewFactorSkyIR(0.0), OSCPtr(0), OSCMPtr(0), MirroredSurf(false),

              SchedShadowSurfIndex(0), ShadowSurfSchedVaries(false), ShadowingSurf(false), IsTransparent(false), SchedMinValue(0.0),
              ShadowSurfDiffuseSolRefl(0.0), ShadowSurfDiffuseVisRefl(0.0), ShadowSurfGlazingFrac(0.0), ShadowSurfGlazingConstruct(0),

              MaterialMovInsulExt(0), MaterialMovInsulInt(0), SchedMovInsulExt(0), SchedMovInsulInt(0), MovInsulIntPresent(false), MovInsulIntPresentPrevTS(false),

              activeWindowShadingControl(0), HasShadeControl(false), activeShadedConstruction(0), FrameDivider(0), Multiplier(1.0),
=======
              Azimuth(0.0), Height(0.0), Reveal(0.0), Tilt(0.0), Width(0.0), HeatTransSurf(false), OutsideHeatSourceTermSchedule(0),
              InsideHeatSourceTermSchedule(0), HeatTransferAlgorithm(iHeatTransferModel::NotSet), BaseSurf(0), NumSubSurfaces(0), Zone(0),
              ExtBoundCond(0), LowTempErrCount(0), HighTempErrCount(0), ExtSolar(false), ExtWind(false), IntConvCoeff(0),
              EMSOverrideIntConvCoef(false), EMSValueForIntConvCoef(0.0), ExtConvCoeff(0), EMSOverrideExtConvCoef(false), EMSValueForExtConvCoef(0.0),
              ViewFactorGround(0.0), ViewFactorSky(0.0), ViewFactorGroundIR(0.0), ViewFactorSkyIR(0.0), OSCPtr(0), OSCMPtr(0),
              SchedShadowSurfIndex(0), ShadowSurfSchedVaries(false), ShadowingSurf(false), IsTransparent(false), SchedMinValue(0.0),
              ShadowSurfDiffuseSolRefl(0.0), ShadowSurfDiffuseVisRefl(0.0), ShadowSurfGlazingFrac(0.0), ShadowSurfGlazingConstruct(0),
              ShadowSurfPossibleObstruction(true), ShadowSurfPossibleReflector(false), ShadowSurfRecSurfNum(0), MaterialMovInsulExt(0),
              MaterialMovInsulInt(0), SchedMovInsulExt(0), SchedMovInsulInt(0), Centroid(0.0, 0.0, 0.0), lcsx(0.0, 0.0, 0.0), lcsy(0.0, 0.0, 0.0),
              lcsz(0.0, 0.0, 0.0), NewellAreaVector(0.0, 0.0, 0.0), NewellSurfaceNormalVector(0.0, 0.0, 0.0), OutNormVec(3, 0.0), SinAzim(0.0),
              CosAzim(0.0), SinTilt(0.0), CosTilt(0.0), IsConvex(true), IsDegenerate(false), VerticesProcessed(false), XShift(0.0), YShift(0.0),
              shapeCat(ShapeCat::Unknown), plane(0.0, 0.0, 0.0, 0.0), activeWindowShadingControl(0), HasShadeControl(false),
              activeShadedConstruction(0), FrameDivider(0), Multiplier(1.0), Shelf(0), TAirRef(ZoneMeanAirTemp), OutDryBulbTemp(0.0),
              OutDryBulbTempEMSOverrideOn(false), OutDryBulbTempEMSOverrideValue(0.0), OutWetBulbTemp(0.0), OutWetBulbTempEMSOverrideOn(false),
              OutWetBulbTempEMSOverrideValue(0.0), WindSpeed(0.0), WindSpeedEMSOverrideOn(false), WindSpeedEMSOverrideValue(0.0),
              ViewFactorGroundEMSOverrideOn(false), ViewFactorGroundEMSOverrideValue(0.0),

              WindDir(0.0), WindDirEMSOverrideOn(false), WindDirEMSOverrideValue(0.0),

              SchedExternalShadingFrac(false), ExternalShadingSchInd(0), HasSurroundingSurfProperties(false), SurroundingSurfacesNum(0),
              HasLinkedOutAirNode(false), LinkedOutAirNode(0), PenumbraID(-1),

              UNomWOFilm("-              "), UNomFilm("-              "), ExtEcoRoof(false), ExtCavityPresent(false), ExtCavNum(0), IsPV(false),
              IsICS(false), IsPool(false), ICSPtr(0), MirroredSurf(false), IntConvClassification(0), IntConvHcModelEq(0), IntConvHcUserCurveIndex(0),
              OutConvClassification(0), OutConvHfModelEq(0), OutConvHfUserCurveIndex(0), OutConvHnModelEq(0), OutConvHnUserCurveIndex(0),
              OutConvFaceArea(0.0), OutConvFacePerimeter(0.0), OutConvFaceHeight(0.0), IntConvZoneWallHeight(0.0), IntConvZonePerimLength(0.0),
              IntConvZoneHorizHydrDiam(0.0), IntConvWindowWallRatio(0.0), IntConvWindowLocation(InConvWinLoc_NotSet),
              IntConvSurfGetsRadiantHeat(false), IntConvSurfHasActiveInIt(false), IsRadSurfOrVentSlabOrPool(false), GenericContam(0.0),
>>>>>>> fffcd22f
              SolarEnclIndex(0), SolarEnclSurfIndex(0), IsAirBoundarySurf(false)
        {
        }

    public: // Methods
            // Set Precomputed Parameters
        void set_computed_geometry();

        void SetOutBulbTempAt(EnergyPlusData &state);

        void SetWindDirAt(EnergyPlusData &state, Real64 const fac);

        void SetWindSpeedAt(EnergyPlusData &state, Real64 const fac);

        Real64 getInsideAirTemperature(EnergyPlusData &state, const int t_SurfNum) const;

        static Real64 getInsideIR(EnergyPlusData &state, const int t_SurfNum);

        Real64 getOutsideAirTemperature(EnergyPlusData &state, int t_SurfNum) const;

        Real64 getOutsideIR(EnergyPlusData &state, int t_SurfNum) const;

        static Real64 getSWIncident(EnergyPlusData &state, int t_SurfNum);

        static Real64 getSWBeamIncident(EnergyPlusData &state, int t_SurfNum);

        static Real64 getSWDiffuseIncident(EnergyPlusData &state, int t_SurfNum);

        int getTotLayers(EnergyPlusData &state) const;

        Real64 get_average_height(EnergyPlusData &state) const;

    private: // Methods
             // Computed Shape Category
        ShapeCat computed_shapeCat() const;

        // Computed Plane
        Plane computed_plane() const;

        // Computed axis-projected 2D surface
        Surface2D computed_surface2d() const;
    };

    struct SurfaceWindowCalc // Calculated window-related values
    {
        // Members
        Array1D<Real64> SolidAngAtRefPt;         // Solid angle subtended by window from daylit ref points 1 and 2
        Array1D<Real64> SolidAngAtRefPtWtd;      // Solid angle subtended by window from ref pts weighted by glare pos factor
        Array2D<Real64> IllumFromWinAtRefPt;     // Illuminance from window at ref pts for window with and w/o shade (lux)
        Array2D<Real64> BackLumFromWinAtRefPt;   // Window background luminance from window wrt ref pts (cd/m2) with and w/o shade (cd/m2)
        Array2D<Real64> SourceLumFromWinAtRefPt; // Window luminance at ref pts for window with and w/o shade (cd/m2)
        Array1D<Real64> WinCenter;               // X,Y,Z coordinates of window center point in building coord system
        Array1D<Real64> ThetaFace;               // Face temperatures of window layers (K)

        Array1D<Real64> OutProjSLFracMult; // Multiplier on sunlit fraction due to shadowing of glass by frame
        // and divider outside projections
        Array1D<Real64> InOutProjSLFracMult; // Multiplier on sunlit fraction due to shadowing of glass by frame
        // and divider inside and outside projections
        Array1D<Real64> EffShBlindEmiss; // Effective emissivity of interior blind or shade
        Array1D<Real64> EffGlassEmiss;   // Effective emissivity of glass adjacent to interior blind or shade

        Array1D<Real64> IllumFromWinAtRefPtRep; // Illuminance from window at reference point N [lux]
        Array1D<Real64> LumWinFromRefPtRep;     // Window luminance as viewed from reference point N [cd/m2]
        // for shadowing of ground by building and obstructions [W/m2]
        Array1D<Real64> ZoneAreaMinusThisSurf; // Zone inside surface area minus this surface and its subsurfaces
        // for floor/wall/ceiling (m2)
        Array1D<Real64> ZoneAreaReflProdMinusThisSurf; // Zone product of inside surface area times vis reflectance
        // minus this surface and its subsurfaces,
        // for floor/wall/ceiling (m2)

        BSDFWindowDescript ComplexFen; // Data for complex fenestration, see DataBSDFWindow.cc for declaration

        // Default Constructor
        SurfaceWindowCalc()
            : WinCenter(3, 0.0), ThetaFace(10, 296.15), OutProjSLFracMult(24, 1.0), InOutProjSLFracMult(24, 1.0), EffShBlindEmiss(MaxSlatAngs, 0.0),
              EffGlassEmiss(MaxSlatAngs, 0.0), ZoneAreaMinusThisSurf(3, 0.0), ZoneAreaReflProdMinusThisSurf(3, 0.0)
        {
        }
    };

    struct FrameDividerProperties
    {
        // Members
        std::string Name;          // Name of frame/divider
        Real64 FrameWidth;         // Average width of frame in plane of window {m}
        Real64 FrameProjectionOut; // Distance normal to window between outside face of outer pane
        //  and outside of frame {m}
        Real64 FrameProjectionIn; // Distance normal to window between inside face of inner pane
        //  and inside of frame {m}
        Real64 FrameConductance;          // Effective conductance of frame (no air films) {W/m2-K}
        Real64 FrameEdgeWidth;            // default 2.5 in ! Width of glass edge region near frame {m}
        Real64 FrEdgeToCenterGlCondRatio; // Ratio of frame edge of glass conductance (without air films) to
        // center of glass conductance (without air films)
        Real64 FrameSolAbsorp;       // Solar absorptance of frame corrected for self-shading
        Real64 FrameVisAbsorp;       // Visible absorptance of frame corrected for self-shading
        Real64 FrameEmis;            // Thermal emissivity of frame
        int DividerType;             // Type of divider {DividedLite or Suspended (between-glass}
        Real64 DividerWidth;         // Average width of divider in plane of window {m}
        int HorDividers;             // Number of horizontal dividers
        int VertDividers;            // Number of vertical dividers
        Real64 DividerProjectionOut; // Distance normal to window between outside face of outer pane
        //  and outside of divider {m}
        Real64 DividerProjectionIn; // Distance normal to window between inside face of inner pane
        //  and inside of divider {m}
        Real64 DividerEdgeWidth;           // default 2.5 in ! Width of glass edge region near divider
        Real64 DividerConductance;         // Effective conductance of divider (no air films) {W/m2-K}
        Real64 DivEdgeToCenterGlCondRatio; // Ratio of divider edge of glass conductance (without air films) to
        // center of glass conductance (without air films)
        Real64 DividerSolAbsorp; // Solar absorptance of divider corrected for self-shading
        Real64 DividerVisAbsorp; // Visible absorptance of divider corrected for self-shading
        Real64 DividerEmis;      // Thermal emissivity of divider
        int MullionOrientation;  // Horizontal or Vertical; used only for windows with two glazing systems
        //  divided by a mullion; obtained from Window5 data file.
        Real64 OutsideRevealSolAbs; // Solar absorptance of outside reveal
        Real64 InsideSillDepth;     // Inside sill depth (m)
        Real64 InsideReveal;        // Inside reveal (m)
        Real64 InsideSillSolAbs;    // Solar absorptance of inside sill
        Real64 InsideRevealSolAbs;  // Solar absorptance of inside reveal

        // Default Constructor
        FrameDividerProperties()
            : FrameWidth(0.0), FrameProjectionOut(0.0), FrameProjectionIn(0.0), FrameConductance(0.0), FrameEdgeWidth(0.06355),
              FrEdgeToCenterGlCondRatio(1.0), FrameSolAbsorp(0.0), FrameVisAbsorp(0.0), FrameEmis(0.9), DividerType(0), DividerWidth(0.0),
              HorDividers(0), VertDividers(0), DividerProjectionOut(0.0), DividerProjectionIn(0.0), DividerEdgeWidth(0.06355),
              DividerConductance(0.0), DivEdgeToCenterGlCondRatio(1.0), DividerSolAbsorp(0.0), DividerVisAbsorp(0.0), DividerEmis(0.9),
              MullionOrientation(0), OutsideRevealSolAbs(0.0), InsideSillDepth(0.0), InsideReveal(0.0), InsideSillSolAbs(0.0), InsideRevealSolAbs(0.0)
        {
        }
    };

    struct StormWindowData
    {
        // Members
        int BaseWindowNum;       // Surface number of associated exterior window
        int StormWinMaterialNum; // Material number of storm window glass
        Real64 StormWinDistance; // Distance between storm window glass and adjacent glass (m)
        int DateOn;              // Date (julian) storm window is put on
        int MonthOn;             // Month storm window is put on
        int DayOfMonthOn;        // Day of month storm window is put on
        int DateOff;             // Date (julian) storm window is taken off
        int MonthOff;            // Month storm window is taken off
        int DayOfMonthOff;       // Day of month storm window is taken off

        // Default Constructor
        StormWindowData()
            : BaseWindowNum(0), StormWinMaterialNum(0), StormWinDistance(0.0), DateOn(0), MonthOn(0), DayOfMonthOn(0), DateOff(0), MonthOff(0),
              DayOfMonthOff(0)
        {
        }
    };

    struct WindowShadingControlData
    {
        // Members
        std::string Name;           // User supplied name of this set of shading control data
        int ZoneIndex;              // number of the zone referenced
        int SequenceNumber;         // Shading control sequence number
        WinShadingType ShadingType; // Shading type (InteriorShade, SwitchableGlazing,
        //  CHARACTER(len=32) :: ShadingType    = ' ' ! Shading type (InteriorShade, SwitchableGlazing,
        //  ExteriorShade,InteriorBlind,ExteriorBlind,BetweenGlassShade,
        //  BetweenGlassBlind, or ExteriorScreen)
        int getInputShadedConstruction; // Pointer to the shaded construction (for ShadingType=ExteriorScreen,InteriorShade,
        //  ExteriorShade,BetweenGlassShade,InteriorBlind,ExteriorBlind,BetweenGlassBlind;
        //  this must be a window construction with a screen, shade or blind layer)
        // this is only used during GetInput and should not be used during timestep calculations
        int ShadingDevice; // Pointer to the material for the shading device (for ShadingType=InteriorShade,
        //  ExteriorShade,BetweenGlassShade,InteriorBlind,ExteriorBlind,BetweenGlassBlind,
        //  ExteriorScreen;
        //  this must be a Material:WindowShade, Material:WindowScreen, or Material:WindowBlind
        WindowShadingControlType ShadingControlType; // Takes one of the following values that specifies type of shading control
        //  CHARACTER(len=60) :: ShadingControlType =' ' ! Takes one of the following values that specifies type of shading control
        // (control is active only when schedule value = 1; if no schedule
        // specified, schedule value defaults to 1)
        //  AlwaysOn: always shaded; not affected by schedule
        //  AlwaysOff: never shaded; not affected by schedule
        //  OnIfScheduleAllows: unshaded if sch val = 0, shaded if = 1
        //  OnIfHighSolarOnWindow: shaded if incident direct + diffuse > setpoint (W/m2 of window)
        //  OnIfHighHorizontalSolar: shaded if direct + diffuse horizontal solar > setpoint
        //   (W/m2 of ground)
        //  OnIfHighOutsideAirTemp: shaded if outside drybulb > setpoint (C)
        //  OnIfHighZoneAirTemp: shaded if previous time step zone temperature > setpoint (C)
        //  OnIfHighZoneCooling: shaded if previous time step zone cooling rate > setpoint (W)
        //  OnIfHighGlare: shaded if total daylight glare index at first daylighting reference point
        //   from all exterior windows in zone > maximum glare specified in daylighting
        //   input for zone.
        //  MeetDaylightIlluminanceSetpoint: shading is adjusted to just meet illuminance setpoint
        //   at first reference point (only for ShadingType=SwitchableGlazing)
        //       The following three controls are used primarily to reduce zone heating load. They
        //       can be used with any shading type but are most appropriate for opaque interior
        //       or exterior shades with a high insulating value ("opaque movable insulation").
        //  OnNightIfLowOutsideTemp/OffDay: shaded at night if outside temp < setpoint (C)
        //  OnNightIfLowInsideTemp/OffDay: shaded at night if previous time step zone air temp < setpoint (C)
        //  OnNightIfHeating/OffDay: shaded  at night if previous time step zone heating rate > setpoint (W)
        //       The following two controls are used to reduce zone heating and cooling loads.
        //       They can be used with any shading type but are most appropriate for translucent
        //       interior or exterior shades with a high insulating value ("translucent movable insulation")
        //  OnNightIfLowOutsideTemp/OnDayIfCooling: shaded at night if outside temp < setpoint (C);
        //                                         shaded daytime if prev. time step cooling rate > 0
        //  OnNightIfHeating/OnDayIfCooling: shaded at night if prev. time step heating rate > setpoint (W);
        //                                         shaded daytime if prev. time step cooling rate > 0
        //       The following two controls are used to reduce zone cooling load. They can be used
        //       with any shading type but are most appropriate for interior or exterior blinds, interior
        //       or exterior shades with low insulating value, or switchable glazing.
        //  OffNight/OnDayIfCoolingAndHighSolarOnWindow: shading off at night; shading on daytime if
        //                                         solar on window > setpoint (W/m2 of window) and
        //                                         prev. time step cooling rate > 0
        //  OnNight/OnDayIfCoolingAndHighSolarOnWindow: shading on at night; shading on daytime if
        //                                         solar on window > setpoint (W/m2 of window) and
        //                                         prev. time step cooling rate > 0
        int Schedule; // Pointer to schedule of 0 and 1 values: 0 => window is not shaded;
        //  1 => window is shaded if Type=Schedule or Type = ScheduleAnd...
        // and setpoint is exceeded.
        Real64 SetPoint; // Control setpoint (dimension depends on Trigger:
        //  W/m2 of window area for solar on window,
        //  W/m2 of ground area for horizontal solar,
        //  deg C for air temp, W for zone heating and
        //  cooling rate). Not used for Shading Control Type =
        //  MeetDaylightIlluminanceSetpoint or OnIfHighGlare.
        Real64 SetPoint2; // Second control setpoint for control types that take two setpoints.
        //   Dimension is deg C or W/m2.
        bool ShadingControlIsScheduled; // True if shading control has a schedule
        bool GlareControlIsActive;      // True if shading control to reduce daylight glare is active
        int SlatAngleSchedule;          // Pointer to schedule of slat angle values between 0.0 and 180.0 degrees
        int SlatAngleControlForBlinds;  // Takes one of the following values that specifies
                                        //  CHARACTER(len=32) :: SlatAngleControlForBlinds = ' ' ! Takes one of the following values that specifies
                                        //  how slat angle is controled in a blind when ShadingType =
                                        //  InteriorBlind, ExteriorBlind or BetweenGlassBlind.
                                        //  FixedSlatAngle: the slat angle is fixed at the constant value given in the
                                        //    associated Material:WindowBlind
                                        //  ScheduledSlatAngle: the slat angle in degrees between 1 and 180 is given
                                        //    by the schedule with index SlatAngleSchedule
                                        //  BlockBeamSolar: if beam solar is incident on the window, and a blind is on the
                                        //    window, the slat angle is adjusted to just block beam solar; otherwise the
                                        //    slat angle is set to the value given in the associated Material:WindowBlind.
        std::string DaylightingControlName;    // string holding the Daylighting Control Object Name string
        int DaylightControlIndex;              // Pointer to the array of Daylighting Controls
        bool MultiSurfaceCtrlIsGroup;          // True if Group, False if Sequential - type of control order when multiple surfaces are referenced
        int FenestrationCount;                 // count of fenestration references
        Array1D<std::string> FenestrationName; // string holding list of fenestration surfaces
        Array1D_int FenestrationIndex;         // Pointers to fenestration surfaces

        // Default Constructor
        WindowShadingControlData()
            : ZoneIndex(0), SequenceNumber(0), ShadingType(WinShadingType::NoShade), getInputShadedConstruction(0), ShadingDevice(0),
              ShadingControlType(WindowShadingControlType::UnControlled), Schedule(0), SetPoint(0.0), SetPoint2(0.0),
              ShadingControlIsScheduled(false), GlareControlIsActive(false), SlatAngleSchedule(0), SlatAngleControlForBlinds(0),
              DaylightControlIndex(0), MultiSurfaceCtrlIsGroup(false), FenestrationCount(0)
        {
        }
    };

    struct OSCData
    {
        // Members
        std::string Name;                  // Name of OSC
        Real64 ConstTemp;                  // User selected constant temperature (degrees C)
        Real64 ConstTempCoef;              // Coefficient modifying the user selected constant temperature
        Real64 ExtDryBulbCoef;             // Coefficient modifying the external dry bulb temperature
        Real64 GroundTempCoef;             // Coefficient modifying the ground temperature
        Real64 SurfFilmCoef;               // Combined convective/radiative film coefficient if >0, else use other coefficients
        Real64 WindSpeedCoef;              // Coefficient modifying the wind speed term (s/m)
        Real64 ZoneAirTempCoef;            // Coefficient modifying the zone air temperature part of the equation
        std::string ConstTempScheduleName; // Schedule name for scheduled outside temp
        int ConstTempScheduleIndex;        // Index for scheduled outside temp.
        bool SinusoidalConstTempCoef;      // If true then ConstTempCoef varies by sine wave
        Real64 SinusoidPeriod;             // period of sine wave variation  (hr)
        Real64 TPreviousCoef;              // Coefficient modifying the OSC temp from the previous timestep (dimensionless)
        Real64 TOutsideSurfPast;           // Ouside surface temperature from previous timestep {C}
        Real64 MinTempLimit;               // Minimum limit on OSC temp {deg C}
        Real64 MaxTempLimit;               // Maximum limit on OSC temp {deg C}
        bool MinLimitPresent;              // If TRUE then apply minimum limit on calculated OSC temp
        bool MaxLimitPresent;              // If TRUE then apply maximum limit on calculated OSC temp
        Real64 OSCTempCalc;                // Result of calculated temperature using OSC (degrees C)

        // Default Constructor
        OSCData()
            : ConstTemp(0.0), ConstTempCoef(0.0), ExtDryBulbCoef(0.0), GroundTempCoef(0.0), SurfFilmCoef(0.0), WindSpeedCoef(0.0),
              ZoneAirTempCoef(0.0), ConstTempScheduleIndex(0), SinusoidalConstTempCoef(false), SinusoidPeriod(0.0), TPreviousCoef(0.0),
              TOutsideSurfPast(0.0), MinTempLimit(0.0), MaxTempLimit(0.0), MinLimitPresent(false), MaxLimitPresent(false), OSCTempCalc(0.0)
        {
        }
    };

    struct OSCMData
    {
        // Members
        std::string Name;             // Name of OSCM
        std::string Class;            // type of Model for OSCM
        Real64 TConv;                 // Temperature of bulk air at other side face (degrees C)
        bool EMSOverrideOnTConv;      // if true then EMS calling for convection bulk air temp override
        Real64 EMSOverrideTConvValue; // value for convection air temp when overridden
        Real64 HConv;                 // Convection coefficient (W/m2-K)
        bool EMSOverrideOnHConv;      // if true then EMS calling for convection coef override
        Real64 EMSOverrideHConvValue; // value to use for convection coef when overridden
        Real64 TRad;                  // Effective temperature of surfaces exposed to other side face (degrees C)
        bool EMSOverrideOnTRad;       // if true then EMS calling for radiation temp override
        Real64 EMSOverrideTRadValue;  // value to use for rad temp when overridden
        Real64 HRad;                  // Linearized Radiation coefficient (W/m2-K)
        bool EMSOverrideOnHrad;       // if true then EMS calling for radiation coef override
        Real64 EMSOverrideHradValue;  // value to use for rad coef when overridden

        // Default Constructor
        OSCMData()
            : TConv(20.0), EMSOverrideOnTConv(false), EMSOverrideTConvValue(0.0), HConv(4.0), EMSOverrideOnHConv(false), EMSOverrideHConvValue(0.0),
              TRad(20.0), EMSOverrideOnTRad(false), EMSOverrideTRadValue(0.0), HRad(4.0), EMSOverrideOnHrad(false), EMSOverrideHradValue(0.0)
        {
        }
    };

    struct ConvectionCoefficient
    {
        // Members
        int WhichSurface;         // Which surface number this is applied to
        std::string SurfaceName;  // Which surface (name)
        int OverrideType;         // Override type, 1=value, 2=schedule, 3=model, 4=user curve
        Real64 OverrideValue;     // User specified value
        std::string ScheduleName; // Which surface (name)
        int ScheduleIndex;        // if type="schedule" is used
        int UserCurveIndex;       // if type=UserCurve is used
        int HcModelEq;            // if type is one of specific model equations

        // Default Constructor
        ConvectionCoefficient() : WhichSurface(0), OverrideType(0), OverrideValue(0.0), ScheduleIndex(0), UserCurveIndex(0), HcModelEq(0)
        {
        }
    };

    struct ShadingVertexData
    {
        // Members
        int NVert;
        Array1D<Real64> XV;
        Array1D<Real64> YV;
        Array1D<Real64> ZV;

        // Default Constructor
        ShadingVertexData()
        {
        }
    };

    struct ExtVentedCavityStruct
    {
        // Members
        // from input data
        std::string Name;
        std::string OSCMName; // OtherSideConditionsModel
        int OSCMPtr;          // OtherSideConditionsModel index
        Real64 Porosity;      // fraction of absorber plate [--]
        Real64 LWEmitt;       // Thermal Emissivity of Baffle Surface [dimensionless]
        Real64 SolAbsorp;     // Solar Absorbtivity of Baffle Surface [dimensionless]
        int BaffleRoughness;  // surface roughness for exterior convection calcs.
        Real64 PlenGapThick;  // Depth of Plenum Behind Baffle [m]
        int NumSurfs;         // a single baffle can have multiple surfaces underneath it
        Array1D_int SurfPtrs; // = 0  ! array of pointers for participating underlying surfaces
        Real64 HdeltaNPL;     // Height scale for Cavity bouyancy  [m]
        Real64 AreaRatio;     // Ratio of actual surface are to projected surface area [dimensionless]
        Real64 Cv;            // volume-based effectiveness of openings for wind-driven vent when Passive
        Real64 Cd;            // discharge coefficient of openings for bouyancy-driven vent when Passive
        // data from elswhere and calculated
        Real64 ActualArea;  // Overall Area of Collect with surface corrugations.
        Real64 ProjArea;    // Overall Area of Collector projected, as if flat [m2]
        Vector Centroid;    // computed centroid
        Real64 TAirCav;     // modeled drybulb temperature for air between baffle and wall [C]
        Real64 Tbaffle;     // modeled surface temperature for baffle[C]
        Real64 TairLast;    // Old Value for modeled drybulb temp of air between baffle and wall [C]
        Real64 TbaffleLast; // Old value for modeled surface temperature for baffle [C]
        Real64 HrPlen;      // Modeled radiation coef for OSCM [W/m2-C]
        Real64 HcPlen;      // Modeled Convection coef for OSCM [W/m2-C]
        Real64 MdotVent;    // air mass flow exchanging with ambient when passive.
        Real64 Tilt;        // Tilt from area weighted average of underlying surfaces
        Real64 Azimuth;     // Azimuth from area weighted average of underlying surfaces
        Real64 QdotSource;  // Source/sink term
        // reporting data
        Real64 Isc;              // total incident solar on baffle [W]
        Real64 PassiveACH;       // air changes per hour when passive [1/hr]
        Real64 PassiveMdotVent;  // Total Nat Vent air change rate  [kg/s]
        Real64 PassiveMdotWind;  // Nat Vent air change rate from Wind-driven [kg/s]
        Real64 PassiveMdotTherm; // Nat. Vent air change rate from bouyancy-driven flow [kg/s]

        // Default Constructor
        ExtVentedCavityStruct()
            : OSCMPtr(0), Porosity(0.0), LWEmitt(0.0), SolAbsorp(0.0), BaffleRoughness(1), PlenGapThick(0.0), NumSurfs(0), HdeltaNPL(0.0),
              AreaRatio(0.0), Cv(0.0), Cd(0.0), ActualArea(0.0), ProjArea(0.0), Centroid(0.0, 0.0, 0.0), TAirCav(0.0), Tbaffle(0.0), TairLast(20.0),
              TbaffleLast(20.0), HrPlen(0.0), HcPlen(0.0), MdotVent(0.0), Tilt(0.0), Azimuth(0.0), QdotSource(0.0), Isc(0.0), PassiveACH(0.0),
              PassiveMdotVent(0.0), PassiveMdotWind(0.0), PassiveMdotTherm(0.0)
        {
        }
    };

    struct SurfaceSolarIncident
    {
        // Members
        std::string Name;
        int SurfPtr;   // surface pointer
        int ConstrPtr; // construction pointer
        int SchedPtr;  // schedule pointer

        // Default Constructor
        SurfaceSolarIncident() : SurfPtr(0), ConstrPtr(0), SchedPtr(0)
        {
        }
    };

    struct FenestrationSolarAbsorbed
    {
        // Members
        std::string Name;
        int SurfPtr;           // surface pointer
        int ConstrPtr;         // construction pointer
        int NumOfSched;        // number of scheduled layers
        Array1D_int SchedPtrs; // pointer to schedules for each layer in construction

        // Default Constructor
        FenestrationSolarAbsorbed() : SurfPtr(0), ConstrPtr(0), NumOfSched(0)
        {
        }
    };

    struct SurfaceLocalEnvironment
    {
        // Members
        std::string Name;
        int SurfPtr;             // surface pointer
        int ExtShadingSchedPtr;  // schedule pointer
        int SurroundingSurfsPtr; // schedule pointer
        int OutdoorAirNodePtr;   // schedule pointer

        // Default Constructor
        SurfaceLocalEnvironment() : SurfPtr(0), ExtShadingSchedPtr(0), SurroundingSurfsPtr(0), OutdoorAirNodePtr(0)
        {
        }
    };

    struct SurroundingSurfProperty
    {
        // Members
        std::string Name;
        Real64 ViewFactor;
        int TempSchNum; // schedule pointer
                        // Default Constructor
        SurroundingSurfProperty() : ViewFactor(0.0), TempSchNum(0)
        {
        }
    };

    struct SurroundingSurfacesProperty
    {
        // Members
        std::string Name;
        Real64 SkyViewFactor;
        int SkyTempSchNum; // schedule pointer
        Real64 GroundViewFactor;
        int GroundTempSchNum;      // schedule pointer
        int TotSurroundingSurface; // Total number of surrounding surfaces defined for an exterior surface
        Array1D<SurroundingSurfProperty> SurroundingSurfs;

        // Default Constructor
        SurroundingSurfacesProperty() : SkyViewFactor(-1.0), SkyTempSchNum(0), GroundViewFactor(-1.0), GroundTempSchNum(0), TotSurroundingSurface(0)
        {
        }
    };

    struct IntMassObject
    {
        // Members
        std::string Name;
        std::string ZoneOrZoneListName; // zone or zone list name
        int ZoneOrZoneListPtr;          // pointer to a zone list
        int NumOfZones;                 // number of zones in a zone list
        int Construction;               // pointer to contruction object
        Real64 GrossArea;               // internal surface area, [m2]
        bool ZoneListActive;            // flag to a list

        // Default Constructor
        IntMassObject() : ZoneOrZoneListPtr(0), NumOfZones(0), Construction(0), GrossArea(0.0), ZoneListActive(false)
        {
        }
    };

    // Clears the global data in DataSurfaces.
    // Needed for unit tests, should not be normally called.
    void clear_state();

    void SetSurfaceOutBulbTempAt(EnergyPlusData &state);

    void CheckSurfaceOutBulbTempAt(EnergyPlusData &state);

    void SetSurfaceWindSpeedAt(EnergyPlusData &state);

    void SetSurfaceWindDirAt(EnergyPlusData &state);

    Real64 AbsFrontSide(EnergyPlusData &state, int SurfNum);

    Real64 AbsBackSide(EnergyPlusData &state, int SurfNum);

    std::string cSurfaceClass(SurfaceClass ClassNo);

} // namespace DataSurfaces

struct SurfacesData : BaseGlobalStruct
{
    int TotSurfaces = 0;           // Total number of surfaces (walls, floors, roofs, windows, shading surfaces, etc.--everything)
    int TotWindows = 0;            // Total number of windows
    int TotStormWin = 0;           // Total number of storm window blocks
    int TotWinShadingControl = 0;  // Total number of window shading control blocks
    int TotIntConvCoeff = 0;       // Total number of interior convection coefficient (overrides)
    int TotExtConvCoeff = 0;       // Total number of exterior convection coefficient (overrides)
    int TotOSC = 0;                // Total number of Other Side Coefficient Blocks
    int TotOSCM = 0;               // Total number of Other Side Conditions Model Blocks.
    int TotExtVentCav = 0;         // Total number of ExteriorNaturalVentedCavity
    int TotSurfIncSolSSG = 0;      // Total number of scheduled surface gains for incident solar radiation on surface
    int TotFenLayAbsSSG = 0;       // Total number of scheduled surface gains for absorbed solar radiation in window layers
    int TotSurfLocalEnv = 0;       // Total number of surface level outdoor air node.
    int Corner = 0;                // Which corner is specified as the first vertex
    int MaxVerticesPerSurface = 4; // Maximum number of vertices allowed for a single surface (default -- can go higher)
    int BuildingShadingCount = 0;  // Total number of Building External Shades
    int FixedShadingCount = 0;     // Total number of Fixed External Shades
    int AttachedShadingCount = 0;  // Total number of Shades attached to Zones
    int ShadingSurfaceFirst = -1;  // Start index of shading surfaces (Building External Shades, Fixed External Shades and Shades attached to Zone)
    int ShadingSurfaceLast = -1;   // End index of shading surfaces (Building External Shades, Fixed External Shades and Shades attached to Zone)
    bool AspectTransform = false;  // Set to true when GeometryTransform object is used
    bool CalcSolRefl = false;      // Set to true when Solar Reflection Calculations object is used
    bool CCW = false;              // True if vertices will be entered in CounterClockWise Order
    bool WorldCoordSystem = false; // True if vertices will be "World Coordinates". False means relative coordinates
    bool DaylRefWorldCoordSystem = false; // True if Daylight Reference Point vertices will be "World Coordinates". False means relative coordinates
    int MaxRecPts = 0;                    // Max number of receiving points on a surface for solar reflection calc
    int MaxReflRays = 0;                  // Max number of rays from a receiving surface for solar reflection calc
    Real64 GroundLevelZ = 0.0;            // Z value of ground level for solar refl calc (m)
    bool AirflowWindows = false;          // TRUE if one or more airflow windows
    bool ShadingTransmittanceVaries = false;   // overall, shading transmittance varies for the building
<<<<<<< HEAD
    bool AnyHeatBalanceInsideSourceTerm = false;  // True if any SurfaceProperty:HeatBalanceSourceTerm inside face used
    bool AnyHeatBalanceOutsideSourceTerm = false; // True if any SurfaceProperty:HeatBalanceSourceTerm outside face used

=======
    bool AnyMovableInsulation = false;         // True if any movable insulation presents
>>>>>>> fffcd22f
    Array1D_int InsideGlassCondensationFlag;   // 1 if innermost glass inside surface temp < zone air dew point;  0 otherwise
    Array1D_int InsideFrameCondensationFlag;   // 1 if frame inside surface temp < zone air dew point; 0 otherwise
    Array1D_int InsideDividerCondensationFlag; // 1 if divider inside surface temp < zone air dew point;  0 otherwise
    Array1D_int AdjacentZoneToSurface;         // Array of adjacent zones to each surface
    Array1D<Real64> X0;                        // X-component of translation vector
    Array1D<Real64> Y0;                        // Y-component of translation vector
    Array1D<Real64> Z0;                        // Z-component of translation vector

<<<<<<< HEAD
    Array1D<Real64> EnclSolDB;              // Factor for diffuse radiation in a zone from beam reflecting from inside surfaces
    Array1D<Real64> EnclSolDBSSG;           // Factor for diffuse radiation in a zone from beam reflecting from inside surfaces.
                                            // Used only for scheduled surface gains
    Array1D<Real64> EnclSolDBIntWin;        // Value of factor for beam solar entering a zone through interior windows
                                            // (considered to contribute to diffuse in zone)
=======
    Array1D<Real64> EnclSolDB; // Factor for diffuse radiation in a zone from beam reflecting from inside surfaces
    Array1D<Real64>
        EnclSolDBSSG; // Factor for diffuse radiation in a zone from beam reflecting from inside surfaces. Used only for scheduled surface gains
    Array1D<Real64>
        EnclSolDBIntWin; // Value of factor for beam solar entering a zone through interior windows (considered to contribute to diffuse in zone)

    Array1D<Real64> SurfOpaqAI;             // Time step value of factor for beam absorbed on inside of opaque surface
    Array1D<Real64> SurfOpaqAO;             // Time step value of factor for beam absorbed on outside of opaque surface
    Array1D<Real64> SurfBmToBmReflFacObs;   // Factor for incident solar from specular beam refl from obstructions (W/m2)/(W/m2)
    Array1D<Real64> SurfBmToDiffReflFacObs; // Factor for incident solar from diffuse beam refl from obstructions (W/m2)/(W/m2)
    Array1D<Real64> SurfBmToDiffReflFacGnd; // Factor for incident solar from diffuse beam refl from ground
    Array1D<Real64> SurfSkyDiffReflFacGnd;  // sky diffuse reflection view factors from ground
    Array1D<Real64> AirSkyRadSplit;         // Fractional split between the air and  the sky for radiation from the surface
                                            // Fraction of sky IR coming from sky itself; 1-AirSkyRadSplit comes from the atmosphere.
    Array2D<Real64> CosIncAveBmToBmSolObs;
    Array2D<Real64> SUNCOSHR = Array2D<Real64>(24, 3, 0.0); // Hourly values of SUNCOS (solar direction cosines)
                                                            // Autodesk: Init Zero-initialization added to avoid use uninitialized
    Array1D<Real64> SurfSunlitArea;                         // Sunlit area by surface number
    Array1D<Real64> SurfSunlitFrac;                         // Sunlit fraction by surface number
    Array1D<Real64> SurfSkySolarInc; // Incident diffuse solar from sky; if CalcSolRefl is true, includes reflection of sky diffuse and beam solar
                                     // from exterior obstructions [W/m2]
    Array1D<Real64> SurfGndSolarInc; // Incident diffuse solar from ground; if CalcSolRefl is true, accounts for shadowing of ground by building and
                                     // obstructions [W/m2]

    Array2D<Real64> ReflFacBmToDiffSolObs;
    Array2D<Real64> ReflFacBmToDiffSolGnd;
    Array2D<Real64> ReflFacBmToBmSolObs;
    Array1D<Real64> ReflFacSkySolObs;
    Array1D<Real64> ReflFacSkySolGnd;
>>>>>>> fffcd22f

    std::vector<int> AllHTSurfaceList;          // List of all heat transfer surfaces
    std::vector<int> AllIZSurfaceList;          // List of all interzone heat transfer surfaces
    std::vector<int> AllHTNonWindowSurfaceList; // List of all non-window heat transfer surfaces
    std::vector<int> AllHTWindowSurfaceList;    // List of all window surfaces
    std::vector<int> AllSurfaceListReportOrder; // List of all surfaces - output reporting order

    // Surface HB arrays
    Array1D<Real64> SurfOutDryBulbTemp;          // Surface outside dry bulb air temperature, for surface heat balance (C)
    Array1D<Real64> SurfOutWetBulbTemp;          // Surface outside wet bulb air temperature, for surface heat balance (C)
    Array1D<Real64> SurfOutWindSpeed;            // Surface outside wind speed, for surface heat balance (m/s)
    Array1D<Real64> SurfOutWindDir;              // Surface outside wind direction, for surface heat balance and ventilation(degree)
    Array1D<Real64> SurfGenericContam;   // [ppm] Surface generic contaminant as a storage term for

    // Surface solar arrays
    Array1D<Real64> SurfAirSkyRadSplit; // Fractional split between the air and the sky for radiation from the surface
                                        // Fraction of sky IR coming from sky itself; 1-SurfAirSkyRadSplit comes from the atmosphere.
    Array2D<Real64> SurfSunCosHourly; // Hourly values of SUNCOS (solar direction cosines)
                                      // Autodesk: Init Zero-initialization added to avoid use uninitialized
    Array1D<Real64> SurfSunlitArea;  // Sunlit area by surface number
    Array1D<Real64> SurfSunlitFrac;  // Sunlit fraction by surface number
    Array1D<Real64> SurfSkySolarInc; // Incident diffuse solar from sky; if CalcSolRefl is true, includes reflection of sky diffuse
                                     // and beam solar from exterior obstructions [W/m2]
    Array1D<Real64> SurfGndSolarInc; // Incident diffuse solar from ground; if CalcSolRefl is true,
                                     // accounts for shadowing of ground by building and obstructions [W/m2]
    Array1D<Real64> SurfBmToBmReflFacObs;   // Factor for incident solar from specular beam refl from obstructions (W/m2)/(W/m2)
    Array1D<Real64> SurfBmToDiffReflFacObs; // Factor for incident solar from diffuse beam refl from obstructions (W/m2)/(W/m2)
    Array1D<Real64> SurfBmToDiffReflFacGnd; // Factor for incident solar from diffuse beam refl from ground
    Array1D<Real64> SurfSkyDiffReflFacGnd;  // sky diffuse reflection view factors from ground
    Array1D<Real64> SurfOpaqAI;             // Time step value of factor for beam absorbed on inside of opaque surface
    Array1D<Real64> SurfOpaqAO;             // Time step value of factor for beam absorbed on outside of opaque surface
    Array1D<int> SurfPenumbraID;

    // Surface reflectance
    Array2D<Real64> SurfReflFacBmToDiffSolObs;
    Array2D<Real64> SurfReflFacBmToDiffSolGnd;
    Array2D<Real64> SurfReflFacBmToBmSolObs;
    Array1D<Real64> SurfReflFacSkySolObs;
    Array1D<Real64> SurfReflFacSkySolGnd;
    Array2D<Real64> SurfCosIncAveBmToBmSolObs;

    // Surface EMS
    Array1D<bool> SurfEMSConstructionOverrideON; // if true, EMS is calling to override the construction value
    Array1D<int> SurfEMSConstructionOverrideValue; // pointer value to use for Construction when overridden
    Array1D<bool> SurfEMSOverrideIntConvCoef; // if true, EMS is calling to override the interior convection coefficient value
    Array1D<Real64> SurfEMSValueForIntConvCoef; // Value EMS is calling to use for interior convection coefficient [W/m2-K]
    Array1D<bool> SurfEMSOverrideExtConvCoef; // if true, EMS is calling to override the exterior convection coefficient value
    Array1D<Real64> SurfEMSValueForExtConvCoef; // Value EMS is calling to use for exterior convection coefficient [W/m2-K]
    Array1D<bool> SurfOutDryBulbTempEMSOverrideOn; // if true, EMS is calling to override the surface's outdoor air temp
    Array1D<Real64> SurfOutDryBulbTempEMSOverrideValue; // value to use for EMS override of outdoor air drybulb temp (C)
    Array1D<bool> SurfOutWetBulbTempEMSOverrideOn; // if true, EMS is calling to override the surface's outdoor wetbulb temp
    Array1D<Real64> SurfOutWetBulbTempEMSOverrideValue; // value to use for EMS override of outdoor air wetbulb temp (C)
    Array1D<bool> SurfWindSpeedEMSOverrideOn; //  if true, EMS is calling to override the surface's outdoor wind speed
    Array1D<Real64> SurfWindSpeedEMSOverrideValue; // value to use for EMS override of outdoor wind speed (m/s)
    Array1D<bool> SurfViewFactorGroundEMSOverrideOn; // if true, EMS is calling to override the surface's view factor to ground
    Array1D<Real64> SurfViewFactorGroundEMSOverrideValue; // value to use for EMS override of surface's view factor to ground
    Array1D<bool> SurfWindDirEMSOverrideOn; // if true, EMS is calling to override the outside wind direction
    Array1D<Real64> SurfWindDirEMSOverrideValue; // value to use for EMS override of outside wind direction (deg)

    // Surface Properties
    Array1D<int> SurfLowTempErrCount;
    Array1D<int> SurfHighTempErrCount;
    Array1D<int> SurfDaylightingShelfInd;   // Pointer to daylighting shelf
    Array1D<bool> SurfSchedExternalShadingFrac;     // true if the external shading is scheduled or calculated externally to be imported
    Array1D<int> SurfExternalShadingSchInd;         // Schedule for a the external shading
    Array1D<bool> SurfHasSurroundingSurfProperties; // true if surrounding surfaces properties are listed for an external surface
    Array1D<int> SurfSurroundingSurfacesNum;        // Index of a surrounding surfaces list (defined in SurfaceProperties::SurroundingSurfaces)
    Array1D<bool> SurfHasLinkedOutAirNode;          // true if an OutdoorAir::Node is linked to the surface
    Array1D<int> SurfLinkedOutAirNode;              // Index of the an OutdoorAir:Node
    Array1D<bool> SurfExtEcoRoof;        // True if the top outside construction material is of type Eco Roof
    Array1D<bool> SurfExtCavityPresent;  // true if there is an exterior vented cavity on surface
    Array1D<int> SurfExtCavNum;          // index for this surface in ExtVentedCavity structure (if any)
    Array1D<bool> SurfIsPV;              // true if this is a photovoltaic surface (dxf output)
    Array1D<bool> SurfIsICS;             // true if this is an ICS collector
    Array1D<bool> SurfIsPool;            // true if this is a pool
    Array1D<int> SurfICSPtr;             // Index to ICS collector
    Array1D<bool> SurfIsRadSurfOrVentSlabOrPool; // surface cannot be part of both a radiant surface & ventilated slab group

    // Surface ConvCoeff Properties
    Array1D<int> SurfTAirRef; // Flag for reference air temperature
    Array1D<Real64> SurfIntConvCoeff; // Interior Convection Coefficient pointer (different data structure) when being overridden
    Array1D<Real64> SurfExtConvCoeff; // Exterior Convection Coefficient pointer (different data structure) when being overridden
    Array1D<int> SurfIntConvClassification;       // current classification for inside face air flow regime and surface orientation
    Array1D<int> SurfIntConvHcModelEq;            // current convection model for inside face
    Array1D<int> SurfIntConvHcUserCurveIndex;     // current index to user convection model if used
    Array1D<int> SurfOutConvClassification;       // current classification for outside face wind regime and convection orientation
    Array1D<int> SurfOutConvHfModelEq;            // current convection model for forced convection at outside face
    Array1D<int> SurfOutConvHfUserCurveIndex;     // current index to user forced convection model if used
    Array1D<int> SurfOutConvHnModelEq;            // current Convection model for natural convection at outside face
    Array1D<int> SurfOutConvHnUserCurveIndex;     // current index to user natural convection model if used
    Array1D<Real64> SurfOutConvFaceArea;          // area of larger building envelope facade that surface is a part of
    Array1D<Real64> SurfOutConvFacePerimeter;     // perimeter of larger building envelope facade that surface is a part of
    Array1D<Real64> SurfOutConvFaceHeight;        // height of larger building envelope facade that surface is a part of
    Array1D<Real64> SurfIntConvZoneWallHeight;    // [m] height of larger inside building wall element that surface is a part of
    Array1D<Real64> SurfIntConvZonePerimLength;   // [m] length of perimeter zone's exterior wall
    Array1D<Real64> SurfIntConvZoneHorizHydrDiam; // [m] hydraulic diameter, usually 4 times the zone floor area div by perimeter
    Array1D<Real64> SurfIntConvWindowWallRatio;   // [-] area of windows over area of exterior wall for zone
    Array1D<int> SurfIntConvWindowLocation;       // relative location of window in zone for interior Hc models
    Array1D<bool> SurfIntConvSurfGetsRadiantHeat;
    Array1D<bool> SurfIntConvSurfHasActiveInIt;

    // Surface Shadow Properties
    Array1D<bool> SurfShadowSurfPossibleObstruction; // True if a surface can be an exterior obstruction
    Array1D<int> SurfShadowSurfRecSurfNum;  // Receiving surface number
    Array1D<std::vector<int>> SurfDisabledShadowingZoneList; // Array of all disabled shadowing zone number to the current surface the surface diffusion model

    // Surface Window Heat Balance
<<<<<<< HEAD
    Array2D<Real64> SurfWinA;           // Time step value of factor for beam absorbed in window glass layers
    Array2D<Real64> SurfWinADiffFront;  // Time step value of factor for diffuse absorbed in window layers
    Array2D<Real64> SurfWinACFOverlap;  // Time step value of factor for beam absorbed in window glass layers which comes from other windows
                                        // It happens sometimes that beam enters one window and hits back of second window.
                                        // It is used in complex fenestration only
    Array1D<Real64> SurfWinTransSolar; // Exterior beam plus diffuse solar transmitted through window, or window plus shade/blind, into zone (W)
    Array1D<Real64> SurfWinBmSolar;    // Exterior beam solar transmitted through window, or window plus blind, into zone (W)
    Array1D<Real64> SurfWinBmBmSolar;  // Exterior beam-to-beam solar transmitted through window, or window plus blind, into zone (W)
    Array1D<Real64> SurfWinBmDifSolar; // Exterior beam-to-diffuse solar transmitted through window, or window plus blind, into zone (W)
    Array1D<Real64> SurfWinDifSolar;   // Exterior diffuse solar transmitted through window, or window plus shade/blind, into zone (W)
    Array1D<Real64> SurfWinHeatGain;   // Total heat gain from window = WinTransSolar + (IR and convection from glazing, or,
                                       // if interior shade, IR and convection from zone-side of shade plus gap air convection to zone) +
                                       // (IR convection from frame) + (IR and convection from divider if no interior shade) (W)
    Array1D<Real64> SurfWinHeatTransfer;              // Total heat transfer through the window = WinTransSolar + conduction through glazing and frame
    Array1D<Real64> SurfWinHeatGainRep;               // Equals WinHeatGain when WinHeatGain >= 0.0
    Array1D<Real64> SurfWinHeatLossRep;               // Equals -WinHeatGain when WinHeatGain < 0.0
    Array1D<Real64> SurfWinGainConvGlazToZoneRep;     // component of WinHeatGain convect to zone from glazing (W)
    Array1D<Real64> SurfWinGainIRGlazToZoneRep;       // component of WinHeatGain net IR to zone from glazing (W)
    Array1D<Real64> SurfWinLossSWZoneToOutWinRep;     // component of WinHeatGain shortwave transmit back out (W)
    Array1D<Real64> SurfWinGainFrameDividerToZoneRep; // component of WinHeatGain to zone from frame/divider (W)
=======
    Array2D<Real64> SurfWinA; // Time step value of factor for beam absorbed in window glass layers
    Array2D<Real64> SurfWinADiffFront;
    Array2D<Real64>
        SurfWinACFOverlap; // Time step value of factor for beam absorbed in window glass layers which comes from other windows
                           // It happens sometimes that beam enters one window and hits back ofsecond window. It is used in complex fenestration only
    Array1D<Real64> SurfWinTransSolar;   // Exterior beam plus diffuse solar transmitted through window, or window plus shade/blind, into zone (W)
    Array1D<Real64> SurfWinBmSolar;      // Exterior beam solar transmitted through window, or window plus blind, into zone (W)
    Array1D<Real64> SurfWinBmBmSolar;    // Exterior beam-to-beam solar transmitted through window, or window plus blind, into zone (W)
    Array1D<Real64> SurfWinBmDifSolar;   // Exterior beam-to-diffuse solar transmitted through window, or window plus blind, into zone (W)
    Array1D<Real64> SurfWinDifSolar;     // Exterior diffuse solar transmitted through window, or window plus shade/blind, into zone (W)
    Array1D<Real64> SurfWinHeatGain;     // Total heat gain from window = WinTransSolar + (IR and convection from glazing, or,
                                         // if interior shade, IR and convection from zone-side of shade plus gap air convection to zone) +
                                         // (IR convection from frame) + (IR and convection from divider if no interior shade) (W)
    Array1D<Real64> SurfWinHeatTransfer; // Total heat transfer through the window = WinTransSolar + conduction through glazing and frame
    Array1D<Real64> SurfWinHeatGainRep;  // Equals WinHeatGain when WinHeatGain >= 0.0
    Array1D<Real64> SurfWinHeatLossRep;  // Equals -WinHeatGain when WinHeatGain < 0.0
    Array1D<Real64> SurfWinGainConvGlazToZoneRep;        // component of WinHeatGain convect to zone from glazing (W)
    Array1D<Real64> SurfWinGainIRGlazToZoneRep;          // component of WinHeatGain net IR to zone from glazing (W)
    Array1D<Real64> SurfWinLossSWZoneToOutWinRep;        // component of WinHeatGain shortwave transmit back out (W)
    Array1D<Real64> SurfWinGainFrameDividerToZoneRep;    // component of WinHeatGain to zone from frame/divider (W)
>>>>>>> fffcd22f
    Array1D<Real64> SurfWinGainConvGlazShadGapToZoneRep; // component of WinHeatGain convection to zone from the gap between the inner most glazing
                                                         // and the shade   (W)
    Array1D<Real64> SurfWinGainConvShadeToZoneRep;       // component of WinHeatGain convect to zone from front shade (W)
    Array1D<Real64> SurfWinGainIRShadeToZoneRep;         // component of WinHeatGain net IR to zone from front shade (W)
    Array1D<Real64> SurfWinOtherConvGainInsideFaceToZoneRep; // net imbalance of convection heat gain from equivalent Layer window
                                                             // inside face to zone air
    Array1D<Real64> SurfWinGapConvHtFlowRep;     // Convective heat flow from gap in airflow window (W)
    Array1D<Real64> SurfWinShadingAbsorbedSolar; // Exterior beam plus diffuse solar absorbed by window shading device (W)
    Array1D<Real64> SurfWinSysSolTransmittance;  // Effective solar transmittance of window + shading device, if present
    Array1D<Real64> SurfWinSysSolReflectance;    // Effective solar reflectance of window + shading device, if present
    Array1D<Real64> SurfWinSysSolAbsorptance;    // Effective solar absorptance of window + shading device, if present

    // Surface Window Energy
    Array1D<Real64> SurfWinTransSolarEnergy;           // Energy of WinTransSolar [J]
    Array1D<Real64> SurfWinBmSolarEnergy;              // Energy of WinBmSolar [J]
    Array1D<Real64> SurfWinBmBmSolarEnergy;            // Beam-to-beam energy of WinBmSolar [J]
    Array1D<Real64> SurfWinBmDifSolarEnergy;           // Beam-to-diffuse energy of WinBmSolar [J]
    Array1D<Real64> SurfWinDifSolarEnergy;             // Energy of WinDifSolar [J]
    Array1D<Real64> SurfWinHeatGainRepEnergy;          // Energy of WinHeatGainRep [J]
    Array1D<Real64> SurfWinHeatLossRepEnergy;          // Energy of WinHeatLossRep [J]
    Array1D<Real64> SurfWinShadingAbsorbedSolarEnergy; // Energy of WinShadingAbsorbedSolar [J]
    Array1D<Real64> SurfWinGapConvHtFlowRepEnergy;     // Energy of WinGapConvHtFlowRep [J]
    Array1D<Real64> SurfWinHeatTransferRepEnergy;      // Energy of WinHeatTransfer [J]
    Array1D<Real64> SurfWinIRfromParentZone;
    Array1D<Real64> SurfWinFrameQRadOutAbs;
    Array1D<Real64> SurfWinFrameQRadInAbs;
    Array1D<Real64> SurfWinDividerQRadOutAbs;
    Array1D<Real64> SurfWinDividerQRadInAbs;
    Array1D<Real64> SurfWinExtBeamAbsByShade;       // Exterior beam solar absorbed by window shade (W/m2)
    Array1D<Real64> SurfWinExtDiffAbsByShade;       // Exterior diffuse solar absorbed by window shade (W/m2)
    Array1D<Real64> SurfWinIntBeamAbsByShade;       // Interior beam solar absorbed by window shade (W/m2)
    Array1D<Real64> SurfWinIntSWAbsByShade;         // Interior diffuse solar plus short-wave from lights absorbed by window shade (W/m2)
    Array1D<Real64> SurfWinInitialDifSolAbsByShade; // Initial diffuse solar from ext and int windows absorbed by window shade (W/m2)
    Array1D<Real64> SurfWinIntLWAbsByShade;         // Interior long-wave from zone lights and equipment absorbed by window shade (W/m2)
    Array1D<Real64> SurfWinConvHeatFlowNatural;     // Convective heat flow from gap between glass and interior shade or blind (W)
    Array1D<Real64> SurfWinConvHeatGainToZoneAir;   // Convective heat gain to zone air from window gap airflow (W)
    Array1D<Real64> SurfWinRetHeatGainToZoneAir;    // Convective heat gain to return air sent to zone [W]
    Array1D<Real64> SurfWinDividerHeatGain;
    Array1D<Real64> SurfWinBlTsolBmBm;                 // Time-step value of blind beam-beam solar transmittance (-)
    Array1D<Real64> SurfWinBlTsolBmDif;                // Time-step value of blind beam-diffuse solar transmittance (-)
    Array1D<Real64> SurfWinBlTsolDifDif;               // Time-step value of blind diffuse-diffuse solar transmittance (-)
    Array1D<Real64> SurfWinBlGlSysTsolBmBm;            // Time-step value of blind/glass system beam-beam solar transmittance (-)
    Array1D<Real64> SurfWinBlGlSysTsolDifDif;          // Time-step value of blind/glass system diffuse-diffuse solar transmittance (-)
    Array1D<Real64> SurfWinScTsolBmBm;                 // Time-step value of screen beam-beam solar transmittance (-)
    Array1D<Real64> SurfWinScTsolBmDif;                // Time-step value of screen beam-diffuse solar transmittance (-)
    Array1D<Real64> SurfWinScTsolDifDif;               // Time-step value of screen diffuse-diffuse solar transmittance (-)
    Array1D<Real64> SurfWinScGlSysTsolBmBm;            // Time-step value of screen/glass system beam-beam solar transmittance (-)
    Array1D<Real64> SurfWinScGlSysTsolDifDif;          // Time-step value of screen/glass system diffuse-diffuse solar transmittance (-)
    Array1D<Real64> SurfWinGlTsolBmBm;                 // Time-step value of glass beam-beam solar transmittance (-)
    Array1D<Real64> SurfWinGlTsolBmDif;                // Time-step value of glass beam-diffuse solar transmittance (-)
    Array1D<Real64> SurfWinGlTsolDifDif;               // Time-step value of glass diffuse-diffuse solar transmittance (-)
    Array1D<Real64> SurfWinBmSolTransThruIntWinRep;    // Beam solar transmitted through interior window [W]
    Array1D<Real64> SurfWinBmSolAbsdOutsReveal;        // Multiplied by BeamSolarRad, gives beam solar absorbed by outside reveal surfaces (m2)
    Array1D<Real64> SurfWinBmSolRefldOutsRevealReport; // Beam solar reflected by outside reveal surfaces, for reporting (m2)
    Array1D<Real64> SurfWinBmSolAbsdInsReveal;         // Multiplied by BeamSolarRad, gives beam solar absorbed by inside reveal surfaces (m2)
    Array1D<Real64> SurfWinBmSolRefldInsReveal;        // Multiplied by BeamSolarRad, gives beam solar reflected by inside reveal surfaces (m2)
    Array1D<Real64> SurfWinBmSolRefldInsRevealReport;  // Beam solar reflected by inside reveal surfaces, for reporting (W)
    Array1D<Real64> SurfWinOutsRevealDiffOntoGlazing;  // Multiplied by BeamSolarRad, gives diffuse from beam reflection from outside reveal that is
                                                       // incident on the glazing per m2 of glazing (-)
    Array1D<Real64> SurfWinInsRevealDiffOntoGlazing;   // Multiplied by BeamSolarRad, gives diffuse from beam reflection from inside reveal that is
                                                       // incident on the glazing per m2 of glazing (-)
    Array1D<Real64> SurfWinInsRevealDiffIntoZone; // Multiplied by BeamSolarRad, gives diffuse from beam reflection from inside reveal that goes into
                                                  // zone directly or reflected from glazing (m2)
    Array1D<Real64> SurfWinOutsRevealDiffOntoFrame; // Multiplied by BeamSolarRad, gives diffuse from beam reflection from outside reveal that is
                                                    // incident on the outside of the frame per m2 of frame (-)
    Array1D<Real64> SurfWinInsRevealDiffOntoFrame;  // Multiplied by BeamSolarRad, gives diffuse from beam reflection from inside reveal that is
                                                    // incident on the outside of the frame per m2 of frame (-) for debugging CR 7596. TH 5/26/2009
    Array1D<Real64> SurfWinInsRevealDiffOntoGlazingReport; // Diffuse solar from beam reflection from inside reveal that is incident
                                                           // on the glazing (W)
    Array1D<Real64> SurfWinInsRevealDiffIntoZoneReport;   // Diffuse from beam reflection from inside reveal that goes into zone directly or reflected
                                                          // from glazing (W)
    Array1D<Real64> SurfWinInsRevealDiffOntoFrameReport;  // Diffuse from beam reflection from inside reveal that is incident on the frame (W)
    Array1D<Real64> SurfWinBmSolAbsdInsRevealReport;      // Beam solar absorbed by inside reveal (W)  energy
    Array1D<Real64> SurfWinBmSolTransThruIntWinRepEnergy; // energy of BmSolTransThruIntWinRep [J]
    Array1D<Real64> SurfWinBmSolRefldOutsRevealRepEnergy; // energy of BmSolRefldOutsRevealReport [J]
    Array1D<Real64> SurfWinBmSolRefldInsRevealRepEnergy;  // energy of BmSolRefldInsRevealReport [J]
    Array1D<Real64> SurfWinProfileAngHor;                 // Horizontal beam solar profile angle (degrees)
    Array1D<Real64> SurfWinProfileAngVert;                // Vertical beam solar profile angle (degrees)

    EPVector<DataSurfaces::WinShadingType> SurfWinShadingFlag; // -1: window has no shading device
    Array1D<bool> SurfWinShadingFlagEMSOn;                     // EMS control flag, true if EMS is controlling ShadingFlag with ShadingFlagEMSValue
    Array1D<int> SurfWinShadingFlagEMSValue;                   // EMS control value for Shading Flag
    Array1D<int> SurfWinStormWinFlag; // -1: Storm window not applicable;
                                      // 0: Window has storm window but it is off
                                      // 1: Window has storm window and it is on
    Array1D<int> SurfWinStormWinFlagPrevDay; // Previous time step value of StormWinFlag
    Array1D<Real64> SurfWinFracTimeShadingDeviceOn; // For a single time step, = 0.0
                                                    // if no shading device or shading device is off = 1.0 if shading device is on;
                                                    // For time intervals longer than a time step, = fraction of time that shading device is on.
    EPVector<DataSurfaces::WinShadingType> SurfWinExtIntShadePrevTS; // 1 if exterior or interior blind or shade in place previous time step;
                                                                     // 0 otherwise
    Array1D<bool> SurfWinHasShadeOrBlindLayer; // mark as true if the window construction has a shade or a blind layer
    Array1D<bool> SurfWinSurfDayLightInit;     // surface has been initialized for following 5 arrays
    Array1D<int> SurfWinDaylFacPoint;          // Pointer to daylight factors for the window
    Array1D<Real64> SurfWinVisTransSelected;   // Window vis trans at normal incidence selected for use in dayltg calculation
    Array1D<Real64> SurfWinSwitchingFactor;    // Window switching factor (0.0 = unswitched; 1.0 = fully switched)
    Array1D<Real64> SurfWinTheta;              // Azimuth of window normal (rad)
    Array1D<Real64> SurfWinPhi;                // Altitude of window normal (rad)
    Array1D<Real64> SurfWinRhoCeilingWall;     // Average interior reflectance seen by light moving up across horizontal plane thru center of window
    Array1D<Real64> SurfWinRhoFloorWall;       // Same as above, but for light moving down
    Array1D<Real64> SurfWinFractionUpgoing;    // Fraction light entering window that goes upward
<<<<<<< HEAD
    Array1D<Real64> SurfWinVisTransRatio; // For windows with switchable glazing,
                                          // ratio of normal transmittance in switched state to that in unswitched state
    Array1D<Real64> SurfWinFrameArea;                  // Frame projected area (m2)
    Array1D<Real64> SurfWinFrameConductance;           // Frame conductance [no air films] (W/m2-K)
    Array1D<Real64> SurfWinFrameSolAbsorp;             // Frame solar absorptance (assumed same inside and outside)
    Array1D<Real64> SurfWinFrameVisAbsorp;             // Frame visible absorptance (assumed same inside and outside)
    Array1D<Real64> SurfWinFrameEmis;                  // Frame thermal emissivity (thermal absorptance) (assumed same inside and outside)
=======
    Array1D<Real64> SurfWinVisTransRatio;      // For windows with switchable glazing, ratio of normal transmittance
                                               // in switched state to that in unswitched state
    Array1D<Real64> SurfWinFrameArea;          // Frame projected area (m2)
    Array1D<Real64> SurfWinFrameConductance;   // Frame conductance [no air films] (W/m2-K)
    Array1D<Real64> SurfWinFrameSolAbsorp;     // Frame solar absorptance (assumed same inside and outside)
    Array1D<Real64> SurfWinFrameVisAbsorp;     // Frame visible absorptance (assumed same inside and outside)
    Array1D<Real64> SurfWinFrameEmis;          // Frame thermal emissivity (thermal absorptance) (assumed same inside and outside)
>>>>>>> fffcd22f
    Array1D<Real64> SurfWinFrEdgeToCenterGlCondRatio;  // Ratio of frame edge of glass conductance (without air films) to center of glass conductance
                                                       // (without air films)
    Array1D<Real64> SurfWinFrameEdgeArea;              // Area of glass near frame (m2)
    Array1D<Real64> SurfWinFrameTempSurfIn;            // Frame inside surface temperature (C)
    Array1D<Real64> SurfWinFrameTempSurfInOld;         // Previous value of frame inside surface temperature (C)
    Array1D<Real64> SurfWinFrameTempSurfOut;           // Frame outside surface temperature (C)
    Array1D<Real64> SurfWinProjCorrFrOut;              // Correction factor to absorbed radiation due to frame outside projection
    Array1D<Real64> SurfWinProjCorrFrIn;               // Correction factor to absorbed radiation due to frame inside projection
    Array1D<int> SurfWinDividerType;                   // Divider type (1=DividedLite, 2=Suspended (between-pane))
    Array1D<Real64> SurfWinDividerArea;                // Divider projected area (m2)
    Array1D<Real64> SurfWinDividerConductance;         // Divider conductance [no air films] (W/m2-K)
    Array1D<Real64> SurfWinDividerSolAbsorp;           // Divider solar absorptance (assumed same inside and outside)
    Array1D<Real64> SurfWinDividerVisAbsorp;           // Divider visible absorptance (assumed same inside and outside)
    Array1D<Real64> SurfWinDividerEmis;                // Divider thermal emissivity (thermal absorptance) (assumed same inside and outside)
    Array1D<Real64> SurfWinDivEdgeToCenterGlCondRatio; // Ratio of divider edge of glass conductance (without air films) to center of glass
                                                       // conductance (without air films)
    Array1D<Real64> SurfWinDividerEdgeArea;            // Area of glass near dividers (m2)
    Array1D<Real64> SurfWinDividerTempSurfIn;          // Divider inside surface temperature (C)
    Array1D<Real64> SurfWinDividerTempSurfInOld;       // Previous value of divider inside surface temperature (C)
    Array1D<Real64> SurfWinDividerTempSurfOut;         // Divider outside surface temperature (C)
    Array1D<Real64> SurfWinProjCorrDivOut;             // Correction factor to absorbed radiation due to divider outside projection
    Array1D<Real64> SurfWinProjCorrDivIn;              // Correction factor to absorbed radiation due to divider inside projection
    Array1D<Real64> SurfWinGlazedFrac;                 // (Glazed area)/(Glazed area + divider area)
    Array1D<Real64> SurfWinCenterGlArea;               // Center of glass area (m2); area of glass where 1-D conduction dominates
    Array1D<Real64> SurfWinEdgeGlCorrFac; // Correction factor to center-of-glass conductance to account for 2-D glass conduction thermal bridging
                                          // effects near frame and divider
    EPVector<DataSurfaces::SurfaceClass> SurfWinOriginalClass; // 0 or if entered originally as:
    Array1D<Real64> SurfWinShadeAbsFacFace1; // Fraction of short-wave radiation incident that is absorbed by face 1 when total absorbed radiation is
                                             // apportioned to the two faces
    Array1D<Real64> SurfWinShadeAbsFacFace2; // Fraction of short-wave radiation incident that is absorbed by face 2 when total absorbed radiation is
                                             // apportioned to the two faces
<<<<<<< HEAD
    Array1D<Real64> SurfWinConvCoeffWithShade; // Convection coefficient from glass or shade to gap air when interior
                                               // or exterior shade is present (W/m2-K)
    Array1D<Real64> SurfWinOtherConvHeatGain; // other convective = total conv - standard model prediction for EQL window model (W)
    Array1D<int> SurfWinBlindNumber;          // Blind number for a window with a blind
=======
    Array1D<Real64> SurfWinConvCoeffWithShade; // Convection coeff from glass or shade to gap air when interior or exterior shade is present (W/m2-K)
    Array1D<Real64> SurfWinOtherConvHeatGain;  // other convective = total conv - standard model prediction for EQL window model (W)
    Array1D<int> SurfWinBlindNumber;           // Blind number for a window with a blind
>>>>>>> fffcd22f
    Array1D<Real64> SurfWinEffInsSurfTemp; // Effective inside surface temperature for window with interior blind or shade; combination of shade/blind
                                           // and glass temperatures (C)
    Array1D<bool> SurfWinMovableSlats;     // True if window has a blind with movable slats
    Array1D<Real64> SurfWinSlatAngThisTS;  // Slat angle this time step for window with blind on (radians)
    Array1D<Real64> SurfWinSlatAngThisTSDeg;         // Slat angle this time step for window with blind on (deg)
    Array1D<bool> SurfWinSlatAngThisTSDegEMSon;      // flag that indicate EMS system is actuating SlatAngThisTSDeg
    Array1D<Real64> SurfWinSlatAngThisTSDegEMSValue; // value that EMS sets for slat angle in degrees
    Array1D<bool> SurfWinSlatsBlockBeam;             // True if blind slats block incident beam solar
    Array1D<int> SurfWinSlatsAngIndex;
    Array1D<Real64> SurfWinSlatsAngInterpFac;
    Array1D<Real64> SurfWinProfileAng;
    Array1D<int> SurfWinProfAngIndex;
    Array1D<Real64> SurfWinProfAngInterpFac;
    Array1D<Real64> SurfWinBlindBmBmTrans;
    Array1D<Real64> SurfWinBlindAirFlowPermeability; // Blind air-flow permeability for calculation of convective flow in gap between blind and glass
    Array1D<Real64> SurfWinTotGlazingThickness;      // Total glazing thickness from outside of outer glass to inside of inner glass (m)
    Array1D<Real64> SurfWinTanProfileAngHor;         // Tangent of horizontal profile angle
    Array1D<Real64> SurfWinTanProfileAngVert;        // Tangent of vertical profile angle
    Array1D<Real64> SurfWinInsideSillDepth;          // Depth of inside sill (m)
    Array1D<Real64> SurfWinInsideReveal;             // Depth of inside reveal (m)
    Array1D<Real64> SurfWinInsideSillSolAbs;         // Solar absorptance of inside sill
    Array1D<Real64> SurfWinInsideRevealSolAbs;       // Solar absorptance of inside reveal
    Array1D<Real64> SurfWinOutsideRevealSolAbs;      // Solar absorptance of outside reveal
    Array1D<int> SurfWinScreenNumber;                // Screen number for a window with a screen (do not confuse with material number)
    Array1D<int> SurfWinAirflowSource;               // Source of gap airflow (INSIDEAIR, OUTSIDEAIR, etc.)
    Array1D<int> SurfWinAirflowDestination;          // Destination of gap airflow (INSIDEAIR, OUTSIDEAIR, etc.)
    Array1D<int> SurfWinAirflowReturnNodePtr;        // Return node pointer for destination = ReturnAir
    Array1D<Real64> SurfWinMaxAirflow;               // Maximum gap airflow (m3/s per m of glazing width)
    Array1D<int> SurfWinAirflowControlType;          // Gap airflow control type (ALWAYSONATMAXFLOW, etc.)
    Array1D<bool> SurfWinAirflowHasSchedule;         // True if gap airflow is scheduled
    Array1D<int> SurfWinAirflowSchedulePtr;          // Gap airflow schedule pointer
    Array1D<Real64> SurfWinAirflowThisTS;            // Gap airflow this timestep (m3/s per m of glazing width)
    Array1D<Real64> SurfWinTAirflowGapOutlet;        // Temperature of air leaving airflow gap between glass panes (C)
    Array1D<int> SurfWinWindowCalcIterationsRep;     // Number of iterations in window heat balance calculation
    Array1D<Real64> SurfWinVentingOpenFactorMultRep; // Window/door opening modulation multiplier on venting open factor, for reporting
    Array1D<Real64> SurfWinInsideTempForVentingRep;  // Inside air temp used to control window/door venting, for reporting (C)
    Array1D<Real64> SurfWinVentingAvailabilityRep;   // Venting availability schedule value (0.0/1.0 = no venting allowed/not allowed)
    Array1D<Real64> SurfWinSkyGndSolarInc; // Incident diffuse solar from ground-reflected sky radiation; used for Complex Fen; if CalcSolRefl is
                                           // true, accounts for shadowing of ground by building and obstructions [W/m2]
    Array1D<Real64> SurfWinBmGndSolarInc;  // Incident diffuse solar from ground-reflected beam radiation; used for Complex Fen; if CalcSolRefl is
                                           // true, accounts for shadowing of ground by building and obstructions [W/m2]
    Array1D<Real64> SurfWinLightWellEff;   // Light well efficiency (multiplier on exterior window vis trans due to light well losses)
    Array1D<bool> SurfWinSolarDiffusing;   // True if exterior window with a construction that contains a diffusing glass layer
    Array1D<Real64> SurfWinFrameHeatGain;
    Array1D<Real64> SurfWinFrameHeatLoss;
    Array1D<Real64> SurfWinDividerHeatLoss;
    Array1D<Real64> SurfWinTCLayerTemp;           // The temperature of the thermochromic layer of the window
    Array1D<Real64> SurfWinSpecTemp;              // The specification temperature of the TC layer glass Added for W6 integration June 2010
    Array1D<Real64> SurfWinWindowModelType;       // if set to WindowBSDFModel, then uses BSDF methods
    Array1D<Real64> SurfWinTDDPipeNum;            // Tubular daylighting device pipe number for TDD domes and diffusers
    Array1D<int> SurfWinStormWinConstr;           // Construction with storm window (windows only)
    Array1D<int> SurfActiveConstruction;          // The currently active construction with or without storm window
    Array1D<int> SurfWinActiveShadedConstruction; // The currently active shaded construction with or without storm window (windows only)

    EPVector<DataSurfaces::SurfaceData> Surface;
    EPVector<DataSurfaces::SurfaceWindowCalc> SurfaceWindow;
    Array1D<DataSurfaces::FrameDividerProperties> FrameDivider;
    EPVector<DataSurfaces::StormWindowData> StormWindow;
    EPVector<DataSurfaces::WindowShadingControlData> WindowShadingControl;
    EPVector<DataSurfaces::OSCData> OSC;
    EPVector<DataSurfaces::OSCMData> OSCM;
    EPVector<DataSurfaces::ConvectionCoefficient> UserIntConvectionCoeffs;
    EPVector<DataSurfaces::ConvectionCoefficient> UserExtConvectionCoeffs;
    EPVector<DataSurfaces::ShadingVertexData> ShadeV;
    EPVector<DataSurfaces::ExtVentedCavityStruct> ExtVentedCavity;
    EPVector<DataSurfaces::SurfaceSolarIncident> SurfIncSolSSG;
    EPVector<DataSurfaces::FenestrationSolarAbsorbed> FenLayAbsSSG;
    EPVector<DataSurfaces::SurfaceLocalEnvironment> SurfLocalEnvironment;
    EPVector<DataSurfaces::SurroundingSurfacesProperty> SurroundingSurfsProperty;
    EPVector<DataSurfaces::IntMassObject> IntMassObjects;

    void clear_state() override
    {
        this->TotSurfaces = 0;
        this->TotWindows = 0;
        this->TotStormWin = 0;
        this->TotWinShadingControl = 0;
        this->TotIntConvCoeff = 0;
        this->TotExtConvCoeff = 0;
        this->TotOSC = 0;
        this->TotOSCM = 0;
        this->TotExtVentCav = 0;
        this->TotSurfIncSolSSG = 0;
        this->TotFenLayAbsSSG = 0;
        this->TotSurfLocalEnv = 0;
        this->Corner = 0;
        this->MaxVerticesPerSurface = 4;
        this->BuildingShadingCount = 0;
        this->FixedShadingCount = 0;
        this->AttachedShadingCount = 0;
        this->ShadingSurfaceFirst = -1;
        this->ShadingSurfaceLast = -1;
        this->AspectTransform = false;
        this->CalcSolRefl = false;
        this->CCW = false;
        this->WorldCoordSystem = false;
        this->DaylRefWorldCoordSystem = false;
        this->MaxRecPts = 0;
        this->MaxReflRays = 0;
        this->GroundLevelZ = 0.0;
        this->AirflowWindows = false;
        this->ShadingTransmittanceVaries = false;
        this->AnyMovableInsulation = false;
        this->InsideGlassCondensationFlag.deallocate();
        this->InsideFrameCondensationFlag.deallocate();
        this->InsideDividerCondensationFlag.deallocate();
        this->AdjacentZoneToSurface.deallocate();
        this->X0.deallocate();
        this->Y0.deallocate();
        this->Z0.deallocate();
        this->EnclSolDB.deallocate();
        this->EnclSolDBSSG.deallocate();
        this->SurfOpaqAI.deallocate();
        this->SurfOpaqAO.deallocate();
        this->SurfBmToBmReflFacObs.deallocate();
        this->SurfBmToDiffReflFacObs.deallocate();
        this->SurfBmToDiffReflFacGnd.deallocate();
        this->SurfSkyDiffReflFacGnd.deallocate();
        this->SurfWinA.deallocate();
        this->SurfWinADiffFront.deallocate();
        this->SurfWinACFOverlap.deallocate();
        this->SurfAirSkyRadSplit.deallocate();
        this->SurfSunCosHourly.deallocate();
        this->SurfReflFacBmToDiffSolObs.deallocate();
        this->SurfReflFacBmToDiffSolGnd.deallocate();
        this->SurfReflFacBmToBmSolObs.deallocate();
        this->SurfReflFacSkySolObs.deallocate();
        this->SurfReflFacSkySolGnd.deallocate();
        this->SurfCosIncAveBmToBmSolObs.deallocate();
        this->EnclSolDBIntWin.deallocate();
        this->SurfSunlitArea.deallocate();
        this->SurfSunlitFrac.deallocate();
        this->SurfSkySolarInc.deallocate();
        this->SurfGndSolarInc.deallocate();
        this->AllHTSurfaceList.clear();
        this->AllIZSurfaceList.clear();
        this->AllHTNonWindowSurfaceList.clear();
        this->AllHTWindowSurfaceList.clear();
        this->AllSurfaceListReportOrder.clear();
        this->SurfOutDryBulbTemp.deallocate();
        this->SurfOutWetBulbTemp.deallocate();
        this->SurfOutWindSpeed.deallocate();
        this->SurfOutWindDir.deallocate();
        this->SurfEMSConstructionOverrideON.deallocate();
        this->SurfEMSConstructionOverrideValue.deallocate();
        this->SurfEMSOverrideIntConvCoef.deallocate();
        this->SurfEMSValueForIntConvCoef.deallocate();
        this->SurfEMSOverrideExtConvCoef.deallocate();
        this->SurfEMSValueForExtConvCoef.deallocate();
        this->SurfOutDryBulbTempEMSOverrideOn.deallocate();
        this->SurfOutDryBulbTempEMSOverrideValue.deallocate();
        this->SurfOutWetBulbTempEMSOverrideOn.deallocate();
        this->SurfOutWetBulbTempEMSOverrideValue.clear();
        this->SurfWindSpeedEMSOverrideOn.deallocate();
        this->SurfWindSpeedEMSOverrideValue.deallocate();
        this->SurfViewFactorGroundEMSOverrideOn.deallocate();
        this->SurfViewFactorGroundEMSOverrideValue.deallocate();
        this->SurfWindDirEMSOverrideOn.deallocate();
        this->SurfWindDirEMSOverrideValue.deallocate();

        this->SurfLowTempErrCount.deallocate();
        this->SurfHighTempErrCount.deallocate();

        this->SurfShadowSurfPossibleObstruction.deallocate();
        this->SurfShadowSurfRecSurfNum.deallocate();
        this->SurfDisabledShadowingZoneList.deallocate();
        this->SurfDaylightingShelfInd.deallocate();
        this->SurfSchedExternalShadingFrac.deallocate();
        this->SurfExternalShadingSchInd.deallocate();
        this->SurfHasSurroundingSurfProperties.deallocate();
        this->SurfSurroundingSurfacesNum.deallocate();
        this->SurfHasLinkedOutAirNode.deallocate();
        this->SurfLinkedOutAirNode.deallocate();
        this->SurfPenumbraID.deallocate();
        this->SurfExtEcoRoof.deallocate();
        this->SurfExtCavityPresent.deallocate();
        this->SurfExtCavNum.deallocate();
        this->SurfIsPV.deallocate();
        this->SurfIsICS.deallocate();
        this->SurfIsPool.deallocate();
        this->SurfICSPtr.deallocate();
        this->SurfIsRadSurfOrVentSlabOrPool.deallocate();
        this->SurfGenericContam.deallocate();
        this->SurfIntConvCoeff.deallocate();
        this->SurfExtConvCoeff.deallocate();
        this->SurfTAirRef.deallocate();
        this->SurfIntConvClassification.deallocate();
        this->SurfIntConvHcModelEq.deallocate();
        this->SurfIntConvHcUserCurveIndex.deallocate();
        this->SurfOutConvClassification.deallocate();
        this->SurfOutConvHfModelEq.deallocate();
        this->SurfOutConvHfUserCurveIndex.deallocate();
        this->SurfOutConvHnModelEq.deallocate();
        this->SurfOutConvHnUserCurveIndex.deallocate();
        this->SurfOutConvFaceArea.deallocate();
        this->SurfOutConvFacePerimeter.deallocate();
        this->SurfOutConvFaceHeight.deallocate();
        this->SurfIntConvZoneWallHeight.deallocate();
        this->SurfIntConvZonePerimLength.deallocate();
        this->SurfIntConvZoneHorizHydrDiam.deallocate();
        this->SurfIntConvWindowWallRatio.deallocate();
        this->SurfIntConvWindowLocation.deallocate();
        this->SurfIntConvSurfGetsRadiantHeat.deallocate();
        this->SurfIntConvSurfHasActiveInIt.deallocate();

        this->SurfWinTransSolar.deallocate();
        this->SurfWinBmSolar.deallocate();
        this->SurfWinBmBmSolar.deallocate();
        this->SurfWinBmDifSolar.deallocate();
        this->SurfWinDifSolar.deallocate();
        this->SurfWinHeatGain.deallocate();
        this->SurfWinHeatTransfer.deallocate();
        this->SurfWinHeatGainRep.deallocate();
        this->SurfWinHeatLossRep.deallocate();
        this->SurfWinGainConvGlazToZoneRep.deallocate();
        this->SurfWinGainIRGlazToZoneRep.deallocate();
        this->SurfWinLossSWZoneToOutWinRep.deallocate();
        this->SurfWinGainFrameDividerToZoneRep.deallocate();
        this->SurfWinGainConvGlazShadGapToZoneRep.deallocate();
        this->SurfWinGainConvShadeToZoneRep.deallocate();
        this->SurfWinGainIRShadeToZoneRep.deallocate();
        this->SurfWinOtherConvGainInsideFaceToZoneRep.deallocate();
        this->SurfWinGapConvHtFlowRep.deallocate();
        this->SurfWinShadingAbsorbedSolar.deallocate();
        this->SurfWinSysSolTransmittance.deallocate();
        this->SurfWinSysSolReflectance.deallocate();
        this->SurfWinSysSolAbsorptance.deallocate();
        this->SurfWinTransSolarEnergy.deallocate();
        this->SurfWinBmSolarEnergy.deallocate();
        this->SurfWinBmBmSolarEnergy.deallocate();
        this->SurfWinBmDifSolarEnergy.deallocate();
        this->SurfWinDifSolarEnergy.deallocate();
        this->SurfWinHeatGainRepEnergy.deallocate();
        this->SurfWinHeatLossRepEnergy.deallocate();
        this->SurfWinShadingAbsorbedSolarEnergy.deallocate();
        this->SurfWinGapConvHtFlowRepEnergy.deallocate();
        this->SurfWinHeatTransferRepEnergy.deallocate();
        this->SurfWinIRfromParentZone.deallocate();
        this->SurfWinFrameQRadOutAbs.deallocate();
        this->SurfWinFrameQRadInAbs.deallocate();
        this->SurfWinDividerQRadOutAbs.deallocate();
        this->SurfWinDividerQRadInAbs.deallocate();
        this->SurfWinExtBeamAbsByShade.deallocate();
        this->SurfWinExtDiffAbsByShade.deallocate();
        this->SurfWinIntBeamAbsByShade.deallocate();
        this->SurfWinIntSWAbsByShade.deallocate();
        this->SurfWinInitialDifSolAbsByShade.deallocate();
        this->SurfWinIntLWAbsByShade.deallocate();
        this->SurfWinConvHeatFlowNatural.deallocate();
        this->SurfWinConvHeatGainToZoneAir.deallocate();
        this->SurfWinRetHeatGainToZoneAir.deallocate();
        this->SurfWinDividerHeatGain.deallocate();
        this->SurfWinBlTsolBmBm.deallocate();
        this->SurfWinBlTsolBmDif.deallocate();
        this->SurfWinBlTsolDifDif.deallocate();
        this->SurfWinBlGlSysTsolBmBm.deallocate();
        this->SurfWinBlGlSysTsolDifDif.deallocate();
        this->SurfWinScTsolBmBm.deallocate();
        this->SurfWinScTsolBmDif.deallocate();
        this->SurfWinScTsolDifDif.deallocate();
        this->SurfWinScGlSysTsolBmBm.deallocate();
        this->SurfWinScGlSysTsolDifDif.deallocate();
        this->SurfWinGlTsolBmBm.deallocate();
        this->SurfWinGlTsolBmDif.deallocate();
        this->SurfWinGlTsolDifDif.deallocate();
        this->SurfWinBmSolTransThruIntWinRep.deallocate();
        this->SurfWinBmSolAbsdOutsReveal.deallocate();
        this->SurfWinBmSolRefldOutsRevealReport.deallocate();
        this->SurfWinBmSolAbsdInsReveal.deallocate();
        this->SurfWinBmSolRefldInsReveal.deallocate();
        this->SurfWinBmSolRefldInsRevealReport.deallocate();
        this->SurfWinOutsRevealDiffOntoGlazing.deallocate();
        this->SurfWinInsRevealDiffOntoGlazing.deallocate();
        this->SurfWinInsRevealDiffIntoZone.deallocate();
        this->SurfWinOutsRevealDiffOntoFrame.deallocate();
        this->SurfWinInsRevealDiffOntoFrame.deallocate();
        this->SurfWinInsRevealDiffOntoGlazingReport.deallocate();
        this->SurfWinInsRevealDiffIntoZoneReport.deallocate();
        this->SurfWinInsRevealDiffOntoFrameReport.deallocate();
        this->SurfWinBmSolAbsdInsRevealReport.deallocate();
        this->SurfWinBmSolTransThruIntWinRepEnergy.deallocate();
        this->SurfWinBmSolRefldOutsRevealRepEnergy.deallocate();
        this->SurfWinBmSolRefldInsRevealRepEnergy.deallocate();
        this->SurfWinProfileAngHor.deallocate();
        this->SurfWinProfileAngVert.deallocate();
        this->SurfWinShadingFlag.deallocate();
        this->SurfWinShadingFlagEMSOn.deallocate();
        this->SurfWinShadingFlagEMSValue.deallocate();
        this->SurfWinStormWinFlag.deallocate();
        this->SurfWinStormWinFlagPrevDay.deallocate();
        this->SurfWinFracTimeShadingDeviceOn.deallocate();
        this->SurfWinExtIntShadePrevTS.deallocate();
        this->SurfWinHasShadeOrBlindLayer.deallocate();
        this->SurfWinSurfDayLightInit.deallocate();
        this->SurfWinDaylFacPoint.deallocate();
        this->SurfWinVisTransSelected.deallocate();
        this->SurfWinSwitchingFactor.deallocate();
        this->SurfWinTheta.deallocate();
        this->SurfWinPhi.deallocate();
        this->SurfWinRhoCeilingWall.deallocate();
        this->SurfWinRhoFloorWall.deallocate();
        this->SurfWinFractionUpgoing.deallocate();
        this->SurfWinVisTransRatio.deallocate();
        this->SurfWinFrameArea.deallocate();
        this->SurfWinFrameConductance.deallocate();
        this->SurfWinFrameSolAbsorp.deallocate();
        this->SurfWinFrameVisAbsorp.deallocate();
        this->SurfWinFrameEmis.deallocate();
        this->SurfWinFrEdgeToCenterGlCondRatio.deallocate();
        this->SurfWinFrameEdgeArea.deallocate();
        this->SurfWinFrameTempSurfIn.deallocate();
        this->SurfWinFrameTempSurfInOld.deallocate();
        this->SurfWinFrameTempSurfOut.deallocate();
        this->SurfWinProjCorrFrOut.deallocate();
        this->SurfWinProjCorrFrIn.deallocate();
        this->SurfWinDividerType.deallocate();
        this->SurfWinDividerArea.deallocate();
        this->SurfWinDividerConductance.deallocate();
        this->SurfWinDividerSolAbsorp.deallocate();
        this->SurfWinDividerVisAbsorp.deallocate();
        this->SurfWinDividerEmis.deallocate();
        this->SurfWinDivEdgeToCenterGlCondRatio.deallocate();
        this->SurfWinDividerEdgeArea.deallocate();
        this->SurfWinDividerTempSurfIn.deallocate();
        this->SurfWinDividerTempSurfInOld.deallocate();
        this->SurfWinDividerTempSurfOut.deallocate();
        this->SurfWinProjCorrDivOut.deallocate();
        this->SurfWinProjCorrDivIn.deallocate();
        this->SurfWinGlazedFrac.deallocate();
        this->SurfWinCenterGlArea.deallocate();
        this->SurfWinEdgeGlCorrFac.deallocate();
        this->SurfWinOriginalClass.deallocate();
        this->SurfWinShadeAbsFacFace1.deallocate();
        this->SurfWinShadeAbsFacFace2.deallocate();
        this->SurfWinConvCoeffWithShade.deallocate();
        this->SurfWinOtherConvHeatGain.deallocate();
        this->SurfWinBlindNumber.deallocate();
        this->SurfWinEffInsSurfTemp.deallocate();
        this->SurfWinMovableSlats.deallocate();
        this->SurfWinSlatAngThisTS.deallocate();
        this->SurfWinSlatAngThisTSDeg.deallocate();
        this->SurfWinSlatAngThisTSDegEMSon.deallocate();
        this->SurfWinSlatAngThisTSDegEMSValue.deallocate();
        this->SurfWinSlatsBlockBeam.deallocate();
        this->SurfWinSlatsAngIndex.deallocate();
        this->SurfWinSlatsAngInterpFac.deallocate();
        this->SurfWinProfileAng.deallocate();
        this->SurfWinProfAngIndex.deallocate();
        this->SurfWinProfAngInterpFac.deallocate();
        this->SurfWinBlindBmBmTrans.deallocate();
        this->SurfWinBlindAirFlowPermeability.deallocate();
        this->SurfWinTotGlazingThickness.deallocate();
        this->SurfWinTanProfileAngHor.deallocate();
        this->SurfWinTanProfileAngVert.deallocate();
        this->SurfWinInsideSillDepth.deallocate();
        this->SurfWinInsideReveal.deallocate();
        this->SurfWinInsideSillSolAbs.deallocate();
        this->SurfWinInsideRevealSolAbs.deallocate();
        this->SurfWinOutsideRevealSolAbs.deallocate();
        this->SurfWinScreenNumber.deallocate();
        this->SurfWinAirflowSource.deallocate();
        this->SurfWinAirflowDestination.deallocate();
        this->SurfWinAirflowReturnNodePtr.deallocate();
        this->SurfWinMaxAirflow.deallocate();
        this->SurfWinAirflowControlType.deallocate();
        this->SurfWinAirflowHasSchedule.deallocate();
        this->SurfWinAirflowSchedulePtr.deallocate();
        this->SurfWinAirflowThisTS.deallocate();
        this->SurfWinTAirflowGapOutlet.deallocate();
        this->SurfWinWindowCalcIterationsRep.deallocate();
        this->SurfWinVentingOpenFactorMultRep.deallocate();
        this->SurfWinInsideTempForVentingRep.deallocate();
        this->SurfWinVentingAvailabilityRep.deallocate();
        this->SurfWinSkyGndSolarInc.deallocate();
        this->SurfWinBmGndSolarInc.deallocate();
        this->SurfWinLightWellEff.deallocate();
        this->SurfWinSolarDiffusing.deallocate();
        this->SurfWinFrameHeatGain.deallocate();
        this->SurfWinFrameHeatLoss.deallocate();
        this->SurfWinDividerHeatLoss.deallocate();
        this->SurfWinTCLayerTemp.deallocate();
        this->SurfWinSpecTemp.deallocate();
        this->SurfWinWindowModelType.deallocate();
        this->SurfWinTDDPipeNum.deallocate();
        this->SurfWinStormWinConstr.deallocate();
        this->SurfActiveConstruction.deallocate();
        this->SurfWinActiveShadedConstruction.deallocate();
        this->AnyHeatBalanceInsideSourceTerm = false;
        this->AnyHeatBalanceOutsideSourceTerm = false;
        this->Surface.deallocate();
        this->SurfaceWindow.deallocate();
        this->FrameDivider.deallocate();
        this->StormWindow.deallocate();
        this->WindowShadingControl.deallocate();
        this->OSC.deallocate();
        this->OSCM.deallocate();
        this->UserIntConvectionCoeffs.deallocate();
        this->UserExtConvectionCoeffs.deallocate();
        this->ShadeV.deallocate();
        this->ExtVentedCavity.deallocate();
        this->SurfIncSolSSG.deallocate();
        this->FenLayAbsSSG.deallocate();
        this->SurfLocalEnvironment.deallocate();
        this->SurroundingSurfsProperty.deallocate();
        this->IntMassObjects.deallocate();
    }
};

} // namespace EnergyPlus

#endif<|MERGE_RESOLUTION|>--- conflicted
+++ resolved
@@ -608,30 +608,31 @@
                                                   // False if a (detached) shadowing (sub)surface
         iHeatTransferModel HeatTransferAlgorithm; // used for surface-specific heat transfer algorithm.
         std::string BaseSurfName;                 // Name of BaseSurf
-        int BaseSurf;                  // "Base surface" for this surface. Applies mainly to subsurfaces in which case it points back to the base surface number.
-                                       // Equals 0 for detached shading. BaseSurf equals surface number for all other surfaces.
-        int NumSubSurfaces;            // Number of subsurfaces this surface has (doors/windows)
-        std::string ZoneName;          // User supplied name of the Zone
-        int Zone;                      // Interior environment or zone the surface is a part of
-                                       // Note that though attached shading surfaces are part of a zone, this
-                                       // value is 0 there to facilitate using them as detached surfaces (more accurate shading.
-        std::string ExtBoundCondName;  // Name for the Outside Environment Object
-        int ExtBoundCond;              // For an "interzone" surface, this is the adjacent surface number.
-                                       // for an internal/adiabatic surface this is the current surface number.
-                                       // Otherwise, 0=external environment, -1=ground,
-                                       // -2=other side coefficients (OSC--won't always use CTFs)
-                                       // -3=other side conditions model
-                                       // During input, interim values of UnreconciledZoneSurface ("Surface") and
-                                       // UnenteredAdjacentZoneSurface ("Zone") are used until reconciled.
-        bool ExtSolar;                 // True if the "outside" of the surface is exposed to solar
-        bool ExtWind;                  // True if the "outside" of the surface is exposed to wind Heat transfer coefficients
-        Real64 ViewFactorGround;       // View factor to the ground from the exterior of the surface for diffuse solar radiation
-        Real64 ViewFactorSky;          // View factor to the sky from the exterior of the surface for diffuse solar radiation
-        Real64 ViewFactorGroundIR;     // View factor to the ground and shadowing surfaces from the exterior of the surface for IR radiation
-        Real64 ViewFactorSkyIR;        // View factor to the sky from the exterior of the surface for IR radiation Special/optional other side coefficients (OSC)
-        int OSCPtr;                    // Pointer to OSC data structure
-        int OSCMPtr;                   // "Pointer" to OSCM data structure (other side conditions from a model)
-        bool MirroredSurf;            // True if it is a mirrored surface
+        int BaseSurf;       // "Base surface" for this surface. Applies mainly to subsurfaces in which case it points back to the base surface number.
+                            // Equals 0 for detached shading. BaseSurf equals surface number for all other surfaces.
+        int NumSubSurfaces; // Number of subsurfaces this surface has (doors/windows)
+        std::string ZoneName;         // User supplied name of the Zone
+        int Zone;                     // Interior environment or zone the surface is a part of
+                                      // Note that though attached shading surfaces are part of a zone, this
+                                      // value is 0 there to facilitate using them as detached surfaces (more accurate shading.
+        std::string ExtBoundCondName; // Name for the Outside Environment Object
+        int ExtBoundCond;             // For an "interzone" surface, this is the adjacent surface number.
+                                      // for an internal/adiabatic surface this is the current surface number.
+                                      // Otherwise, 0=external environment, -1=ground,
+                                      // -2=other side coefficients (OSC--won't always use CTFs)
+                                      // -3=other side conditions model
+                                      // During input, interim values of UnreconciledZoneSurface ("Surface") and
+                                      // UnenteredAdjacentZoneSurface ("Zone") are used until reconciled.
+        bool ExtSolar;                // True if the "outside" of the surface is exposed to solar
+        bool ExtWind;                 // True if the "outside" of the surface is exposed to wind Heat transfer coefficients
+        Real64 ViewFactorGround;      // View factor to the ground from the exterior of the surface for diffuse solar radiation
+        Real64 ViewFactorSky;         // View factor to the sky from the exterior of the surface for diffuse solar radiation
+        Real64 ViewFactorGroundIR;    // View factor to the ground and shadowing surfaces from the exterior of the surface for IR radiation
+        Real64 ViewFactorSkyIR; // View factor to the sky from the exterior of the surface for IR radiation Special/optional other side coefficients
+                                // (OSC)
+        int OSCPtr;             // Pointer to OSC data structure
+        int OSCMPtr;            // "Pointer" to OSCM data structure (other side conditions from a model)
+        bool MirroredSurf;      // True if it is a mirrored surface
 
         // Optional parameters specific to shadowing surfaces and subsurfaces (detached shading, overhangs, wings, etc.)
         int SchedShadowSurfIndex;   // Schedule for a shadowing (sub)surface
@@ -641,49 +642,16 @@
         Real64 SchedMinValue;       // Schedule minimum value.
 
         // Optional parameters specific to solar reflection from surfaces
-        Real64 ShadowSurfDiffuseSolRefl;    // Diffuse solar reflectance of opaque portion
-        Real64 ShadowSurfDiffuseVisRefl;    // Diffuse visible reflectance of opaque portion
-        Real64 ShadowSurfGlazingFrac;       // Glazing fraction
-        int ShadowSurfGlazingConstruct;     // Glazing construction number
-
-        // Optional movable insulation parameters
-<<<<<<< HEAD
-        int MaterialMovInsulExt;       // Pointer to the material used for exterior movable insulation
-        int MaterialMovInsulInt;       // Pointer to the material used for interior movable insulation
-        int SchedMovInsulExt;          // Schedule for exterior movable insulation
-        int SchedMovInsulInt;          // Schedule for interior movable insulation
-        bool MovInsulIntPresent;       // True when movable insulation is present
-        bool MovInsulIntPresentPrevTS; // True when movable insulation was present during the previous time step
-
-=======
+        Real64 ShadowSurfDiffuseSolRefl; // Diffuse solar reflectance of opaque portion
+        Real64 ShadowSurfDiffuseVisRefl; // Diffuse visible reflectance of opaque portion
+        Real64 ShadowSurfGlazingFrac;    // Glazing fraction
+        int ShadowSurfGlazingConstruct;  // Glazing construction number
+
         int MaterialMovInsulExt; // Pointer to the material used for exterior movable insulation
         int MaterialMovInsulInt; // Pointer to the material used for interior movable insulation
         int SchedMovInsulExt;    // Schedule for exterior movable insulation
         int SchedMovInsulInt;    // Schedule for interior movable insulation
-        // Vertices
-        Array1D<Vector> NewVertex;
-        Vertices Vertex; // Surface Vertices are represented by Number of Sides and Vector (type)
-        Vector Centroid; // computed centroid (also known as center of mass or surface balance point)
-        Vector lcsx;
-        Vector lcsy;
-        Vector lcsz;
-        Vector NewellAreaVector;
-        Vector NewellSurfaceNormalVector; // same as OutNormVec in vector notation
-        Array1D<Real64> OutNormVec;       // Direction cosines (outward normal vector) for surface
-        Real64 SinAzim;                   // Sine of surface azimuth angle
-        Real64 CosAzim;                   // Cosine of surface azimuth angle
-        Real64 SinTilt;                   // Sine of surface tilt angle
-        Real64 CosTilt;                   // Cosine of surface tilt angle
-        bool IsConvex;                    // true if the surface is convex.
-        bool IsDegenerate;                // true if the surface is degenerate.
-        bool VerticesProcessed;           // true if vertices have been processed (only used for base surfaces)
-        Real64 XShift;                    // relative coordinate shift data - used by child subsurfaces
-        Real64 YShift;                    // relative coordinate shift data - used by child subsurfaces
-        // Precomputed parameters for PierceSurface performance
-        ShapeCat shapeCat;   // Shape category
-        Plane plane;         // Plane
-        Surface2D surface2d; // 2D projected surface for efficient intersection testing
->>>>>>> fffcd22f
+
         // Window Parameters (when surface is Window)
         int activeWindowShadingControl;            // Active window shading control (windows only)
         std::vector<int> windowShadingControlList; // List of possible window shading controls
@@ -702,55 +670,25 @@
         bool IsAirBoundarySurf; // True if surface is an air boundary surface (Construction:AirBoundary)
         // Default Constructor
         SurfaceData()
-            : Index(0), Construction(0), ConstructionStoredInputValue(0),
-              Class(SurfaceClass::None), Shape(SurfaceShape::None), Sides(0), Area(0.0), GrossArea(0.0), NetAreaShadowCalc(0.0), Perimeter(0.0),
-<<<<<<< HEAD
-              Azimuth(0.0), Height(0.0), Reveal(0.0), Tilt(0.0), Width(0.0), shapeCat(ShapeCat::Unknown), plane(0.0, 0.0, 0.0, 0.0),
-              Centroid(0.0, 0.0, 0.0), lcsx(0.0, 0.0, 0.0), lcsy(0.0, 0.0, 0.0), lcsz(0.0, 0.0, 0.0), NewellAreaVector(0.0, 0.0, 0.0),
-              NewellSurfaceNormalVector(0.0, 0.0, 0.0), OutNormVec(3, 0.0), SinAzim(0.0), CosAzim(0.0), SinTilt(0.0), CosTilt(0.0), IsConvex(true),
-              IsDegenerate(false), VerticesProcessed(false), XShift(0.0), YShift(0.0),
-
-              HeatTransSurf(false), OutsideHeatSourceTermSchedule(0), InsideHeatSourceTermSchedule(0), HeatTransferAlgorithm(iHeatTransferModel::NotSet),
-              BaseSurf(0), NumSubSurfaces(0), Zone(0), ExtBoundCond(0), ExtSolar(false), ExtWind(false),
-              ViewFactorGround(0.0), ViewFactorSky(0.0), ViewFactorGroundIR(0.0), ViewFactorSkyIR(0.0), OSCPtr(0), OSCMPtr(0), MirroredSurf(false),
+            : Index(0), Construction(0), ConstructionStoredInputValue(0), Class(SurfaceClass::None), Shape(SurfaceShape::None), Sides(0), Area(0.0),
+              GrossArea(0.0), NetAreaShadowCalc(0.0), Perimeter(0.0), Azimuth(0.0), Height(0.0), Reveal(0.0), Tilt(0.0), Width(0.0),
+              shapeCat(ShapeCat::Unknown), plane(0.0, 0.0, 0.0, 0.0), Centroid(0.0, 0.0, 0.0), lcsx(0.0, 0.0, 0.0), lcsy(0.0, 0.0, 0.0),
+              lcsz(0.0, 0.0, 0.0), NewellAreaVector(0.0, 0.0, 0.0), NewellSurfaceNormalVector(0.0, 0.0, 0.0), OutNormVec(3, 0.0), SinAzim(0.0),
+              CosAzim(0.0), SinTilt(0.0), CosTilt(0.0), IsConvex(true), IsDegenerate(false), VerticesProcessed(false), XShift(0.0), YShift(0.0),
+
+              HeatTransSurf(false), OutsideHeatSourceTermSchedule(0), InsideHeatSourceTermSchedule(0),
+              HeatTransferAlgorithm(iHeatTransferModel::NotSet), BaseSurf(0), NumSubSurfaces(0), Zone(0), ExtBoundCond(0), ExtSolar(false),
+              ExtWind(false), ViewFactorGround(0.0), ViewFactorSky(0.0), ViewFactorGroundIR(0.0), ViewFactorSkyIR(0.0), OSCPtr(0), OSCMPtr(0),
+              MirroredSurf(false),
 
               SchedShadowSurfIndex(0), ShadowSurfSchedVaries(false), ShadowingSurf(false), IsTransparent(false), SchedMinValue(0.0),
               ShadowSurfDiffuseSolRefl(0.0), ShadowSurfDiffuseVisRefl(0.0), ShadowSurfGlazingFrac(0.0), ShadowSurfGlazingConstruct(0),
 
-              MaterialMovInsulExt(0), MaterialMovInsulInt(0), SchedMovInsulExt(0), SchedMovInsulInt(0), MovInsulIntPresent(false), MovInsulIntPresentPrevTS(false),
-
-              activeWindowShadingControl(0), HasShadeControl(false), activeShadedConstruction(0), FrameDivider(0), Multiplier(1.0),
-=======
-              Azimuth(0.0), Height(0.0), Reveal(0.0), Tilt(0.0), Width(0.0), HeatTransSurf(false), OutsideHeatSourceTermSchedule(0),
-              InsideHeatSourceTermSchedule(0), HeatTransferAlgorithm(iHeatTransferModel::NotSet), BaseSurf(0), NumSubSurfaces(0), Zone(0),
-              ExtBoundCond(0), LowTempErrCount(0), HighTempErrCount(0), ExtSolar(false), ExtWind(false), IntConvCoeff(0),
-              EMSOverrideIntConvCoef(false), EMSValueForIntConvCoef(0.0), ExtConvCoeff(0), EMSOverrideExtConvCoef(false), EMSValueForExtConvCoef(0.0),
-              ViewFactorGround(0.0), ViewFactorSky(0.0), ViewFactorGroundIR(0.0), ViewFactorSkyIR(0.0), OSCPtr(0), OSCMPtr(0),
-              SchedShadowSurfIndex(0), ShadowSurfSchedVaries(false), ShadowingSurf(false), IsTransparent(false), SchedMinValue(0.0),
-              ShadowSurfDiffuseSolRefl(0.0), ShadowSurfDiffuseVisRefl(0.0), ShadowSurfGlazingFrac(0.0), ShadowSurfGlazingConstruct(0),
-              ShadowSurfPossibleObstruction(true), ShadowSurfPossibleReflector(false), ShadowSurfRecSurfNum(0), MaterialMovInsulExt(0),
-              MaterialMovInsulInt(0), SchedMovInsulExt(0), SchedMovInsulInt(0), Centroid(0.0, 0.0, 0.0), lcsx(0.0, 0.0, 0.0), lcsy(0.0, 0.0, 0.0),
-              lcsz(0.0, 0.0, 0.0), NewellAreaVector(0.0, 0.0, 0.0), NewellSurfaceNormalVector(0.0, 0.0, 0.0), OutNormVec(3, 0.0), SinAzim(0.0),
-              CosAzim(0.0), SinTilt(0.0), CosTilt(0.0), IsConvex(true), IsDegenerate(false), VerticesProcessed(false), XShift(0.0), YShift(0.0),
-              shapeCat(ShapeCat::Unknown), plane(0.0, 0.0, 0.0, 0.0), activeWindowShadingControl(0), HasShadeControl(false),
-              activeShadedConstruction(0), FrameDivider(0), Multiplier(1.0), Shelf(0), TAirRef(ZoneMeanAirTemp), OutDryBulbTemp(0.0),
-              OutDryBulbTempEMSOverrideOn(false), OutDryBulbTempEMSOverrideValue(0.0), OutWetBulbTemp(0.0), OutWetBulbTempEMSOverrideOn(false),
-              OutWetBulbTempEMSOverrideValue(0.0), WindSpeed(0.0), WindSpeedEMSOverrideOn(false), WindSpeedEMSOverrideValue(0.0),
-              ViewFactorGroundEMSOverrideOn(false), ViewFactorGroundEMSOverrideValue(0.0),
-
-              WindDir(0.0), WindDirEMSOverrideOn(false), WindDirEMSOverrideValue(0.0),
-
-              SchedExternalShadingFrac(false), ExternalShadingSchInd(0), HasSurroundingSurfProperties(false), SurroundingSurfacesNum(0),
-              HasLinkedOutAirNode(false), LinkedOutAirNode(0), PenumbraID(-1),
-
-              UNomWOFilm("-              "), UNomFilm("-              "), ExtEcoRoof(false), ExtCavityPresent(false), ExtCavNum(0), IsPV(false),
-              IsICS(false), IsPool(false), ICSPtr(0), MirroredSurf(false), IntConvClassification(0), IntConvHcModelEq(0), IntConvHcUserCurveIndex(0),
-              OutConvClassification(0), OutConvHfModelEq(0), OutConvHfUserCurveIndex(0), OutConvHnModelEq(0), OutConvHnUserCurveIndex(0),
-              OutConvFaceArea(0.0), OutConvFacePerimeter(0.0), OutConvFaceHeight(0.0), IntConvZoneWallHeight(0.0), IntConvZonePerimLength(0.0),
-              IntConvZoneHorizHydrDiam(0.0), IntConvWindowWallRatio(0.0), IntConvWindowLocation(InConvWinLoc_NotSet),
-              IntConvSurfGetsRadiantHeat(false), IntConvSurfHasActiveInIt(false), IsRadSurfOrVentSlabOrPool(false), GenericContam(0.0),
->>>>>>> fffcd22f
-              SolarEnclIndex(0), SolarEnclSurfIndex(0), IsAirBoundarySurf(false)
+              MaterialMovInsulExt(0), MaterialMovInsulInt(0), SchedMovInsulExt(0), SchedMovInsulInt(0), MovInsulIntPresent(false),
+              MovInsulIntPresentPrevTS(false),
+
+              activeWindowShadingControl(0), HasShadeControl(false), activeShadedConstruction(0), FrameDivider(0), Multiplier(1.0), SolarEnclIndex(0),
+              SolarEnclSurfIndex(0), IsAirBoundarySurf(false)
         {
         }
 
@@ -1280,60 +1218,23 @@
     int MaxReflRays = 0;                  // Max number of rays from a receiving surface for solar reflection calc
     Real64 GroundLevelZ = 0.0;            // Z value of ground level for solar refl calc (m)
     bool AirflowWindows = false;          // TRUE if one or more airflow windows
-    bool ShadingTransmittanceVaries = false;   // overall, shading transmittance varies for the building
-<<<<<<< HEAD
+    bool ShadingTransmittanceVaries = false;      // overall, shading transmittance varies for the building
     bool AnyHeatBalanceInsideSourceTerm = false;  // True if any SurfaceProperty:HeatBalanceSourceTerm inside face used
     bool AnyHeatBalanceOutsideSourceTerm = false; // True if any SurfaceProperty:HeatBalanceSourceTerm outside face used
-
-=======
-    bool AnyMovableInsulation = false;         // True if any movable insulation presents
->>>>>>> fffcd22f
-    Array1D_int InsideGlassCondensationFlag;   // 1 if innermost glass inside surface temp < zone air dew point;  0 otherwise
-    Array1D_int InsideFrameCondensationFlag;   // 1 if frame inside surface temp < zone air dew point; 0 otherwise
-    Array1D_int InsideDividerCondensationFlag; // 1 if divider inside surface temp < zone air dew point;  0 otherwise
-    Array1D_int AdjacentZoneToSurface;         // Array of adjacent zones to each surface
-    Array1D<Real64> X0;                        // X-component of translation vector
-    Array1D<Real64> Y0;                        // Y-component of translation vector
-    Array1D<Real64> Z0;                        // Z-component of translation vector
-
-<<<<<<< HEAD
-    Array1D<Real64> EnclSolDB;              // Factor for diffuse radiation in a zone from beam reflecting from inside surfaces
-    Array1D<Real64> EnclSolDBSSG;           // Factor for diffuse radiation in a zone from beam reflecting from inside surfaces.
-                                            // Used only for scheduled surface gains
-    Array1D<Real64> EnclSolDBIntWin;        // Value of factor for beam solar entering a zone through interior windows
-                                            // (considered to contribute to diffuse in zone)
-=======
-    Array1D<Real64> EnclSolDB; // Factor for diffuse radiation in a zone from beam reflecting from inside surfaces
-    Array1D<Real64>
-        EnclSolDBSSG; // Factor for diffuse radiation in a zone from beam reflecting from inside surfaces. Used only for scheduled surface gains
-    Array1D<Real64>
-        EnclSolDBIntWin; // Value of factor for beam solar entering a zone through interior windows (considered to contribute to diffuse in zone)
-
-    Array1D<Real64> SurfOpaqAI;             // Time step value of factor for beam absorbed on inside of opaque surface
-    Array1D<Real64> SurfOpaqAO;             // Time step value of factor for beam absorbed on outside of opaque surface
-    Array1D<Real64> SurfBmToBmReflFacObs;   // Factor for incident solar from specular beam refl from obstructions (W/m2)/(W/m2)
-    Array1D<Real64> SurfBmToDiffReflFacObs; // Factor for incident solar from diffuse beam refl from obstructions (W/m2)/(W/m2)
-    Array1D<Real64> SurfBmToDiffReflFacGnd; // Factor for incident solar from diffuse beam refl from ground
-    Array1D<Real64> SurfSkyDiffReflFacGnd;  // sky diffuse reflection view factors from ground
-    Array1D<Real64> AirSkyRadSplit;         // Fractional split between the air and  the sky for radiation from the surface
-                                            // Fraction of sky IR coming from sky itself; 1-AirSkyRadSplit comes from the atmosphere.
-    Array2D<Real64> CosIncAveBmToBmSolObs;
-    Array2D<Real64> SUNCOSHR = Array2D<Real64>(24, 3, 0.0); // Hourly values of SUNCOS (solar direction cosines)
-                                                            // Autodesk: Init Zero-initialization added to avoid use uninitialized
-    Array1D<Real64> SurfSunlitArea;                         // Sunlit area by surface number
-    Array1D<Real64> SurfSunlitFrac;                         // Sunlit fraction by surface number
-    Array1D<Real64> SurfSkySolarInc; // Incident diffuse solar from sky; if CalcSolRefl is true, includes reflection of sky diffuse and beam solar
-                                     // from exterior obstructions [W/m2]
-    Array1D<Real64> SurfGndSolarInc; // Incident diffuse solar from ground; if CalcSolRefl is true, accounts for shadowing of ground by building and
-                                     // obstructions [W/m2]
-
-    Array2D<Real64> ReflFacBmToDiffSolObs;
-    Array2D<Real64> ReflFacBmToDiffSolGnd;
-    Array2D<Real64> ReflFacBmToBmSolObs;
-    Array1D<Real64> ReflFacSkySolObs;
-    Array1D<Real64> ReflFacSkySolGnd;
->>>>>>> fffcd22f
-
+    bool AnyMovableInsulation = false;            // True if any movable insulation presents
+    Array1D_int InsideGlassCondensationFlag;      // 1 if innermost glass inside surface temp < zone air dew point;  0 otherwise
+    Array1D_int InsideFrameCondensationFlag;      // 1 if frame inside surface temp < zone air dew point; 0 otherwise
+    Array1D_int InsideDividerCondensationFlag;    // 1 if divider inside surface temp < zone air dew point;  0 otherwise
+    Array1D_int AdjacentZoneToSurface;            // Array of adjacent zones to each surface
+    Array1D<Real64> X0;                           // X-component of translation vector
+    Array1D<Real64> Y0;                           // Y-component of translation vector
+    Array1D<Real64> Z0;                           // Z-component of translation vector
+
+    Array1D<Real64> EnclSolDB;                  // Factor for diffuse radiation in a zone from beam reflecting from inside surfaces
+    Array1D<Real64> EnclSolDBSSG;               // Factor for diffuse radiation in a zone from beam reflecting from inside surfaces.
+                                                // Used only for scheduled surface gains
+    Array1D<Real64> EnclSolDBIntWin;            // Value of factor for beam solar entering a zone through interior windows
+                                                // (considered to contribute to diffuse in zone)
     std::vector<int> AllHTSurfaceList;          // List of all heat transfer surfaces
     std::vector<int> AllIZSurfaceList;          // List of all interzone heat transfer surfaces
     std::vector<int> AllHTNonWindowSurfaceList; // List of all non-window heat transfer surfaces
@@ -1341,23 +1242,23 @@
     std::vector<int> AllSurfaceListReportOrder; // List of all surfaces - output reporting order
 
     // Surface HB arrays
-    Array1D<Real64> SurfOutDryBulbTemp;          // Surface outside dry bulb air temperature, for surface heat balance (C)
-    Array1D<Real64> SurfOutWetBulbTemp;          // Surface outside wet bulb air temperature, for surface heat balance (C)
-    Array1D<Real64> SurfOutWindSpeed;            // Surface outside wind speed, for surface heat balance (m/s)
-    Array1D<Real64> SurfOutWindDir;              // Surface outside wind direction, for surface heat balance and ventilation(degree)
-    Array1D<Real64> SurfGenericContam;   // [ppm] Surface generic contaminant as a storage term for
+    Array1D<Real64> SurfOutDryBulbTemp; // Surface outside dry bulb air temperature, for surface heat balance (C)
+    Array1D<Real64> SurfOutWetBulbTemp; // Surface outside wet bulb air temperature, for surface heat balance (C)
+    Array1D<Real64> SurfOutWindSpeed;   // Surface outside wind speed, for surface heat balance (m/s)
+    Array1D<Real64> SurfOutWindDir;     // Surface outside wind direction, for surface heat balance and ventilation(degree)
+    Array1D<Real64> SurfGenericContam;  // [ppm] Surface generic contaminant as a storage term for
 
     // Surface solar arrays
-    Array1D<Real64> SurfAirSkyRadSplit; // Fractional split between the air and the sky for radiation from the surface
-                                        // Fraction of sky IR coming from sky itself; 1-SurfAirSkyRadSplit comes from the atmosphere.
-    Array2D<Real64> SurfSunCosHourly; // Hourly values of SUNCOS (solar direction cosines)
-                                      // Autodesk: Init Zero-initialization added to avoid use uninitialized
-    Array1D<Real64> SurfSunlitArea;  // Sunlit area by surface number
-    Array1D<Real64> SurfSunlitFrac;  // Sunlit fraction by surface number
-    Array1D<Real64> SurfSkySolarInc; // Incident diffuse solar from sky; if CalcSolRefl is true, includes reflection of sky diffuse
-                                     // and beam solar from exterior obstructions [W/m2]
-    Array1D<Real64> SurfGndSolarInc; // Incident diffuse solar from ground; if CalcSolRefl is true,
-                                     // accounts for shadowing of ground by building and obstructions [W/m2]
+    Array1D<Real64> SurfAirSkyRadSplit;     // Fractional split between the air and the sky for radiation from the surface
+                                            // Fraction of sky IR coming from sky itself; 1-SurfAirSkyRadSplit comes from the atmosphere.
+    Array2D<Real64> SurfSunCosHourly;       // Hourly values of SUNCOS (solar direction cosines)
+                                            // Autodesk: Init Zero-initialization added to avoid use uninitialized
+    Array1D<Real64> SurfSunlitArea;         // Sunlit area by surface number
+    Array1D<Real64> SurfSunlitFrac;         // Sunlit fraction by surface number
+    Array1D<Real64> SurfSkySolarInc;        // Incident diffuse solar from sky; if CalcSolRefl is true, includes reflection of sky diffuse
+                                            // and beam solar from exterior obstructions [W/m2]
+    Array1D<Real64> SurfGndSolarInc;        // Incident diffuse solar from ground; if CalcSolRefl is true,
+                                            // accounts for shadowing of ground by building and obstructions [W/m2]
     Array1D<Real64> SurfBmToBmReflFacObs;   // Factor for incident solar from specular beam refl from obstructions (W/m2)/(W/m2)
     Array1D<Real64> SurfBmToDiffReflFacObs; // Factor for incident solar from diffuse beam refl from obstructions (W/m2)/(W/m2)
     Array1D<Real64> SurfBmToDiffReflFacGnd; // Factor for incident solar from diffuse beam refl from ground
@@ -1375,46 +1276,46 @@
     Array2D<Real64> SurfCosIncAveBmToBmSolObs;
 
     // Surface EMS
-    Array1D<bool> SurfEMSConstructionOverrideON; // if true, EMS is calling to override the construction value
-    Array1D<int> SurfEMSConstructionOverrideValue; // pointer value to use for Construction when overridden
-    Array1D<bool> SurfEMSOverrideIntConvCoef; // if true, EMS is calling to override the interior convection coefficient value
-    Array1D<Real64> SurfEMSValueForIntConvCoef; // Value EMS is calling to use for interior convection coefficient [W/m2-K]
-    Array1D<bool> SurfEMSOverrideExtConvCoef; // if true, EMS is calling to override the exterior convection coefficient value
-    Array1D<Real64> SurfEMSValueForExtConvCoef; // Value EMS is calling to use for exterior convection coefficient [W/m2-K]
-    Array1D<bool> SurfOutDryBulbTempEMSOverrideOn; // if true, EMS is calling to override the surface's outdoor air temp
-    Array1D<Real64> SurfOutDryBulbTempEMSOverrideValue; // value to use for EMS override of outdoor air drybulb temp (C)
-    Array1D<bool> SurfOutWetBulbTempEMSOverrideOn; // if true, EMS is calling to override the surface's outdoor wetbulb temp
-    Array1D<Real64> SurfOutWetBulbTempEMSOverrideValue; // value to use for EMS override of outdoor air wetbulb temp (C)
-    Array1D<bool> SurfWindSpeedEMSOverrideOn; //  if true, EMS is calling to override the surface's outdoor wind speed
-    Array1D<Real64> SurfWindSpeedEMSOverrideValue; // value to use for EMS override of outdoor wind speed (m/s)
-    Array1D<bool> SurfViewFactorGroundEMSOverrideOn; // if true, EMS is calling to override the surface's view factor to ground
+    Array1D<bool> SurfEMSConstructionOverrideON;          // if true, EMS is calling to override the construction value
+    Array1D<int> SurfEMSConstructionOverrideValue;        // pointer value to use for Construction when overridden
+    Array1D<bool> SurfEMSOverrideIntConvCoef;             // if true, EMS is calling to override the interior convection coefficient value
+    Array1D<Real64> SurfEMSValueForIntConvCoef;           // Value EMS is calling to use for interior convection coefficient [W/m2-K]
+    Array1D<bool> SurfEMSOverrideExtConvCoef;             // if true, EMS is calling to override the exterior convection coefficient value
+    Array1D<Real64> SurfEMSValueForExtConvCoef;           // Value EMS is calling to use for exterior convection coefficient [W/m2-K]
+    Array1D<bool> SurfOutDryBulbTempEMSOverrideOn;        // if true, EMS is calling to override the surface's outdoor air temp
+    Array1D<Real64> SurfOutDryBulbTempEMSOverrideValue;   // value to use for EMS override of outdoor air drybulb temp (C)
+    Array1D<bool> SurfOutWetBulbTempEMSOverrideOn;        // if true, EMS is calling to override the surface's outdoor wetbulb temp
+    Array1D<Real64> SurfOutWetBulbTempEMSOverrideValue;   // value to use for EMS override of outdoor air wetbulb temp (C)
+    Array1D<bool> SurfWindSpeedEMSOverrideOn;             //  if true, EMS is calling to override the surface's outdoor wind speed
+    Array1D<Real64> SurfWindSpeedEMSOverrideValue;        // value to use for EMS override of outdoor wind speed (m/s)
+    Array1D<bool> SurfViewFactorGroundEMSOverrideOn;      // if true, EMS is calling to override the surface's view factor to ground
     Array1D<Real64> SurfViewFactorGroundEMSOverrideValue; // value to use for EMS override of surface's view factor to ground
-    Array1D<bool> SurfWindDirEMSOverrideOn; // if true, EMS is calling to override the outside wind direction
-    Array1D<Real64> SurfWindDirEMSOverrideValue; // value to use for EMS override of outside wind direction (deg)
+    Array1D<bool> SurfWindDirEMSOverrideOn;               // if true, EMS is calling to override the outside wind direction
+    Array1D<Real64> SurfWindDirEMSOverrideValue;          // value to use for EMS override of outside wind direction (deg)
 
     // Surface Properties
     Array1D<int> SurfLowTempErrCount;
     Array1D<int> SurfHighTempErrCount;
-    Array1D<int> SurfDaylightingShelfInd;   // Pointer to daylighting shelf
+    Array1D<int> SurfDaylightingShelfInd;           // Pointer to daylighting shelf
     Array1D<bool> SurfSchedExternalShadingFrac;     // true if the external shading is scheduled or calculated externally to be imported
     Array1D<int> SurfExternalShadingSchInd;         // Schedule for a the external shading
     Array1D<bool> SurfHasSurroundingSurfProperties; // true if surrounding surfaces properties are listed for an external surface
     Array1D<int> SurfSurroundingSurfacesNum;        // Index of a surrounding surfaces list (defined in SurfaceProperties::SurroundingSurfaces)
     Array1D<bool> SurfHasLinkedOutAirNode;          // true if an OutdoorAir::Node is linked to the surface
     Array1D<int> SurfLinkedOutAirNode;              // Index of the an OutdoorAir:Node
-    Array1D<bool> SurfExtEcoRoof;        // True if the top outside construction material is of type Eco Roof
-    Array1D<bool> SurfExtCavityPresent;  // true if there is an exterior vented cavity on surface
-    Array1D<int> SurfExtCavNum;          // index for this surface in ExtVentedCavity structure (if any)
-    Array1D<bool> SurfIsPV;              // true if this is a photovoltaic surface (dxf output)
-    Array1D<bool> SurfIsICS;             // true if this is an ICS collector
-    Array1D<bool> SurfIsPool;            // true if this is a pool
-    Array1D<int> SurfICSPtr;             // Index to ICS collector
-    Array1D<bool> SurfIsRadSurfOrVentSlabOrPool; // surface cannot be part of both a radiant surface & ventilated slab group
+    Array1D<bool> SurfExtEcoRoof;                   // True if the top outside construction material is of type Eco Roof
+    Array1D<bool> SurfExtCavityPresent;             // true if there is an exterior vented cavity on surface
+    Array1D<int> SurfExtCavNum;                     // index for this surface in ExtVentedCavity structure (if any)
+    Array1D<bool> SurfIsPV;                         // true if this is a photovoltaic surface (dxf output)
+    Array1D<bool> SurfIsICS;                        // true if this is an ICS collector
+    Array1D<bool> SurfIsPool;                       // true if this is a pool
+    Array1D<int> SurfICSPtr;                        // Index to ICS collector
+    Array1D<bool> SurfIsRadSurfOrVentSlabOrPool;    // surface cannot be part of both a radiant surface & ventilated slab group
 
     // Surface ConvCoeff Properties
-    Array1D<int> SurfTAirRef; // Flag for reference air temperature
-    Array1D<Real64> SurfIntConvCoeff; // Interior Convection Coefficient pointer (different data structure) when being overridden
-    Array1D<Real64> SurfExtConvCoeff; // Exterior Convection Coefficient pointer (different data structure) when being overridden
+    Array1D<int> SurfTAirRef;                     // Flag for reference air temperature
+    Array1D<Real64> SurfIntConvCoeff;             // Interior Convection Coefficient pointer (different data structure) when being overridden
+    Array1D<Real64> SurfExtConvCoeff;             // Exterior Convection Coefficient pointer (different data structure) when being overridden
     Array1D<int> SurfIntConvClassification;       // current classification for inside face air flow regime and surface orientation
     Array1D<int> SurfIntConvHcModelEq;            // current convection model for inside face
     Array1D<int> SurfIntConvHcUserCurveIndex;     // current index to user convection model if used
@@ -1436,37 +1337,16 @@
 
     // Surface Shadow Properties
     Array1D<bool> SurfShadowSurfPossibleObstruction; // True if a surface can be an exterior obstruction
-    Array1D<int> SurfShadowSurfRecSurfNum;  // Receiving surface number
-    Array1D<std::vector<int>> SurfDisabledShadowingZoneList; // Array of all disabled shadowing zone number to the current surface the surface diffusion model
+    Array1D<int> SurfShadowSurfRecSurfNum;           // Receiving surface number
+    Array1D<std::vector<int>>
+        SurfDisabledShadowingZoneList; // Array of all disabled shadowing zone number to the current surface the surface diffusion model
 
     // Surface Window Heat Balance
-<<<<<<< HEAD
-    Array2D<Real64> SurfWinA;           // Time step value of factor for beam absorbed in window glass layers
-    Array2D<Real64> SurfWinADiffFront;  // Time step value of factor for diffuse absorbed in window layers
-    Array2D<Real64> SurfWinACFOverlap;  // Time step value of factor for beam absorbed in window glass layers which comes from other windows
-                                        // It happens sometimes that beam enters one window and hits back of second window.
-                                        // It is used in complex fenestration only
-    Array1D<Real64> SurfWinTransSolar; // Exterior beam plus diffuse solar transmitted through window, or window plus shade/blind, into zone (W)
-    Array1D<Real64> SurfWinBmSolar;    // Exterior beam solar transmitted through window, or window plus blind, into zone (W)
-    Array1D<Real64> SurfWinBmBmSolar;  // Exterior beam-to-beam solar transmitted through window, or window plus blind, into zone (W)
-    Array1D<Real64> SurfWinBmDifSolar; // Exterior beam-to-diffuse solar transmitted through window, or window plus blind, into zone (W)
-    Array1D<Real64> SurfWinDifSolar;   // Exterior diffuse solar transmitted through window, or window plus shade/blind, into zone (W)
-    Array1D<Real64> SurfWinHeatGain;   // Total heat gain from window = WinTransSolar + (IR and convection from glazing, or,
-                                       // if interior shade, IR and convection from zone-side of shade plus gap air convection to zone) +
-                                       // (IR convection from frame) + (IR and convection from divider if no interior shade) (W)
-    Array1D<Real64> SurfWinHeatTransfer;              // Total heat transfer through the window = WinTransSolar + conduction through glazing and frame
-    Array1D<Real64> SurfWinHeatGainRep;               // Equals WinHeatGain when WinHeatGain >= 0.0
-    Array1D<Real64> SurfWinHeatLossRep;               // Equals -WinHeatGain when WinHeatGain < 0.0
-    Array1D<Real64> SurfWinGainConvGlazToZoneRep;     // component of WinHeatGain convect to zone from glazing (W)
-    Array1D<Real64> SurfWinGainIRGlazToZoneRep;       // component of WinHeatGain net IR to zone from glazing (W)
-    Array1D<Real64> SurfWinLossSWZoneToOutWinRep;     // component of WinHeatGain shortwave transmit back out (W)
-    Array1D<Real64> SurfWinGainFrameDividerToZoneRep; // component of WinHeatGain to zone from frame/divider (W)
-=======
-    Array2D<Real64> SurfWinA; // Time step value of factor for beam absorbed in window glass layers
-    Array2D<Real64> SurfWinADiffFront;
-    Array2D<Real64>
-        SurfWinACFOverlap; // Time step value of factor for beam absorbed in window glass layers which comes from other windows
-                           // It happens sometimes that beam enters one window and hits back ofsecond window. It is used in complex fenestration only
+    Array2D<Real64> SurfWinA;            // Time step value of factor for beam absorbed in window glass layers
+    Array2D<Real64> SurfWinADiffFront;   // Time step value of factor for diffuse absorbed in window layers
+    Array2D<Real64> SurfWinACFOverlap;   // Time step value of factor for beam absorbed in window glass layers which comes from other windows
+                                         // It happens sometimes that beam enters one window and hits back of second window.
+                                         // It is used in complex fenestration only
     Array1D<Real64> SurfWinTransSolar;   // Exterior beam plus diffuse solar transmitted through window, or window plus shade/blind, into zone (W)
     Array1D<Real64> SurfWinBmSolar;      // Exterior beam solar transmitted through window, or window plus blind, into zone (W)
     Array1D<Real64> SurfWinBmBmSolar;    // Exterior beam-to-beam solar transmitted through window, or window plus blind, into zone (W)
@@ -1482,18 +1362,17 @@
     Array1D<Real64> SurfWinGainIRGlazToZoneRep;          // component of WinHeatGain net IR to zone from glazing (W)
     Array1D<Real64> SurfWinLossSWZoneToOutWinRep;        // component of WinHeatGain shortwave transmit back out (W)
     Array1D<Real64> SurfWinGainFrameDividerToZoneRep;    // component of WinHeatGain to zone from frame/divider (W)
->>>>>>> fffcd22f
     Array1D<Real64> SurfWinGainConvGlazShadGapToZoneRep; // component of WinHeatGain convection to zone from the gap between the inner most glazing
                                                          // and the shade   (W)
     Array1D<Real64> SurfWinGainConvShadeToZoneRep;       // component of WinHeatGain convect to zone from front shade (W)
     Array1D<Real64> SurfWinGainIRShadeToZoneRep;         // component of WinHeatGain net IR to zone from front shade (W)
     Array1D<Real64> SurfWinOtherConvGainInsideFaceToZoneRep; // net imbalance of convection heat gain from equivalent Layer window
                                                              // inside face to zone air
-    Array1D<Real64> SurfWinGapConvHtFlowRep;     // Convective heat flow from gap in airflow window (W)
-    Array1D<Real64> SurfWinShadingAbsorbedSolar; // Exterior beam plus diffuse solar absorbed by window shading device (W)
-    Array1D<Real64> SurfWinSysSolTransmittance;  // Effective solar transmittance of window + shading device, if present
-    Array1D<Real64> SurfWinSysSolReflectance;    // Effective solar reflectance of window + shading device, if present
-    Array1D<Real64> SurfWinSysSolAbsorptance;    // Effective solar absorptance of window + shading device, if present
+    Array1D<Real64> SurfWinGapConvHtFlowRep;                 // Convective heat flow from gap in airflow window (W)
+    Array1D<Real64> SurfWinShadingAbsorbedSolar;             // Exterior beam plus diffuse solar absorbed by window shading device (W)
+    Array1D<Real64> SurfWinSysSolTransmittance;              // Effective solar transmittance of window + shading device, if present
+    Array1D<Real64> SurfWinSysSolReflectance;                // Effective solar reflectance of window + shading device, if present
+    Array1D<Real64> SurfWinSysSolAbsorptance;                // Effective solar absorptance of window + shading device, if present
 
     // Surface Window Energy
     Array1D<Real64> SurfWinTransSolarEnergy;           // Energy of WinTransSolar [J]
@@ -1565,42 +1444,32 @@
     EPVector<DataSurfaces::WinShadingType> SurfWinShadingFlag; // -1: window has no shading device
     Array1D<bool> SurfWinShadingFlagEMSOn;                     // EMS control flag, true if EMS is controlling ShadingFlag with ShadingFlagEMSValue
     Array1D<int> SurfWinShadingFlagEMSValue;                   // EMS control value for Shading Flag
-    Array1D<int> SurfWinStormWinFlag; // -1: Storm window not applicable;
-                                      // 0: Window has storm window but it is off
-                                      // 1: Window has storm window and it is on
-    Array1D<int> SurfWinStormWinFlagPrevDay; // Previous time step value of StormWinFlag
-    Array1D<Real64> SurfWinFracTimeShadingDeviceOn; // For a single time step, = 0.0
-                                                    // if no shading device or shading device is off = 1.0 if shading device is on;
+    Array1D<int> SurfWinStormWinFlag;                          // -1: Storm window not applicable;
+                                                               // 0: Window has storm window but it is off
+                                                               // 1: Window has storm window and it is on
+    Array1D<int> SurfWinStormWinFlagPrevDay;                   // Previous time step value of StormWinFlag
+    Array1D<Real64> SurfWinFracTimeShadingDeviceOn;            // For a single time step, = 0.0
+                                                               // if no shading device or shading device is off = 1.0 if shading device is on;
                                                     // For time intervals longer than a time step, = fraction of time that shading device is on.
     EPVector<DataSurfaces::WinShadingType> SurfWinExtIntShadePrevTS; // 1 if exterior or interior blind or shade in place previous time step;
                                                                      // 0 otherwise
-    Array1D<bool> SurfWinHasShadeOrBlindLayer; // mark as true if the window construction has a shade or a blind layer
-    Array1D<bool> SurfWinSurfDayLightInit;     // surface has been initialized for following 5 arrays
-    Array1D<int> SurfWinDaylFacPoint;          // Pointer to daylight factors for the window
-    Array1D<Real64> SurfWinVisTransSelected;   // Window vis trans at normal incidence selected for use in dayltg calculation
-    Array1D<Real64> SurfWinSwitchingFactor;    // Window switching factor (0.0 = unswitched; 1.0 = fully switched)
-    Array1D<Real64> SurfWinTheta;              // Azimuth of window normal (rad)
-    Array1D<Real64> SurfWinPhi;                // Altitude of window normal (rad)
-    Array1D<Real64> SurfWinRhoCeilingWall;     // Average interior reflectance seen by light moving up across horizontal plane thru center of window
-    Array1D<Real64> SurfWinRhoFloorWall;       // Same as above, but for light moving down
-    Array1D<Real64> SurfWinFractionUpgoing;    // Fraction light entering window that goes upward
-<<<<<<< HEAD
-    Array1D<Real64> SurfWinVisTransRatio; // For windows with switchable glazing,
-                                          // ratio of normal transmittance in switched state to that in unswitched state
-    Array1D<Real64> SurfWinFrameArea;                  // Frame projected area (m2)
-    Array1D<Real64> SurfWinFrameConductance;           // Frame conductance [no air films] (W/m2-K)
-    Array1D<Real64> SurfWinFrameSolAbsorp;             // Frame solar absorptance (assumed same inside and outside)
-    Array1D<Real64> SurfWinFrameVisAbsorp;             // Frame visible absorptance (assumed same inside and outside)
-    Array1D<Real64> SurfWinFrameEmis;                  // Frame thermal emissivity (thermal absorptance) (assumed same inside and outside)
-=======
-    Array1D<Real64> SurfWinVisTransRatio;      // For windows with switchable glazing, ratio of normal transmittance
-                                               // in switched state to that in unswitched state
-    Array1D<Real64> SurfWinFrameArea;          // Frame projected area (m2)
-    Array1D<Real64> SurfWinFrameConductance;   // Frame conductance [no air films] (W/m2-K)
-    Array1D<Real64> SurfWinFrameSolAbsorp;     // Frame solar absorptance (assumed same inside and outside)
-    Array1D<Real64> SurfWinFrameVisAbsorp;     // Frame visible absorptance (assumed same inside and outside)
-    Array1D<Real64> SurfWinFrameEmis;          // Frame thermal emissivity (thermal absorptance) (assumed same inside and outside)
->>>>>>> fffcd22f
+    Array1D<bool> SurfWinHasShadeOrBlindLayer;                       // mark as true if the window construction has a shade or a blind layer
+    Array1D<bool> SurfWinSurfDayLightInit;                           // surface has been initialized for following 5 arrays
+    Array1D<int> SurfWinDaylFacPoint;                                // Pointer to daylight factors for the window
+    Array1D<Real64> SurfWinVisTransSelected;                         // Window vis trans at normal incidence selected for use in dayltg calculation
+    Array1D<Real64> SurfWinSwitchingFactor;                          // Window switching factor (0.0 = unswitched; 1.0 = fully switched)
+    Array1D<Real64> SurfWinTheta;                                    // Azimuth of window normal (rad)
+    Array1D<Real64> SurfWinPhi;                                      // Altitude of window normal (rad)
+    Array1D<Real64> SurfWinRhoCeilingWall;   // Average interior reflectance seen by light moving up across horizontal plane thru center of window
+    Array1D<Real64> SurfWinRhoFloorWall;     // Same as above, but for light moving down
+    Array1D<Real64> SurfWinFractionUpgoing;  // Fraction light entering window that goes upward
+    Array1D<Real64> SurfWinVisTransRatio;    // For windows with switchable glazing,
+                                             // ratio of normal transmittance in switched state to that in unswitched state
+    Array1D<Real64> SurfWinFrameArea;        // Frame projected area (m2)
+    Array1D<Real64> SurfWinFrameConductance; // Frame conductance [no air films] (W/m2-K)
+    Array1D<Real64> SurfWinFrameSolAbsorp;   // Frame solar absorptance (assumed same inside and outside)
+    Array1D<Real64> SurfWinFrameVisAbsorp;   // Frame visible absorptance (assumed same inside and outside)
+    Array1D<Real64> SurfWinFrameEmis;        // Frame thermal emissivity (thermal absorptance) (assumed same inside and outside)
     Array1D<Real64> SurfWinFrEdgeToCenterGlCondRatio;  // Ratio of frame edge of glass conductance (without air films) to center of glass conductance
                                                        // (without air films)
     Array1D<Real64> SurfWinFrameEdgeArea;              // Area of glass near frame (m2)
@@ -1632,16 +1501,10 @@
                                              // apportioned to the two faces
     Array1D<Real64> SurfWinShadeAbsFacFace2; // Fraction of short-wave radiation incident that is absorbed by face 2 when total absorbed radiation is
                                              // apportioned to the two faces
-<<<<<<< HEAD
     Array1D<Real64> SurfWinConvCoeffWithShade; // Convection coefficient from glass or shade to gap air when interior
                                                // or exterior shade is present (W/m2-K)
-    Array1D<Real64> SurfWinOtherConvHeatGain; // other convective = total conv - standard model prediction for EQL window model (W)
-    Array1D<int> SurfWinBlindNumber;          // Blind number for a window with a blind
-=======
-    Array1D<Real64> SurfWinConvCoeffWithShade; // Convection coeff from glass or shade to gap air when interior or exterior shade is present (W/m2-K)
     Array1D<Real64> SurfWinOtherConvHeatGain;  // other convective = total conv - standard model prediction for EQL window model (W)
     Array1D<int> SurfWinBlindNumber;           // Blind number for a window with a blind
->>>>>>> fffcd22f
     Array1D<Real64> SurfWinEffInsSurfTemp; // Effective inside surface temperature for window with interior blind or shade; combination of shade/blind
                                            // and glass temperatures (C)
     Array1D<bool> SurfWinMovableSlats;     // True if window has a blind with movable slats
