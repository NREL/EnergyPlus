--- conflicted
+++ resolved
@@ -2251,20 +2251,14 @@
                             std::vector<Btwxt::GridAxis> gridAxes;
                             gridAxes.emplace_back(axis, nullptr, Btwxt::Method::linear, Btwxt::Method::linear, std::pair<double, double>{0.0, 360.0}, BtwxtManager::btwxt_logger);
 
-<<<<<<< HEAD
-                            auto gridIndex = state.dataCurveManager->btwxtManager.addGrid(Alphas(1), gridAxes, BtwxtMessageCallback);
+                            auto gridIndex = // (AUTO_OK_OBJ)
+                                    state.dataCurveManager->btwxtManager.addGrid(Alphas(1), gridAxes, BtwxtMessageCallback);
                             thisCurve->TableIndex = gridIndex;
                             thisCurve->GridValueIndex = state.dataCurveManager->btwxtManager.addOutputValues(gridIndex, lookupValues);
                         }
                         catch (BtwxtException &e) {
                             ShowSevereError(state, "GridAxis construction error.");
                         }
-=======
-                        auto gridIndex = // (AUTO_OK_OBJ)
-                            state.dataCurveManager->btwxtManager.addGrid(Alphas(1), Btwxt::GriddedData(gridAxes));
-                        thisCurve->TableIndex = gridIndex;
-                        thisCurve->GridValueIndex = state.dataCurveManager->btwxtManager.addOutputValues(gridIndex, lookupValues);
->>>>>>> d642102e
                     }
                 }
             }
