// EnergyPlus, Copyright (c) 1996-2023, The Board of Trustees of the University of Illinois,
// The Regents of the University of California, through Lawrence Berkeley National Laboratory
// (subject to receipt of any required approvals from the U.S. Dept. of Energy), Oak Ridge
// National Laboratory, managed by UT-Battelle, Alliance for Sustainable Energy, LLC, and other
// contributors. All rights reserved.
//
// NOTICE: This Software was developed under funding from the U.S. Department of Energy and the
// U.S. Government consequently retains certain rights. As such, the U.S. Government has been
// granted for itself and others acting on its behalf a paid-up, nonexclusive, irrevocable,
// worldwide license in the Software to reproduce, distribute copies to the public, prepare
// derivative works, and perform publicly and display publicly, and to permit others to do so.
//
// Redistribution and use in source and binary forms, with or without modification, are permitted
// provided that the following conditions are met:
//
// (1) Redistributions of source code must retain the above copyright notice, this list of
//     conditions and the following disclaimer.
//
// (2) Redistributions in binary form must reproduce the above copyright notice, this list of
//     conditions and the following disclaimer in the documentation and/or other materials
//     provided with the distribution.
//
// (3) Neither the name of the University of California, Lawrence Berkeley National Laboratory,
//     the University of Illinois, U.S. Dept. of Energy nor the names of its contributors may be
//     used to endorse or promote products derived from this software without specific prior
//     written permission.
//
// (4) Use of EnergyPlus(TM) Name. If Licensee (i) distributes the software in stand-alone form
//     without changes from the version obtained under this License, or (ii) Licensee makes a
//     reference solely to the software portion of its product, Licensee must refer to the
//     software as "EnergyPlus version X" software, where "X" is the version number Licensee
//     obtained under this License and may not use a different name for the software. Except as
//     specifically required in this Section (4), Licensee shall not use in a company name, a
//     product name, in advertising, publicity, or other promotional activities any name, trade
//     name, trademark, logo, or other designation of "EnergyPlus", "E+", "e+" or confusingly
//     similar designation, without the U.S. Department of Energy's prior written consent.
//
// THIS SOFTWARE IS PROVIDED BY THE COPYRIGHT HOLDERS AND CONTRIBUTORS "AS IS" AND ANY EXPRESS OR
// IMPLIED WARRANTIES, INCLUDING, BUT NOT LIMITED TO, THE IMPLIED WARRANTIES OF MERCHANTABILITY
// AND FITNESS FOR A PARTICULAR PURPOSE ARE DISCLAIMED. IN NO EVENT SHALL THE COPYRIGHT OWNER OR
// CONTRIBUTORS BE LIABLE FOR ANY DIRECT, INDIRECT, INCIDENTAL, SPECIAL, EXEMPLARY, OR
// CONSEQUENTIAL DAMAGES (INCLUDING, BUT NOT LIMITED TO, PROCUREMENT OF SUBSTITUTE GOODS OR
// SERVICES; LOSS OF USE, DATA, OR PROFITS; OR BUSINESS INTERRUPTION) HOWEVER CAUSED AND ON ANY
// THEORY OF LIABILITY, WHETHER IN CONTRACT, STRICT LIABILITY, OR TORT (INCLUDING NEGLIGENCE OR
// OTHERWISE) ARISING IN ANY WAY OUT OF THE USE OF THIS SOFTWARE, EVEN IF ADVISED OF THE
// POSSIBILITY OF SUCH DAMAGE.

// C++ Headers
#include <algorithm>
#include <cmath>
#include <limits>
#include <string>

// ObjexxFCL Headers
#include <ObjexxFCL/Array.functions.hh>
#include <ObjexxFCL/Array3D.hh>
#include <ObjexxFCL/Fmath.hh>

// Third-party Headers
#include <fast_float/fast_float.h>
#include <courierr/courierr.h>

// EnergyPlus Headers
#include <EnergyPlus/CurveManager.hh>
#include <EnergyPlus/Data/EnergyPlusData.hh>
#include <EnergyPlus/DataBranchAirLoopPlant.hh>
#include <EnergyPlus/DataIPShortCuts.hh>
#include <EnergyPlus/DataLoopNode.hh>
#include <EnergyPlus/DataSystemVariables.hh>
#include <EnergyPlus/EMSManager.hh>
#include <EnergyPlus/FileSystem.hh>
#include <EnergyPlus/GlobalNames.hh>
#include <EnergyPlus/InputProcessing/InputProcessor.hh>
#include <EnergyPlus/OutputProcessor.hh>
#include <EnergyPlus/UtilityRoutines.hh>

namespace EnergyPlus {

namespace Curve {
    // Module containing the Curve Manager routines

    // MODULE INFORMATION:
    //       AUTHOR         Fred Buhl
    //       DATE WRITTEN   May 2000
    //       MODIFIED       January 2006, Rick Strand, added a curve type (quadratic-linear)
    //                      July 2006, L. Gu, added a new curve type (bicubic)

    //                      July 2006, Brent Griffith, added triquadratic curve
    //                       RR added exponential curve
    //                      May 2009 Brent griffith add EMS actuator registry and override (for custom equations)
    //                      August 2010, Richard Raustad, FSEC, added Table:* objects
    //                      August 2014, Rick Strand, added a curve type (cubic-linear)
    //                      Future Improvements:
    //                          Subroutine PerformanceTableObject is not really needed (and is probably slower)
    //                          since Subroutine TableLookupObject can do the same thing. The difference
    //                          is that Sub PerformanceTableObject does a linear interpolation without extrapolation.
    //                          More math is also involved. Sub TableLookupObject can also do this if a) the limits
    //                          of the input data use the boundaries of the tabular data, b) the arrays are corrected
    //                          to use this other subroutine, and c) the Number of Interpolation Points is set to 2.
    //                      22Aug2010 Craig Wray, added new curves for fan component model:
    //                          FanPressureRise, ExponentialSkewNormal, Sigmoid, RectangularHyperbola1,
    //                          RectangularHyperbola2, ExponentialDecay
    //                      March 2012, Atefe Makhmalbaf and Heejin Cho, added a new curve type (QuadLinear)
    //                      Jan 2021 Yueyue, added a new curve type (QuintLinear)
    //                      Aug.  2014, Rongpeng Zhang, added a new curve type (ChillerPartLoadWithLift)
    //       RE-ENGINEERED  na

    // PURPOSE OF THIS MODULE:
    // To provide the capabilities of getting the curve data from the input,
    // validating it, and storing it in such a manner that the curve manager
    // can provide the simulation with performance curve output.

    std::shared_ptr<EPlusLogging> BtwxtManager::btwxt_logger{{std::make_shared<EPlusLogging>()}};

    void EPlusLogging::error(const std::string_view message) {
        const std::pair<EnergyPlusData *, std::string>& contextPair = *(reinterpret_cast<std::pair<EnergyPlusData *, std::string> *>(message_context));
        std::string fullMessage = fmt::format("{}: {}", contextPair.second, message);
        ShowSevereError(*contextPair.first, fullMessage);
        ShowFatalError(*contextPair.first, "Btwxt: Errors discovered, program terminates.");
    }
    void EPlusLogging::warning(const std::string_view message) {
        const std::pair<EnergyPlusData *, std::string>& contextPair = *(reinterpret_cast<std::pair<EnergyPlusData *, std::string> *>(message_context));
        std::string fullMessage = fmt::format("{}: {}", contextPair.second, message);
        ShowWarningError(*contextPair.first, fullMessage);
    }

    // Functions
    void commonEnvironInit(EnergyPlusData &state)
    {
        // need to be careful on where and how resetting curve outputs to some "inactive value" is done
        // EMS can intercept curves and modify output
        if (state.dataGlobal->BeginEnvrnFlag && state.dataCurveManager->CurveValueMyBeginTimeStepFlag) {
            ResetPerformanceCurveOutput(state);
            state.dataCurveManager->CurveValueMyBeginTimeStepFlag = false;
        }
        if (!state.dataGlobal->BeginEnvrnFlag) {
            state.dataCurveManager->CurveValueMyBeginTimeStepFlag = true;
        }
    }

    void ResetPerformanceCurveOutput(const EnergyPlusData &state)
    {
        // SUBROUTINE INFORMATION:
        //       AUTHOR         Richard Raustad, FSEC
        //       DATE WRITTEN   August 2010
        // PURPOSE OF THIS SUBROUTINE:
        // Reset curve outputs prior to simulating air loops, plant loops, etc.
        // This allows the report variable for curve/table objects to show an inactive state.

        for (auto const &c : state.dataCurveManager->PerfCurve) {
            c->output = DataLoopNode::SensedNodeFlagValue;
            for (auto &i : c->inputs) {
                i = DataLoopNode::SensedNodeFlagValue;
            }
        }
    }

    Real64 Curve::value(EnergyPlusData &state, Real64 V1)
    {
        if (this->interpolationType == InterpType::BtwxtMethod) return BtwxtTableInterpolation(state, V1);
        switch (this->curveType) {
        case CurveType::Linear:
            return this->coeff[0] + V1 * this->coeff[1];
        case CurveType::Quadratic:
            return this->coeff[0] + V1 * (this->coeff[1] + V1 * this->coeff[2]);
        case CurveType::Cubic:
            return this->coeff[0] + V1 * (this->coeff[1] + V1 * (this->coeff[2] + V1 * this->coeff[3]));
        case CurveType::Quartic:
            return this->coeff[0] + V1 * (this->coeff[1] + V1 * (this->coeff[2] + V1 * (this->coeff[3] + V1 * this->coeff[4])));
        case CurveType::Exponent:
            return this->coeff[0] + this->coeff[1] * std::pow(V1, this->coeff[2]);
        case CurveType::ExponentialSkewNormal: {
            Real64 CoeffZ1 = (V1 - this->coeff[0]) / this->coeff[1];
            Real64 CoeffZ2 = (this->coeff[3] * V1 * std::exp(this->coeff[2] * V1) - this->coeff[0]) / this->coeff[1];
            Real64 CoeffZ3 = -this->coeff[0] / this->coeff[1];
            static Real64 const sqrt_2_inv(1.0 / std::sqrt(2.0)); // would be constexpr-able if std::sqrt was constexpr, but not yet
            Real64 CurveValueNumer = std::exp(-0.5 * (CoeffZ1 * CoeffZ1)) * (1.0 + sign(1.0, CoeffZ2) * std::erf(std::abs(CoeffZ2) * sqrt_2_inv));
            Real64 CurveValueDenom = std::exp(-0.5 * (CoeffZ3 * CoeffZ3)) * (1.0 + sign(1.0, CoeffZ3) * std::erf(std::abs(CoeffZ3) * sqrt_2_inv));
            return CurveValueNumer / CurveValueDenom;
        }
        case CurveType::Sigmoid: {
            Real64 CurveValueExp = std::exp((this->coeff[2] - V1) / this->coeff[3]);
            return this->coeff[0] + this->coeff[1] / std::pow(1.0 + CurveValueExp, this->coeff[4]);
        }
        case CurveType::RectangularHyperbola1: {
            Real64 CurveValueNumer = this->coeff[0] * V1;
            Real64 CurveValueDenom = this->coeff[1] + V1;
            return (CurveValueNumer / CurveValueDenom) + this->coeff[2];
        }
        case CurveType::RectangularHyperbola2: {
            Real64 CurveValueNumer = this->coeff[0] * V1;
            Real64 CurveValueDenom = this->coeff[1] + V1;
            return (CurveValueNumer / CurveValueDenom) + (this->coeff[2] * V1);
        }
        case CurveType::ExponentialDecay:
            return this->coeff[0] + this->coeff[1] * std::exp(this->coeff[2] * V1);
        case CurveType::DoubleExponentialDecay:
            return this->coeff[0] + this->coeff[1] * std::exp(this->coeff[2] * V1) + this->coeff[3] * std::exp(this->coeff[4] * V1);
        default:
            return this->valueFallback(state, V1, 0.0, 0.0, 0.0, 0.0);
        }
    }

    Real64 Curve::value(EnergyPlusData &state, Real64 V1, Real64 V2)
    {
        if (this->interpolationType == InterpType::BtwxtMethod) return BtwxtTableInterpolation(state, V1, V2);
        switch (this->curveType) {
        case CurveType::FanPressureRise:
            return V1 * (this->coeff[0] * V1 + this->coeff[1] + this->coeff[2] * std::sqrt(V2)) + this->coeff[3] * V2;
        case CurveType::BiQuadratic:
            return this->coeff[0] + V1 * (this->coeff[1] + V1 * this->coeff[2]) + V2 * (this->coeff[3] + V2 * this->coeff[4]) +
                   V1 * V2 * this->coeff[5];
        case CurveType::QuadraticLinear:
            return (this->coeff[0] + V1 * (this->coeff[1] + V1 * this->coeff[2])) +
                   (this->coeff[3] + V1 * (this->coeff[4] + V1 * this->coeff[5])) * V2;
        case CurveType::CubicLinear:
            return (this->coeff[0] + V1 * (this->coeff[1] + V1 * (this->coeff[2] + V1 * this->coeff[3]))) +
                   (this->coeff[4] + V1 * this->coeff[5]) * V2;
        case CurveType::BiCubic:
            return this->coeff[0] + V1 * this->coeff[1] + V1 * V1 * this->coeff[2] + V2 * this->coeff[3] + V2 * V2 * this->coeff[4] +
                   V1 * V2 * this->coeff[5] + V1 * V1 * V1 * this->coeff[6] + V2 * V2 * V2 * this->coeff[7] + V1 * V1 * V2 * this->coeff[8] +
                   V1 * V2 * V2 * this->coeff[9];
        default:
            return this->valueFallback(state, V1, V2, 0.0, 0.0, 0.0);
        }
    }

    Real64 Curve::value(EnergyPlusData &state, Real64 V1, Real64 V2, Real64 V3)
    {
        if (this->interpolationType == InterpType::BtwxtMethod) return BtwxtTableInterpolation(state, V1, V2, V3);
        switch (this->curveType) {
        case CurveType::ChillerPartLoadWithLift:
            return this->coeff[0] + this->coeff[1] * V1 + this->coeff[2] * V1 * V1 + this->coeff[3] * V2 + this->coeff[4] * V2 * V2 +
                   this->coeff[5] * V1 * V2 + this->coeff[6] * V1 * V1 * V1 + this->coeff[7] * V2 * V2 * V2 + this->coeff[8] * V1 * V1 * V2 +
                   this->coeff[9] * V1 * V2 * V2 + this->coeff[10] * V1 * V1 * V2 * V2 + this->coeff[11] * V3 * V2 * V2 * V2;
        case CurveType::TriQuadratic: {
            auto const &c = this->coeff;
            Real64 const V1s = V1 * V1;
            Real64 const V2s = V2 * V2;
            Real64 const V3s = V3 * V3;
            return c[0] + c[1] * V1s + c[2] * V1 + c[3] * V2s + c[4] * V2 + c[5] * V3s + c[6] * V3 + c[7] * V1s * V2s + c[8] * V1 * V2 +
                   c[9] * V1 * V2s + c[10] * V1s * V2 + c[11] * V1s * V3s + c[12] * V1 * V3 + c[13] * V1 * V3s + c[14] * V1s * V3 +
                   c[15] * V2s * V3s + c[16] * V2 * V3 + c[17] * V2 * V3s + c[18] * V2s * V3 + c[19] * V1s * V2s * V3s + c[20] * V1s * V2s * V3 +
                   c[21] * V1s * V2 * V3s + c[22] * V1 * V2s * V3s + c[23] * V1s * V2 * V3 + c[24] * V1 * V2s * V3 + c[25] * V1 * V2 * V3s +
                   c[26] * V1 * V2 * V3;
        }
        default:
            return this->valueFallback(state, V1, V2, V3, 0.0, 0.0);
        }
    }

    Real64 Curve::value(EnergyPlusData &state, Real64 V1, Real64 V2, Real64 V3, Real64 V4)
    {
        if (this->interpolationType == InterpType::BtwxtMethod) return BtwxtTableInterpolation(state, V1, V2, V3, V4);
        switch (this->curveType) {
        case CurveType::QuadLinear:
            return this->coeff[0] + V1 * this->coeff[1] + V2 * this->coeff[2] + V3 * this->coeff[3] + V4 * this->coeff[4];
        default:
            return this->valueFallback(state, V1, V2, V3, V4, 0.0);
        }
    }

    Real64 Curve::value(EnergyPlusData &state, Real64 V1, Real64 V2, Real64 V3, Real64 V4, Real64 V5)
    {
        if (this->interpolationType == InterpType::BtwxtMethod) return BtwxtTableInterpolation(state, V1, V2, V3, V4, V5);
        switch (this->curveType) {
        case CurveType::QuintLinear:
            return this->coeff[0] + V1 * this->coeff[1] + V2 * this->coeff[2] + V3 * this->coeff[3] + V4 * this->coeff[4] + V5 * this->coeff[5];
            break;
        default:
            return this->valueFallback(state, V1, V2, V3, V4, V5);
        }
    }

    Real64 Curve::value(EnergyPlusData &state, Real64 V1, Real64 V2, Real64 V3, Real64 V4, Real64 V5, Real64 V6)
    {
        // tables are the only 6-D curves, for now at least
        return BtwxtTableInterpolation(state, V1, V2, V3, V4, V5, V6);
    }

    Real64 CurveValue(EnergyPlusData &state,
                      int const CurveIndex, // index of curve in curve array
                      Real64 const Var1     // 1st independent variable
    )
    {
        commonEnvironInit(state);
        Real64 CurveValue(0.0);
        Curve *thisCurve = state.dataCurveManager->PerfCurve(CurveIndex);
        //        Real64 const V1 = std::clamp(Var1, thisCurve->inputLimits[0].min, thisCurve->inputLimits[0].max);
        Real64 const V1(max(min(Var1, thisCurve->inputLimits[0].max), thisCurve->inputLimits[0].min));
        CurveValue = thisCurve->value(state, V1);
        if (thisCurve->outputLimits.minPresent) CurveValue = max(CurveValue, thisCurve->outputLimits.min);
        if (thisCurve->outputLimits.maxPresent) CurveValue = min(CurveValue, thisCurve->outputLimits.max);
        if (thisCurve->EMSOverrideOn) CurveValue = thisCurve->EMSOverrideCurveValue;
        thisCurve->output = CurveValue;
        thisCurve->inputs[0] = Var1;
        return CurveValue;
    }

    Real64 CurveValue(EnergyPlusData &state,
                      int const CurveIndex, // index of curve in curve array
                      Real64 const Var1,    // 1st independent variable
                      Real64 const Var2     // 1st independent variable
    )
    {
        commonEnvironInit(state);
        Real64 CurveValue(0.0);
        Curve *thisCurve = state.dataCurveManager->PerfCurve(CurveIndex);
        //        Real64 const V1 = std::clamp(Var1, thisCurve->inputLimits[0].min, thisCurve->inputLimits[0].max);
        //        Real64 const V2 = std::clamp(Var2, thisCurve->inputLimits[1].min, thisCurve->inputLimits[1].max);
        Real64 const V1(max(min(Var1, thisCurve->inputLimits[0].max), thisCurve->inputLimits[0].min));
        Real64 const V2(max(min(Var2, thisCurve->inputLimits[1].max), thisCurve->inputLimits[1].min));
        CurveValue = thisCurve->value(state, V1, V2);

        if (thisCurve->outputLimits.minPresent) CurveValue = max(CurveValue, thisCurve->outputLimits.min);
        if (thisCurve->outputLimits.maxPresent) CurveValue = min(CurveValue, thisCurve->outputLimits.max);

        if (thisCurve->EMSOverrideOn) CurveValue = thisCurve->EMSOverrideCurveValue;

        thisCurve->output = CurveValue;
        thisCurve->inputs[0] = Var1;
        thisCurve->inputs[1] = Var2;

        return CurveValue;
    }

    Real64 CurveValue(EnergyPlusData &state,
                      int const CurveIndex, // index of curve in curve array
                      Real64 const Var1,    // 1st independent variable
                      Real64 const Var2,    // 1st independent variable
                      Real64 const Var3     // 1st independent variable
    )
    {
        commonEnvironInit(state);
        Real64 CurveValue(0.0);
        Curve *thisCurve = state.dataCurveManager->PerfCurve(CurveIndex);
        //        Real64 const V1 = std::clamp(Var1, thisCurve->inputLimits[0].min, thisCurve->inputLimits[0].max);
        //        Real64 const V2 = std::clamp(Var2, thisCurve->inputLimits[1].min, thisCurve->inputLimits[1].max);
        //        Real64 const V3 = std::clamp(Var3, thisCurve->inputLimits[2].min, thisCurve->inputLimits[2].max);
        Real64 const V1(max(min(Var1, thisCurve->inputLimits[0].max), thisCurve->inputLimits[0].min));
        Real64 const V2(max(min(Var2, thisCurve->inputLimits[1].max), thisCurve->inputLimits[1].min));
        Real64 const V3(max(min(Var3, thisCurve->inputLimits[2].max), thisCurve->inputLimits[2].min));
        CurveValue = thisCurve->value(state, V1, V2, V3);

        if (thisCurve->outputLimits.minPresent) CurveValue = max(CurveValue, thisCurve->outputLimits.min);
        if (thisCurve->outputLimits.maxPresent) CurveValue = min(CurveValue, thisCurve->outputLimits.max);

        if (thisCurve->EMSOverrideOn) CurveValue = thisCurve->EMSOverrideCurveValue;

        thisCurve->output = CurveValue;
        thisCurve->inputs[0] = Var1;
        thisCurve->inputs[1] = Var2;
        thisCurve->inputs[2] = Var3;

        return CurveValue;
    }

    Real64 CurveValue(EnergyPlusData &state,
                      int const CurveIndex, // index of curve in curve array
                      Real64 const Var1,    // 1st independent variable
                      Real64 const Var2,    // 1st independent variable
                      Real64 const Var3,    // 1st independent variable
                      Real64 const Var4     // 1st independent variable
    )
    {
        commonEnvironInit(state);
        Real64 CurveValue(0.0);
        Curve *thisCurve = state.dataCurveManager->PerfCurve(CurveIndex);
        //        Real64 const V1 = std::clamp(Var1, thisCurve->inputLimits[0].min, thisCurve->inputLimits[0].max);
        //        Real64 const V2 = std::clamp(Var2, thisCurve->inputLimits[1].min, thisCurve->inputLimits[1].max);
        //        Real64 const V3 = std::clamp(Var3, thisCurve->inputLimits[2].min, thisCurve->inputLimits[2].max);
        //        Real64 const V4 = std::clamp(Var4, thisCurve->inputLimits[3].min, thisCurve->inputLimits[3].max);
        Real64 const V1(max(min(Var1, thisCurve->inputLimits[0].max), thisCurve->inputLimits[0].min));
        Real64 const V2(max(min(Var2, thisCurve->inputLimits[1].max), thisCurve->inputLimits[1].min));
        Real64 const V3(max(min(Var3, thisCurve->inputLimits[2].max), thisCurve->inputLimits[2].min));
        Real64 const V4(max(min(Var4, thisCurve->inputLimits[3].max), thisCurve->inputLimits[3].min));
        CurveValue = thisCurve->value(state, V1, V2, V3, V4);

        if (thisCurve->outputLimits.minPresent) CurveValue = max(CurveValue, thisCurve->outputLimits.min);
        if (thisCurve->outputLimits.maxPresent) CurveValue = min(CurveValue, thisCurve->outputLimits.max);

        if (thisCurve->EMSOverrideOn) CurveValue = thisCurve->EMSOverrideCurveValue;

        thisCurve->output = CurveValue;
        thisCurve->inputs[0] = Var1;
        thisCurve->inputs[1] = Var2;
        thisCurve->inputs[2] = Var3;
        thisCurve->inputs[3] = Var4;

        return CurveValue;
    }

    Real64 CurveValue(EnergyPlusData &state,
                      int const CurveIndex, // index of curve in curve array
                      Real64 const Var1,    // 1st independent variable
                      Real64 const Var2,    // 1st independent variable
                      Real64 const Var3,    // 1st independent variable
                      Real64 const Var4,    // 1st independent variable
                      Real64 const Var5     // 1st independent variable
    )
    {
        commonEnvironInit(state);
        Real64 CurveValue(0.0);
        Curve *thisCurve = state.dataCurveManager->PerfCurve(CurveIndex);
        //        Real64 const V1 = std::clamp(Var1, thisCurve->inputLimits[0].min, thisCurve->inputLimits[0].max);
        //        Real64 const V2 = std::clamp(Var2, thisCurve->inputLimits[1].min, thisCurve->inputLimits[1].max);
        //        Real64 const V3 = std::clamp(Var3, thisCurve->inputLimits[2].min, thisCurve->inputLimits[2].max);
        //        Real64 const V4 = std::clamp(Var4, thisCurve->inputLimits[3].min, thisCurve->inputLimits[3].max);
        //        Real64 const V5 = std::clamp(Var5, thisCurve->inputLimits[4].min, thisCurve->inputLimits[4].max);
        Real64 const V1(max(min(Var1, thisCurve->inputLimits[0].max), thisCurve->inputLimits[0].min));
        Real64 const V2(max(min(Var2, thisCurve->inputLimits[1].max), thisCurve->inputLimits[1].min));
        Real64 const V3(max(min(Var3, thisCurve->inputLimits[2].max), thisCurve->inputLimits[2].min));
        Real64 const V4(max(min(Var4, thisCurve->inputLimits[3].max), thisCurve->inputLimits[3].min));
        Real64 const V5(max(min(Var5, thisCurve->inputLimits[4].max), thisCurve->inputLimits[4].min));
        CurveValue = thisCurve->value(state, V1, V2, V3, V4, V5);

        if (thisCurve->outputLimits.minPresent) CurveValue = max(CurveValue, thisCurve->outputLimits.min);
        if (thisCurve->outputLimits.maxPresent) CurveValue = min(CurveValue, thisCurve->outputLimits.max);

        if (thisCurve->EMSOverrideOn) CurveValue = thisCurve->EMSOverrideCurveValue;

        thisCurve->output = CurveValue;
        thisCurve->inputs[0] = Var1;
        thisCurve->inputs[1] = Var2;
        thisCurve->inputs[2] = Var3;
        thisCurve->inputs[3] = Var4;
        thisCurve->inputs[4] = Var5;

        return CurveValue;
    }

    Real64 CurveValue(EnergyPlusData &state,
                      int const CurveIndex, // index of curve in curve array
                      Real64 const Var1,    // 1st independent variable
                      Real64 const Var2,    // 1st independent variable
                      Real64 const Var3,    // 1st independent variable
                      Real64 const Var4,    // 1st independent variable
                      Real64 const Var5,    // 1st independent variable
                      Real64 const Var6     // 1st independent variable
    )
    {

        commonEnvironInit(state);
        Real64 CurveValue(0.0);
        Curve *thisCurve = state.dataCurveManager->PerfCurve(CurveIndex);
        //        Real64 const V1 = std::clamp(Var1, thisCurve->inputLimits[0].min, thisCurve->inputLimits[0].max);
        //        Real64 const V2 = std::clamp(Var2, thisCurve->inputLimits[1].min, thisCurve->inputLimits[1].max);
        //        Real64 const V3 = std::clamp(Var3, thisCurve->inputLimits[2].min, thisCurve->inputLimits[2].max);
        //        Real64 const V4 = std::clamp(Var4, thisCurve->inputLimits[3].min, thisCurve->inputLimits[3].max);
        //        Real64 const V5 = std::clamp(Var5, thisCurve->inputLimits[4].min, thisCurve->inputLimits[4].max);
        //        Real64 const V6 = std::clamp(Var6, thisCurve->inputLimits[5].min, thisCurve->inputLimits[5].max);
        Real64 const V1(max(min(Var1, thisCurve->inputLimits[0].max), thisCurve->inputLimits[0].min));
        Real64 const V2(max(min(Var2, thisCurve->inputLimits[1].max), thisCurve->inputLimits[1].min));
        Real64 const V3(max(min(Var3, thisCurve->inputLimits[2].max), thisCurve->inputLimits[2].min));
        Real64 const V4(max(min(Var4, thisCurve->inputLimits[3].max), thisCurve->inputLimits[3].min));
        Real64 const V5(max(min(Var5, thisCurve->inputLimits[4].max), thisCurve->inputLimits[4].min));
        Real64 const V6(max(min(Var6, thisCurve->inputLimits[5].max), thisCurve->inputLimits[5].min));
        CurveValue = thisCurve->value(state, V1, V2, V3, V4, V5, V6);

        if (thisCurve->outputLimits.minPresent) CurveValue = max(CurveValue, thisCurve->outputLimits.min);
        if (thisCurve->outputLimits.maxPresent) CurveValue = min(CurveValue, thisCurve->outputLimits.max);

        if (thisCurve->EMSOverrideOn) CurveValue = thisCurve->EMSOverrideCurveValue;

        thisCurve->output = CurveValue;
        thisCurve->inputs[0] = Var1;
        thisCurve->inputs[1] = Var2;
        thisCurve->inputs[2] = Var3;
        thisCurve->inputs[3] = Var4;
        thisCurve->inputs[4] = Var5;
        thisCurve->inputs[5] = Var6;

        return CurveValue;
    }

    Real64 Curve::valueFallback(EnergyPlusData &state, Real64 V1, Real64 V2, Real64 V3, Real64 V4, Real64 V5)
    {
        if (state.dataCurveManager->showFallbackMessage) {
            ShowMessage(state, "Note: You have encountered a corner case in the EnergyPlus Curve:* evaluation code.");
            ShowMessage(state, "The code was refactored for version 23.1, but there were a few corner cases that could not be found automatically");
            ShowMessage(state,
                        "If you are able, please provide your input file to the EnergyPlus helpdesk or repository so a developer can patch for your "
                        "use case");
            ShowMessage(state, "Your simulation continues as normal, thanks!");
            state.dataCurveManager->showFallbackMessage = false;
        }
        switch (this->curveType) {
        case CurveType::Linear: {
            return this->coeff[0] + V1 * this->coeff[1];
        } break;
        case CurveType::Quadratic: {
            return this->coeff[0] + V1 * (this->coeff[1] + V1 * this->coeff[2]);
        } break;
        case CurveType::QuadLinear: {
            return this->coeff[0] + V1 * this->coeff[1] + V2 * this->coeff[2] + V3 * this->coeff[3] + V4 * this->coeff[4];
        } break;
        case CurveType::QuintLinear: {
            return this->coeff[0] + V1 * this->coeff[1] + V2 * this->coeff[2] + V3 * this->coeff[3] + V4 * this->coeff[4] + V5 * this->coeff[5];
        } break;
        case CurveType::Cubic: {
            return this->coeff[0] + V1 * (this->coeff[1] + V1 * (this->coeff[2] + V1 * this->coeff[3]));
        } break;
        case CurveType::Quartic: {
            return this->coeff[0] + V1 * (this->coeff[1] + V1 * (this->coeff[2] + V1 * (this->coeff[3] + V1 * this->coeff[4])));
        } break;
        case CurveType::BiQuadratic: {
            return this->coeff[0] + V1 * (this->coeff[1] + V1 * this->coeff[2]) + V2 * (this->coeff[3] + V2 * this->coeff[4]) +
                   V1 * V2 * this->coeff[5];
        } break;
        case CurveType::QuadraticLinear: {
            return (this->coeff[0] + V1 * (this->coeff[1] + V1 * this->coeff[2])) +
                   (this->coeff[3] + V1 * (this->coeff[4] + V1 * this->coeff[5])) * V2;
        } break;
        case CurveType::CubicLinear: {
            return (this->coeff[0] + V1 * (this->coeff[1] + V1 * (this->coeff[2] + V1 * this->coeff[3]))) +
                   (this->coeff[4] + V1 * this->coeff[5]) * V2;
        } break;
        case CurveType::BiCubic: {
            return this->coeff[0] + V1 * this->coeff[1] + V1 * V1 * this->coeff[2] + V2 * this->coeff[3] + V2 * V2 * this->coeff[4] +
                   V1 * V2 * this->coeff[5] + V1 * V1 * V1 * this->coeff[6] + V2 * V2 * V2 * this->coeff[7] + V1 * V1 * V2 * this->coeff[8] +
                   V1 * V2 * V2 * this->coeff[9];
        } break;
        case CurveType::ChillerPartLoadWithLift: {
            return this->coeff[0] + this->coeff[1] * V1 + this->coeff[2] * V1 * V1 + this->coeff[3] * V2 + this->coeff[4] * V2 * V2 +
                   this->coeff[5] * V1 * V2 + this->coeff[6] * V1 * V1 * V1 + this->coeff[7] * V2 * V2 * V2 + this->coeff[8] * V1 * V1 * V2 +
                   this->coeff[9] * V1 * V2 * V2 + this->coeff[10] * V1 * V1 * V2 * V2 + this->coeff[11] * V3 * V2 * V2 * V2;
        } break;
        case CurveType::TriQuadratic: {
            auto const &c = this->coeff;
            Real64 const V1s = V1 * V1;
            Real64 const V2s = V2 * V2;
            Real64 const V3s = V3 * V3;
            return c[0] + c[1] * V1s + c[2] * V1 + c[3] * V2s + c[4] * V2 + c[5] * V3s + c[6] * V3 + c[7] * V1s * V2s + c[8] * V1 * V2 +
                   c[9] * V1 * V2s + c[10] * V1s * V2 + c[11] * V1s * V3s + c[12] * V1 * V3 + c[13] * V1 * V3s + c[14] * V1s * V3 +
                   c[15] * V2s * V3s + c[16] * V2 * V3 + c[17] * V2 * V3s + c[18] * V2s * V3 + c[19] * V1s * V2s * V3s + c[20] * V1s * V2s * V3 +
                   c[21] * V1s * V2 * V3s + c[22] * V1 * V2s * V3s + c[23] * V1s * V2 * V3 + c[24] * V1 * V2s * V3 + c[25] * V1 * V2 * V3s +
                   c[26] * V1 * V2 * V3;
        } break;
        case CurveType::Exponent: {
            return this->coeff[0] + this->coeff[1] * std::pow(V1, this->coeff[2]);
        } break;
        case CurveType::FanPressureRise: {
            return V1 * (this->coeff[0] * V1 + this->coeff[1] + this->coeff[2] * std::sqrt(V2)) + this->coeff[3] * V2;
        } break;
        case CurveType::ExponentialSkewNormal: {
            Real64 const CoeffZ1 = (V1 - this->coeff[0]) / this->coeff[1];
            Real64 const CoeffZ2 = (this->coeff[3] * V1 * std::exp(this->coeff[2] * V1) - this->coeff[0]) / this->coeff[1];
            Real64 const CoeffZ3 = -this->coeff[0] / this->coeff[1];
            Real64 const sqrt_2_inv(1.0 / std::sqrt(2.0));
            Real64 const CurveValueNumer =
                std::exp(-0.5 * (CoeffZ1 * CoeffZ1)) * (1.0 + sign(1.0, CoeffZ2) * std::erf(std::abs(CoeffZ2) * sqrt_2_inv));
            Real64 const CurveValueDenom =
                std::exp(-0.5 * (CoeffZ3 * CoeffZ3)) * (1.0 + sign(1.0, CoeffZ3) * std::erf(std::abs(CoeffZ3) * sqrt_2_inv));
            return CurveValueNumer / CurveValueDenom;
        } break;
        case CurveType::Sigmoid: {
            Real64 const CurveValueExp = std::exp((this->coeff[2] - V1) / this->coeff[3]);
            return this->coeff[0] + this->coeff[1] / std::pow(1.0 + CurveValueExp, this->coeff[4]);
        } break;
        case CurveType::RectangularHyperbola1: {
            Real64 const CurveValueNumer = this->coeff[0] * V1;
            Real64 const CurveValueDenom = this->coeff[1] + V1;
            return (CurveValueNumer / CurveValueDenom) + this->coeff[2];
        } break;
        case CurveType::RectangularHyperbola2: {
            Real64 const CurveValueNumer = this->coeff[0] * V1;
            Real64 const CurveValueDenom = this->coeff[1] + V1;
            return (CurveValueNumer / CurveValueDenom) + (this->coeff[2] * V1);
        } break;
        case CurveType::ExponentialDecay: {
            return this->coeff[0] + this->coeff[1] * std::exp(this->coeff[2] * V1);
        } break;
        case CurveType::DoubleExponentialDecay: {
            return this->coeff[0] + this->coeff[1] * std::exp(this->coeff[2] * V1) + this->coeff[3] * std::exp(this->coeff[4] * V1);
        } break;
        default: {
            return 0.0;
        } break;
        }
    }

    void GetCurveInput(EnergyPlusData &state)
    {
        // wrapper for GetInput to allow unit testing when fatal inputs are detected - follow pattern from GetSetPointManagerInputs()
        bool GetInputErrorsFound = false;

        GetCurveInputData(state, GetInputErrorsFound);
        state.dataCurveManager->GetCurvesInputFlag = false;

        if (GetInputErrorsFound) {
            ShowFatalError(state, "GetCurveInput: Errors found in getting Curve Objects.  Preceding condition(s) cause termination.");
        }
    }

    void GetCurveInputData(EnergyPlusData &state, bool &ErrorsFound)
    {

        // SUBROUTINE INFORMATION:
        //       AUTHOR         Fred Buhl
        //       DATE WRITTEN   May 2000
        //       MODIFIED       January 2006, Rick Strand, added a curve type (quadratic-linear)
        //                      July 2006, L. Gu, added a curve type (bicubic)
        //                      July 2006, BG added triquadratic.
        //                      April 2008, LL Added Linear Curve; July 2008, restructure for easier renaming
        //                      Feb 2009, R. Raustad - FSEC, added exponent curve
        //                      22Aug2010 Craig Wray, added new curves for fan component model:
        //                          FanPressureRise, ExponentialSkewNormal, Sigmoid, RectangularHyperbola1,
        //                          RectangularHyperbola2, ExponentialDecay
        //                      Aug.  2014, Rongpeng Zhang, added a new curve type (ChillerPartLoadWithLift)
        //                      Jan. 2017, Jason DeGraw, added WPC input into tables
        //       RE-ENGINEERED  na

        // PURPOSE OF THIS SUBROUTINE:
        // Obtains input data for EnergyPlus equipment performance curves

        // METHODOLOGY EMPLOYED:
        // Uses "Get" routines to read in data.

        // SUBROUTINE LOCAL VARIABLE DECLARATIONS:
        Array1D_string Alphas(14);       // Alpha items for object
        Array1D<Real64> Numbers(10000);  // Numeric items for object
        int NumAlphas;                   // Number of Alphas for each GetObjectItem call
        int NumNumbers;                  // Number of Numbers for each GetObjectItem call
        int IOStatus;                    // Used in GetObjectItem
        std::string CurrentModuleObject; // for ease in renaming.

        // Find the number of each type of curve (note: Current Module object not used here, must rename manually)

        int const NumBiQuad = state.dataInputProcessing->inputProcessor->getNumObjectsFound(state, "Curve:Biquadratic");
        int const NumCubic = state.dataInputProcessing->inputProcessor->getNumObjectsFound(state, "Curve:Cubic");
        int const NumQuartic = state.dataInputProcessing->inputProcessor->getNumObjectsFound(state, "Curve:Quartic");
        int const NumQuad = state.dataInputProcessing->inputProcessor->getNumObjectsFound(state, "Curve:Quadratic");
        int const NumQLinear = state.dataInputProcessing->inputProcessor->getNumObjectsFound(state, "Curve:QuadLinear");
        int const NumQuintLinear = state.dataInputProcessing->inputProcessor->getNumObjectsFound(state, "Curve:QuintLinear");
        int const NumQuadLinear = state.dataInputProcessing->inputProcessor->getNumObjectsFound(state, "Curve:QuadraticLinear");
        int const NumCubicLinear = state.dataInputProcessing->inputProcessor->getNumObjectsFound(state, "Curve:CubicLinear");
        int const NumLinear = state.dataInputProcessing->inputProcessor->getNumObjectsFound(state, "Curve:Linear");
        int const NumBicubic = state.dataInputProcessing->inputProcessor->getNumObjectsFound(state, "Curve:Bicubic");
        int const NumTriQuad = state.dataInputProcessing->inputProcessor->getNumObjectsFound(state, "Curve:Triquadratic");
        int const NumExponent = state.dataInputProcessing->inputProcessor->getNumObjectsFound(state, "Curve:Exponent");
        int const NumTableLookup = state.dataInputProcessing->inputProcessor->getNumObjectsFound(state, "Table:Lookup");
        int const NumFanPressRise = state.dataInputProcessing->inputProcessor->getNumObjectsFound(state, "Curve:FanPressureRise");
        int const NumExpSkewNorm = state.dataInputProcessing->inputProcessor->getNumObjectsFound(state, "Curve:ExponentialSkewNormal");
        int const NumSigmoid = state.dataInputProcessing->inputProcessor->getNumObjectsFound(state, "Curve:Sigmoid");
        int const NumRectHyper1 = state.dataInputProcessing->inputProcessor->getNumObjectsFound(state, "Curve:RectangularHyperbola1");
        int const NumRectHyper2 = state.dataInputProcessing->inputProcessor->getNumObjectsFound(state, "Curve:RectangularHyperbola2");
        int const NumExpDecay = state.dataInputProcessing->inputProcessor->getNumObjectsFound(state, "Curve:ExponentialDecay");
        int const NumDoubleExpDecay = state.dataInputProcessing->inputProcessor->getNumObjectsFound(state, "Curve:DoubleExponentialDecay");
        int const NumChillerPartLoadWithLift =
            state.dataInputProcessing->inputProcessor->getNumObjectsFound(state, "Curve:ChillerPartLoadWithLift"); // zrp_Aug2014

        int const NumWPCValTab =
            state.dataInputProcessing->inputProcessor->getNumObjectsFound(state, "AirflowNetwork:MultiZone:WindPressureCoefficientValues");

        state.dataCurveManager->NumCurves = NumBiQuad + NumCubic + NumQuad + NumQuadLinear + NumCubicLinear + NumLinear + NumBicubic + NumTriQuad +
                                            NumExponent + NumQuartic + NumTableLookup + NumFanPressRise + NumExpSkewNorm + NumSigmoid +
                                            NumRectHyper1 + NumRectHyper2 + NumExpDecay + NumDoubleExpDecay + NumQLinear + NumQuintLinear +
                                            NumChillerPartLoadWithLift + NumWPCValTab;

        // allocate the data structure
        state.dataCurveManager->PerfCurve.allocate(state.dataCurveManager->NumCurves);
        for (int i = 1; i <= state.dataCurveManager->NumCurves; i++) {
            state.dataCurveManager->PerfCurve(i) = new Curve();
        }
        state.dataCurveManager->UniqueCurveNames.reserve(state.dataCurveManager->NumCurves);
        // initialize the array

        int CurveNum = 0; // keep track of the current curve index in the main curve array

        // Loop over biquadratic curves and load data
        CurrentModuleObject = "Curve:Biquadratic";
        for (int CurveIndex = 1; CurveIndex <= NumBiQuad; ++CurveIndex) {
            state.dataInputProcessing->inputProcessor->getObjectItem(state,
                                                                     CurrentModuleObject,
                                                                     CurveIndex,
                                                                     Alphas,
                                                                     NumAlphas,
                                                                     Numbers,
                                                                     NumNumbers,
                                                                     IOStatus,
                                                                     state.dataIPShortCut->lNumericFieldBlanks,
                                                                     _,
                                                                     state.dataIPShortCut->cAlphaFieldNames,
                                                                     state.dataIPShortCut->cNumericFieldNames);
            GlobalNames::VerifyUniqueInterObjectName(state,
                                                     state.dataCurveManager->UniqueCurveNames,
                                                     Alphas(1),
                                                     CurrentModuleObject,
                                                     state.dataIPShortCut->cAlphaFieldNames(1),
                                                     ErrorsFound);
            ++CurveNum;

            Curve *thisCurve = state.dataCurveManager->PerfCurve(CurveNum);

            // could add checks for blank numeric fields, and use field names for errors.
            thisCurve->Name = Alphas(1);
            thisCurve->curveType = CurveType::BiQuadratic;
            thisCurve->numDims = 2;
            thisCurve->interpolationType = InterpType::EvaluateCurveToLimits;
            for (int in = 0; in < 6; ++in) {
                thisCurve->coeff[in] = Numbers(in + 1);
            }
            thisCurve->inputLimits[0].min = Numbers(7);
            thisCurve->inputLimits[0].max = Numbers(8);
            thisCurve->inputLimits[1].min = Numbers(9);
            thisCurve->inputLimits[1].max = Numbers(10);
            if (NumNumbers > 10 && !state.dataIPShortCut->lNumericFieldBlanks(11)) {
                thisCurve->outputLimits.min = Numbers(11);
                thisCurve->outputLimits.minPresent = true;
            }
            if (NumNumbers > 11 && !state.dataIPShortCut->lNumericFieldBlanks(12)) {
                thisCurve->outputLimits.max = Numbers(12);
                thisCurve->outputLimits.maxPresent = true;
            }

            if (Numbers(7) > Numbers(8)) { // error
                ShowSevereError(state, format("GetCurveInput: For {}: ", CurrentModuleObject));
                ShowContinueError(state,
                                  format("{} [{:.R2}] > {} [{.R2}]",
                                         state.dataIPShortCut->cNumericFieldNames(7),
                                         Numbers(7),
                                         state.dataIPShortCut->cNumericFieldNames(8),
                                         Numbers(8)));
                ErrorsFound = true;
            }
            if (Numbers(9) > Numbers(10)) { // error
                ShowSevereError(state, format("GetCurveInput: For {}: ", CurrentModuleObject));
                ShowContinueError(state,
                                  format("{} [{:.R2}] > {} [{.R2}]",
                                         state.dataIPShortCut->cNumericFieldNames(9),
                                         Numbers(9),
                                         state.dataIPShortCut->cNumericFieldNames(10),
                                         Numbers(10)));
                ErrorsFound = true;
            }
            if (NumAlphas >= 2) {
                if (!IsCurveInputTypeValid(Alphas(2))) {
                    ShowWarningError(state, format("In {} named {} the Input Unit Type for X is invalid.", CurrentModuleObject, Alphas(1)));
                }
            }
            if (NumAlphas >= 3) {
                if (!IsCurveInputTypeValid(Alphas(3))) {
                    ShowWarningError(state, format("In {} named {} the Input Unit Type for Y is invalid.", CurrentModuleObject, Alphas(1)));
                }
            }
            if (NumAlphas >= 4) {
                if (!IsCurveOutputTypeValid(Alphas(4))) {
                    ShowWarningError(state, format("In {} named {} the Output Unit Type is invalid.", CurrentModuleObject, Alphas(1)));
                }
            }
        }

        // Loop over ChillerPartLoadWithLift curves and load data //zrp_Aug2014
        CurrentModuleObject = "Curve:ChillerPartLoadWithLift";
        for (int CurveIndex = 1; CurveIndex <= NumChillerPartLoadWithLift; ++CurveIndex) {
            state.dataInputProcessing->inputProcessor->getObjectItem(state,
                                                                     CurrentModuleObject,
                                                                     CurveIndex,
                                                                     Alphas,
                                                                     NumAlphas,
                                                                     Numbers,
                                                                     NumNumbers,
                                                                     IOStatus,
                                                                     state.dataIPShortCut->lNumericFieldBlanks,
                                                                     _,
                                                                     state.dataIPShortCut->cAlphaFieldNames,
                                                                     state.dataIPShortCut->cNumericFieldNames);
            GlobalNames::VerifyUniqueInterObjectName(state,
                                                     state.dataCurveManager->UniqueCurveNames,
                                                     Alphas(1),
                                                     CurrentModuleObject,
                                                     state.dataIPShortCut->cAlphaFieldNames(1),
                                                     ErrorsFound);
            ++CurveNum;
            Curve *thisCurve = state.dataCurveManager->PerfCurve(CurveNum);

            thisCurve->Name = Alphas(1);

            thisCurve->curveType = CurveType::ChillerPartLoadWithLift;
            thisCurve->numDims = 3;
            thisCurve->interpolationType = InterpType::EvaluateCurveToLimits;

            for (int in = 0; in < 12; ++in) {
                thisCurve->coeff[in] = Numbers(in + 1);
            }

            thisCurve->inputLimits[0].min = Numbers(13);
            thisCurve->inputLimits[0].max = Numbers(14);
            thisCurve->inputLimits[1].min = Numbers(15);
            thisCurve->inputLimits[1].max = Numbers(16);
            thisCurve->inputLimits[2].min = Numbers(17);
            thisCurve->inputLimits[2].max = Numbers(18);

            if (NumNumbers > 18 && !state.dataIPShortCut->lNumericFieldBlanks(19)) {
                thisCurve->outputLimits.min = Numbers(19);
                thisCurve->outputLimits.minPresent = true;
            }
            if (NumNumbers > 19 && !state.dataIPShortCut->lNumericFieldBlanks(20)) {
                thisCurve->outputLimits.max = Numbers(20);
                thisCurve->outputLimits.maxPresent = true;
            }

            if (NumAlphas >= 2) {
                if (!IsCurveInputTypeValid(Alphas(2))) {
                    ShowWarningError(state, format("In {} named {} the Input Unit Type for X is invalid.", CurrentModuleObject, Alphas(1)));
                }
            }
            if (NumAlphas >= 3) {
                if (!IsCurveInputTypeValid(Alphas(3))) {
                    ShowWarningError(state, format("In {} named {} the Input Unit Type for Y is invalid.", CurrentModuleObject, Alphas(1)));
                }
            }
            if (NumAlphas >= 4) {
                if (!IsCurveOutputTypeValid(Alphas(4))) {
                    ShowWarningError(state, format("In {} named {} the OInput Unit Type for Z is invalid.", CurrentModuleObject, Alphas(1)));
                }
            }
            if (NumAlphas >= 5) {
                if (!IsCurveOutputTypeValid(Alphas(5))) {
                    ShowWarningError(state, format("In {} named {} the Output Unit Type is invalid.", CurrentModuleObject, Alphas(1)));
                }
            }
        }

        // Loop over cubic curves and load data
        CurrentModuleObject = "Curve:Cubic";
        for (int CurveIndex = 1; CurveIndex <= NumCubic; ++CurveIndex) {
            state.dataInputProcessing->inputProcessor->getObjectItem(state,
                                                                     CurrentModuleObject,
                                                                     CurveIndex,
                                                                     Alphas,
                                                                     NumAlphas,
                                                                     Numbers,
                                                                     NumNumbers,
                                                                     IOStatus,
                                                                     state.dataIPShortCut->lNumericFieldBlanks,
                                                                     _,
                                                                     state.dataIPShortCut->cAlphaFieldNames,
                                                                     state.dataIPShortCut->cNumericFieldNames);
            ++CurveNum;
            GlobalNames::VerifyUniqueInterObjectName(state,
                                                     state.dataCurveManager->UniqueCurveNames,
                                                     Alphas(1),
                                                     CurrentModuleObject,
                                                     state.dataIPShortCut->cAlphaFieldNames(1),
                                                     ErrorsFound);
            Curve *thisCurve = state.dataCurveManager->PerfCurve(CurveNum);

            thisCurve->Name = Alphas(1);
            thisCurve->curveType = CurveType::Cubic;
            thisCurve->numDims = 1;
            thisCurve->interpolationType = InterpType::EvaluateCurveToLimits;
            for (int in = 0; in < 4; ++in) {
                thisCurve->coeff[in] = Numbers(in + 1);
            }
            thisCurve->inputLimits[0].min = Numbers(5);
            thisCurve->inputLimits[0].max = Numbers(6);
            if (NumNumbers > 6 && !state.dataIPShortCut->lNumericFieldBlanks(7)) {
                thisCurve->outputLimits.min = Numbers(7);
                thisCurve->outputLimits.minPresent = true;
            }
            if (NumNumbers > 7 && !state.dataIPShortCut->lNumericFieldBlanks(8)) {
                thisCurve->outputLimits.max = Numbers(8);
                thisCurve->outputLimits.maxPresent = true;
            }

            if (Numbers(5) > Numbers(6)) { // error
                ShowSevereError(state, format("GetCurveInput: For {}: ", CurrentModuleObject));
                ShowContinueError(state,
                                  format("{}[{:.R2}] > {} [{.R2}]",
                                         state.dataIPShortCut->cNumericFieldNames(5),
                                         Numbers(5),
                                         state.dataIPShortCut->cNumericFieldNames(6),
                                         Numbers(6)));
                ErrorsFound = true;
            }
            if (NumAlphas >= 2) {
                if (!IsCurveInputTypeValid(Alphas(2))) {
                    ShowWarningError(state, format("In {} named {} the Input Unit Type for X is invalid.", CurrentModuleObject, Alphas(1)));
                }
            }
            if (NumAlphas >= 3) {
                if (!IsCurveOutputTypeValid(Alphas(3))) {
                    ShowWarningError(state, format("In {} named {} the Output Unit Type is invalid.", CurrentModuleObject, Alphas(1)));
                }
            }
        }

        // Loop over quadrinomial curves and load data
        CurrentModuleObject = "Curve:Quartic";
        for (int CurveIndex = 1; CurveIndex <= NumQuartic; ++CurveIndex) {
            state.dataInputProcessing->inputProcessor->getObjectItem(state,
                                                                     CurrentModuleObject,
                                                                     CurveIndex,
                                                                     Alphas,
                                                                     NumAlphas,
                                                                     Numbers,
                                                                     NumNumbers,
                                                                     IOStatus,
                                                                     state.dataIPShortCut->lNumericFieldBlanks,
                                                                     _,
                                                                     state.dataIPShortCut->cAlphaFieldNames,
                                                                     state.dataIPShortCut->cNumericFieldNames);
            GlobalNames::VerifyUniqueInterObjectName(state,
                                                     state.dataCurveManager->UniqueCurveNames,
                                                     Alphas(1),
                                                     CurrentModuleObject,
                                                     state.dataIPShortCut->cAlphaFieldNames(1),
                                                     ErrorsFound);
            ++CurveNum;
            Curve *thisCurve = state.dataCurveManager->PerfCurve(CurveNum);

            thisCurve->Name = Alphas(1);
            thisCurve->curveType = CurveType::Quartic;
            thisCurve->numDims = 1;
            thisCurve->interpolationType = InterpType::EvaluateCurveToLimits;
            for (int in = 0; in < 5; ++in) {
                thisCurve->coeff[in] = Numbers(in + 1);
            }
            thisCurve->inputLimits[0].min = Numbers(6);
            thisCurve->inputLimits[0].max = Numbers(7);
            if (NumNumbers > 7 && !state.dataIPShortCut->lNumericFieldBlanks(8)) {
                thisCurve->outputLimits.min = Numbers(8);
                thisCurve->outputLimits.minPresent = true;
            }
            if (NumNumbers > 8 && !state.dataIPShortCut->lNumericFieldBlanks(9)) {
                thisCurve->outputLimits.max = Numbers(9);
                thisCurve->outputLimits.maxPresent = true;
            }

            if (Numbers(6) > Numbers(7)) { // error
                ShowSevereError(state, format("GetCurveInput: For {}: ", CurrentModuleObject));
                ShowContinueError(state,
                                  format("{}[{:.R2}] > {} [{.R2}]",
                                         state.dataIPShortCut->cNumericFieldNames(6),
                                         Numbers(6),
                                         state.dataIPShortCut->cNumericFieldNames(7),
                                         Numbers(7)));
                ErrorsFound = true;
            }
            if (NumAlphas >= 2) {
                if (!IsCurveInputTypeValid(Alphas(2))) {
                    ShowWarningError(state, format("In {} named {} the Input Unit Type for X is invalid.", CurrentModuleObject, Alphas(1)));
                }
            }
            if (NumAlphas >= 3) {
                if (!IsCurveOutputTypeValid(Alphas(3))) {
                    ShowWarningError(state, format("In {} named {} the Output Unit Type is invalid.", CurrentModuleObject, Alphas(1)));
                }
            }
        }

        // Loop over quadratic curves and load data
        CurrentModuleObject = "Curve:Quadratic";
        for (int CurveIndex = 1; CurveIndex <= NumQuad; ++CurveIndex) {
            state.dataInputProcessing->inputProcessor->getObjectItem(state,
                                                                     CurrentModuleObject,
                                                                     CurveIndex,
                                                                     Alphas,
                                                                     NumAlphas,
                                                                     Numbers,
                                                                     NumNumbers,
                                                                     IOStatus,
                                                                     state.dataIPShortCut->lNumericFieldBlanks,
                                                                     _,
                                                                     state.dataIPShortCut->cAlphaFieldNames,
                                                                     state.dataIPShortCut->cNumericFieldNames);
            GlobalNames::VerifyUniqueInterObjectName(state,
                                                     state.dataCurveManager->UniqueCurveNames,
                                                     Alphas(1),
                                                     CurrentModuleObject,
                                                     state.dataIPShortCut->cAlphaFieldNames(1),
                                                     ErrorsFound);
            ++CurveNum;
            Curve *thisCurve = state.dataCurveManager->PerfCurve(CurveNum);

            thisCurve->Name = Alphas(1);
            thisCurve->curveType = CurveType::Quadratic;
            thisCurve->numDims = 1;
            thisCurve->interpolationType = InterpType::EvaluateCurveToLimits;
            for (int in = 0; in < 3; ++in) {
                thisCurve->coeff[in] = Numbers(in + 1);
            }
            thisCurve->inputLimits[0].min = Numbers(4);
            thisCurve->inputLimits[0].max = Numbers(5);
            if (NumNumbers > 5 && !state.dataIPShortCut->lNumericFieldBlanks(6)) {
                thisCurve->outputLimits.min = Numbers(6);
                thisCurve->outputLimits.minPresent = true;
            }
            if (NumNumbers > 6 && !state.dataIPShortCut->lNumericFieldBlanks(7)) {
                thisCurve->outputLimits.max = Numbers(7);
                thisCurve->outputLimits.maxPresent = true;
            }

            if (Numbers(4) > Numbers(5)) { // error
                ShowSevereError(state, format("GetCurveInput: For {}: ", CurrentModuleObject));
                ShowContinueError(state,
                                  format("{} [{:.R2}] > {} [{.R2}]",
                                         state.dataIPShortCut->cNumericFieldNames(4),
                                         Numbers(4),
                                         state.dataIPShortCut->cNumericFieldNames(5),
                                         Numbers(5)));
                ErrorsFound = true;
            }
            if (NumAlphas >= 2) {
                if (!IsCurveInputTypeValid(Alphas(2))) {
                    ShowWarningError(state, format("In {} named {} the Input Unit Type for X is invalid.", CurrentModuleObject, Alphas(1)));
                }
            }
            if (NumAlphas >= 3) {
                if (!IsCurveOutputTypeValid(Alphas(3))) {
                    ShowWarningError(state, format("In {} named {} the Output Unit Type is invalid.", CurrentModuleObject, Alphas(1)));
                }
            }
        }

        // Loop over quadratic-linear curves and load data
        CurrentModuleObject = "Curve:QuadraticLinear";
        for (int CurveIndex = 1; CurveIndex <= NumQuadLinear; ++CurveIndex) {
            state.dataInputProcessing->inputProcessor->getObjectItem(state,
                                                                     CurrentModuleObject,
                                                                     CurveIndex,
                                                                     Alphas,
                                                                     NumAlphas,
                                                                     Numbers,
                                                                     NumNumbers,
                                                                     IOStatus,
                                                                     state.dataIPShortCut->lNumericFieldBlanks,
                                                                     _,
                                                                     state.dataIPShortCut->cAlphaFieldNames,
                                                                     state.dataIPShortCut->cNumericFieldNames);
            GlobalNames::VerifyUniqueInterObjectName(state,
                                                     state.dataCurveManager->UniqueCurveNames,
                                                     Alphas(1),
                                                     CurrentModuleObject,
                                                     state.dataIPShortCut->cAlphaFieldNames(1),
                                                     ErrorsFound);
            ++CurveNum;
            Curve *thisCurve = state.dataCurveManager->PerfCurve(CurveNum);

            thisCurve->Name = Alphas(1);
            thisCurve->curveType = CurveType::QuadraticLinear;
            thisCurve->numDims = 2;
            thisCurve->interpolationType = InterpType::EvaluateCurveToLimits;
            for (int in = 0; in < 6; ++in) {
                thisCurve->coeff[in] = Numbers(in + 1);
            }
            thisCurve->inputLimits[0].min = Numbers(7);
            thisCurve->inputLimits[0].max = Numbers(8);
            thisCurve->inputLimits[1].min = Numbers(9);
            thisCurve->inputLimits[1].max = Numbers(10);
            if (NumNumbers > 10 && !state.dataIPShortCut->lNumericFieldBlanks(11)) {
                thisCurve->outputLimits.min = Numbers(11);
                thisCurve->outputLimits.minPresent = true;
            }
            if (NumNumbers > 11 && !state.dataIPShortCut->lNumericFieldBlanks(12)) {
                thisCurve->outputLimits.max = Numbers(12);
                thisCurve->outputLimits.maxPresent = true;
            }

            if (Numbers(7) > Numbers(8)) { // error
                ShowSevereError(state, format("GetCurveInput: For {}: ", CurrentModuleObject));
                ShowContinueError(state,
                                  format("{} [{:.R2}] > {} [{.R2}]",
                                         state.dataIPShortCut->cNumericFieldNames(7),
                                         Numbers(7),
                                         state.dataIPShortCut->cNumericFieldNames(8),
                                         Numbers(8)));
                ErrorsFound = true;
            }
            if (Numbers(9) > Numbers(10)) { // error
                ShowSevereError(state, format("GetCurveInput: For {}: ", CurrentModuleObject));
                ShowContinueError(state,
                                  format("{} [{:.R2}] > {} [{.R2}]",
                                         state.dataIPShortCut->cNumericFieldNames(9),
                                         Numbers(9),
                                         state.dataIPShortCut->cNumericFieldNames(10),
                                         Numbers(10)));
                ErrorsFound = true;
            }
            if (NumAlphas >= 2) {
                if (!IsCurveInputTypeValid(Alphas(2))) {
                    ShowWarningError(state, format("In {} named {} the Input Unit Type for X is invalid.", CurrentModuleObject, Alphas(1)));
                }
            }
            if (NumAlphas >= 3) {
                if (!IsCurveInputTypeValid(Alphas(3))) {
                    ShowWarningError(state, format("In {} named {} the Input Unit Type for Y is invalid.", CurrentModuleObject, Alphas(1)));
                }
            }
            if (NumAlphas >= 4) {
                if (!IsCurveOutputTypeValid(Alphas(4))) {
                    ShowWarningError(state, format("In {} named {} the Output Unit Type is invalid.", CurrentModuleObject, Alphas(1)));
                }
            }
        }

        // Loop over cubic-linear curves and load data
        CurrentModuleObject = "Curve:CubicLinear";
        for (int CurveIndex = 1; CurveIndex <= NumCubicLinear; ++CurveIndex) {
            state.dataInputProcessing->inputProcessor->getObjectItem(state,
                                                                     CurrentModuleObject,
                                                                     CurveIndex,
                                                                     Alphas,
                                                                     NumAlphas,
                                                                     Numbers,
                                                                     NumNumbers,
                                                                     IOStatus,
                                                                     state.dataIPShortCut->lNumericFieldBlanks,
                                                                     _,
                                                                     state.dataIPShortCut->cAlphaFieldNames,
                                                                     state.dataIPShortCut->cNumericFieldNames);
            GlobalNames::VerifyUniqueInterObjectName(state,
                                                     state.dataCurveManager->UniqueCurveNames,
                                                     Alphas(1),
                                                     CurrentModuleObject,
                                                     state.dataIPShortCut->cAlphaFieldNames(1),
                                                     ErrorsFound);
            ++CurveNum;
            Curve *thisCurve = state.dataCurveManager->PerfCurve(CurveNum);

            thisCurve->Name = Alphas(1);
            thisCurve->curveType = CurveType::CubicLinear;
            thisCurve->numDims = 2;
            thisCurve->interpolationType = InterpType::EvaluateCurveToLimits;
            for (int in = 0; in < 6; ++in) {
                thisCurve->coeff[in] = Numbers(in + 1);
            }
            thisCurve->inputLimits[0].min = Numbers(7);
            thisCurve->inputLimits[0].max = Numbers(8);
            thisCurve->inputLimits[1].min = Numbers(9);
            thisCurve->inputLimits[1].max = Numbers(10);
            if (NumNumbers > 10 && !state.dataIPShortCut->lNumericFieldBlanks(11)) {
                thisCurve->outputLimits.min = Numbers(11);
                thisCurve->outputLimits.minPresent = true;
            }
            if (NumNumbers > 11 && !state.dataIPShortCut->lNumericFieldBlanks(12)) {
                thisCurve->outputLimits.max = Numbers(12);
                thisCurve->outputLimits.maxPresent = true;
            }

            if (Numbers(7) > Numbers(8)) { // error
                ShowSevereError(state, format("GetCurveInput: For {}: ", CurrentModuleObject));
                ShowContinueError(state,
                                  format("{} [{:.R2}] > {} [{.R2}]",
                                         state.dataIPShortCut->cNumericFieldNames(7),
                                         Numbers(7),
                                         state.dataIPShortCut->cNumericFieldNames(8),
                                         Numbers(8)));
                ErrorsFound = true;
            }
            if (Numbers(9) > Numbers(10)) { // error
                ShowSevereError(state, format("GetCurveInput: For {}: ", CurrentModuleObject));
                ShowContinueError(state,
                                  format("{} [{:.R2}] > {} [{.R2}]",
                                         state.dataIPShortCut->cNumericFieldNames(9),
                                         Numbers(9),
                                         state.dataIPShortCut->cNumericFieldNames(10),
                                         Numbers(10)));
                ErrorsFound = true;
            }
            if (NumAlphas >= 2) {
                if (!IsCurveInputTypeValid(Alphas(2))) {
                    ShowWarningError(state, format("In {} named {} the Input Unit Type for X is invalid.", CurrentModuleObject, Alphas(1)));
                }
            }
            if (NumAlphas >= 3) {
                if (!IsCurveInputTypeValid(Alphas(3))) {
                    ShowWarningError(state, format("In {} named {} the Input Unit Type for Y is invalid.", CurrentModuleObject, Alphas(1)));
                }
            }
            if (NumAlphas >= 4) {
                if (!IsCurveOutputTypeValid(Alphas(4))) {
                    ShowWarningError(state, format("In {} named {} the Output Unit Type is invalid.", CurrentModuleObject, Alphas(1)));
                }
            }
        }

        // Loop over linear curves and load data
        CurrentModuleObject = "Curve:Linear";
        for (int CurveIndex = 1; CurveIndex <= NumLinear; ++CurveIndex) {
            state.dataInputProcessing->inputProcessor->getObjectItem(state,
                                                                     CurrentModuleObject,
                                                                     CurveIndex,
                                                                     Alphas,
                                                                     NumAlphas,
                                                                     Numbers,
                                                                     NumNumbers,
                                                                     IOStatus,
                                                                     state.dataIPShortCut->lNumericFieldBlanks,
                                                                     _,
                                                                     state.dataIPShortCut->cAlphaFieldNames,
                                                                     state.dataIPShortCut->cNumericFieldNames);
            GlobalNames::VerifyUniqueInterObjectName(state,
                                                     state.dataCurveManager->UniqueCurveNames,
                                                     Alphas(1),
                                                     CurrentModuleObject,
                                                     state.dataIPShortCut->cAlphaFieldNames(1),
                                                     ErrorsFound);
            ++CurveNum;
            Curve *thisCurve = state.dataCurveManager->PerfCurve(CurveNum);

            thisCurve->Name = Alphas(1);
            thisCurve->curveType = CurveType::Linear;
            thisCurve->numDims = 1;
            thisCurve->interpolationType = InterpType::EvaluateCurveToLimits;
            for (int in = 0; in < 2; ++in) {
                thisCurve->coeff[in] = Numbers(in + 1);
            }
            thisCurve->inputLimits[0].min = Numbers(3);
            thisCurve->inputLimits[0].max = Numbers(4);
            if (NumNumbers > 4 && !state.dataIPShortCut->lNumericFieldBlanks(5)) {
                thisCurve->outputLimits.min = Numbers(5);
                thisCurve->outputLimits.minPresent = true;
            }
            if (NumNumbers > 5 && !state.dataIPShortCut->lNumericFieldBlanks(6)) {
                thisCurve->outputLimits.max = Numbers(6);
                thisCurve->outputLimits.maxPresent = true;
            }

            if (Numbers(3) > Numbers(4)) { // error
                ShowSevereError(state, format("GetCurveInput: For {}: ", CurrentModuleObject));
                ShowContinueError(state,
                                  format("{} [{:.R2}] > {} [{.R2}]",
                                         state.dataIPShortCut->cNumericFieldNames(3),
                                         Numbers(3),
                                         state.dataIPShortCut->cNumericFieldNames(4),
                                         Numbers(4)));
                ErrorsFound = true;
            }
            if (NumAlphas >= 2) {
                if (!IsCurveInputTypeValid(Alphas(2))) {
                    ShowWarningError(state, format("In {} named {} the Input Unit Type for X is invalid.", CurrentModuleObject, Alphas(1)));
                }
            }
            if (NumAlphas >= 3) {
                if (!IsCurveOutputTypeValid(Alphas(3))) {
                    ShowWarningError(state, format("In {} named {} the Output Unit Type is invalid.", CurrentModuleObject, Alphas(1)));
                }
            }
        }

        // Loop over bicubic curves and load data
        CurrentModuleObject = "Curve:Bicubic";
        for (int CurveIndex = 1; CurveIndex <= NumBicubic; ++CurveIndex) {
            state.dataInputProcessing->inputProcessor->getObjectItem(state,
                                                                     CurrentModuleObject,
                                                                     CurveIndex,
                                                                     Alphas,
                                                                     NumAlphas,
                                                                     Numbers,
                                                                     NumNumbers,
                                                                     IOStatus,
                                                                     state.dataIPShortCut->lNumericFieldBlanks,
                                                                     _,
                                                                     state.dataIPShortCut->cAlphaFieldNames,
                                                                     state.dataIPShortCut->cNumericFieldNames);
            GlobalNames::VerifyUniqueInterObjectName(state,
                                                     state.dataCurveManager->UniqueCurveNames,
                                                     Alphas(1),
                                                     CurrentModuleObject,
                                                     state.dataIPShortCut->cAlphaFieldNames(1),
                                                     ErrorsFound);
            ++CurveNum;
            Curve *thisCurve = state.dataCurveManager->PerfCurve(CurveNum);

            thisCurve->Name = Alphas(1);
            thisCurve->curveType = CurveType::BiCubic;
            thisCurve->numDims = 2;
            thisCurve->interpolationType = InterpType::EvaluateCurveToLimits;
            for (int in = 0; in < 10; ++in) {
                thisCurve->coeff[in] = Numbers(in + 1);
            }
            thisCurve->inputLimits[0].min = Numbers(11);
            thisCurve->inputLimits[0].max = Numbers(12);
            thisCurve->inputLimits[1].min = Numbers(13);
            thisCurve->inputLimits[1].max = Numbers(14);
            if (NumNumbers > 14 && !state.dataIPShortCut->lNumericFieldBlanks(15)) {
                thisCurve->outputLimits.min = Numbers(15);
                thisCurve->outputLimits.minPresent = true;
            }
            if (NumNumbers > 15 && !state.dataIPShortCut->lNumericFieldBlanks(16)) {
                thisCurve->outputLimits.max = Numbers(16);
                thisCurve->outputLimits.maxPresent = true;
            }

            if (Numbers(11) > Numbers(12)) { // error
                ShowSevereError(state, format("GetCurveInput: For {}: ", CurrentModuleObject));
                ShowContinueError(state,
                                  format("{} [{:.R2}] > {} [{.R2}]",
                                         state.dataIPShortCut->cNumericFieldNames(11),
                                         Numbers(11),
                                         state.dataIPShortCut->cNumericFieldNames(12),
                                         Numbers(12)));
                ErrorsFound = true;
            }
            if (Numbers(13) > Numbers(14)) { // error
                ShowSevereError(state, format("GetCurveInput: For {}: ", CurrentModuleObject));
                ShowContinueError(state,
                                  format("{} [{:.R2}] > {} [{.R2}]",
                                         state.dataIPShortCut->cNumericFieldNames(13),
                                         Numbers(13),
                                         state.dataIPShortCut->cNumericFieldNames(14),
                                         Numbers(14)));
                ErrorsFound = true;
            }
            if (NumAlphas >= 2) {
                if (!IsCurveInputTypeValid(Alphas(2))) {
                    ShowWarningError(state, format("In {} named {} the Input Unit Type for X is invalid.", CurrentModuleObject, Alphas(1)));
                }
            }
            if (NumAlphas >= 3) {
                if (!IsCurveInputTypeValid(Alphas(3))) {
                    ShowWarningError(state, format("In {} named {} the Input Unit Type for Y is invalid.", CurrentModuleObject, Alphas(1)));
                }
            }
            if (NumAlphas >= 4) {
                if (!IsCurveOutputTypeValid(Alphas(4))) {
                    ShowWarningError(state, format("In {} named {} the Output Unit Type is invalid.", CurrentModuleObject, Alphas(1)));
                }
            }
        }

        // Loop over Triquadratic curves and load data
        CurrentModuleObject = "Curve:Triquadratic";
        for (int CurveIndex = 1; CurveIndex <= NumTriQuad; ++CurveIndex) {
            state.dataInputProcessing->inputProcessor->getObjectItem(state,
                                                                     CurrentModuleObject,
                                                                     CurveIndex,
                                                                     Alphas,
                                                                     NumAlphas,
                                                                     Numbers,
                                                                     NumNumbers,
                                                                     IOStatus,
                                                                     state.dataIPShortCut->lNumericFieldBlanks,
                                                                     _,
                                                                     state.dataIPShortCut->cAlphaFieldNames,
                                                                     state.dataIPShortCut->cNumericFieldNames);
            GlobalNames::VerifyUniqueInterObjectName(state,
                                                     state.dataCurveManager->UniqueCurveNames,
                                                     Alphas(1),
                                                     CurrentModuleObject,
                                                     state.dataIPShortCut->cAlphaFieldNames(1),
                                                     ErrorsFound);
            ++CurveNum;
            Curve *thisCurve = state.dataCurveManager->PerfCurve(CurveNum);

            thisCurve->Name = Alphas(1);
            thisCurve->curveType = CurveType::TriQuadratic;
            thisCurve->numDims = 3;
            thisCurve->interpolationType = InterpType::EvaluateCurveToLimits;
            thisCurve->coeff[0] = Numbers(1);
            thisCurve->coeff[1] = Numbers(2);
            thisCurve->coeff[2] = Numbers(3);
            thisCurve->coeff[3] = Numbers(4);
            thisCurve->coeff[4] = Numbers(5);
            thisCurve->coeff[5] = Numbers(6);
            thisCurve->coeff[6] = Numbers(7);
            thisCurve->coeff[7] = Numbers(8);
            thisCurve->coeff[8] = Numbers(9);
            thisCurve->coeff[9] = Numbers(10);
            thisCurve->coeff[10] = Numbers(11);
            thisCurve->coeff[11] = Numbers(12);
            thisCurve->coeff[12] = Numbers(13);
            thisCurve->coeff[13] = Numbers(14);
            thisCurve->coeff[14] = Numbers(15);
            thisCurve->coeff[15] = Numbers(16);
            thisCurve->coeff[16] = Numbers(17);
            thisCurve->coeff[17] = Numbers(18);
            thisCurve->coeff[18] = Numbers(19);
            thisCurve->coeff[19] = Numbers(20);
            thisCurve->coeff[20] = Numbers(21);
            thisCurve->coeff[21] = Numbers(22);
            thisCurve->coeff[22] = Numbers(23);
            thisCurve->coeff[23] = Numbers(24);
            thisCurve->coeff[24] = Numbers(25);
            thisCurve->coeff[25] = Numbers(26);
            thisCurve->coeff[26] = Numbers(27);
            thisCurve->inputLimits[0].min = Numbers(28);
            thisCurve->inputLimits[0].max = Numbers(29);
            thisCurve->inputLimits[1].min = Numbers(30);
            thisCurve->inputLimits[1].max = Numbers(31);
            thisCurve->inputLimits[2].min = Numbers(32);
            thisCurve->inputLimits[2].max = Numbers(33);
            if (NumNumbers > 33 && !state.dataIPShortCut->lNumericFieldBlanks(34)) {
                thisCurve->outputLimits.min = Numbers(34);
                thisCurve->outputLimits.minPresent = true;
            }
            if (NumNumbers > 34 && !state.dataIPShortCut->lNumericFieldBlanks(35)) {
                thisCurve->outputLimits.max = Numbers(35);
                thisCurve->outputLimits.maxPresent = true;
            }

            if (Numbers(28) > Numbers(29)) { // error
                ShowSevereError(state, format("GetCurveInput: For {}: ", CurrentModuleObject));
                ShowContinueError(state,
                                  format("{} [{:.R2}] > {} [{.R2}]",
                                         state.dataIPShortCut->cNumericFieldNames(28),
                                         Numbers(28),
                                         state.dataIPShortCut->cNumericFieldNames(29),
                                         Numbers(29)));
                ErrorsFound = true;
            }
            if (Numbers(30) > Numbers(31)) { // error
                ShowSevereError(state, format("GetCurveInput: For {}: ", CurrentModuleObject));
                ShowContinueError(state,
                                  format("{} [{:.R2}] > {} [{.R2}]",
                                         state.dataIPShortCut->cNumericFieldNames(30),
                                         Numbers(30),
                                         state.dataIPShortCut->cNumericFieldNames(31),
                                         Numbers(31)));
                ErrorsFound = true;
            }
            if (Numbers(32) > Numbers(33)) { // error
                ShowSevereError(state, format("GetCurveInput: For {}: ", CurrentModuleObject));
                ShowContinueError(state,
                                  format("{} [{:.R2}] > {} [{.R2}]",
                                         state.dataIPShortCut->cNumericFieldNames(32),
                                         Numbers(32),
                                         state.dataIPShortCut->cNumericFieldNames(33),
                                         Numbers(33)));
                ErrorsFound = true;
            }
            if (NumAlphas >= 2) {
                if (!IsCurveInputTypeValid(Alphas(2))) {
                    ShowWarningError(state, format("In {} named {} the Input Unit Type for X is invalid.", CurrentModuleObject, Alphas(1)));
                }
            }
            if (NumAlphas >= 3) {
                if (!IsCurveInputTypeValid(Alphas(3))) {
                    ShowWarningError(state, format("In {} named {} the Input Unit Type for Y is invalid.", CurrentModuleObject, Alphas(1)));
                }
            }
            if (NumAlphas >= 4) {
                if (!IsCurveInputTypeValid(Alphas(4))) {
                    ShowWarningError(state, format("In {} named {} the Input Unit Type for Z is invalid.", CurrentModuleObject, Alphas(1)));
                }
            }
            if (NumAlphas >= 5) {
                if (!IsCurveOutputTypeValid(Alphas(5))) {
                    ShowWarningError(state, format("In {} named {} the Output Unit Type is invalid.", CurrentModuleObject, Alphas(1)));
                }
            }
        }

        // Loop over quad linear curves and load data
        CurrentModuleObject = "Curve:QuadLinear";
        for (int CurveIndex = 1; CurveIndex <= NumQLinear; ++CurveIndex) {
            state.dataInputProcessing->inputProcessor->getObjectItem(state,
                                                                     CurrentModuleObject,
                                                                     CurveIndex,
                                                                     Alphas,
                                                                     NumAlphas,
                                                                     Numbers,
                                                                     NumNumbers,
                                                                     IOStatus,
                                                                     state.dataIPShortCut->lNumericFieldBlanks,
                                                                     _,
                                                                     state.dataIPShortCut->cAlphaFieldNames,
                                                                     state.dataIPShortCut->cNumericFieldNames);
            GlobalNames::VerifyUniqueInterObjectName(state,
                                                     state.dataCurveManager->UniqueCurveNames,
                                                     Alphas(1),
                                                     CurrentModuleObject,
                                                     state.dataIPShortCut->cAlphaFieldNames(1),
                                                     ErrorsFound);
            ++CurveNum;
            Curve *thisCurve = state.dataCurveManager->PerfCurve(CurveNum);

            thisCurve->Name = Alphas(1);
            thisCurve->curveType = CurveType::QuadLinear;
            thisCurve->numDims = 4;
            thisCurve->interpolationType = InterpType::EvaluateCurveToLimits;
            for (int in = 0; in < 5; ++in) {
                thisCurve->coeff[in] = Numbers(in + 1);
            }
            thisCurve->inputLimits[0].min = Numbers(6);
            thisCurve->inputLimits[0].max = Numbers(7);
            thisCurve->inputLimits[1].min = Numbers(8);
            thisCurve->inputLimits[1].max = Numbers(9);
            thisCurve->inputLimits[2].min = Numbers(10);
            thisCurve->inputLimits[2].max = Numbers(11);
            thisCurve->inputLimits[3].min = Numbers(12);
            thisCurve->inputLimits[3].max = Numbers(13);

            if (NumNumbers > 13 && !state.dataIPShortCut->lNumericFieldBlanks(14)) {
                thisCurve->outputLimits.min = Numbers(14);
                thisCurve->outputLimits.minPresent = true;
            }
            if (NumNumbers > 14 && !state.dataIPShortCut->lNumericFieldBlanks(15)) {
                thisCurve->outputLimits.max = Numbers(15);
                thisCurve->outputLimits.maxPresent = true;
            }

            constexpr int NumVar = 4;
            std::string VarNames[NumVar] = {"w", "x", "y", "z"};
            for (int i = 1; i <= NumVar; ++i) {
                int MinIndex = 2 * i + 4;
                int MaxIndex = MinIndex + 1;
                if (Numbers(MinIndex) > Numbers(MaxIndex)) { // error
                    ShowSevereError(state, format("GetCurveInput: For {}: ", CurrentModuleObject));
                    ShowContinueError(state,
                                      format("{} [{:.R2}] > {} [{.R2}]",
                                             state.dataIPShortCut->cNumericFieldNames(MinIndex),
                                             Numbers(MinIndex),
                                             state.dataIPShortCut->cNumericFieldNames(MaxIndex),
                                             Numbers(MaxIndex)));
                    ErrorsFound = true;
                }
                int InputTypeIndex = i + 1;
                if (NumAlphas >= InputTypeIndex) {
                    if (!IsCurveInputTypeValid(Alphas(InputTypeIndex))) {
                        ShowWarningError(
                            state, format("In {} named {} the Input Unit Type for {} is invalid.", CurrentModuleObject, Alphas(1), VarNames[i]));
                    }
                }
            }
            if (NumAlphas >= 6) {
                if (!IsCurveOutputTypeValid(Alphas(6))) {
                    ShowWarningError(state, format("In {} named {} the Output Unit Type is invalid.", CurrentModuleObject, Alphas(1)));
                }
            }
        }

        // Loop over quint linear curves and load data
        CurrentModuleObject = "Curve:QuintLinear";
        for (int CurveIndex = 1; CurveIndex <= NumQuintLinear; ++CurveIndex) {
            state.dataInputProcessing->inputProcessor->getObjectItem(state,
                                                                     CurrentModuleObject,
                                                                     CurveIndex,
                                                                     Alphas,
                                                                     NumAlphas,
                                                                     Numbers,
                                                                     NumNumbers,
                                                                     IOStatus,
                                                                     state.dataIPShortCut->lNumericFieldBlanks,
                                                                     _,
                                                                     state.dataIPShortCut->cAlphaFieldNames,
                                                                     state.dataIPShortCut->cNumericFieldNames);
            GlobalNames::VerifyUniqueInterObjectName(state,
                                                     state.dataCurveManager->UniqueCurveNames,
                                                     Alphas(1),
                                                     CurrentModuleObject,
                                                     state.dataIPShortCut->cAlphaFieldNames(1),
                                                     ErrorsFound);
            ++CurveNum;
            Curve *thisCurve = state.dataCurveManager->PerfCurve(CurveNum);

            thisCurve->Name = Alphas(1);
            thisCurve->curveType = CurveType::QuintLinear;
            thisCurve->numDims = 5;
            thisCurve->interpolationType = InterpType::EvaluateCurveToLimits;
            for (int in = 0; in < 6; ++in) {
                thisCurve->coeff[in] = Numbers(in + 1);
            }
            thisCurve->inputLimits[0].min = Numbers(7);
            thisCurve->inputLimits[0].max = Numbers(8);
            thisCurve->inputLimits[1].min = Numbers(9);
            thisCurve->inputLimits[1].max = Numbers(10);
            thisCurve->inputLimits[2].min = Numbers(11);
            thisCurve->inputLimits[2].max = Numbers(12);
            thisCurve->inputLimits[3].min = Numbers(13);
            thisCurve->inputLimits[3].max = Numbers(14);
            thisCurve->inputLimits[4].min = Numbers(15);
            thisCurve->inputLimits[4].max = Numbers(16);
            if (NumNumbers > 16 && !state.dataIPShortCut->lNumericFieldBlanks(17)) {
                thisCurve->outputLimits.min = Numbers(17);
                thisCurve->outputLimits.minPresent = true;
            }
            if (NumNumbers > 17 && !state.dataIPShortCut->lNumericFieldBlanks(18)) {
                thisCurve->outputLimits.max = Numbers(18);
                thisCurve->outputLimits.maxPresent = true;
            }

            constexpr int NumVar = 5;
            std::string VarNames[NumVar] = {"v", "w", "x", "y", "z"};
            for (int i = 1; i <= NumVar; ++i) {
                int MinIndex = 2 * i + 5;
                int MaxIndex = MinIndex + 1;
                if (Numbers(MinIndex) > Numbers(MaxIndex)) { // error
                    ShowSevereError(state, format("GetCurveInput: For {}: ", CurrentModuleObject));
                    ShowContinueError(state,
                                      format("{} [{:.R2}] > {} [{.R2}]",
                                             state.dataIPShortCut->cNumericFieldNames(MinIndex),
                                             Numbers(MinIndex),
                                             state.dataIPShortCut->cNumericFieldNames(MaxIndex),
                                             Numbers(MaxIndex)));
                    ErrorsFound = true;
                }
                int InputTypeIndex = i + 1;
                if (NumAlphas >= InputTypeIndex) {
                    if (!IsCurveInputTypeValid(Alphas(InputTypeIndex))) {
                        ShowWarningError(
                            state, format("In {} named {} the Input Unit Type for {} is invalid.", CurrentModuleObject, Alphas(1), VarNames[i]));
                    }
                }
            }
            if (NumAlphas >= 7) {
                if (!IsCurveOutputTypeValid(Alphas(7))) {
                    ShowWarningError(state, format("In {} named {} the Output Unit Type is invalid.", CurrentModuleObject, Alphas(1)));
                }
            }
        }

        // Loop over Exponent curves and load data
        CurrentModuleObject = "Curve:Exponent";
        for (int CurveIndex = 1; CurveIndex <= NumExponent; ++CurveIndex) {
            state.dataInputProcessing->inputProcessor->getObjectItem(state,
                                                                     CurrentModuleObject,
                                                                     CurveIndex,
                                                                     Alphas,
                                                                     NumAlphas,
                                                                     Numbers,
                                                                     NumNumbers,
                                                                     IOStatus,
                                                                     state.dataIPShortCut->lNumericFieldBlanks,
                                                                     _,
                                                                     state.dataIPShortCut->cAlphaFieldNames,
                                                                     state.dataIPShortCut->cNumericFieldNames);
            GlobalNames::VerifyUniqueInterObjectName(state,
                                                     state.dataCurveManager->UniqueCurveNames,
                                                     Alphas(1),
                                                     CurrentModuleObject,
                                                     state.dataIPShortCut->cAlphaFieldNames(1),
                                                     ErrorsFound);
            ++CurveNum;
            Curve *thisCurve = state.dataCurveManager->PerfCurve(CurveNum);

            thisCurve->Name = Alphas(1);
            thisCurve->curveType = CurveType::Exponent;
            thisCurve->numDims = 1;
            thisCurve->interpolationType = InterpType::EvaluateCurveToLimits;
            for (int in = 0; in < 3; ++in) {
                thisCurve->coeff[in] = Numbers(in + 1);
            }
            thisCurve->inputLimits[0].min = Numbers(4);
            thisCurve->inputLimits[0].max = Numbers(5);
            if (NumNumbers > 5 && !state.dataIPShortCut->lNumericFieldBlanks(6)) {
                thisCurve->outputLimits.min = Numbers(6);
                thisCurve->outputLimits.minPresent = true;
            }
            if (NumNumbers > 6 && !state.dataIPShortCut->lNumericFieldBlanks(7)) {
                thisCurve->outputLimits.max = Numbers(7);
                thisCurve->outputLimits.maxPresent = true;
            }
            if (NumAlphas >= 2) {
                if (!IsCurveInputTypeValid(Alphas(2))) {
                    ShowWarningError(state, format("In {} named {} the Input Unit Type for X is invalid.", CurrentModuleObject, Alphas(1)));
                }
            }
            if (NumAlphas >= 3) {
                if (!IsCurveOutputTypeValid(Alphas(3))) {
                    ShowWarningError(state, format("In {} named {} the Output Unit Type is invalid.", CurrentModuleObject, Alphas(1)));
                }
            }
        }

        // Loop over Fan Pressure Rise curves and load data
        CurrentModuleObject = "Curve:FanPressureRise";
        for (int CurveIndex = 1; CurveIndex <= NumFanPressRise; ++CurveIndex) {
            state.dataInputProcessing->inputProcessor->getObjectItem(state,
                                                                     CurrentModuleObject,
                                                                     CurveIndex,
                                                                     Alphas,
                                                                     NumAlphas,
                                                                     Numbers,
                                                                     NumNumbers,
                                                                     IOStatus,
                                                                     state.dataIPShortCut->lNumericFieldBlanks,
                                                                     _,
                                                                     state.dataIPShortCut->cAlphaFieldNames,
                                                                     state.dataIPShortCut->cNumericFieldNames);
            GlobalNames::VerifyUniqueInterObjectName(state,
                                                     state.dataCurveManager->UniqueCurveNames,
                                                     Alphas(1),
                                                     CurrentModuleObject,
                                                     state.dataIPShortCut->cAlphaFieldNames(1),
                                                     ErrorsFound);
            ++CurveNum;
            Curve *thisCurve = state.dataCurveManager->PerfCurve(CurveNum);

            thisCurve->Name = Alphas(1);
            thisCurve->curveType = CurveType::FanPressureRise;
            thisCurve->numDims = 2;
            thisCurve->interpolationType = InterpType::EvaluateCurveToLimits;
            for (int in = 0; in < 4; ++in) {
                thisCurve->coeff[in] = Numbers(in + 1);
            }
            thisCurve->inputLimits[0].min = Numbers(5);
            thisCurve->inputLimits[0].max = Numbers(6);
            thisCurve->inputLimits[1].min = Numbers(7);
            thisCurve->inputLimits[1].max = Numbers(8);

            if (NumNumbers > 8 && !state.dataIPShortCut->lNumericFieldBlanks(9)) {
                thisCurve->outputLimits.min = Numbers(9);
                thisCurve->outputLimits.minPresent = true;
            }
            if (NumNumbers > 9 && !state.dataIPShortCut->lNumericFieldBlanks(10)) {
                thisCurve->outputLimits.max = Numbers(10);
                thisCurve->outputLimits.maxPresent = true;
            }

            if (Numbers(5) > Numbers(6)) { // error
                ShowSevereError(state, format("GetCurveInput: For {}: ", CurrentModuleObject));
                ShowContinueError(state,
                                  format("{}[{:.R2}] > {} [{.R2}]",
                                         state.dataIPShortCut->cNumericFieldNames(5),
                                         Numbers(5),
                                         state.dataIPShortCut->cNumericFieldNames(6),
                                         Numbers(6)));
                ErrorsFound = true;
            }
            if (Numbers(7) > Numbers(8)) { // error
                ShowSevereError(state, format("GetCurveInput: For {}: ", CurrentModuleObject));
                ShowContinueError(state,
                                  format("{}[{:.R2}] > {} [{.R2}]",
                                         state.dataIPShortCut->cNumericFieldNames(7),
                                         Numbers(7),
                                         state.dataIPShortCut->cNumericFieldNames(8),
                                         Numbers(8)));
                ErrorsFound = true;
            }

        } // Fan Pressure Rise

        // Loop over Exponential Skew Normal curves and load data
        CurrentModuleObject = "Curve:ExponentialSkewNormal";
        for (int CurveIndex = 1; CurveIndex <= NumExpSkewNorm; ++CurveIndex) {
            state.dataInputProcessing->inputProcessor->getObjectItem(state,
                                                                     CurrentModuleObject,
                                                                     CurveIndex,
                                                                     Alphas,
                                                                     NumAlphas,
                                                                     Numbers,
                                                                     NumNumbers,
                                                                     IOStatus,
                                                                     state.dataIPShortCut->lNumericFieldBlanks,
                                                                     _,
                                                                     state.dataIPShortCut->cAlphaFieldNames,
                                                                     state.dataIPShortCut->cNumericFieldNames);
            GlobalNames::VerifyUniqueInterObjectName(state,
                                                     state.dataCurveManager->UniqueCurveNames,
                                                     Alphas(1),
                                                     CurrentModuleObject,
                                                     state.dataIPShortCut->cAlphaFieldNames(1),
                                                     ErrorsFound);
            ++CurveNum;
            Curve *thisCurve = state.dataCurveManager->PerfCurve(CurveNum);

            thisCurve->Name = Alphas(1);
            thisCurve->curveType = CurveType::ExponentialSkewNormal;
            thisCurve->numDims = 1;
            thisCurve->interpolationType = InterpType::EvaluateCurveToLimits;
            for (int in = 0; in < 4; ++in) {
                thisCurve->coeff[in] = Numbers(in + 1);
            }
            thisCurve->inputLimits[0].min = Numbers(5);
            thisCurve->inputLimits[0].max = Numbers(6);

            if (NumNumbers > 6 && !state.dataIPShortCut->lNumericFieldBlanks(7)) {
                thisCurve->outputLimits.min = Numbers(7);
                thisCurve->outputLimits.minPresent = true;
            }
            if (NumNumbers > 7 && !state.dataIPShortCut->lNumericFieldBlanks(8)) {
                thisCurve->outputLimits.max = Numbers(8);
                thisCurve->outputLimits.maxPresent = true;
            }

            if (Numbers(5) > Numbers(6)) { // error
                ShowSevereError(state, format("GetCurveInput: For {}: ", CurrentModuleObject));
                ShowContinueError(state,
                                  format("{}[{:.R2}] > {} [{.R2}]",
                                         state.dataIPShortCut->cNumericFieldNames(5),
                                         Numbers(5),
                                         state.dataIPShortCut->cNumericFieldNames(6),
                                         Numbers(6)));
                ErrorsFound = true;
            }

            if (NumAlphas >= 2) {
                if (!IsCurveInputTypeValid(Alphas(2))) {
                    ShowWarningError(state, format("In {} named {} the Input Unit Type for X is invalid.", CurrentModuleObject, Alphas(1)));
                }
            }
            if (NumAlphas >= 3) {
                if (!IsCurveOutputTypeValid(Alphas(3))) {
                    ShowWarningError(state, format("In {} named {} the Output Unit Type is invalid.", CurrentModuleObject, Alphas(1)));
                }
            }
        } // Exponential Skew Normal

        // Loop over Sigmoid curves and load data
        CurrentModuleObject = "Curve:Sigmoid";
        for (int CurveIndex = 1; CurveIndex <= NumSigmoid; ++CurveIndex) {
            state.dataInputProcessing->inputProcessor->getObjectItem(state,
                                                                     CurrentModuleObject,
                                                                     CurveIndex,
                                                                     Alphas,
                                                                     NumAlphas,
                                                                     Numbers,
                                                                     NumNumbers,
                                                                     IOStatus,
                                                                     state.dataIPShortCut->lNumericFieldBlanks,
                                                                     _,
                                                                     state.dataIPShortCut->cAlphaFieldNames,
                                                                     state.dataIPShortCut->cNumericFieldNames);
            GlobalNames::VerifyUniqueInterObjectName(state,
                                                     state.dataCurveManager->UniqueCurveNames,
                                                     Alphas(1),
                                                     CurrentModuleObject,
                                                     state.dataIPShortCut->cAlphaFieldNames(1),
                                                     ErrorsFound);
            ++CurveNum;
            Curve *thisCurve = state.dataCurveManager->PerfCurve(CurveNum);

            thisCurve->Name = Alphas(1);
            thisCurve->curveType = CurveType::Sigmoid;
            thisCurve->numDims = 1;
            thisCurve->interpolationType = InterpType::EvaluateCurveToLimits;
            for (int in = 0; in < 5; ++in) {
                thisCurve->coeff[in] = Numbers(in + 1);
            }
            thisCurve->inputLimits[0].min = Numbers(6);
            thisCurve->inputLimits[0].max = Numbers(7);

            if (NumNumbers > 7 && !state.dataIPShortCut->lNumericFieldBlanks(8)) {
                thisCurve->outputLimits.min = Numbers(8);
                thisCurve->outputLimits.minPresent = true;
            }
            if (NumNumbers > 8 && !state.dataIPShortCut->lNumericFieldBlanks(9)) {
                thisCurve->outputLimits.max = Numbers(9);
                thisCurve->outputLimits.maxPresent = true;
            }

            if (Numbers(6) > Numbers(7)) { // error
                ShowSevereError(state, format("GetCurveInput: For {}: ", CurrentModuleObject));
                ShowContinueError(state,
                                  format("{}[{:.R2}] > {} [{.R2}]",
                                         state.dataIPShortCut->cNumericFieldNames(6),
                                         Numbers(6),
                                         state.dataIPShortCut->cNumericFieldNames(7),
                                         Numbers(7)));
                ErrorsFound = true;
            }

            if (NumAlphas >= 2) {
                if (!IsCurveInputTypeValid(Alphas(2))) {
                    ShowWarningError(state, format("In {} named {} the Input Unit Type for X is invalid.", CurrentModuleObject, Alphas(1)));
                }
            }
            if (NumAlphas >= 3) {
                if (!IsCurveOutputTypeValid(Alphas(3))) {
                    ShowWarningError(state, format("In {} named {} the Output Unit Type is invalid.", CurrentModuleObject, Alphas(1)));
                }
            }
        } // Sigmoid

        // Loop over Rectangular Hyperbola Type 1 curves and load data
        CurrentModuleObject = "Curve:RectangularHyperbola1";
        for (int CurveIndex = 1; CurveIndex <= NumRectHyper1; ++CurveIndex) {
            state.dataInputProcessing->inputProcessor->getObjectItem(state,
                                                                     CurrentModuleObject,
                                                                     CurveIndex,
                                                                     Alphas,
                                                                     NumAlphas,
                                                                     Numbers,
                                                                     NumNumbers,
                                                                     IOStatus,
                                                                     state.dataIPShortCut->lNumericFieldBlanks,
                                                                     _,
                                                                     state.dataIPShortCut->cAlphaFieldNames,
                                                                     state.dataIPShortCut->cNumericFieldNames);
            GlobalNames::VerifyUniqueInterObjectName(state,
                                                     state.dataCurveManager->UniqueCurveNames,
                                                     Alphas(1),
                                                     CurrentModuleObject,
                                                     state.dataIPShortCut->cAlphaFieldNames(1),
                                                     ErrorsFound);
            ++CurveNum;
            Curve *thisCurve = state.dataCurveManager->PerfCurve(CurveNum);

            thisCurve->Name = Alphas(1);
            thisCurve->curveType = CurveType::RectangularHyperbola1;
            thisCurve->numDims = 1;
            thisCurve->interpolationType = InterpType::EvaluateCurveToLimits;
            for (int in = 0; in < 3; ++in) {
                thisCurve->coeff[in] = Numbers(in + 1);
            }
            thisCurve->inputLimits[0].min = Numbers(4);
            thisCurve->inputLimits[0].max = Numbers(5);

            if (NumNumbers > 5 && !state.dataIPShortCut->lNumericFieldBlanks(6)) {
                thisCurve->outputLimits.min = Numbers(6);
                thisCurve->outputLimits.minPresent = true;
            }
            if (NumNumbers > 6 && !state.dataIPShortCut->lNumericFieldBlanks(7)) {
                thisCurve->outputLimits.max = Numbers(7);
                thisCurve->outputLimits.maxPresent = true;
            }

            if (Numbers(4) > Numbers(5)) { // error
                ShowSevereError(state, format("GetCurveInput: For {}: ", CurrentModuleObject));
                ShowContinueError(state,
                                  format("{}[{:.R2}] > {} [{.R2}]",
                                         state.dataIPShortCut->cNumericFieldNames(4),
                                         Numbers(4),
                                         state.dataIPShortCut->cNumericFieldNames(5),
                                         Numbers(5)));
                ErrorsFound = true;
            }

            if (NumAlphas >= 2) {
                if (!IsCurveInputTypeValid(Alphas(2))) {
                    ShowWarningError(state, format("In {} named {} the Input Unit Type for X is invalid.", CurrentModuleObject, Alphas(1)));
                }
            }
            if (NumAlphas >= 3) {
                if (!IsCurveOutputTypeValid(Alphas(3))) {
                    ShowWarningError(state, format("In {} named {} the Output Unit Type is invalid.", CurrentModuleObject, Alphas(1)));
                }
            }
        } // Rectangular Hyperbola Type 1

        // Loop over Rectangular Hyperbola Type 2 curves and load data
        CurrentModuleObject = "Curve:RectangularHyperbola2";
        for (int CurveIndex = 1; CurveIndex <= NumRectHyper2; ++CurveIndex) {
            state.dataInputProcessing->inputProcessor->getObjectItem(state,
                                                                     CurrentModuleObject,
                                                                     CurveIndex,
                                                                     Alphas,
                                                                     NumAlphas,
                                                                     Numbers,
                                                                     NumNumbers,
                                                                     IOStatus,
                                                                     state.dataIPShortCut->lNumericFieldBlanks,
                                                                     _,
                                                                     state.dataIPShortCut->cAlphaFieldNames,
                                                                     state.dataIPShortCut->cNumericFieldNames);
            GlobalNames::VerifyUniqueInterObjectName(state,
                                                     state.dataCurveManager->UniqueCurveNames,
                                                     Alphas(1),
                                                     CurrentModuleObject,
                                                     state.dataIPShortCut->cAlphaFieldNames(1),
                                                     ErrorsFound);
            ++CurveNum;
            Curve *thisCurve = state.dataCurveManager->PerfCurve(CurveNum);

            thisCurve->Name = Alphas(1);
            thisCurve->curveType = CurveType::RectangularHyperbola2;
            thisCurve->numDims = 1;
            thisCurve->interpolationType = InterpType::EvaluateCurveToLimits;
            for (int in = 0; in < 3; ++in) {
                thisCurve->coeff[in] = Numbers(in + 1);
            }
            thisCurve->inputLimits[0].min = Numbers(4);
            thisCurve->inputLimits[0].max = Numbers(5);

            if (NumNumbers > 5 && !state.dataIPShortCut->lNumericFieldBlanks(6)) {
                thisCurve->outputLimits.min = Numbers(6);
                thisCurve->outputLimits.minPresent = true;
            }
            if (NumNumbers > 6 && !state.dataIPShortCut->lNumericFieldBlanks(7)) {
                thisCurve->outputLimits.max = Numbers(7);
                thisCurve->outputLimits.maxPresent = true;
            }

            if (Numbers(4) > Numbers(5)) { // error
                ShowSevereError(state, format("GetCurveInput: For {}: ", CurrentModuleObject));
                ShowContinueError(state,
                                  format("{}[{:.R2}] > {} [{.R2}]",
                                         state.dataIPShortCut->cNumericFieldNames(4),
                                         Numbers(4),
                                         state.dataIPShortCut->cNumericFieldNames(5),
                                         Numbers(5)));
                ErrorsFound = true;
            }

            if (NumAlphas >= 2) {
                if (!IsCurveInputTypeValid(Alphas(2))) {
                    ShowWarningError(state, format("In {} named {} the Input Unit Type for X is invalid.", CurrentModuleObject, Alphas(1)));
                }
            }
            if (NumAlphas >= 3) {
                if (!IsCurveOutputTypeValid(Alphas(3))) {
                    ShowWarningError(state, format("In {} named {} the Output Unit Type is invalid.", CurrentModuleObject, Alphas(1)));
                }
            }
        } // Rectangular Hyperbola Type 2

        // Loop over Exponential Decay curves and load data
        CurrentModuleObject = "Curve:ExponentialDecay";
        for (int CurveIndex = 1; CurveIndex <= NumExpDecay; ++CurveIndex) {
            state.dataInputProcessing->inputProcessor->getObjectItem(state,
                                                                     CurrentModuleObject,
                                                                     CurveIndex,
                                                                     Alphas,
                                                                     NumAlphas,
                                                                     Numbers,
                                                                     NumNumbers,
                                                                     IOStatus,
                                                                     state.dataIPShortCut->lNumericFieldBlanks,
                                                                     _,
                                                                     state.dataIPShortCut->cAlphaFieldNames,
                                                                     state.dataIPShortCut->cNumericFieldNames);
            GlobalNames::VerifyUniqueInterObjectName(state,
                                                     state.dataCurveManager->UniqueCurveNames,
                                                     Alphas(1),
                                                     CurrentModuleObject,
                                                     state.dataIPShortCut->cAlphaFieldNames(1),
                                                     ErrorsFound);
            ++CurveNum;
            Curve *thisCurve = state.dataCurveManager->PerfCurve(CurveNum);

            thisCurve->Name = Alphas(1);
            thisCurve->curveType = CurveType::ExponentialDecay;
            thisCurve->numDims = 1;
            thisCurve->interpolationType = InterpType::EvaluateCurveToLimits;
            for (int in = 0; in < 3; ++in) {
                thisCurve->coeff[in] = Numbers(in + 1);
            }
            thisCurve->inputLimits[0].min = Numbers(4);
            thisCurve->inputLimits[0].max = Numbers(5);

            if (NumNumbers > 5 && !state.dataIPShortCut->lNumericFieldBlanks(6)) {
                thisCurve->outputLimits.min = Numbers(6);
                thisCurve->outputLimits.minPresent = true;
            }
            if (NumNumbers > 6 && !state.dataIPShortCut->lNumericFieldBlanks(7)) {
                thisCurve->outputLimits.max = Numbers(7);
                thisCurve->outputLimits.maxPresent = true;
            }

            if (Numbers(4) > Numbers(5)) { // error
                ShowSevereError(state, format("GetCurveInput: For {}: ", CurrentModuleObject));
                ShowContinueError(state,
                                  format("{}[{:.R2}] > {} [{.R2}]",
                                         state.dataIPShortCut->cNumericFieldNames(4),
                                         Numbers(4),
                                         state.dataIPShortCut->cNumericFieldNames(5),
                                         Numbers(5)));
                ErrorsFound = true;
            }

            if (NumAlphas >= 2) {
                if (!IsCurveInputTypeValid(Alphas(2))) {
                    ShowWarningError(state, format("In {} named {} the Input Unit Type for X is invalid.", CurrentModuleObject, Alphas(1)));
                }
            }
            if (NumAlphas >= 3) {
                if (!IsCurveOutputTypeValid(Alphas(3))) {
                    ShowWarningError(state, format("In {} named {} the Output Unit Type is invalid.", CurrentModuleObject, Alphas(1)));
                }
            }
        } // Exponential Decay

        // ykt July,2011 Loop over DoubleExponential Decay curves and load data
        CurrentModuleObject = "Curve:DoubleExponentialDecay";
        for (int CurveIndex = 1; CurveIndex <= NumDoubleExpDecay; ++CurveIndex) {
            state.dataInputProcessing->inputProcessor->getObjectItem(state,
                                                                     CurrentModuleObject,
                                                                     CurveIndex,
                                                                     Alphas,
                                                                     NumAlphas,
                                                                     Numbers,
                                                                     NumNumbers,
                                                                     IOStatus,
                                                                     state.dataIPShortCut->lNumericFieldBlanks,
                                                                     _,
                                                                     state.dataIPShortCut->cAlphaFieldNames,
                                                                     state.dataIPShortCut->cNumericFieldNames);
            GlobalNames::VerifyUniqueInterObjectName(state,
                                                     state.dataCurveManager->UniqueCurveNames,
                                                     Alphas(1),
                                                     CurrentModuleObject,
                                                     state.dataIPShortCut->cAlphaFieldNames(1),
                                                     ErrorsFound);
            ++CurveNum;
            Curve *thisCurve = state.dataCurveManager->PerfCurve(CurveNum);

            thisCurve->Name = Alphas(1);
            thisCurve->curveType = CurveType::DoubleExponentialDecay;
            thisCurve->numDims = 1;
            thisCurve->interpolationType = InterpType::EvaluateCurveToLimits;
            for (int in = 0; in < 5; ++in) {
                thisCurve->coeff[in] = Numbers(in + 1);
            }
            thisCurve->inputLimits[0].min = Numbers(6);
            thisCurve->inputLimits[0].max = Numbers(7);

            if (NumNumbers > 7 && !state.dataIPShortCut->lNumericFieldBlanks(8)) {
                thisCurve->outputLimits.min = Numbers(8);
                thisCurve->outputLimits.minPresent = true;
            }
            if (NumNumbers > 8 && !state.dataIPShortCut->lNumericFieldBlanks(9)) {
                thisCurve->outputLimits.max = Numbers(9);
                thisCurve->outputLimits.maxPresent = true;
            }

            if (NumAlphas >= 2) {
                if (!IsCurveInputTypeValid(Alphas(2))) {
                    ShowWarningError(state, format("In {} named {} the Input Unit Type for X is invalid.", CurrentModuleObject, Alphas(1)));
                }
            }
            if (NumAlphas >= 3) {
                if (!IsCurveOutputTypeValid(Alphas(3))) {
                    ShowWarningError(state, format("In {} named {} the Output Unit Type is invalid.", CurrentModuleObject, Alphas(1)));
                }
            }
        } // Exponential Decay

        // Loop over wind pressure coefficient tables and load data
        if (NumWPCValTab > 0) {
            // Get the angle values
            CurrentModuleObject = "AirflowNetwork:MultiZone:WindPressureCoefficientArray";
            int numOfCPArray = state.dataInputProcessing->inputProcessor->getNumObjectsFound(state, CurrentModuleObject);

            if (numOfCPArray != 1) {
                ShowSevereError(
                    state,
                    format("GetCurveInput: Currently exactly one (\"1\") {} object per simulation is required when using the AirflowNetwork model.",
                           CurrentModuleObject));
                ErrorsFound = true;
            } else {
                state.dataInputProcessing->inputProcessor->getObjectItem(state,
                                                                         CurrentModuleObject,
                                                                         1,
                                                                         Alphas,
                                                                         NumAlphas,
                                                                         Numbers,
                                                                         NumNumbers,
                                                                         IOStatus,
                                                                         state.dataIPShortCut->lNumericFieldBlanks,
                                                                         _,
                                                                         state.dataIPShortCut->cAlphaFieldNames,
                                                                         state.dataIPShortCut->cNumericFieldNames);

                std::string wpcName = Alphas(1); // Name of CP array
                int numWindDir = NumNumbers;
                std::vector<Real64> windDirs(numWindDir);

                Real64 dirMin = 0;
                Real64 dirMax = 0;
                for (int j = 1; j <= NumNumbers; ++j) { // Wind direction
                    windDirs[j - 1] = Numbers(j);
                    dirMin = std::min(dirMin, Numbers(j));
                    dirMax = std::max(dirMax, Numbers(j));
                    if (j > 1) {
                        if (windDirs[j - 2] >= windDirs[j - 1]) {
                            ShowSevereError(state, format("GetCurveInput: An {} object ", CurrentModuleObject));
                            ShowContinueError(state,
                                              "has either the same values for two consecutive wind directions, or a lower wind direction value after "
                                              "a higher wind direction value.");
                            ShowContinueError(state, "Wind direction values must be entered in ascending order.");
                            ShowContinueError(state,
                                              format("{} = {:.2R} {} = {:.2R}",
                                                     state.dataIPShortCut->cNumericFieldNames(j),
                                                     windDirs[j - 2],
                                                     state.dataIPShortCut->cNumericFieldNames[j + 1],
                                                     windDirs[j - 1]));
                            ErrorsFound = true;
                        }
                    }
                }
                // Check that the first table value is zero
                if (dirMin != 0.0) {
                    ShowSevereError(state, format("GetCurveInput: An {} object ", CurrentModuleObject));
                    ShowContinueError(state, format("has a nonzero minimum value of {:.2R}", dirMin));
                    ShowContinueError(state, "Wind direction values must begin at zero.");
                    ErrorsFound = true;
                }

                // Now that we have the directions, we can read the tables themselves
                CurrentModuleObject = "AirflowNetwork:MultiZone:WindPressureCoefficientValues";
                for (int index = 1; index <= NumWPCValTab; ++index) {
                    state.dataInputProcessing->inputProcessor->getObjectItem(state,
                                                                             CurrentModuleObject,
                                                                             index,
                                                                             Alphas,
                                                                             NumAlphas,
                                                                             Numbers,
                                                                             NumNumbers,
                                                                             IOStatus,
                                                                             state.dataIPShortCut->lNumericFieldBlanks,
                                                                             _,
                                                                             state.dataIPShortCut->cAlphaFieldNames,
                                                                             state.dataIPShortCut->cNumericFieldNames);
                    ++CurveNum;
                    GlobalNames::VerifyUniqueInterObjectName(state,
                                                             state.dataCurveManager->UniqueCurveNames,
                                                             Alphas(1),
                                                             CurrentModuleObject,
                                                             state.dataIPShortCut->cAlphaFieldNames(1),
                                                             ErrorsFound);

                    // Ensure the CP array name should be the same as the name of AirflowNetwork:MultiZone:WindPressureCoefficientArray
                    if (!UtilityRoutines::SameString(Alphas(2), wpcName)) {
                        ShowSevereError(state,
                                        format("GetCurveInput: Invalid {} = {} in {} = ",
                                               state.dataIPShortCut->cAlphaFieldNames(2),
                                               Alphas(2),
                                               CurrentModuleObject));
                        ShowContinueError(state, format("The valid name is {}", wpcName));
                        ErrorsFound = true;
                    }

                    Curve *thisCurve = state.dataCurveManager->PerfCurve(CurveNum);

                    thisCurve->Name = Alphas(1);
                    thisCurve->numDims = 1;

                    thisCurve->interpolationType = InterpType::BtwxtMethod;

                    std::string contextString = format("{} \"{}\"", CurrentModuleObject, Alphas(1));
                    std::pair<EnergyPlusData *, std::string> callbackPair{&state, contextString};
                    state.dataCurveManager->btwxtManager.setLoggingContext(&callbackPair);

                    thisCurve->inputLimits[0].min = 0.0;
                    thisCurve->inputLimits[0].minPresent = true;
                    thisCurve->inputLimits[0].max = 360.0;
                    thisCurve->inputLimits[0].maxPresent = true;

                    thisCurve->outputLimits.min = -1.0;
                    thisCurve->outputLimits.minPresent = true;
                    thisCurve->outputLimits.max = 1.0;
                    thisCurve->outputLimits.maxPresent = true;

                    int MaxTableNums = NumNumbers;
                    if (NumNumbers != numWindDir) {
                        ShowSevereError(state, format("GetCurveInput: For {}: ", CurrentModuleObject));
                        ShowContinueError(state,
                                          format("The number of data entries must match the number of wind directions given in the wind pressure "
                                                 "coefficient array. Number of data entries = {}",
                                                 NumNumbers));
                        ErrorsFound = true;
                    } else {
                        std::vector<double> axis;
                        std::vector<double> lookupValues;

                        for (int TableDataIndex = 1; TableDataIndex <= MaxTableNums; ++TableDataIndex) {
                            axis.push_back(windDirs[TableDataIndex - 1]);
                            lookupValues.push_back(Numbers(TableDataIndex));
                        }
                        if (axis[axis.size() - 1] < 360.0) {
                            axis.push_back(360.0);
                            lookupValues.push_back(Numbers(1));
                        }

                        try {
                            std::vector<Btwxt::GridAxis> gridAxes;
                            gridAxes.emplace_back(axis,
                                                  "",
                                                  Btwxt::Method::linear,
                                                  Btwxt::Method::linear,
                                                  std::pair<double, double>{0.0, 360.0},
                                                  BtwxtManager::btwxt_logger);

                            auto gridIndex = // (AUTO_OK_OBJ)
                                    state.dataCurveManager->btwxtManager.addGrid(Alphas(1), gridAxes);
                            thisCurve->TableIndex = gridIndex;
                            thisCurve->GridValueIndex = state.dataCurveManager->btwxtManager.addOutputValues(gridIndex, lookupValues);
                        }
                        catch (Btwxt::BtwxtException &e) {
                            ShowSevereError(state, "GridAxis construction error.");
                        }
                    }
                }
            }
        }

        // Create case insensitive references to independent variable input data
        int numIndVars = state.dataInputProcessing->inputProcessor->getNumObjectsFound(state, "Table:IndependentVariable");
        if (numIndVars > 0) {
            // Set Btwxt Message Callback
            auto const &indVarInstances = state.dataInputProcessing->inputProcessor->getObjectInstances("Table:IndependentVariable");
            for (auto &instance : indVarInstances.items()) {
                auto const &fields = instance.value();
                std::string const &thisObjectName = instance.key();
                state.dataInputProcessing->inputProcessor->markObjectAsUsed("Table:IndependentVariable", thisObjectName);
                state.dataCurveManager->btwxtManager.independentVarRefs.emplace(UtilityRoutines::makeUPPER(thisObjectName), fields);
            }
        }

        // Create GridSpaces from Independent Variable List
        int numIndVarLists = state.dataInputProcessing->inputProcessor->getNumObjectsFound(state, "Table:IndependentVariableList");
        std::map<std::string, std::vector<std::pair<double, double>>>
            varListLimits; // ugly, but this is needed for legacy behavior (otherwise limits are reset by Btwxt if they are within bounds).
        std::map<std::string, std::vector<double>> varListNormalizeTargets;
        if (numIndVarLists > 0) {
            auto const &indVarListInstances = state.dataInputProcessing->inputProcessor->getObjectInstances("Table:IndependentVariableList");
            for (auto &instance : indVarListInstances.items()) {

                auto const &fields = instance.value();
                std::string const &thisObjectName = instance.key();
                state.dataInputProcessing->inputProcessor->markObjectAsUsed("Table:IndependentVariableList", thisObjectName);
                std::string varListName = UtilityRoutines::makeUPPER(thisObjectName);

                std::vector<Btwxt::GridAxis> gridAxes;

                // Loop through independent variables in list and add them to the grid
                for (auto &indVar : fields.at("independent_variables")) {
                    std::string indVarName = UtilityRoutines::makeUPPER(indVar.at("independent_variable_name").get<std::string>());
                    std::string contextString = format("Table:IndependentVariable \"{}\"", indVarName);
                    std::pair<EnergyPlusData *, std::string> callbackPair{&state, contextString};
                    state.dataCurveManager->btwxtManager.setLoggingContext(&callbackPair);

                    // Find independent variable input data
                    if (state.dataCurveManager->btwxtManager.independentVarRefs.count(indVarName)) {
                        // If found, read data
                        auto const &indVarInstance = state.dataCurveManager->btwxtManager.independentVarRefs.at(indVarName);

                        // TODO: Actually use this to define output variable units
                        if (indVarInstance.count("unit_type")) {
                            std::string unitType = indVarInstance.at("unit_type").get<std::string>();
                            if (!IsCurveOutputTypeValid(unitType)) {
                                ShowSevereError(state, format("{}: Unit Type [{}] is invalid", contextString, unitType));
                            }
                        }

                        std::vector<double> axis;

                        if (indVarInstance.count("external_file_name")) {
                            std::string tmp = indVarInstance.at("external_file_name").get<std::string>();
                            fs::path filePath(tmp);
                            if (!indVarInstance.count("external_file_column_number")) {
                                ShowSevereError(state,
                                                format("{}: No column number defined for external file \"{}\"", contextString, filePath.string()));
                                ErrorsFound = true;
                            }
                            if (!indVarInstance.count("external_file_starting_row_number")) {
                                ShowSevereError(
                                    state, format("{}: No starting row number defined for external file \"{}\"", contextString, filePath.string()));
                                ErrorsFound = true;
                            }

                            std::size_t colNum = indVarInstance.at("external_file_column_number").get<std::size_t>() - 1;
                            std::size_t rowNum = indVarInstance.at("external_file_starting_row_number").get<std::size_t>() - 1;

                            if (!state.dataCurveManager->btwxtManager.tableFiles.count(filePath)) {
                                TableFile tableFile;
                                ErrorsFound |= tableFile.load(state, filePath);
                                state.dataCurveManager->btwxtManager.tableFiles.emplace(filePath, tableFile);
                            }

                            if (ErrorsFound) continue; // Unable to load file so continue on to see if there are other errors before fataling

                            axis = state.dataCurveManager->btwxtManager.tableFiles[filePath].getArray(state, {colNum, rowNum});

                            // remove NANs
                            axis.erase(std::remove_if(axis.begin(), axis.end(), [](const double &x) { return std::isnan(x); }), axis.end());

                            // sort
                            std::sort(axis.begin(), axis.end());

                            // remove duplicates
                            axis.erase(std::unique(axis.begin(), axis.end()), axis.end());

                        } else if (indVarInstance.count("values")) {
                            for (auto const &value : indVarInstance.at("values")) {
                                axis.push_back(value.at("value").get<Real64>());
                            }
                        } else {
                            ShowSevereError(state, format("{}: No values defined.", contextString));
                            ErrorsFound = true;
                        }

                        // This could be an enum lookup, but they are accessing enums inside Btwxt that we don't control, and it's only two options
                        // for each
                        Btwxt::Method interpMethod = Btwxt::Method::cubic; // Assume cubic as the default
                        auto interpIterator = indVarInstance.find("interpolation_method");
                        if (interpIterator != indVarInstance.end()) {
                            if (interpIterator->get<std::string>() == "Linear") {
                                interpMethod = Btwxt::Method::linear;
                            }
                        }
                        Btwxt::Method extrapMethod = Btwxt::Method::linear; // Assume linear as the default
                        auto extrapIterator = indVarInstance.find("extrapolation_method");
                        if (extrapIterator != indVarInstance.end()) {
                            if (extrapIterator->get<std::string>() == "Unavailable") {
                                ShowSevereError(state, format("{}: Extrapolation method \"Unavailable\" is not yet available.", contextString));
                                ErrorsFound = true;
                            } else if (extrapIterator->get<std::string>() == "Constant") {
                                extrapMethod = Btwxt::Method::constant;
                            }
                        }

                        double min_grid_value = *std::min_element(axis.begin(), axis.end());
                        double max_grid_value = *std::max_element(axis.begin(), axis.end());

                        auto minValIterator = indVarInstance.find("minimum_value");
                        Real64 min_val = (minValIterator != indVarInstance.end()) ? minValIterator->get<Real64>() : min_grid_value;
                        auto maxValIterator = indVarInstance.find("maximum_value");
                        Real64 max_val = (maxValIterator != indVarInstance.end()) ? maxValIterator->get<Real64>() : max_grid_value;
                        varListLimits[varListName].emplace_back(min_val, max_val);

                        auto normValIterator = indVarInstance.find("normalization_reference_value");
                        Real64 normalizationRefValue =
                            (normValIterator != indVarInstance.end()) ? normValIterator->get<Real64>() : std::numeric_limits<double>::quiet_NaN();

                        varListNormalizeTargets[varListName].push_back(normalizationRefValue);

                        // reset limits passed to Btwxt to avoid warnings related to different handling of limits
                        min_val = min(min_val, min_grid_value);
                        max_val = max(max_val, max_grid_value);

                        gridAxes.emplace_back(axis, "", extrapMethod, interpMethod, std::pair<double, double>{min_val, max_val}, BtwxtManager::btwxt_logger);

                    } else {
                        // Independent variable does not exist
                        ShowSevereError(state, format("{}: No Table:IndependentVariable found.", contextString));
                        ErrorsFound = true;
                    }
                }
                // Add grid to btwxtManager
<<<<<<< HEAD
                state.dataCurveManager->btwxtManager.addGrid(UtilityRoutines::MakeUPPERCase(thisObjectName), gridAxes);
=======
                state.dataCurveManager->btwxtManager.addGrid(UtilityRoutines::makeUPPER(thisObjectName), Btwxt::GriddedData(gridAxes));
>>>>>>> 273aede8
            }
        }

        int numTblLookups = state.dataInputProcessing->inputProcessor->getNumObjectsFound(state, "Table:Lookup");
        if (numTblLookups > 0) {
            auto const &lookupInstances = state.dataInputProcessing->inputProcessor->getObjectInstances("Table:Lookup");
            for (auto &instance : lookupInstances.items()) {

                auto const &fields = instance.value();
                std::string const &thisObjectName = instance.key();
                state.dataInputProcessing->inputProcessor->markObjectAsUsed("Table:Lookup", thisObjectName);
                ++CurveNum;
                Curve *thisCurve = state.dataCurveManager->PerfCurve(CurveNum);

                thisCurve->Name = UtilityRoutines::makeUPPER(thisObjectName);
                thisCurve->interpolationType = InterpType::BtwxtMethod;

                std::string indVarListName = UtilityRoutines::makeUPPER(fields.at("independent_variable_list_name").get<std::string>());

                std::string contextString = format("Table:Lookup \"{}\"", thisCurve->Name);
                std::pair<EnergyPlusData *, std::string> callbackPair{&state, contextString};
                state.dataCurveManager->btwxtManager.setLoggingContext(&callbackPair);

                // TODO: Actually use this to define output variable units
                if (fields.count("output_unit_type")) {
                    std::string unitType = fields.at("output_unit_type").get<std::string>();
                    if (!IsCurveOutputTypeValid(unitType)) {
                        ShowSevereError(state, format("{}: Output Unit Type [{}] is invalid", contextString, unitType));
                    }
                }

                int gridIndex = state.dataCurveManager->btwxtManager.getGridIndex(state, indVarListName, ErrorsFound);
                thisCurve->TableIndex = gridIndex;
                int numDims = state.dataCurveManager->btwxtManager.getNumGridDims(gridIndex);
                thisCurve->numDims = numDims;

                for (int i = 1; i <= std::min(6, numDims); ++i) {
                    double vMin, vMax;
                    std::tie(vMin, vMax) = varListLimits.at(indVarListName)[i - 1];
                    if (i == 1) {
                        thisCurve->inputLimits[0].min = vMin;
                        thisCurve->inputLimits[0].max = vMax;
                    } else if (i == 2) {
                        thisCurve->inputLimits[1].min = vMin;
                        thisCurve->inputLimits[1].max = vMax;
                    } else if (i == 3) {
                        thisCurve->inputLimits[2].min = vMin;
                        thisCurve->inputLimits[2].max = vMax;
                    } else if (i == 4) {
                        thisCurve->inputLimits[3].min = vMin;
                        thisCurve->inputLimits[3].max = vMax;
                    } else if (i == 5) {
                        thisCurve->inputLimits[4].min = vMin;
                        thisCurve->inputLimits[4].max = vMax;
                    } else if (i == 6) {
                        thisCurve->inputLimits[5].min = vMin;
                        thisCurve->inputLimits[5].max = vMax;
                    }
                }

                if (fields.count("minimum_output")) {
                    thisCurve->outputLimits.min = fields.at("minimum_output").get<Real64>();
                    thisCurve->outputLimits.minPresent = true;
                } else {
                    thisCurve->outputLimits.min = -DBL_MAX;
                    thisCurve->outputLimits.minPresent = false;
                }

                if (fields.count("maximum_output")) {
                    thisCurve->outputLimits.max = fields.at("maximum_output").get<Real64>();
                    thisCurve->outputLimits.maxPresent = true;
                } else {
                    thisCurve->outputLimits.max = DBL_MAX;
                    thisCurve->outputLimits.maxPresent = false;
                }

                // Normalize data
                Real64 normalizationDivisor = 1.0;
                enum NormalizationMethod
                {
                    NM_NONE,
                    NM_DIVISOR_ONLY,
                    NM_AUTO_WITH_DIVISOR
                };
                NormalizationMethod normalizeMethod = NM_NONE;
                if (fields.count("normalization_method")) {
                    if (UtilityRoutines::SameString(fields.at("normalization_method").get<std::string>(), "DIVISORONLY")) {
                        normalizeMethod = NM_DIVISOR_ONLY;
                    } else if (UtilityRoutines::SameString(fields.at("normalization_method").get<std::string>(), "AUTOMATICWITHDIVISOR")) {
                        normalizeMethod = NM_AUTO_WITH_DIVISOR;
                    }
                }

                if (normalizeMethod != NM_NONE && fields.count("normalization_divisor")) {
                    normalizationDivisor = fields.at("normalization_divisor").get<Real64>();
                }

                std::vector<double> lookupValues;
                if (fields.count("external_file_name")) {
                    std::string tmp = fields.at("external_file_name").get<std::string>();
                    fs::path filePath(tmp);

                    if (!fields.count("external_file_column_number")) {
                        ShowSevereError(state, format("{}: No column number defined for external file \"{}\"", contextString, filePath.string()));
                        ErrorsFound = true;
                    }
                    if (!fields.count("external_file_starting_row_number")) {
                        ShowSevereError(state,
                                        format("{}: No starting row number defined for external file \"{}\"", contextString, filePath.string()));
                        ErrorsFound = true;
                    }

                    std::size_t colNum = fields.at("external_file_column_number").get<std::size_t>() - 1;
                    std::size_t rowNum = fields.at("external_file_starting_row_number").get<std::size_t>() - 1;

                    if (!state.dataCurveManager->btwxtManager.tableFiles.count(filePath)) {
                        TableFile tableFile;
                        ErrorsFound |= tableFile.load(state, filePath);
                        state.dataCurveManager->btwxtManager.tableFiles.emplace(filePath, tableFile);
                    }

                    if (ErrorsFound) continue; // Unable to load file so continue on to see if there are other errors before fataling

                    lookupValues = state.dataCurveManager->btwxtManager.tableFiles[filePath].getArray(state, {colNum, rowNum});

                    // remove NANs
                    lookupValues.erase(std::remove_if(lookupValues.begin(), lookupValues.end(), [](const double &x) { return std::isnan(x); }),
                                       lookupValues.end());

                } else if (fields.count("values")) {
                    for (auto &value : fields.at("values")) {
                        lookupValues.push_back(value.at("output_value").get<Real64>() / normalizationDivisor);
                    }
                } else {
                    ShowSevereError(state, format("{}: No values defined.", contextString));
                    ErrorsFound = true;
                }

                thisCurve->GridValueIndex = state.dataCurveManager->btwxtManager.addOutputValues(gridIndex, lookupValues);

                if (normalizeMethod == NM_AUTO_WITH_DIVISOR) {
                    auto const &normalizeTarget = varListNormalizeTargets.at(indVarListName);

                    bool pointsSpecified = false;
                    bool pointsUnspecified = false;
                    for (double value : normalizeTarget) {
                        if (std::isnan(value)) {
                            pointsUnspecified = true;
                        } else {
                            pointsSpecified = true;
                        }
                    }
                    if (pointsSpecified && pointsUnspecified) {
                        ShowSevereError(state,
                                        format("{}: Table is to be normalized using AutomaticWithDivisor, but not all independent variables define a "
                                               "normalization reference value. Make sure either:",
                                               contextString));
                        ShowContinueError(state, "  Make sure either:");
                        ShowContinueError(state, "    a) a normalization reference value is defined for each independent variable, or");
                        ShowContinueError(state, "    b) no normalization reference values are defined.");
                        ErrorsFound = true;
                    } else if (pointsSpecified) {
                        // normalizeGridValues normalizes curve values to 1.0 at the normalization target, and returns the scalar needed to perform
                        // this normalization. The result is multiplied by the input normalizationDivisor again for the AutomaticWithDivisor case, in
                        // which normalizeGridValues returns a compound scalar.
                        normalizationDivisor = state.dataCurveManager->btwxtManager.normalizeGridValues(
                                                   gridIndex, thisCurve->GridValueIndex, normalizeTarget, normalizationDivisor) *
                                               normalizationDivisor;
                    }
                }

                if ((normalizeMethod == NM_DIVISOR_ONLY) || (normalizeMethod == NM_AUTO_WITH_DIVISOR)) {
                    if (thisCurve->outputLimits.maxPresent) {
                        thisCurve->outputLimits.max = thisCurve->outputLimits.max / normalizationDivisor;
                    }
                    if (thisCurve->outputLimits.minPresent) {
                        thisCurve->outputLimits.min = thisCurve->outputLimits.min / normalizationDivisor;
                    }
                }
            }
        }
        state.dataCurveManager->btwxtManager.tableFiles.clear();
    }

    int BtwxtManager::getGridIndex(EnergyPlusData &state, std::string &indVarListName, bool &ErrorsFound)
    {
        int gridIndex = -1;
        if (gridMap.count(indVarListName)) {
            gridIndex = gridMap.at(indVarListName);
        } else {
            // Independent variable list does not exist
            ShowSevereError(state, format("Table:Lookup \"{}\" : No Table:IndependentVariableList found.", indVarListName));
            ErrorsFound = true;
        }
        return gridIndex;
    }

    int BtwxtManager::addOutputValues(int gridIndex, std::vector<double> values)
    {
        return (int)grids[gridIndex].add_grid_point_data_set(values);
    }

    int BtwxtManager::getNumGridDims(int gridIndex)
    {
        return (int)grids[gridIndex].get_number_of_dimensions();
    }

    double BtwxtManager::getGridValue(int gridIndex, int outputIndex, const std::vector<double> &target)
    {
        return grids[gridIndex](target)[outputIndex];
    }

    double BtwxtManager::normalizeGridValues(int gridIndex, int outputIndex, const std::vector<double> &target, const double scalar)
    {
        return grids[gridIndex].normalize_grid_point_data_set_at_target(outputIndex, target, scalar);
    }

    void BtwxtManager::clear()
    {
        grids.clear();
        gridMap.clear();
        independentVarRefs.clear();
        tableFiles.clear();
    }

    bool TableFile::load(EnergyPlusData &state, fs::path const &path)
    {
        this->filePath = path;
        std::string contextString = "CurveManager::TableFile::load: ";
        fs::path fullPath = DataSystemVariables::CheckForActualFilePath(state, path, contextString);
        if (fullPath.empty()) {
            // Note: we return 'ErrorsFound' apparently
            return true;
        }
        std::ifstream file(fullPath);
        std::string line;
        numRows = 0;
        numColumns = 0;
        while (getline(file, line)) {
            ++numRows;
            std::size_t pos(0);
            std::size_t colNum(1);
            while ((pos = line.find(',')) != std::string::npos) {
                if (colNum > numColumns) {
                    numColumns = colNum;
                    contents.resize(numColumns);
                }
                contents[colNum - 1].push_back(line.substr(0, pos));
                line.erase(0, pos + 1);
                ++colNum;
            }
            // Anything after the last comma
            if (!line.empty()) {
                if (colNum > numColumns) {
                    numColumns = colNum;
                    contents.resize(numColumns);
                }
                contents[colNum - 1].push_back(line);
                ++colNum;
            }
            // flesh out columns if row ends early
            while (colNum <= numColumns) {
                contents[colNum - 1].emplace_back("");
                ++colNum;
            }
        }
        return false;
    }

    std::vector<double> &TableFile::getArray(EnergyPlusData &state, std::pair<std::size_t, std::size_t> colAndRow)
    {
        if (!arrays.count(colAndRow)) {
            // create the column from the data if it doesn't exist already
            std::size_t col = colAndRow.first;  // 0 indexed
            std::size_t row = colAndRow.second; // 0 indexed
            auto &content = contents[col];
            if (col >= numColumns) {
                ShowFatalError(
                    state, format("File \"{}\" : Requested column ({}) exceeds the number of columns ({}).", filePath.string(), col + 1, numColumns));
            }
            if (row >= numRows) {
                ShowFatalError(
                    state, format("File \"{}\" : Requested starting row ({}) exceeds the number of rows ({}).", filePath.string(), row + 1, numRows));
            }
            std::vector<double> array(numRows - row);
            std::transform(content.begin() + row, content.end(), array.begin(), [](std::string_view str) {
                // Convert strings to double
                size_t first_char = str.find_first_not_of(' ');
                if (first_char != std::string_view::npos) {
                    str.remove_prefix(first_char);
                }
                double result = 0;
                auto answer = fast_float::from_chars(str.data(), str.data() + str.size(), result); // (AUTO_OK_OBJ)
                if (answer.ec != std::errc()) {
                    return std::numeric_limits<double>::quiet_NaN();
                }
                return result;
            });
            arrays[colAndRow] = array;
        }
        return arrays.at(colAndRow);
    }

    void InitCurveReporting(EnergyPlusData &state)
    {

        // SUBROUTINE INFORMATION:
        //       AUTHOR         Linda Lawrie
        //       DATE WRITTEN   October 2011
        //       MODIFIED       na
        //       RE-ENGINEERED  na

        // PURPOSE OF THIS SUBROUTINE:
        // Setting up of curve output variables caused errors in some files. Thus, separating the setup
        // from the getinput.

        // SUBROUTINE LOCAL VARIABLE DECLARATIONS:
        for (auto &thisCurve : state.dataCurveManager->PerfCurve) {
            for (int dim = 1; dim <= thisCurve->numDims; ++dim) {
                std::string numStr = fmt::to_string(dim);
                SetupOutputVariable(state,
                                    format("Performance Curve Input Variable {} Value", numStr),
                                    OutputProcessor::Unit::None,
                                    thisCurve->inputs[dim - 1],
                                    OutputProcessor::SOVTimeStepType::HVAC,
                                    OutputProcessor::SOVStoreType::Average,
                                    thisCurve->Name);
            }
            // set the output up last so it shows up after the input in the csv file
            SetupOutputVariable(state,
                                "Performance Curve Output Value",
                                OutputProcessor::Unit::None,
                                thisCurve->output,
                                OutputProcessor::SOVTimeStepType::HVAC,
                                OutputProcessor::SOVStoreType::Average,
                                thisCurve->Name);
        }

        for (auto &thisPressCurve : state.dataBranchAirLoopPlant->PressureCurve) {
            SetupOutputVariable(state,
                                "Performance Curve Input Variable 1 Value",
                                OutputProcessor::Unit::None,
                                thisPressCurve.CurveInput1,
                                OutputProcessor::SOVTimeStepType::HVAC,
                                OutputProcessor::SOVStoreType::Average,
                                thisPressCurve.Name);
            SetupOutputVariable(state,
                                "Performance Curve Input Variable 2 Value",
                                OutputProcessor::Unit::None,
                                thisPressCurve.CurveInput2,
                                OutputProcessor::SOVTimeStepType::HVAC,
                                OutputProcessor::SOVStoreType::Average,
                                thisPressCurve.Name);
            SetupOutputVariable(state,
                                "Performance Curve Input Variable 3 Value",
                                OutputProcessor::Unit::None,
                                thisPressCurve.CurveInput3,
                                OutputProcessor::SOVTimeStepType::HVAC,
                                OutputProcessor::SOVStoreType::Average,
                                thisPressCurve.Name);
            SetupOutputVariable(state,
                                "Performance Curve Output Value",
                                OutputProcessor::Unit::None,
                                thisPressCurve.CurveOutput,
                                OutputProcessor::SOVTimeStepType::HVAC,
                                OutputProcessor::SOVStoreType::Average,
                                thisPressCurve.Name);
        }

        if (state.dataGlobal->AnyEnergyManagementSystemInModel) { // provide hook for possible EMS control
            for (auto &thisCurve : state.dataCurveManager->PerfCurve) {
                SetupEMSActuator(
                    state, "Curve", thisCurve->Name, "Curve Result", "[unknown]", thisCurve->EMSOverrideOn, thisCurve->EMSOverrideCurveValue);
            } // All performance curves
        }
        if (state.dataGlobal->AnyEnergyManagementSystemInModel) { // provide hook for possible EMS control
            for (auto &thisPressCurve : state.dataBranchAirLoopPlant->PressureCurve) {
                SetupEMSActuator(state,
                                 "Curve",
                                 thisPressCurve.Name,
                                 "Curve Result",
                                 "[unknown]",
                                 thisPressCurve.EMSOverrideOn,
                                 thisPressCurve.EMSOverrideCurveValue);
            } // All pressure curves
        }
    }

    Real64 Curve::BtwxtTableInterpolation(EnergyPlusData &state,
                                          const Real64 Var1 // 1st independent variable
    )
    {
        // TODO: Generalize for N-dims
        std::vector<double> target{max(min(Var1, this->inputLimits[0].max), this->inputLimits[0].min)};

        std::string contextString = format("Table:Lookup \"{}\"", this->Name);
        std::pair<EnergyPlusData *, std::string> callbackPair{&state, contextString};
        state.dataCurveManager->btwxtManager.setLoggingContext(&callbackPair);
        Real64 TableValue = state.dataCurveManager->btwxtManager.getGridValue(this->TableIndex, this->GridValueIndex, target);

        if (this->outputLimits.minPresent) TableValue = max(TableValue, this->outputLimits.min);
        if (this->outputLimits.maxPresent) TableValue = min(TableValue, this->outputLimits.max);

        return TableValue;
    }

    Real64 Curve::BtwxtTableInterpolation(EnergyPlusData &state,
                                          const Real64 Var1, // 1st independent variable
                                          const Real64 Var2  // 2nd independent variable
    )
    {
        // TODO: Generalize for N-dims
        std::vector<double> target{max(min(Var1, this->inputLimits[0].max), this->inputLimits[0].min),
                                   max(min(Var2, this->inputLimits[1].max), this->inputLimits[1].min)};

        std::string contextString = format("Table:Lookup \"{}\"", this->Name);
        std::pair<EnergyPlusData *, std::string> callbackPair{&state, contextString};
        state.dataCurveManager->btwxtManager.setLoggingContext(&callbackPair);
        Real64 TableValue = state.dataCurveManager->btwxtManager.getGridValue(this->TableIndex, this->GridValueIndex, target);

        if (this->outputLimits.minPresent) TableValue = max(TableValue, this->outputLimits.min);
        if (this->outputLimits.maxPresent) TableValue = min(TableValue, this->outputLimits.max);

        return TableValue;
    }

    Real64 Curve::BtwxtTableInterpolation(EnergyPlusData &state,
                                          const Real64 Var1, // 1st independent variable
                                          const Real64 Var2, // 2nd independent variable
                                          const Real64 Var3  // 3rd independent variable
    )
    {
        // TODO: Generalize for N-dims
        std::vector<double> target{max(min(Var1, this->inputLimits[0].max), this->inputLimits[0].min),
                                   max(min(Var2, this->inputLimits[1].max), this->inputLimits[1].min),
                                   max(min(Var3, this->inputLimits[2].max), this->inputLimits[2].min)};

        std::string contextString = format("Table:Lookup \"{}\"", this->Name);
        std::pair<EnergyPlusData *, std::string> callbackPair{&state, contextString};
        state.dataCurveManager->btwxtManager.setLoggingContext(&callbackPair);
        Real64 TableValue = state.dataCurveManager->btwxtManager.getGridValue(this->TableIndex, this->GridValueIndex, target);

        if (this->outputLimits.minPresent) TableValue = max(TableValue, this->outputLimits.min);
        if (this->outputLimits.maxPresent) TableValue = min(TableValue, this->outputLimits.max);

        return TableValue;
    }

    Real64 Curve::BtwxtTableInterpolation(EnergyPlusData &state,
                                          const Real64 Var1, // 1st independent variable
                                          const Real64 Var2, // 2nd independent variable
                                          const Real64 Var3, // 3rd independent variable
                                          const Real64 Var4  // 4th independent variable
    )
    {
        // TODO: Generalize for N-dims
        std::vector<double> target{max(min(Var1, this->inputLimits[0].max), this->inputLimits[0].min),
                                   max(min(Var2, this->inputLimits[1].max), this->inputLimits[1].min),
                                   max(min(Var3, this->inputLimits[2].max), this->inputLimits[2].min),
                                   max(min(Var4, this->inputLimits[3].max), this->inputLimits[3].min)};

        std::string contextString = format("Table:Lookup \"{}\"", this->Name);
        std::pair<EnergyPlusData *, std::string> callbackPair{&state, contextString};
        state.dataCurveManager->btwxtManager.setLoggingContext(&callbackPair);
        Real64 TableValue = state.dataCurveManager->btwxtManager.getGridValue(this->TableIndex, this->GridValueIndex, target);

        if (this->outputLimits.minPresent) TableValue = max(TableValue, this->outputLimits.min);
        if (this->outputLimits.maxPresent) TableValue = min(TableValue, this->outputLimits.max);

        return TableValue;
    }

    Real64 Curve::BtwxtTableInterpolation(EnergyPlusData &state,
                                          const Real64 Var1, // 1st independent variable
                                          const Real64 Var2, // 2nd independent variable
                                          const Real64 Var3, // 3rd independent variable
                                          const Real64 Var4, // 4th independent variable
                                          const Real64 Var5  // 5th independent variable
    )
    {
        // TODO: Generalize for N-dims
        std::vector<double> target{max(min(Var1, this->inputLimits[0].max), this->inputLimits[0].min),
                                   max(min(Var2, this->inputLimits[1].max), this->inputLimits[1].min),
                                   max(min(Var3, this->inputLimits[2].max), this->inputLimits[2].min),
                                   max(min(Var4, this->inputLimits[3].max), this->inputLimits[3].min),
                                   max(min(Var5, this->inputLimits[4].max), this->inputLimits[4].min)};

        std::string contextString = format("Table:Lookup \"{}\"", this->Name);
        std::pair<EnergyPlusData *, std::string> callbackPair{&state, contextString};
        state.dataCurveManager->btwxtManager.setLoggingContext(&callbackPair);
        Real64 TableValue = state.dataCurveManager->btwxtManager.getGridValue(this->TableIndex, this->GridValueIndex, target);

        if (this->outputLimits.minPresent) TableValue = max(TableValue, this->outputLimits.min);
        if (this->outputLimits.maxPresent) TableValue = min(TableValue, this->outputLimits.max);

        return TableValue;
    }

    Real64 Curve::BtwxtTableInterpolation(EnergyPlusData &state,
                                          const Real64 Var1, // 1st independent variable
                                          const Real64 Var2, // 2nd independent variable
                                          const Real64 Var3, // 3rd independent variable
                                          const Real64 Var4, // 4th independent variable
                                          const Real64 Var5, // 5th independent variable
                                          const Real64 Var6  // 6th independent variable
    )
    {
        // TODO: Generalize for N-dims
        std::vector<double> target{max(min(Var1, this->inputLimits[0].max), this->inputLimits[0].min),
                                   max(min(Var2, this->inputLimits[1].max), this->inputLimits[1].min),
                                   max(min(Var3, this->inputLimits[2].max), this->inputLimits[2].min),
                                   max(min(Var4, this->inputLimits[3].max), this->inputLimits[3].min),
                                   max(min(Var5, this->inputLimits[4].max), this->inputLimits[4].min),
                                   max(min(Var6, this->inputLimits[5].max), this->inputLimits[5].min)};

        std::string contextString = format("Table:Lookup \"{}\"", this->Name);
        std::pair<EnergyPlusData *, std::string> callbackPair{&state, contextString};
        state.dataCurveManager->btwxtManager.setLoggingContext(&callbackPair);
        Real64 TableValue = state.dataCurveManager->btwxtManager.getGridValue(this->TableIndex, this->GridValueIndex, target);

        if (this->outputLimits.minPresent) TableValue = max(TableValue, this->outputLimits.min);
        if (this->outputLimits.maxPresent) TableValue = min(TableValue, this->outputLimits.max);

        return TableValue;
    }

    bool IsCurveInputTypeValid(std::string const &InInputType) // index of curve in curve array
    {
        // FUNCTION INFORMATION:
        //       AUTHOR         Jason Glazer
        //       DATE WRITTEN   Oct 2009
        //       MODIFIED
        //       RE-ENGINEERED  na

        // PURPOSE OF THIS FUNCTION:
        // Returns true if the input unit type is valid

        // currently this is a bit overkill to have an enum and string view array, but this sets it up in case we want to do more with these inputs
        enum class CurveInputType
        {
            Invalid = -1,
            Dimensionless,
            Temperature,
            Pressure,
            VolumetricFlow,
            MassFlow,
            Power,
            Distance,
            Wavelength,
            Angle,
            Num
        };
        constexpr std::array<std::string_view, static_cast<int>(CurveInputType::Num)> inputTypes = {
            "DIMENSIONLESS", "TEMPERATURE", "PRESSURE", "VOLUMETRICFLOW", "MASSFLOW", "POWER", "DISTANCE", "WAVELENGTH", "ANGLE"};

        if (InInputType.empty()) {
            return true; // if not used it is valid
        }
        CurveInputType found = static_cast<CurveInputType>(getEnumValue(inputTypes, UtilityRoutines::makeUPPER(InInputType)));
        return found != CurveInputType::Invalid;
    }

    bool IsCurveOutputTypeValid(std::string const &InOutputType) // index of curve in curve array
    {
        // FUNCTION INFORMATION:
        //       AUTHOR         Jason Glazer
        //       DATE WRITTEN   Oct 2009
        //       MODIFIED
        //       RE-ENGINEERED  na

        // PURPOSE OF THIS FUNCTION:
        // Returns true if the output unit type is valid

        // currently this is a bit overkill to have an enum and string view array, but this sets it up in case we want to do more with these inputs
        enum class CurveOutputType
        {
            Invalid = -1,
            Dimensionless,
            Pressure,
            Temperature,
            Capacity,
            Power,
            Num
        };
        constexpr std::array<std::string_view, static_cast<int>(CurveOutputType::Num)> outputTypes = {
            "DIMENSIONLESS", "PRESSURE", "TEMPERATURE", "CAPACITY", "POWER"};
        CurveOutputType found = static_cast<CurveOutputType>(getEnumValue(outputTypes, UtilityRoutines::makeUPPER(InOutputType)));
        return found != CurveOutputType::Invalid;
    }

    bool CheckCurveDims(EnergyPlusData &state,
                        int const CurveIndex,
                        std::vector<int> const &validDims,
                        const std::string_view routineName,
                        std::string_view objectType,
                        std::string_view objectName,
                        std::string_view curveFieldText)
    {
        // Returns true if errors found
        Curve *thisCurve = state.dataCurveManager->PerfCurve(CurveIndex);
        int curveDim = thisCurve->numDims;
        if (std::find(validDims.begin(), validDims.end(), curveDim) != validDims.end()) return false;

        ErrorObjectHeader eoh{routineName, objectType, objectName};
        std::string validString = fmt::to_string(validDims[0]);
        for (std::size_t i = 1; i < validDims.size(); i++)
            validString += format(" or {}", validDims[i]);

        ShowErrorCurveDims(state, eoh, curveFieldText, thisCurve->Name, validString, curveDim);
        return true;
    }

    void ShowErrorCurveDims(EnergyPlusData &state,
                            ErrorObjectHeader const &eoh,
                            std::string_view fieldName,
                            std::string_view curveName,
                            std::string_view validDims,
                            int dim)
    {
        ShowSevereError(state, fmt::format("{}{}=\"{}\"", eoh.routineName, eoh.objectType, eoh.objectName));
        ShowContinueError(state, format("...Invalid curve for {}.", fieldName));
        ShowContinueError(state, format("...Input curve=\"{}\" has dimension {}.", curveName, dim));
        ShowContinueError(state, format("...Curve type must have dimension {}.", validDims));
    }

    std::string GetCurveName(EnergyPlusData &state, int const CurveIndex) // index of curve in curve array
    {

        // FUNCTION INFORMATION:
        //       AUTHOR         Bereket Nigusse
        //       DATE WRITTEN   May 2010
        //       MODIFIED       na
        //       RE-ENGINEERED  na

        // PURPOSE OF THIS FUNCTION:
        // Given a curve index, returns the curve name

        if (CurveIndex > 0) {
            return state.dataCurveManager->PerfCurve(CurveIndex)->Name;
        } else {
            return "";
        }
    }

    int GetCurveIndex(EnergyPlusData &state, std::string const &CurveName) // name of the curve
    {

        // FUNCTION INFORMATION:
        //       AUTHOR         Fred Buhl
        //       DATE WRITTEN   May 2000
        //       MODIFIED       na
        //       RE-ENGINEERED  na

        // PURPOSE OF THIS FUNCTION:
        // Given a curve name, returns the curve index

        // METHODOLOGY EMPLOYED:
        // uses UtilityRoutines::FindItemInList( to search the curve array for the curve name

        // First time GetCurveIndex is called, get the input for all the performance curves
        if (state.dataCurveManager->GetCurvesInputFlag) {
            GetCurveInput(state);
            GetPressureSystemInput(state);
            state.dataCurveManager->GetCurvesInputFlag = false;
        }

        if (state.dataCurveManager->NumCurves > 0) {
            for (int Count = 1; Count <= (int)state.dataCurveManager->PerfCurve.size(); ++Count) {
                if (CurveName == state.dataCurveManager->PerfCurve(Count)->Name) return Count;
            }
            return 0; // Not found
        } else {
            return 0;
        }
    }

    // This utility function grabs a curve index and performs the
    // error checking

    int GetCurveCheck(EnergyPlusData &state,
                      std::string const &alph, // curve name
                      bool &errFlag,
                      std::string const &ObjName // parent object of curve
    )
    {

        // FUNCTION INFORMATION:
        //       AUTHOR         Jason Glazer
        //       DATE WRITTEN   March 2001
        //       MODIFIED       na
        //       RE-ENGINEERED  na

        // PURPOSE OF THIS FUNCTION:
        // This function provides a simple call to both return a curve index as well
        // as check for validity and produce an error message.
        int GetCurveCheckOut = GetCurveIndex(state, alph); // convert curve name to pointer
        if (GetCurveCheckOut == 0) {
            ShowSevereError(state, format("Curve Not Found for Object=\"{}\" :: {}", ObjName, alph));
            errFlag = true;
        }
        return GetCurveCheckOut;
    }

    void GetCurveMinMaxValues(EnergyPlusData &state,
                              int const CurveIndex, // index of curve in curve array
                              Real64 &Var1Min,      // Minimum values of 1st independent variable
                              Real64 &Var1Max       // Maximum values of 1st independent variable
    )
    {

        // FUNCTION INFORMATION:
        //       AUTHOR         Lixing Gu
        //       DATE WRITTEN   July 2006
        //       MODIFIED       B. Griffith Aug 2006 add third independent variable
        //       RE-ENGINEERED  na

        // PURPOSE OF THIS FUNCTION:
        // Given the curve index, returns the minimum and maximum values specified in the input
        // for the independent variables of the performance curve.

        Curve *thisCurve = state.dataCurveManager->PerfCurve(CurveIndex);
        Var1Min = thisCurve->inputLimits[0].min;
        Var1Max = thisCurve->inputLimits[0].max;
    }

    void GetCurveMinMaxValues(EnergyPlusData &state,
                              int const CurveIndex, // index of curve in curve array
                              Real64 &Var1Min,      // Minimum values of 1st independent variable
                              Real64 &Var1Max,      // Maximum values of 1st independent variable
                              Real64 &Var2Min,      // Minimum values of 2nd independent variable
                              Real64 &Var2Max       // Maximum values of 2nd independent variable
    )
    {

        // FUNCTION INFORMATION:
        //       AUTHOR         Lixing Gu
        //       DATE WRITTEN   July 2006
        //       MODIFIED       B. Griffith Aug 2006 add third independent variable
        //       RE-ENGINEERED  na

        // PURPOSE OF THIS FUNCTION:
        // Given the curve index, returns the minimum and maximum values specified in the input
        // for the independent variables of the performance curve.

        Curve *thisCurve = state.dataCurveManager->PerfCurve(CurveIndex);
        Var1Min = thisCurve->inputLimits[0].min;
        Var1Max = thisCurve->inputLimits[0].max;
        Var2Min = thisCurve->inputLimits[1].min;
        Var2Max = thisCurve->inputLimits[1].max;
    }

    void GetCurveMinMaxValues(EnergyPlusData &state,
                              int const CurveIndex, // index of curve in curve array
                              Real64 &Var1Min,      // Minimum values of 1st independent variable
                              Real64 &Var1Max,      // Maximum values of 1st independent variable
                              Real64 &Var2Min,      // Minimum values of 2nd independent variable
                              Real64 &Var2Max,      // Maximum values of 2nd independent variable
                              Real64 &Var3Min,      // Minimum values of 3rd independent variable
                              Real64 &Var3Max       // Maximum values of 3rd independent variable
    )
    {

        // FUNCTION INFORMATION:
        //       AUTHOR         Lixing Gu
        //       DATE WRITTEN   July 2006
        //       MODIFIED       B. Griffith Aug 2006 add third independent variable
        //       RE-ENGINEERED  na

        // PURPOSE OF THIS FUNCTION:
        // Given the curve index, returns the minimum and maximum values specified in the input
        // for the independent variables of the performance curve.

        Curve *thisCurve = state.dataCurveManager->PerfCurve(CurveIndex);
        Var1Min = thisCurve->inputLimits[0].min;
        Var1Max = thisCurve->inputLimits[0].max;
        Var2Min = thisCurve->inputLimits[1].min;
        Var2Max = thisCurve->inputLimits[1].max;
        Var3Min = thisCurve->inputLimits[2].min;
        Var3Max = thisCurve->inputLimits[2].max;
    }

    void GetCurveMinMaxValues(EnergyPlusData &state,
                              int const CurveIndex, // index of curve in curve array
                              Real64 &Var1Min,      // Minimum values of 1st independent variable
                              Real64 &Var1Max,      // Maximum values of 1st independent variable
                              Real64 &Var2Min,      // Minimum values of 2nd independent variable
                              Real64 &Var2Max,      // Maximum values of 2nd independent variable
                              Real64 &Var3Min,      // Minimum values of 3rd independent variable
                              Real64 &Var3Max,      // Maximum values of 3rd independent variable
                              Real64 &Var4Min,      // Minimum values of 4th independent variable
                              Real64 &Var4Max       // Maximum values of 4th independent variable
    )
    {

        // FUNCTION INFORMATION:
        //       AUTHOR         Lixing Gu
        //       DATE WRITTEN   July 2006
        //       MODIFIED       B. Griffith Aug 2006 add third independent variable
        //       RE-ENGINEERED  na

        // PURPOSE OF THIS FUNCTION:
        // Given the curve index, returns the minimum and maximum values specified in the input
        // for the independent variables of the performance curve.

        Curve *thisCurve = state.dataCurveManager->PerfCurve(CurveIndex);
        Var1Min = thisCurve->inputLimits[0].min;
        Var1Max = thisCurve->inputLimits[0].max;
        Var2Min = thisCurve->inputLimits[1].min;
        Var2Max = thisCurve->inputLimits[1].max;
        Var3Min = thisCurve->inputLimits[2].min;
        Var3Max = thisCurve->inputLimits[2].max;
        Var4Min = thisCurve->inputLimits[3].min;
        Var4Max = thisCurve->inputLimits[3].max;
    }

    void GetCurveMinMaxValues(EnergyPlusData &state,
                              int const CurveIndex, // index of curve in curve array
                              Real64 &Var1Min,      // Minimum values of 1st independent variable
                              Real64 &Var1Max,      // Maximum values of 1st independent variable
                              Real64 &Var2Min,      // Minimum values of 2nd independent variable
                              Real64 &Var2Max,      // Maximum values of 2nd independent variable
                              Real64 &Var3Min,      // Minimum values of 3rd independent variable
                              Real64 &Var3Max,      // Maximum values of 3rd independent variable
                              Real64 &Var4Min,      // Minimum values of 4th independent variable
                              Real64 &Var4Max,      // Maximum values of 4th independent variable
                              Real64 &Var5Min,      // Minimum values of 5th independent variable
                              Real64 &Var5Max       // Maximum values of 5th independent variable
    )
    {

        // FUNCTION INFORMATION:
        //       AUTHOR         Lixing Gu
        //       DATE WRITTEN   July 2006
        //       MODIFIED       B. Griffith Aug 2006 add third independent variable
        //       RE-ENGINEERED  na

        // PURPOSE OF THIS FUNCTION:
        // Given the curve index, returns the minimum and maximum values specified in the input
        // for the independent variables of the performance curve.

        Curve *thisCurve = state.dataCurveManager->PerfCurve(CurveIndex);
        Var1Min = thisCurve->inputLimits[0].min;
        Var1Max = thisCurve->inputLimits[0].max;
        Var2Min = thisCurve->inputLimits[1].min;
        Var2Max = thisCurve->inputLimits[1].max;
        Var3Min = thisCurve->inputLimits[2].min;
        Var3Max = thisCurve->inputLimits[2].max;
        Var4Min = thisCurve->inputLimits[3].min;
        Var4Max = thisCurve->inputLimits[3].max;
        Var5Min = thisCurve->inputLimits[4].min;
        Var5Max = thisCurve->inputLimits[4].max;
    }

    void GetCurveMinMaxValues(EnergyPlusData &state,
                              int const CurveIndex, // index of curve in curve array
                              Real64 &Var1Min,      // Minimum values of 1st independent variable
                              Real64 &Var1Max,      // Maximum values of 1st independent variable
                              Real64 &Var2Min,      // Minimum values of 2nd independent variable
                              Real64 &Var2Max,      // Maximum values of 2nd independent variable
                              Real64 &Var3Min,      // Minimum values of 3rd independent variable
                              Real64 &Var3Max,      // Maximum values of 3rd independent variable
                              Real64 &Var4Min,      // Minimum values of 4th independent variable
                              Real64 &Var4Max,      // Maximum values of 4th independent variable
                              Real64 &Var5Min,      // Minimum values of 5th independent variable
                              Real64 &Var5Max,      // Maximum values of 5th independent variable
                              Real64 &Var6Min,      // Minimum values of 6th independent variable
                              Real64 &Var6Max       // Maximum values of 6th independent variable
    )
    {

        // FUNCTION INFORMATION:
        //       AUTHOR         Lixing Gu
        //       DATE WRITTEN   July 2006
        //       MODIFIED       B. Griffith Aug 2006 add third independent variable
        //       RE-ENGINEERED  na

        // PURPOSE OF THIS FUNCTION:
        // Given the curve index, returns the minimum and maximum values specified in the input
        // for the independent variables of the performance curve.

        Curve *thisCurve = state.dataCurveManager->PerfCurve(CurveIndex);
        Var1Min = thisCurve->inputLimits[0].min;
        Var1Max = thisCurve->inputLimits[0].max;
        Var2Min = thisCurve->inputLimits[1].min;
        Var2Max = thisCurve->inputLimits[1].max;
        Var3Min = thisCurve->inputLimits[2].min;
        Var3Max = thisCurve->inputLimits[2].max;
        Var4Min = thisCurve->inputLimits[3].min;
        Var4Max = thisCurve->inputLimits[3].max;
        Var5Min = thisCurve->inputLimits[4].min;
        Var5Max = thisCurve->inputLimits[4].max;
        Var6Min = thisCurve->inputLimits[5].min;
        Var6Max = thisCurve->inputLimits[5].max;
    }

    void SetCurveOutputMinValue(EnergyPlusData &state,
                                int const CurveIndex, // index of curve in curve array
                                bool &ErrorsFound,    // TRUE when errors occur
                                const Real64 CurveMin // Minimum value of curve output
    )
    {

        // FUNCTION INFORMATION:
        //       AUTHOR         Richard Raustad
        //       DATE WRITTEN   Feb 2009
        //       MODIFIED       na
        //       RE-ENGINEERED  na

        // PURPOSE OF THIS FUNCTION:
        // Given the curve index, sets the minimum and maximum possible value for this curve.
        // Certain curve types have set limits (e.g., PLF curve should not be greater than 1 or less than 0.7).

        if (CurveIndex > 0 && CurveIndex <= state.dataCurveManager->NumCurves) {
            Curve *thisCurve = state.dataCurveManager->PerfCurve(CurveIndex);
            thisCurve->outputLimits.min = CurveMin;
            thisCurve->outputLimits.minPresent = true;
        } else {
            ShowSevereError(
                state,
                format("SetCurveOutputMinValue: CurveIndex=[{}] not in range of curves=[1:{}].", CurveIndex, state.dataCurveManager->NumCurves));
            ErrorsFound = true;
        }
    }

    void SetCurveOutputMaxValue(EnergyPlusData &state,
                                int const CurveIndex, // index of curve in curve array
                                bool &ErrorsFound,    // TRUE when errors occur
                                const Real64 CurveMax // Maximum values of curve output
    )
    {

        // FUNCTION INFORMATION:
        //       AUTHOR         Richard Raustad
        //       DATE WRITTEN   Feb 2009
        //       MODIFIED       na
        //       RE-ENGINEERED  na

        // PURPOSE OF THIS FUNCTION:
        // Given the curve index, sets the minimum and maximum possible value for this curve.
        // Certain curve types have set limits (e.g., PLF curve should not be greater than 1 or less than 0.7).

        if (CurveIndex > 0 && CurveIndex <= state.dataCurveManager->NumCurves) {
            Curve *thisCurve = state.dataCurveManager->PerfCurve(CurveIndex);
            thisCurve->outputLimits.max = CurveMax;
            thisCurve->outputLimits.maxPresent = true;
        } else {
            ShowSevereError(
                state,
                format("SetCurveOutputMinMaxValues: CurveIndex=[{}] not in range of curves=[1:{}].", CurveIndex, state.dataCurveManager->NumCurves));
            ErrorsFound = true;
        }
    }

    void GetPressureSystemInput(EnergyPlusData &state)
    {

        // SUBROUTINE INFORMATION:
        //       AUTHOR         Edwin Lee
        //       DATE WRITTEN   August 2009
        //       MODIFIED       na
        //       RE-ENGINEERED  na

        // PURPOSE OF THIS SUBROUTINE:
        // Currently it just reads the input for pressure curve objects

        // METHODOLOGY EMPLOYED:
        // General EnergyPlus Methodology

        // SUBROUTINE PARAMETER DEFINITIONS:
        std::string_view constexpr CurveObjectName = "Curve:Functional:PressureDrop";

        // SUBROUTINE LOCAL VARIABLE DECLARATIONS:
        Array1D_string Alphas(1);   // Alpha items for object
        Array1D<Real64> Numbers(5); // Numeric items for object
        int NumAlphas;              // Number of Alphas for each GetObjectItem call
        int NumNumbers;             // Number of Numbers for each GetObjectItem call
        int IOStatus;               // Used in GetObjectItem
        bool ErrsFound(false);      // Set to true if errors in input, fatal at end of routine

        int NumPressure = state.dataInputProcessing->inputProcessor->getNumObjectsFound(state, CurveObjectName);
        state.dataBranchAirLoopPlant->PressureCurve.allocate(NumPressure);
        for (int CurveNum = 1; CurveNum <= NumPressure; ++CurveNum) {
            auto &thisCurve = state.dataBranchAirLoopPlant->PressureCurve(CurveNum);
            state.dataInputProcessing->inputProcessor->getObjectItem(state,
                                                                     CurveObjectName,
                                                                     CurveNum,
                                                                     Alphas,
                                                                     NumAlphas,
                                                                     Numbers,
                                                                     NumNumbers,
                                                                     IOStatus,
                                                                     state.dataIPShortCut->lNumericFieldBlanks,
                                                                     _,
                                                                     state.dataIPShortCut->cAlphaFieldNames,
                                                                     state.dataIPShortCut->cNumericFieldNames);
            GlobalNames::VerifyUniqueInterObjectName(
                state, state.dataCurveManager->UniqueCurveNames, Alphas(1), CurveObjectName, state.dataIPShortCut->cAlphaFieldNames(1), ErrsFound);
            thisCurve.Name = Alphas(1);
            thisCurve.EquivDiameter = Numbers(1);
            thisCurve.MinorLossCoeff = Numbers(2);
            thisCurve.EquivLength = Numbers(3);
            thisCurve.EquivRoughness = Numbers(4);
            if (NumNumbers > 4 && !state.dataIPShortCut->lNumericFieldBlanks(5)) {
                if (Numbers(5) != 0.0) {
                    thisCurve.ConstantFPresent = true;
                    thisCurve.ConstantF = Numbers(5);
                }
            }
        }

        if (ErrsFound) {
            ShowFatalError(state, "GetPressureCurveInput: Errors found in Curve Objects.  Preceding condition(s) cause termination.");
        }
    }

    void GetPressureCurveTypeAndIndex(EnergyPlusData &state,
                                      std::string const &PressureCurveName, // name of the curve
                                      DataBranchAirLoopPlant::PressureCurveType &PressureCurveType,
                                      int &PressureCurveIndex)
    {

        // SUBROUTINE INFORMATION:
        //       AUTHOR         Edwin Lee
        //       DATE WRITTEN   August 2009
        //       MODIFIED       na
        //       RE-ENGINEERED  na

        // PURPOSE OF THIS SUBROUTINE:
        // Given a curve name, returns the curve type and index

        // METHODOLOGY EMPLOYED:
        // Curve types are:
        //  PressureCurveType::Invalid     = pressure name was given, but curve is not available
        //  PressureCurveType::None        = no pressure curve for this branch
        //  PressureCurveType::Pressure    = pressure curve based on friction/minor loss
        //  PressureCurveType::Generic     = curvemanager held curve which is function of flow rate

        // If input is not gotten, go ahead and get it now
        if (state.dataCurveManager->GetCurvesInputFlag) {
            GetCurveInput(state);
            GetPressureSystemInput(state);
            state.dataCurveManager->GetCurvesInputFlag = false;
        }

        // Initialize
        PressureCurveType = DataBranchAirLoopPlant::PressureCurveType::None;
        PressureCurveIndex = 0;

        // Try to retrieve a curve manager object
        int TempCurveIndex = GetCurveIndex(state, PressureCurveName);

        // See if it is valid
        if (TempCurveIndex > 0) {
            // We have to check the type of curve to make sure it is single independent variable type
            CurveType GenericCurveType = state.dataCurveManager->PerfCurve(TempCurveIndex)->curveType;
            {
                if (state.dataCurveManager->PerfCurve(TempCurveIndex)->numDims == 1) {
                    PressureCurveType = DataBranchAirLoopPlant::PressureCurveType::Generic;
                    PressureCurveIndex = TempCurveIndex;
                } else {
                    ShowSevereError(state, format("Plant Pressure Simulation: Found error for curve: {}", PressureCurveName));
                    ShowContinueError(state, format("Curve type detected: {}", objectNames[static_cast<int>(GenericCurveType)]));
                    ShowContinueError(state, "Generic curves should be single independent variable such that DeltaP = f(mdot)");
                    ShowContinueError(state, " Therefore they should be of type: Linear, Quadratic, Cubic, Quartic, or Exponent");
                    ShowFatalError(state, "Errors in pressure simulation input cause program termination");
                }
            }
            return;
        }

        // Then try to retrieve a pressure curve object
        if (allocated(state.dataBranchAirLoopPlant->PressureCurve)) {
            if (size(state.dataBranchAirLoopPlant->PressureCurve) > 0) {
                TempCurveIndex = UtilityRoutines::FindItemInList(PressureCurveName, state.dataBranchAirLoopPlant->PressureCurve);
            } else {
                TempCurveIndex = 0;
            }
        }

        // See if it is valid
        if (TempCurveIndex > 0) {
            PressureCurveType = DataBranchAirLoopPlant::PressureCurveType::Pressure;
            PressureCurveIndex = TempCurveIndex;
            return;
        }

        // If we made it here, we didn't find either type of match

        // Last check, see if it is blank:
        if (PressureCurveName.empty()) {
            PressureCurveType = DataBranchAirLoopPlant::PressureCurveType::None;
            return;
        }

        // At this point, we had a non-blank user entry with no match
        PressureCurveType = DataBranchAirLoopPlant::PressureCurveType::Invalid;
    }

    Real64
    PressureCurveValue(EnergyPlusData &state, int const PressureCurveIndex, Real64 const MassFlow, Real64 const Density, Real64 const Viscosity)
    {

        // FUNCTION INFORMATION:
        //       AUTHOR         Edwin Lee
        //       DATE WRITTEN   August 2009
        //       MODIFIED       na
        //       RE-ENGINEERED  na

        // PURPOSE OF THIS FUNCTION:
        // This will evaluate the pressure drop for components which use pressure information

        // METHODOLOGY EMPLOYED:
        // Friction factor pressure drop equation:
        // DP = [f*(L/D) + K] * (rho * V^2) / 2

        auto &curve = state.dataBranchAirLoopPlant->PressureCurve(PressureCurveIndex);

        // Intermediate calculations
        Real64 const CrossSectArea = (Constant::Pi / 4.0) * pow_2(curve.EquivDiameter);
        Real64 const Velocity = MassFlow / (Density * CrossSectArea);
        Real64 const ReynoldsNumber = Density * curve.EquivDiameter * Velocity / Viscosity; // assuming mu here
        Real64 const RoughnessRatio = curve.EquivRoughness / curve.EquivDiameter;

        // update curve bookkeeping
        curve.CurveInput1 = MassFlow;
        curve.CurveInput2 = Density;
        curve.CurveInput3 = Velocity;

        // If we don't have any flow then exit out
        if (MassFlow < DataBranchAirLoopPlant::MassFlowTolerance) {
            curve.CurveOutput = 0.0;
            return 0.0;
        }

        // Calculate the friction factor and pressure drop
        Real64 FrictionFactor = curve.ConstantFPresent ? curve.ConstantF : CalculateMoodyFrictionFactor(state, ReynoldsNumber, RoughnessRatio);
        Real64 PressureCurveValue = curve.EMSOverrideOn ? curve.EMSOverrideCurveValue
                                                        : (FrictionFactor * (curve.EquivLength / curve.EquivDiameter) + curve.MinorLossCoeff) *
                                                              (Density * pow_2(Velocity)) / 2.0;
        curve.CurveOutput = PressureCurveValue;
        return PressureCurveValue;
    }

    Real64 CalculateMoodyFrictionFactor(EnergyPlusData &state, Real64 const ReynoldsNumber, Real64 const RoughnessRatio)
    {

        // FUNCTION INFORMATION:
        //       AUTHOR         Edwin Lee
        //       DATE WRITTEN   August 2009
        //       MODIFIED       na
        //       RE-ENGINEERED  na

        // PURPOSE OF THIS FUNCTION:
        // This will evaluate the moody friction factor based on Reynolds number and roughness ratio

        // METHODOLOGY EMPLOYED:
        // General empirical correlations for friction factor based on Moody Chart data

        // REFERENCES:
        // Haaland, SE (1983). "Simple and Explicit Formulas for the Friction Factor in Turbulent Flow".
        //   Trans. ASIVIE, J. of Fluids Engineering 103: 89-90.

        // Check for no flow or invalid roughness before calculating values
        if (ReynoldsNumber == 0.0 || RoughnessRatio == 0.0) {
            return 0.0;
        }

        // Calculate the friction factor
        Real64 const Term1 = std::pow(RoughnessRatio / 3.7, 1.11);
        Real64 const Term2 = 6.9 / ReynoldsNumber;
        Real64 const Term3 = -1.8 * std::log10(Term1 + Term2);
        if (Term3 != 0.0) {
            return std::pow(Term3, -2.0);
        } else {
            if (!state.dataCurveManager->FrictionFactorErrorHasOccurred) {
                ShowSevereError(state, "Plant Pressure System: Error in moody friction factor calculation");
                ShowContinueError(state,
                                  format("Current Conditions: Roughness Ratio={:.7R}; Reynolds Number={:.1R}", RoughnessRatio, ReynoldsNumber));
                ShowContinueError(state, "These conditions resulted in an unhandled numeric issue.");
                ShowContinueError(state, "Please contact EnergyPlus support/development team to raise an alert about this issue");
                ShowContinueError(state, "This issue will occur only one time.  The friction factor has been reset to 0.04 for calculations");
                state.dataCurveManager->FrictionFactorErrorHasOccurred = true;
            }
            return 0.04;
        }
    }

    void checkCurveIsNormalizedToOne(EnergyPlusData &state,
                                     std::string const &callingRoutineObj, // calling routine with object type
                                     std::string const &objectName,        // parent object where curve is used
                                     int const curveIndex,                 // index to curve object
                                     std::string const &cFieldName,        // object field name
                                     std::string const &cFieldValue,       // user input curve name
                                     Real64 const Var1)                    // required 1st independent variable
    {
        // FUNCTION INFORMATION:
        //       AUTHOR         R. Raustad
        //       DATE WRITTEN   May 2017

        // PURPOSE OF THIS FUNCTION:
        // checks that curve output is within 10% of 1 at curve rating point

        if (curveIndex > 0) {
            Real64 const CurveVal = CurveValue(state, curveIndex, Var1);
            if (CurveVal > 1.10 || CurveVal < 0.90) {
                ShowWarningError(state, format("{}=\"{}\" curve values", callingRoutineObj, objectName));
                ShowContinueError(state, format("... {} = {} output is not equal to 1.0 (+ or - 10%) at rated conditions.", cFieldName, cFieldValue));
                ShowContinueError(state, format("... Curve output at rated conditions = {:.3T}", CurveVal));
            }
        }
    }

    void checkCurveIsNormalizedToOne(EnergyPlusData &state,
                                     std::string const &callingRoutineObj, // calling routine with object type
                                     std::string const &objectName,        // parent object where curve is used
                                     int const curveIndex,                 // index to curve object
                                     std::string const &cFieldName,        // object field name
                                     std::string const &cFieldValue,       // user input curve name
                                     Real64 const Var1,                    // required 1st independent variable
                                     Real64 const Var2)                    // 2nd independent variable
    {
        // FUNCTION INFORMATION:
        //       AUTHOR         R. Raustad
        //       DATE WRITTEN   May 2017

        // PURPOSE OF THIS FUNCTION:
        // checks that curve output is within 10% of 1 at curve rating point

        if (curveIndex > 0) {
            Real64 const CurveVal = CurveValue(state, curveIndex, Var1, Var2);
            if (CurveVal > 1.10 || CurveVal < 0.90) {
                ShowWarningError(state, format("{}=\"{}\" curve values", callingRoutineObj, objectName));
                ShowContinueError(state, format("... {} = {} output is not equal to 1.0 (+ or - 10%) at rated conditions.", cFieldName, cFieldValue));
                ShowContinueError(state, format("... Curve output at rated conditions = {:.3T}", CurveVal));
            }
        }
    }

} // namespace Curve

} // namespace EnergyPlus<|MERGE_RESOLUTION|>--- conflicted
+++ resolved
@@ -2411,11 +2411,7 @@
                     }
                 }
                 // Add grid to btwxtManager
-<<<<<<< HEAD
-                state.dataCurveManager->btwxtManager.addGrid(UtilityRoutines::MakeUPPERCase(thisObjectName), gridAxes);
-=======
-                state.dataCurveManager->btwxtManager.addGrid(UtilityRoutines::makeUPPER(thisObjectName), Btwxt::GriddedData(gridAxes));
->>>>>>> 273aede8
+                state.dataCurveManager->btwxtManager.addGrid(UtilityRoutines::makeUPPER(thisObjectName), gridAxes);
             }
         }
 
