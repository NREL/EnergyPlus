// EnergyPlus, Copyright (c) 1996-2020, The Board of Trustees of the University of Illinois,
// The Regents of the University of California, through Lawrence Berkeley National Laboratory
// (subject to receipt of any required approvals from the U.S. Dept. of Energy), Oak Ridge
// National Laboratory, managed by UT-Battelle, Alliance for Sustainable Energy, LLC, and other
// contributors. All rights reserved.
//
// NOTICE: This Software was developed under funding from the U.S. Department of Energy and the
// U.S. Government consequently retains certain rights. As such, the U.S. Government has been
// granted for itself and others acting on its behalf a paid-up, nonexclusive, irrevocable,
// worldwide license in the Software to reproduce, distribute copies to the public, prepare
// derivative works, and perform publicly and display publicly, and to permit others to do so.
//
// Redistribution and use in source and binary forms, with or without modification, are permitted
// provided that the following conditions are met:
//
// (1) Redistributions of source code must retain the above copyright notice, this list of
//     conditions and the following disclaimer.
//
// (2) Redistributions in binary form must reproduce the above copyright notice, this list of
//     conditions and the following disclaimer in the documentation and/or other materials
//     provided with the distribution.
//
// (3) Neither the name of the University of California, Lawrence Berkeley National Laboratory,
//     the University of Illinois, U.S. Dept. of Energy nor the names of its contributors may be
//     used to endorse or promote products derived from this software without specific prior
//     written permission.
//
// (4) Use of EnergyPlus(TM) Name. If Licensee (i) distributes the software in stand-alone form
//     without changes from the version obtained under this License, or (ii) Licensee makes a
//     reference solely to the software portion of its product, Licensee must refer to the
//     software as "EnergyPlus version X" software, where "X" is the version number Licensee
//     obtained under this License and may not use a different name for the software. Except as
//     specifically required in this Section (4), Licensee shall not use in a company name, a
//     product name, in advertising, publicity, or other promotional activities any name, trade
//     name, trademark, logo, or other designation of "EnergyPlus", "E+", "e+" or confusingly
//     similar designation, without the U.S. Department of Energy's prior written consent.
//
// THIS SOFTWARE IS PROVIDED BY THE COPYRIGHT HOLDERS AND CONTRIBUTORS "AS IS" AND ANY EXPRESS OR
// IMPLIED WARRANTIES, INCLUDING, BUT NOT LIMITED TO, THE IMPLIED WARRANTIES OF MERCHANTABILITY
// AND FITNESS FOR A PARTICULAR PURPOSE ARE DISCLAIMED. IN NO EVENT SHALL THE COPYRIGHT OWNER OR
// CONTRIBUTORS BE LIABLE FOR ANY DIRECT, INDIRECT, INCIDENTAL, SPECIAL, EXEMPLARY, OR
// CONSEQUENTIAL DAMAGES (INCLUDING, BUT NOT LIMITED TO, PROCUREMENT OF SUBSTITUTE GOODS OR
// SERVICES; LOSS OF USE, DATA, OR PROFITS; OR BUSINESS INTERRUPTION) HOWEVER CAUSED AND ON ANY
// THEORY OF LIABILITY, WHETHER IN CONTRACT, STRICT LIABILITY, OR TORT (INCLUDING NEGLIGENCE OR
// OTHERWISE) ARISING IN ANY WAY OUT OF THE USE OF THIS SOFTWARE, EVEN IF ADVISED OF THE
// POSSIBILITY OF SUCH DAMAGE.

#ifndef HighTempRadiantSystem_hh_INCLUDED
#define HighTempRadiantSystem_hh_INCLUDED

// ObjexxFCL Headers
#include <ObjexxFCL/Array1D.hh>

// EnergyPlus Headers
#include <EnergyPlus/DataGlobals.hh>
#include <EnergyPlus/EnergyPlus.hh>

namespace EnergyPlus {
    // Forward declarations
    struct EnergyPlusData;

    // Forward Declarations
    struct EnergyPlusData;

namespace HighTempRadiantSystem {

    // Using/Aliasing

    // Data
    // MODULE PARAMETER DEFINITIONS:
    extern std::string const cGas;
    extern std::string const cNaturalGas;
    extern std::string const cElectric;
    extern std::string const cElectricity;
    extern int const Gas;
    extern int const Electric;
    extern std::string const cMATControl;         // Control for using mean air temperature
    extern std::string const cMRTControl;         // Control for using mean radiant temperature
    extern std::string const cOperativeControl;   // Control for using operative temperature
    extern std::string const cMATSPControl;       // Control for to MAT setpoint
    extern std::string const cMRTSPControl;       // Control for to MRT setpoint
    extern std::string const cOperativeSPControl; // Control for operative temperature setpoint
    extern int const MATControl;
    extern int const MRTControl;
    extern int const OperativeControl;
    extern int const MATSPControl;
    extern int const MRTSPControl;
    extern int const OperativeSPControl;

    // DERIVED TYPE DEFINITIONS:

    // MODULE VARIABLE DECLARATIONS:
    // Standard, run-of-the-mill variables...
    extern int NumOfHighTempRadSys;              // Number of hydronic low tempererature radiant systems
    extern Array1D<Real64> QHTRadSource;         // Need to keep the last value in case we are still iterating
    extern Array1D<Real64> QHTRadSrcAvg;         // Need to keep the last value in case we are still iterating
    extern Array1D<Real64> ZeroSourceSumHATsurf; // Equal to the SumHATsurf for all the walls in a zone with no source
    // Record keeping variables used to calculate QHTRadSrcAvg locally
    extern Array1D<Real64> LastQHTRadSrc;      // Need to keep the last value in case we are still iterating
    extern Array1D<Real64> LastSysTimeElapsed; // Need to keep the last value in case we are still iterating
    extern Array1D<Real64> LastTimeStepSys;    // Need to keep the last value in case we are still iterating
    extern Array1D_bool MySizeFlag;
    extern Array1D_bool CheckEquipName;

    // SUBROUTINE SPECIFICATIONS FOR MODULE HighTempRadiantSystem

    // Types

    struct HighTempRadiantSystemData
    {
        // Members
        // Input data
        std::string Name;       // name of hydronic radiant system
        std::string SchedName;  // availability schedule
        int SchedPtr;           // index to schedule
        std::string ZoneName;   // Name of zone the system is serving
        int ZonePtr;            // Point to this zone in the Zone derived type
        int HeaterType;         // Type of heater (gas or electric)
        Real64 MaxPowerCapac;   // Maximum capacity of the radiant heater in Watts
        Real64 CombustionEffic; // Combustion efficiency (only valid for a gas heater)
        Real64 FracRadiant;     // Fraction of heater power that is given off as radiant heat
        Real64 FracLatent;      // Fraction of heater power that is given off as latent heat
        Real64 FracLost;        // Fraction of heater power that is lost to the outside environment
        Real64 FracConvect;     // Fraction of heater power that is given off as convective heat
        // (by definition this is 1 minus the sum of all other fractions)
        int ControlType;                   // Control type for the system (MAT, MRT, or op temp)
        Real64 ThrottlRange;               // Throttling range for heating [C]
        std::string SetptSched;            // Schedule name for the zone setpoint temperature
        int SetptSchedPtr;                 // Schedule index for the zone setpoint temperature
        Real64 FracDistribPerson;          // Fraction of fraction radiant incident on a "person" in the space
        int TotSurfToDistrib;              // Total number of surfaces the heater sends radiation to
        Array1D_string SurfaceName;        // Surface name in the list of surfaces heater sends radiation to
        Array1D_int SurfacePtr;            // Surface number in the list of surfaces heater sends radiation to
        Array1D<Real64> FracDistribToSurf; // Fraction of fraction radiant incident on the surface
        // Other parameters
        // Report data
        Real64 ElecPower;     // system electric consumption in Watts
        Real64 ElecEnergy;    // system electric consumption in Joules
        Real64 GasPower;      // system gas consumption in Watts
        Real64 GasEnergy;     // system gas consumption in Joules
        Real64 HeatPower;     // actual heating sent to zone (convective and radiative) in Watts
        Real64 HeatEnergy;    // actual heating sent to zone (convective and radiative) in Joules
        int HeatingCapMethod; // - Method for High Temperature Radiant heating capacity scalable sizing calculation (HeatingDesignCapacity,
                              // CapacityPerFloorArea, FracOfAutosizedHeatingCapacity)
        Real64
            ScaledHeatingCapacity; // - High Temperature Radiant scaled maximum heating capacity {W} or scalable variable for sizing in {-}, or {W/m2}

        // Default Constructor
        HighTempRadiantSystemData()
            : SchedPtr(0), ZonePtr(0), HeaterType(0), MaxPowerCapac(0.0), CombustionEffic(0.0), FracRadiant(0.0), FracLatent(0.0), FracLost(0.0),
              FracConvect(0.0), ControlType(0), ThrottlRange(0.0), SetptSchedPtr(0), FracDistribPerson(0.0), TotSurfToDistrib(0), ElecPower(0.0),
              ElecEnergy(0.0), GasPower(0.0), GasEnergy(0.0), HeatPower(0.0), HeatEnergy(0.0), HeatingCapMethod(0), ScaledHeatingCapacity(0.0)
        {
        }
    };

    struct HighTempRadSysNumericFieldData
    {
        // Members
        Array1D_string FieldNames;

        // Default Constructor
        HighTempRadSysNumericFieldData()
        {
        }
    };

    // Object Data
    extern Array1D<HighTempRadiantSystemData> HighTempRadSys;
    extern Array1D<HighTempRadSysNumericFieldData> HighTempRadSysNumericFields;

    // Functions
    void clear_state();

    void SimHighTempRadiantSystem(EnergyPlusData &state, std::string const &CompName,   // name of the low temperature radiant system
                                  bool const FirstHVACIteration, // TRUE if 1st HVAC simulation of system timestep
                                  Real64 &LoadMet,               // load met by the radiant system, in Watts
                                  int &CompIndex);

    void GetHighTempRadiantSystem(bool &ErrorsFound); // Error flag if problems encountered on reading user input

    void InitHighTempRadiantSystem(EnergyPlusData &state, bool const FirstHVACIteration, // TRUE if 1st HVAC simulation of system timestep
                                   int const RadSysNum // Index for the low temperature radiant system under consideration within the derived types
    );

    void SizeHighTempRadiantSystem(EnergyPlusData &state, int const RadSysNum);

    void CalcHighTempRadiantSystem(int const RadSysNum); // name of the low temperature radiant system

<<<<<<< HEAD
    void CalcHighTempRadiantSystemSP(ConvectionCoefficientsData &dataConvectionCoefficients,
                                     ZoneTempPredictorCorrectorData &dataZoneTempPredictorCorrector,
                                     bool const FirstHVACIteration, // true if this is the first HVAC iteration at this system time step !unused1208
                                     int const RadSysNum            // name of the low temperature radiant system
    );

    void UpdateHighTempRadiantSystem(ConvectionCoefficientsData &dataConvectionCoefficients,
                                     ZoneTempPredictorCorrectorData &dataZoneTempPredictorCorrector,
                                     int const RadSysNum, // Index for the low temperature radiant system under consideration within the derived types
=======
    void CalcHighTempRadiantSystemSP(EnergyPlusData &state, bool const FirstHVACIteration, // true if this is the first HVAC iteration at this system time step !unused1208
                                     int const RadSysNum            // name of the low temperature radiant system
    );

    void UpdateHighTempRadiantSystem(EnergyPlusData &state, int const RadSysNum, // Index for the low temperature radiant system under consideration within the derived types
>>>>>>> c2ef22a3
                                     Real64 &LoadMet      // load met by the radiant system, in Watts
    );

    void UpdateHTRadSourceValAvg(bool &HighTempRadSysOn); // .TRUE. if the radiant system has run this zone time step

    void DistributeHTRadGains();

    void
    ReportHighTempRadiantSystem(int const RadSysNum); // Index for the low temperature radiant system under consideration within the derived types

    Real64 SumHATsurf(int const ZoneNum); // Zone number

} // namespace HighTempRadiantSystem

} // namespace EnergyPlus

#endif<|MERGE_RESOLUTION|>--- conflicted
+++ resolved
@@ -187,23 +187,11 @@
 
     void CalcHighTempRadiantSystem(int const RadSysNum); // name of the low temperature radiant system
 
-<<<<<<< HEAD
-    void CalcHighTempRadiantSystemSP(ConvectionCoefficientsData &dataConvectionCoefficients,
-                                     ZoneTempPredictorCorrectorData &dataZoneTempPredictorCorrector,
-                                     bool const FirstHVACIteration, // true if this is the first HVAC iteration at this system time step !unused1208
-                                     int const RadSysNum            // name of the low temperature radiant system
-    );
-
-    void UpdateHighTempRadiantSystem(ConvectionCoefficientsData &dataConvectionCoefficients,
-                                     ZoneTempPredictorCorrectorData &dataZoneTempPredictorCorrector,
-                                     int const RadSysNum, // Index for the low temperature radiant system under consideration within the derived types
-=======
     void CalcHighTempRadiantSystemSP(EnergyPlusData &state, bool const FirstHVACIteration, // true if this is the first HVAC iteration at this system time step !unused1208
                                      int const RadSysNum            // name of the low temperature radiant system
     );
 
     void UpdateHighTempRadiantSystem(EnergyPlusData &state, int const RadSysNum, // Index for the low temperature radiant system under consideration within the derived types
->>>>>>> c2ef22a3
                                      Real64 &LoadMet      // load met by the radiant system, in Watts
     );
 
