// EnergyPlus, Copyright (c) 1996-2020, The Board of Trustees of the University of Illinois,
// The Regents of the University of California, through Lawrence Berkeley National Laboratory
// (subject to receipt of any required approvals from the U.S. Dept. of Energy), Oak Ridge
// National Laboratory, managed by UT-Battelle, Alliance for Sustainable Energy, LLC, and other
// contributors. All rights reserved.
//
// NOTICE: This Software was developed under funding from the U.S. Department of Energy and the
// U.S. Government consequently retains certain rights. As such, the U.S. Government has been
// granted for itself and others acting on its behalf a paid-up, nonexclusive, irrevocable,
// worldwide license in the Software to reproduce, distribute copies to the public, prepare
// derivative works, and perform publicly and display publicly, and to permit others to do so.
//
// Redistribution and use in source and binary forms, with or without modification, are permitted
// provided that the following conditions are met:
//
// (1) Redistributions of source code must retain the above copyright notice, this list of
//     conditions and the following disclaimer.
//
// (2) Redistributions in binary form must reproduce the above copyright notice, this list of
//     conditions and the following disclaimer in the documentation and/or other materials
//     provided with the distribution.
//
// (3) Neither the name of the University of California, Lawrence Berkeley National Laboratory,
//     the University of Illinois, U.S. Dept. of Energy nor the names of its contributors may be
//     used to endorse or promote products derived from this software without specific prior
//     written permission.
//
// (4) Use of EnergyPlus(TM) Name. If Licensee (i) distributes the software in stand-alone form
//     without changes from the version obtained under this License, or (ii) Licensee makes a
//     reference solely to the software portion of its product, Licensee must refer to the
//     software as "EnergyPlus version X" software, where "X" is the version number Licensee
//     obtained under this License and may not use a different name for the software. Except as
//     specifically required in this Section (4), Licensee shall not use in a company name, a
//     product name, in advertising, publicity, or other promotional activities any name, trade
//     name, trademark, logo, or other designation of "EnergyPlus", "E+", "e+" or confusingly
//     similar designation, without the U.S. Department of Energy's prior written consent.
//
// THIS SOFTWARE IS PROVIDED BY THE COPYRIGHT HOLDERS AND CONTRIBUTORS "AS IS" AND ANY EXPRESS OR
// IMPLIED WARRANTIES, INCLUDING, BUT NOT LIMITED TO, THE IMPLIED WARRANTIES OF MERCHANTABILITY
// AND FITNESS FOR A PARTICULAR PURPOSE ARE DISCLAIMED. IN NO EVENT SHALL THE COPYRIGHT OWNER OR
// CONTRIBUTORS BE LIABLE FOR ANY DIRECT, INDIRECT, INCIDENTAL, SPECIAL, EXEMPLARY, OR
// CONSEQUENTIAL DAMAGES (INCLUDING, BUT NOT LIMITED TO, PROCUREMENT OF SUBSTITUTE GOODS OR
// SERVICES; LOSS OF USE, DATA, OR PROFITS; OR BUSINESS INTERRUPTION) HOWEVER CAUSED AND ON ANY
// THEORY OF LIABILITY, WHETHER IN CONTRACT, STRICT LIABILITY, OR TORT (INCLUDING NEGLIGENCE OR
// OTHERWISE) ARISING IN ANY WAY OUT OF THE USE OF THIS SOFTWARE, EVEN IF ADVISED OF THE
// POSSIBILITY OF SUCH DAMAGE.

// C++ Headers
#include <cassert>
#include <cmath>

// ObjexxFCL Headers
#include <ObjexxFCL/Array.functions.hh>
#include <ObjexxFCL/Fmath.hh>

// EnergyPlus Headers
#include <EnergyPlus/BranchNodeConnections.hh>
#include <EnergyPlus/DataBranchAirLoopPlant.hh>
#include <EnergyPlus/DataEnvironment.hh>
#include <EnergyPlus/DataHVACGlobals.hh>
#include <EnergyPlus/DataHeatBalFanSys.hh>
#include <EnergyPlus/DataHeatBalSurface.hh>
#include <EnergyPlus/DataHeatBalance.hh>
#include <EnergyPlus/DataLoopNode.hh>
#include <EnergyPlus/Plant/DataPlant.hh>
#include <EnergyPlus/DataSizing.hh>
#include <EnergyPlus/DataSurfaceLists.hh>
#include <EnergyPlus/DataSurfaces.hh>
#include <EnergyPlus/DataZoneEquipment.hh>
#include <EnergyPlus/EMSManager.hh>
#include <EnergyPlus/FluidProperties.hh>
#include <EnergyPlus/General.hh>
#include <EnergyPlus/GeneralRoutines.hh>
#include <EnergyPlus/GlobalNames.hh>
#include <EnergyPlus/Data/EnergyPlusData.hh>
#include <EnergyPlus/HeatBalanceSurfaceManager.hh>
#include <EnergyPlus/InputProcessing/InputProcessor.hh>
#include <EnergyPlus/LowTempRadiantSystem.hh>
#include <EnergyPlus/NodeInputManager.hh>
#include <EnergyPlus/OutputProcessor.hh>
#include <EnergyPlus/PlantUtilities.hh>
#include <EnergyPlus/Psychrometrics.hh>
#include <EnergyPlus/ReportSizingManager.hh>
#include <EnergyPlus/ScheduleManager.hh>
#include <EnergyPlus/UtilityRoutines.hh>
#include <EnergyPlus/ZoneTempPredictorCorrector.hh>

namespace EnergyPlus {

namespace LowTempRadiantSystem {

    // Module containing the routines dealing with the low temperature radiant systems

    // MODULE INFORMATION:
    //       AUTHOR         Rick Strand
    //       DATE WRITTEN   November 2000
    //       MODIFIED       Rick Strand March 2001 (additional controls, etc.)
    //                      Rick Strand July 2003 (added constant flow hydronic system)
    //                      B. Griffith Sept 2010, plant upgrades, generalize fluid properties
    //                      Rick Strand August 2011 (improved condensation handling)

    // PURPOSE OF THIS MODULE:
    // The purpose of this module is to simulate low temperature radiant systems.
    // It is the intention of this module to cover all types of low temperature
    // radiant systems: wall, ceiling, floor, heating, cooling, panels, etc.

    // METHODOLOGY EMPLOYED:
    // Based on work done in IBLAST, this model has been revised for the structure
    // of EnergyPlus.  It is still based on the QTF formulation of heat transfer
    // through building elements with embedded heat sources/sinks.  Note that due
    // to the fact that a radiant system is both a building heat transfer element
    // and a controllable system that some iteration between the system and the
    // surface heat balance routine is necessary.
    // REFERENCES:
    // IBLAST-QTF research program, completed in January 1995 (unreleased)
    // Strand, R.K. 1995. "Heat Source Transfer Functions and Their Application to
    //   Low Temperature Radiant Heating Systems", Ph.D. dissertation, University
    //   of Illinois at Urbana-Champaign, Department of Mechanical and Industrial
    //   Engineering.
    // Seem, J.E. 1986. "Heat Transfer in Buildings", Ph.D. dissertation, University
    //   of Wisconsin-Madison.

    // OTHER NOTES: This module contains three different types of radiant system
    // models: (a) variable flow hydronic heating/cooling radiant system;
    // (b) constant flow, variable controlled temperature heating/cooling radiant
    // system; (c) electric resistance heating radiant system.  Systems (a) and
    // (b) are hydronic systems--one which varies hydronic flow as the key control
    // paramter (a) and one which varies the inlet hydronic temperature while
    // keeping the flow rate through the radiant system constant (b).  In system
    // (b), the injection rate from the main water loop is varied to obtain the
    // proper inlet temperature.

    // USE STATEMENTS:
    // Use statements for data only modules
    // Using/Aliasing
    using DataGlobals::BeginTimeStepFlag;
    using DataGlobals::DisplayExtraWarnings;
    using DataGlobals::SysSizingCalc;
    using DataGlobals::WarmupFlag;
    using DataHeatBalance::Air;
    using DataHeatBalance::Construct;
    using DataHeatBalance::Material;
    using DataHeatBalance::MaxLayersInConstruct;
    using DataHeatBalance::RegularMaterial;
    using DataHeatBalance::TotConstructs;
    using DataHeatBalance::TotMaterials;
    using DataHeatBalFanSys::QRadSysSource; // Heat source/sink value & temperature for CondFD algo.
    using DataHeatBalFanSys::TCondFDSourceNode;
    using DataHVACGlobals::SmallLoad;
    using DataSurfaces::HeatTransferModel_CTF;
    using DataSurfaces::Surface;
    using DataSurfaces::TotSurfaces;
    using Psychrometrics::PsyTdpFnWPb;

    // Data
    // MODULE PARAMETER DEFINITIONS:
    // System types:
    int const HydronicSystem(1);     // Variable flow hydronic radiant system
    int const ConstantFlowSystem(2); // Constant flow, variable (controlled) temperature radiant system
    int const ElectricSystem(3);     // Electric resistance radiant heating system
    std::string const cHydronicSystem("ZoneHVAC:LowTemperatureRadiant:VariableFlow");
    std::string const cConstantFlowSystem("ZoneHVAC:LowTemperatureRadiant:ConstantFlow");
    std::string const cElectricSystem("ZoneHVAC:LowTemperatureRadiant:Electric");
    // Operating modes:
    int const NotOperating(0); // Parameter for use with OperatingMode variable, set for heating
    int const HeatingMode(1);  // Parameter for use with OperatingMode variable, set for heating
    int const CoolingMode(2);  // Parameter for use with OperatingMode variable, set for cooling
    // Condensation control types:
    int const CondCtrlNone(0);      // Condensation control--none, so system never shuts down
    int const CondCtrlSimpleOff(1); // Condensation control--simple off, system shuts off when condensation predicted
    int const CondCtrlVariedOff(2); // Condensation control--variable off, system modulates to keep running if possible
    // Number of Circuits per Surface Calculation Method
    int const OneCircuit(1);          // there is 1 circuit per surface
    int const CalculateFromLength(2); // The number of circuits is TubeLength*SurfaceFrac / CircuitLength
    std::string const OnePerSurf("OnePerSurface");
    std::string const CalcFromLength("CalculateFromCircuitLength");
    // Limit temperatures to indicate that a system cannot heat or cannot cool
    Real64 LowTempHeating(-200.0); // Used to indicate that a user does not have a heating control temperature
    Real64 HighTempCooling(200.0); // Used to indicate that a user does not have a cooling control temperature

    static std::string const fluidNameWater("WATER");
    static std::string const BlankString;

    // DERIVED TYPE DEFINITIONS:

    // MODULE VARIABLE DECLARATIONS:
    // Standard, run-of-the-mill variables...
    bool GetInputFlag = true;
    int NumOfHydrLowTempRadSys(0);        // Number of hydronic low tempererature radiant systems
    int NumOfCFloLowTempRadSys(0);        // Number of constant flow (hydronic) low tempererature radiant systems
    int NumOfElecLowTempRadSys(0);        // Number of electric low tempererature radiant systems
    int CFloCondIterNum(0);               // Number of iterations for a constant flow radiant system--controls variable cond sys ctrl
    int TotalNumOfRadSystems(0);          // Total number of low temperature radiant systems
    int OperatingMode(0);                 // Used to keep track of whether system is in heating or cooling mode
    int MaxCloNumOfSurfaces(0);           // Used to set allocate size in CalcClo routine
    bool VarOffCond(false);               // Set to true when in cooling for constant flow system + variable off condensation predicted
    bool FirstTimeInit(true);             // Set to true for first pass through init routine then set to false
    Real64 LoopReqTemp(0.0);              // Temperature required at the inlet of the pump (from the loop) to meet control logic
    Array1D<Real64> QRadSysSrcAvg;        // Average source over the time step for a particular radiant surface
    Array1D<Real64> ZeroSourceSumHATsurf; // Equal to SumHATsurf for all the walls in a zone with no source
    // Record keeping variables used to calculate QRadSysSrcAvg locally
    Array1D<Real64> LastQRadSysSrc;     // Need to keep the last value in case we are still iterating
    Array1D<Real64> LastSysTimeElapsed; // Need to keep the last value in case we are still iterating
    Array1D<Real64> LastTimeStepSys;    // Need to keep the last value in case we are still iterating
    // Autosizing variables
    Array1D_bool MySizeFlagHydr;
    Array1D_bool MySizeFlagCFlo;
    Array1D_bool MySizeFlagElec;
    Array1D_bool CheckEquipName;

    // Object Data
    Array1D<VariableFlowRadiantSystemData> HydrRadSys;
    Array1D<ConstantFlowRadiantSystemData> CFloRadSys;
    Array1D<ElectricRadiantSystemData> ElecRadSys;
    Array1D<RadSysTypeData> RadSysTypes;
    std::unordered_map<std::string, std::string> LowTempRadUniqueNames;
    Array1D<ElecRadSysNumericFieldData> ElecRadSysNumericFields;
    Array1D<HydronicRadiantSysNumericFieldData> HydronicRadiantSysNumericFields;

    // Functions

    void clear_state()
    {
        LowTempHeating = -200.0;
        HighTempCooling = 200.0;
        NumOfHydrLowTempRadSys = 0;
        NumOfCFloLowTempRadSys = 0;
        NumOfElecLowTempRadSys = 0;
        CFloCondIterNum = 0;
        TotalNumOfRadSystems = 0;
        OperatingMode = 0;
        MaxCloNumOfSurfaces = 0;
        VarOffCond = false;
        FirstTimeInit = true;
        LoopReqTemp = 0.0;
        QRadSysSrcAvg.deallocate();
        ZeroSourceSumHATsurf.deallocate();
        LastQRadSysSrc.deallocate();
        LastSysTimeElapsed.deallocate();
        LastTimeStepSys.deallocate();
        MySizeFlagHydr.deallocate();
        MySizeFlagCFlo.deallocate();
        MySizeFlagElec.deallocate();
        CheckEquipName.deallocate();
        HydrRadSys.deallocate();
        CFloRadSys.deallocate();
        ElecRadSys.deallocate();
        RadSysTypes.deallocate();
        ElecRadSysNumericFields.deallocate();
        HydronicRadiantSysNumericFields.deallocate();
        LowTempRadUniqueNames.clear();
        GetInputFlag = true;
    }

    void SimLowTempRadiantSystem(EnergyPlusData &state, std::string const &CompName,   // name of the low temperature radiant system
                                 bool const FirstHVACIteration, // TRUE if 1st HVAC simulation of system timestep
                                 Real64 &LoadMet,               // load met by the radiant system, in Watts
                                 int &CompIndex)
    {

        // SUBROUTINE INFORMATION:
        //       AUTHOR         Rick Strand
        //       DATE WRITTEN   November 2000

        // Using/Aliasing
        using General::TrimSigDigits;

        // SUBROUTINE LOCAL VARIABLE DECLARATIONS:
        int RadSysNum;  // Radiant system number/index in local derived types
        int SystemType; // Type of radiant system: hydronic, constant flow, or electric
        bool InitErrorFound(false);

        // FLOW:
        if (GetInputFlag) {
            GetLowTempRadiantSystem();
            GetInputFlag = false;
        }

        // Find the correct Low Temp Radiant System
        if (CompIndex == 0) {
            RadSysNum = UtilityRoutines::FindItemInList(CompName, RadSysTypes);
            if (RadSysNum == 0) {
                ShowFatalError("SimLowTempRadiantSystem: Unit not found=" + CompName);
            }
            CompIndex = RadSysNum;
            SystemType = RadSysTypes(RadSysNum).SystemType;
            {
                auto const SELECT_CASE_var(SystemType);
                if (SELECT_CASE_var == HydronicSystem) {
                    RadSysTypes(RadSysNum).CompIndex = UtilityRoutines::FindItemInList(CompName, HydrRadSys);
                } else if (SELECT_CASE_var == ConstantFlowSystem) {
                    RadSysTypes(RadSysNum).CompIndex = UtilityRoutines::FindItemInList(CompName, CFloRadSys);
                } else if (SELECT_CASE_var == ElectricSystem) {
                    RadSysTypes(RadSysNum).CompIndex = UtilityRoutines::FindItemInList(CompName, ElecRadSys);
                }
            }
        } else {
            RadSysNum = CompIndex;
            SystemType = RadSysTypes(RadSysNum).SystemType;
            if (RadSysNum > TotalNumOfRadSystems || RadSysNum < 1) {
                ShowFatalError("SimLowTempRadiantSystem:  Invalid CompIndex passed=" + TrimSigDigits(RadSysNum) +
                               ", Number of Units=" + TrimSigDigits(TotalNumOfRadSystems) + ", Entered Unit name=" + CompName);
            }
            if (CheckEquipName(RadSysNum)) {
                if (CompName != RadSysTypes(RadSysNum).Name) {
                    ShowFatalError("SimLowTempRadiantSystem: Invalid CompIndex passed=" + TrimSigDigits(RadSysNum) + ", Unit name=" + CompName +
                                   ", stored Unit Name for that index=" + RadSysTypes(RadSysNum).Name);
                }
                CheckEquipName(RadSysNum) = false;
            }
        }

        InitLowTempRadiantSystem(state, FirstHVACIteration, RadSysTypes(RadSysNum).CompIndex, SystemType, InitErrorFound);
        if (InitErrorFound) {
            ShowFatalError("InitLowTempRadiantSystem: Preceding error is not allowed to proceed with the simulation.  Correct this input problem.");
        }

        // Simulate, update, and report based on the type of radiant system
        {
            RadiantSystemBaseData * baseSystem;
            if (SystemType == HydronicSystem) {
                baseSystem = &HydrRadSys(RadSysTypes(RadSysNum).CompIndex);
            } else if (SystemType == ConstantFlowSystem) {
                baseSystem = &CFloRadSys(RadSysTypes(RadSysNum).CompIndex);
            } else if (SystemType == ElectricSystem) {
                baseSystem = &ElecRadSys(RadSysTypes(RadSysNum).CompIndex);
            } else {
                ShowFatalError("SimLowTempRadiantSystem: Illegal system type for system " + CompName);
            }

            if ((SystemType == HydronicSystem) || (SystemType == ConstantFlowSystem) || (SystemType == ElectricSystem) ) {
<<<<<<< HEAD
                baseSystem->calculateLowTemperatureRadiantSystem(state.dataConvectionCoefficients, LoadMet);
=======
                baseSystem->calculateLowTemperatureRadiantSystem(state.dataZoneTempPredictorCorrector, LoadMet);
>>>>>>> 4f18c328
                baseSystem->updateLowTemperatureRadiantSystemSurfaces();
                baseSystem->updateLowTemperatureRadiantSystem(); // Nothing to update for electric systems
                baseSystem->reportLowTemperatureRadiantSystem();
            }
        }

    }

    void GetLowTempRadiantSystem()
    {

        // SUBROUTINE INFORMATION:
        //       AUTHOR         Rick Strand
        //       DATE WRITTEN   November 2000
        //       MODIFIED       August 2003 (added constant flow system, made input extensible)

        // PURPOSE OF THIS SUBROUTINE:
        // This subroutine reads the input for low temperature radiant systems
        // from the user input file.  This will contain all of the information
        // needed to simulate a low temperature radiant system.

        // Using/Aliasing
        using BranchNodeConnections::TestCompSet;
        using DataGlobals::AnyEnergyManagementSystemInModel;
        using DataGlobals::ScheduleAlwaysOn;
        using DataHeatBalance::Construct;
        using DataHeatBalance::Zone;
        using DataSizing::AutoSize;
        using DataSizing::CapacityPerFloorArea;
        using DataSizing::CoolingDesignCapacity;
        using DataSizing::FractionOfAutosizedCoolingCapacity;
        using DataSizing::FractionOfAutosizedHeatingCapacity;
        using DataSizing::HeatingDesignCapacity;
        using FluidProperties::FindGlycol;
        using General::TrimSigDigits;
        using NodeInputManager::GetOnlySingleNode;
        using ScheduleManager::GetScheduleIndex;
        using namespace DataLoopNode;
        using namespace DataSurfaceLists;

        // SUBROUTINE PARAMETER DEFINITIONS:
        Real64 const MinThrottlingRange(0.5); // Smallest throttling range allowed in degrees Celsius
        static std::string const RoutineName("GetLowTempRadiantSystem: "); // include trailing blank space
        static std::string const Off("Off");
        static std::string const SimpleOff("SimpleOff");
        static std::string const VariableOff("VariableOff");
        int const iHeatCAPMAlphaNum(5);             // get input index to Low Temperature Radiant system heating capacity sizing method
        int const iHeatDesignCapacityNumericNum(1); // get input index to Low Temperature Radiant system electric heating capacity
        int const iHeatCapacityPerFloorAreaNumericNum(
            2); // get input index to Low Temperature Radiant system electric heating capacity per floor area sizing
        int const iHeatFracOfAutosizedCapacityNumericNum(
            3); //  get input index to Low Temperature Radiant system electric heating capacity sizing as fraction of autozized heating capacity

        // SUBROUTINE LOCAL VARIABLE DECLARATIONS:
        std::string CurrentModuleObject;       // for ease in getting objects
        Array1D_string Alphas;                 // Alpha items for object
        Array1D_string cAlphaFields;           // Alpha field names
        Array1D_string cNumericFields;         // Numeric field names
        Array1D_bool AssignedAsRadiantSurface; // Set to true when a surface is part of a radiant system
        int CheckSurfNum;                      // Surface number to check to see if it has already been used by a radiant system
        static bool ErrorsFound(false);        // Set to true if errors in input, fatal at end of routine
        int GlycolIndex;                       // Index of 'Water' in glycol data structure
        int IOStatus;                          // Used in GetObjectItem
        int Item;                              // Item to be "gotten"
        int MaxAlphas;                         // Maximum number of alphas for these input keywords
        int MaxNumbers;                        // Maximum number of numbers for these input keywords
        Array1D<Real64> Numbers; // Numeric items for object
        int NumAlphas;           // Number of Alphas for each GetObjectItem call
        int NumArgs;             // Unused variable that is part of a subroutine call
        int NumNumbers;          // Number of Numbers for each GetObjectItem call
        int SurfListNum; // Index within the SurfList derived type for a surface list name
        int SurfNum;     // DO loop counter for surfaces
        int BaseNum;                 // Temporary number for creating RadiantSystemTypes structure
        Array1D_bool lAlphaBlanks;   // Logical array, alpha field input BLANK = .TRUE.
        Array1D_bool lNumericBlanks; // Logical array, numeric field input BLANK = .TRUE.

        MaxAlphas = 0;
        MaxNumbers = 0;

        inputProcessor->getObjectDefMaxArgs("ZoneHVAC:LowTemperatureRadiant:VariableFlow", NumArgs, NumAlphas, NumNumbers);
        MaxAlphas = max(MaxAlphas, NumAlphas);
        MaxNumbers = max(MaxNumbers, NumNumbers);

        inputProcessor->getObjectDefMaxArgs("ZoneHVAC:LowTemperatureRadiant:ConstantFlow", NumArgs, NumAlphas, NumNumbers);
        MaxAlphas = max(MaxAlphas, NumAlphas);
        MaxNumbers = max(MaxNumbers, NumNumbers);

        inputProcessor->getObjectDefMaxArgs("ZoneHVAC:LowTemperatureRadiant:Electric", NumArgs, NumAlphas, NumNumbers);
        MaxAlphas = max(MaxAlphas, NumAlphas);
        MaxNumbers = max(MaxNumbers, NumNumbers);

        Alphas.allocate(MaxAlphas);
        Numbers.dimension(MaxNumbers, 0.0);
        cAlphaFields.allocate(MaxAlphas);
        cNumericFields.allocate(MaxNumbers);
        lAlphaBlanks.dimension(MaxAlphas, true);
        lNumericBlanks.dimension(MaxNumbers, true);

        NumOfHydrLowTempRadSys = inputProcessor->getNumObjectsFound("ZoneHVAC:LowTemperatureRadiant:VariableFlow");
        NumOfCFloLowTempRadSys = inputProcessor->getNumObjectsFound("ZoneHVAC:LowTemperatureRadiant:ConstantFlow");
        NumOfElecLowTempRadSys = inputProcessor->getNumObjectsFound("ZoneHVAC:LowTemperatureRadiant:Electric");

        TotalNumOfRadSystems = NumOfHydrLowTempRadSys + NumOfElecLowTempRadSys + NumOfCFloLowTempRadSys;
        RadSysTypes.allocate(TotalNumOfRadSystems);
        LowTempRadUniqueNames.reserve(static_cast<unsigned>(TotalNumOfRadSystems));
        CheckEquipName.dimension(TotalNumOfRadSystems, true);

        HydrRadSys.allocate(NumOfHydrLowTempRadSys);
        if (NumOfHydrLowTempRadSys > 0) {
            GlycolIndex = FindGlycol(fluidNameWater);
            for (auto &e : HydrRadSys)
                e.GlycolIndex = GlycolIndex;
            if (GlycolIndex == 0) {
                ShowSevereError("Hydronic radiant systems: no water property data found in input");
                ErrorsFound = true;
            }
        } else {
            for (auto &e : HydrRadSys)
                e.GlycolIndex = 0;
        }

        CFloRadSys.allocate(NumOfCFloLowTempRadSys);
        if (NumOfCFloLowTempRadSys > 0) {
            GlycolIndex = FindGlycol(fluidNameWater);
            for (auto &e : CFloRadSys)
                e.GlycolIndex = GlycolIndex;
            if (GlycolIndex == 0) {
                ShowSevereError("Constant flow radiant systems: no water property data found in input");
                ErrorsFound = true;
            }
        } else {
            for (auto &e : CFloRadSys)
                e.GlycolIndex = 0;
        }

        ElecRadSys.allocate(NumOfElecLowTempRadSys);
        ElecRadSysNumericFields.allocate(NumOfElecLowTempRadSys);
        HydronicRadiantSysNumericFields.allocate(NumOfHydrLowTempRadSys);

        // make sure data is gotten for surface lists
        GetNumberOfSurfaceLists();

        // Obtain all of the user data related to hydronic low temperature radiant systems...
        BaseNum = 0;
        CurrentModuleObject = "ZoneHVAC:LowTemperatureRadiant:VariableFlow";
        for (Item = 1; Item <= NumOfHydrLowTempRadSys; ++Item) {

            inputProcessor->getObjectItem(CurrentModuleObject,
                                          Item,
                                          Alphas,
                                          NumAlphas,
                                          Numbers,
                                          NumNumbers,
                                          IOStatus,
                                          lNumericBlanks,
                                          lAlphaBlanks,
                                          cAlphaFields,
                                          cNumericFields);

            HydronicRadiantSysNumericFields(Item).FieldNames.allocate(NumNumbers);
            HydronicRadiantSysNumericFields(Item).FieldNames = "";
            HydronicRadiantSysNumericFields(Item).FieldNames = cNumericFields;
            GlobalNames::VerifyUniqueInterObjectName(LowTempRadUniqueNames, Alphas(1), CurrentModuleObject, cAlphaFields(1), ErrorsFound);

            ++BaseNum;
            RadSysTypes(BaseNum).Name = Alphas(1);
            RadSysTypes(BaseNum).SystemType = HydronicSystem;

            auto &thisRadSys (HydrRadSys(Item));

            // General user input data
            thisRadSys.Name = Alphas(1);

            thisRadSys.SchedName = Alphas(2);
            if (lAlphaBlanks(2)) {
                thisRadSys.SchedPtr = ScheduleAlwaysOn;
            } else {
                thisRadSys.SchedPtr = GetScheduleIndex(Alphas(2));
                if (thisRadSys.SchedPtr == 0) {
                    ShowSevereError(cAlphaFields(2) + " not found for " + Alphas(1));
                    ShowContinueError("Missing " + cAlphaFields(2) + " is " + Alphas(2));
                    ErrorsFound = true;
                }
            }

            thisRadSys.ZoneName = Alphas(3);
            thisRadSys.ZonePtr = UtilityRoutines::FindItemInList(Alphas(3), Zone);
            if (thisRadSys.ZonePtr == 0) {
                ShowSevereError(RoutineName + "Invalid " + cAlphaFields(3) + " = " + Alphas(3));
                ShowContinueError("Occurs in " + CurrentModuleObject + " = " + Alphas(1));
                ErrorsFound = true;
            }

            thisRadSys.SurfListName = Alphas(4);
            SurfListNum = 0;
            if (NumOfSurfaceLists > 0) SurfListNum = UtilityRoutines::FindItemInList(thisRadSys.SurfListName, SurfList);
            if (SurfListNum > 0) { // Found a valid surface list
                thisRadSys.NumOfSurfaces = SurfList(SurfListNum).NumOfSurfaces;
                thisRadSys.SurfacePtr.allocate(thisRadSys.NumOfSurfaces);
                thisRadSys.SurfaceName.allocate(thisRadSys.NumOfSurfaces);
                thisRadSys.SurfaceFrac.allocate(thisRadSys.NumOfSurfaces);
                thisRadSys.NumCircuits.allocate(thisRadSys.NumOfSurfaces);
                for (SurfNum = 1; SurfNum <= SurfList(SurfListNum).NumOfSurfaces; ++SurfNum) {
                    thisRadSys.SurfacePtr(SurfNum) = SurfList(SurfListNum).SurfPtr(SurfNum);
                    thisRadSys.SurfaceName(SurfNum) = SurfList(SurfListNum).SurfName(SurfNum);
                    thisRadSys.SurfaceFrac(SurfNum) = SurfList(SurfListNum).SurfFlowFrac(SurfNum);
                    if (thisRadSys.SurfacePtr(SurfNum) > 0) {
                        Surface(thisRadSys.SurfacePtr(SurfNum)).IntConvSurfHasActiveInIt = true;
                    }
                }
            } else { // User entered a single surface name rather than a surface list
                thisRadSys.NumOfSurfaces = 1;
                thisRadSys.SurfacePtr.allocate(thisRadSys.NumOfSurfaces);
                thisRadSys.SurfaceName.allocate(thisRadSys.NumOfSurfaces);
                thisRadSys.SurfaceFrac.allocate(thisRadSys.NumOfSurfaces);
                thisRadSys.NumCircuits.allocate(thisRadSys.NumOfSurfaces);
                thisRadSys.SurfaceName(1) = thisRadSys.SurfListName;
                thisRadSys.SurfacePtr(1) = UtilityRoutines::FindItemInList(thisRadSys.SurfaceName(1), Surface);
                thisRadSys.SurfaceFrac(1) = 1.0;
                thisRadSys.NumCircuits(1) = 0.0;
                // Error checking for single surfaces
                if (thisRadSys.SurfacePtr(1) == 0) {
                    ShowSevereError(RoutineName + "Invalid " + cAlphaFields(4) + " = " + Alphas(4));
                    ShowContinueError("Occurs in " + CurrentModuleObject + " = " + Alphas(1));
                    ErrorsFound = true;
                } else if (Surface(thisRadSys.SurfacePtr(1)).IsRadSurfOrVentSlabOrPool) {
                    ShowSevereError(RoutineName + CurrentModuleObject + "=\"" + Alphas(1) + "\", Invalid Surface");
                    ShowContinueError(cAlphaFields(4) + "=\"" + Alphas(4) + "\" has been used in another radiant system or ventilated slab.");
                    ErrorsFound = true;
                }
                if (thisRadSys.SurfacePtr(1) != 0) {
                    Surface(thisRadSys.SurfacePtr(1)).IntConvSurfHasActiveInIt = true;
                    Surface(thisRadSys.SurfacePtr(1)).IsRadSurfOrVentSlabOrPool = true;
                }
            }

            // Error checking for zones and construction information
            for (SurfNum = 1; SurfNum <= thisRadSys.NumOfSurfaces; ++SurfNum) {
                if (thisRadSys.SurfacePtr(SurfNum) == 0) continue; // invalid surface -- detected earlier
                if (Surface(thisRadSys.SurfacePtr(SurfNum)).Zone != thisRadSys.ZonePtr) {
                    ShowSevereError("Surface referenced in " + CurrentModuleObject +
                                    " not in same zone as Radiant System, surface=" + Surface(thisRadSys.SurfacePtr(SurfNum)).Name);
                    ShowContinueError("Surface in Zone=" + Zone(Surface(thisRadSys.SurfacePtr(SurfNum)).Zone).Name +
                                      " Hydronic Radiant System in " + cAlphaFields(3) + " = " + Alphas(3));
                    ShowContinueError("Occurs in " + CurrentModuleObject + " = " + Alphas(1));
                    ErrorsFound = true;
                }
                if (Surface(thisRadSys.SurfacePtr(SurfNum)).Construction == 0) continue; // Invalid construction -- detected earlier
                if (!Construct(Surface(thisRadSys.SurfacePtr(SurfNum)).Construction).SourceSinkPresent) {
                    ShowSevereError("Construction referenced in Hydronic Radiant System Surface does not have a source/sink present");
                    ShowContinueError("Surface name= " + Surface(thisRadSys.SurfacePtr(SurfNum)).Name +
                                      "  Construction name = " + Construct(Surface(thisRadSys.SurfacePtr(SurfNum)).Construction).Name);
                    ShowContinueError("Construction needs to be defined with a \"Construction:InternalSource\" object.");
                    ErrorsFound = true;
                }
            }

            thisRadSys.TubeDiameter = Numbers(1);
            thisRadSys.TubeLength = Numbers(2);

            // Process the temperature control type
            thisRadSys.ControlType = thisRadSys.processRadiantSystemControlInput(Alphas(5),cAlphaFields(5));

            // Determine Low Temp Radiant heating design capacity sizing method
            if (UtilityRoutines::SameString(Alphas(6), "HeatingDesignCapacity")) {
                thisRadSys.HeatingCapMethod = HeatingDesignCapacity;
                if (!lNumericBlanks(3)) {
                    thisRadSys.ScaledHeatingCapacity = Numbers(3);
                    if (thisRadSys.ScaledHeatingCapacity < 0.0 && thisRadSys.ScaledHeatingCapacity != AutoSize) {
                        ShowSevereError(CurrentModuleObject + " = " + thisRadSys.Name);
                        ShowContinueError("Illegal " + cNumericFields(3) + " = " + TrimSigDigits(Numbers(3), 7));
                        ErrorsFound = true;
                    }
                } else {
                    if ((!lAlphaBlanks(7)) || (!lAlphaBlanks(8))) {
                        ShowSevereError(CurrentModuleObject + " = " + thisRadSys.Name);
                        ShowContinueError("Input for " + cAlphaFields(6) + " = " + Alphas(6));
                        ShowContinueError("Blank field not allowed for " + cNumericFields(3));
                        ErrorsFound = true;
                    }
                }
            } else if (UtilityRoutines::SameString(Alphas(6), "CapacityPerFloorArea")) {
                thisRadSys.HeatingCapMethod = CapacityPerFloorArea;
                if (!lNumericBlanks(4)) {
                    thisRadSys.ScaledHeatingCapacity = Numbers(4);
                    if (thisRadSys.ScaledHeatingCapacity <= 0.0) {
                        ShowSevereError(CurrentModuleObject + " = " + thisRadSys.Name);
                        ShowContinueError("Input for " + cAlphaFields(6) + " = " + Alphas(6));
                        ShowContinueError("Illegal " + cNumericFields(4) + " = " + TrimSigDigits(Numbers(4), 7));
                        ErrorsFound = true;
                    } else if (thisRadSys.ScaledHeatingCapacity == AutoSize) {
                        ShowSevereError(CurrentModuleObject + " = " + thisRadSys.Name);
                        ShowContinueError("Input for " + cAlphaFields(6) + " = " + Alphas(6));
                        ShowContinueError("Illegal " + cNumericFields(4) + " = Autosize");
                        ErrorsFound = true;
                    }
                } else {
                    ShowSevereError(CurrentModuleObject + " = " + thisRadSys.Name);
                    ShowContinueError("Input for " + cAlphaFields(6) + " = " + Alphas(6));
                    ShowContinueError("Blank field not allowed for " + cNumericFields(4));
                    ErrorsFound = true;
                }
            } else if (UtilityRoutines::SameString(Alphas(6), "FractionOfAutosizedHeatingCapacity")) {
                thisRadSys.HeatingCapMethod = FractionOfAutosizedHeatingCapacity;
                if (!lNumericBlanks(5)) {
                    thisRadSys.ScaledHeatingCapacity = Numbers(5);
                    if (thisRadSys.ScaledHeatingCapacity < 0.0) {
                        ShowSevereError(CurrentModuleObject + " = " + thisRadSys.Name);
                        ShowContinueError("Illegal " + cNumericFields(5) + " = " + TrimSigDigits(Numbers(5), 7));
                        ErrorsFound = true;
                    }
                } else {
                    ShowSevereError(CurrentModuleObject + " = " + thisRadSys.Name);
                    ShowContinueError("Input for " + cAlphaFields(6) + " = " + Alphas(6));
                    ShowContinueError("Blank field not allowed for " + cNumericFields(5));
                    ErrorsFound = true;
                }
            } else {
                ShowSevereError(CurrentModuleObject + " = " + thisRadSys.Name);
                ShowContinueError("Illegal " + cAlphaFields(6) + " = " + Alphas(6));
                ErrorsFound = true;
            }

            // Heating user input data
            thisRadSys.WaterVolFlowMaxHeat = Numbers(6);

            thisRadSys.HotWaterInNode = GetOnlySingleNode(
                Alphas(7), ErrorsFound, CurrentModuleObject, Alphas(1), NodeType_Water, NodeConnectionType_Inlet, 1, ObjectIsNotParent);

            thisRadSys.HotWaterOutNode = GetOnlySingleNode(
                Alphas(8), ErrorsFound, CurrentModuleObject, Alphas(1), NodeType_Water, NodeConnectionType_Outlet, 1, ObjectIsNotParent);

            if ((!lAlphaBlanks(7)) || (!lAlphaBlanks(8))) {
                TestCompSet(CurrentModuleObject, Alphas(1), Alphas(7), Alphas(8), "Hot Water Nodes");
            }

            thisRadSys.HotThrottlRange = Numbers(7);
            if (thisRadSys.HotThrottlRange < MinThrottlingRange) {
                ShowWarningError("ZoneHVAC:LowTemperatureRadiant:VariableFlow: Heating throttling range too small, reset to 0.5");
                ShowContinueError("Occurs in Radiant System=" + thisRadSys.Name);
                thisRadSys.HotThrottlRange = MinThrottlingRange;
            }

            thisRadSys.HotSetptSched = Alphas(9);
            thisRadSys.HotSetptSchedPtr = GetScheduleIndex(Alphas(9));
            if ((thisRadSys.HotSetptSchedPtr == 0) && (!lAlphaBlanks(9))) {
                ShowSevereError(cAlphaFields(9) + " not found: " + Alphas(9));
                ShowContinueError("Occurs in " + CurrentModuleObject + " = " + Alphas(1));
                ErrorsFound = true;
            }

            if ((thisRadSys.WaterVolFlowMaxHeat == AutoSize) &&
                (lAlphaBlanks(7) || lAlphaBlanks(8) || lAlphaBlanks(9) || (thisRadSys.HotWaterInNode <= 0) ||
                 (thisRadSys.HotWaterOutNode <= 0) || (thisRadSys.HotSetptSchedPtr == 0))) {
                ShowSevereError("Hydronic radiant systems may not be autosized without specification of nodes or schedules.");
                ShowContinueError("Occurs in " + CurrentModuleObject + " (heating input) = " + Alphas(1));
                ErrorsFound = true;
            }

            // Determine Low Temp Radiant cooling design capacity sizing method
            if (UtilityRoutines::SameString(Alphas(10), "CoolingDesignCapacity")) {
                thisRadSys.CoolingCapMethod = CoolingDesignCapacity;
                if (!lNumericBlanks(8)) {
                    thisRadSys.ScaledCoolingCapacity = Numbers(8);
                    if (thisRadSys.ScaledCoolingCapacity < 0.0 && thisRadSys.ScaledCoolingCapacity != AutoSize) {
                        ShowSevereError(CurrentModuleObject + " = " + thisRadSys.Name);
                        ShowContinueError("Illegal " + cNumericFields(8) + " = " + TrimSigDigits(Numbers(8), 7));
                        ErrorsFound = true;
                    }
                } else {
                    if ((!lAlphaBlanks(11)) || (!lAlphaBlanks(12))) {
                        ShowSevereError(CurrentModuleObject + " = " + thisRadSys.Name);
                        ShowContinueError("Input for " + cAlphaFields(10) + " = " + Alphas(10));
                        ShowContinueError("Blank field not allowed for " + cNumericFields(8));
                        ErrorsFound = true;
                    }
                }
            } else if (UtilityRoutines::SameString(Alphas(10), "CapacityPerFloorArea")) {
                thisRadSys.CoolingCapMethod = CapacityPerFloorArea;
                if (!lNumericBlanks(9)) {
                    thisRadSys.ScaledCoolingCapacity = Numbers(9);
                    if (thisRadSys.CoolingCapMethod <= 0.0) {
                        ShowSevereError(CurrentModuleObject + " = " + thisRadSys.Name);
                        ShowContinueError("Input for " + cAlphaFields(10) + " = " + Alphas(10));
                        ShowContinueError("Illegal " + cNumericFields(9) + " = " + TrimSigDigits(Numbers(9), 7));
                        ErrorsFound = true;
                    } else if (thisRadSys.ScaledCoolingCapacity == AutoSize) {
                        ShowSevereError(CurrentModuleObject + " = " + thisRadSys.Name);
                        ShowContinueError("Input for " + cAlphaFields(10) + " = " + Alphas(10));
                        ShowContinueError("Illegal " + cNumericFields(9) + " = Autosize");
                        ErrorsFound = true;
                    }
                } else {
                    ShowSevereError(CurrentModuleObject + " = " + thisRadSys.Name);
                    ShowContinueError("Input for " + cAlphaFields(10) + " = " + Alphas(10));
                    ShowContinueError("Blank field not allowed for " + cNumericFields(9));
                    ErrorsFound = true;
                }
            } else if (UtilityRoutines::SameString(Alphas(10), "FractionOfAutosizedCoolingCapacity")) {
                thisRadSys.CoolingCapMethod = FractionOfAutosizedCoolingCapacity;
                if (!lNumericBlanks(10)) {
                    thisRadSys.ScaledCoolingCapacity = Numbers(10);
                    if (thisRadSys.ScaledCoolingCapacity < 0.0) {
                        ShowSevereError(CurrentModuleObject + " = " + thisRadSys.Name);
                        ShowContinueError("Illegal " + cNumericFields(10) + " = " + TrimSigDigits(Numbers(10), 7));
                        ErrorsFound = true;
                    }
                } else {
                    ShowSevereError(CurrentModuleObject + " = " + thisRadSys.Name);
                    ShowContinueError("Input for " + cAlphaFields(10) + " = " + Alphas(10));
                    ShowContinueError("Blank field not allowed for " + cNumericFields(10));
                    ErrorsFound = true;
                }
            } else {
                ShowSevereError(CurrentModuleObject + " = " + thisRadSys.Name);
                ShowContinueError("Illegal " + cAlphaFields(10) + " = " + Alphas(10));
                ErrorsFound = true;
            }

            // Cooling user input data
            thisRadSys.WaterVolFlowMaxCool = Numbers(11);

            thisRadSys.ColdWaterInNode = GetOnlySingleNode(
                Alphas(11), ErrorsFound, CurrentModuleObject, Alphas(1), NodeType_Water, NodeConnectionType_Inlet, 2, ObjectIsNotParent);

            thisRadSys.ColdWaterOutNode = GetOnlySingleNode(
                Alphas(12), ErrorsFound, CurrentModuleObject, Alphas(1), NodeType_Water, NodeConnectionType_Outlet, 2, ObjectIsNotParent);

            if ((!lAlphaBlanks(11)) || (!lAlphaBlanks(12))) {
                TestCompSet(CurrentModuleObject, Alphas(1), Alphas(11), Alphas(12), "Chilled Water Nodes");
            }

            thisRadSys.ColdThrottlRange = Numbers(12);
            if (thisRadSys.ColdThrottlRange < MinThrottlingRange) {
                ShowWarningError("ZoneHVAC:LowTemperatureRadiant:VariableFlow: Cooling throttling range too small, reset to 0.5");
                ShowContinueError("Occurs in Radiant System=" + thisRadSys.Name);
                thisRadSys.ColdThrottlRange = MinThrottlingRange;
            }

            thisRadSys.ColdSetptSched = Alphas(13);
            thisRadSys.ColdSetptSchedPtr = GetScheduleIndex(Alphas(13));
            if ((thisRadSys.ColdSetptSchedPtr == 0) && (!lAlphaBlanks(13))) {
                ShowSevereError(cAlphaFields(13) + " not found: " + Alphas(13));
                ShowContinueError("Occurs in " + CurrentModuleObject + " = " + Alphas(1));
                ErrorsFound = true;
            }

            if (UtilityRoutines::SameString(Alphas(14), Off)) {
                thisRadSys.CondCtrlType = CondCtrlNone;
            } else if (UtilityRoutines::SameString(Alphas(14), SimpleOff)) {
                thisRadSys.CondCtrlType = CondCtrlSimpleOff;
            } else if (UtilityRoutines::SameString(Alphas(14), VariableOff)) {
                thisRadSys.CondCtrlType = CondCtrlVariedOff;
            } else {
                thisRadSys.CondCtrlType = CondCtrlSimpleOff;
            }

            thisRadSys.CondDewPtDeltaT = Numbers(13);

            if (UtilityRoutines::SameString(Alphas(15), OnePerSurf)) {
                thisRadSys.NumCircCalcMethod = OneCircuit;
            } else if (UtilityRoutines::SameString(Alphas(15), CalcFromLength)) {
                thisRadSys.NumCircCalcMethod = CalculateFromLength;
            } else {
                thisRadSys.NumCircCalcMethod = OneCircuit;
            }

            thisRadSys.CircLength = Numbers(14);

            if ((thisRadSys.WaterVolFlowMaxCool == AutoSize) &&
                (lAlphaBlanks(11) || lAlphaBlanks(12) || lAlphaBlanks(13) || (thisRadSys.ColdWaterInNode <= 0) ||
                 (thisRadSys.ColdWaterOutNode <= 0) || (thisRadSys.ColdSetptSchedPtr == 0))) {
                ShowSevereError("Hydronic radiant systems may not be autosized without specification of nodes or schedules");
                ShowContinueError("Occurs in " + CurrentModuleObject + " (cooling input) =" + Alphas(1));
                ErrorsFound = true;
            }
        }

        // Obtain all of the user data related to constant flow (hydronic) low temperature radiant systems...

        CurrentModuleObject = "ZoneHVAC:LowTemperatureRadiant:ConstantFlow";

        for (Item = 1; Item <= NumOfCFloLowTempRadSys; ++Item) {

            inputProcessor->getObjectItem(CurrentModuleObject,
                                          Item,
                                          Alphas,
                                          NumAlphas,
                                          Numbers,
                                          NumNumbers,
                                          IOStatus,
                                          lNumericBlanks,
                                          lAlphaBlanks,
                                          cAlphaFields,
                                          cNumericFields);
            GlobalNames::VerifyUniqueInterObjectName(LowTempRadUniqueNames, Alphas(1), CurrentModuleObject, cAlphaFields(1), ErrorsFound);
            ++BaseNum;
            RadSysTypes(BaseNum).Name = Alphas(1);
            RadSysTypes(BaseNum).SystemType = ConstantFlowSystem;

            // General user input data
            auto &thisCFloSys (CFloRadSys(Item));

            thisCFloSys.Name = Alphas(1);

            thisCFloSys.SchedName = Alphas(2);
            if (lAlphaBlanks(2)) {
                thisCFloSys.SchedPtr = ScheduleAlwaysOn;
            } else {
                thisCFloSys.SchedPtr = GetScheduleIndex(Alphas(2));
                if (thisCFloSys.SchedPtr == 0) {
                    ShowSevereError(cAlphaFields(2) + " not found for " + Alphas(1));
                    ShowContinueError("Missing " + cAlphaFields(2) + " is " + Alphas(2));
                    ErrorsFound = true;
                }
            }

            thisCFloSys.ZoneName = Alphas(3);
            thisCFloSys.ZonePtr = UtilityRoutines::FindItemInList(Alphas(3), Zone);
            if (thisCFloSys.ZonePtr == 0) {
                ShowSevereError(RoutineName + "Invalid " + cAlphaFields(3) + " = " + Alphas(3));
                ShowContinueError("Occurs in " + CurrentModuleObject + " = " + Alphas(1));
                ErrorsFound = true;
            }

            thisCFloSys.SurfListName = Alphas(4);
            SurfListNum = 0;
            if (NumOfSurfaceLists > 0) SurfListNum = UtilityRoutines::FindItemInList(thisCFloSys.SurfListName, SurfList);
            if (SurfListNum > 0) { // Found a valid surface list
                thisCFloSys.NumOfSurfaces = SurfList(SurfListNum).NumOfSurfaces;
                thisCFloSys.SurfacePtr.allocate(thisCFloSys.NumOfSurfaces);
                thisCFloSys.SurfaceName.allocate(thisCFloSys.NumOfSurfaces);
                thisCFloSys.SurfaceFrac.allocate(thisCFloSys.NumOfSurfaces);
                thisCFloSys.NumCircuits.allocate(thisCFloSys.NumOfSurfaces);
                MaxCloNumOfSurfaces = max(MaxCloNumOfSurfaces, thisCFloSys.NumOfSurfaces);
                for (SurfNum = 1; SurfNum <= SurfList(SurfListNum).NumOfSurfaces; ++SurfNum) {
                    thisCFloSys.SurfacePtr(SurfNum) = SurfList(SurfListNum).SurfPtr(SurfNum);
                    thisCFloSys.SurfaceName(SurfNum) = SurfList(SurfListNum).SurfName(SurfNum);
                    thisCFloSys.SurfaceFrac(SurfNum) = SurfList(SurfListNum).SurfFlowFrac(SurfNum);
                    thisCFloSys.NumCircuits(SurfNum) = 0.0;
                    if (thisCFloSys.SurfacePtr(SurfNum) != 0) {
                        Surface(thisCFloSys.SurfacePtr(SurfNum)).IntConvSurfHasActiveInIt = true;
                    }
                }
            } else { // User entered a single surface name rather than a surface list
                thisCFloSys.NumOfSurfaces = 1;
                thisCFloSys.SurfacePtr.allocate(thisCFloSys.NumOfSurfaces);
                thisCFloSys.SurfaceName.allocate(thisCFloSys.NumOfSurfaces);
                thisCFloSys.SurfaceFrac.allocate(thisCFloSys.NumOfSurfaces);
                thisCFloSys.NumCircuits.allocate(thisCFloSys.NumOfSurfaces);
                MaxCloNumOfSurfaces = max(MaxCloNumOfSurfaces, thisCFloSys.NumOfSurfaces);
                thisCFloSys.SurfaceName(1) = thisCFloSys.SurfListName;
                thisCFloSys.SurfacePtr(1) = UtilityRoutines::FindItemInList(thisCFloSys.SurfaceName(1), Surface);
                thisCFloSys.SurfaceFrac(1) = 1.0;
                thisCFloSys.NumCircuits(1) = 0.0;
                // Error checking for single surfaces
                if (thisCFloSys.SurfacePtr(1) == 0) {
                    ShowSevereError(RoutineName + "Invalid " + cAlphaFields(4) + " = " + Alphas(4));
                    ShowContinueError("Occurs in " + CurrentModuleObject + " = " + Alphas(1));
                    ErrorsFound = true;
                } else if (Surface(thisCFloSys.SurfacePtr(1)).IsRadSurfOrVentSlabOrPool) {
                    ShowSevereError(RoutineName + CurrentModuleObject + "=\"" + Alphas(1) + "\", Invalid Surface");
                    ShowContinueError(cAlphaFields(4) + "=\"" + Alphas(4) + "\" has been used in another radiant system or ventilated slab.");
                    ErrorsFound = true;
                }
                if (thisCFloSys.SurfacePtr(1) != 0) {
                    Surface(thisCFloSys.SurfacePtr(1)).IntConvSurfHasActiveInIt = true;
                    Surface(thisCFloSys.SurfacePtr(1)).IsRadSurfOrVentSlabOrPool = true;
                }
            }

            // Error checking for zones and construction information
            for (SurfNum = 1; SurfNum <= thisCFloSys.NumOfSurfaces; ++SurfNum) {
                if (thisCFloSys.SurfacePtr(SurfNum) == 0) continue; // invalid surface -- detected earlier
                if (Surface(thisCFloSys.SurfacePtr(SurfNum)).Zone != thisCFloSys.ZonePtr) {
                    ShowSevereError("Surface referenced in " + CurrentModuleObject +
                                    " not in same zone as Radiant System, surface=" + Surface(thisCFloSys.SurfacePtr(SurfNum)).Name);
                    ShowContinueError("Surface in Zone=" + Zone(Surface(thisCFloSys.SurfacePtr(SurfNum)).Zone).Name +
                                      " Constant Flow Radiant System in " + cAlphaFields(3) + " = " + Alphas(3));
                    ShowContinueError("Occurs in " + CurrentModuleObject + " = " + Alphas(1));
                    ErrorsFound = true;
                }
                if (Surface(thisCFloSys.SurfacePtr(SurfNum)).Construction == 0) continue; // invalid construction, detected earlier
                if (!Construct(Surface(thisCFloSys.SurfacePtr(SurfNum)).Construction).SourceSinkPresent) {
                    ShowSevereError("Construction referenced in Constant Flow Radiant System Surface does not have a source/sink");
                    ShowContinueError("Surface name= " + Surface(thisCFloSys.SurfacePtr(SurfNum)).Name +
                                      "  Construction name = " + Construct(Surface(thisCFloSys.SurfacePtr(SurfNum)).Construction).Name);
                    ShowContinueError("Construction needs to be defined with a \"Construction:InternalSource\" object.");
                    ErrorsFound = true;
                }
            }

            thisCFloSys.TubeDiameter = Numbers(1);
            thisCFloSys.TubeLength = Numbers(2);

            // Process the temperature control type
            thisCFloSys.ControlType = thisCFloSys.processRadiantSystemControlInput(Alphas(5),cAlphaFields(5));

            // Process pump input for constant flow (hydronic) radiant system
            thisCFloSys.WaterVolFlowMax = Numbers(3);
            thisCFloSys.VolFlowSched = Alphas(6);
            thisCFloSys.VolFlowSchedPtr = GetScheduleIndex(Alphas(6));
            if ((thisCFloSys.VolFlowSchedPtr == 0) && (!lAlphaBlanks(6))) {
                ShowSevereError(cAlphaFields(6) + " not found: " + Alphas(6));
                ShowContinueError("Occurs in " + CurrentModuleObject + " = " + Alphas(1));
                ErrorsFound = true;
            }
            thisCFloSys.NomPumpHead = Numbers(4);
            thisCFloSys.NomPowerUse = Numbers(5);
            thisCFloSys.MotorEffic = Numbers(6);
            thisCFloSys.FracMotorLossToFluid = Numbers(7);

            // Heating user input data
            thisCFloSys.HotWaterInNode = GetOnlySingleNode(
                Alphas(7), ErrorsFound, CurrentModuleObject, Alphas(1), NodeType_Water, NodeConnectionType_Inlet, 1, ObjectIsNotParent);

            thisCFloSys.HotWaterOutNode = GetOnlySingleNode(
                Alphas(8), ErrorsFound, CurrentModuleObject, Alphas(1), NodeType_Water, NodeConnectionType_Outlet, 1, ObjectIsNotParent);

            if ((!lAlphaBlanks(7)) || (!lAlphaBlanks(8))) {
                TestCompSet(CurrentModuleObject, Alphas(1), Alphas(7), Alphas(8), "Hot Water Nodes");
            }

            thisCFloSys.HotWaterHiTempSched = Alphas(9);
            thisCFloSys.HotWaterHiTempSchedPtr = GetScheduleIndex(Alphas(9));
            if ((thisCFloSys.HotWaterHiTempSchedPtr == 0) && (!lAlphaBlanks(9))) {
                ShowSevereError(cAlphaFields(9) + " not found: " + Alphas(9));
                ShowContinueError("Occurs in " + CurrentModuleObject + " = " + Alphas(1));
                ErrorsFound = true;
            }

            thisCFloSys.HotWaterLoTempSched = Alphas(10);
            thisCFloSys.HotWaterLoTempSchedPtr = GetScheduleIndex(Alphas(10));
            if ((thisCFloSys.HotWaterLoTempSchedPtr == 0) && (!lAlphaBlanks(10))) {
                ShowSevereError(cAlphaFields(10) + " not found: " + Alphas(10));
                ShowContinueError("Occurs in " + CurrentModuleObject + " = " + Alphas(1));
                ErrorsFound = true;
            }

            thisCFloSys.HotCtrlHiTempSched = Alphas(11);
            thisCFloSys.HotCtrlHiTempSchedPtr = GetScheduleIndex(Alphas(11));
            if ((thisCFloSys.HotCtrlHiTempSchedPtr == 0) && (!lAlphaBlanks(11))) {
                ShowSevereError(cAlphaFields(11) + " not found: " + Alphas(11));
                ShowContinueError("Occurs in " + CurrentModuleObject + " = " + Alphas(1));
                ErrorsFound = true;
            }

            thisCFloSys.HotCtrlLoTempSched = Alphas(12);
            thisCFloSys.HotCtrlLoTempSchedPtr = GetScheduleIndex(Alphas(12));
            if ((thisCFloSys.HotCtrlLoTempSchedPtr == 0) && (!lAlphaBlanks(12))) {
                ShowSevereError(cAlphaFields(12) + " not found: " + Alphas(12));
                ShowContinueError("Occurs in " + CurrentModuleObject + " = " + Alphas(1));
                ErrorsFound = true;
            }

            // Cooling user input data
            thisCFloSys.ColdWaterInNode = GetOnlySingleNode(
                Alphas(13), ErrorsFound, CurrentModuleObject, Alphas(1), NodeType_Water, NodeConnectionType_Inlet, 2, ObjectIsNotParent);

            thisCFloSys.ColdWaterOutNode = GetOnlySingleNode(
                Alphas(14), ErrorsFound, CurrentModuleObject, Alphas(1), NodeType_Water, NodeConnectionType_Outlet, 2, ObjectIsNotParent);

            if ((!lAlphaBlanks(13)) || (!lAlphaBlanks(14))) {
                TestCompSet(CurrentModuleObject, Alphas(1), Alphas(13), Alphas(14), "Chilled Water Nodes");
            }

            thisCFloSys.ColdWaterHiTempSched = Alphas(15);
            thisCFloSys.ColdWaterHiTempSchedPtr = GetScheduleIndex(Alphas(15));
            if ((thisCFloSys.ColdWaterHiTempSchedPtr == 0) && (!lAlphaBlanks(15))) {
                ShowSevereError(cAlphaFields(15) + " not found: " + Alphas(15));
                ShowContinueError("Occurs in " + CurrentModuleObject + " = " + Alphas(1));
                ErrorsFound = true;
            }

            thisCFloSys.ColdWaterLoTempSched = Alphas(16);
            thisCFloSys.ColdWaterLoTempSchedPtr = GetScheduleIndex(Alphas(16));
            if ((thisCFloSys.ColdWaterLoTempSchedPtr == 0) && (!lAlphaBlanks(16))) {
                ShowSevereError(cAlphaFields(16) + " not found: " + Alphas(16));
                ShowContinueError("Occurs in " + CurrentModuleObject + " = " + Alphas(1));
                ErrorsFound = true;
            }

            thisCFloSys.ColdCtrlHiTempSched = Alphas(17);
            thisCFloSys.ColdCtrlHiTempSchedPtr = GetScheduleIndex(Alphas(17));
            if ((thisCFloSys.ColdCtrlHiTempSchedPtr == 0) && (!lAlphaBlanks(17))) {
                ShowSevereError(cAlphaFields(17) + " not found: " + Alphas(17));
                ShowContinueError("Occurs in " + CurrentModuleObject + " = " + Alphas(1));
                ErrorsFound = true;
            }

            thisCFloSys.ColdCtrlLoTempSched = Alphas(18);
            thisCFloSys.ColdCtrlLoTempSchedPtr = GetScheduleIndex(Alphas(18));
            if ((thisCFloSys.ColdCtrlLoTempSchedPtr == 0) && (!lAlphaBlanks(18))) {
                ShowSevereError(cAlphaFields(18) + " not found: " + Alphas(18));
                ShowContinueError("Occurs in " + CurrentModuleObject + " = " + Alphas(1));
                ErrorsFound = true;
            }

            if (UtilityRoutines::SameString(Alphas(19), Off)) {
                thisCFloSys.CondCtrlType = CondCtrlNone;
            } else if (UtilityRoutines::SameString(Alphas(19), SimpleOff)) {
                thisCFloSys.CondCtrlType = CondCtrlSimpleOff;
            } else if (UtilityRoutines::SameString(Alphas(19), VariableOff)) {
                thisCFloSys.CondCtrlType = CondCtrlVariedOff;
            } else {
                thisCFloSys.CondCtrlType = CondCtrlSimpleOff;
            }

            thisCFloSys.CondDewPtDeltaT = Numbers(8);

            if (UtilityRoutines::SameString(Alphas(20), OnePerSurf)) {
                thisCFloSys.NumCircCalcMethod = OneCircuit;
            } else if (UtilityRoutines::SameString(Alphas(20), CalcFromLength)) {
                thisCFloSys.NumCircCalcMethod = CalculateFromLength;
            } else {
                thisCFloSys.NumCircCalcMethod = OneCircuit;
            }

            thisCFloSys.CircLength = Numbers(9);
        }

        // Obtain all of the user data related to electric low temperature radiant systems...
        CurrentModuleObject = "ZoneHVAC:LowTemperatureRadiant:Electric";

        for (Item = 1; Item <= NumOfElecLowTempRadSys; ++Item) {

            inputProcessor->getObjectItem(CurrentModuleObject,
                                          Item,
                                          Alphas,
                                          NumAlphas,
                                          Numbers,
                                          NumNumbers,
                                          IOStatus,
                                          lNumericBlanks,
                                          lAlphaBlanks,
                                          cAlphaFields,
                                          cNumericFields);

            ElecRadSysNumericFields(Item).FieldNames.allocate(NumNumbers);
            ElecRadSysNumericFields(Item).FieldNames = "";
            ElecRadSysNumericFields(Item).FieldNames = cNumericFields;

            GlobalNames::VerifyUniqueInterObjectName(LowTempRadUniqueNames, Alphas(1), CurrentModuleObject, cAlphaFields(1), ErrorsFound);
            ++BaseNum;
            RadSysTypes(BaseNum).Name = Alphas(1);
            RadSysTypes(BaseNum).SystemType = ElectricSystem;

            // General user input data
            auto &thisElecSys (ElecRadSys(Item));

            thisElecSys.Name = Alphas(1);

            thisElecSys.SchedName = Alphas(2);
            if (lAlphaBlanks(2)) {
                thisElecSys.SchedPtr = ScheduleAlwaysOn;
            } else {
                thisElecSys.SchedPtr = GetScheduleIndex(Alphas(2));
                if (thisElecSys.SchedPtr == 0) {
                    ShowSevereError(cAlphaFields(2) + " not found for" + Alphas(1));
                    ShowContinueError("Incorrect " + cAlphaFields(2) + " = " + Alphas(2));
                    ErrorsFound = true;
                }
            }

            thisElecSys.ZoneName = Alphas(3);
            thisElecSys.ZonePtr = UtilityRoutines::FindItemInList(Alphas(3), Zone);
            if (thisElecSys.ZonePtr == 0) {
                ShowSevereError(RoutineName + "Invalid " + cAlphaFields(3) + " = " + Alphas(3));
                ShowContinueError("Occurs in " + CurrentModuleObject + " = " + Alphas(1));
                ErrorsFound = true;
            }

            thisElecSys.SurfListName = Alphas(4);
            SurfListNum = 0;
            if (NumOfSurfaceLists > 0) SurfListNum = UtilityRoutines::FindItemInList(thisElecSys.SurfListName, SurfList);
            if (SurfListNum > 0) { // Found a valid surface list
                thisElecSys.NumOfSurfaces = SurfList(SurfListNum).NumOfSurfaces;
                thisElecSys.SurfacePtr.allocate(thisElecSys.NumOfSurfaces);
                thisElecSys.SurfaceName.allocate(thisElecSys.NumOfSurfaces);
                thisElecSys.SurfaceFrac.allocate(thisElecSys.NumOfSurfaces);
                for (SurfNum = 1; SurfNum <= SurfList(SurfListNum).NumOfSurfaces; ++SurfNum) {
                    thisElecSys.SurfacePtr(SurfNum) = SurfList(SurfListNum).SurfPtr(SurfNum);
                    thisElecSys.SurfaceName(SurfNum) = SurfList(SurfListNum).SurfName(SurfNum);
                    thisElecSys.SurfaceFrac(SurfNum) = SurfList(SurfListNum).SurfFlowFrac(SurfNum);
                }
            } else { // User entered a single surface name rather than a surface list
                thisElecSys.NumOfSurfaces = 1;
                thisElecSys.SurfacePtr.allocate(thisElecSys.NumOfSurfaces);
                thisElecSys.SurfaceName.allocate(thisElecSys.NumOfSurfaces);
                thisElecSys.SurfaceFrac.allocate(thisElecSys.NumOfSurfaces);
                thisElecSys.SurfaceName(1) = thisElecSys.SurfListName;
                thisElecSys.SurfacePtr(1) = UtilityRoutines::FindItemInList(thisElecSys.SurfaceName(1), Surface);
                thisElecSys.SurfaceFrac(1) = 1.0;
                // Error checking for single surfaces
                if (thisElecSys.SurfacePtr(1) == 0) {
                    ShowSevereError(RoutineName + "Invalid " + cAlphaFields(4) + " = " + Alphas(4));
                    ShowContinueError("Occurs in " + CurrentModuleObject + " = " + Alphas(1));
                    ErrorsFound = true;
                } else if (Surface(thisElecSys.SurfacePtr(1)).IsRadSurfOrVentSlabOrPool) {
                    ShowSevereError(RoutineName + CurrentModuleObject + "=\"" + Alphas(1) + "\", Invalid Surface");
                    ShowContinueError(cAlphaFields(4) + "=\"" + Alphas(4) + "\" has been used in another radiant system or ventilated slab.");
                    ErrorsFound = true;
                }
                if (thisElecSys.SurfacePtr(1) != 0) {
                    Surface(ElecRadSys(Item).SurfacePtr(1)).IsRadSurfOrVentSlabOrPool = true;
                }
            }

            // Error checking for zones and construction information
            for (SurfNum = 1; SurfNum <= thisElecSys.NumOfSurfaces; ++SurfNum) {
                if (thisElecSys.SurfacePtr(SurfNum) == 0) continue; // Invalid surface -- detected earlier
                if (Surface(thisElecSys.SurfacePtr(SurfNum)).Zone != thisElecSys.ZonePtr) {
                    ShowSevereError("Surface referenced in " + CurrentModuleObject +
                                    " not in same zone as Radiant System, surface=" + Surface(thisElecSys.SurfacePtr(SurfNum)).Name);
                    ShowContinueError("Surface in Zone=" + Zone(Surface(thisElecSys.SurfacePtr(SurfNum)).Zone).Name +
                                      " Electric Radiant System in " + cAlphaFields(3) + " = " + Alphas(3));
                    ShowContinueError("Occurs in " + CurrentModuleObject + " = " + Alphas(1));
                    ErrorsFound = true;
                }
                if (Surface(thisElecSys.SurfacePtr(SurfNum)).Construction == 0) continue; // invalid construction -- detected earlier
                if (!Construct(Surface(thisElecSys.SurfacePtr(SurfNum)).Construction).SourceSinkPresent) {
                    ShowSevereError("Construction referenced in Electric Radiant System Surface does not have a source/sink present");
                    ShowContinueError("Surface name= " + Surface(thisElecSys.SurfacePtr(SurfNum)).Name +
                                      "  Construction name = " + Construct(Surface(thisElecSys.SurfacePtr(SurfNum)).Construction).Name);
                    ShowContinueError("Construction needs to be defined with a \"Construction:InternalSource\" object.");
                    ErrorsFound = true;
                }
            }

            // Heating user input data
            // Determine Low Temp Radiant heating design capacity sizing method
            if (UtilityRoutines::SameString(Alphas(iHeatCAPMAlphaNum), "HeatingDesignCapacity")) {
                thisElecSys.HeatingCapMethod = HeatingDesignCapacity;
                if (!lNumericBlanks(iHeatDesignCapacityNumericNum)) {
                    thisElecSys.ScaledHeatingCapacity = Numbers(iHeatDesignCapacityNumericNum);
                    thisElecSys.MaxElecPower = thisElecSys.ScaledHeatingCapacity;
                    if (thisElecSys.ScaledHeatingCapacity < 0.0 && thisElecSys.ScaledHeatingCapacity != AutoSize) {
                        ShowSevereError(CurrentModuleObject + " = " + thisElecSys.Name);
                        ShowContinueError("Illegal " + cNumericFields(iHeatDesignCapacityNumericNum) + " = " +
                                          TrimSigDigits(Numbers(iHeatDesignCapacityNumericNum), 7));
                        ErrorsFound = true;
                    }
                } else {
                    ShowSevereError(CurrentModuleObject + " = " + thisElecSys.Name);
                    ShowContinueError("Input for " + cAlphaFields(iHeatCAPMAlphaNum) + " = " + Alphas(iHeatCAPMAlphaNum));
                    ShowContinueError("Blank field not allowed for " + cNumericFields(iHeatDesignCapacityNumericNum));
                    ErrorsFound = true;
                }
            } else if (UtilityRoutines::SameString(Alphas(iHeatCAPMAlphaNum), "CapacityPerFloorArea")) {
                thisElecSys.HeatingCapMethod = CapacityPerFloorArea;
                if (!lNumericBlanks(iHeatCapacityPerFloorAreaNumericNum)) {
                    thisElecSys.ScaledHeatingCapacity = Numbers(iHeatCapacityPerFloorAreaNumericNum);
                    thisElecSys.MaxElecPower = thisElecSys.ScaledHeatingCapacity;
                    if (thisElecSys.ScaledHeatingCapacity <= 0.0) {
                        ShowSevereError(CurrentModuleObject + " = " + thisElecSys.Name);
                        ShowContinueError("Input for " + cAlphaFields(iHeatCAPMAlphaNum) + " = " + Alphas(iHeatCAPMAlphaNum));
                        ShowContinueError("Illegal " + cNumericFields(iHeatCapacityPerFloorAreaNumericNum) + " = " +
                                          TrimSigDigits(Numbers(iHeatCapacityPerFloorAreaNumericNum), 7));
                        ErrorsFound = true;
                    } else if (thisElecSys.ScaledHeatingCapacity == AutoSize) {
                        ShowSevereError(CurrentModuleObject + " = " + thisElecSys.Name);
                        ShowContinueError("Input for " + cAlphaFields(iHeatCAPMAlphaNum) + " = " + Alphas(iHeatCAPMAlphaNum));
                        ShowContinueError("Illegal " + cNumericFields(iHeatCapacityPerFloorAreaNumericNum) + " = Autosize");
                        ErrorsFound = true;
                    }
                } else {
                    ShowSevereError(CurrentModuleObject + " = " + thisElecSys.Name);
                    ShowContinueError("Input for " + cAlphaFields(iHeatCAPMAlphaNum) + " = " + Alphas(iHeatCAPMAlphaNum));
                    ShowContinueError("Blank field not allowed for " + cNumericFields(iHeatCapacityPerFloorAreaNumericNum));
                    ErrorsFound = true;
                }
            } else if (UtilityRoutines::SameString(Alphas(iHeatCAPMAlphaNum), "FractionOfAutosizedHeatingCapacity")) {
                thisElecSys.HeatingCapMethod = FractionOfAutosizedHeatingCapacity;
                if (!lNumericBlanks(iHeatFracOfAutosizedCapacityNumericNum)) {
                    thisElecSys.ScaledHeatingCapacity = Numbers(iHeatFracOfAutosizedCapacityNumericNum);
                    thisElecSys.MaxElecPower = thisElecSys.ScaledHeatingCapacity;
                    if (thisElecSys.ScaledHeatingCapacity < 0.0) {
                        ShowSevereError(CurrentModuleObject + " = " + thisElecSys.Name);
                        ShowContinueError("Illegal " + cNumericFields(iHeatFracOfAutosizedCapacityNumericNum) + " = " +
                                          TrimSigDigits(Numbers(iHeatFracOfAutosizedCapacityNumericNum), 7));
                        ErrorsFound = true;
                    }
                } else {
                    ShowSevereError(CurrentModuleObject + " = " + thisElecSys.Name);
                    ShowContinueError("Input for " + cAlphaFields(iHeatCAPMAlphaNum) + " = " + Alphas(iHeatCAPMAlphaNum));
                    ShowContinueError("Blank field not allowed for " + cNumericFields(iHeatFracOfAutosizedCapacityNumericNum));
                    ErrorsFound = true;
                }
            } else {
                ShowSevereError(CurrentModuleObject + " = " + thisElecSys.Name);
                ShowContinueError("Illegal " + cAlphaFields(iHeatCAPMAlphaNum) + " = " + Alphas(iHeatCAPMAlphaNum));
                ErrorsFound = true;
            }

            // Process the temperature control type
            thisElecSys.ControlType = thisElecSys.processRadiantSystemControlInput(Alphas(6),cAlphaFields(6));

            thisElecSys.ThrottlRange = Numbers(4);
            if (thisElecSys.ThrottlRange < MinThrottlingRange) {
                ShowWarningError(cNumericFields(4) + " out of range, reset to 0.5");
                ShowContinueError("Occurs in " + CurrentModuleObject + " = " + Alphas(1));
                thisElecSys.ThrottlRange = MinThrottlingRange;
            }

            thisElecSys.SetptSched = Alphas(7);
            thisElecSys.SetptSchedPtr = GetScheduleIndex(Alphas(7));
            if (thisElecSys.SetptSchedPtr == 0) {
                if (lAlphaBlanks(7)) {
                    ShowSevereError(cAlphaFields(7) + " must be input, missing for " + Alphas(1));
                } else {
                    ShowSevereError(cAlphaFields(7) + " not found for " + Alphas(1));
                    ShowContinueError("Incorrect " + cAlphaFields(7) + " = " + Alphas(7));
                }
                ErrorsFound = true;
            }
        }

        // Check to see if any surface is included in more than one radiant system.  This is not allowed
        // and thus indicative that there is an error in the input file.  This is to make sure that two
        // different radiant systems are competing for the same surface.  Allowing this to happen would
        // result in lost energy somewhere and the situation really is not physically possible anyway.
        AssignedAsRadiantSurface.dimension(TotSurfaces, false);

        for (Item = 1; Item <= NumOfHydrLowTempRadSys; ++Item) {
            for (SurfNum = 1; SurfNum <= HydrRadSys(Item).NumOfSurfaces; ++SurfNum) {
                CheckSurfNum = HydrRadSys(Item).SurfacePtr(SurfNum);
                if (CheckSurfNum == 0) continue;
                if (AssignedAsRadiantSurface(CheckSurfNum)) {
                    ShowSevereError("Surface " + Surface(CheckSurfNum).Name + " is referenced by more than one radiant system--this is not allowed");
                    ErrorsFound = true;
                } else {
                    AssignedAsRadiantSurface(CheckSurfNum) = true;
                }
                // Also check the other side of interzone partitions
                if ((Surface(CheckSurfNum).ExtBoundCond > 0) && (Surface(CheckSurfNum).ExtBoundCond != CheckSurfNum)) {
                    if (AssignedAsRadiantSurface(Surface(CheckSurfNum).ExtBoundCond)) {
                        ShowSevereError("Interzone surface " + Surface(Surface(CheckSurfNum).ExtBoundCond).Name +
                                        " is referenced by more than one radiant system--this is not allowed");
                        ErrorsFound = true;
                    } else {
                        AssignedAsRadiantSurface(Surface(CheckSurfNum).ExtBoundCond) = true;
                    }
                }
            }
        }

        for (Item = 1; Item <= NumOfCFloLowTempRadSys; ++Item) {
            for (SurfNum = 1; SurfNum <= CFloRadSys(Item).NumOfSurfaces; ++SurfNum) {
                CheckSurfNum = CFloRadSys(Item).SurfacePtr(SurfNum);
                if (CheckSurfNum == 0) continue;
                if (AssignedAsRadiantSurface(CheckSurfNum)) {
                    ShowSevereError("Surface " + Surface(CheckSurfNum).Name + " is referenced by more than one radiant system--this is not allowed");
                    ErrorsFound = true;
                } else {
                    AssignedAsRadiantSurface(CheckSurfNum) = true;
                }
                // Also check the other side of interzone partitions
                if ((Surface(CheckSurfNum).ExtBoundCond > 0) && (Surface(CheckSurfNum).ExtBoundCond != CheckSurfNum)) {
                    if (AssignedAsRadiantSurface(Surface(CheckSurfNum).ExtBoundCond)) {
                        ShowSevereError("Interzone surface " + Surface(Surface(CheckSurfNum).ExtBoundCond).Name +
                                        " is referenced by more than one radiant system--this is not allowed");
                        ErrorsFound = true;
                    } else {
                        AssignedAsRadiantSurface(Surface(CheckSurfNum).ExtBoundCond) = true;
                    }
                }
            }
        }

        for (Item = 1; Item <= NumOfElecLowTempRadSys; ++Item) {
            for (SurfNum = 1; SurfNum <= ElecRadSys(Item).NumOfSurfaces; ++SurfNum) {
                CheckSurfNum = ElecRadSys(Item).SurfacePtr(SurfNum);
                if (CheckSurfNum == 0) continue;
                if (AssignedAsRadiantSurface(CheckSurfNum)) {
                    ShowSevereError("Surface " + Surface(CheckSurfNum).Name + " is referenced by more than one radiant system--this is not allowed");
                    ErrorsFound = true;
                } else {
                    AssignedAsRadiantSurface(CheckSurfNum) = true;
                }
                // Also check the other side of interzone partitions
                if ((Surface(CheckSurfNum).ExtBoundCond > 0) && (Surface(CheckSurfNum).ExtBoundCond != CheckSurfNum)) {
                    if (AssignedAsRadiantSurface(Surface(CheckSurfNum).ExtBoundCond)) {
                        ShowSevereError("Interzone surface " + Surface(Surface(CheckSurfNum).ExtBoundCond).Name +
                                        " is referenced by more than one radiant system--this is not allowed");
                        ErrorsFound = true;
                    } else {
                        AssignedAsRadiantSurface(Surface(CheckSurfNum).ExtBoundCond) = true;
                    }
                }
            }
        }

        AssignedAsRadiantSurface.deallocate();
        Alphas.deallocate();
        Numbers.deallocate();
        cAlphaFields.deallocate();
        cNumericFields.deallocate();
        lAlphaBlanks.deallocate();
        lNumericBlanks.deallocate();

        if (ErrorsFound) {
            ShowFatalError(RoutineName + "Errors found in input. Preceding conditions cause termination.");
        }

        // Set up the output variables for low temperature radiant systems
        // ZoneHVAC:LowTemperatureRadiant:VariableFlow (HydrRadSys)
        for (Item = 1; Item <= NumOfHydrLowTempRadSys; ++Item) {

            auto &thisHydrSys (HydrRadSys(Item));

            SetupOutputVariable(
                "Zone Radiant HVAC Heating Rate", OutputProcessor::Unit::W, thisHydrSys.HeatPower, "System", "Average", thisHydrSys.Name);
            SetupOutputVariable("Zone Radiant HVAC Heating Energy",
                                OutputProcessor::Unit::J,
                                thisHydrSys.HeatEnergy,
                                "System",
                                "Sum",
                                thisHydrSys.Name,
                                _,
                                "ENERGYTRANSFER",
                                "HEATINGCOILS",
                                _,
                                "System");
            SetupOutputVariable("Zone Radiant HVAC Heating Fluid Energy",
                                OutputProcessor::Unit::J,
                                thisHydrSys.HeatEnergy,
                                "System",
                                "Sum",
                                thisHydrSys.Name,
                                _,
                                "PLANTLOOPHEATINGDEMAND",
                                "HEATINGCOILS",
                                _,
                                "System");
            SetupOutputVariable(
                "Zone Radiant HVAC Cooling Rate", OutputProcessor::Unit::W, thisHydrSys.CoolPower, "System", "Average", thisHydrSys.Name);

            SetupOutputVariable("Zone Radiant HVAC Cooling Energy",
                                OutputProcessor::Unit::J,
                                thisHydrSys.CoolEnergy,
                                "System",
                                "Sum",
                                thisHydrSys.Name,
                                _,
                                "ENERGYTRANSFER",
                                "COOLINGCOILS",
                                _,
                                "System");
            SetupOutputVariable("Zone Radiant HVAC Cooling Fluid Energy",
                                OutputProcessor::Unit::J,
                                thisHydrSys.CoolEnergy,
                                "System",
                                "Sum",
                                thisHydrSys.Name,
                                _,
                                "PLANTLOOPCOOLINGDEMAND",
                                "COOLINGCOILS",
                                _,
                                "System");
            SetupOutputVariable("Zone Radiant HVAC Mass Flow Rate",
                                OutputProcessor::Unit::kg_s,
                                thisHydrSys.WaterMassFlowRate,
                                "System",
                                "Average",
                                thisHydrSys.Name);
            SetupOutputVariable("Zone Radiant HVAC Inlet Temperature",
                                OutputProcessor::Unit::C,
                                thisHydrSys.WaterInletTemp,
                                "System",
                                "Average",
                                thisHydrSys.Name);
            SetupOutputVariable("Zone Radiant HVAC Outlet Temperature",
                                OutputProcessor::Unit::C,
                                thisHydrSys.WaterOutletTemp,
                                "System",
                                "Average",
                                thisHydrSys.Name);
            SetupOutputVariable("Zone Radiant HVAC Moisture Condensation Time",
                                OutputProcessor::Unit::s,
                                thisHydrSys.CondCausedTimeOff,
                                "System",
                                "Sum",
                                thisHydrSys.Name);
            if (AnyEnergyManagementSystemInModel) {
                SetupEMSInternalVariable("Hydronic Low Temp Radiant Design Water Volume Flow Rate for Heating",
                                         thisHydrSys.Name,
                                         "[m3/s]",
                                         thisHydrSys.WaterVolFlowMaxHeat);
                SetupEMSInternalVariable("Hydronic Low Temp Radiant Design Water Volume Flow Rate for Cooling",
                                         thisHydrSys.Name,
                                         "[m3/s]",
                                         thisHydrSys.WaterVolFlowMaxCool);
                SetupEMSActuator("Hydronic Low Temp Radiant",
                                 thisHydrSys.Name,
                                 "Water Mass Flow Rate",
                                 "[kg/s]",
                                 thisHydrSys.EMSOverrideOnWaterMdot,
                                 thisHydrSys.EMSWaterMdotOverrideValue);
            }
        }

        // Set up the output variables for low temperature radiant systems
        // ZoneHVAC:LowTemperatureRadiant:ConstantFlow (CFloRadSys)
        for (Item = 1; Item <= NumOfCFloLowTempRadSys; ++Item) {

            auto &thisCFloSys (CFloRadSys(Item));

            SetupOutputVariable(
                "Zone Radiant HVAC Heating Rate", OutputProcessor::Unit::W, thisCFloSys.HeatPower, "System", "Average", thisCFloSys.Name);
            SetupOutputVariable("Zone Radiant HVAC Heating Energy",
                                OutputProcessor::Unit::J,
                                thisCFloSys.HeatEnergy,
                                "System",
                                "Sum",
                                thisCFloSys.Name,
                                _,
                                "ENERGYTRANSFER",
                                "HEATINGCOILS",
                                _,
                                "System");
            SetupOutputVariable("Zone Radiant HVAC Heating Fluid Heat Transfer Energy",
                                OutputProcessor::Unit::J,
                                thisCFloSys.HeatEnergy,
                                "System",
                                "Sum",
                                thisCFloSys.Name,
                                _,
                                "PLANTLOOPHEATINGDEMAND",
                                "HEATINGCOILS",
                                _,
                                "System");
            SetupOutputVariable(
                "Zone Radiant HVAC Cooling Rate", OutputProcessor::Unit::W, thisCFloSys.CoolPower, "System", "Average", thisCFloSys.Name);
            SetupOutputVariable("Zone Radiant HVAC Cooling Energy",
                                OutputProcessor::Unit::J,
                                thisCFloSys.CoolEnergy,
                                "System",
                                "Sum",
                                thisCFloSys.Name,
                                _,
                                "ENERGYTRANSFER",
                                "COOLINGCOILS",
                                _,
                                "System");
            SetupOutputVariable("Zone Radiant HVAC Cooling Fluid Heat Transfer Energy",
                                OutputProcessor::Unit::J,
                                thisCFloSys.CoolEnergy,
                                "System",
                                "Sum",
                                thisCFloSys.Name,
                                _,
                                "PLANTLOOPCOOLINGDEMAND",
                                "COOLINGCOILS",
                                _,
                                "System");
            SetupOutputVariable("Zone Radiant HVAC Mass Flow Rate",
                                OutputProcessor::Unit::kg_s,
                                thisCFloSys.WaterMassFlowRate,
                                "System",
                                "Average",
                                thisCFloSys.Name);
            SetupOutputVariable("Zone Radiant HVAC Injection Mass Flow Rate",
                                OutputProcessor::Unit::kg_s,
                                thisCFloSys.WaterInjectionRate,
                                "System",
                                "Average",
                                thisCFloSys.Name);
            SetupOutputVariable("Zone Radiant HVAC Recirculation Mass Flow Rate",
                                OutputProcessor::Unit::kg_s,
                                thisCFloSys.WaterRecircRate,
                                "System",
                                "Average",
                                thisCFloSys.Name);
            SetupOutputVariable("Zone Radiant HVAC Inlet Temperature",
                                OutputProcessor::Unit::C,
                                thisCFloSys.WaterInletTemp,
                                "System",
                                "Average",
                                thisCFloSys.Name);
            SetupOutputVariable("Zone Radiant HVAC Outlet Temperature",
                                OutputProcessor::Unit::C,
                                thisCFloSys.WaterOutletTemp,
                                "System",
                                "Average",
                                thisCFloSys.Name);
            SetupOutputVariable("Zone Radiant HVAC Pump Inlet Temperature",
                                OutputProcessor::Unit::C,
                                thisCFloSys.PumpInletTemp,
                                "System",
                                "Average",
                                thisCFloSys.Name);
            SetupOutputVariable("Zone Radiant HVAC Pump Electric Power",
                                OutputProcessor::Unit::W,
                                thisCFloSys.PumpPower,
                                "System",
                                "Average",
                                thisCFloSys.Name);
            SetupOutputVariable("Zone Radiant HVAC Pump Electric Energy",
                                OutputProcessor::Unit::J,
                                thisCFloSys.PumpEnergy,
                                "System",
                                "Sum",
                                thisCFloSys.Name,
                                _,
                                "Electric",
                                "Pumps",
                                _,
                                "Plant");
            SetupOutputVariable("Zone Radiant HVAC Pump Mass Flow Rate",
                                OutputProcessor::Unit::kg_s,
                                thisCFloSys.PumpMassFlowRate,
                                "System",
                                "Average",
                                thisCFloSys.Name);
            SetupOutputVariable("Zone Radiant HVAC Pump Fluid Heat Gain Rate",
                                OutputProcessor::Unit::W,
                                thisCFloSys.PumpHeattoFluid,
                                "System",
                                "Average",
                                thisCFloSys.Name);
            SetupOutputVariable("Zone Radiant HVAC Pump Fluid Heat Gain Energy",
                                OutputProcessor::Unit::J,
                                thisCFloSys.PumpHeattoFluidEnergy,
                                "System",
                                "Sum",
                                thisCFloSys.Name);
            SetupOutputVariable("Zone Radiant HVAC Moisture Condensation Time",
                                OutputProcessor::Unit::s,
                                thisCFloSys.CondCausedTimeOff,
                                "System",
                                "Sum",
                                thisCFloSys.Name);
            if (AnyEnergyManagementSystemInModel) {
                SetupEMSInternalVariable(
                    "Constant Flow Low Temp Radiant Design Water Mass Flow Rate", thisCFloSys.Name, "[m3/s]", thisCFloSys.WaterVolFlowMax);
                SetupEMSActuator("Constant Flow Low Temp Radiant",
                                 thisCFloSys.Name,
                                 "Water Mass Flow Rate",
                                 "[kg/s]",
                                 thisCFloSys.EMSOverrideOnWaterMdot,
                                 thisCFloSys.EMSWaterMdotOverrideValue);
            }
        }

        for (Item = 1; Item <= NumOfElecLowTempRadSys; ++Item) {
            // Set up the output variables for low temperature radiant systems
            // ZoneHVAC:LowTemperatureRadiant:Electric (ElecRadSys)

            auto &thisElecSys (ElecRadSys(Item));

            SetupOutputVariable(
                "Zone Radiant HVAC Electric Power", OutputProcessor::Unit::W, thisElecSys.ElecPower, "System", "Average", thisElecSys.Name);
            SetupOutputVariable("Zone Radiant HVAC Electric Energy",
                                OutputProcessor::Unit::J,
                                thisElecSys.ElecEnergy,
                                "System",
                                "Sum",
                                thisElecSys.Name,
                                _,
                                "ELECTRICITY",
                                "Heating",
                                _,
                                "System");
            SetupOutputVariable(
                "Zone Radiant HVAC Heating Rate", OutputProcessor::Unit::W, thisElecSys.HeatPower, "System", "Average", thisElecSys.Name);
            SetupOutputVariable("Zone Radiant HVAC Heating Energy",
                                OutputProcessor::Unit::J,
                                thisElecSys.HeatEnergy,
                                "System",
                                "Sum",
                                thisElecSys.Name,
                                _,
                                "ENERGYTRANSFER",
                                "HEATINGCOILS",
                                _,
                                "System");
        }
    }

    LowTempRadiantControlTypes RadiantSystemBaseData::processRadiantSystemControlInput(std::string const& controlInput,
                                                                std::string const& controlInputField)
    {
        if (UtilityRoutines::SameString(controlInput, "MeanAirTemperature")) {
            return LowTempRadiantControlTypes::MATControl;
        } else if (UtilityRoutines::SameString(controlInput, "MeanRadiantTemperature")) {
            return LowTempRadiantControlTypes::MRTControl;
        } else if (UtilityRoutines::SameString(controlInput, "OperativeTemperature")) {
            return LowTempRadiantControlTypes::OperativeControl;
        } else if (UtilityRoutines::SameString(controlInput, "OutdoorDryBulbTemperature")) {
            return LowTempRadiantControlTypes::ODBControl;
        } else if (UtilityRoutines::SameString(controlInput, "OutdoorWetBulbTemperature")) {
            return LowTempRadiantControlTypes::OWBControl;
        } else if (UtilityRoutines::SameString(controlInput, "SurfaceFaceTemperature")) {
            return LowTempRadiantControlTypes::SurfFaceTempControl;
        } else if (UtilityRoutines::SameString(controlInput, "SurfaceInteriorTemperature")) {
             return LowTempRadiantControlTypes::SurfIntTempControl;
        } else {
            ShowWarningError("Invalid " + controlInputField + " = " + controlInput);
            ShowContinueError("Occurs in Low Temperature Radiant System = " + this->Name);
            ShowContinueError("Control reset to MAT control for this Low Temperature Radiant System.");
            return LowTempRadiantControlTypes::MATControl;
        }
    }

    void InitLowTempRadiantSystem(EnergyPlusData &state, bool const FirstHVACIteration, // TRUE if 1st HVAC simulation of system timestep
                                  int const RadSysNum,  // Index for the low temperature radiant system under consideration within the derived types
                                  int const SystemType, // Type of radiant system: hydronic, constant flow, or electric
                                  bool &InitErrorsFound)
    {

        // SUBROUTINE INFORMATION:
        //       AUTHOR         Rick Strand
        //       DATE WRITTEN   November 2000

        // Using/Aliasing
        using DataGlobals::AnyPlantInModel;
        using DataGlobals::BeginEnvrnFlag;
        using DataGlobals::NumOfZones;
        using DataPlant::PlantLoop;
        using DataPlant::TypeOf_LowTempRadiant_ConstFlow;
        using DataPlant::TypeOf_LowTempRadiant_VarFlow;
        using DataSizing::AutoSize;
        using DataZoneEquipment::CheckZoneEquipmentList;
        using DataZoneEquipment::ZoneEquipInputsFilled;
        using FluidProperties::GetDensityGlycol;
        using General::RoundSigDigits;
        using PlantUtilities::InitComponentNodes;
        using PlantUtilities::ScanPlantLoopsForObject;
        using PlantUtilities::SetComponentFlowRate;
        using ScheduleManager::GetCurrentScheduleValue;

        // SUBROUTINE PARAMETER DEFINITIONS:
        Real64 const ZeroTol(0.0000001); // Smallest non-zero value allowed
        static std::string const RoutineName("InitLowTempRadiantSystem");


        // SUBROUTINE LOCAL VARIABLE DECLARATIONS:
        Real64 CurrentFlowSchedule; // Schedule value for flow fraction in a constant flow radiant system
        int RadNum;                 // Number of the radiant system (DO loop counter)
        int RadSurfNum;             // Number of the radiant system surface (DO loop counter)
        int SurfNum;                // Intermediate variable for keeping track of the surface number
        Real64 TotalEffic;          // Intermediate calculation variable for total pump efficiency
        int ZoneNum;                // Intermediate variable for keeping track of the zone number
        static Array1D_bool MyEnvrnFlagHydr;
        static Array1D_bool MyEnvrnFlagCFlo;
        static Array1D_bool MyEnvrnFlagElec;
        static bool MyEnvrnFlagGeneral(true);
        static bool ZoneEquipmentListChecked(false); // True after the Zone Equipment List has been checked for items
        int Loop;
        static bool MyOneTimeFlag(true); // Initialization flag
        static Array1D_bool MyPlantScanFlagHydr;
        static Array1D_bool MyPlantScanFlagCFlo;
        Real64 mdot; // local fluid mass flow rate
        Real64 rho;  // local fluid density
        bool errFlag;

        InitErrorsFound = false;

        if (MyOneTimeFlag) {
            MyEnvrnFlagHydr.allocate(NumOfHydrLowTempRadSys);
            MyEnvrnFlagCFlo.allocate(NumOfCFloLowTempRadSys);
            MyEnvrnFlagElec.allocate(NumOfElecLowTempRadSys);
            MyPlantScanFlagHydr.allocate(NumOfHydrLowTempRadSys);
            MyPlantScanFlagCFlo.allocate(NumOfCFloLowTempRadSys);
            MyPlantScanFlagHydr = true;
            MyPlantScanFlagCFlo = true;
            MyEnvrnFlagHydr = true;
            MyEnvrnFlagCFlo = true;
            MyEnvrnFlagElec = true;
            MyOneTimeFlag = false;
        }

        if (FirstTimeInit) {

            ZeroSourceSumHATsurf.dimension(NumOfZones, 0.0);
            QRadSysSrcAvg.dimension(TotSurfaces, 0.0);
            LastQRadSysSrc.dimension(TotSurfaces, 0.0);
            LastSysTimeElapsed.dimension(TotSurfaces, 0.0);
            LastTimeStepSys.dimension(TotSurfaces, 0.0);
            MySizeFlagHydr.allocate(NumOfHydrLowTempRadSys);
            MySizeFlagCFlo.allocate(NumOfCFloLowTempRadSys);
            MySizeFlagElec.allocate(NumOfElecLowTempRadSys);
            MySizeFlagHydr = true;
            MySizeFlagCFlo = true;
            MySizeFlagElec = true;

            // Initialize total areas for all radiant systems
            for (RadNum = 1; RadNum <= NumOfHydrLowTempRadSys; ++RadNum) {
                HydrRadSys(RadNum).TotalSurfaceArea = 0.0;
                for (SurfNum = 1; SurfNum <= HydrRadSys(RadNum).NumOfSurfaces; ++SurfNum) {
                    HydrRadSys(RadNum).TotalSurfaceArea += Surface(HydrRadSys(RadNum).SurfacePtr(SurfNum)).Area;
                }
            }
            for (RadNum = 1; RadNum <= NumOfCFloLowTempRadSys; ++RadNum) {
                CFloRadSys(RadNum).TotalSurfaceArea = 0.0;
                for (SurfNum = 1; SurfNum <= CFloRadSys(RadNum).NumOfSurfaces; ++SurfNum) {
                    CFloRadSys(RadNum).TotalSurfaceArea += Surface(CFloRadSys(RadNum).SurfacePtr(SurfNum)).Area;
                }
            }
            for (RadNum = 1; RadNum <= NumOfElecLowTempRadSys; ++RadNum) {
                ElecRadSys(RadNum).TotalSurfaceArea = 0.0;
                for (SurfNum = 1; SurfNum <= ElecRadSys(RadNum).NumOfSurfaces; ++SurfNum) {
                    ElecRadSys(RadNum).TotalSurfaceArea += Surface(ElecRadSys(RadNum).SurfacePtr(SurfNum)).Area;
                }
            }

            // Check pump parameters for constant flow hydronic radiant systems
            for (RadNum = 1; RadNum <= NumOfCFloLowTempRadSys; ++RadNum) {
                // Calculate the efficiency for each pump: The calculation
                // is based on the PMPSIM code in the ASHRAE Secondary Toolkit
                if ((CFloRadSys(RadNum).NomPowerUse > ZeroTol) && (CFloRadSys(RadNum).MotorEffic > ZeroTol) &&
                    (CFloRadSys(RadNum).WaterVolFlowMax != AutoSize)) {
                    TotalEffic = CFloRadSys(RadNum).WaterVolFlowMax * CFloRadSys(RadNum).NomPumpHead / CFloRadSys(RadNum).NomPowerUse;
                    CFloRadSys(RadNum).PumpEffic = TotalEffic / CFloRadSys(RadNum).MotorEffic;
                    static constexpr auto fmt = "Check input.  Calc Pump Efficiency={:.5R}% {}, for pump in radiant system {}";
                    if (CFloRadSys(RadNum).PumpEffic < 0.50) {
                        ShowWarningError(format(fmt, CFloRadSys(RadNum).PumpEffic, "which is less than 50%", CFloRadSys(RadNum).Name));
                    } else if ((CFloRadSys(RadNum).PumpEffic > 0.95) && (CFloRadSys(RadNum).PumpEffic <= 1.0)) {
                        ShowWarningError(format(fmt, CFloRadSys(RadNum).PumpEffic, "is approaching 100%", CFloRadSys(RadNum).Name));
                    } else if (CFloRadSys(RadNum).PumpEffic > 1.0) {
                        ShowSevereError(format(fmt, CFloRadSys(RadNum).PumpEffic, "which is bigger than 100%", CFloRadSys(RadNum).Name));
                        InitErrorsFound = true;
                    }
                } else {
                    if (CFloRadSys(RadNum).WaterVolFlowMax !=
                        AutoSize) { // Autosize is not an error but it does not need to check pump efficiency here
                        ShowSevereError("Check input.  Pump nominal power and motor efficiency cannot be 0, for pump=" + CFloRadSys(RadNum).Name);
                        InitErrorsFound = true;
                    }
                }
            }

            FirstTimeInit = false;
        }

        if (SystemType == HydronicSystem) {
            if (MyPlantScanFlagHydr(RadSysNum) && allocated(PlantLoop)) {
                errFlag = false;
                if (HydrRadSys(RadSysNum).HotWaterInNode > 0) {
                    ScanPlantLoopsForObject(state.dataBranchInputManager,
                                            HydrRadSys(RadSysNum).Name,
                                            TypeOf_LowTempRadiant_VarFlow,
                                            HydrRadSys(RadSysNum).HWLoopNum,
                                            HydrRadSys(RadSysNum).HWLoopSide,
                                            HydrRadSys(RadSysNum).HWBranchNum,
                                            HydrRadSys(RadSysNum).HWCompNum,
                                            errFlag,
                                            _,
                                            _,
                                            _,
                                            HydrRadSys(RadSysNum).HotWaterInNode,
                                            _);
                    if (errFlag) {
                        ShowFatalError("InitLowTempRadiantSystem: Program terminated due to previous condition(s).");
                    }
                }
                if (HydrRadSys(RadSysNum).ColdWaterInNode > 0) {
                    ScanPlantLoopsForObject(state.dataBranchInputManager,
                                            HydrRadSys(RadSysNum).Name,
                                            TypeOf_LowTempRadiant_VarFlow,
                                            HydrRadSys(RadSysNum).CWLoopNum,
                                            HydrRadSys(RadSysNum).CWLoopSide,
                                            HydrRadSys(RadSysNum).CWBranchNum,
                                            HydrRadSys(RadSysNum).CWCompNum,
                                            errFlag,
                                            _,
                                            _,
                                            _,
                                            HydrRadSys(RadSysNum).ColdWaterInNode,
                                            _);
                    if (errFlag) {
                        ShowFatalError("InitLowTempRadiantSystem: Program terminated due to previous condition(s).");
                    }
                }
                MyPlantScanFlagHydr(RadSysNum) = false;
            } else if (MyPlantScanFlagHydr(RadSysNum) && !AnyPlantInModel) {
                MyPlantScanFlagHydr(RadSysNum) = false;
            }
        }

        if (SystemType == ConstantFlowSystem) {
            if (MyPlantScanFlagCFlo(RadSysNum) && allocated(PlantLoop)) {
                errFlag = false;
                if (CFloRadSys(RadSysNum).HotWaterInNode > 0) {
                    ScanPlantLoopsForObject(state.dataBranchInputManager,
                                            CFloRadSys(RadSysNum).Name,
                                            TypeOf_LowTempRadiant_ConstFlow,
                                            CFloRadSys(RadSysNum).HWLoopNum,
                                            CFloRadSys(RadSysNum).HWLoopSide,
                                            CFloRadSys(RadSysNum).HWBranchNum,
                                            CFloRadSys(RadSysNum).HWCompNum,
                                            errFlag,
                                            _,
                                            _,
                                            _,
                                            CFloRadSys(RadSysNum).HotWaterInNode,
                                            _);
                    if (errFlag) {
                        ShowFatalError("InitLowTempRadiantSystem: Program terminated due to previous condition(s).");
                    }
                }
                if (CFloRadSys(RadSysNum).ColdWaterInNode > 0) {
                    ScanPlantLoopsForObject(state.dataBranchInputManager,
                                            CFloRadSys(RadSysNum).Name,
                                            TypeOf_LowTempRadiant_ConstFlow,
                                            CFloRadSys(RadSysNum).CWLoopNum,
                                            CFloRadSys(RadSysNum).CWLoopSide,
                                            CFloRadSys(RadSysNum).CWBranchNum,
                                            CFloRadSys(RadSysNum).CWCompNum,
                                            errFlag,
                                            _,
                                            _,
                                            _,
                                            CFloRadSys(RadSysNum).ColdWaterInNode,
                                            _);
                    if (errFlag) {
                        ShowFatalError("InitLowTempRadiantSystem: Program terminated due to previous condition(s).");
                    }
                }
                MyPlantScanFlagCFlo(RadSysNum) = false;
            } else if (MyPlantScanFlagCFlo(RadSysNum) && !AnyPlantInModel) {
                MyPlantScanFlagCFlo(RadSysNum) = false;
            }
        }

        // need to check all units to see if they are on Zone Equipment List or issue warning
        if (!ZoneEquipmentListChecked && ZoneEquipInputsFilled) {
            ZoneEquipmentListChecked = true;
            for (Loop = 1; Loop <= TotalNumOfRadSystems; ++Loop) {
                {
                    auto const SELECT_CASE_var(RadSysTypes(Loop).SystemType);

                    if (SELECT_CASE_var == HydronicSystem) {
                        if (CheckZoneEquipmentList("ZoneHVAC:LowTemperatureRadiant:VariableFlow", RadSysTypes(Loop).Name)) continue;
                        ShowSevereError("InitLowTempRadiantSystem: Unit=[ZoneHVAC:LowTemperatureRadiant:VariableFlow," + RadSysTypes(Loop).Name +
                                        "] is not on any ZoneHVAC:EquipmentList.  It will not be simulated.");
                    } else if (SELECT_CASE_var == ConstantFlowSystem) {
                        if (CheckZoneEquipmentList("ZoneHVAC:LowTemperatureRadiant:ConstantFlow", RadSysTypes(Loop).Name)) continue;
                        ShowSevereError("InitLowTempRadiantSystem: Unit=[ZoneHVAC:LowTemperatureRadiant:ConstantFlow," + RadSysTypes(Loop).Name +
                                        "] is not on any ZoneHVAC:EquipmentList.  It will not be simulated.");
                    } else if (SELECT_CASE_var == ElectricSystem) {
                        if (CheckZoneEquipmentList("ZoneHVAC:LowTemperatureRadiant:Electric", RadSysTypes(Loop).Name)) continue;
                        ShowSevereError("InitLowTempRadiantSystem: Unit=[ZoneHVAC:LowTemperatureRadiant:Electric," + RadSysTypes(Loop).Name +
                                        "] is not on any ZoneHVAC:EquipmentList.  It will not be simulated.");
                    } else { // Illegal system, but checked earlier
                    }
                }
            }
        }

        if (!SysSizingCalc && (SystemType == HydronicSystem)) {
            if (MySizeFlagHydr(RadSysNum) && !MyPlantScanFlagHydr(RadSysNum)) {
                // for each radiant system do the sizing once.
                SizeLowTempRadiantSystem(state, RadSysNum, SystemType);
                MySizeFlagHydr(RadSysNum) = false;

                // Can this system actually do cooling?
                if ((HydrRadSys(RadSysNum).WaterVolFlowMaxCool > 0.0) && (HydrRadSys(RadSysNum).ColdWaterInNode > 0) &&
                    (HydrRadSys(RadSysNum).ColdWaterOutNode > 0) && (HydrRadSys(RadSysNum).ColdSetptSchedPtr > 0)) {
                    HydrRadSys(RadSysNum).CoolingSystem = true;
                }

                // Can this system actually do heating?
                if ((HydrRadSys(RadSysNum).WaterVolFlowMaxHeat > 0.0) && (HydrRadSys(RadSysNum).HotWaterInNode > 0) &&
                    (HydrRadSys(RadSysNum).HotWaterOutNode > 0) && (HydrRadSys(RadSysNum).HotSetptSchedPtr > 0)) {
                    HydrRadSys(RadSysNum).HeatingSystem = true;
                }

                // set design mass flow rates
                if (HydrRadSys(RadSysNum).HotWaterInNode > 0) {
                    rho = GetDensityGlycol(PlantLoop(HydrRadSys(RadSysNum).HWLoopNum).FluidName,
                                           DataGlobals::HWInitConvTemp,
                                           PlantLoop(HydrRadSys(RadSysNum).HWLoopNum).FluidIndex,
                                           RoutineName);
                    HydrRadSys(RadSysNum).WaterFlowMaxHeat = rho * HydrRadSys(RadSysNum).WaterVolFlowMaxHeat;
                    InitComponentNodes(0.0,
                                       HydrRadSys(RadSysNum).WaterFlowMaxHeat,
                                       HydrRadSys(RadSysNum).HotWaterInNode,
                                       HydrRadSys(RadSysNum).HotWaterOutNode,
                                       HydrRadSys(RadSysNum).HWLoopNum,
                                       HydrRadSys(RadSysNum).HWLoopSide,
                                       HydrRadSys(RadSysNum).HWBranchNum,
                                       HydrRadSys(RadSysNum).HWCompNum);
                }
                if (HydrRadSys(RadSysNum).ColdWaterInNode > 0) {
                    rho = GetDensityGlycol(PlantLoop(HydrRadSys(RadSysNum).CWLoopNum).FluidName,
                                           DataGlobals::CWInitConvTemp,
                                           PlantLoop(HydrRadSys(RadSysNum).CWLoopNum).FluidIndex,
                                           RoutineName);
                    HydrRadSys(RadSysNum).WaterFlowMaxCool = rho * HydrRadSys(RadSysNum).WaterVolFlowMaxCool;
                    InitComponentNodes(0.0,
                                       HydrRadSys(RadSysNum).WaterFlowMaxCool,
                                       HydrRadSys(RadSysNum).ColdWaterInNode,
                                       HydrRadSys(RadSysNum).ColdWaterOutNode,
                                       HydrRadSys(RadSysNum).CWLoopNum,
                                       HydrRadSys(RadSysNum).CWLoopSide,
                                       HydrRadSys(RadSysNum).CWBranchNum,
                                       HydrRadSys(RadSysNum).CWCompNum);
                }
            }
        }

        if (!SysSizingCalc && (SystemType == ConstantFlowSystem)) {
            if (MySizeFlagCFlo(RadSysNum) && !MyPlantScanFlagCFlo(RadSysNum)) {
                // for each radiant system do the sizing once.
                SizeLowTempRadiantSystem(state, RadSysNum, SystemType);

                // set design mass flow rates
                if (CFloRadSys(RadSysNum).HotWaterInNode > 0) {
                    rho = GetDensityGlycol(PlantLoop(CFloRadSys(RadSysNum).HWLoopNum).FluidName,
                                           DataGlobals::HWInitConvTemp,
                                           PlantLoop(CFloRadSys(RadSysNum).HWLoopNum).FluidIndex,
                                           RoutineName);
                    CFloRadSys(RadSysNum).HotDesignWaterMassFlowRate = rho * CFloRadSys(RadSysNum).WaterVolFlowMax;
                    InitComponentNodes(0.0,
                                       CFloRadSys(RadSysNum).HotDesignWaterMassFlowRate,
                                       CFloRadSys(RadSysNum).HotWaterInNode,
                                       CFloRadSys(RadSysNum).HotWaterOutNode,
                                       CFloRadSys(RadSysNum).HWLoopNum,
                                       CFloRadSys(RadSysNum).HWLoopSide,
                                       CFloRadSys(RadSysNum).HWBranchNum,
                                       CFloRadSys(RadSysNum).HWCompNum);
                }
                if (CFloRadSys(RadSysNum).ColdWaterInNode > 0) {
                    rho = GetDensityGlycol(PlantLoop(CFloRadSys(RadSysNum).CWLoopNum).FluidName,
                                           DataGlobals::CWInitConvTemp,
                                           PlantLoop(CFloRadSys(RadSysNum).CWLoopNum).FluidIndex,
                                           RoutineName);
                    CFloRadSys(RadSysNum).ColdDesignWaterMassFlowRate = rho * CFloRadSys(RadSysNum).WaterVolFlowMax;
                    InitComponentNodes(0.0,
                                       CFloRadSys(RadSysNum).ColdDesignWaterMassFlowRate,
                                       CFloRadSys(RadSysNum).ColdWaterInNode,
                                       CFloRadSys(RadSysNum).ColdWaterOutNode,
                                       CFloRadSys(RadSysNum).CWLoopNum,
                                       CFloRadSys(RadSysNum).CWLoopSide,
                                       CFloRadSys(RadSysNum).CWBranchNum,
                                       CFloRadSys(RadSysNum).CWCompNum);
                }
                MySizeFlagCFlo(RadSysNum) = false;
            }
        }

        if (!SysSizingCalc && (SystemType == ElectricSystem)) {
            if (MySizeFlagElec(RadSysNum)) {
                // for each radiant system do the sizing once.
                SizeLowTempRadiantSystem(state, RadSysNum, SystemType);
                MySizeFlagElec(RadSysNum) = false;
            }
        }

        if (BeginEnvrnFlag && MyEnvrnFlagGeneral) {
            ZeroSourceSumHATsurf = 0.0;
            QRadSysSrcAvg = 0.0;
            LastQRadSysSrc = 0.0;
            LastSysTimeElapsed = 0.0;
            LastTimeStepSys = 0.0;
            MyEnvrnFlagGeneral = false;
        }
        if (!BeginEnvrnFlag) MyEnvrnFlagGeneral = true;

        if (SystemType == HydronicSystem) {
            if (BeginEnvrnFlag && MyEnvrnFlagHydr(RadSysNum)) {
                HydrRadSys(RadSysNum).HeatPower = 0.0;
                HydrRadSys(RadSysNum).HeatEnergy = 0.0;
                HydrRadSys(RadSysNum).CoolPower = 0.0;
                HydrRadSys(RadSysNum).CoolEnergy = 0.0;
                HydrRadSys(RadSysNum).WaterInletTemp = 0.0;
                HydrRadSys(RadSysNum).WaterOutletTemp = 0.0;
                HydrRadSys(RadSysNum).WaterMassFlowRate = 0.0;

                if (!MyPlantScanFlagHydr(RadSysNum)) {
                    if (HydrRadSys(RadSysNum).HotWaterInNode > 0) {
                        InitComponentNodes(0.0,
                                           HydrRadSys(RadSysNum).WaterFlowMaxHeat,
                                           HydrRadSys(RadSysNum).HotWaterInNode,
                                           HydrRadSys(RadSysNum).HotWaterOutNode,
                                           HydrRadSys(RadSysNum).HWLoopNum,
                                           HydrRadSys(RadSysNum).HWLoopSide,
                                           HydrRadSys(RadSysNum).HWBranchNum,
                                           HydrRadSys(RadSysNum).HWCompNum);
                    }
                    if (HydrRadSys(RadSysNum).ColdWaterInNode > 0) {
                        InitComponentNodes(0.0,
                                           HydrRadSys(RadSysNum).WaterFlowMaxCool,
                                           HydrRadSys(RadSysNum).ColdWaterInNode,
                                           HydrRadSys(RadSysNum).ColdWaterOutNode,
                                           HydrRadSys(RadSysNum).CWLoopNum,
                                           HydrRadSys(RadSysNum).CWLoopSide,
                                           HydrRadSys(RadSysNum).CWBranchNum,
                                           HydrRadSys(RadSysNum).CWCompNum);
                    }
                }
                MyEnvrnFlagHydr(RadSysNum) = false;
            }
        } // NumOfHydrLowTempRadSys > 0
        if (!BeginEnvrnFlag && SystemType == HydronicSystem) MyEnvrnFlagHydr(RadSysNum) = true;

        if (SystemType == ConstantFlowSystem) {
            if (BeginEnvrnFlag && MyEnvrnFlagCFlo(RadSysNum)) {
                CFloRadSys(RadSysNum).WaterInletTemp = 0.0;
                CFloRadSys(RadSysNum).WaterOutletTemp = 0.0;
                CFloRadSys(RadSysNum).PumpInletTemp = 0.0;
                CFloRadSys(RadSysNum).WaterMassFlowRate = 0.0;
                CFloRadSys(RadSysNum).WaterInjectionRate = 0.0;
                CFloRadSys(RadSysNum).WaterRecircRate = 0.0;
                CFloRadSys(RadSysNum).HeatPower = 0.0;
                CFloRadSys(RadSysNum).HeatEnergy = 0.0;
                CFloRadSys(RadSysNum).CoolPower = 0.0;
                CFloRadSys(RadSysNum).CoolEnergy = 0.0;
                CFloRadSys(RadSysNum).PumpPower = 0.0;
                CFloRadSys(RadSysNum).PumpMassFlowRate = 0.0;
                CFloRadSys(RadSysNum).PumpHeattoFluid = 0.0;

                if (!MyPlantScanFlagCFlo(RadSysNum)) {
                    if (CFloRadSys(RadSysNum).HotWaterInNode > 0) {
                        InitComponentNodes(0.0,
                                           CFloRadSys(RadSysNum).HotDesignWaterMassFlowRate,
                                           CFloRadSys(RadSysNum).HotWaterInNode,
                                           CFloRadSys(RadSysNum).HotWaterOutNode,
                                           CFloRadSys(RadSysNum).HWLoopNum,
                                           CFloRadSys(RadSysNum).HWLoopSide,
                                           CFloRadSys(RadSysNum).HWBranchNum,
                                           CFloRadSys(RadSysNum).HWCompNum);
                    }
                    if (CFloRadSys(RadSysNum).ColdWaterInNode > 0) {
                        InitComponentNodes(0.0,
                                           CFloRadSys(RadSysNum).ColdDesignWaterMassFlowRate,
                                           CFloRadSys(RadSysNum).ColdWaterInNode,
                                           CFloRadSys(RadSysNum).ColdWaterOutNode,
                                           CFloRadSys(RadSysNum).CWLoopNum,
                                           CFloRadSys(RadSysNum).CWLoopSide,
                                           CFloRadSys(RadSysNum).CWBranchNum,
                                           CFloRadSys(RadSysNum).CWCompNum);
                    }
                }
                MyEnvrnFlagCFlo(RadSysNum) = false;
            }
        } // NumOfCFloLowTempRadSys > 0
        if (!BeginEnvrnFlag && SystemType == ConstantFlowSystem) MyEnvrnFlagCFlo(RadSysNum) = true;

        if (SystemType == ElectricSystem) {
            if (BeginEnvrnFlag && MyEnvrnFlagElec(RadSysNum)) {
                ElecRadSys(RadSysNum).HeatPower = 0.0;
                ElecRadSys(RadSysNum).HeatEnergy = 0.0;
                ElecRadSys(RadSysNum).ElecPower = 0.0;
                ElecRadSys(RadSysNum).ElecEnergy = 0.0;
            }
            MyEnvrnFlagElec(RadSysNum) = false;
        }
        if (!BeginEnvrnFlag && SystemType == ElectricSystem) MyEnvrnFlagElec(RadSysNum) = true;

        if (SystemType == ConstantFlowSystem) {

            // Can this system actually do heating?
            if ((CFloRadSys(RadSysNum).WaterVolFlowMax > 0.0) && (CFloRadSys(RadSysNum).HotWaterInNode > 0) &&
                (CFloRadSys(RadSysNum).HotWaterOutNode > 0) && (CFloRadSys(RadSysNum).HotWaterHiTempSchedPtr > 0) &&
                (CFloRadSys(RadSysNum).HotWaterLoTempSchedPtr > 0) && (CFloRadSys(RadSysNum).HotCtrlHiTempSchedPtr > 0) &&
                (CFloRadSys(RadSysNum).HotCtrlLoTempSchedPtr > 0)) {
                CFloRadSys(RadSysNum).HeatingSystem = true;
            }

            // Can this system actually do cooling?
            if ((CFloRadSys(RadSysNum).WaterVolFlowMax > 0.0) && (CFloRadSys(RadSysNum).ColdWaterInNode > 0) &&
                (CFloRadSys(RadSysNum).ColdWaterOutNode > 0) && (CFloRadSys(RadSysNum).ColdWaterHiTempSchedPtr > 0) &&
                (CFloRadSys(RadSysNum).ColdWaterLoTempSchedPtr > 0) && (CFloRadSys(RadSysNum).ColdCtrlHiTempSchedPtr > 0) &&
                (CFloRadSys(RadSysNum).ColdCtrlLoTempSchedPtr > 0)) {
                CFloRadSys(RadSysNum).CoolingSystem = true;
            }
        }

        if (BeginTimeStepFlag && FirstHVACIteration) { // This is the first pass through in a particular time step

            {
                auto const SELECT_CASE_var(SystemType);

                if (SELECT_CASE_var == HydronicSystem) {

                    ZoneNum = HydrRadSys(RadSysNum).ZonePtr;
                    ZeroSourceSumHATsurf(ZoneNum) = SumHATsurf(ZoneNum); // Set this to figure what part of the load the radiant system meets
                    for (RadSurfNum = 1; RadSurfNum <= HydrRadSys(RadSysNum).NumOfSurfaces; ++RadSurfNum) {
                        SurfNum = HydrRadSys(RadSysNum).SurfacePtr(RadSurfNum);
                        QRadSysSrcAvg(SurfNum) = 0.0;      // Initialize this variable to zero (radiant system defaults to off)
                        LastQRadSysSrc(SurfNum) = 0.0;     // At the start of a time step, reset to zero so average calculation can begin again
                        LastSysTimeElapsed(SurfNum) = 0.0; // At the start of a time step, reset to zero so average calculation can begin again
                        LastTimeStepSys(SurfNum) = 0.0;    // At the start of a time step, reset to zero so average calculation can begin again
                    }

                } else if (SELECT_CASE_var == ConstantFlowSystem) {

                    ZoneNum = CFloRadSys(RadSysNum).ZonePtr;
                    ZeroSourceSumHATsurf(ZoneNum) = SumHATsurf(ZoneNum); // Set this to figure what part of the load the radiant system meets
                    for (RadSurfNum = 1; RadSurfNum <= CFloRadSys(RadSysNum).NumOfSurfaces; ++RadSurfNum) {
                        SurfNum = CFloRadSys(RadSysNum).SurfacePtr(RadSurfNum);
                        QRadSysSrcAvg(SurfNum) = 0.0;      // Initialize this variable to zero (radiant system defaults to off)
                        LastQRadSysSrc(SurfNum) = 0.0;     // At the start of a time step, reset to zero so average calculation can begin again
                        LastSysTimeElapsed(SurfNum) = 0.0; // At the start of a time step, reset to zero so average calculation can begin again
                        LastTimeStepSys(SurfNum) = 0.0;    // At the start of a time step, reset to zero so average calculation can begin again
                    }

                } else if (SELECT_CASE_var == ElectricSystem) {

                    ZoneNum = ElecRadSys(RadSysNum).ZonePtr;
                    ZeroSourceSumHATsurf(ZoneNum) = SumHATsurf(ZoneNum); // Set this to figure what part of the load the radiant system meets
                    for (RadSurfNum = 1; RadSurfNum <= ElecRadSys(RadSysNum).NumOfSurfaces; ++RadSurfNum) {
                        SurfNum = ElecRadSys(RadSysNum).SurfacePtr(RadSurfNum);
                        QRadSysSrcAvg(SurfNum) = 0.0;      // Initialize this variable to zero (radiant system defaults to off)
                        LastQRadSysSrc(SurfNum) = 0.0;     // At the start of a time step, reset to zero so average calculation can begin again
                        LastSysTimeElapsed(SurfNum) = 0.0; // At the start of a time step, reset to zero so average calculation can begin again
                        LastTimeStepSys(SurfNum) = 0.0;    // At the start of a time step, reset to zero so average calculation can begin again
                    }

                } else {

                    ShowSevereError("Radiant system entered without specification of type: electric, constant flow, or hydronic?");
                    ShowContinueError("Occurs in Radiant System=" + HydrRadSys(RadSysNum).Name);
                    ShowFatalError("Preceding condition causes termination.");
                }
            }

        } // ...for first pass through in a particular time step.

        {
            auto const SELECT_CASE_var(SystemType);

            if (SELECT_CASE_var == HydronicSystem) {

                // Initialize the appropriate node data
                if (HydrRadSys(RadSysNum).HeatingSystem) {
                    mdot = 0.0;
                    SetComponentFlowRate(mdot,
                                         HydrRadSys(RadSysNum).HotWaterInNode,
                                         HydrRadSys(RadSysNum).HotWaterOutNode,
                                         HydrRadSys(RadSysNum).HWLoopNum,
                                         HydrRadSys(RadSysNum).HWLoopSide,
                                         HydrRadSys(RadSysNum).HWBranchNum,
                                         HydrRadSys(RadSysNum).HWCompNum);
                }
                if (HydrRadSys(RadSysNum).CoolingSystem) {
                    mdot = 0.0;
                    SetComponentFlowRate(mdot,
                                         HydrRadSys(RadSysNum).ColdWaterInNode,
                                         HydrRadSys(RadSysNum).ColdWaterOutNode,
                                         HydrRadSys(RadSysNum).CWLoopNum,
                                         HydrRadSys(RadSysNum).CWLoopSide,
                                         HydrRadSys(RadSysNum).CWBranchNum,
                                         HydrRadSys(RadSysNum).CWCompNum);
                }

            } else if (SELECT_CASE_var == ConstantFlowSystem) {
                CFloRadSys(RadSysNum).WaterMassFlowRate = 0.0;
                // Initialize the appropriate node data
                if (CFloRadSys(RadSysNum).HeatingSystem) {
                    if (CFloRadSys(RadSysNum).VolFlowSchedPtr > 0) {
                        CurrentFlowSchedule = GetCurrentScheduleValue(CFloRadSys(RadSysNum).VolFlowSchedPtr);
                    } else {
                        CurrentFlowSchedule = 1.0; // Allow user to avoid putting in a schedule (defaults to constant flow at all times)
                    }
                    if (CurrentFlowSchedule > 1.0) CurrentFlowSchedule = 1.0; // Do not allow more flow than design maximum
                    if (CurrentFlowSchedule < 0.0) CurrentFlowSchedule = 0.0; // Do not allow negative flow

                    CFloRadSys(RadSysNum).HotWaterMassFlowRate = CFloRadSys(RadSysNum).HotDesignWaterMassFlowRate * CurrentFlowSchedule;

                    if (CFloRadSys(RadSysNum).EMSOverrideOnWaterMdot)
                        CFloRadSys(RadSysNum).HotWaterMassFlowRate = CFloRadSys(RadSysNum).EMSWaterMdotOverrideValue;

                    if (CFloRadSys(RadSysNum).HotWaterInNode > 0)
                        SetComponentFlowRate(CFloRadSys(RadSysNum).HotWaterMassFlowRate,
                                             CFloRadSys(RadSysNum).HotWaterInNode,
                                             CFloRadSys(RadSysNum).HotWaterOutNode,
                                             CFloRadSys(RadSysNum).HWLoopNum,
                                             CFloRadSys(RadSysNum).HWLoopSide,
                                             CFloRadSys(RadSysNum).HWBranchNum,
                                             CFloRadSys(RadSysNum).HWCompNum);
                }
                if (CFloRadSys(RadSysNum).CoolingSystem) {
                    if (CFloRadSys(RadSysNum).VolFlowSchedPtr > 0) {
                        CurrentFlowSchedule = GetCurrentScheduleValue(CFloRadSys(RadSysNum).VolFlowSchedPtr);
                    } else {
                        CurrentFlowSchedule = 1.0; // Allow user to avoid putting in a schedule (defaults to constant flow at all times)
                    }
                    if (CurrentFlowSchedule > 1.0) CurrentFlowSchedule = 1.0; // Do not allow more flow than design maximum
                    if (CurrentFlowSchedule < 0.0) CurrentFlowSchedule = 0.0; // Do not allow negative flow
                    CFloRadSys(RadSysNum).ChWaterMassFlowRate = CFloRadSys(RadSysNum).ColdDesignWaterMassFlowRate * CurrentFlowSchedule;

                    if (CFloRadSys(RadSysNum).EMSOverrideOnWaterMdot)
                        CFloRadSys(RadSysNum).ChWaterMassFlowRate = CFloRadSys(RadSysNum).EMSWaterMdotOverrideValue;

                    if (CFloRadSys(RadSysNum).ColdWaterInNode > 0)
                        SetComponentFlowRate(CFloRadSys(RadSysNum).ChWaterMassFlowRate,
                                             CFloRadSys(RadSysNum).ColdWaterInNode,
                                             CFloRadSys(RadSysNum).ColdWaterOutNode,
                                             CFloRadSys(RadSysNum).CWLoopNum,
                                             CFloRadSys(RadSysNum).CWLoopSide,
                                             CFloRadSys(RadSysNum).CWBranchNum,
                                             CFloRadSys(RadSysNum).CWCompNum);
                }

            } else if (SELECT_CASE_var == ElectricSystem) {

            } else {
            }
        }

        OperatingMode = NotOperating; // System is not operating or can't operate; will be reset elsewhere, if necessary
    }

    void SizeLowTempRadiantSystem(EnergyPlusData &state, int const RadSysNum, // Index for the low temperature radiant system under consideration within the derived types
                                  int const SystemType // Type of radiant system: hydronic, constant flow, or electric
    )
    {

        // SUBROUTINE INFORMATION:
        //       AUTHOR         Fred Buhl
        //       DATE WRITTEN   February 2002
        //       MODIFIED       August 2013 Daeho Kang, add component sizing table entries
        //                      August 2014 Bereket Nigusse, added scalable sizing
        //                      March 2014 Daeho Kang, add constant flow system autosizing

        // PURPOSE OF THIS SUBROUTINE:
        // This subroutine is for sizing low temperature radiant components for which flow rates
        // and tube length or max electric power have not been specified in the input

        // METHODOLOGY EMPLOYED:
        // Obtains flow rates from the zone sizing arrays and plant sizing data. Maximum electric
        // power is set to the design heat load. Tube length is calculated by rule-of-thumb from
        // the surface area.

        // Using/Aliasing
        using namespace DataSizing;
        using DataHeatBalance::Zone;
        using DataHVACGlobals::AutoCalculateSizing;
        using DataHVACGlobals::CoolingCapacitySizing;
        using DataHVACGlobals::HeatingCapacitySizing;
        using DataPlant::PlantLoop;
        using FluidProperties::GetDensityGlycol;
        using FluidProperties::GetSpecificHeatGlycol;
        using General::RoundSigDigits;
        using PlantUtilities::MyPlantSizingIndex;
        using PlantUtilities::RegisterPlantCompDesignFlow;
        using ReportSizingManager::ReportSizingOutput;
        using ReportSizingManager::RequestSizing;

        // SUBROUTINE PARAMETER DEFINITIONS:
        static std::string const RoutineName("SizeLowTempRadiantSystem");
        static int const OFF = 0;
        static int const ClgHtg = 1;
        static int const ClgOnly = 2;
        static int const HtgOnly = 3;

        // SUBROUTINE LOCAL VARIABLE DECLARATIONS:
        int PltSizHeatNum(0);    // index of plant sizing object for 1st heating loop
        int PltSizCoolNum(0);    // index of plant sizing object for 1st cooling loop
        int SurfNum;             // surface index in radiant system data structure
        bool ErrorsFound(false); // If errors detected in input
        Real64 rho;
        Real64 Cp;
        bool IsAutoSize(false); // Indicator to autosize
        Real64 WaterVolFlowMaxHeatDes(0.0);  // Design hot water flow for reproting
        Real64 WaterVolFlowMaxHeatUser(0.0); // User hard-sized hot water flow for
        Real64 WaterVolFlowMaxCoolDes(0.0);  // Design chilled water flow for reproting
        Real64 WaterVolFlowMaxCoolUser(0.0); // User hard-sized chilled water flow for reproting
        Real64 TubeLengthDes(0.0);           // Design tube length for reproting
        Real64 TubeLengthUser(0.0);          // User hard-sized tube length for reproting
        std::string CompName;                // component name
        std::string CompType;                // component type
        std::string SizingString;            // input field sizing description (e.g., Nominal Capacity)
        Real64 TempSize;                     // autosized value of coil input field
        int FieldNum = 1;                    // IDD numeric field number where input field description is found
        int SizingMethod;                    // Integer representation of sizing method name (e.g. CoolingCapacitySizing, HeatingCapacitySizing)
        bool PrintFlag;                      // TRUE when sizing information is reported in the eio file
        int CapSizingMethod(0);     // capacity sizing methods (HeatingDesignCapacity, CapacityPerFloorArea, FractionOfAutosizedCoolingCapacity, and
                                    // FractionOfAutosizedHeatingCapacity )
        Real64 DesCoilLoad;         // design autosized or user specified capacity
        int OpMode(1);              // System operating mode
        int HeatNode;               // Hot water inlet node to determine system operating mode
        int CoolNode;               // Chilled water inlet node to determine system operating mode
        Real64 WaterVolFlowMaxDes;  // Design water volume flow rate for reproting
        Real64 WaterVolFlowMaxUser; // User hard-sized water volume flow rate for reproting

        DesCoilLoad = 0.0;
        DataScalableCapSizingON = false;
        DataFracOfAutosizedHeatingCapacity = 1.0;

        if (SystemType == ElectricSystem) {

            if (ElecRadSys(RadSysNum).MaxElecPower == AutoSize) {
                IsAutoSize = true;
            }

            if (CurZoneEqNum > 0) {

                CompType = "ZoneHVAC:LowTemperatureRadiant:Electric";
                CompName = ElecRadSys(RadSysNum).Name;
                SizingMethod = HeatingCapacitySizing;
                FieldNum = 1;
                PrintFlag = true;
                SizingString = ElecRadSysNumericFields(RadSysNum).FieldNames(FieldNum) + " [W]";
                CapSizingMethod = ElecRadSys(RadSysNum).HeatingCapMethod;
                ZoneEqSizing(CurZoneEqNum).SizingMethod(SizingMethod) = CapSizingMethod;

                if (!IsAutoSize && !ZoneSizingRunDone) { // simulation continue
                    if (CapSizingMethod == HeatingDesignCapacity && ElecRadSys(RadSysNum).ScaledHeatingCapacity > 0.0) {
                        TempSize = ElecRadSys(RadSysNum).ScaledHeatingCapacity;
                        RequestSizing(state, CompType, CompName, SizingMethod, SizingString, TempSize, PrintFlag, RoutineName);
                        DesCoilLoad = TempSize;
                    } else if (CapSizingMethod == CapacityPerFloorArea) {
                        DataScalableCapSizingON = true;
                        TempSize = ElecRadSys(RadSysNum).ScaledHeatingCapacity * Zone(ElecRadSys(RadSysNum).ZonePtr).FloorArea;
                        RequestSizing(state, CompType, CompName, SizingMethod, SizingString, TempSize, PrintFlag, RoutineName);
                        DesCoilLoad = TempSize;
                        DataScalableCapSizingON = false;
                        ElecRadSys(RadSysNum).MaxElecPower = TempSize;
                    } else if (CapSizingMethod == FractionOfAutosizedHeatingCapacity) {
                        ShowSevereError(RoutineName + ": auto-sizing cannot be done for " + CompType + " = " + ElecRadSys(RadSysNum).Name + "\".");
                        ShowContinueError("The \"SimulationControl\" object must have the field \"Do Zone Sizing Calculation\" set to Yes when the "
                                          "Heating Design Capacity Method = \"FractionOfAutosizedHeatingCapacity\".");
                        ErrorsFound = true;
                    }
                } else {
                    if (CapSizingMethod == HeatingDesignCapacity || CapSizingMethod == CapacityPerFloorArea ||
                        CapSizingMethod == FractionOfAutosizedHeatingCapacity) {
                        if (CapSizingMethod == HeatingDesignCapacity) {
                            if (ZoneSizingRunDone) {
                                CheckZoneSizing(CompType, CompName);
                                SizingMethod = AutoCalculateSizing;
                                DataConstantUsedForSizing = FinalZoneSizing(CurZoneEqNum).NonAirSysDesHeatLoad;
                                DataFractionUsedForSizing = 1.0;
                            }
                            if (ElecRadSys(RadSysNum).ScaledHeatingCapacity == AutoSize) {
                                TempSize = AutoSize;
                            } else {
                                TempSize = ElecRadSys(RadSysNum).ScaledHeatingCapacity;
                            }
                        } else if (CapSizingMethod == CapacityPerFloorArea) {
                            if (ZoneSizingRunDone) {
                                CheckZoneSizing(CompType, CompName);
                                ZoneEqSizing(CurZoneEqNum).HeatingCapacity = true;
                                ZoneEqSizing(CurZoneEqNum).DesHeatingLoad = FinalZoneSizing(CurZoneEqNum).NonAirSysDesHeatLoad;
                            }
                            TempSize = ElecRadSys(RadSysNum).ScaledHeatingCapacity * Zone(ElecRadSys(RadSysNum).ZonePtr).FloorArea;
                            DataScalableCapSizingON = true;

                        } else if (CapSizingMethod == FractionOfAutosizedHeatingCapacity) {
                            CheckZoneSizing(CompType, CompName);
                            ZoneEqSizing(CurZoneEqNum).HeatingCapacity = true;
                            ZoneEqSizing(CurZoneEqNum).DesHeatingLoad = FinalZoneSizing(CurZoneEqNum).NonAirSysDesHeatLoad;
                            TempSize = ZoneEqSizing(CurZoneEqNum).DesHeatingLoad * ElecRadSys(RadSysNum).ScaledHeatingCapacity;
                            DataScalableCapSizingON = true;
                        } else {
                            TempSize = ElecRadSys(RadSysNum).ScaledHeatingCapacity;
                        }
                        RequestSizing(state, CompType, CompName, SizingMethod, SizingString, TempSize, PrintFlag, RoutineName);
                        ElecRadSys(RadSysNum).MaxElecPower = TempSize;
                        DataConstantUsedForSizing = 0.0;
                        DataFractionUsedForSizing = 0.0;
                        DataScalableCapSizingON = false;
                    }
                }
            }
        }

        if (SystemType == HydronicSystem) {

            CompType = "ZoneHVAC:LowTemperatureRadiant:VariableFlow";
            CompName = HydrRadSys(RadSysNum).Name;

            IsAutoSize = false;
            if (HydrRadSys(RadSysNum).ScaledHeatingCapacity == AutoSize) {
                IsAutoSize = true;
            }

            if (CurZoneEqNum > 0) {

                SizingMethod = HeatingCapacitySizing;
                FieldNum = 3;
                PrintFlag = true;
                SizingString = HydronicRadiantSysNumericFields(RadSysNum).FieldNames(FieldNum) + " [W]";
                CapSizingMethod = HydrRadSys(RadSysNum).HeatingCapMethod;
                ZoneEqSizing(CurZoneEqNum).SizingMethod(SizingMethod) = CapSizingMethod;

                if (!IsAutoSize && !ZoneSizingRunDone) { // simulation continue
                    if (CapSizingMethod == HeatingDesignCapacity && HydrRadSys(RadSysNum).ScaledHeatingCapacity > 0.0) {
                        TempSize = HydrRadSys(RadSysNum).ScaledHeatingCapacity;
                        RequestSizing(state, CompType, CompName, SizingMethod, SizingString, TempSize, PrintFlag, RoutineName);
                        DesCoilLoad = TempSize;
                    } else if (CapSizingMethod == CapacityPerFloorArea) {
                        DataScalableCapSizingON = true;
                        TempSize = HydrRadSys(RadSysNum).ScaledHeatingCapacity * Zone(HydrRadSys(RadSysNum).ZonePtr).FloorArea;
                        RequestSizing(state, CompType, CompName, SizingMethod, SizingString, TempSize, PrintFlag, RoutineName);
                        DesCoilLoad = TempSize;
                        DataScalableCapSizingON = false;
                    } else if (CapSizingMethod == FractionOfAutosizedHeatingCapacity) {
                        if (HydrRadSys(RadSysNum).WaterVolFlowMaxHeat == AutoSize) {
                            ShowSevereError(RoutineName + ": auto-sizing cannot be done for " + CompType + " = " + HydrRadSys(RadSysNum).Name +
                                            "\".");
                            ShowContinueError("The \"SimulationControl\" object must have the field \"Do Zone Sizing Calculation\" set to Yes when "
                                              "the Heating Design Capacity Method = \"FractionOfAutosizedHeatingCapacity\".");
                            ErrorsFound = true;
                        }
                    }
                } else { // Autosize or hard-size with sizing run
                    if (CapSizingMethod == HeatingDesignCapacity || CapSizingMethod == CapacityPerFloorArea ||
                        CapSizingMethod == FractionOfAutosizedHeatingCapacity) {
                        if (CapSizingMethod == HeatingDesignCapacity) {
                            if (ZoneSizingRunDone) {
                                CheckZoneSizing(CompType, CompName);
                                SizingMethod = AutoCalculateSizing;
                                DataConstantUsedForSizing = FinalZoneSizing(CurZoneEqNum).NonAirSysDesHeatLoad;
                                DataFractionUsedForSizing = 1.0;
                            }
                            if (HydrRadSys(RadSysNum).ScaledHeatingCapacity == AutoSize) {
                                TempSize = AutoSize;
                            } else {
                                TempSize = HydrRadSys(RadSysNum).ScaledHeatingCapacity;
                            }
                        } else if (CapSizingMethod == CapacityPerFloorArea) {
                            if (ZoneSizingRunDone) {
                                CheckZoneSizing(CompType, CompName);
                                ZoneEqSizing(CurZoneEqNum).HeatingCapacity = true;
                                ZoneEqSizing(CurZoneEqNum).DesHeatingLoad = FinalZoneSizing(CurZoneEqNum).NonAirSysDesHeatLoad;
                            }
                            TempSize = HydrRadSys(RadSysNum).ScaledHeatingCapacity * Zone(HydrRadSys(RadSysNum).ZonePtr).FloorArea;
                            DataScalableCapSizingON = true;
                        } else if (CapSizingMethod == FractionOfAutosizedHeatingCapacity) {
                            CheckZoneSizing(CompType, CompName);
                            ZoneEqSizing(CurZoneEqNum).HeatingCapacity = true;
                            ZoneEqSizing(CurZoneEqNum).DesHeatingLoad = FinalZoneSizing(CurZoneEqNum).NonAirSysDesHeatLoad;
                            TempSize = ZoneEqSizing(CurZoneEqNum).DesHeatingLoad * HydrRadSys(RadSysNum).ScaledHeatingCapacity;
                            DataScalableCapSizingON = true;
                        } else {
                            TempSize = HydrRadSys(RadSysNum).ScaledHeatingCapacity;
                        }
                        RequestSizing(state, CompType, CompName, SizingMethod, SizingString, TempSize, PrintFlag, RoutineName);
                        DesCoilLoad = TempSize;
                        DataConstantUsedForSizing = 0.0;
                        DataFractionUsedForSizing = 0.0;
                        DataScalableCapSizingON = false;
                    } else {
                        DesCoilLoad = 0.0;
                    }
                }
                // finally heating capacity is saved in this variable
                HydrRadSys(RadSysNum).ScaledHeatingCapacity = DesCoilLoad;
            }

            IsAutoSize = false;
            if (HydrRadSys(RadSysNum).WaterVolFlowMaxHeat == AutoSize) {
                IsAutoSize = true;
            }

            if (CurZoneEqNum > 0) {
                if (!IsAutoSize && !ZoneSizingRunDone) { // simulation continue
                    if (HydrRadSys(RadSysNum).WaterVolFlowMaxHeat > 0.0) {
                        ReportSizingOutput(CompType,
                                           HydrRadSys(RadSysNum).Name,
                                           "User-Specified Maximum Hot Water Flow [m3/s]",
                                           HydrRadSys(RadSysNum).WaterVolFlowMaxHeat);
                    }
                } else { // Autosize or hard-size with sizing run
                    if (HydrRadSys(RadSysNum).HotWaterInNode > 0 && HydrRadSys(RadSysNum).HotWaterOutNode > 0) {
                        PltSizHeatNum = MyPlantSizingIndex(CompType,
                                                           HydrRadSys(RadSysNum).Name,
                                                           HydrRadSys(RadSysNum).HotWaterInNode,
                                                           HydrRadSys(RadSysNum).HotWaterOutNode,
                                                           ErrorsFound);
                        if (PltSizHeatNum > 0) {
                            if (DesCoilLoad >= SmallLoad) {
                                rho = GetDensityGlycol(PlantLoop(HydrRadSys(RadSysNum).HWLoopNum).FluidName,
                                                       DataGlobals::HWInitConvTemp,
                                                       PlantLoop(HydrRadSys(RadSysNum).HWLoopNum).FluidIndex,
                                                       RoutineName);
                                Cp = GetSpecificHeatGlycol(PlantLoop(HydrRadSys(RadSysNum).HWLoopNum).FluidName,
                                                           DataGlobals::HWInitConvTemp,
                                                           PlantLoop(HydrRadSys(RadSysNum).HWLoopNum).FluidIndex,
                                                           RoutineName);
                                WaterVolFlowMaxHeatDes = DesCoilLoad / (PlantSizData(PltSizHeatNum).DeltaT * Cp * rho);
                            } else {
                                WaterVolFlowMaxHeatDes = 0.0;
                            }
                        } else {
                            ShowSevereError("Autosizing of water flow requires a heating loop Sizing:Plant object");
                            ShowContinueError("Occurs in ZoneHVAC:LowTemperatureRadiant:VariableFlow Object=" + HydrRadSys(RadSysNum).Name);
                            ErrorsFound = true;
                        }
                    }

                    if (IsAutoSize) {
                        HydrRadSys(RadSysNum).WaterVolFlowMaxHeat = WaterVolFlowMaxHeatDes;
                        ReportSizingOutput(CompType, HydrRadSys(RadSysNum).Name, "Design Size Maximum Hot Water Flow [m3/s]", WaterVolFlowMaxHeatDes);
                    } else { // hard-size with sizing data
                        if (HydrRadSys(RadSysNum).WaterVolFlowMaxHeat > 0.0 && WaterVolFlowMaxHeatDes > 0.0) {
                            WaterVolFlowMaxHeatUser = HydrRadSys(RadSysNum).WaterVolFlowMaxHeat;
                            ReportSizingOutput(CompType,
                                               HydrRadSys(RadSysNum).Name,
                                               "Design Size Maximum Hot Water Flow [m3/s]",
                                               WaterVolFlowMaxHeatDes,
                                               "User-Specified Maximum Hot Water Flow [m3/s]",
                                               WaterVolFlowMaxHeatUser);
                            if (DisplayExtraWarnings) {
                                if ((std::abs(WaterVolFlowMaxHeatDes - WaterVolFlowMaxHeatUser) / WaterVolFlowMaxHeatUser) >
                                    AutoVsHardSizingThreshold) {
                                    ShowMessage("SizeLowTempRadiantSystem: Potential issue with equipment sizing for "
                                                "ZoneHVAC:LowTemperatureRadiant:VariableFlow = \"" +
                                                HydrRadSys(RadSysNum).Name + "\".");
                                    ShowContinueError("User-Specified Maximum Hot Water Flow of " + RoundSigDigits(WaterVolFlowMaxHeatUser, 5) +
                                                      " [m3/s]");
                                    ShowContinueError("differs from Design Size Maximum Hot Water Flow of " +
                                                      RoundSigDigits(WaterVolFlowMaxHeatDes, 5) + " [m3/s]");
                                    ShowContinueError("This may, or may not, indicate mismatched component sizes.");
                                    ShowContinueError("Verify that the value entered is intended and is consistent with other components.");
                                }
                            }
                        }
                    }
                }
            }

            IsAutoSize = false;
            if (HydrRadSys(RadSysNum).ScaledCoolingCapacity == AutoSize) {
                IsAutoSize = true;
            }

            if (CurZoneEqNum > 0) {

                SizingMethod = CoolingCapacitySizing;
                FieldNum = 8;
                PrintFlag = true;
                SizingString = HydronicRadiantSysNumericFields(RadSysNum).FieldNames(FieldNum) + " [W]";
                CapSizingMethod = HydrRadSys(RadSysNum).CoolingCapMethod;
                ZoneEqSizing(CurZoneEqNum).SizingMethod(SizingMethod) = CapSizingMethod;

                if (!IsAutoSize && !ZoneSizingRunDone) { // simulation continue
                    if (CapSizingMethod == CoolingDesignCapacity && HydrRadSys(RadSysNum).ScaledCoolingCapacity > 0.0) {
                        TempSize = HydrRadSys(RadSysNum).ScaledCoolingCapacity;
                        RequestSizing(state, CompType, CompName, SizingMethod, SizingString, TempSize, PrintFlag, RoutineName);
                        DesCoilLoad = TempSize;
                    } else if (CapSizingMethod == CapacityPerFloorArea) {
                        DataScalableCapSizingON = true;
                        TempSize = HydrRadSys(RadSysNum).ScaledCoolingCapacity * Zone(HydrRadSys(RadSysNum).ZonePtr).FloorArea;
                        RequestSizing(state, CompType, CompName, SizingMethod, SizingString, TempSize, PrintFlag, RoutineName);
                        DesCoilLoad = TempSize;
                        DataScalableCapSizingON = false;
                    } else if (CapSizingMethod == FractionOfAutosizedCoolingCapacity) {
                        if (HydrRadSys(RadSysNum).WaterVolFlowMaxCool == AutoSize) {
                            ShowSevereError(RoutineName + ": auto-sizing cannot be done for " + CompType + " = " + HydrRadSys(RadSysNum).Name +
                                            "\".");
                            ShowContinueError("The \"SimulationControl\" object must have the field \"Do Zone Sizing Calculation\" set to Yes when "
                                              "the Cooling Design Capacity Method = \"FractionOfAutosizedCoolingCapacity\".");
                            ErrorsFound = true;
                        }
                    }
                } else { // Autosize or hard-size with sizing run
                    if (CapSizingMethod == CoolingDesignCapacity || CapSizingMethod == CapacityPerFloorArea ||
                        CapSizingMethod == FractionOfAutosizedCoolingCapacity) {
                        if (CapSizingMethod == CoolingDesignCapacity) {
                            if (ZoneSizingRunDone) {
                                CheckZoneSizing(CompType, CompName);
                                SizingMethod = AutoCalculateSizing;
                                DataConstantUsedForSizing = FinalZoneSizing(CurZoneEqNum).NonAirSysDesCoolLoad;
                                DataFractionUsedForSizing = 1.0;
                            }
                            if (HydrRadSys(RadSysNum).ScaledCoolingCapacity == AutoSize) {
                                TempSize = AutoSize;
                            } else {
                                TempSize = HydrRadSys(RadSysNum).ScaledCoolingCapacity;
                            }
                        } else if (CapSizingMethod == CapacityPerFloorArea) {
                            if (ZoneSizingRunDone) {
                                CheckZoneSizing(CompType, CompName);
                                ZoneEqSizing(CurZoneEqNum).CoolingCapacity = true;
                                ZoneEqSizing(CurZoneEqNum).DesCoolingLoad = FinalZoneSizing(CurZoneEqNum).NonAirSysDesCoolLoad;
                            }
                            TempSize = HydrRadSys(RadSysNum).ScaledCoolingCapacity * Zone(HydrRadSys(RadSysNum).ZonePtr).FloorArea;
                            DataScalableCapSizingON = true;
                        } else if (CapSizingMethod == FractionOfAutosizedCoolingCapacity) {
                            CheckZoneSizing(CompType, CompName);
                            ZoneEqSizing(CurZoneEqNum).CoolingCapacity = true;
                            ZoneEqSizing(CurZoneEqNum).DesCoolingLoad = FinalZoneSizing(CurZoneEqNum).NonAirSysDesCoolLoad;
                            TempSize = ZoneEqSizing(CurZoneEqNum).DesCoolingLoad * HydrRadSys(RadSysNum).ScaledCoolingCapacity;
                            DataScalableCapSizingON = true;

                        } else {
                            TempSize = HydrRadSys(RadSysNum).ScaledCoolingCapacity;
                        }
                        RequestSizing(state, CompType, CompName, SizingMethod, SizingString, TempSize, PrintFlag, RoutineName);
                        DesCoilLoad = TempSize;
                        DataConstantUsedForSizing = 0.0;
                        DataFractionUsedForSizing = 0.0;
                        DataScalableCapSizingON = false;
                    } else {
                        DesCoilLoad = 0.0;
                    }
                }
                // finally cooling capacity is saved in this variable
                HydrRadSys(RadSysNum).ScaledCoolingCapacity = DesCoilLoad;
            }

            IsAutoSize = false;
            if (HydrRadSys(RadSysNum).WaterVolFlowMaxCool == AutoSize) {
                IsAutoSize = true;
            }
            if (CurZoneEqNum > 0) {
                if (!IsAutoSize && !ZoneSizingRunDone) { // simulation continue
                    if (HydrRadSys(RadSysNum).WaterVolFlowMaxCool > 0.0) {
                        ReportSizingOutput(CompType,
                                           HydrRadSys(RadSysNum).Name,
                                           "User-Specified Maximum Cold Water Flow [m3/s]",
                                           HydrRadSys(RadSysNum).WaterVolFlowMaxCool);
                    }
                } else { // Autosize or hard-size with sizing run
                    if (HydrRadSys(RadSysNum).ColdWaterInNode > 0 && HydrRadSys(RadSysNum).ColdWaterOutNode > 0) {
                        PltSizCoolNum = MyPlantSizingIndex(CompType,
                                                           HydrRadSys(RadSysNum).Name,
                                                           HydrRadSys(RadSysNum).ColdWaterInNode,
                                                           HydrRadSys(RadSysNum).ColdWaterOutNode,
                                                           ErrorsFound);
                        if (PltSizCoolNum > 0) {
                            if (DesCoilLoad >= SmallLoad) {
                                rho = GetDensityGlycol(PlantLoop(HydrRadSys(RadSysNum).CWLoopNum).FluidName,
                                                       DataGlobals::CWInitConvTemp,
                                                       PlantLoop(HydrRadSys(RadSysNum).CWLoopNum).FluidIndex,
                                                       RoutineName);
                                Cp = GetSpecificHeatGlycol(PlantLoop(HydrRadSys(RadSysNum).CWLoopNum).FluidName,
                                                           DataGlobals::CWInitConvTemp,
                                                           PlantLoop(HydrRadSys(RadSysNum).CWLoopNum).FluidIndex,
                                                           RoutineName);
                                WaterVolFlowMaxCoolDes = DesCoilLoad / (PlantSizData(PltSizCoolNum).DeltaT * Cp * rho);
                            } else {
                                WaterVolFlowMaxCoolDes = 0.0;
                            }
                        } else {
                            ShowSevereError("Autosizing of water flow requires a cooling loop Sizing:Plant object");
                            ShowContinueError("Occurs in ZoneHVAC:LowTemperatureRadiant:VariableFlow Object=" + HydrRadSys(RadSysNum).Name);
                            ErrorsFound = true;
                        }
                    }

                    if (IsAutoSize) {
                        HydrRadSys(RadSysNum).WaterVolFlowMaxCool = WaterVolFlowMaxCoolDes;
                        ReportSizingOutput(
                            CompType, HydrRadSys(RadSysNum).Name, "Design Size Maximum Cold Water Flow [m3/s]", WaterVolFlowMaxCoolDes);
                    } else { // hard-size with sizing data
                        if (HydrRadSys(RadSysNum).WaterVolFlowMaxCool > 0.0 && WaterVolFlowMaxCoolDes > 0.0) {
                            WaterVolFlowMaxCoolUser = HydrRadSys(RadSysNum).WaterVolFlowMaxCool;
                            ReportSizingOutput(CompType,
                                               HydrRadSys(RadSysNum).Name,
                                               "Design Size Maximum Cold Water Flow [m3/s]",
                                               WaterVolFlowMaxCoolDes,
                                               "User-Specified Maximum Cold Water Flow [m3/s]",
                                               WaterVolFlowMaxCoolUser);
                            if (DisplayExtraWarnings) {
                                if ((std::abs(WaterVolFlowMaxCoolDes - WaterVolFlowMaxCoolUser) / WaterVolFlowMaxCoolUser) >
                                    AutoVsHardSizingThreshold) {
                                    ShowMessage("SizeLowTempRadiantSystem: Potential issue with equipment sizing for "
                                                "ZoneHVAC:LowTemperatureRadiant:VariableFlow = \"" +
                                                HydrRadSys(RadSysNum).Name + "\".");
                                    ShowContinueError("User-Specified Maximum Cool Water Flow of " + RoundSigDigits(WaterVolFlowMaxCoolUser, 5) +
                                                      " [m3/s]");
                                    ShowContinueError("differs from Design Size Maximum Cool Water Flow of " +
                                                      RoundSigDigits(WaterVolFlowMaxCoolDes, 5) + " [m3/s]");
                                    ShowContinueError("This may, or may not, indicate mismatched component sizes.");
                                    ShowContinueError("Verify that the value entered is intended and is consistent with other components.");
                                }
                            }
                        }
                    }
                }
            }

            IsAutoSize = false;
            if (HydrRadSys(RadSysNum).TubeLength == AutoSize) {
                IsAutoSize = true;
            }
            if (CurZoneEqNum > 0) {
                if (!IsAutoSize && !ZoneSizingRunDone) { // simulation continue
                    if (HydrRadSys(RadSysNum).TubeLength > 0.0) {
                        ReportSizingOutput(
                            CompType, HydrRadSys(RadSysNum).Name, "User-Specified Hydronic Tubing Length [m]", HydrRadSys(RadSysNum).TubeLength);
                    }
                } else { // Autosize or hard-size with sizing run
                    // CheckZoneSizing is not required here because the tube length calculation is not dependent on zone sizing calculation results
                    TubeLengthDes = HydrRadSys(RadSysNum).sizeRadiantSystemTubeLength();
                    if (IsAutoSize) {
                        HydrRadSys(RadSysNum).TubeLength = TubeLengthDes;
                        ReportSizingOutput(CompType, HydrRadSys(RadSysNum).Name, "Design Size Hydronic Tubing Length [m]", TubeLengthDes);
                    } else { // hard-size with sizing data
                        if (HydrRadSys(RadSysNum).TubeLength > 0.0 && TubeLengthDes > 0.0) {
                            TubeLengthUser = HydrRadSys(RadSysNum).TubeLength;
                            ReportSizingOutput(CompType,
                                               HydrRadSys(RadSysNum).Name,
                                               "Design Size Hydronic Tubing Length [m]",
                                               TubeLengthDes,
                                               "User-Specified Hydronic Tubing Length [m]",
                                               TubeLengthUser);
                            if (DisplayExtraWarnings) {
                                if ((std::abs(TubeLengthDes - TubeLengthUser) / TubeLengthUser) > AutoVsHardSizingThreshold) {
                                    ShowMessage("SizeLowTempRadiantSystem: Potential issue with equipment sizing for "
                                                "ZoneHVAC:LowTemperatureRadiant:VariableFlow = \"" +
                                                HydrRadSys(RadSysNum).Name + "\".");
                                    ShowContinueError("User-Specified Hydronic Tubing Length of " + RoundSigDigits(TubeLengthUser, 5) + " [m]");
                                    ShowContinueError("differs from Design Size Hydronic Tubing Length of " + RoundSigDigits(TubeLengthDes, 5) +
                                                      " [m]");
                                    ShowContinueError("This may, or may not, indicate mismatched component sizes.");
                                    ShowContinueError("Verify that the value entered is intended and is consistent with other components.");
                                }
                            }
                        }
                    }
                }
            }

            for (SurfNum = 1; SurfNum <= HydrRadSys(RadSysNum).NumOfSurfaces; ++SurfNum) {
                if (HydrRadSys(RadSysNum).NumCircCalcMethod == CalculateFromLength) {
                    HydrRadSys(RadSysNum).NumCircuits(SurfNum) =
                        (HydrRadSys(RadSysNum).SurfaceFrac(SurfNum) * HydrRadSys(RadSysNum).TubeLength) / HydrRadSys(RadSysNum).CircLength;
                    HydrRadSys(RadSysNum).NumCircuits(SurfNum) = max(HydrRadSys(RadSysNum).NumCircuits(SurfNum), 1.0);
                } else {
                    HydrRadSys(RadSysNum).NumCircuits(SurfNum) = 1.0;
                }
            }

            RegisterPlantCompDesignFlow(HydrRadSys(RadSysNum).HotWaterInNode, HydrRadSys(RadSysNum).WaterVolFlowMaxHeat);
            RegisterPlantCompDesignFlow(HydrRadSys(RadSysNum).ColdWaterInNode, HydrRadSys(RadSysNum).WaterVolFlowMaxCool);
        }

        if (SystemType == ConstantFlowSystem) {

            CompType = "ZoneHVAC:LowTemperatureRadiant:ConstantFlow";
            CompName = CFloRadSys(RadSysNum).Name;

            // Check which operating system it is
            HeatNode = CFloRadSys(RadSysNum).HotWaterInNode;
            CoolNode = CFloRadSys(RadSysNum).ColdWaterInNode;
            if (HeatNode > 0 && CoolNode > 0) {
                OpMode = ClgHtg;
            } else if (HeatNode > 0 && CoolNode <= 0) {
                OpMode = HtgOnly;
            } else if (CoolNode > 0 && HeatNode <= 0) {
                OpMode = ClgOnly;
            } else {
                OpMode = OFF; // It shouldn't happen here
            }

            if (CFloRadSys(RadSysNum).WaterVolFlowMax == AutoSize) {
                IsAutoSize = true;
            }

            if (CurZoneEqNum > 0) {
                if (!IsAutoSize && !ZoneSizingRunDone) { // simulation continue
                    if (CFloRadSys(RadSysNum).WaterVolFlowMax > 0.0) {
                        ReportSizingOutput(
                            CompType, CFloRadSys(RadSysNum).Name, "User-Specified Maximum Water Flow [m3/s]", CFloRadSys(RadSysNum).WaterVolFlowMax);
                    }
                } else { // Autosize or hard-size with sizing run
                    CheckZoneSizing(CompType, CFloRadSys(RadSysNum).Name);
                    // Estimate hot water and chilled water flows
                    // Index only if it provides heating to avoid severe error
                    if (OpMode == ClgHtg || OpMode == HtgOnly) {
                        PltSizHeatNum = MyPlantSizingIndex(CompType,
                                                           CFloRadSys(RadSysNum).Name,
                                                           CFloRadSys(RadSysNum).HotWaterInNode,
                                                           CFloRadSys(RadSysNum).HotWaterOutNode,
                                                           ErrorsFound);
                    }
                    if (PltSizHeatNum > 0) {
                        if (FinalZoneSizing(CurZoneEqNum).NonAirSysDesHeatLoad >= SmallLoad) {
                            rho = GetDensityGlycol(PlantLoop(CFloRadSys(RadSysNum).HWLoopNum).FluidName,
                                                   DataGlobals::HWInitConvTemp,
                                                   PlantLoop(CFloRadSys(RadSysNum).HWLoopNum).FluidIndex,
                                                   "SizeLowTempRadiantSystem");
                            Cp = GetSpecificHeatGlycol(PlantLoop(CFloRadSys(RadSysNum).HWLoopNum).FluidName,
                                                       DataGlobals::HWInitConvTemp,
                                                       PlantLoop(CFloRadSys(RadSysNum).HWLoopNum).FluidIndex,
                                                       "SizeLowTempRadiantSystem");
                            WaterVolFlowMaxHeatDes =
                                FinalZoneSizing(CurZoneEqNum).NonAirSysDesHeatLoad / (PlantSizData(PltSizHeatNum).DeltaT * Cp * rho);
                        } else {
                            WaterVolFlowMaxHeatDes = 0.0;
                        }
                    } else {
                        if (OpMode == ClgHtg || OpMode == HtgOnly) {
                            ShowSevereError("Autosizing of water flow requires a heating loop Sizing:Plant object");
                            ShowContinueError("Occurs in ZoneHVAC:LowTemperatureRadiant:ConstantFlow Object=" + CFloRadSys(RadSysNum).Name);
                            ErrorsFound = true;
                        }
                    }

                    // Index only if it provides cooling system to avoid severe error
                    if (OpMode == ClgHtg || OpMode == ClgOnly) {
                        PltSizCoolNum = MyPlantSizingIndex(CompType,
                                                           CFloRadSys(RadSysNum).Name,
                                                           CFloRadSys(RadSysNum).ColdWaterInNode,
                                                           CFloRadSys(RadSysNum).ColdWaterOutNode,
                                                           ErrorsFound);
                    }
                    if (PltSizCoolNum > 0) {
                        if (FinalZoneSizing(CurZoneEqNum).NonAirSysDesCoolLoad >= SmallLoad) {
                            rho = GetDensityGlycol(PlantLoop(CFloRadSys(RadSysNum).CWLoopNum).FluidName,
                                                   DataGlobals::CWInitConvTemp,
                                                   PlantLoop(CFloRadSys(RadSysNum).CWLoopNum).FluidIndex,
                                                   "SizeLowTempRadiantSystem");
                            Cp = GetSpecificHeatGlycol(PlantLoop(CFloRadSys(RadSysNum).CWLoopNum).FluidName,
                                                       DataGlobals::CWInitConvTemp,
                                                       PlantLoop(CFloRadSys(RadSysNum).CWLoopNum).FluidIndex,
                                                       "SizeLowTempRadiantSystem");
                            WaterVolFlowMaxCoolDes =
                                FinalZoneSizing(CurZoneEqNum).NonAirSysDesCoolLoad / (PlantSizData(PltSizCoolNum).DeltaT * Cp * rho);
                        } else {
                            WaterVolFlowMaxCoolDes = 0.0;
                        }
                    } else {
                        if (OpMode == ClgHtg || OpMode == ClgOnly) {
                            ShowSevereError("Autosizing of water flow requires a cooling loop Sizing:Plant object");
                            ShowContinueError("Occurs in ZoneHVAC:LowTemperatureRadiant:ConstantFlow Object=" + CFloRadSys(RadSysNum).Name);
                            ErrorsFound = true;
                        }
                    }

                    // Determine maximum water flow rate depending upon system type
                    if (OpMode == ClgHtg) {
                        WaterVolFlowMaxDes = std::max(WaterVolFlowMaxHeatDes, WaterVolFlowMaxCoolDes);
                    } else if (OpMode == ClgOnly) {
                        WaterVolFlowMaxDes = WaterVolFlowMaxCoolDes;
                    } else if (OpMode == HtgOnly) {
                        WaterVolFlowMaxDes = WaterVolFlowMaxHeatDes;
                    } else {
                        WaterVolFlowMaxDes = 0.0;
                    }

                    if (IsAutoSize) {
                        CFloRadSys(RadSysNum).WaterVolFlowMax = WaterVolFlowMaxDes;
                        ReportSizingOutput(CompType, CFloRadSys(RadSysNum).Name, "Design Size Maximum Water Flow [m3/s]", WaterVolFlowMaxDes);
                    } else { // hard-size with sizing data
                        if (CFloRadSys(RadSysNum).WaterVolFlowMax > 0.0 && WaterVolFlowMaxDes > 0.0) {
                            WaterVolFlowMaxUser = CFloRadSys(RadSysNum).WaterVolFlowMax;
                            ReportSizingOutput(CompType,
                                               CFloRadSys(RadSysNum).Name,
                                               "Design Size Maximum Water Flow [m3/s]",
                                               WaterVolFlowMaxDes,
                                               "User-Specified Maximum Water Flow [m3/s]",
                                               WaterVolFlowMaxUser);
                            if (DisplayExtraWarnings) {
                                if ((std::abs(WaterVolFlowMaxDes - WaterVolFlowMaxUser) / WaterVolFlowMaxUser) > AutoVsHardSizingThreshold) {
                                    ShowMessage("SizeLowTempRadiantSystem: Potential issue with equipment sizing for "
                                                "ZoneHVAC:LowTemperatureRadiant:ConstantFlow = \" " +
                                                CFloRadSys(RadSysNum).Name + "\".");
                                    ShowContinueError("User-Specified Maximum Water Flow of " + RoundSigDigits(WaterVolFlowMaxUser, 5) + " [m3/s]");
                                    ShowContinueError("differs from Design Size Maximum Water Flow of " + RoundSigDigits(WaterVolFlowMaxDes, 5) +
                                                      " [m3/s]");
                                    ShowContinueError("This may, or may not, indicate mismatched component sizes.");
                                    ShowContinueError("Verify that the value entered is intended and is consistent with other components.");
                                }
                            }
                        }
                    }
                }
            }

            IsAutoSize = false;
            if (CFloRadSys(RadSysNum).TubeLength == AutoSize) {
                IsAutoSize = true;
            }

            if (CurZoneEqNum > 0) {
                if (!IsAutoSize && !ZoneSizingRunDone) { // simulation continue
                    if (CFloRadSys(RadSysNum).TubeLength > 0.0) {
                        ReportSizingOutput("ZoneHVAC:LowTemperatureRadiant:ConstantFlow",
                                           CFloRadSys(RadSysNum).Name,
                                           "User-Specified Hydronic Tubing Length [m]",
                                           CFloRadSys(RadSysNum).TubeLength);
                    }
                } else { // Autosize or hard-size with sizing run
                    // CheckZoneSizing is not required here because the tube length calculation is not dependent on zone sizing calculation results
                    TubeLengthDes = CFloRadSys(RadSysNum).sizeRadiantSystemTubeLength();
                    if (IsAutoSize) {
                        CFloRadSys(RadSysNum).TubeLength = TubeLengthDes;
                        ReportSizingOutput("ZoneHVAC:LowTemperatureRadiant:ConstantFlow",
                                           CFloRadSys(RadSysNum).Name,
                                           "Design Size Hydronic Tubing Length [m]",
                                           TubeLengthDes);
                    } else { // hard-size with sizing data
                        if (CFloRadSys(RadSysNum).TubeLength > 0.0 && TubeLengthDes > 0.0) {
                            TubeLengthUser = CFloRadSys(RadSysNum).TubeLength;
                            ReportSizingOutput("ZoneHVAC:LowTemperatureRadiant:ConstantFlow",
                                               CFloRadSys(RadSysNum).Name,
                                               "Design Size Hydronic Tubing Length [m]",
                                               TubeLengthDes,
                                               "User-Specified Hydronic Tubing Length [m]",
                                               TubeLengthUser);
                            if (DisplayExtraWarnings) {
                                if ((std::abs(TubeLengthDes - TubeLengthUser) / TubeLengthUser) > AutoVsHardSizingThreshold) {
                                    ShowMessage("SizeLowTempRadiantSystem: Potential issue with equipment sizing for "
                                                "ZoneHVAC:LowTemperatureRadiant:ConstantFlow = \" " +
                                                CFloRadSys(RadSysNum).Name + "\".");
                                    ShowContinueError("User-Specified Hydronic Tubing Length of " + RoundSigDigits(TubeLengthUser, 5) + " [m]");
                                    ShowContinueError("differs from Design Size Hydronic Tubing Length of " + RoundSigDigits(TubeLengthDes, 5) +
                                                      " [m]");
                                    ShowContinueError("This may, or may not, indicate mismatched component sizes.");
                                    ShowContinueError("Verify that the value entered is intended and is consistent with other components.");
                                }
                            }
                        }
                    }
                }
            }

            for (SurfNum = 1; SurfNum <= CFloRadSys(RadSysNum).NumOfSurfaces; ++SurfNum) {
                if (CFloRadSys(RadSysNum).NumCircCalcMethod == CalculateFromLength) {
                    CFloRadSys(RadSysNum).NumCircuits(SurfNum) =
                        (CFloRadSys(RadSysNum).SurfaceFrac(SurfNum) * CFloRadSys(RadSysNum).TubeLength) / CFloRadSys(RadSysNum).CircLength;
                    CFloRadSys(RadSysNum).NumCircuits(SurfNum) = max(CFloRadSys(RadSysNum).NumCircuits(SurfNum), 1.0);
                } else {
                    CFloRadSys(RadSysNum).NumCircuits(SurfNum) = 1.0;
                }
            }
            if (CFloRadSys(RadSysNum).HotWaterInNode > 0) {
                RegisterPlantCompDesignFlow(CFloRadSys(RadSysNum).HotWaterInNode, CFloRadSys(RadSysNum).WaterVolFlowMax);
            }
            if (CFloRadSys(RadSysNum).ColdWaterInNode > 0) {
                RegisterPlantCompDesignFlow(CFloRadSys(RadSysNum).ColdWaterInNode, CFloRadSys(RadSysNum).WaterVolFlowMax);
            }
        }

        if (ErrorsFound) {
            ShowFatalError("Preceding sizing errors cause program termination");
        }
    }

    Real64 HydronicSystemBaseData::sizeRadiantSystemTubeLength()
    {

        // SUBROUTINE INFORMATION:
        //       AUTHOR         Rick Strand
        //       DATE WRITTEN   August 2017

        // PURPOSE OF THIS SUBROUTINE:
        // This subroutine figures out the tube length based on the spacing of tubes.
        // For single surface systems, this is fairly easy as there is only one spacing
        // to deal with.  For multi-surface systems, more work is necessary because each
        // surface could use a different spacing.

        // Return value
        Real64 sizeRadiantSystemTubeLength;

        Real64 tubeLength (0.0); // temporary holding place for the function calculation

        for (int surfNum = 1; surfNum <= this->NumOfSurfaces; ++surfNum) {
            auto &thisHydrSysSurf(Surface(this->SurfacePtr(surfNum)));
            auto &thisHydrSpacing(Construct(thisHydrSysSurf.Construction).ThicknessPerpend);
            if ((thisHydrSpacing > 0.005) && (thisHydrSpacing < 0.5)) { // limit allowable spacing to between 1cm and 1m
                tubeLength += thisHydrSysSurf.Area / (2.0 * thisHydrSpacing);
            } else { // if not in allowable limit, default back to 0.15m (15cm or 6 inches)
                tubeLength += thisHydrSysSurf.Area / 0.15;
            }
        }

        sizeRadiantSystemTubeLength = tubeLength;
        return sizeRadiantSystemTubeLength;
    }

<<<<<<< HEAD
    void VariableFlowRadiantSystemData::calculateLowTemperatureRadiantSystem(ConvectionCoefficientsData &dataConvectionCoefficients, Real64 &LoadMet)   // load met by the radiant system, in Watts
=======
    void VariableFlowRadiantSystemData::calculateLowTemperatureRadiantSystem(ZoneTempPredictorCorrectorData &dataZoneTempPredictorCorrector, Real64 &LoadMet)   // load met by the radiant system, in Watts
>>>>>>> 4f18c328
    {

        // SUBROUTINE INFORMATION:
        //       AUTHOR         Rick Strand
        //       DATE WRITTEN   November 2000

        // PURPOSE OF THIS SUBROUTINE:
        // This subroutine does all of the stuff that is necessary to simulate
        // a low temperature hydronic radiant heating/cooling system.  Calls are
        // made to appropriate subroutines either in this module or outside of it.

        // METHODOLOGY EMPLOYED:
        // Follows the methods used by many other pieces of zone equipment.
        // Much like a water coil, a hydronic system will use the ControlCompOutput
        // routine to determine what fraction of capacity the unit should be
        // functioning at by controlling the flow rate of water to the element.

        // REFERENCES:
        // Other EnergyPlus modules
        // IBLAST-QTF research program, completed in January 1995 (unreleased)
        // Strand, R.K. 1995. "Heat Source Transfer Functions and Their Application to
        //   Low Temperature Radiant Heating Systems", Ph.D. dissertation, University
        //   of Illinois at Urbana-Champaign, Department of Mechanical and Industrial
        //   Engineering.
        // Seem, J.E. 1986. "Heat Transfer in Buildings", Ph.D. dissertation, University
        //   of Wisconsin-Madison.

        // Using/Aliasing
        using DataBranchAirLoopPlant::MassFlowTolerance;
        using DataHeatBalance::Zone;
        using DataHeatBalance::ZoneData;
        using DataHVACGlobals::SmallLoad;
        using PlantUtilities::SetComponentFlowRate;
        using ScheduleManager::GetCurrentScheduleValue;

        // SUBROUTINE LOCAL VARIABLE DECLARATIONS:
        Real64 ActWaterFlow; // actual water flow for heating or cooling [kg/sec]
        int ControlNode;     // the hot water or cold water inlet node
        Real64 ControlTemp;  // temperature of whatever is controlling the radiant system
        Real64 MassFlowFrac; // fraction of the maximum water flow rate as determined by the control algorithm
        Real64 MaxWaterFlow; // maximum water flow for heating or cooling [kg/sec]
        Real64 OffTempCool;  // temperature at which the flow rate throttles back to zero for cooling
        Real64 OffTempHeat;  // temperature at which the flow rate throttles back to zero for heating
        Real64 SetPointTemp; // temperature "goal" for the radiant system [Celsius]
        int SurfNum;         // Surface number in the Surface derived type for a radiant system surface
        int SurfNum2;        // Surface number in the Surface derived type for a radiant system surface
        int ZoneNum;         // number of zone being served
        Real64 mdot;         // local temporary for fluid mass flow rate
        bool SysRunning;     // True when system is running

        ControlNode = 0;
        MaxWaterFlow = 0.0;
        ActWaterFlow = 0.0;
        ZoneNum = this->ZonePtr;
        OperatingMode = NotOperating;
        SysRunning = true;

        if (GetCurrentScheduleValue(this->SchedPtr) <= 0) {

            // Unit is off or has no load upon it; set the flow rates to zero and then
            // simulate the components with the no flow conditions
            for (SurfNum = 1; SurfNum <= this->NumOfSurfaces; ++SurfNum) {
                SurfNum2 = this->SurfacePtr(SurfNum);
                QRadSysSource(SurfNum2) = 0.0;
                if (Surface(SurfNum2).ExtBoundCond > 0 && Surface(SurfNum2).ExtBoundCond != SurfNum2)
                    QRadSysSource(Surface(SurfNum2).ExtBoundCond) = 0.0; // Also zero the other side of an interzone
            }
            if (this->HeatingSystem) {
                mdot = 0.0;
                SetComponentFlowRate(mdot,
                                     this->HotWaterInNode,
                                     this->HotWaterOutNode,
                                     this->HWLoopNum,
                                     this->HWLoopSide,
                                     this->HWBranchNum,
                                     this->HWCompNum);
            }
            if (this->CoolingSystem) {
                mdot = 0.0;
                SetComponentFlowRate(mdot,
                                     this->ColdWaterInNode,
                                     this->ColdWaterOutNode,
                                     this->CWLoopNum,
                                     this->CWLoopSide,
                                     this->CWBranchNum,
                                     this->CWCompNum);
            }
        } else { // Unit might be on-->this section is intended to control the water mass flow rate being
            // sent to the radiant system

            ControlTemp = this->setRadiantSystemControlTemperature();

            if (this->HotSetptSchedPtr > 0) {
                SetPointTemp = GetCurrentScheduleValue(this->HotSetptSchedPtr);
                OffTempHeat = SetPointTemp + 0.5 * this->HotThrottlRange;
            } else { // This system is not capable of heating, set OffTempHeat to something really low
                OffTempHeat = LowTempHeating;
            }
            if (this->ColdSetptSchedPtr > 0) {
                SetPointTemp = GetCurrentScheduleValue(this->ColdSetptSchedPtr);
                OffTempCool = SetPointTemp - 0.5 * this->ColdThrottlRange;
            } else { // This system is not capable of cooling, set OffTempCool to something really high
                OffTempCool = HighTempCooling;
            }

            // Check for an illogical condition where a user enters controls that could
            // potentially be heating or cooling at a particular control temperature
            if (OffTempHeat > OffTempCool) {
                MassFlowFrac = 0.0;
                ShowSevereError("Overlapping heating and cooling control temps in radiant system: " + this->Name);
                ShowFatalError("Preceding condition causes termination.");

            } else { // Temperatures for heating and cooling do not overlap--calculate the mass flow fraction

                if (ControlTemp < OffTempHeat && this->HeatingSystem) { // Heating mode
                    OperatingMode = HeatingMode;
                    ControlNode = this->HotWaterInNode;
                    MaxWaterFlow = this->WaterFlowMaxHeat;
                    MassFlowFrac = (OffTempHeat - ControlTemp) / this->HotThrottlRange;
                } else if (ControlTemp > OffTempCool && this->CoolingSystem) { // Cooling mode
                    OperatingMode = CoolingMode;
                    ControlNode = this->ColdWaterInNode;
                    MaxWaterFlow = this->WaterFlowMaxCool;
                    MassFlowFrac = (ControlTemp - OffTempCool) / this->ColdThrottlRange;
                } else { // ControlTemp is between OffTempHeat and OffTempCool--unit should not run
                    MassFlowFrac = 0.0;
                }
            }

            // Calculate and limit the water flow rate
            ActWaterFlow = MassFlowFrac * MaxWaterFlow;
            if (ActWaterFlow < MassFlowTolerance) ActWaterFlow = 0.0;
            if (this->EMSOverrideOnWaterMdot) ActWaterFlow = this->EMSWaterMdotOverrideValue;

            if (OperatingMode == HeatingMode) {
                if (this->HeatingSystem) {
                    SetComponentFlowRate(ActWaterFlow,
                                         this->HotWaterInNode,
                                         this->HotWaterOutNode,
                                         this->HWLoopNum,
                                         this->HWLoopSide,
                                         this->HWBranchNum,
                                         this->HWCompNum);
                } else { // not heating system
                    SysRunning = false;
                }
            } else if (OperatingMode == CoolingMode) {
                if (this->CoolingSystem) {
                    SetComponentFlowRate(ActWaterFlow,
                                         this->ColdWaterInNode,
                                         this->ColdWaterOutNode,
                                         this->CWLoopNum,
                                         this->CWLoopSide,
                                         this->CWBranchNum,
                                         this->CWCompNum);
                } else { // not cooling system
                    SysRunning = false;
                }
            }

            // Now simulate the system...
<<<<<<< HEAD
            if (((OperatingMode == HeatingMode) || (OperatingMode == CoolingMode)) && SysRunning) this->calculateLowTemperatureRadiantSystemComponents(dataConvectionCoefficients, LoadMet);
        }
    }

    void VariableFlowRadiantSystemData::calculateLowTemperatureRadiantSystemComponents(ConvectionCoefficientsData &dataConvectionCoefficients, Real64 &LoadMet) // Load met by the low temperature radiant system, in Watts
=======
            if (((OperatingMode == HeatingMode) || (OperatingMode == CoolingMode)) && SysRunning) this->calculateLowTemperatureRadiantSystemComponents(dataZoneTempPredictorCorrector, LoadMet);
        }
    }

    void VariableFlowRadiantSystemData::calculateLowTemperatureRadiantSystemComponents(ZoneTempPredictorCorrectorData &dataZoneTempPredictorCorrector, Real64 &LoadMet) // Load met by the low temperature radiant system, in Watts
>>>>>>> 4f18c328
    {

        // SUBROUTINE INFORMATION:
        //       AUTHOR         Rick Strand
        //       DATE WRITTEN   November 2000
        //       MODIFIED       Sep 2011 LKL/BG - resimulate only zones needing it for Radiant systems

        // PURPOSE OF THIS SUBROUTINE:
        // This subroutine solves the radiant system based on how much water is (and
        // the conditions of the water) supplied to the radiant system.

        // METHODOLOGY EMPLOYED:
        // Use heat exchanger formulas to obtain the heat source/sink for the radiant
        // system based on the inlet conditions and flow rate of water.  Once that is
        // determined, recalculate the surface heat balances to reflect this heat
        // addition/subtraction.  The load met by the system is determined by the
        // difference between the convection from all surfaces in the zone when
        // there was no radiant system output and with a source/sink added.

        // REFERENCES:
        // IBLAST-QTF research program, completed in January 1995 (unreleased)
        // Strand, R.K. 1995. "Heat Source Transfer Functions and Their Application to
        //   Low Temperature Radiant Heating Systems", Ph.D. dissertation, University
        //   of Illinois at Urbana-Champaign, Department of Mechanical and Industrial
        //   Engineering.

        // Using/Aliasing
        using DataEnvironment::OutBaroPress;
        using DataHeatBalance::Construct;
        using DataHeatBalance::Zone;
        using DataHeatBalFanSys::CTFTsrcConstPart;
        using DataHeatBalFanSys::RadSysTiHBConstCoef;
        using DataHeatBalFanSys::RadSysTiHBQsrcCoef;
        using DataHeatBalFanSys::RadSysTiHBToutCoef;
        using DataHeatBalFanSys::RadSysToHBConstCoef;
        using DataHeatBalFanSys::RadSysToHBQsrcCoef;
        using DataHeatBalFanSys::RadSysToHBTinCoef;
        using DataHeatBalFanSys::ZoneAirHumRat;
        using DataHeatBalSurface::TH;
        using DataLoopNode::Node;
        using DataSurfaces::HeatTransferModel_CondFD;
        using DataSurfaces::HeatTransferModel_CTF;
        using DataSurfaces::Surface;
        using General::RoundSigDigits;
        using PlantUtilities::SetComponentFlowRate;

        // SUBROUTINE LOCAL VARIABLE DECLARATIONS:
        int CondSurfNum;          // Surface number (in radiant array) of
        int ConstrNum;            // Index for construction number in Construct derived type
        Real64 DewPointTemp;      // Dew-point temperature based on the zone air conditions
        Real64 EpsMdotCp;         // Epsilon (heat exchanger terminology) times water mass flow rate times water specific heat
        Real64 FullWaterMassFlow; // Original water mass flow rate before reducing the flow for condensation concerns
        Real64 LowestRadSurfTemp; // Lowest surface temperature of a radiant system (when condensation is a concern)
        Real64 PredictedCondTemp; // Temperature at which condensation is predicted (includes user parameter)
        int RadSurfNum;           // DO loop counter for the surfaces that comprise a particular radiant system
        int RadSurfNum2;          // DO loop counter for the surfaces that comprise a particular radiant system
        int RadSurfNum3;          // DO loop counter for the surfaces that comprise a particular radiant system
        Real64 ReductionFrac;     // Fraction that the flow should be reduced to avoid condensation
        int SurfNum;              // Index for radiant surface in Surface derived type
        int SurfNum2;             // Index for radiant surface in Surface derived type
        Real64 SysWaterMassFlow;  // System level water mass flow rate (includes effect of zone multiplier)
        Real64 WaterMassFlow;     // Water mass flow rate in the radiant system, kg/s
        int WaterNodeIn;          // Node number of the water entering the radiant system
        Real64 WaterTempIn;       // Temperature of the water entering the radiant system, in C
        Real64 ZeroFlowSurfTemp;  // Temperature of radiant surface when flow is zero
        int ZoneNum;              // Zone pointer for this radiant system

        Real64 Ca; // Coefficients to relate the inlet water temperature to the heat source
        Real64 Cb;
        Real64 Cc;
        Real64 Cd;
        Real64 Ce;
        Real64 Cf;
        Real64 Cg;
        Real64 Ch;
        Real64 Ci;
        Real64 Cj;
        Real64 Ck;
        Real64 Cl;
        // For more info on Ca through Cl, see comments below

        // First, apply heat exchanger logic to find the heat source/sink to the system.
        // This involves finding out the heat transfer characteristics of the hydronic
        // loop and then applying the equations derived on pp. 113-118 of the dissertation.

        // Set the conditions on the water side inlet
        {
            auto const SELECT_CASE_var(OperatingMode);
            if (SELECT_CASE_var == HeatingMode) {
                WaterNodeIn = this->HotWaterInNode;
            } else if (SELECT_CASE_var == CoolingMode) {
                WaterNodeIn = this->ColdWaterInNode;
            } else {
                WaterNodeIn = 0; // Suppress uninitialized warning
                ShowSevereError("Illegal low temperature radiant system operating mode");
                ShowContinueError("Occurs in Radiant System=" + this->Name);
                ShowFatalError("Preceding condition causes termination.");
            }
        }
        ZoneNum = this->ZonePtr;
        SysWaterMassFlow = Node(WaterNodeIn).MassFlowRate;
        WaterMassFlow = Node(WaterNodeIn).MassFlowRate / double(Zone(ZoneNum).Multiplier * Zone(ZoneNum).ListMultiplier);
        WaterTempIn = Node(WaterNodeIn).Temp;

        if (WaterMassFlow <= 0.0) {
            // No flow or below minimum allowed so there is no heat source/sink
            // This is possible with a mismatch between system and plant operation
            // or a slight mismatch between zone and system controls.  This is not
            // necessarily a "problem" so this exception is necessary in the code.
            for (RadSurfNum = 1; RadSurfNum <= this->NumOfSurfaces; ++RadSurfNum) {
                SurfNum = this->SurfacePtr(RadSurfNum);
                QRadSysSource(SurfNum) = 0.0;
                if (Surface(SurfNum).ExtBoundCond > 0 && Surface(SurfNum).ExtBoundCond != SurfNum)
                    QRadSysSource(Surface(SurfNum).ExtBoundCond) = 0.0; // Also zero the other side of an interzone
            }

        } else {

            for (RadSurfNum = 1; RadSurfNum <= this->NumOfSurfaces; ++RadSurfNum) {

                SurfNum = this->SurfacePtr(RadSurfNum);
                // Determine the heat exchanger "effectiveness" term

                EpsMdotCp = calculateHXEffectivenessTerm(WaterTempIn, WaterMassFlow, this->SurfaceFrac(RadSurfNum), this->NumCircuits(RadSurfNum));

                // Obtain the heat balance coefficients and calculate the intermediate coefficients
                // linking the inlet water temperature to the heat source/sink to the radiant system.
                // The coefficients are based on the following development...
                // The heat balance equations at the outside and inside surfaces are of the form:
                //   Tinside  = Ca + Cb*Toutside + Cc*q"
                //   Toutside = Cd + Ce*Tinside  + Cf*q"
                //   Tsource  = Cg + Ch*q"       + Ci*Tinside + Cj*Toutside
                // where:
                //   Tinside is the temperature at the inside surface
                //   Toutside is the temperature at the outside surface
                //   Tsource is the temperature within the radiant system at the location of the source/sink
                //   Ca is all of the other terms in the inside heat balance (solar, LW exchange, conduction history terms, etc.)
                //   Cb is the current cross CTF term
                //   Cc is the QTF inside term for the current heat source/sink
                //   Cd is all of the other terms in the outside heat balance (solar, LW exchange, conduction history terms, etc.)
                //   Ce is the current cross CTF term (should be equal to Cb)
                //   Cf is the QTF outside term for the current heat source/sink
                //   Cg is the summation of all temperature and source history terms at the source/sink location
                //   Ch is the QTF term at the source/sink location for the current heat source/sink
                //   Ci is the CTF inside term for the current inside surface temperature
                //   Cj is the CTF outside term for the current outside surface temperature
                // Note that it is necessary to not use "slow conduction" assumptions because the
                // source/sink has an impact on BOTH the inside and outside surface heat balances.
                // Hence the more general formulation.
                // The first two T equations above can be solved to remove the other surface temperature.
                // This results in the following equations:
                //   Tinside  = Ca + Cb*(Cd + Ce*Tinside + Cf*q") + Cc*q"   or...
                //   Tinside  = (Ca + Cb*Cd + (Cc+Cb*Cf)*q") / (1 - Ce*Cb)
                //   Toutside = Cd + Ce*(Ca + Cb*Toutside + Cc*q") + Cf*q"  or...
                //   Toutside = (Cd + Ce*Ca + (Cf+Ce*Cc)*q") / (1 - Ce*Cb)
                // Substituting the new equations for Tinside and Toutside as a function of C and q"
                // into the equation for Tsource...
                //   Tsource  = Cg + Ch*q" + Ci*((Ca + Cb*Cd + (Cc+Cb*Cf)*q") / (1 - Ce*Cb)) &
                //                         + Cj*((Cd + Ce*Ca + (Cf+Ce*Cc)*q") / (1 - Ce*Cb))
                // Or rearranging this to get Tsource as a function of q", we get...
                //   Tsource  =  Cg + ((Ci*(Ca + Cb*Cd) + Cj*(Cd + Ce*Ca))/(1-Ce*Cb)) &
                //             +(Ch + ((Ci*(Cc + Cb*Cf) + Cj*(Cf + Ce*Cc))/(1-Ce*Cb)))*q"
                // Or in a slightly simpler form...
                //   Tsource  = Ck + Cl*q"
                // where:
                //   Ck = Cg + ((Ci*(Ca + Cb*Cd) + Cj*(Cd + Ce*Ca))/(1-Ce*Cb))
                //   Cl = Ch + ((Ci*(Cc + Cb*Cf) + Cj*(Cf + Ce*Cc))/(1-Ce*Cb))
                // Note also that from heat exchanger "algebra", we have:
                //   q = epsilon*qmax    and    qmax = Mdot*Cp*(Twaterin-Tsource)
                // So...
                //   q" = q/Area = (epsilon*Mdot*Cp/Area)*(Twaterin-Tsource)
                // Or rearranging this equation:
                //   Tsource = -(q"*A/(epsilon*Mdot*Cp)) + Twaterin
                // Setting this equation equal to the other equation for Tsource a couple lines up
                // and rearranging to solve for q"...
                //   q" = (Twaterin - Ck) / (Cl + (A/(epsilon*Mdot*Cp))
                // or
                //   q  = (Twaterin - Ck) / ((Cl/A) + (1/epsilon*Mdot*Cp))
                // or
                //   q  = epsilon*Mdot*Cp*(Twaterin - Ck) / (1+(epsilon*Mdot*Cp*Cl/A))
                // which is the desired result, that is the heat source or sink to the radiant
                // system as a function of the water inlet temperature (flow rate is also in there
                // as well as all of the heat balance terms "hidden" in Ck and Cl).
                ConstrNum = Surface(SurfNum).Construction;

                if (Surface(SurfNum).HeatTransferAlgorithm == HeatTransferModel_CTF) {

                    Ca = RadSysTiHBConstCoef(SurfNum);
                    Cb = RadSysTiHBToutCoef(SurfNum);
                    Cc = RadSysTiHBQsrcCoef(SurfNum);

                    Cd = RadSysToHBConstCoef(SurfNum);
                    Ce = RadSysToHBTinCoef(SurfNum);
                    Cf = RadSysToHBQsrcCoef(SurfNum);

                    Cg = CTFTsrcConstPart(SurfNum);
                    Ch = Construct(ConstrNum).CTFTSourceQ(0);
                    Ci = Construct(ConstrNum).CTFTSourceIn(0);
                    Cj = Construct(ConstrNum).CTFTSourceOut(0);

                    Ck = Cg + ((Ci * (Ca + Cb * Cd) + Cj * (Cd + Ce * Ca)) / (1.0 - Ce * Cb));
                    Cl = Ch + ((Ci * (Cc + Cb * Cf) + Cj * (Cf + Ce * Cc)) / (1.0 - Ce * Cb));

                    QRadSysSource(SurfNum) = EpsMdotCp * (WaterTempIn - Ck) / (1.0 + (EpsMdotCp * Cl / Surface(SurfNum).Area));

                } else if (Surface(SurfNum).HeatTransferAlgorithm == HeatTransferModel_CondFD) {

                    QRadSysSource(SurfNum) = EpsMdotCp * (WaterTempIn - TCondFDSourceNode(SurfNum));
                }

                if (Surface(SurfNum).ExtBoundCond > 0 && Surface(SurfNum).ExtBoundCond != SurfNum)
                    QRadSysSource(Surface(SurfNum).ExtBoundCond) = QRadSysSource(SurfNum); // Also set the other side of an interzone
            }

            // "Temperature Comparison" Cut-off:
            for (RadSurfNum = 1; RadSurfNum <= this->NumOfSurfaces; ++RadSurfNum) {
                // Check to see whether or not the system should really be running.  If
                // QRadSysSource is negative when we are in heating mode or QRadSysSource
                // is positive when we are in cooling mode, then the radiant system will
                // be doing the opposite of its intention.  In this case, the flow rate
                // is set to zero to avoid heating in cooling mode or cooling in heating
                // mode.
                SurfNum = this->SurfacePtr(RadSurfNum);

                if (((OperatingMode == HeatingMode) && (QRadSysSource(SurfNum) <= 0.0)) ||
                    ((OperatingMode == CoolingMode) && (QRadSysSource(SurfNum) >= 0.0))) {
                    WaterMassFlow = 0.0;
                    if (OperatingMode == HeatingMode) {
                        SetComponentFlowRate(WaterMassFlow,
                                             this->HotWaterInNode,
                                             this->HotWaterOutNode,
                                             this->HWLoopNum,
                                             this->HWLoopSide,
                                             this->HWBranchNum,
                                             this->HWCompNum);

                    } else if (OperatingMode == CoolingMode) {
                        SetComponentFlowRate(WaterMassFlow,
                                             this->ColdWaterInNode,
                                             this->ColdWaterOutNode,
                                             this->CWLoopNum,
                                             this->CWLoopSide,
                                             this->CWBranchNum,
                                             this->CWCompNum);
                    }
                    this->WaterMassFlowRate = WaterMassFlow;

                    for (RadSurfNum2 = 1; RadSurfNum2 <= this->NumOfSurfaces; ++RadSurfNum2) {
                        SurfNum2 = this->SurfacePtr(RadSurfNum2);
                        QRadSysSource(SurfNum2) = 0.0;
                        if (Surface(SurfNum2).ExtBoundCond > 0 && Surface(SurfNum2).ExtBoundCond != SurfNum2)
                            QRadSysSource(Surface(SurfNum2).ExtBoundCond) = 0.0; // Also zero the other side of an interzone
                    }
                    break; // outer do loop
                }
            }

            // Condensation Cut-off:
            // Check to see whether there are any surface temperatures within the radiant system that have
            // dropped below the dew-point temperature.  If so, we need to shut off this radiant system.
            // A safety parameter is added (hardwired parameter) to avoid getting too close to condensation
            // conditions.
            this->CondCausedShutDown = false;
            DewPointTemp = PsyTdpFnWPb(ZoneAirHumRat(ZoneNum), OutBaroPress);

            if ((OperatingMode == CoolingMode) && (this->CondCtrlType == CondCtrlSimpleOff)) {

                for (RadSurfNum2 = 1; RadSurfNum2 <= this->NumOfSurfaces; ++RadSurfNum2) {
                    if (TH(2, 1, this->SurfacePtr(RadSurfNum2)) < (DewPointTemp + this->CondDewPtDeltaT)) {
                        // Condensation warning--must shut off radiant system
                        this->CondCausedShutDown = true;
                        WaterMassFlow = 0.0;
                        SetComponentFlowRate(WaterMassFlow,
                                             this->ColdWaterInNode,
                                             this->ColdWaterOutNode,
                                             this->CWLoopNum,
                                             this->CWLoopSide,
                                             this->CWBranchNum,
                                             this->CWCompNum);
                        this->WaterMassFlowRate = WaterMassFlow;
                        for (RadSurfNum3 = 1; RadSurfNum3 <= this->NumOfSurfaces; ++RadSurfNum3) {
                            SurfNum2 = this->SurfacePtr(RadSurfNum3);
                            QRadSysSource(SurfNum2) = 0.0;
                            if (Surface(SurfNum2).ExtBoundCond > 0 && Surface(SurfNum2).ExtBoundCond != SurfNum2)
                                QRadSysSource(Surface(SurfNum2).ExtBoundCond) = 0.0; // Also zero the other side of an interzone
                        }
                        // Produce a warning message so that user knows the system was shut-off due to potential for condensation
                        if (!WarmupFlag) {
                            if (this->CondErrIndex == 0) { // allow errors up to number of radiant systems
                                ShowWarningMessage(cHydronicSystem + " [" + this->Name + ']');
                                ShowContinueError("Surface [" + Surface(this->SurfacePtr(RadSurfNum2)).Name +
                                                  "] temperature below dew-point temperature--potential for condensation exists");
                                ShowContinueError("Flow to the radiant system will be shut-off to avoid condensation");
                                ShowContinueError("Predicted radiant system surface temperature = " +
                                                  RoundSigDigits(TH(2, 1, this->SurfacePtr(RadSurfNum2)), 2));
                                ShowContinueError("Zone dew-point temperature + safety delta T= " +
                                                  RoundSigDigits(DewPointTemp + this->CondDewPtDeltaT, 2));
                                ShowContinueErrorTimeStamp("");
                                ShowContinueError("Note that a " + RoundSigDigits(this->CondDewPtDeltaT, 4) +
                                                  " C safety was chosen in the input for the shut-off criteria");
                                ShowContinueError("Note also that this affects all surfaces that are part of this radiant system");
                            }
                            ShowRecurringWarningErrorAtEnd(cHydronicSystem + " [" + this->Name +
                                                               "] condensation shut-off occurrence continues.",
                                                           this->CondErrIndex,
                                                           DewPointTemp,
                                                           DewPointTemp,
                                                           _,
                                                           "C",
                                                           "C");
                        }
                        break; // outer do loop
                    }
                }

            } else if ((OperatingMode == CoolingMode) && (this->CondCtrlType == CondCtrlNone)) {

                for (RadSurfNum2 = 1; RadSurfNum2 <= this->NumOfSurfaces; ++RadSurfNum2) {
                    if (TH(2, 1, this->SurfacePtr(RadSurfNum2)) < DewPointTemp) {
                        // Condensation occurring but user does not want to shut radiant system off ever
                        this->CondCausedShutDown = true;
                    }
                }

            } else if ((OperatingMode == CoolingMode) && (this->CondCtrlType == CondCtrlVariedOff)) {

                LowestRadSurfTemp = 999.9;
                CondSurfNum = 0;
                for (RadSurfNum2 = 1; RadSurfNum2 <= this->NumOfSurfaces; ++RadSurfNum2) {
                    if (TH(2, 1, this->SurfacePtr(RadSurfNum2)) < (DewPointTemp + this->CondDewPtDeltaT)) {
                        if (TH(2, 1, this->SurfacePtr(RadSurfNum2)) < LowestRadSurfTemp) {
                            LowestRadSurfTemp = TH(2, 1, this->SurfacePtr(RadSurfNum2));
                            CondSurfNum = RadSurfNum2;
                        }
                    }
                }

                if (CondSurfNum > 0) { // Condensation predicted so let's deal with it
                    // Process here is: turn everything off and see what the resulting surface temperature is for
                    // the surface that was causing the lowest temperature.  Then, interpolate to find the flow that
                    // would still allow the system to operate without producing condensation.  Rerun the heat balance
                    // and recheck for condensation.  If condensation still exists, shut everything down.  This avoids
                    // excessive iteration and still makes an attempt to vary the flow rate.
                    // First, shut everything off...
                    FullWaterMassFlow = WaterMassFlow;
                    WaterMassFlow = 0.0;
                    SetComponentFlowRate(WaterMassFlow,
                                         this->ColdWaterInNode,
                                         this->ColdWaterOutNode,
                                         this->CWLoopNum,
                                         this->CWLoopSide,
                                         this->CWBranchNum,
                                         this->CWCompNum);
                    this->WaterMassFlowRate = WaterMassFlow;
                    for (RadSurfNum3 = 1; RadSurfNum3 <= this->NumOfSurfaces; ++RadSurfNum3) {
                        SurfNum2 = this->SurfacePtr(RadSurfNum3);
                        QRadSysSource(SurfNum2) = 0.0;
                        if (Surface(SurfNum2).ExtBoundCond > 0 && Surface(SurfNum2).ExtBoundCond != SurfNum2)
                            QRadSysSource(Surface(SurfNum2).ExtBoundCond) = 0.0; // Also zero the other side of an interzone
                    }
                    // Redo the heat balances since we have changed the heat source (set it to zero)
<<<<<<< HEAD
                    HeatBalanceSurfaceManager::CalcHeatBalanceOutsideSurf(dataConvectionCoefficients, ZoneNum);
                    HeatBalanceSurfaceManager::CalcHeatBalanceInsideSurf(dataConvectionCoefficients, ZoneNum);
=======
                    HeatBalanceSurfaceManager::CalcHeatBalanceOutsideSurf(ZoneNum);
                    HeatBalanceSurfaceManager::CalcHeatBalanceInsideSurf(dataZoneTempPredictorCorrector, ZoneNum);
>>>>>>> 4f18c328
                    // Now check all of the surface temperatures.  If any potentially have condensation, leave the system off.
                    for (RadSurfNum2 = 1; RadSurfNum2 <= this->NumOfSurfaces; ++RadSurfNum2) {
                        if (TH(2, 1, this->SurfacePtr(RadSurfNum2)) < (DewPointTemp + this->CondDewPtDeltaT)) {
                            this->CondCausedShutDown = true;
                        }
                    }
                    // If the system does not need to be shut down, then let's see if we can vary the flow based
                    // on the lowest temperature surface from before.  This will use interpolation to try a new
                    // flow rate.
                    if (!this->CondCausedShutDown) {
                        PredictedCondTemp = DewPointTemp + this->CondDewPtDeltaT;
                        ZeroFlowSurfTemp = TH(2, 1, this->SurfacePtr(CondSurfNum));
                        ReductionFrac = (ZeroFlowSurfTemp - PredictedCondTemp) / std::abs(ZeroFlowSurfTemp - LowestRadSurfTemp);
                        if (ReductionFrac < 0.0) ReductionFrac = 0.0; // Shouldn't happen as the above check should have screened this out
                        if (ReductionFrac > 1.0) ReductionFrac = 1.0; // Shouldn't happen either because condensation doesn't exist then
                        WaterMassFlow = ReductionFrac * FullWaterMassFlow;
                        SysWaterMassFlow = double(Zone(ZoneNum).Multiplier * Zone(ZoneNum).ListMultiplier) * WaterMassFlow;
                        // Got a new reduced flow rate that should work...reset loop variable and resimulate the system
                        SetComponentFlowRate(SysWaterMassFlow,
                                             this->ColdWaterInNode,
                                             this->ColdWaterOutNode,
                                             this->CWLoopNum,
                                             this->CWLoopSide,
                                             this->CWBranchNum,
                                             this->CWCompNum);
                        this->WaterMassFlowRate = SysWaterMassFlow;

                        // Go through all of the surfaces again with the new flow rate...
                        for (RadSurfNum3 = 1; RadSurfNum3 <= this->NumOfSurfaces; ++RadSurfNum3) {
                            SurfNum = this->SurfacePtr(RadSurfNum3);
                            // Determine the heat exchanger "effectiveness" term

                            EpsMdotCp = calculateHXEffectivenessTerm(WaterTempIn, WaterMassFlow, this->SurfaceFrac(RadSurfNum3), this->NumCircuits(RadSurfNum3));

                            if (Surface(SurfNum).HeatTransferAlgorithm == HeatTransferModel_CTF) {
                                // For documentation on coefficients, see code earlier in this subroutine
                                Ca = RadSysTiHBConstCoef(SurfNum);
                                Cb = RadSysTiHBToutCoef(SurfNum);
                                Cc = RadSysTiHBQsrcCoef(SurfNum);
                                Cd = RadSysToHBConstCoef(SurfNum);
                                Ce = RadSysToHBTinCoef(SurfNum);
                                Cf = RadSysToHBQsrcCoef(SurfNum);
                                Cg = CTFTsrcConstPart(SurfNum);
                                Ch = Construct(ConstrNum).CTFTSourceQ(0);
                                Ci = Construct(ConstrNum).CTFTSourceIn(0);
                                Cj = Construct(ConstrNum).CTFTSourceOut(0);
                                Ck = Cg + ((Ci * (Ca + Cb * Cd) + Cj * (Cd + Ce * Ca)) / (1.0 - Ce * Cb));
                                Cl = Ch + ((Ci * (Cc + Cb * Cf) + Cj * (Cf + Ce * Cc)) / (1.0 - Ce * Cb));
                                QRadSysSource(SurfNum) = EpsMdotCp * (WaterTempIn - Ck) / (1.0 + (EpsMdotCp * Cl / Surface(SurfNum).Area));
                            } else if (Surface(SurfNum).HeatTransferAlgorithm == HeatTransferModel_CondFD) {
                                QRadSysSource(SurfNum) = EpsMdotCp * (WaterTempIn - TCondFDSourceNode(SurfNum));
                            }
                            if (Surface(SurfNum).ExtBoundCond > 0 && Surface(SurfNum).ExtBoundCond != SurfNum)
                                QRadSysSource(Surface(SurfNum).ExtBoundCond) = QRadSysSource(SurfNum); // Also set the other side of an interzone
                        }

                        // Redo the heat balances since we have changed the heat source
<<<<<<< HEAD
                        HeatBalanceSurfaceManager::CalcHeatBalanceOutsideSurf(dataConvectionCoefficients, ZoneNum);
                        HeatBalanceSurfaceManager::CalcHeatBalanceInsideSurf(dataConvectionCoefficients, ZoneNum);
=======
                        HeatBalanceSurfaceManager::CalcHeatBalanceOutsideSurf(ZoneNum);
                        HeatBalanceSurfaceManager::CalcHeatBalanceInsideSurf(dataZoneTempPredictorCorrector, ZoneNum);
>>>>>>> 4f18c328

                        // Check for condensation one more time.  If no condensation, we are done.  If there is
                        // condensation, shut things down and be done.
                        for (RadSurfNum2 = 1; RadSurfNum2 <= this->NumOfSurfaces; ++RadSurfNum2) {
                            if (this->CondCausedShutDown) break;
                            if (TH(2, 1, this->SurfacePtr(RadSurfNum2)) < (PredictedCondTemp)) {
                                // Condensation still present--must shut off radiant system
                                this->CondCausedShutDown = true;
                                WaterMassFlow = 0.0;
                                RadSurfNum = RadSurfNum2;
                                SetComponentFlowRate(WaterMassFlow,
                                                     this->ColdWaterInNode,
                                                     this->ColdWaterOutNode,
                                                     this->CWLoopNum,
                                                     this->CWLoopSide,
                                                     this->CWBranchNum,
                                                     this->CWCompNum);
                                this->WaterMassFlowRate = WaterMassFlow;
                                for (RadSurfNum3 = 1; RadSurfNum3 <= this->NumOfSurfaces; ++RadSurfNum3) {
                                    SurfNum2 = this->SurfacePtr(RadSurfNum3);
                                    QRadSysSource(SurfNum2) = 0.0;
                                    if (Surface(SurfNum2).ExtBoundCond > 0 && Surface(SurfNum2).ExtBoundCond != SurfNum2)
                                        QRadSysSource(Surface(SurfNum2).ExtBoundCond) = 0.0; // Also zero the other side of an interzone
                                }
                            }
                        }
                    }

                    if (this->CondCausedShutDown) {
                        // Produce a warning message so that user knows the system was shut-off due to potential for condensation
                        if (!WarmupFlag) {
                            if (this->CondErrIndex == 0) { // allow errors up to number of radiant systems
                                ShowWarningMessage(cHydronicSystem + " [" + this->Name + ']');
                                ShowContinueError("Surface [" + Surface(this->SurfacePtr(CondSurfNum)).Name +
                                                  "] temperature below dew-point temperature--potential for condensation exists");
                                ShowContinueError("Flow to the radiant system will be shut-off to avoid condensation");
                                ShowContinueError("Predicted radiant system surface temperature = " +
                                                  RoundSigDigits(TH(2, 1, this->SurfacePtr(CondSurfNum)), 2));
                                ShowContinueError("Zone dew-point temperature + safety delta T= " +
                                                  RoundSigDigits(DewPointTemp + this->CondDewPtDeltaT, 2));
                                ShowContinueErrorTimeStamp("");
                                ShowContinueError("Note that a " + RoundSigDigits(this->CondDewPtDeltaT, 4) +
                                                  " C safety was chosen in the input for the shut-off criteria");
                                ShowContinueError("Note also that this affects all surfaces that are part of this radiant system");
                            }
                            ShowRecurringWarningErrorAtEnd(cHydronicSystem + " [" + this->Name +
                                                               "] condensation shut-off occurrence continues.",
                                                           this->CondErrIndex,
                                                           DewPointTemp,
                                                           DewPointTemp,
                                                           _,
                                                           "C",
                                                           "C");
                        }
                    }
                } // Condensation Predicted in Variable Shut-Off Control Type
            }     // In cooling mode and one of the condensation control types
        }         // There was a non-zero flow

        // Now that we have the source/sink term, we must redo the heat balances to obtain
        // the new SumHATsurf value for the zone.  Note that the difference between the new
        // SumHATsurf and the value originally calculated by the heat balance with a zero
        // source for all radiant systems in the zone is the load met by the system (approximately).
<<<<<<< HEAD
        HeatBalanceSurfaceManager::CalcHeatBalanceOutsideSurf(dataConvectionCoefficients, ZoneNum);
        HeatBalanceSurfaceManager::CalcHeatBalanceInsideSurf(dataConvectionCoefficients, ZoneNum);
=======
        HeatBalanceSurfaceManager::CalcHeatBalanceOutsideSurf(ZoneNum);
        HeatBalanceSurfaceManager::CalcHeatBalanceInsideSurf(dataZoneTempPredictorCorrector, ZoneNum);
>>>>>>> 4f18c328

        LoadMet = SumHATsurf(ZoneNum) - ZeroSourceSumHATsurf(ZoneNum);
    }

<<<<<<< HEAD
    void ConstantFlowRadiantSystemData::calculateLowTemperatureRadiantSystem(ConvectionCoefficientsData &dataConvectionCoefficients, Real64 &LoadMet)      // load met by the radiant system, in Watts
=======
    void ConstantFlowRadiantSystemData::calculateLowTemperatureRadiantSystem(ZoneTempPredictorCorrectorData &dataZoneTempPredictorCorrector, Real64 &LoadMet)      // load met by the radiant system, in Watts
>>>>>>> 4f18c328
    {

        // SUBROUTINE INFORMATION:
        //       AUTHOR         Rick Strand
        //       DATE WRITTEN   August 2003

        // PURPOSE OF THIS SUBROUTINE:
        // This subroutine does all of the stuff that is necessary to simulate
        // a constant flow low temperature hydronic radiant heating/cooling system.
        // Calls are made to appropriate subroutines either in this module or
        // outside of it.

        // METHODOLOGY EMPLOYED:
        // Similar in many aspects to the hydronic (variable flow) radiant system
        // except that flow rate through the radiant system is constant (based on
        // the user schedule) and the inlet temperature is varied by injecting
        // more or less fluid from the main loop to achieve the desired inlet
        // temperature.

        // REFERENCES:
        // Other EnergyPlus modules
        // IBLAST-QTF research program, completed in January 1995 (unreleased)
        // Strand, R.K. 1995. "Heat Source Transfer Functions and Their Application to
        //   Low Temperature Radiant Heating Systems", Ph.D. dissertation, University
        //   of Illinois at Urbana-Champaign, Department of Mechanical and Industrial
        //   Engineering.
        // Seem, J.E. 1986. "Heat Transfer in Buildings", Ph.D. dissertation, University
        //   of Wisconsin-Madison.

        // Using/Aliasing
        using DataBranchAirLoopPlant::MassFlowTolerance;
        using DataEnvironment::CurMnDy;
        using DataEnvironment::EnvironmentName;
        using DataHeatBalance::MRT;
        using DataHeatBalance::Zone;
        using DataHeatBalance::ZoneData;
        using DataHeatBalFanSys::MAT;
        using DataHVACGlobals::SmallLoad;
        using DataLoopNode::Node;
        using FluidProperties::GetSpecificHeatGlycol;
        using General::TrimSigDigits;
        using PlantUtilities::SetComponentFlowRate;
        using ScheduleManager::GetCurrentScheduleValue;

        // SUBROUTINE PARAMETER DEFINITIONS:
        Real64 const LowCpFluidValue(100.0); // lowest allowed Cp fluid value (to avoid dividing by zero) [J/kg-K]
        static std::string const RoutineName("CalcLowTempCFloRadiantSystem");

        // SUBROUTINE LOCAL VARIABLE DECLARATIONS:
        Real64 CpFluid;         // Specific heat of the fluid in the radiant system
        Real64 InjectFlowRate;  // Calculated injection flow rate that will meet the inlet temperature requirement
        bool Iteration;         // FALSE when a normal solution, TRUE when it is a solution where we must also find the inlet temp
        int LoopInNode;         // Node on the loop that is the inlet to the constant flow radiant system
        Real64 OffTempCool;     // temperature at which the cooling shuts down
        Real64 OffTempHeat;     // temperature at which the heating shuts down
        Real64 PumpPartLoadRat; // Pump part load ratio (based on user schedule, or 1.0 for no schedule)
        Real64 PumpTempRise;    // Temperature rise of the fluid as it passes through the pump
        Real64 RadInTemp;       // "Desired" radiant system water inlet temperature [Celsius]
        Real64 SetPointTemp;    // temperature that will be used to control the radiant system [Celsius]
        Real64 SetPointTempHi;  // Current high point in setpoint temperature range
        Real64 SetPointTempLo;  // Current low point in setpoint temperature range
        Real64 ShaftPower;      // Amount of power expended at the pump shaft
        int SurfNum;            // Surface number in the Surface derived type for a radiant system surface
        int SurfNum2;           // Surface number in the Surface derived type for a radiant system surface
        bool SysRunning;        // TRUE when the system is running
        Real64 SysWaterInTemp;  // Fluid temperature supplied from the loop
        Real64 WaterTempHi;     // Current high point in water temperature range
        Real64 WaterTempLo;     // Current low point in water temperature range
        int ZoneNum;            // number of zone being served
        Real64 mdot;            // local temporary for water mass flow rate kg/s

        // initialize local variables
        ZoneNum = this->ZonePtr;
        SysRunning = true; // default to running and turn off only if not running
        VarOffCond = false;

        if (GetCurrentScheduleValue(this->SchedPtr) <= 0) SysRunning = false;

        if (SysRunning) { // Unit is probably on-->this section is intended to control the water
            // mass flow rate being sent to the radiant system

            // Set the current setpoint temperature (same procedure for either heating or cooling)

            SetPointTemp = this->setRadiantSystemControlTemperature();

            // Avoid problems when there is no heating or cooling control because the system only cools or heats
            if (this->HotCtrlHiTempSchedPtr > 0) {
                OffTempHeat = GetCurrentScheduleValue(this->HotCtrlHiTempSchedPtr);
            } else {
                OffTempHeat = LowTempHeating;
            }
            if (this->ColdCtrlLoTempSchedPtr > 0) {
                OffTempCool = GetCurrentScheduleValue(this->ColdCtrlLoTempSchedPtr);
            } else {
                OffTempCool = HighTempCooling;
            }

            // Now actually decide what to do based on the setpoint temperature in relation to the control temperatures
            if (SetPointTemp < OffTempHeat && this->HeatingSystem) { // HEATING MODE

                OperatingMode = HeatingMode;

                this->WaterMassFlowRate = this->HotWaterMassFlowRate;

                if (!this->HeatingSystem) {

                    SysRunning = false; // Can't heat unless it's a heating system

                } else { // It is a heating system so set all of the values for controls

                    SetPointTempHi = GetCurrentScheduleValue(this->HotCtrlHiTempSchedPtr);
                    SetPointTempLo = GetCurrentScheduleValue(this->HotCtrlLoTempSchedPtr);
                    if (SetPointTempHi < SetPointTempLo) {
                        ShowSevereError("Heating setpoint temperature mismatch in" + this->Name);
                        ShowContinueError("High setpoint temperature is less than low setpoint temperature--check your schedule input");
                        ShowFatalError("Preceding condition causes termination.");
                    }

                    WaterTempHi = GetCurrentScheduleValue(this->HotWaterHiTempSchedPtr);
                    WaterTempLo = GetCurrentScheduleValue(this->HotWaterLoTempSchedPtr);
                    if (WaterTempHi < WaterTempLo) {
                        ShowSevereError("Heating water temperature mismatch in" + this->Name);
                        ShowContinueError("High water temperature is less than low water temperature--check your schedule input");
                        ShowFatalError("Preceding condition causes termination.");
                    }

                    if (SetPointTemp >= SetPointTempHi) {
                        // System is above high heating setpoint so we should be able to turn the system off
                        RadInTemp = WaterTempLo;
                        SysRunning = false;
                    } else if (SetPointTemp <= SetPointTempLo) {
                        // System is running with its highest inlet temperature
                        RadInTemp = WaterTempHi;
                    } else {
                        // Interpolate to obtain the current radiant system inlet temperature
                        RadInTemp = WaterTempHi - (WaterTempHi - WaterTempLo) * (SetPointTemp - SetPointTempLo) / (SetPointTempHi - SetPointTempLo);
                    }
                }

            } else if (SetPointTemp > OffTempCool && this->CoolingSystem) { // COOLING MODE

                OperatingMode = CoolingMode;

                this->WaterMassFlowRate = this->ChWaterMassFlowRate;

                if (!this->CoolingSystem) {

                    SysRunning = false; // Can't cool unless it's a cooling system

                } else { // It is a cooling system so set all of the values for controls

                    SetPointTempHi = GetCurrentScheduleValue(this->ColdCtrlHiTempSchedPtr);
                    SetPointTempLo = GetCurrentScheduleValue(this->ColdCtrlLoTempSchedPtr);
                    if (SetPointTempHi < SetPointTempLo) {
                        ShowSevereError("Cooling setpoint temperature mismatch in" + this->Name);
                        ShowContinueError("High setpoint temperature is less than low setpoint temperature--check your schedule input");
                        ShowFatalError("Preceding condition causes termination.");
                    }

                    WaterTempHi = GetCurrentScheduleValue(this->ColdWaterHiTempSchedPtr);
                    WaterTempLo = GetCurrentScheduleValue(this->ColdWaterLoTempSchedPtr);
                    if (WaterTempHi < WaterTempLo) {
                        ShowSevereError("Cooling water temperature mismatch in" + this->Name);
                        ShowContinueError("High water temperature is less than low water temperature--check your schedule input");
                        ShowFatalError("Preceding condition causes termination.");
                    }

                    if (SetPointTemp <= SetPointTempLo) {
                        // System is below low cooling setpoint so we should be able to turn the system off
                        RadInTemp = WaterTempHi;
                        SysRunning = false;
                    } else if (SetPointTemp >= SetPointTempHi) {
                        // System is running with its lowest inlet temperature
                        RadInTemp = WaterTempLo;
                    } else {
                        // Interpolate to obtain the current radiant system inlet temperature
                        RadInTemp = WaterTempHi - (WaterTempHi - WaterTempLo) * (SetPointTemp - SetPointTempLo) / (SetPointTempHi - SetPointTempLo);
                    }
                }

            } else { // System is not running because the setpoint temperature is in the "deadband"

                RadInTemp = SetPointTemp;
                SysRunning = false;
            }
        }

        if (SysRunning) {
            CpFluid = GetSpecificHeatGlycol(fluidNameWater, RadInTemp, this->GlycolIndex, RoutineName);
        }

        if ((!SysRunning) || (CpFluid < LowCpFluidValue)) {
            // Unit is off or has no load upon it OR CpFluid value is "zero" so
            // set the flow rates to zero and then simulate the components with
            // the no flow conditions
            OperatingMode = NotOperating;
            this->WaterMassFlowRate = 0.0;
            this->WaterInjectionRate = 0.0;
            this->WaterRecircRate = 0.0;
            this->HeatPower = 0.0;
            this->CoolPower = 0.0;
            this->PumpPower = 0.0;
            this->PumpMassFlowRate = 0.0;
            this->PumpHeattoFluid = 0.0;

            for (SurfNum = 1; SurfNum <= this->NumOfSurfaces; ++SurfNum) {
                SurfNum2 = this->SurfacePtr(SurfNum);
                QRadSysSource(SurfNum2) = 0.0;
                if (Surface(SurfNum2).ExtBoundCond > 0 && Surface(SurfNum2).ExtBoundCond != SurfNum2)
                    QRadSysSource(Surface(SurfNum2).ExtBoundCond) = 0.0; // Also zero the other side of an interzone
            }

            // turn off flow requests made during init because it is not actually running
            if (this->CWLoopNum > 0) {
                mdot = 0.0;
                SetComponentFlowRate(mdot,
                                     this->ColdWaterInNode,
                                     this->ColdWaterOutNode,
                                     this->CWLoopNum,
                                     this->CWLoopSide,
                                     this->CWBranchNum,
                                     this->CWCompNum);
            }
            if (this->HWLoopNum > 0) {
                mdot = 0.0;
                SetComponentFlowRate(mdot,
                                     this->HotWaterInNode,
                                     this->HotWaterOutNode,
                                     this->HWLoopNum,
                                     this->HWLoopSide,
                                     this->HWBranchNum,
                                     this->HWCompNum);
            }
        } else { // (SysRunning) so simulate the system...

            // Determine pump flow rate and pump heat addition
            this->PumpMassFlowRate = this->WaterMassFlowRate; // Set in InitLowTempRadiantSystem
            if (this->VolFlowSchedPtr > 0) {
                PumpPartLoadRat = GetCurrentScheduleValue(this->VolFlowSchedPtr);
            } else {
                PumpPartLoadRat = 1.0;
            }
            this->PumpPower = PumpPartLoadRat * this->NomPowerUse;
            ShaftPower = this->PumpPower * this->MotorEffic;
            // This adds the pump heat based on User input for the pump (same as in Pump module)
            // We assume that all of the heat ends up in the fluid eventually since this is a closed loop.
            this->PumpHeattoFluid =
                ShaftPower + ((this->PumpPower - ShaftPower) * this->FracMotorLossToFluid);
            if (this->PumpMassFlowRate > 0.0) {
                PumpTempRise = this->PumpHeattoFluid / (this->PumpMassFlowRate * CpFluid);
            } else {
                PumpTempRise = 0.0;
            }

            LoopReqTemp = RadInTemp - PumpTempRise; // Temperature required at the inlet of the pump to meet the temperature request

            if (OperatingMode == HeatingMode) {

                // in heating mode so shut down cold water flow request
                if (this->CWLoopNum > 0) {
                    mdot = 0.0;
                    SetComponentFlowRate(mdot,
                                         this->ColdWaterInNode,
                                         this->ColdWaterOutNode,
                                         this->CWLoopNum,
                                         this->CWLoopSide,
                                         this->CWBranchNum,
                                         this->CWCompNum);
                }
                LoopInNode = this->HotWaterInNode;
                SysWaterInTemp = Node(LoopInNode).Temp;
                Iteration = false;

                if ((SysWaterInTemp >= LoopReqTemp) && (Node(LoopInNode).MassFlowRateMaxAvail >= this->WaterMassFlowRate)) {
                    // Case 1: Adequate temperature and flow
                    // Best condition--loop inlet temperature greater than requested and we have enough flow.
                    // So, proceed assuming the RadInTemp requested by the controls and then figure out the
                    // mixing after the outlet radiant temperature is calculated.
                    this->WaterInletTemp = RadInTemp;
<<<<<<< HEAD
                    this->calculateLowTemperatureRadiantSystemComponents(dataConvectionCoefficients, LoopInNode, Iteration, LoadMet);
=======
                    this->calculateLowTemperatureRadiantSystemComponents(dataZoneTempPredictorCorrector, LoopInNode, Iteration, LoadMet);
>>>>>>> 4f18c328

                    // We now have inlet and outlet temperatures--we still need to set the flow rates
                    if ((SysWaterInTemp - this->WaterOutletTemp) != 0.0) { // protect divide by zero
                        this->WaterInjectionRate =
                            (this->WaterMassFlowRate *
                             (this->WaterInletTemp - this->WaterOutletTemp) /
                             (SysWaterInTemp - this->WaterOutletTemp)) -
                            (this->PumpHeattoFluid / (CpFluid * (SysWaterInTemp - this->WaterOutletTemp)));
                    }
                    this->WaterRecircRate = this->WaterMassFlowRate - this->WaterInjectionRate;

                } else if ((SysWaterInTemp < LoopReqTemp) && (Node(LoopInNode).MassFlowRateMaxAvail >= this->WaterMassFlowRate)) {
                    // Case 2: Adequate flow but temperature too low
                    // Only thing to do is to reset the inlet temperature and assume that the loop will supply
                    // the entire flow to the component (no recirculation but potentially some bypass for the
                    // overall loop).  There is no way we can meet the control temperature so don't even try.
                    this->WaterInletTemp = SysWaterInTemp + PumpTempRise;
<<<<<<< HEAD
                    this->calculateLowTemperatureRadiantSystemComponents(dataConvectionCoefficients, LoopInNode, Iteration, LoadMet);
=======
                    this->calculateLowTemperatureRadiantSystemComponents(dataZoneTempPredictorCorrector, LoopInNode, Iteration, LoadMet);
>>>>>>> 4f18c328

                    // We now have inlet and outlet temperatures--we still need to set the flow rates
                    if ((SysWaterInTemp - this->WaterOutletTemp) != 0.0) { // protect divide by zero
                        this->WaterInjectionRate =
                            (this->WaterMassFlowRate *
                             (this->WaterInletTemp - this->WaterOutletTemp) /
                             (SysWaterInTemp - this->WaterOutletTemp)) -
                            (this->PumpHeattoFluid / (CpFluid * (SysWaterInTemp - this->WaterOutletTemp)));
                    } else {
                        this->WaterInjectionRate = this->WaterMassFlowRate;
                    }
                    if (this->WaterInjectionRate > this->WaterMassFlowRate)
                        this->WaterInjectionRate = this->WaterMassFlowRate;
                    this->WaterRecircRate = 0.0; // by definition

                } else if ((SysWaterInTemp >= LoopReqTemp) && (Node(LoopInNode).MassFlowRateMaxAvail < this->WaterMassFlowRate)) {
                    // Case 3: Adequate temperature but loop flow is less than component flow
                    // This case might work out, but there is no guarantee that there is enough loop flow to
                    // mix with the recirculation flow and still provide a high enough temperature.  First
                    // step is to try the inlet temperature and flow rate as in Case 1.  If we can obtain
                    // the proper temperature inlet to the radiant system, then we are done.  If not, we
                    // have to repeat the solution for an unknown inlet temperature and a known recirculation
                    // rate.
                    this->WaterInletTemp = RadInTemp;
<<<<<<< HEAD
                    this->calculateLowTemperatureRadiantSystemComponents(dataConvectionCoefficients, LoopInNode, Iteration, LoadMet);
=======
                    this->calculateLowTemperatureRadiantSystemComponents(dataZoneTempPredictorCorrector, LoopInNode, Iteration, LoadMet);
>>>>>>> 4f18c328

                    // Now see if we can really get that desired into temperature (RadInTemp) by solving
                    // for the flow that is injected from the loop.  A heat balance for the mixer that relates
                    // the important quantities is:
                    //   Mdotradsys*Cp*Tradsysin = Mdotloop*Cp*Tloop + (Mdotradsys-Mdotloop)*Cp*Tradsysout + PumpHeat
                    // or rearranging to get the injection flow (Mdotloop):
                    //   Mdotloop = Mdotcomp*(Tradsysin-Tradsysout)/(Tloop-Tradsysout) - PumpHeat/(Cp*(Tloop-Tradsysout))
                    // If Mdotloop from this equation is greater that the loop flow rate (Node%MassFlowRate),
                    // then we cannot meet the inlet temperature and we have to "iterate" through the
                    // alternate solution.
                    InjectFlowRate =
                        (this->WaterMassFlowRate * (this->WaterInletTemp - this->WaterOutletTemp) /
                         (SysWaterInTemp - this->WaterOutletTemp)) -
                        (this->PumpHeattoFluid / (CpFluid * (SysWaterInTemp - this->WaterOutletTemp)));
                    if (InjectFlowRate > Node(LoopInNode).MassFlowRateMaxAvail) {
                        // We didn't have enough flow from the loop to meet our inlet temperature request.
                        // So, set the injection rate to the loop flow and calculate the recirculation flow.
                        // Then, resimulate the radiant system using these values (it will obtain the actual
                        // inlet temperature that results from this).
                        this->WaterInjectionRate = Node(LoopInNode).MassFlowRateMaxAvail;
                        this->WaterRecircRate = this->WaterMassFlowRate - this->WaterInjectionRate;
                        this->WaterInletTemp = SysWaterInTemp + PumpTempRise;
                        Iteration = true;
<<<<<<< HEAD
                        this->calculateLowTemperatureRadiantSystemComponents(dataConvectionCoefficients, LoopInNode, Iteration, LoadMet);
=======
                        this->calculateLowTemperatureRadiantSystemComponents(dataZoneTempPredictorCorrector, LoopInNode, Iteration, LoadMet);
>>>>>>> 4f18c328
                    } else {
                        this->WaterInjectionRate = InjectFlowRate;
                        this->WaterRecircRate = this->WaterMassFlowRate - this->WaterInjectionRate;
                    }

                } else if ((SysWaterInTemp < LoopReqTemp) && (Node(LoopInNode).MassFlowRateMaxAvail < this->WaterMassFlowRate)) {
                    // Case 4: Temperature too low and loop flow is less than component flow
                    // Worst condition--can't meet the temperature request at all.  Only thing to do is to
                    // set the loop flow and recirculation rate (known) and solve for the inlet temperature
                    // using the "iteration" solution scheme from "Case 3B" above
                    this->WaterInjectionRate = Node(LoopInNode).MassFlowRateMaxAvail;
                    this->WaterRecircRate = this->WaterMassFlowRate - this->WaterInjectionRate;
                    this->WaterInletTemp = SysWaterInTemp + PumpTempRise;
                    Iteration = true;
<<<<<<< HEAD
                    this->calculateLowTemperatureRadiantSystemComponents(dataConvectionCoefficients, LoopInNode, Iteration, LoadMet);
=======
                    this->calculateLowTemperatureRadiantSystemComponents(dataZoneTempPredictorCorrector, LoopInNode, Iteration, LoadMet);
>>>>>>> 4f18c328
               }

            } else if (OperatingMode == CoolingMode) {

                // in cooling mode so shut down heating water flow request
                if (this->HWLoopNum > 0) {
                    mdot = 0.0;
                    SetComponentFlowRate(mdot,
                                         this->HotWaterInNode,
                                         this->HotWaterOutNode,
                                         this->HWLoopNum,
                                         this->HWLoopSide,
                                         this->HWBranchNum,
                                         this->HWCompNum);
                }
                LoopInNode = this->ColdWaterInNode;
                SysWaterInTemp = Node(LoopInNode).Temp;
                CFloCondIterNum = 1;
                while ((CFloCondIterNum <= 1) ||
                       ((CFloCondIterNum <= 2) && (this->CondCtrlType == CondCtrlVariedOff) && (VarOffCond))) {
                    Iteration = false;

                    if ((SysWaterInTemp <= LoopReqTemp) && (Node(LoopInNode).MassFlowRateMaxAvail >= this->WaterMassFlowRate)) {
                        // Case 1: Adequate temperature and flow
                        // Best condition--loop inlet temperature lower than requested and we have enough flow.
                        // So, proceed assuming the RadInTemp requested by the controls and then figure out the
                        // mixing after the outlet radiant temperature is calculated.

                        // This condition can also happen when LoopReqTemp has been reset  to dewpoint for condensation control
                        if (!VarOffCond) {
                            this->WaterInletTemp = RadInTemp;
                        } else {
                            this->WaterInletTemp = LoopReqTemp;
                        }
<<<<<<< HEAD
                        this->calculateLowTemperatureRadiantSystemComponents(dataConvectionCoefficients, LoopInNode, Iteration, LoadMet);
=======
                        this->calculateLowTemperatureRadiantSystemComponents(dataZoneTempPredictorCorrector, LoopInNode, Iteration, LoadMet);
>>>>>>> 4f18c328

                        // We now have inlet and outlet temperatures--we still need to set the flow rates
                        this->WaterInjectionRate =
                            (this->WaterMassFlowRate *
                             (this->WaterInletTemp - this->WaterOutletTemp) /
                             (SysWaterInTemp - this->WaterOutletTemp)) -
                            (this->PumpHeattoFluid / (CpFluid * (SysWaterInTemp - this->WaterOutletTemp)));
                        this->WaterRecircRate = this->WaterMassFlowRate - this->WaterInjectionRate;

                    } else if ((SysWaterInTemp > LoopReqTemp) && (Node(LoopInNode).MassFlowRateMaxAvail >= this->WaterMassFlowRate)) {
                        // Case 2: Adequate flow but temperature too high
                        // Only thing to do is to reset the inlet temperature and assume that the loop will supply
                        // the entire flow to the component (no recirculation but potentially some bypass for the
                        // overall loop).  There is no way we can meet the control temperature so don't even try.
                        this->WaterInletTemp = SysWaterInTemp + PumpTempRise;
<<<<<<< HEAD
                        this->calculateLowTemperatureRadiantSystemComponents(dataConvectionCoefficients, LoopInNode, Iteration, LoadMet);
=======
                        this->calculateLowTemperatureRadiantSystemComponents(dataZoneTempPredictorCorrector, LoopInNode, Iteration, LoadMet);
>>>>>>> 4f18c328

                        // We now have inlet and outlet temperatures--we still need to set the flow rates
                        if ((SysWaterInTemp - this->WaterOutletTemp) != 0.0) { // protect div by zero
                            this->WaterInjectionRate =
                                (this->WaterMassFlowRate *
                                 (this->WaterInletTemp - this->WaterOutletTemp) /
                                 (SysWaterInTemp - this->WaterOutletTemp)) -
                                (this->PumpHeattoFluid / (CpFluid * (SysWaterInTemp - this->WaterOutletTemp)));
                        } else { // no temp change present, set injection rate to full flow
                            this->WaterInjectionRate = this->WaterMassFlowRate;
                        }
                        if (this->WaterInjectionRate > this->WaterMassFlowRate)
                            this->WaterInjectionRate = this->WaterMassFlowRate;
                        this->WaterRecircRate = 0.0; // by definition

                    } else if ((SysWaterInTemp <= LoopReqTemp) && (Node(LoopInNode).MassFlowRateMaxAvail < this->WaterMassFlowRate)) {
                        // Case 3: Adequate temperature but loop flow is less than component flow
                        // This case might work out, but there is no guarantee that there is enough loop flow to
                        // mix with the recirculation flow and still provide a high enough temperature.  First
                        // step is to try the inlet temperature and flow rate as in Case 1.  If we can obtain
                        // the proper temperature inlet to the radiant system, then we are done.  If not, we
                        // have to repeat the solution for an unknown inlet temperature and a known recirculation
                        // rate.
                        // This condition might happen when LoopReqTemp has been reset  to dewpoint for condensation control
                        if (!VarOffCond) {
                            this->WaterInletTemp = RadInTemp;
                        } else {
                            this->WaterInletTemp = LoopReqTemp;
                        }
<<<<<<< HEAD
                        this->calculateLowTemperatureRadiantSystemComponents(dataConvectionCoefficients, LoopInNode, Iteration, LoadMet);
=======
                        this->calculateLowTemperatureRadiantSystemComponents(dataZoneTempPredictorCorrector, LoopInNode, Iteration, LoadMet);
>>>>>>> 4f18c328

                        // Now see if we can really get that desired into temperature (RadInTemp) by solving
                        // for the flow that is injected from the loop.  A heat balance for the mixer that relates
                        // the important quantities is:
                        //   Mdotradsys*Cp*Tradsysin = Mdotloop*Cp*Tloop + (Mdotradsys-Mdotloop)*Cp*Tradsysout + PumpHeat
                        // or rearranging to get the injection flow (Mdotloop):
                        //   Mdotloop = Mdotcomp*(Tradsysin-Tradsysout)/(Tloop-Tradsysout) - PumpHeat/(Cp*(Tloop-Tradsysout))
                        // If Mdotloop from this equation is greater that the loop flow rate (Node%MassFlowRate),
                        // then we cannot meet the inlet temperature and we have to "iterate" through the
                        // alternate solution.
                        InjectFlowRate =
                            (this->WaterMassFlowRate *
                             (this->WaterInletTemp - this->WaterOutletTemp) /
                             (SysWaterInTemp - this->WaterOutletTemp)) -
                            (this->PumpHeattoFluid / (CpFluid * (SysWaterInTemp - this->WaterOutletTemp)));
                        if (InjectFlowRate > Node(LoopInNode).MassFlowRateMaxAvail) {
                            // We didn't have enough flow from the loop to meet our inlet temperature request.
                            // So, set the injection rate to the loop flow and calculate the recirculation flow.
                            // Then, resimulate the radiant system using these values (it will obtain the actual
                            // inlet temperature that results from this).
                            this->WaterInjectionRate = Node(LoopInNode).MassFlowRateMaxAvail;
                            this->WaterRecircRate = this->WaterMassFlowRate - this->WaterInjectionRate;
                            this->WaterInletTemp = SysWaterInTemp + PumpTempRise;
                            Iteration = true;
<<<<<<< HEAD
                            this->calculateLowTemperatureRadiantSystemComponents(dataConvectionCoefficients, LoopInNode, Iteration, LoadMet);
=======
                            this->calculateLowTemperatureRadiantSystemComponents(dataZoneTempPredictorCorrector, LoopInNode, Iteration, LoadMet);
>>>>>>> 4f18c328
                        } else {
                            this->WaterInjectionRate = InjectFlowRate;
                            this->WaterRecircRate = this->WaterMassFlowRate - this->WaterInjectionRate;
                        }

                    } else if ((SysWaterInTemp > LoopReqTemp) && (Node(LoopInNode).MassFlowRateMaxAvail < this->WaterMassFlowRate)) {
                        // Case 4: Temperature too low and loop flow is less than component flow
                        // Worst condition--can't meet the temperature request at all.  Only thing to do is to
                        // set the loop flow and recirculation rate (known) and solve for the inlet temperature
                        // using the "iteration" solution scheme from "Case 3B" above
                        this->WaterInjectionRate = Node(LoopInNode).MassFlowRateMaxAvail;
                        this->WaterRecircRate = this->WaterMassFlowRate - this->WaterInjectionRate;
                        this->WaterInletTemp = SysWaterInTemp + PumpTempRise;
                        Iteration = true;
<<<<<<< HEAD
                        this->calculateLowTemperatureRadiantSystemComponents(dataConvectionCoefficients, LoopInNode, Iteration, LoadMet);
=======
                        this->calculateLowTemperatureRadiantSystemComponents(dataZoneTempPredictorCorrector, LoopInNode, Iteration, LoadMet);
>>>>>>> 4f18c328
                    }

                    ++CFloCondIterNum;
                }

            } // Operating mode (heating or cooling)

            // Case when system has been shut down because of condensation issues or other limitations:
            if (this->WaterMassFlowRate < MassFlowTolerance) {
                this->WaterMassFlowRate = 0.0;
                this->WaterInjectionRate = 0.0;
                this->WaterRecircRate = 0.0;
                this->PumpMassFlowRate = 0.0;
                OperatingMode = NotOperating;
            }

            // There are some cases when the pump heat is actually enough to provide all the heating that the system needs.
            // In this case, the water injection flow rate will come back as a slightly negative number.  Reset it to zero
            // and just recirculate all the flow through the local loop.
            if (this->WaterInjectionRate < 0.0) {
                this->WaterInjectionRate = 0.0;
                this->WaterRecircRate = this->WaterMassFlowRate;
            }

            // Error check, just in case
            if (this->WaterRecircRate < 0.0) {
                ShowWarningError("Flow mismatch in radiant system--result will be an energy imbalance--should not get this error");
                ShowContinueErrorTimeStamp("WaterRecircRate=" + TrimSigDigits(this->WaterRecircRate, 2) +
                                           ", in Radiant System=" + this->Name + ',');
                this->WaterRecircRate = 0.0;
                this->WaterInjectionRate = this->WaterMassFlowRate;
            }

        } // System running mode (yes or no)
    }

<<<<<<< HEAD
    void ConstantFlowRadiantSystemData::calculateLowTemperatureRadiantSystemComponents(ConvectionCoefficientsData &dataConvectionCoefficients,
                                                                                       int const MainLoopNodeIn, // Node number on main loop of the inlet node to the radiant system
                                                                                       bool const Iteration,     // FALSE for the regular solution, TRUE when we had to loop back
                                                                                       Real64 &LoadMet           // Load met by the low temperature radiant system, in Watts
=======
    void ConstantFlowRadiantSystemData::calculateLowTemperatureRadiantSystemComponents
                                            (ZoneTempPredictorCorrectorData &dataZoneTempPredictorCorrector, int const MainLoopNodeIn, // Node number on main loop of the inlet node to the radiant system
                                             bool const Iteration,     // FALSE for the regular solution, TRUE when we had to loop back
                                             Real64 &LoadMet           // Load met by the low temperature radiant system, in Watts
>>>>>>> 4f18c328
    )
    {

        // SUBROUTINE INFORMATION:
        //       AUTHOR         Rick Strand
        //       DATE WRITTEN   August 2003
        //       MODIFIED       Sep 2011 LKL/BG - resimulate only zones needing it for Radiant systems

        // PURPOSE OF THIS SUBROUTINE:
        // This subroutine solves the radiant system based on how much water is (and
        // the conditions of the water) supplied to the radiant system.  The purpose
        // of this subroutine is similar to CalcLowTempHydrRadSysComps except that
        // it solves this for a constant flow hydronic radiant system.

        // METHODOLOGY EMPLOYED:
        // Use heat exchanger formulas to obtain the heat source/sink for the radiant
        // system based on the inlet conditions and flow rate of water.  Once that is
        // determined, recalculate the surface heat balances to reflect this heat
        // addition/subtraction.  The load met by the system is determined by the
        // difference between the convection from all surfaces in the zone when
        // there was no radiant system output and with a source/sink added.

        // REFERENCES:
        // IBLAST-QTF research program, completed in January 1995 (unreleased)
        // Strand, R.K. 1995. "Heat Source Transfer Functions and Their Application to
        //   Low Temperature Radiant Heating Systems", Ph.D. dissertation, University
        //   of Illinois at Urbana-Champaign, Department of Mechanical and Industrial
        //   Engineering.

        // Using/Aliasing
        using DataEnvironment::OutBaroPress;
        using DataHeatBalance::Construct;
        using DataHeatBalance::Zone;
        using DataHeatBalFanSys::CTFTsrcConstPart;
        using DataHeatBalFanSys::RadSysTiHBConstCoef;
        using DataHeatBalFanSys::RadSysTiHBQsrcCoef;
        using DataHeatBalFanSys::RadSysTiHBToutCoef;
        using DataHeatBalFanSys::RadSysToHBConstCoef;
        using DataHeatBalFanSys::RadSysToHBQsrcCoef;
        using DataHeatBalFanSys::RadSysToHBTinCoef;
        using DataHeatBalFanSys::ZoneAirHumRat;
        using DataHeatBalSurface::TH;
        using DataLoopNode::Node;
        using DataSurfaces::HeatTransferModel_CondFD;
        using DataSurfaces::HeatTransferModel_CTF;
        using DataSurfaces::Surface;
        using FluidProperties::GetSpecificHeatGlycol;
        using General::RoundSigDigits;
        using PlantUtilities::SetComponentFlowRate;

        // SUBROUTINE PARAMETER DEFINITIONS:
        Real64 const TempCheckLimit(0.1); // Maximum allowed temperature difference between outlet temperature calculations
        Real64 const ZeroSystemResp(0.1); // Response below which the system response is really zero
        static std::string const RoutineName("CalcLowTempCFloRadSysComps");

        // SUBROUTINE LOCAL VARIABLE DECLARATIONS:
        int ConstrNum;                // Index for construction number in Construct derived type
        Real64 Cp;                    // Intermediate calculational variable for specific heat of water
        Real64 DewPointTemp;          // Dew-point temperature based on the zone air conditions
        Real64 EpsMdotCp;             // Epsilon (heat exchanger terminology) times water mass flow rate times water specific heat
        Real64 LoopTerm;              // Intermeidate calculation variable for determining the water inlet temperature
        Real64 Mdot;                  // Intermediate calculation variable for mass flow rate in a surface within the radiant system
        int RadSurfNum;               // DO loop counter for the surfaces that comprise a particular radiant system
        int RadSurfNum2;              // DO loop counter for the surfaces that comprise a particular radiant system
        int RadSurfNum3;              // DO loop counter for the surfaces that comprise a particular radiant system
        Real64 RecircTerm;            // Intermeidate calculation variable for determining the water inlet temperature
        Real64 SumFlowFracCkCm;       // Summation of surface flow fraction, Ck, and Cm product for each surface in the system
        Real64 SumFlowFracOneMinusCm; // Summation of surface flow fraction times (1-Cm) for each surface in the radiant system
        int SurfNum;                  // Index for radiant surface in Surface derived type
        int SurfNum2;                 // Index for radiant surface in Surface derived type
        Real64 TotalRadSysPower;      // Total heat source/sink to radiant system
        Real64 TwiCoeff;              // Intermeidate calculation variable for determining the water inlet temperature
        Real64 WaterMassFlow;         // Water mass flow rate in the radiant system, kg/s
        int WaterNodeIn;              // Node number of the water entering the radiant system
        Real64 WaterOutletTempCheck;  // Radiant system water outlet temperature (calculated from mixing all outlet streams together)
        Real64 WaterTempIn;           // Temperature of the water entering the radiant system, in C
        int ZoneNum;                  // number of zone being served
        Real64 ZoneMult;              // Zone multiplier for this system

        Real64 Ca; // Coefficients to relate the inlet water temperature to the heat source
        Real64 Cb;
        Real64 Cc;
        Real64 Cd;
        Real64 Ce;
        Real64 Cf;
        Real64 Cg;
        Real64 Ch;
        Real64 Ci;
        Real64 Cj;
        Real64 Ck;
        Real64 Cl;
        // For more info on Ca through Cl, see comments below

        static Array1D<Real64> Ckj; // Coefficients for individual surfaces within a radiant system
        static Array1D<Real64> Cmj;
        static Array1D<Real64> WaterTempOut; // Array of outlet water temperatures for
                                             // each surface in the radiant system

        static bool FirstTimeFlag(true); // for setting size of Ckj, Cmj, WaterTempOut arrays

        // First, apply heat exchanger logic to find the heat source/sink to the system.
        // This involves finding out the heat transfer characteristics of the hydronic
        // loop and then applying the equations derived on pp. 113-118 of the dissertation.
        if (FirstTimeFlag) {
            Ckj.allocate(MaxCloNumOfSurfaces);
            Cmj.allocate(MaxCloNumOfSurfaces);
            WaterTempOut.allocate(MaxCloNumOfSurfaces);
            FirstTimeFlag = false;
        }

        Ckj = 0.0;
        Cmj = 0.0;
        WaterTempOut = this->WaterInletTemp;

        // Set the conditions on the water side inlet
        {
            auto const SELECT_CASE_var(OperatingMode);
            if (SELECT_CASE_var == HeatingMode) {
                WaterNodeIn = this->HotWaterInNode;
            } else if (SELECT_CASE_var == CoolingMode) {
                WaterNodeIn = this->ColdWaterInNode;
            } else {
                ShowSevereError("Illegal low temperature radiant system operating mode");
                ShowContinueError("Occurs in Radiant System=" + this->Name);
                ShowFatalError("Preceding condition causes termination.");
            }
        }
        ZoneNum = this->ZonePtr;
        ZoneMult = double(Zone(ZoneNum).Multiplier * Zone(ZoneNum).ListMultiplier);
        WaterMassFlow = this->WaterMassFlowRate / ZoneMult;
        WaterTempIn = this->WaterInletTemp;

        if (WaterMassFlow <= 0.0) {
            // No flow or below minimum allowed so there is no heat source/sink
            // This is possible with a mismatch between system and plant operation
            // or a slight mismatch between zone and system controls.  This is not
            // necessarily a "problem" so this exception is necessary in the code.
            for (RadSurfNum = 1; RadSurfNum <= this->NumOfSurfaces; ++RadSurfNum) {
                SurfNum = this->SurfacePtr(RadSurfNum);
                QRadSysSource(SurfNum) = 0.0;
                if (Surface(SurfNum).ExtBoundCond > 0 && Surface(SurfNum).ExtBoundCond != SurfNum)
                    QRadSysSource(Surface(SurfNum).ExtBoundCond) = 0.0; // Also zero the other side of an interzone
            }

            this->WaterOutletTemp = this->WaterInletTemp;

        } else {

            for (RadSurfNum = 1; RadSurfNum <= this->NumOfSurfaces; ++RadSurfNum) {
                SurfNum = this->SurfacePtr(RadSurfNum);
                // Determine the heat exchanger "effectiveness" term

                EpsMdotCp = calculateHXEffectivenessTerm(WaterTempIn, WaterMassFlow, this->SurfaceFrac(RadSurfNum), this->NumCircuits(RadSurfNum));

                // Obtain the heat balance coefficients and calculate the intermediate coefficients
                // linking the inlet water temperature to the heat source/sink to the radiant system.
                // The coefficients are based on the following development...
                // The heat balance equations at the outside and inside surfaces are of the form:
                //   Tinside  = Ca + Cb*Toutside + Cc*q"
                //   Toutside = Cd + Ce*Tinside  + Cf*q"
                //   Tsource  = Cg + Ch*q"       + Ci*Tinside + Cj*Toutside
                // where:
                //   Tinside is the temperature at the inside surface
                //   Toutside is the temperature at the outside surface
                //   Tsource is the temperature within the radiant system at the location of the source/sink
                //   Ca is all of the other terms in the inside heat balance (solar, LW exchange, conduction history terms, etc.)
                //   Cb is the current cross CTF term
                //   Cc is the QTF inside term for the current heat source/sink
                //   Cd is all of the other terms in the outside heat balance (solar, LW exchange, conduction history terms, etc.)
                //   Ce is the current cross CTF term (should be equal to Cb)
                //   Cf is the QTF outside term for the current heat source/sink
                //   Cg is the summation of all temperature and source history terms at the source/sink location
                //   Ch is the QTF term at the source/sink location for the current heat source/sink
                //   Ci is the CTF inside term for the current inside surface temperature
                //   Cj is the CTF outside term for the current outside surface temperature
                // Note that it is necessary to not use "slow conduction" assumptions because the
                // source/sink has an impact on BOTH the inside and outside surface heat balances.
                // Hence the more general formulation.
                // The first two T equations above can be solved to remove the other surface temperature.
                // This results in the following equations:
                //   Tinside  = Ca + Cb*(Cd + Ce*Tinside + Cf*q") + Cc*q"   or...
                //   Tinside  = (Ca + Cb*Cd + (Cc+Cb*Cf)*q") / (1 - Ce*Cb)
                //   Toutside = Cd + Ce*(Ca + Cb*Toutside + Cc*q") + Cf*q"  or...
                //   Toutside = (Cd + Ce*Ca + (Cf+Ce*Cc)*q") / (1 - Ce*Cb)
                // Substituting the new equations for Tinside and Toutside as a function of C and q"
                // into the equation for Tsource...
                //   Tsource  = Cg + Ch*q" + Ci*((Ca + Cb*Cd + (Cc+Cb*Cf)*q") / (1 - Ce*Cb)) &
                //                         + Cj*((Cd + Ce*Ca + (Cf+Ce*Cc)*q") / (1 - Ce*Cb))
                // Or rearranging this to get Tsource as a function of q", we get...
                //   Tsource  =  Cg + ((Ci*(Ca + Cb*Cd) + Cj*(Cd + Ce*Ca))/(1-Ce*Cb)) &
                //             +(Ch + ((Ci*(Cc + Cb*Cf) + Cj*(Cf + Ce*Cc))/(1-Ce*Cb)))*q"
                // Or in a slightly simpler form...
                //   Tsource  = Ck + Cl*q"
                // where:
                //   Ck = Cg + ((Ci*(Ca + Cb*Cd) + Cj*(Cd + Ce*Ca))/(1-Ce*Cb))
                //   Cl = Ch + ((Ci*(Cc + Cb*Cf) + Cj*(Cf + Ce*Cc))/(1-Ce*Cb))
                // Note also that from heat exchanger "algebra", we have:
                //   q = epsilon*qmax    and    qmax = Mdot*Cp*(Twaterin-Tsource)
                // So...
                //   q" = q/Area = (epsilon*Mdot*Cp/Area)*(Twaterin-Tsource)
                // Or rearranging this equation:
                //   Tsource = -(q"*A/(epsilon*Mdot*Cp)) + Twaterin
                // Setting this equation equal to the other equation for Tsource a couple lines up
                // and rearranging to solve for q"...
                //   q" = (Twaterin - Ck) / (Cl + (A/(epsilon*Mdot*Cp))
                // or
                //   q  = (Twaterin - Ck) / ((Cl/A) + (1/epsilon*Mdot*Cp))
                // or
                //   q  = epsilon*Mdot*Cp*(Twaterin - Ck) / (1+(epsilon*Mdot*Cp*Cl/A))
                // which is the desired result, that is the heat source or sink to the radiant
                // system as a function of the water inlet temperature (flow rate is also in there
                // as well as all of the heat balance terms "hidden" in Ck and Cl).

                ConstrNum = Surface(SurfNum).Construction;

                Ca = RadSysTiHBConstCoef(SurfNum);
                Cb = RadSysTiHBToutCoef(SurfNum);
                Cc = RadSysTiHBQsrcCoef(SurfNum);

                Cd = RadSysToHBConstCoef(SurfNum);
                Ce = RadSysToHBTinCoef(SurfNum);
                Cf = RadSysToHBQsrcCoef(SurfNum);

                Cg = CTFTsrcConstPart(SurfNum);
                Ch = Construct(ConstrNum).CTFTSourceQ(0);
                Ci = Construct(ConstrNum).CTFTSourceIn(0);
                Cj = Construct(ConstrNum).CTFTSourceOut(0);

                Ck = Cg + ((Ci * (Ca + Cb * Cd) + Cj * (Cd + Ce * Ca)) / (1.0 - Ce * Cb));
                Cl = Ch + ((Ci * (Cc + Cb * Cf) + Cj * (Cf + Ce * Cc)) / (1.0 - Ce * Cb));

                Mdot = WaterMassFlow * this->SurfaceFrac(RadSurfNum);
                Cp = GetSpecificHeatGlycol(fluidNameWater, WaterTempIn, this->GlycolIndex, RoutineName);

                if (!Iteration) {

                    if (Surface(SurfNum).HeatTransferAlgorithm == HeatTransferModel_CTF)
                        QRadSysSource(SurfNum) = EpsMdotCp * (WaterTempIn - Ck) / (1.0 + (EpsMdotCp * Cl / Surface(SurfNum).Area));

                    if (Surface(SurfNum).HeatTransferAlgorithm == HeatTransferModel_CondFD)
                        QRadSysSource(SurfNum) = EpsMdotCp * (WaterTempIn - TCondFDSourceNode(SurfNum));

                    if (Surface(SurfNum).ExtBoundCond > 0 && Surface(SurfNum).ExtBoundCond != SurfNum)
                        QRadSysSource(Surface(SurfNum).ExtBoundCond) = QRadSysSource(SurfNum); // Also set the other side of an interzone
                    WaterTempOut(RadSurfNum) = WaterTempIn - (QRadSysSource(SurfNum) / (Mdot * Cp));
                } else { // (Iteration)
                    // In this case, we did not know the inlet temperature directly and have
                    // to figure it out as part of the solution.  Thus, we have to do a little
                    // more algebra.
                    // The last equation in the previous block was:
                    //   q = epsilon*Mdot*Cp*(Twaterin - Ck) / (1+(epsilon*Mdot*Cp*Cl/A))
                    // which combines with:
                    //   q = Mdot*Cp*(Twaterin - Twaterout,j)
                    // so that:
                    //   (Twaterin - Twaterout.j) = epsilon*(Twaterin - Ck) / (1+(epsilon*Mdot*Cp*Cl/A))
                    // Let:
                    //   Cm = epsilonj / (1+(epsilonj*Mdot,j*Cp*Cl,j/A))
                    // for each surface in the radiant system.  This results in:
                    //   (Twaterin - Twaterout,j) = Cm,j*(Twaterin - Ck,j)
                    // Or:
                    //   Twaterout,j = (1 - Cm,j)*Twaterin + Cm,j*Ck,j
                    // This holds for each surface that is part of the radiant system (j).  To get the
                    // overall outlet temperature, we have to do a mixing calculation after all of the
                    // surfaces have been simulated:
                    //   Twaterout = SUM(Fractionj*Twaterout,j)
                    // We also have to solve an energy balance at the mixing valve and add in pump heat.
                    // The energy balance at the mixing valve relates the loop inlet temperature (Tloopin)
                    // and the overall outlet temperature (Twaterout):
                    //   Tpumpin = (Mdotloop/Mdotradsys)*Tloopin + (Mdotrecirc/Mdotradsys)*Twaterout
                    // This can then be related to the inlet water temperature to the radiant system
                    // after pump heat has been taken into account:
                    //   Twaterin = (Mdotloop/Mdotradsys)*Tloopin + (Mdotrecirc/Mdotradsys)*Twaterout + PumpHeat/(Mdotradsys*Cp)
                    // Pluggin in the definition of Twaterout (sum equation above) and then the definition
                    // of each individual Twaterout,j equation (which is solely a function of Twaterin
                    // and coefficients), we can obtain an equation for Twaterin that consists of all
                    // known quantities.  This requires us to calculate Ck,j and Cm,j for all the radiant
                    // surfaces in the system first and then coming up with a calculation for Twaterin.
                    // After than, individual Twaterout,j can be calculated along with QRadSysSource.
                    Ckj(RadSurfNum) = Ck;
                    Cmj(RadSurfNum) = (EpsMdotCp / (Mdot * Cp)) / (1.0 + (EpsMdotCp * Cl / Surface(SurfNum).Area));

                    if (RadSurfNum == this->NumOfSurfaces) { // Last one so we can now do the other calculations
                        // Equation for Twaterin is:
                        //   Twaterin = (LoopTerm + RecircTerm)/(TwiCoeff)
                        // where:
                        //   LoopTerm   = (Mdotloop/Mdotradsys)*Tloopin + PumpHeat/(Mdotradsys*Cp)
                        //   RecircTerm = (Mdotrecirc/Mdotradsys)*SUM(FlowFracj*Ck,j*Cm,j)
                        //   TwiCoeff   = 1 - (Mdotrecirc/Mdotradsys)*SUM(FlowFracj*(1 - Cm,j))
                        SumFlowFracCkCm = 0.0;
                        SumFlowFracOneMinusCm = 0.0;
                        for (RadSurfNum2 = 1; RadSurfNum2 <= this->NumOfSurfaces; ++RadSurfNum2) {
                            SumFlowFracCkCm += (this->SurfaceFrac(RadSurfNum2) * Ckj(RadSurfNum) * Cmj(RadSurfNum2));
                            SumFlowFracOneMinusCm += (this->SurfaceFrac(RadSurfNum2) * (1.0 - Cmj(RadSurfNum2)));
                        }

                        LoopTerm = (this->WaterInjectionRate / this->WaterMassFlowRate) * Node(MainLoopNodeIn).Temp +
                                   (this->PumpHeattoFluid / (this->WaterMassFlowRate * Cp));

                        RecircTerm = (this->WaterRecircRate / this->WaterMassFlowRate) * SumFlowFracCkCm;

                        TwiCoeff = 1.0 - (this->WaterRecircRate / this->WaterMassFlowRate) * SumFlowFracOneMinusCm;

                        WaterTempIn = (LoopTerm + RecircTerm) / (TwiCoeff);

                        this->WaterInletTemp = WaterTempIn;

                        for (RadSurfNum2 = 1; RadSurfNum2 <= this->NumOfSurfaces; ++RadSurfNum2) {
                            WaterTempOut(RadSurfNum2) = WaterTempIn * (1.0 - Cmj(RadSurfNum2)) + (Ckj(RadSurfNum2) * Cmj(RadSurfNum2));
                            Mdot = WaterMassFlow * this->SurfaceFrac(RadSurfNum2);
                            SurfNum = this->SurfacePtr(RadSurfNum2);
                            QRadSysSource(SurfNum) = Mdot * Cp * (WaterTempIn - WaterTempOut(RadSurfNum2));
                            if (Surface(SurfNum).ExtBoundCond > 0 && Surface(SurfNum).ExtBoundCond != SurfNum)
                                QRadSysSource(Surface(SurfNum).ExtBoundCond) = QRadSysSource(SurfNum); // Also set the other side of an interzone
                        }
                    }
                }
            }

            for (RadSurfNum = 1; RadSurfNum <= this->NumOfSurfaces; ++RadSurfNum) {
                SurfNum = this->SurfacePtr(RadSurfNum);
                // "Temperature Comparison" Cut-off:
                // Check to see whether or not the system should really be running.  If
                // QRadSysSource is negative when we are in heating mode or QRadSysSource
                // is positive when we are in cooling mode, then the radiant system will
                // be doing the opposite of its intention.  In this case, the flow rate
                // is set to zero to avoid heating in cooling mode or cooling in heating
                // mode.
                if (((OperatingMode == HeatingMode) && (QRadSysSource(SurfNum) <= 0.0)) ||
                    ((OperatingMode == CoolingMode) && (QRadSysSource(SurfNum) >= 0.0))) {
                    WaterMassFlow = 0.0;
                    if (OperatingMode == HeatingMode) {
                        SetComponentFlowRate(WaterMassFlow,
                                             this->HotWaterInNode,
                                             this->HotWaterOutNode,
                                             this->HWLoopNum,
                                             this->HWLoopSide,
                                             this->HWBranchNum,
                                             this->HWCompNum);
                    } else if (OperatingMode == CoolingMode) {
                        SetComponentFlowRate(WaterMassFlow,
                                             this->ColdWaterInNode,
                                             this->ColdWaterOutNode,
                                             this->CWLoopNum,
                                             this->CWLoopSide,
                                             this->CWBranchNum,
                                             this->CWCompNum);
                    }
                    this->WaterMassFlowRate = WaterMassFlow;
                    for (RadSurfNum2 = 1; RadSurfNum2 <= this->NumOfSurfaces; ++RadSurfNum2) {
                        SurfNum2 = this->SurfacePtr(RadSurfNum2);
                        QRadSysSource(SurfNum2) = 0.0;
                        if (Surface(SurfNum2).ExtBoundCond > 0 && Surface(SurfNum2).ExtBoundCond != SurfNum2)
                            QRadSysSource(Surface(SurfNum2).ExtBoundCond) = 0.0; // Also zero the other side of an interzone
                    }
                    break; // outer do loop
                }
            }
            // Condensation Cut-off:
            // Check to see whether there are any surface temperatures within the radiant system that have
            // dropped below the dew-point temperature.  If so, we need to shut off this radiant system.
            // A safety parameter is added (hardwired parameter) to avoid getting too close to condensation
            // conditions.
            this->CondCausedShutDown = false;
            DewPointTemp = PsyTdpFnWPb(ZoneAirHumRat(this->ZonePtr), OutBaroPress);

            if ((OperatingMode == CoolingMode) && (this->CondCtrlType == CondCtrlSimpleOff)) {

                for (RadSurfNum2 = 1; RadSurfNum2 <= this->NumOfSurfaces; ++RadSurfNum2) {
                    if (TH(2, 1, this->SurfacePtr(RadSurfNum2)) < (DewPointTemp + this->CondDewPtDeltaT)) {
                        // Condensation warning--must shut off radiant system
                        this->CondCausedShutDown = true;
                        WaterMassFlow = 0.0;
                        SetComponentFlowRate(WaterMassFlow,
                                             this->ColdWaterInNode,
                                             this->ColdWaterOutNode,
                                             this->CWLoopNum,
                                             this->CWLoopSide,
                                             this->CWBranchNum,
                                             this->CWCompNum);
                        this->WaterMassFlowRate = WaterMassFlow;
                        for (RadSurfNum3 = 1; RadSurfNum3 <= this->NumOfSurfaces; ++RadSurfNum3) {
                            SurfNum2 = this->SurfacePtr(RadSurfNum3);
                            QRadSysSource(SurfNum2) = 0.0;
                            if (Surface(SurfNum2).ExtBoundCond > 0 && Surface(SurfNum2).ExtBoundCond != SurfNum2)
                                QRadSysSource(Surface(SurfNum2).ExtBoundCond) = 0.0; // Also zero the other side of an interzone
                        }
                        // Produce a warning message so that user knows the system was shut-off due to potential for condensation
                        if (!WarmupFlag) {
                            if (this->CondErrIndex == 0) { // allow errors up to number of radiant systems
                                ShowWarningMessage(cConstantFlowSystem + " [" + this->Name + ']');
                                ShowContinueError("Surface [" + Surface(this->SurfacePtr(RadSurfNum2)).Name +
                                                  "] temperature below dew-point temperature--potential for condensation exists");
                                ShowContinueError("Flow to the radiant system will be shut-off to avoid condensation");
                                ShowContinueError("Predicted radiant system surface temperature = " +
                                                  RoundSigDigits(TH(2, 1, this->SurfacePtr(RadSurfNum2)), 2));
                                ShowContinueError("Zone dew-point temperature + safety delta T= " +
                                                  RoundSigDigits(DewPointTemp + this->CondDewPtDeltaT, 2));
                                ShowContinueErrorTimeStamp("");
                                ShowContinueError("Note that a " + RoundSigDigits(this->CondDewPtDeltaT, 4) +
                                                  " C safety was chosen in the input for the shut-off criteria");
                                ShowContinueError("Note also that this affects all surfaces that are part of this radiant system");
                            }
                            ShowRecurringWarningErrorAtEnd(cConstantFlowSystem + " [" + this->Name +
                                                               "] condensation shut-off occurrence continues.",
                                                           this->CondErrIndex,
                                                           DewPointTemp,
                                                           DewPointTemp,
                                                           _,
                                                           "C",
                                                           "C");
                        }
                        break; // outer do loop
                    }
                }

            } else if ((OperatingMode == CoolingMode) && (this->CondCtrlType == CondCtrlNone)) {

                for (RadSurfNum2 = 1; RadSurfNum2 <= this->NumOfSurfaces; ++RadSurfNum2) {
                    if (TH(2, 1, this->SurfacePtr(RadSurfNum2)) < DewPointTemp) {
                        // Condensation occurring but user does not want to shut radiant system off ever
                        this->CondCausedShutDown = true;
                    }
                }

            } else if ((OperatingMode == CoolingMode) && (this->CondCtrlType == CondCtrlVariedOff)) {

                for (RadSurfNum2 = 1; RadSurfNum2 <= this->NumOfSurfaces; ++RadSurfNum2) {
                    if (TH(2, 1, this->SurfacePtr(RadSurfNum2)) < (DewPointTemp + this->CondDewPtDeltaT)) {
                        VarOffCond = true;
                        if (CFloCondIterNum >= 2) {
                            // We have already iterated once so now we must shut off radiant system
                            this->CondCausedShutDown = true;
                            WaterMassFlow = 0.0;
                            SetComponentFlowRate(WaterMassFlow,
                                                 this->ColdWaterInNode,
                                                 this->ColdWaterOutNode,
                                                 this->CWLoopNum,
                                                 this->CWLoopSide,
                                                 this->CWBranchNum,
                                                 this->CWCompNum);
                            this->WaterMassFlowRate = WaterMassFlow;
                            for (RadSurfNum3 = 1; RadSurfNum3 <= this->NumOfSurfaces; ++RadSurfNum3) {
                                SurfNum2 = this->SurfacePtr(RadSurfNum3);
                                QRadSysSource(SurfNum2) = 0.0;
                                if (Surface(SurfNum2).ExtBoundCond > 0 && Surface(SurfNum2).ExtBoundCond != SurfNum2)
                                    QRadSysSource(Surface(SurfNum2).ExtBoundCond) = 0.0; // Also zero the other side of an interzone
                            }
                            // Produce a warning message so that user knows the system was shut-off due to potential for condensation
                            if (!WarmupFlag) {
                                if (this->CondErrIndex == 0) { // allow errors up to number of radiant systems
                                    ShowWarningMessage(cConstantFlowSystem + " [" + this->Name + ']');
                                    ShowContinueError("Surface [" + Surface(this->SurfacePtr(RadSurfNum2)).Name +
                                                      "] temperature below dew-point temperature--potential for condensation exists");
                                    ShowContinueError("Flow to the radiant system will be shut-off to avoid condensation");
                                    ShowContinueError("Predicted radiant system surface temperature = " +
                                                      RoundSigDigits(TH(2, 1, this->SurfacePtr(RadSurfNum2)), 2));
                                    ShowContinueError("Zone dew-point temperature + safety delta T= " +
                                                      RoundSigDigits(DewPointTemp + this->CondDewPtDeltaT, 2));
                                    ShowContinueErrorTimeStamp("");
                                    ShowContinueError("Note that a " + RoundSigDigits(this->CondDewPtDeltaT, 4) +
                                                      " C safety was chosen in the input for the shut-off criteria");
                                    ShowContinueError("Note also that this affects all surfaces that are part of this radiant system");
                                }
                                ShowRecurringWarningErrorAtEnd(cConstantFlowSystem + " [" + this->Name +
                                                                   "] condensation shut-off occurrence continues.",
                                                               this->CondErrIndex,
                                                               DewPointTemp,
                                                               DewPointTemp,
                                                               _,
                                                               "C",
                                                               "C");
                            }
                            break; // outer do loop
                        } else {   // (First iteration--reset loop required temperature and try again to avoid condensation)
                            LoopReqTemp = DewPointTemp + this->CondDewPtDeltaT;
                        }
                    }
                }
            }

            // Determine radiant system outlet temperature (two ways to calculate--use as a check)
            WaterOutletTempCheck = 0.0;
            TotalRadSysPower = 0.0;
            for (RadSurfNum = 1; RadSurfNum <= this->NumOfSurfaces; ++RadSurfNum) {
                SurfNum = this->SurfacePtr(RadSurfNum);
                TotalRadSysPower += QRadSysSource(SurfNum);
                WaterOutletTempCheck += (this->SurfaceFrac(RadSurfNum) * WaterTempOut(RadSurfNum));
            }
            TotalRadSysPower *= ZoneMult;

            if (this->WaterMassFlowRate > 0.0) {
                Cp = GetSpecificHeatGlycol(fluidNameWater, WaterTempIn, this->GlycolIndex, RoutineName);
                this->WaterOutletTemp = this->WaterInletTemp - (TotalRadSysPower / (this->WaterMassFlowRate * Cp));
                if ((std::abs(this->WaterOutletTemp - WaterOutletTempCheck) > TempCheckLimit) &&
                    (std::abs(TotalRadSysPower) > ZeroSystemResp)) {
                    // If the total system power is zero, that means we have shut down and the temperatures won't match because of that
                    ShowWarningError("Radiant system water outlet temperature calculation mismatch--this should not happen");
                }
            } else {
                this->WaterOutletTemp = this->WaterInletTemp;
            }
        }

        // Now that we have the source/sink term(s), we must redo the heat balances to obtain
        // the new SumHATsurf value for the zone.  Note that the difference between the new
        // SumHATsurf and the value originally calculated by the heat balance with a zero
        // source for all radiant systems in the zone is the load met by the system (approximately).
<<<<<<< HEAD
        HeatBalanceSurfaceManager::CalcHeatBalanceOutsideSurf(dataConvectionCoefficients, ZoneNum);
        HeatBalanceSurfaceManager::CalcHeatBalanceInsideSurf(dataConvectionCoefficients, ZoneNum);
=======
        HeatBalanceSurfaceManager::CalcHeatBalanceOutsideSurf(ZoneNum);
        HeatBalanceSurfaceManager::CalcHeatBalanceInsideSurf(dataZoneTempPredictorCorrector, ZoneNum);
>>>>>>> 4f18c328

        LoadMet = SumHATsurf(this->ZonePtr) - ZeroSourceSumHATsurf(this->ZonePtr);

    }

<<<<<<< HEAD
    void ElectricRadiantSystemData::calculateLowTemperatureRadiantSystem(ConvectionCoefficientsData &dataConvectionCoefficients, Real64 &LoadMet)  // load met by the radiant system, in Watts
=======
    void ElectricRadiantSystemData::calculateLowTemperatureRadiantSystem(ZoneTempPredictorCorrectorData &dataZoneTempPredictorCorrector, Real64 &LoadMet)  // load met by the radiant system, in Watts
>>>>>>> 4f18c328
    {

        // SUBROUTINE INFORMATION:
        //       AUTHOR         Rick Strand
        //       DATE WRITTEN   November 2000
        //       MODIFIED       Sep 2011 LKL/BG - resimulate only zones needing it for Radiant systems

        // PURPOSE OF THIS SUBROUTINE:
        // This subroutine does all of the stuff that is necessary to simulate
        // a low temperature electric radiant heating system.  Calls are made to
        // appropriate subroutines either in this module or outside of it.

        // METHODOLOGY EMPLOYED:
        // Follows the methods used by many other pieces of zone equipment except
        // that we are controlling the electrical input to the building element's
        // resistance heating wires.  Note that cooling is not allowed for such
        // a system.

        // REFERENCES:
        // Other EnergyPlus modules
        // IBLAST-QTF research program, completed in January 1995 (unreleased)
        // Strand, R.K. 1995. "Heat Source Transfer Functions and Their Application to
        //   Low Temperature Radiant Heating Systems", Ph.D. dissertation, University
        //   of Illinois at Urbana-Champaign, Department of Mechanical and Industrial
        //   Engineering.
        // Seem, J.E. 1986. "Heat Transfer in Buildings", Ph.D. dissertation, University
        //   of Wisconsin-Madison.

        // Using/Aliasing
        using DataHeatBalance::MRT;
        using DataHeatBalance::Zone;
        using DataHeatBalance::ZoneData;
        using DataHeatBalFanSys::MAT;
        using DataHVACGlobals::SmallLoad;
        using ScheduleManager::GetCurrentScheduleValue;

        // SUBROUTINE LOCAL VARIABLE DECLARATIONS:
        Real64 ControlTemp; // Temperature of the parameter that is controlling the radiant system
        Real64 HeatFrac;    // fraction of maximum electrical heat input to radiant system [dimensionless]
        Real64 OffTemp;     // Temperature above which the radiant system should be completely off [C]
        int RadSurfNum;     // number of surface that is the radiant system
        Real64 SetPtTemp;   // Setpoint temperature [C]
        int SurfNum;        // intermediate variable for surface number in Surface derived type
        int ZoneNum;        // number of zone being served

        // initialize local variables
        ZoneNum = this->ZonePtr;
        HeatFrac = 0.0;

        if (GetCurrentScheduleValue(this->SchedPtr) <= 0.0) {

            // Unit is off; set the heat source terms to zero
            for (RadSurfNum = 1; RadSurfNum <= this->NumOfSurfaces; ++RadSurfNum) {
                SurfNum = this->SurfacePtr(RadSurfNum);
                QRadSysSource(SurfNum) = 0.0;
                if (Surface(SurfNum).ExtBoundCond > 0 && Surface(SurfNum).ExtBoundCond != SurfNum)
                    QRadSysSource(Surface(SurfNum).ExtBoundCond) = 0.0; // Also zero the other side of an interzone
            }

        } else { // Unit might be on-->this section is intended to determine whether the controls say
            // that the unit should be on or not

            // Determine the current setpoint temperature and the temperature at which the unit should be completely off
            SetPtTemp = GetCurrentScheduleValue(this->SetptSchedPtr);
            OffTemp = SetPtTemp + 0.5 * this->ThrottlRange;

            // Determine the control temperature--what the setpoint/offtemp is being compared to for unit operation

            ControlTemp = this->setRadiantSystemControlTemperature();

            if (ControlTemp < OffTemp) { // HEATING MODE

                OperatingMode = HeatingMode;

                HeatFrac = (OffTemp - ControlTemp) / this->ThrottlRange;
                if (HeatFrac < 0.0) HeatFrac = 0.0;
                if (HeatFrac > 1.0) HeatFrac = 1.0;

                // Set the heat source for the low temperature electric radiant system
                for (RadSurfNum = 1; RadSurfNum <= this->NumOfSurfaces; ++RadSurfNum) {
                    SurfNum = this->SurfacePtr(RadSurfNum);
                    QRadSysSource(SurfNum) = HeatFrac * this->MaxElecPower * this->SurfaceFrac(RadSurfNum);
                    if (Surface(SurfNum).ExtBoundCond > 0 && Surface(SurfNum).ExtBoundCond != SurfNum)
                        QRadSysSource(Surface(SurfNum).ExtBoundCond) = QRadSysSource(SurfNum); // Also set the other side of an interzone
                }

                // Now "simulate" the system by recalculating the heat balances
<<<<<<< HEAD
                HeatBalanceSurfaceManager::CalcHeatBalanceOutsideSurf(dataConvectionCoefficients, ZoneNum);
                HeatBalanceSurfaceManager::CalcHeatBalanceInsideSurf(dataConvectionCoefficients, ZoneNum);
=======
                HeatBalanceSurfaceManager::CalcHeatBalanceOutsideSurf(ZoneNum);
                HeatBalanceSurfaceManager::CalcHeatBalanceInsideSurf(dataZoneTempPredictorCorrector, ZoneNum);
>>>>>>> 4f18c328

                LoadMet = SumHATsurf(ZoneNum) - ZeroSourceSumHATsurf(ZoneNum);

            } else { //  OFF or COOLING MODE (not allowed for an electric low temperature radiant system), turn it off

                for (RadSurfNum = 1; RadSurfNum <= this->NumOfSurfaces; ++RadSurfNum) {
                    SurfNum = this->SurfacePtr(RadSurfNum);
                    QRadSysSource(SurfNum) = 0.0;
                    if (Surface(SurfNum).ExtBoundCond > 0 && Surface(SurfNum).ExtBoundCond != SurfNum)
                        QRadSysSource(Surface(SurfNum).ExtBoundCond) = 0.0; // Also zero the other side of an interzone
                }
            }
        }
    }

   void RadiantSystemBaseData::updateLowTemperatureRadiantSystemSurfaces()
   {

       // The purpose of this routine is to update the average heat source/sink for a particular system over the various system time
       // steps that make up the zone time step.  For hydronic systems, this routine must also set the outlet water conditions.
       // For the source/sink average update, if the system time step elapsed is still what it used to be, then either we are still
       // iterating orwe had to go back and shorten the time step.  As a result, we have to subtract out the previous value that we
       // added.  If the system time step elapsed is different, then we just need to add the new values to the running average.

       // Using/Aliasing
       using DataGlobals::TimeStepZone;
       using DataHeatBalance::Zone;
       using DataHVACGlobals::SysTimeElapsed;
       using DataHVACGlobals::TimeStepSys;

       // SUBROUTINE PARAMETER DEFINITIONS:
       static std::string const RoutineName("UpdateLowTempRadiantSystem");

       for (int radSurfNum = 1; radSurfNum <= this->NumOfSurfaces; ++radSurfNum) {

           int surfNum = this->SurfacePtr(radSurfNum);

           if (LastSysTimeElapsed(surfNum) == SysTimeElapsed) {
               // Still iterating or reducing system time step, so subtract old values which were
               // not valid
               QRadSysSrcAvg(surfNum) -= LastQRadSysSrc(surfNum) * LastTimeStepSys(surfNum) / TimeStepZone;
           }

           // Update the running average and the "last" values with the current values of the appropriate variables
           QRadSysSrcAvg(surfNum) += QRadSysSource(surfNum) * TimeStepSys / TimeStepZone;

           LastQRadSysSrc(surfNum) = QRadSysSource(surfNum);
           LastSysTimeElapsed(surfNum) = SysTimeElapsed;
           LastTimeStepSys(surfNum) = TimeStepSys;
       }
   }

    void VariableFlowRadiantSystemData::updateLowTemperatureRadiantSystem()
    {

        // Using/Aliasing
        using DataHeatBalance::Zone;
        using DataLoopNode::Node;
        using DataPlant::PlantLoop;
        using FluidProperties::GetSpecificHeatGlycol;
        using PlantUtilities::SafeCopyPlantNode;
        using PlantUtilities::SetComponentFlowRate;

        // SUBROUTINE PARAMETER DEFINITIONS:
        static std::string const RoutineName("UpdateVariableFlowSystem");

        // SUBROUTINE LOCAL VARIABLE DECLARATIONS:
        Real64 cpWater;         // Specific heat of water
        int waterInletNode;     // Node number for the water side inlet of the radiant system
        Real64 waterMassFlow;   // Flow rate of water in the radiant system
        int waterOutletNode;    // Node number for the water side outlet of the radiant system

        // For a hydronic system, calculate the water side outlet conditions and set the
        // appropriate conditions on the correct HVAC node.

        // First sum up all of the heat sources/sinks associated with this system
        Real64 TotalHeatSource(0.0); // Total heat source or sink for a particular radiant system (sum of all surface source/sinks)
        for (int radSurfNum = 1; radSurfNum <= this->NumOfSurfaces; ++radSurfNum) {
            TotalHeatSource += QRadSysSource(this->SurfacePtr(radSurfNum));
        }
        TotalHeatSource *= double(Zone(this->ZonePtr).Multiplier * Zone(this->ZonePtr).ListMultiplier);

        // Update the heating side of things
        if (this->HeatingSystem) {

            waterInletNode = this->HotWaterInNode;
            waterOutletNode = this->HotWaterOutNode;
            waterMassFlow = Node(waterInletNode).MassFlowRate;

            cpWater = GetSpecificHeatGlycol(PlantLoop(this->HWLoopNum).FluidName,Node(waterInletNode).Temp,
                                            PlantLoop(this->HWLoopNum).FluidIndex,RoutineName);

            if (OperatingMode == HeatingMode) {
                if ((cpWater > 0.0) && (waterMassFlow > 0.0)) {
                    SafeCopyPlantNode(waterInletNode, waterOutletNode);
                    Node(waterOutletNode).Temp = Node(waterInletNode).Temp - TotalHeatSource / waterMassFlow / cpWater;
                } else {
                    SafeCopyPlantNode(waterInletNode, waterOutletNode);
                }

            } else { // CoolingMode or not on
                SafeCopyPlantNode(waterInletNode, waterOutletNode);
            }

            this->checkForOutOfRangeTemperatureResult(Node(waterOutletNode).Temp, Node(waterInletNode).Temp);
        }

        if (this->CoolingSystem) {

            waterInletNode = this->ColdWaterInNode;
            waterOutletNode = this->ColdWaterOutNode;
            waterMassFlow = Node(waterInletNode).MassFlowRate;

            cpWater = GetSpecificHeatGlycol(PlantLoop(this->CWLoopNum).FluidName,Node(waterInletNode).Temp,
                                            PlantLoop(this->CWLoopNum).FluidIndex,RoutineName);

            if (OperatingMode == CoolingMode) {
                if ((cpWater > 0.0) && (waterMassFlow > 0.0)) {
                    SafeCopyPlantNode(waterInletNode, waterOutletNode);
                    Node(waterOutletNode).Temp = Node(waterInletNode).Temp - TotalHeatSource / waterMassFlow / cpWater;
                } else {
                    SafeCopyPlantNode(waterInletNode, waterOutletNode);
                }

            } else { // HeatingMode or not on
                SafeCopyPlantNode(waterInletNode, waterOutletNode);
            }

            this->checkForOutOfRangeTemperatureResult(Node(waterOutletNode).Temp, Node(waterInletNode).Temp);
        }

    }

    void ConstantFlowRadiantSystemData::updateLowTemperatureRadiantSystem()
    {

        // Using/Aliasing
        using DataHeatBalance::Zone;
        using DataLoopNode::Node;
        using DataPlant::PlantLoop;
        using FluidProperties::GetSpecificHeatGlycol;
        using PlantUtilities::SafeCopyPlantNode;
        using PlantUtilities::SetComponentFlowRate;

        Real64 bypassMassFlow;  // Local bypass for a constant flow radiant system (could have recirculation and/or bypass)
        int waterInletNode;     // Node number for the water side inlet of the radiant system
        int waterOutletNode;    // Node number for the water side outlet of the radiant system

        // For a constant flow system, calculate the water side outlet conditions
        // and set the appropriate conditions on the correct HVAC node.  This may
        // require mixing if the main system does not provide all of the flow that
        // the local radiant system circulates.

        // Update the heating side of things
        if (this->HeatingSystem) {

            waterInletNode = this->HotWaterInNode;
            waterOutletNode = this->HotWaterOutNode;
            SafeCopyPlantNode(waterInletNode, waterOutletNode);

            if (OperatingMode == HeatingMode) {

                // Leave the inlet and outlet flow alone (if high enough) and perform a bypass if more flow than needed
                if (Node(waterInletNode).MassFlowRate <= this->WaterInjectionRate) {
                    // Note that the water injection rate has already been restricted to the maximum available flow
                    Node(waterOutletNode).Temp = this->WaterOutletTemp;
                } else {
                    // Loop is providing more flow than needed so perform a local bypass and
                    // mix the flows to obtain the proper outlet temperature.  In this case,
                    // the mass flow rates on the loop are left alone and the outlet temperature
                    // is calculated from a simple steady-steady, steady-flow energy balance.
                    bypassMassFlow = Node(waterInletNode).MassFlowRate - this->WaterInjectionRate;
                    Node(waterOutletNode).Temp = ((bypassMassFlow * Node(waterInletNode).Temp) + (this->WaterInjectionRate * this->WaterOutletTemp)) /
                                                 (Node(waterOutletNode).MassFlowRate);
                }
            }
            this->checkForOutOfRangeTemperatureResult(Node(waterOutletNode).Temp, Node(waterInletNode).Temp);
        }

        if (this->CoolingSystem) {

            waterInletNode = this->ColdWaterInNode;
            waterOutletNode = this->ColdWaterOutNode;
            SafeCopyPlantNode(waterInletNode, waterOutletNode);

            if (OperatingMode == CoolingMode) {

                if (Node(waterInletNode).MassFlowRate <= this->WaterInjectionRate) {
                    // Note that the water injection rate has already been restricted to the maximum available flow

                    Node(waterOutletNode).Temp = this->WaterOutletTemp;
                } else {
                    // Loop is providing more flow than needed so perform a local bypass and
                    // mix the flows to obtain the proper outlet temperature.  In this case,
                    // the mass flow rates on the loop are left alone and the outlet temperature
                    // is calculated from a simple steady-steady, steady-flow energy balance.
                    bypassMassFlow = Node(waterInletNode).MassFlowRate - this->WaterInjectionRate;
                    Node(waterOutletNode).Temp = ((bypassMassFlow * Node(waterInletNode).Temp) + (this->WaterInjectionRate * this->WaterOutletTemp)) /
                                                 (Node(waterOutletNode).MassFlowRate);
                }

                this->checkForOutOfRangeTemperatureResult(Node(waterOutletNode).Temp, Node(waterInletNode).Temp);
            }
        }

    }

    void ElectricRadiantSystemData::updateLowTemperatureRadiantSystem()
    {   // Dummy routine: no updates are needed for electric radiant systems
    }

    void HydronicSystemBaseData::checkForOutOfRangeTemperatureResult(Real64 const outletTemp, Real64 const inletTemp)
    {

        // SUBROUTINE INFORMATION:
        //       AUTHOR         B. Griffith
        //       DATE WRITTEN   March 2013

        // PURPOSE OF THIS SUBROUTINE:
        // check for crazy, out of range temperature results for fluid leaving radiant system

        // Using/Aliasing
        using General::RoundSigDigits;

        Real64 const upperRangeLimit(500.0);  // high error trigger limit for when model is not working
        Real64 const lowerRangeLimit(-300.0); // Low error trigger limit for when model is not working
        static bool warnTooLow(false);
        static bool warnTooHigh(false);

        warnTooLow = false;
        warnTooHigh = false;
        if (outletTemp < lowerRangeLimit) {
            warnTooLow = true;
        }

        if (outletTemp > upperRangeLimit) {
            warnTooHigh = true;
        }

        if (warnTooLow || warnTooHigh) {
            if (warnTooLow) {
                if (this->OutRangeLoErrorCount == 0) {
                    ShowSevereMessage("UpdateLowTempRadiantSystem: model result for fluid outlet temperature is not physical.");
                    ShowContinueError("Occurs for radiant system name = " + this->Name);
                    ShowContinueError("Calculated radiant system outlet temperature = " + RoundSigDigits(outletTemp, 3) + " [C]");
                    ShowContinueError("Radiant system inlet temperature = " + RoundSigDigits(inletTemp, 3) + " [C]");
                    ShowContinueError(
                        "A possible cause is that the materials used in the internal source construction are not compatible with the model.");
                }
                ShowRecurringSevereErrorAtEnd(
                    "UpdateLowTempRadiantSystem: Detected low out of range outlet temperature result for radiant system name =" +
                        this->Name,
                    this->OutRangeLoErrorCount,
                    outletTemp,
                    outletTemp);
            }

            if (warnTooHigh) {
                if (this->OutRangeHiErrorCount == 0) {
                    ShowSevereMessage("UpdateLowTempRadiantSystem: model result for fluid outlet temperature is not physical.");
                    ShowContinueError("Occurs for radiant system name = " + this->Name);
                    ShowContinueError("Calculated radiant system outlet temperature = " + RoundSigDigits(outletTemp, 3) + " [C]");
                    ShowContinueError("Radiant system inlet temperature = " + RoundSigDigits(inletTemp, 3) + " [C]");
                    ShowContinueError(
                        "A possible cause is that the materials used in the internal source construction are not compatible with the model.");
                }
                ShowRecurringSevereErrorAtEnd(
                    "UpdateLowTempRadiantSystem: Detected high out of range outlet temperature result radiant system name =" +
                        this->Name,
                    this->OutRangeHiErrorCount,
                    outletTemp,
                    outletTemp);
            }

        }
    }

    Real64 RadiantSystemBaseData::setRadiantSystemControlTemperature()
    {
        switch (this->ControlType) {
        case LowTempRadiantControlTypes::MATControl:
            return DataHeatBalFanSys::MAT(this->ZonePtr);
        case LowTempRadiantControlTypes::MRTControl:
            return DataHeatBalance::MRT(this->ZonePtr);
        case LowTempRadiantControlTypes::OperativeControl:
            return 0.5 * (DataHeatBalFanSys::MAT(this->ZonePtr) + DataHeatBalance::MRT(this->ZonePtr));
        case LowTempRadiantControlTypes::ODBControl:
            return DataHeatBalance::Zone(this->ZonePtr).OutDryBulbTemp;
        case LowTempRadiantControlTypes::OWBControl:
            return DataHeatBalance::Zone(this->ZonePtr).OutWetBulbTemp;
        case LowTempRadiantControlTypes::SurfFaceTempControl:
            return DataHeatBalSurface::TempSurfIn(this->SurfacePtr(1));   // Grabs the inside face temperature of the first surface in the list
        case LowTempRadiantControlTypes::SurfIntTempControl:
            return DataHeatBalSurface::TempUserLoc(this->SurfacePtr(1));   // Grabs the temperature inside the slab at the location specified by the user
        default:
            ShowSevereError("Illegal control type in low temperature radiant system: " + this->Name);
            ShowFatalError("Preceding condition causes termination.");
            return 0.0; // hush the compiler
        }
    }

    Real64 HydronicSystemBaseData::calculateHXEffectivenessTerm(Real64 const Temperature,   // Temperature of water entering the radiant system, in C
                                                                Real64 const WaterMassFlow, // Mass flow rate of water in the radiant system, in kg/s
                                                                Real64 const FlowFraction,  // Mass flow rate fraction for this surface in the radiant system
                                                                Real64 const NumCircs       // Number of fluid circuits in this surface
    )
    {

        // SUBROUTINE INFORMATION:
        //       AUTHOR         Rick Strand
        //       DATE WRITTEN   December 2000

        // PURPOSE OF THIS SUBROUTINE:
        // This subroutine calculates the radiant system "heat exchanger"
        // effectiveness term.  This is equal to the mass flow rate of water
        // times the specific heat of water times the effectiveness of
        // the heat exchanger (radiant system "coil").

        // METHODOLOGY EMPLOYED:
        // Assumes that the only real heat transfer term that we have to
        // deal with is the convection from the water to the tube.  The
        // other assumptions are that the tube inside surface temperature
        // is equal to the "source location temperature" and that it is
        // a CONSTANT throughout the radiant system.  This is to make
        // the problem more tractable and to fit with other system assumptions
        // that were made elsewhere in the radiant system model.

        // REFERENCES:
        // Property data for water shown below as parameters taken from
        //   Incropera and DeWitt, Introduction to Heat Transfer, Table A.6.
        // Heat exchanger information also from Incropera and DeWitt.
        // Code based loosely on code from IBLAST program (research version)

        // Using/Aliasing
        using DataGlobals::Pi;
        using DataPlant::PlantLoop;
        using FluidProperties::GetSpecificHeatGlycol;

        // Return value
        Real64 calculateHXEffectivenessTerm;

        // SUBROUTINE PARAMETER DEFINITIONS:
        Real64 const MaxLaminarRe(2300.0); // Maximum Reynolds number for laminar flow
        int const NumOfPropDivisions(13);
        Real64 const MaxExpPower(50.0); // Maximum power after which EXP argument would be zero for DP variables
        static Array1D<Real64> const Temps(
            NumOfPropDivisions, {1.85, 6.85, 11.85, 16.85, 21.85, 26.85, 31.85, 36.85, 41.85, 46.85, 51.85, 56.85, 61.85}); // Temperature, in C
        static Array1D<Real64> const Mu(NumOfPropDivisions,
                                        {0.001652,
                                         0.001422,
                                         0.001225,
                                         0.00108,
                                         0.000959,
                                         0.000855,
                                         0.000769,
                                         0.000695,
                                         0.000631,
                                         0.000577,
                                         0.000528,
                                         0.000489,
                                         0.000453}); // Viscosity, in Ns/m2
        static Array1D<Real64> const Conductivity(
            NumOfPropDivisions, {0.574, 0.582, 0.590, 0.598, 0.606, 0.613, 0.620, 0.628, 0.634, 0.640, 0.645, 0.650, 0.656}); // Conductivity, in W/mK
        static Array1D<Real64> const Pr(
            NumOfPropDivisions, {12.22, 10.26, 8.81, 7.56, 6.62, 5.83, 5.20, 4.62, 4.16, 3.77, 3.42, 3.15, 2.88}); // Prandtl number (dimensionless)
        static std::string const RoutineName("calculateHXEffectivenessTerm");

        // SUBROUTINE LOCAL VARIABLE DECLARATIONS:
        int Index;
        Real64 InterpFrac;
        Real64 NuD;
        Real64 ReD;
        Real64 NTU;
        Real64 CpWater(0.0);
        Real64 Kactual;
        Real64 MUactual;
        Real64 PRactual;
        Real64 Eff; // HX effectiveness

        // First find out where we are in the range of temperatures
        Index = 1;
        while (Index <= NumOfPropDivisions) {
            if (Temperature < Temps(Index)) break; // DO loop
            ++Index;
        }

        // Initialize thermal properties of water
        if (Index == 1) {
            MUactual = Mu(Index);
            Kactual = Conductivity(Index);
            PRactual = Pr(Index);
        } else if (Index > NumOfPropDivisions) {
            Index = NumOfPropDivisions;
            MUactual = Mu(Index);
            Kactual = Conductivity(Index);
            PRactual = Pr(Index);
        } else {
            InterpFrac = (Temperature - Temps(Index - 1)) / (Temps(Index) - Temps(Index - 1));
            MUactual = Mu(Index - 1) + InterpFrac * (Mu(Index) - Mu(Index - 1));
            Kactual = Conductivity(Index - 1) + InterpFrac * (Conductivity(Index) - Conductivity(Index - 1));
            PRactual = Pr(Index - 1) + InterpFrac * (Pr(Index) - Pr(Index - 1));
        }
        // arguments are glycol name, temperature, and concentration
        {
            auto const SELECT_CASE_var1(OperatingMode);
            if (SELECT_CASE_var1 == HeatingMode) {
                CpWater = GetSpecificHeatGlycol(PlantLoop(this->HWLoopNum).FluidName,
                                                Temperature,
                                                PlantLoop(this->HWLoopNum).FluidIndex,
                                                RoutineName);
            } else if (SELECT_CASE_var1 == CoolingMode) {
                CpWater = GetSpecificHeatGlycol(PlantLoop(this->CWLoopNum).FluidName,
                                                Temperature,
                                                PlantLoop(this->CWLoopNum).FluidIndex,
                                                RoutineName);
            } else {
                assert(false);
            }
        }

        // Calculate the Reynold's number from RE=(4*Mdot)/(Pi*Mu*Diameter)
        ReD = 4.0 * WaterMassFlow * FlowFraction / (Pi * MUactual * this->TubeDiameter * NumCircs);

        // Calculate the Nusselt number based on what flow regime one is in
        if (ReD >= MaxLaminarRe) { // Turbulent flow --> use Colburn equation

            NuD = 0.023 * std::pow(ReD, 0.8) * std::pow(PRactual, 1.0 / 3.0);

        } else { // Laminar flow --> use constant surface temperature relation

            NuD = 3.66;
        }

        // Calculate the NTU parameter
        // NTU = UA/[(Mdot*Cp)min]
        // where: U = h (convection coefficient) and h = (k)(Nu)/D
        //        A = Pi*D*TubeLength
        NTU = Pi * Kactual * NuD * this->TubeLength / (WaterMassFlow * CpWater); // FlowFraction cancels out here

        // Calculate Epsilon*MassFlowRate*Cp
        if (NTU > MaxExpPower) {
            Eff = 1.0;
            calculateHXEffectivenessTerm = FlowFraction * WaterMassFlow * CpWater;
        } else {
            Eff = 1.0 - std::exp(-NTU);
            calculateHXEffectivenessTerm = Eff * FlowFraction * WaterMassFlow * CpWater;
        }

        return calculateHXEffectivenessTerm;
    }

    void UpdateRadSysSourceValAvg(bool &LowTempRadSysOn) // .TRUE. if the radiant system has run this zone time step
    {

        // SUBROUTINE INFORMATION:
        //       AUTHOR         Rick Strand
        //       DATE WRITTEN   November 2000

        // PURPOSE OF THIS SUBROUTINE:
        // To transfer the average value of the heat source/sink over the entire
        // zone time step back to the heat balance routines so that the heat
        // balance algorithms can simulate one last time with the average source
        // to maintain some reasonable amount of continuity and energy balance
        // in the temperature and flux histories.

        // METHODOLOGY EMPLOYED:
        // All of the record keeping for the average term is done in the Update
        // routine so the only other thing that this subroutine does is check to
        // see if the system was even on.  If any average term is non-zero, then
        // one or more of the radiant systems was running.

        // SUBROUTINE PARAMETER DEFINITIONS:
        Real64 const CloseEnough(0.01); // Some arbitrarily small value to avoid zeros and numbers that are almost the same

        // SUBROUTINE LOCAL VARIABLE DECLARATIONS:
        int SurfNum; // DO loop counter for surface index

        LowTempRadSysOn = false;

        // If this was never allocated, then there are no radiant systems in this input file (just RETURN)
        if (!allocated(QRadSysSrcAvg)) return;

        // If it was allocated, then we have to check to see if this was running at all...
        for (SurfNum = 1; SurfNum <= TotSurfaces; ++SurfNum) {
            if (QRadSysSrcAvg(SurfNum) != 0.0) {
                LowTempRadSysOn = true;
                break; // DO loop
            }
        }

        QRadSysSource = QRadSysSrcAvg;

        // For interzone surfaces, QRadSysSrcAvg was only updated for the "active" side.  The active side
        // would have a non-zero value at this point.  If the numbers differ, then we have to manually update.
        for (SurfNum = 1; SurfNum <= TotSurfaces; ++SurfNum) {
            if (Surface(SurfNum).ExtBoundCond > 0 && Surface(SurfNum).ExtBoundCond != SurfNum) {
                if (std::abs(QRadSysSource(SurfNum) - QRadSysSource(Surface(SurfNum).ExtBoundCond)) > CloseEnough) { // numbers differ
                    if (std::abs(QRadSysSource(SurfNum)) > std::abs(QRadSysSource(Surface(SurfNum).ExtBoundCond))) {
                        QRadSysSource(Surface(SurfNum).ExtBoundCond) = QRadSysSource(SurfNum);
                    } else {
                        QRadSysSource(SurfNum) = QRadSysSource(Surface(SurfNum).ExtBoundCond);
                    }
                }
            }
        }
    }

    Real64 SumHATsurf(int const ZoneNum) // Zone number
    {

        // FUNCTION INFORMATION:
        //       AUTHOR         Peter Graham Ellis
        //       DATE WRITTEN   July 2003

        // PURPOSE OF THIS FUNCTION:
        // This function calculates the zone sum of Hc*Area*Tsurf.  It replaces the old SUMHAT.
        // The SumHATsurf code below is also in the CalcZoneSums subroutine in ZoneTempPredictorCorrector
        // and should be updated accordingly.

        // Using/Aliasing
        using namespace DataSurfaces;
        using namespace DataHeatBalance;
        using namespace DataHeatBalSurface;

        // Return value
        Real64 sumHATsurf(0.0);

        for (int surfNum = Zone(ZoneNum).SurfaceFirst; surfNum <= Zone(ZoneNum).SurfaceLast; ++surfNum) {
            if (!Surface(surfNum).HeatTransSurf) continue; // Skip non-heat transfer surfaces

            Real64 Area = Surface(surfNum).Area;

            if (Surface(surfNum).Class == SurfaceClass_Window) {
                if (SurfaceWindow(surfNum).ShadingFlag == IntShadeOn || SurfaceWindow(surfNum).ShadingFlag == IntBlindOn) {
                    // The area is the shade or blind are = sum of the glazing area and the divider area (which is zero if no divider)
                    Area += SurfaceWindow(surfNum).DividerArea;
                }

                if (SurfaceWindow(surfNum).FrameArea > 0.0) {
                    // Window frame contribution
                    sumHATsurf += HConvIn(surfNum) * SurfaceWindow(surfNum).FrameArea * (1.0 + SurfaceWindow(surfNum).ProjCorrFrIn) *
                                  SurfaceWindow(surfNum).FrameTempSurfIn;
                }

                if (SurfaceWindow(surfNum).DividerArea > 0.0 && SurfaceWindow(surfNum).ShadingFlag != IntShadeOn &&
                    SurfaceWindow(surfNum).ShadingFlag != IntBlindOn) {
                    // Window divider contribution (only from shade or blind for window with divider and interior shade or blind)
                    sumHATsurf += HConvIn(surfNum) * SurfaceWindow(surfNum).DividerArea * (1.0 + 2.0 * SurfaceWindow(surfNum).ProjCorrDivIn) *
                                  SurfaceWindow(surfNum).DividerTempSurfIn;
                }
            }

            sumHATsurf += HConvIn(surfNum) * Area * TempSurfInTmp(surfNum);
        }

        return sumHATsurf;
    }

    void VariableFlowRadiantSystemData::reportLowTemperatureRadiantSystem()
    {

        // Using/Aliasing
        using DataGlobals::SecInHour;
        using DataHeatBalance::Zone;
        using DataHVACGlobals::TimeStepSys;
        using DataLoopNode::Node;

        Real64 totalRadSysPower(0.0); // Total source/sink power for the radiant system (sum of all surfaces of the system)

        for (int radSurfNum = 1; radSurfNum <= this->NumOfSurfaces; ++radSurfNum) {
            totalRadSysPower += QRadSysSource(this->SurfacePtr(radSurfNum));
        }

        totalRadSysPower *= double(Zone(this->ZonePtr).Multiplier * Zone(this->ZonePtr).ListMultiplier);

        this->HeatPower = 0.0;
        this->CoolPower = 0.0;

        if (OperatingMode == HeatingMode) {
            this->WaterInletTemp = Node(this->HotWaterInNode).Temp;
            this->WaterOutletTemp = Node(this->HotWaterOutNode).Temp;
            this->WaterMassFlowRate = Node(this->HotWaterInNode).MassFlowRate;
            this->HeatPower = totalRadSysPower;

        } else if (OperatingMode == CoolingMode) {
            this->WaterInletTemp = Node(this->ColdWaterInNode).Temp;
            this->WaterOutletTemp = Node(this->ColdWaterOutNode).Temp;
            this->WaterMassFlowRate = Node(this->ColdWaterInNode).MassFlowRate;
            this->CoolPower = -totalRadSysPower;

        } else { // Not Operating: Leave temperatures at previous values
            this->WaterMassFlowRate = 0.0;
            this->WaterOutletTemp = this->WaterInletTemp;
        }

        this->HeatEnergy = this->HeatPower * TimeStepSys * SecInHour;
        this->CoolEnergy = this->CoolPower * TimeStepSys * SecInHour;

        if (this->CondCausedShutDown) {
            this->CondCausedTimeOff = TimeStepSys * SecInHour;
        } else {
            this->CondCausedTimeOff = 0.0;
        }

    }

    void ConstantFlowRadiantSystemData::reportLowTemperatureRadiantSystem()
    {

        // Using/Aliasing
        using DataGlobals::SecInHour;
        using DataHeatBalance::Zone;
        using DataHVACGlobals::TimeStepSys;
        using DataLoopNode::Node;
        using DataPlant::PlantLoop;
        using DataSurfaces::Surface;
        using FluidProperties::GetSpecificHeatGlycol;

        static std::string const routineName("ReportConstantFlowSystem");
        Real64 cpFluid;          // Specific heat of the fluid in the radiant system
        Real64 totalRadSysPower(0.0); // Total source/sink power for the radiant system (sum of all surfaces of the system)

        for (int radSurfNum = 1; radSurfNum <= this->NumOfSurfaces; ++radSurfNum) {
            totalRadSysPower += QRadSysSource(this->SurfacePtr(radSurfNum));
        }

        totalRadSysPower *= double(Zone(this->ZonePtr).Multiplier * Zone(this->ZonePtr).ListMultiplier);

        this->HeatPower = 0.0;
        this->CoolPower = 0.0;

        // Note that temperatures have already been set as part of the simulation
        // step.  So, they do not need to be calculated here except for the pump
        // inlet temperature which was not calculated elsewhere.  If the system is
        // not operating, leave the temperatures with their previous values but
        // zero out the flow and power quantities (should have already been done
        // in another routine, but just in case...).

        if (OperatingMode == HeatingMode) {
            cpFluid = GetSpecificHeatGlycol(PlantLoop(this->HWLoopNum).FluidName,Node(this->HotWaterInNode).Temp,
                                            PlantLoop(this->HWLoopNum).FluidIndex,routineName);

            this->HeatPower = totalRadSysPower;
            if (this->PumpMassFlowRate > 0.0) {
                this->PumpInletTemp = this->WaterInletTemp - (this->PumpHeattoFluid / (this->PumpMassFlowRate * cpFluid));
            } else {
                this->PumpInletTemp = this->WaterInletTemp;
            }

        } else if (OperatingMode == CoolingMode) {
            cpFluid = GetSpecificHeatGlycol(PlantLoop(this->CWLoopNum).FluidName,Node(this->ColdWaterInNode).Temp,
                                            PlantLoop(this->CWLoopNum).FluidIndex,routineName);

            this->CoolPower = -totalRadSysPower;
            this->PumpInletTemp = this->WaterInletTemp - (this->PumpHeattoFluid / (this->PumpMassFlowRate * cpFluid));

        } else { // Not Operating
            this->WaterOutletTemp = this->WaterInletTemp;
            this->PumpInletTemp = this->WaterInletTemp;
            this->WaterMassFlowRate = 0.0;
            this->WaterInjectionRate = 0.0;
            this->WaterRecircRate = 0.0;
            this->HeatPower = 0.0;
            this->CoolPower = 0.0;
            this->PumpPower = 0.0;
            this->PumpMassFlowRate = 0.0;
            this->PumpHeattoFluid = 0.0;
        }

        this->HeatEnergy = this->HeatPower * TimeStepSys * SecInHour;
        this->CoolEnergy = this->CoolPower * TimeStepSys * SecInHour;
        this->PumpEnergy = this->PumpPower * TimeStepSys * SecInHour;
        this->PumpHeattoFluidEnergy = this->PumpHeattoFluid * TimeStepSys * SecInHour;

        if (this->CondCausedShutDown) {
            this->CondCausedTimeOff = TimeStepSys * SecInHour;
        } else {
            this->CondCausedTimeOff = 0.0;
        }

    }

    void ElectricRadiantSystemData::reportLowTemperatureRadiantSystem()
    {

        // Using/Aliasing
        using DataGlobals::SecInHour;
        using DataHeatBalance::Zone;
        using DataHVACGlobals::TimeStepSys;

        Real64 totalRadSysPower(0.0); // Total source/sink power for the radiant system (sum of all surfaces of the system)

        for (int radSurfNum = 1; radSurfNum <= this->NumOfSurfaces; ++radSurfNum) {
            totalRadSysPower += QRadSysSource(this->SurfacePtr(radSurfNum));
        }

        totalRadSysPower *= double(Zone(this->ZonePtr).Multiplier * Zone(this->ZonePtr).ListMultiplier);

        this->ElecPower = totalRadSysPower;
        this->ElecEnergy = this->ElecPower * TimeStepSys * SecInHour;
        this->HeatPower = this->ElecPower;
        this->HeatEnergy = this->ElecEnergy;

    }

} // namespace LowTempRadiantSystem

} // namespace EnergyPlus<|MERGE_RESOLUTION|>--- conflicted
+++ resolved
@@ -329,11 +329,7 @@
             }
 
             if ((SystemType == HydronicSystem) || (SystemType == ConstantFlowSystem) || (SystemType == ElectricSystem) ) {
-<<<<<<< HEAD
-                baseSystem->calculateLowTemperatureRadiantSystem(state.dataConvectionCoefficients, LoadMet);
-=======
-                baseSystem->calculateLowTemperatureRadiantSystem(state.dataZoneTempPredictorCorrector, LoadMet);
->>>>>>> 4f18c328
+                baseSystem->calculateLowTemperatureRadiantSystem(state.dataConvectionCoefficients, state.dataZoneTempPredictorCorrector, LoadMet);
                 baseSystem->updateLowTemperatureRadiantSystemSurfaces();
                 baseSystem->updateLowTemperatureRadiantSystem(); // Nothing to update for electric systems
                 baseSystem->reportLowTemperatureRadiantSystem();
@@ -2994,11 +2990,9 @@
         return sizeRadiantSystemTubeLength;
     }
 
-<<<<<<< HEAD
-    void VariableFlowRadiantSystemData::calculateLowTemperatureRadiantSystem(ConvectionCoefficientsData &dataConvectionCoefficients, Real64 &LoadMet)   // load met by the radiant system, in Watts
-=======
-    void VariableFlowRadiantSystemData::calculateLowTemperatureRadiantSystem(ZoneTempPredictorCorrectorData &dataZoneTempPredictorCorrector, Real64 &LoadMet)   // load met by the radiant system, in Watts
->>>>>>> 4f18c328
+    void VariableFlowRadiantSystemData::calculateLowTemperatureRadiantSystem(ConvectionCoefficientsData &dataConvectionCoefficients,
+                                                                             ZoneTempPredictorCorrectorData &dataZoneTempPredictorCorrector,
+                                                                             Real64 &LoadMet)   // load met by the radiant system, in Watts
     {
 
         // SUBROUTINE INFORMATION:
@@ -3160,19 +3154,15 @@
             }
 
             // Now simulate the system...
-<<<<<<< HEAD
-            if (((OperatingMode == HeatingMode) || (OperatingMode == CoolingMode)) && SysRunning) this->calculateLowTemperatureRadiantSystemComponents(dataConvectionCoefficients, LoadMet);
+            if (((OperatingMode == HeatingMode) || (OperatingMode == CoolingMode)) && SysRunning) this->calculateLowTemperatureRadiantSystemComponents(dataConvectionCoefficients,
+                                                                                                                                                       dataZoneTempPredictorCorrector,
+                                                                                                                                                       LoadMet);
         }
     }
 
-    void VariableFlowRadiantSystemData::calculateLowTemperatureRadiantSystemComponents(ConvectionCoefficientsData &dataConvectionCoefficients, Real64 &LoadMet) // Load met by the low temperature radiant system, in Watts
-=======
-            if (((OperatingMode == HeatingMode) || (OperatingMode == CoolingMode)) && SysRunning) this->calculateLowTemperatureRadiantSystemComponents(dataZoneTempPredictorCorrector, LoadMet);
-        }
-    }
-
-    void VariableFlowRadiantSystemData::calculateLowTemperatureRadiantSystemComponents(ZoneTempPredictorCorrectorData &dataZoneTempPredictorCorrector, Real64 &LoadMet) // Load met by the low temperature radiant system, in Watts
->>>>>>> 4f18c328
+    void VariableFlowRadiantSystemData::calculateLowTemperatureRadiantSystemComponents(ConvectionCoefficientsData &dataConvectionCoefficients,
+                                                                                       ZoneTempPredictorCorrectorData &dataZoneTempPredictorCorrector,
+                                                                                       Real64 &LoadMet) // Load met by the low temperature radiant system, in Watts
     {
 
         // SUBROUTINE INFORMATION:
@@ -3534,13 +3524,8 @@
                             QRadSysSource(Surface(SurfNum2).ExtBoundCond) = 0.0; // Also zero the other side of an interzone
                     }
                     // Redo the heat balances since we have changed the heat source (set it to zero)
-<<<<<<< HEAD
                     HeatBalanceSurfaceManager::CalcHeatBalanceOutsideSurf(dataConvectionCoefficients, ZoneNum);
-                    HeatBalanceSurfaceManager::CalcHeatBalanceInsideSurf(dataConvectionCoefficients, ZoneNum);
-=======
-                    HeatBalanceSurfaceManager::CalcHeatBalanceOutsideSurf(ZoneNum);
-                    HeatBalanceSurfaceManager::CalcHeatBalanceInsideSurf(dataZoneTempPredictorCorrector, ZoneNum);
->>>>>>> 4f18c328
+                    HeatBalanceSurfaceManager::CalcHeatBalanceInsideSurf(dataConvectionCoefficients, dataZoneTempPredictorCorrector, ZoneNum);
                     // Now check all of the surface temperatures.  If any potentially have condensation, leave the system off.
                     for (RadSurfNum2 = 1; RadSurfNum2 <= this->NumOfSurfaces; ++RadSurfNum2) {
                         if (TH(2, 1, this->SurfacePtr(RadSurfNum2)) < (DewPointTemp + this->CondDewPtDeltaT)) {
@@ -3598,13 +3583,8 @@
                         }
 
                         // Redo the heat balances since we have changed the heat source
-<<<<<<< HEAD
                         HeatBalanceSurfaceManager::CalcHeatBalanceOutsideSurf(dataConvectionCoefficients, ZoneNum);
-                        HeatBalanceSurfaceManager::CalcHeatBalanceInsideSurf(dataConvectionCoefficients, ZoneNum);
-=======
-                        HeatBalanceSurfaceManager::CalcHeatBalanceOutsideSurf(ZoneNum);
-                        HeatBalanceSurfaceManager::CalcHeatBalanceInsideSurf(dataZoneTempPredictorCorrector, ZoneNum);
->>>>>>> 4f18c328
+                        HeatBalanceSurfaceManager::CalcHeatBalanceInsideSurf(dataConvectionCoefficients, dataZoneTempPredictorCorrector, ZoneNum);
 
                         // Check for condensation one more time.  If no condensation, we are done.  If there is
                         // condensation, shut things down and be done.
@@ -3668,22 +3648,15 @@
         // the new SumHATsurf value for the zone.  Note that the difference between the new
         // SumHATsurf and the value originally calculated by the heat balance with a zero
         // source for all radiant systems in the zone is the load met by the system (approximately).
-<<<<<<< HEAD
         HeatBalanceSurfaceManager::CalcHeatBalanceOutsideSurf(dataConvectionCoefficients, ZoneNum);
-        HeatBalanceSurfaceManager::CalcHeatBalanceInsideSurf(dataConvectionCoefficients, ZoneNum);
-=======
-        HeatBalanceSurfaceManager::CalcHeatBalanceOutsideSurf(ZoneNum);
-        HeatBalanceSurfaceManager::CalcHeatBalanceInsideSurf(dataZoneTempPredictorCorrector, ZoneNum);
->>>>>>> 4f18c328
+        HeatBalanceSurfaceManager::CalcHeatBalanceInsideSurf(dataConvectionCoefficients, dataZoneTempPredictorCorrector, ZoneNum);
 
         LoadMet = SumHATsurf(ZoneNum) - ZeroSourceSumHATsurf(ZoneNum);
     }
 
-<<<<<<< HEAD
-    void ConstantFlowRadiantSystemData::calculateLowTemperatureRadiantSystem(ConvectionCoefficientsData &dataConvectionCoefficients, Real64 &LoadMet)      // load met by the radiant system, in Watts
-=======
-    void ConstantFlowRadiantSystemData::calculateLowTemperatureRadiantSystem(ZoneTempPredictorCorrectorData &dataZoneTempPredictorCorrector, Real64 &LoadMet)      // load met by the radiant system, in Watts
->>>>>>> 4f18c328
+    void ConstantFlowRadiantSystemData::calculateLowTemperatureRadiantSystem(ConvectionCoefficientsData &dataConvectionCoefficients,
+                                                                             ZoneTempPredictorCorrectorData &dataZoneTempPredictorCorrector,
+                                                                             Real64 &LoadMet)      // load met by the radiant system, in Watts
     {
 
         // SUBROUTINE INFORMATION:
@@ -3963,11 +3936,7 @@
                     // So, proceed assuming the RadInTemp requested by the controls and then figure out the
                     // mixing after the outlet radiant temperature is calculated.
                     this->WaterInletTemp = RadInTemp;
-<<<<<<< HEAD
-                    this->calculateLowTemperatureRadiantSystemComponents(dataConvectionCoefficients, LoopInNode, Iteration, LoadMet);
-=======
-                    this->calculateLowTemperatureRadiantSystemComponents(dataZoneTempPredictorCorrector, LoopInNode, Iteration, LoadMet);
->>>>>>> 4f18c328
+                    this->calculateLowTemperatureRadiantSystemComponents(dataConvectionCoefficients, dataZoneTempPredictorCorrector, LoopInNode, Iteration, LoadMet);
 
                     // We now have inlet and outlet temperatures--we still need to set the flow rates
                     if ((SysWaterInTemp - this->WaterOutletTemp) != 0.0) { // protect divide by zero
@@ -3985,11 +3954,7 @@
                     // the entire flow to the component (no recirculation but potentially some bypass for the
                     // overall loop).  There is no way we can meet the control temperature so don't even try.
                     this->WaterInletTemp = SysWaterInTemp + PumpTempRise;
-<<<<<<< HEAD
-                    this->calculateLowTemperatureRadiantSystemComponents(dataConvectionCoefficients, LoopInNode, Iteration, LoadMet);
-=======
-                    this->calculateLowTemperatureRadiantSystemComponents(dataZoneTempPredictorCorrector, LoopInNode, Iteration, LoadMet);
->>>>>>> 4f18c328
+                    this->calculateLowTemperatureRadiantSystemComponents(dataConvectionCoefficients, dataZoneTempPredictorCorrector, LoopInNode, Iteration, LoadMet);
 
                     // We now have inlet and outlet temperatures--we still need to set the flow rates
                     if ((SysWaterInTemp - this->WaterOutletTemp) != 0.0) { // protect divide by zero
@@ -4014,11 +3979,7 @@
                     // have to repeat the solution for an unknown inlet temperature and a known recirculation
                     // rate.
                     this->WaterInletTemp = RadInTemp;
-<<<<<<< HEAD
-                    this->calculateLowTemperatureRadiantSystemComponents(dataConvectionCoefficients, LoopInNode, Iteration, LoadMet);
-=======
-                    this->calculateLowTemperatureRadiantSystemComponents(dataZoneTempPredictorCorrector, LoopInNode, Iteration, LoadMet);
->>>>>>> 4f18c328
+                    this->calculateLowTemperatureRadiantSystemComponents(dataConvectionCoefficients, dataZoneTempPredictorCorrector, LoopInNode, Iteration, LoadMet);
 
                     // Now see if we can really get that desired into temperature (RadInTemp) by solving
                     // for the flow that is injected from the loop.  A heat balance for the mixer that relates
@@ -4042,11 +4003,7 @@
                         this->WaterRecircRate = this->WaterMassFlowRate - this->WaterInjectionRate;
                         this->WaterInletTemp = SysWaterInTemp + PumpTempRise;
                         Iteration = true;
-<<<<<<< HEAD
-                        this->calculateLowTemperatureRadiantSystemComponents(dataConvectionCoefficients, LoopInNode, Iteration, LoadMet);
-=======
-                        this->calculateLowTemperatureRadiantSystemComponents(dataZoneTempPredictorCorrector, LoopInNode, Iteration, LoadMet);
->>>>>>> 4f18c328
+                        this->calculateLowTemperatureRadiantSystemComponents(dataConvectionCoefficients, dataZoneTempPredictorCorrector, LoopInNode, Iteration, LoadMet);
                     } else {
                         this->WaterInjectionRate = InjectFlowRate;
                         this->WaterRecircRate = this->WaterMassFlowRate - this->WaterInjectionRate;
@@ -4061,11 +4018,7 @@
                     this->WaterRecircRate = this->WaterMassFlowRate - this->WaterInjectionRate;
                     this->WaterInletTemp = SysWaterInTemp + PumpTempRise;
                     Iteration = true;
-<<<<<<< HEAD
-                    this->calculateLowTemperatureRadiantSystemComponents(dataConvectionCoefficients, LoopInNode, Iteration, LoadMet);
-=======
-                    this->calculateLowTemperatureRadiantSystemComponents(dataZoneTempPredictorCorrector, LoopInNode, Iteration, LoadMet);
->>>>>>> 4f18c328
+                    this->calculateLowTemperatureRadiantSystemComponents(dataConvectionCoefficients, dataZoneTempPredictorCorrector, LoopInNode, Iteration, LoadMet);
                }
 
             } else if (OperatingMode == CoolingMode) {
@@ -4100,11 +4053,7 @@
                         } else {
                             this->WaterInletTemp = LoopReqTemp;
                         }
-<<<<<<< HEAD
-                        this->calculateLowTemperatureRadiantSystemComponents(dataConvectionCoefficients, LoopInNode, Iteration, LoadMet);
-=======
-                        this->calculateLowTemperatureRadiantSystemComponents(dataZoneTempPredictorCorrector, LoopInNode, Iteration, LoadMet);
->>>>>>> 4f18c328
+                        this->calculateLowTemperatureRadiantSystemComponents(dataConvectionCoefficients, dataZoneTempPredictorCorrector, LoopInNode, Iteration, LoadMet);
 
                         // We now have inlet and outlet temperatures--we still need to set the flow rates
                         this->WaterInjectionRate =
@@ -4120,11 +4069,7 @@
                         // the entire flow to the component (no recirculation but potentially some bypass for the
                         // overall loop).  There is no way we can meet the control temperature so don't even try.
                         this->WaterInletTemp = SysWaterInTemp + PumpTempRise;
-<<<<<<< HEAD
-                        this->calculateLowTemperatureRadiantSystemComponents(dataConvectionCoefficients, LoopInNode, Iteration, LoadMet);
-=======
-                        this->calculateLowTemperatureRadiantSystemComponents(dataZoneTempPredictorCorrector, LoopInNode, Iteration, LoadMet);
->>>>>>> 4f18c328
+                        this->calculateLowTemperatureRadiantSystemComponents(dataConvectionCoefficients, dataZoneTempPredictorCorrector, LoopInNode, Iteration, LoadMet);
 
                         // We now have inlet and outlet temperatures--we still need to set the flow rates
                         if ((SysWaterInTemp - this->WaterOutletTemp) != 0.0) { // protect div by zero
@@ -4154,11 +4099,7 @@
                         } else {
                             this->WaterInletTemp = LoopReqTemp;
                         }
-<<<<<<< HEAD
-                        this->calculateLowTemperatureRadiantSystemComponents(dataConvectionCoefficients, LoopInNode, Iteration, LoadMet);
-=======
-                        this->calculateLowTemperatureRadiantSystemComponents(dataZoneTempPredictorCorrector, LoopInNode, Iteration, LoadMet);
->>>>>>> 4f18c328
+                        this->calculateLowTemperatureRadiantSystemComponents(dataConvectionCoefficients, dataZoneTempPredictorCorrector, LoopInNode, Iteration, LoadMet);
 
                         // Now see if we can really get that desired into temperature (RadInTemp) by solving
                         // for the flow that is injected from the loop.  A heat balance for the mixer that relates
@@ -4183,11 +4124,7 @@
                             this->WaterRecircRate = this->WaterMassFlowRate - this->WaterInjectionRate;
                             this->WaterInletTemp = SysWaterInTemp + PumpTempRise;
                             Iteration = true;
-<<<<<<< HEAD
-                            this->calculateLowTemperatureRadiantSystemComponents(dataConvectionCoefficients, LoopInNode, Iteration, LoadMet);
-=======
-                            this->calculateLowTemperatureRadiantSystemComponents(dataZoneTempPredictorCorrector, LoopInNode, Iteration, LoadMet);
->>>>>>> 4f18c328
+                            this->calculateLowTemperatureRadiantSystemComponents(dataConvectionCoefficients, dataZoneTempPredictorCorrector, LoopInNode, Iteration, LoadMet);
                         } else {
                             this->WaterInjectionRate = InjectFlowRate;
                             this->WaterRecircRate = this->WaterMassFlowRate - this->WaterInjectionRate;
@@ -4202,11 +4139,7 @@
                         this->WaterRecircRate = this->WaterMassFlowRate - this->WaterInjectionRate;
                         this->WaterInletTemp = SysWaterInTemp + PumpTempRise;
                         Iteration = true;
-<<<<<<< HEAD
-                        this->calculateLowTemperatureRadiantSystemComponents(dataConvectionCoefficients, LoopInNode, Iteration, LoadMet);
-=======
-                        this->calculateLowTemperatureRadiantSystemComponents(dataZoneTempPredictorCorrector, LoopInNode, Iteration, LoadMet);
->>>>>>> 4f18c328
+                        this->calculateLowTemperatureRadiantSystemComponents(dataConvectionCoefficients, dataZoneTempPredictorCorrector, LoopInNode, Iteration, LoadMet);
                     }
 
                     ++CFloCondIterNum;
@@ -4243,17 +4176,11 @@
         } // System running mode (yes or no)
     }
 
-<<<<<<< HEAD
     void ConstantFlowRadiantSystemData::calculateLowTemperatureRadiantSystemComponents(ConvectionCoefficientsData &dataConvectionCoefficients,
+                                                                                       ZoneTempPredictorCorrectorData &dataZoneTempPredictorCorrector,
                                                                                        int const MainLoopNodeIn, // Node number on main loop of the inlet node to the radiant system
                                                                                        bool const Iteration,     // FALSE for the regular solution, TRUE when we had to loop back
                                                                                        Real64 &LoadMet           // Load met by the low temperature radiant system, in Watts
-=======
-    void ConstantFlowRadiantSystemData::calculateLowTemperatureRadiantSystemComponents
-                                            (ZoneTempPredictorCorrectorData &dataZoneTempPredictorCorrector, int const MainLoopNodeIn, // Node number on main loop of the inlet node to the radiant system
-                                             bool const Iteration,     // FALSE for the regular solution, TRUE when we had to loop back
-                                             Real64 &LoadMet           // Load met by the low temperature radiant system, in Watts
->>>>>>> 4f18c328
     )
     {
 
@@ -4761,23 +4688,16 @@
         // the new SumHATsurf value for the zone.  Note that the difference between the new
         // SumHATsurf and the value originally calculated by the heat balance with a zero
         // source for all radiant systems in the zone is the load met by the system (approximately).
-<<<<<<< HEAD
         HeatBalanceSurfaceManager::CalcHeatBalanceOutsideSurf(dataConvectionCoefficients, ZoneNum);
-        HeatBalanceSurfaceManager::CalcHeatBalanceInsideSurf(dataConvectionCoefficients, ZoneNum);
-=======
-        HeatBalanceSurfaceManager::CalcHeatBalanceOutsideSurf(ZoneNum);
-        HeatBalanceSurfaceManager::CalcHeatBalanceInsideSurf(dataZoneTempPredictorCorrector, ZoneNum);
->>>>>>> 4f18c328
+        HeatBalanceSurfaceManager::CalcHeatBalanceInsideSurf(dataConvectionCoefficients, dataZoneTempPredictorCorrector, ZoneNum);
 
         LoadMet = SumHATsurf(this->ZonePtr) - ZeroSourceSumHATsurf(this->ZonePtr);
 
     }
 
-<<<<<<< HEAD
-    void ElectricRadiantSystemData::calculateLowTemperatureRadiantSystem(ConvectionCoefficientsData &dataConvectionCoefficients, Real64 &LoadMet)  // load met by the radiant system, in Watts
-=======
-    void ElectricRadiantSystemData::calculateLowTemperatureRadiantSystem(ZoneTempPredictorCorrectorData &dataZoneTempPredictorCorrector, Real64 &LoadMet)  // load met by the radiant system, in Watts
->>>>>>> 4f18c328
+    void ElectricRadiantSystemData::calculateLowTemperatureRadiantSystem(ConvectionCoefficientsData &dataConvectionCoefficients,
+                                                                         ZoneTempPredictorCorrectorData &dataZoneTempPredictorCorrector,
+                                                                         Real64 &LoadMet)  // load met by the radiant system, in Watts
     {
 
         // SUBROUTINE INFORMATION:
@@ -4865,13 +4785,8 @@
                 }
 
                 // Now "simulate" the system by recalculating the heat balances
-<<<<<<< HEAD
                 HeatBalanceSurfaceManager::CalcHeatBalanceOutsideSurf(dataConvectionCoefficients, ZoneNum);
-                HeatBalanceSurfaceManager::CalcHeatBalanceInsideSurf(dataConvectionCoefficients, ZoneNum);
-=======
-                HeatBalanceSurfaceManager::CalcHeatBalanceOutsideSurf(ZoneNum);
-                HeatBalanceSurfaceManager::CalcHeatBalanceInsideSurf(dataZoneTempPredictorCorrector, ZoneNum);
->>>>>>> 4f18c328
+                HeatBalanceSurfaceManager::CalcHeatBalanceInsideSurf(dataConvectionCoefficients, dataZoneTempPredictorCorrector, ZoneNum);
 
                 LoadMet = SumHATsurf(ZoneNum) - ZeroSourceSumHATsurf(ZoneNum);
 
