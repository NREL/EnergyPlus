// EnergyPlus, Copyright (c) 1996-2020, The Board of Trustees of the University of Illinois,
// The Regents of the University of California, through Lawrence Berkeley National Laboratory
// (subject to receipt of any required approvals from the U.S. Dept. of Energy), Oak Ridge
// National Laboratory, managed by UT-Battelle, Alliance for Sustainable Energy, LLC, and other
// contributors. All rights reserved.
//
// NOTICE: This Software was developed under funding from the U.S. Department of Energy and the
// U.S. Government consequently retains certain rights. As such, the U.S. Government has been
// granted for itself and others acting on its behalf a paid-up, nonexclusive, irrevocable,
// worldwide license in the Software to reproduce, distribute copies to the public, prepare
// derivative works, and perform publicly and display publicly, and to permit others to do so.
//
// Redistribution and use in source and binary forms, with or without modification, are permitted
// provided that the following conditions are met:
//
// (1) Redistributions of source code must retain the above copyright notice, this list of
//     conditions and the following disclaimer.
//
// (2) Redistributions in binary form must reproduce the above copyright notice, this list of
//     conditions and the following disclaimer in the documentation and/or other materials
//     provided with the distribution.
//
// (3) Neither the name of the University of California, Lawrence Berkeley National Laboratory,
//     the University of Illinois, U.S. Dept. of Energy nor the names of its contributors may be
//     used to endorse or promote products derived from this software without specific prior
//     written permission.
//
// (4) Use of EnergyPlus(TM) Name. If Licensee (i) distributes the software in stand-alone form
//     without changes from the version obtained under this License, or (ii) Licensee makes a
//     reference solely to the software portion of its product, Licensee must refer to the
//     software as "EnergyPlus version X" software, where "X" is the version number Licensee
//     obtained under this License and may not use a different name for the software. Except as
//     specifically required in this Section (4), Licensee shall not use in a company name, a
//     product name, in advertising, publicity, or other promotional activities any name, trade
//     name, trademark, logo, or other designation of "EnergyPlus", "E+", "e+" or confusingly
//     similar designation, without the U.S. Department of Energy's prior written consent.
//
// THIS SOFTWARE IS PROVIDED BY THE COPYRIGHT HOLDERS AND CONTRIBUTORS "AS IS" AND ANY EXPRESS OR
// IMPLIED WARRANTIES, INCLUDING, BUT NOT LIMITED TO, THE IMPLIED WARRANTIES OF MERCHANTABILITY
// AND FITNESS FOR A PARTICULAR PURPOSE ARE DISCLAIMED. IN NO EVENT SHALL THE COPYRIGHT OWNER OR
// CONTRIBUTORS BE LIABLE FOR ANY DIRECT, INDIRECT, INCIDENTAL, SPECIAL, EXEMPLARY, OR
// CONSEQUENTIAL DAMAGES (INCLUDING, BUT NOT LIMITED TO, PROCUREMENT OF SUBSTITUTE GOODS OR
// SERVICES; LOSS OF USE, DATA, OR PROFITS; OR BUSINESS INTERRUPTION) HOWEVER CAUSED AND ON ANY
// THEORY OF LIABILITY, WHETHER IN CONTRACT, STRICT LIABILITY, OR TORT (INCLUDING NEGLIGENCE OR
// OTHERWISE) ARISING IN ANY WAY OUT OF THE USE OF THIS SOFTWARE, EVEN IF ADVISED OF THE
// POSSIBILITY OF SUCH DAMAGE.

// C++ Headers
#include <cassert>
#include <cmath>

// ObjexxFCL Headers
#include <ObjexxFCL/Array.functions.hh>
#include <ObjexxFCL/Fmath.hh>

// EnergyPlus Headers
#include <EnergyPlus/BranchNodeConnections.hh>
#include <EnergyPlus/Construction.hh>
#include <EnergyPlus/Data/EnergyPlusData.hh>
#include <EnergyPlus/DataBranchAirLoopPlant.hh>
#include <EnergyPlus/DataEnvironment.hh>
#include <EnergyPlus/DataHVACGlobals.hh>
#include <EnergyPlus/DataHeatBalFanSys.hh>
#include <EnergyPlus/DataHeatBalSurface.hh>
#include <EnergyPlus/DataHeatBalance.hh>
#include <EnergyPlus/DataLoopNode.hh>
#include <EnergyPlus/DataSizing.hh>
#include <EnergyPlus/DataSurfaceLists.hh>
#include <EnergyPlus/DataSurfaces.hh>
#include <EnergyPlus/DataZoneEquipment.hh>
#include <EnergyPlus/EMSManager.hh>
#include <EnergyPlus/FluidProperties.hh>
#include <EnergyPlus/General.hh>
#include <EnergyPlus/GeneralRoutines.hh>
#include <EnergyPlus/GlobalNames.hh>
#include <EnergyPlus/HeatBalanceSurfaceManager.hh>
#include <EnergyPlus/InputProcessing/InputProcessor.hh>
#include <EnergyPlus/LowTempRadiantSystem.hh>
#include <EnergyPlus/NodeInputManager.hh>
#include <EnergyPlus/OutputProcessor.hh>
#include <EnergyPlus/Plant/DataPlant.hh>
#include <EnergyPlus/PlantUtilities.hh>
#include <EnergyPlus/Psychrometrics.hh>
#include <EnergyPlus/ReportSizingManager.hh>
#include <EnergyPlus/ScheduleManager.hh>
#include <EnergyPlus/UtilityRoutines.hh>
#include <EnergyPlus/WeatherManager.hh>
#include <EnergyPlus/ZoneTempPredictorCorrector.hh>

namespace EnergyPlus {

namespace LowTempRadiantSystem {

    // Module containing the routines dealing with the low temperature radiant systems

    // MODULE INFORMATION:
    //       AUTHOR         Rick Strand
    //       DATE WRITTEN   November 2000
    //       MODIFIED       Rick Strand March 2001 (additional controls, etc.)
    //                      Rick Strand July 2003 (added constant flow hydronic system)
    //                      B. Griffith Sept 2010, plant upgrades, generalize fluid properties
    //                      Rick Strand August 2011 (improved condensation handling)

    // PURPOSE OF THIS MODULE:
    // The purpose of this module is to simulate low temperature radiant systems.
    // It is the intention of this module to cover all types of low temperature
    // radiant systems: wall, ceiling, floor, heating, cooling, panels, etc.

    // METHODOLOGY EMPLOYED:
    // Based on work done in IBLAST, this model has been revised for the structure
    // of EnergyPlus.  It is still based on the QTF formulation of heat transfer
    // through building elements with embedded heat sources/sinks.  Note that due
    // to the fact that a radiant system is both a building heat transfer element
    // and a controllable system that some iteration between the system and the
    // surface heat balance routine is necessary.
    // REFERENCES:
    // IBLAST-QTF research program, completed in January 1995 (unreleased)
    // Strand, R.K. 1995. "Heat Source Transfer Functions and Their Application to
    //   Low Temperature Radiant Heating Systems", Ph.D. dissertation, University
    //   of Illinois at Urbana-Champaign, Department of Mechanical and Industrial
    //   Engineering.
    // Seem, J.E. 1986. "Heat Transfer in Buildings", Ph.D. dissertation, University
    //   of Wisconsin-Madison.

    // OTHER NOTES: This module contains three different types of radiant system
    // models: (a) variable flow hydronic heating/cooling radiant system;
    // (b) constant flow, variable controlled temperature heating/cooling radiant
    // system; (c) electric resistance heating radiant system.  Systems (a) and
    // (b) are hydronic systems--one which varies hydronic flow as the key control
    // paramter (a) and one which varies the inlet hydronic temperature while
    // keeping the flow rate through the radiant system constant (b).  In system
    // (b), the injection rate from the main water loop is varied to obtain the
    // proper inlet temperature.

    // USE STATEMENTS:
    // Use statements for data only modules
    // Using/Aliasing
    using DataGlobals::BeginTimeStepFlag;
    using DataGlobals::DisplayExtraWarnings;
    using DataGlobals::SysSizingCalc;
    using DataGlobals::WarmupFlag;
    using DataHeatBalance::Air;
    using DataHeatBalance::RegularMaterial;
    using DataHeatBalance::TotConstructs;
    using DataHeatBalance::TotMaterials;
    using DataHeatBalFanSys::QRadSysSource; // Heat source/sink value & temperature for CondFD algo.
    using DataHeatBalFanSys::TCondFDSourceNode;
    using DataHVACGlobals::SmallLoad;
    using DataSurfaces::HeatTransferModel_CTF;
    using DataSurfaces::Surface;
    using DataSurfaces::TotSurfaces;
    using Psychrometrics::PsyTdpFnWPb;

    // Data
    // MODULE PARAMETER DEFINITIONS:
    // System types:
    int const HydronicSystem(1);     // Variable flow hydronic radiant system
    int const ConstantFlowSystem(2); // Constant flow, variable (controlled) temperature radiant system
    int const ElectricSystem(3);     // Electric resistance radiant heating system
    std::string const cHydronicSystem("ZoneHVAC:LowTemperatureRadiant:VariableFlow");
    std::string const cConstantFlowSystem("ZoneHVAC:LowTemperatureRadiant:ConstantFlow");
    std::string const cElectricSystem("ZoneHVAC:LowTemperatureRadiant:Electric");
    // Operating modes:
    int const NotOperating(0); // Parameter for use with OperatingMode variable, set for heating
    int const HeatingMode(1);  // Parameter for use with OperatingMode variable, set for heating
    int const CoolingMode(-1);  // Parameter for use with OperatingMode variable, set for cooling
    // Condensation control types:
    int const CondCtrlNone(0);      // Condensation control--none, so system never shuts down
    int const CondCtrlSimpleOff(1); // Condensation control--simple off, system shuts off when condensation predicted
    int const CondCtrlVariedOff(2); // Condensation control--variable off, system modulates to keep running if possible
    // Number of Circuits per Surface Calculation Method
    int const OneCircuit(1);          // there is 1 circuit per surface
    int const CalculateFromLength(2); // The number of circuits is TubeLength*SurfaceFrac / CircuitLength
    std::string const OnePerSurf("OnePerSurface");
    std::string const CalcFromLength("CalculateFromCircuitLength");
    // Limit temperatures to indicate that a system cannot heat or cannot cool
    Real64 LowTempHeating(-200.0); // Used to indicate that a user does not have a heating control temperature
    Real64 HighTempCooling(200.0); // Used to indicate that a user does not have a cooling control temperature

    static std::string const fluidNameWater("WATER");
    static std::string const BlankString;

    // DERIVED TYPE DEFINITIONS:

    // MODULE VARIABLE DECLARATIONS:
    // Standard, run-of-the-mill variables...
    bool GetInputFlag = true;
    int NumOfHydrLowTempRadSys(0);        // Number of hydronic low tempererature radiant systems
    int NumOfCFloLowTempRadSys(0);        // Number of constant flow (hydronic) low tempererature radiant systems
    int NumOfElecLowTempRadSys(0);        // Number of electric low tempererature radiant systems
    int CFloCondIterNum(0);               // Number of iterations for a constant flow radiant system--controls variable cond sys ctrl
    int TotalNumOfRadSystems(0);          // Total number of low temperature radiant systems
    int MaxCloNumOfSurfaces(0);           // Used to set allocate size in CalcClo routine
    bool VarOffCond(false);               // Set to true when in cooling for constant flow system + variable off condensation predicted
    bool FirstTimeInit(true);             // Set to true for first pass through init routine then set to false
    bool anyRadiantSystemUsingRunningMeanAverage(false);    // Set to true when there is at least one constant flow radiant system that uses the running mean average
    Real64 LoopReqTemp(0.0);              // Temperature required at the inlet of the pump (from the loop) to meet control logic
    Array1D<Real64> QRadSysSrcAvg;        // Average source over the time step for a particular radiant surface
    Array1D<Real64> ZeroSourceSumHATsurf; // Equal to SumHATsurf for all the walls in a zone with no source
    // Record keeping variables used to calculate QRadSysSrcAvg locally
    Array1D<Real64> LastQRadSysSrc;     // Need to keep the last value in case we are still iterating
    Array1D<Real64> LastSysTimeElapsed; // Need to keep the last value in case we are still iterating
    Array1D<Real64> LastTimeStepSys;    // Need to keep the last value in case we are still iterating
    // Autosizing variables
    Array1D_bool MySizeFlagHydr;
    Array1D_bool MySizeFlagCFlo;
    Array1D_bool MySizeFlagElec;
    Array1D_bool CheckEquipName;

    // Object Data
    Array1D<VariableFlowRadiantSystemData> HydrRadSys;
    Array1D<ConstantFlowRadiantSystemData> CFloRadSys;
    Array1D<ElectricRadiantSystemData> ElecRadSys;
    Array1D<RadSysTypeData> RadSysTypes;
    std::unordered_map<std::string, std::string> LowTempRadUniqueNames;
    Array1D<ElecRadSysNumericFieldData> ElecRadSysNumericFields;
    Array1D<HydronicRadiantSysNumericFieldData> HydronicRadiantSysNumericFields;

    bool FirstTimeFlag = true; // for setting size of Ckj, Cmj, WaterTempOut arrays
    bool MyEnvrnFlagGeneral = true;
    bool ZoneEquipmentListChecked = false; // True after the Zone Equipment List has been checked for items
    bool MyOneTimeFlag = true; // Initialization flag
    bool warnTooLow = false;
    bool warnTooHigh = false;

    void clear_state()
    {
        LowTempHeating = -200.0;
        HighTempCooling = 200.0;
        NumOfHydrLowTempRadSys = 0;
        NumOfCFloLowTempRadSys = 0;
        NumOfElecLowTempRadSys = 0;
        CFloCondIterNum = 0;
        TotalNumOfRadSystems = 0;
        MaxCloNumOfSurfaces = 0;
        VarOffCond = false;
        FirstTimeInit = true;
        anyRadiantSystemUsingRunningMeanAverage = false;
        LoopReqTemp = 0.0;
        QRadSysSrcAvg.deallocate();
        ZeroSourceSumHATsurf.deallocate();
        LastQRadSysSrc.deallocate();
        LastSysTimeElapsed.deallocate();
        LastTimeStepSys.deallocate();
        MySizeFlagHydr.deallocate();
        MySizeFlagCFlo.deallocate();
        MySizeFlagElec.deallocate();
        CheckEquipName.deallocate();
        HydrRadSys.deallocate();
        CFloRadSys.deallocate();
        ElecRadSys.deallocate();
        RadSysTypes.deallocate();
        ElecRadSysNumericFields.deallocate();
        HydronicRadiantSysNumericFields.deallocate();
        LowTempRadUniqueNames.clear();
        GetInputFlag = true;
        FirstTimeFlag = true;
        MyEnvrnFlagGeneral = true;
        ZoneEquipmentListChecked = false;
        MyOneTimeFlag = true;
        warnTooLow = false;
        warnTooHigh = false;
    }

    void SimLowTempRadiantSystem(EnergyPlusData &state, std::string const &CompName,   // name of the low temperature radiant system
                                 bool const FirstHVACIteration, // TRUE if 1st HVAC simulation of system timestep
                                 Real64 &LoadMet,               // load met by the radiant system, in Watts
                                 int &CompIndex)
    {

        // SUBROUTINE INFORMATION:
        //       AUTHOR         Rick Strand
        //       DATE WRITTEN   November 2000

        // Using/Aliasing
        using General::TrimSigDigits;

        // SUBROUTINE LOCAL VARIABLE DECLARATIONS:
        int RadSysNum;  // Radiant system number/index in local derived types
        int SystemType; // Type of radiant system: hydronic, constant flow, or electric
        bool InitErrorFound(false);

        // FLOW:
        if (GetInputFlag) {
            GetLowTempRadiantSystem();
            GetInputFlag = false;
        }

        // Find the correct Low Temp Radiant System
        if (CompIndex == 0) {
            RadSysNum = UtilityRoutines::FindItemInList(CompName, RadSysTypes);
            if (RadSysNum == 0) {
                ShowFatalError("SimLowTempRadiantSystem: Unit not found=" + CompName);
            }
            CompIndex = RadSysNum;
            SystemType = RadSysTypes(RadSysNum).SystemType;
            {
                auto const SELECT_CASE_var(SystemType);
                if (SELECT_CASE_var == HydronicSystem) {
                    RadSysTypes(RadSysNum).CompIndex = UtilityRoutines::FindItemInList(CompName, HydrRadSys);
                } else if (SELECT_CASE_var == ConstantFlowSystem) {
                    RadSysTypes(RadSysNum).CompIndex = UtilityRoutines::FindItemInList(CompName, CFloRadSys);
                } else if (SELECT_CASE_var == ElectricSystem) {
                    RadSysTypes(RadSysNum).CompIndex = UtilityRoutines::FindItemInList(CompName, ElecRadSys);
                }
            }
        } else {
            RadSysNum = CompIndex;
            SystemType = RadSysTypes(RadSysNum).SystemType;
            if (RadSysNum > TotalNumOfRadSystems || RadSysNum < 1) {
                ShowFatalError("SimLowTempRadiantSystem:  Invalid CompIndex passed=" + TrimSigDigits(RadSysNum) +
                               ", Number of Units=" + TrimSigDigits(TotalNumOfRadSystems) + ", Entered Unit name=" + CompName);
            }
            if (CheckEquipName(RadSysNum)) {
                if (CompName != RadSysTypes(RadSysNum).Name) {
                    ShowFatalError("SimLowTempRadiantSystem: Invalid CompIndex passed=" + TrimSigDigits(RadSysNum) + ", Unit name=" + CompName +
                                   ", stored Unit Name for that index=" + RadSysTypes(RadSysNum).Name);
                }
                CheckEquipName(RadSysNum) = false;
            }
        }

        InitLowTempRadiantSystem(state, FirstHVACIteration, RadSysTypes(RadSysNum).CompIndex, SystemType, InitErrorFound);
        if (InitErrorFound) {
            ShowFatalError("InitLowTempRadiantSystem: Preceding error is not allowed to proceed with the simulation.  Correct this input problem.");
        }

        // Simulate, update, and report based on the type of radiant system
        {
            RadiantSystemBaseData * baseSystem;
            if (SystemType == HydronicSystem) {
                baseSystem = &HydrRadSys(RadSysTypes(RadSysNum).CompIndex);
            } else if (SystemType == ConstantFlowSystem) {
                baseSystem = &CFloRadSys(RadSysTypes(RadSysNum).CompIndex);
            } else if (SystemType == ElectricSystem) {
                baseSystem = &ElecRadSys(RadSysTypes(RadSysNum).CompIndex);
            } else {
                ShowFatalError("SimLowTempRadiantSystem: Illegal system type for system " + CompName);
            }

            if ((SystemType == HydronicSystem) || (SystemType == ConstantFlowSystem) || (SystemType == ElectricSystem) ) {
                baseSystem->calculateLowTemperatureRadiantSystem(state, LoadMet);
                baseSystem->updateLowTemperatureRadiantSystemSurfaces();
                baseSystem->updateLowTemperatureRadiantSystem(); // Nothing to update for electric systems
                baseSystem->reportLowTemperatureRadiantSystem();
            }
        }

    }

    void GetLowTempRadiantSystem()
    {

        // SUBROUTINE INFORMATION:
        //       AUTHOR         Rick Strand
        //       DATE WRITTEN   November 2000
        //       MODIFIED       August 2003 (added constant flow system, made input extensible)

        // PURPOSE OF THIS SUBROUTINE:
        // This subroutine reads the input for low temperature radiant systems
        // from the user input file.  This will contain all of the information
        // needed to simulate a low temperature radiant system.

        // Using/Aliasing
        using BranchNodeConnections::TestCompSet;
        using DataGlobals::AnyEnergyManagementSystemInModel;
        using DataGlobals::ScheduleAlwaysOn;
        using DataHeatBalance::Zone;
        using DataSizing::AutoSize;
        using DataSizing::CapacityPerFloorArea;
        using DataSizing::CoolingDesignCapacity;
        using DataSizing::FractionOfAutosizedCoolingCapacity;
        using DataSizing::FractionOfAutosizedHeatingCapacity;
        using DataSizing::HeatingDesignCapacity;
        using FluidProperties::FindGlycol;
        using General::TrimSigDigits;
        using NodeInputManager::GetOnlySingleNode;
        using ScheduleManager::GetScheduleIndex;
        using namespace DataLoopNode;
        using namespace DataSurfaceLists;

        // SUBROUTINE PARAMETER DEFINITIONS:
        static std::string const RoutineName("GetLowTempRadiantSystem: "); // include trailing blank space
        static std::string const Off("Off");
        static std::string const SimpleOff("SimpleOff");
        static std::string const VariableOff("VariableOff");
        int const iHeatCAPMAlphaNum(5);             // get input index to Low Temperature Radiant system heating capacity sizing method
        int const iHeatDesignCapacityNumericNum(1); // get input index to Low Temperature Radiant system electric heating capacity
        int const iHeatCapacityPerFloorAreaNumericNum(
            2); // get input index to Low Temperature Radiant system electric heating capacity per floor area sizing
        int const iHeatFracOfAutosizedCapacityNumericNum(
            3); //  get input index to Low Temperature Radiant system electric heating capacity sizing as fraction of autozized heating capacity

        // SUBROUTINE LOCAL VARIABLE DECLARATIONS:
        std::string CurrentModuleObject;       // for ease in getting objects
        Array1D_string Alphas;                 // Alpha items for object
        Array1D_string cAlphaFields;           // Alpha field names
        Array1D_string cNumericFields;         // Numeric field names
        Array1D_bool AssignedAsRadiantSurface; // Set to true when a surface is part of a radiant system
        int CheckSurfNum;                      // Surface number to check to see if it has already been used by a radiant system
        bool ErrorsFound(false);        // Set to true if errors in input, fatal at end of routine
        int GlycolIndex;                       // Index of 'Water' in glycol data structure
        int IOStatus;                          // Used in GetObjectItem
        int Item;                              // Item to be "gotten"
        int MaxAlphas;                         // Maximum number of alphas for these input keywords
        int MaxNumbers;                        // Maximum number of numbers for these input keywords
        Array1D<Real64> Numbers; // Numeric items for object
        int NumAlphas;           // Number of Alphas for each GetObjectItem call
        int NumArgs;             // Unused variable that is part of a subroutine call
        int NumNumbers;          // Number of Numbers for each GetObjectItem call
        int SurfListNum; // Index within the SurfList derived type for a surface list name
        int SurfNum;     // DO loop counter for surfaces
        int BaseNum;                 // Temporary number for creating RadiantSystemTypes structure
        Array1D_bool lAlphaBlanks;   // Logical array, alpha field input BLANK = .TRUE.
        Array1D_bool lNumericBlanks; // Logical array, numeric field input BLANK = .TRUE.

        MaxAlphas = 0;
        MaxNumbers = 0;

        inputProcessor->getObjectDefMaxArgs("ZoneHVAC:LowTemperatureRadiant:VariableFlow", NumArgs, NumAlphas, NumNumbers);
        MaxAlphas = max(MaxAlphas, NumAlphas);
        MaxNumbers = max(MaxNumbers, NumNumbers);

        inputProcessor->getObjectDefMaxArgs("ZoneHVAC:LowTemperatureRadiant:ConstantFlow", NumArgs, NumAlphas, NumNumbers);
        MaxAlphas = max(MaxAlphas, NumAlphas);
        MaxNumbers = max(MaxNumbers, NumNumbers);

        inputProcessor->getObjectDefMaxArgs("ZoneHVAC:LowTemperatureRadiant:Electric", NumArgs, NumAlphas, NumNumbers);
        MaxAlphas = max(MaxAlphas, NumAlphas);
        MaxNumbers = max(MaxNumbers, NumNumbers);

        Alphas.allocate(MaxAlphas);
        Numbers.dimension(MaxNumbers, 0.0);
        cAlphaFields.allocate(MaxAlphas);
        cNumericFields.allocate(MaxNumbers);
        lAlphaBlanks.dimension(MaxAlphas, true);
        lNumericBlanks.dimension(MaxNumbers, true);

        NumOfHydrLowTempRadSys = inputProcessor->getNumObjectsFound("ZoneHVAC:LowTemperatureRadiant:VariableFlow");
        NumOfCFloLowTempRadSys = inputProcessor->getNumObjectsFound("ZoneHVAC:LowTemperatureRadiant:ConstantFlow");
        NumOfElecLowTempRadSys = inputProcessor->getNumObjectsFound("ZoneHVAC:LowTemperatureRadiant:Electric");

        TotalNumOfRadSystems = NumOfHydrLowTempRadSys + NumOfElecLowTempRadSys + NumOfCFloLowTempRadSys;
        RadSysTypes.allocate(TotalNumOfRadSystems);
        LowTempRadUniqueNames.reserve(static_cast<unsigned>(TotalNumOfRadSystems));
        CheckEquipName.dimension(TotalNumOfRadSystems, true);

        HydrRadSys.allocate(NumOfHydrLowTempRadSys);
        if (NumOfHydrLowTempRadSys > 0) {
            GlycolIndex = FindGlycol(fluidNameWater);
            for (auto &e : HydrRadSys)
                e.GlycolIndex = GlycolIndex;
            if (GlycolIndex == 0) {
                ShowSevereError("Hydronic radiant systems: no water property data found in input");
                ErrorsFound = true;
            }
        } else {
            for (auto &e : HydrRadSys)
                e.GlycolIndex = 0;
        }

        CFloRadSys.allocate(NumOfCFloLowTempRadSys);
        if (NumOfCFloLowTempRadSys > 0) {
            GlycolIndex = FindGlycol(fluidNameWater);
            for (auto &e : CFloRadSys)
                e.GlycolIndex = GlycolIndex;
            if (GlycolIndex == 0) {
                ShowSevereError("Constant flow radiant systems: no water property data found in input");
                ErrorsFound = true;
            }
        } else {
            for (auto &e : CFloRadSys)
                e.GlycolIndex = 0;
        }

        ElecRadSys.allocate(NumOfElecLowTempRadSys);
        ElecRadSysNumericFields.allocate(NumOfElecLowTempRadSys);
        HydronicRadiantSysNumericFields.allocate(NumOfHydrLowTempRadSys);

        // make sure data is gotten for surface lists
        GetNumberOfSurfaceLists();

        // Obtain all of the user data related to hydronic low temperature radiant systems...
        BaseNum = 0;
        CurrentModuleObject = "ZoneHVAC:LowTemperatureRadiant:VariableFlow";
        for (Item = 1; Item <= NumOfHydrLowTempRadSys; ++Item) {

            inputProcessor->getObjectItem(CurrentModuleObject,
                                          Item,
                                          Alphas,
                                          NumAlphas,
                                          Numbers,
                                          NumNumbers,
                                          IOStatus,
                                          lNumericBlanks,
                                          lAlphaBlanks,
                                          cAlphaFields,
                                          cNumericFields);

            HydronicRadiantSysNumericFields(Item).FieldNames.allocate(NumNumbers);
            HydronicRadiantSysNumericFields(Item).FieldNames = "";
            HydronicRadiantSysNumericFields(Item).FieldNames = cNumericFields;
            GlobalNames::VerifyUniqueInterObjectName(LowTempRadUniqueNames, Alphas(1), CurrentModuleObject, cAlphaFields(1), ErrorsFound);

            ++BaseNum;
            RadSysTypes(BaseNum).Name = Alphas(1);
            RadSysTypes(BaseNum).SystemType = HydronicSystem;

            auto &thisRadSys (HydrRadSys(Item));

            // General user input data
            thisRadSys.Name = Alphas(1);

            thisRadSys.SchedName = Alphas(2);
            if (lAlphaBlanks(2)) {
                thisRadSys.SchedPtr = ScheduleAlwaysOn;
            } else {
                thisRadSys.SchedPtr = GetScheduleIndex(Alphas(2));
                if (thisRadSys.SchedPtr == 0) {
                    ShowSevereError(cAlphaFields(2) + " not found for " + Alphas(1));
                    ShowContinueError("Missing " + cAlphaFields(2) + " is " + Alphas(2));
                    ErrorsFound = true;
                }
            }

            thisRadSys.ZoneName = Alphas(3);
            thisRadSys.ZonePtr = UtilityRoutines::FindItemInList(Alphas(3), Zone);
            if (thisRadSys.ZonePtr == 0) {
                ShowSevereError(RoutineName + "Invalid " + cAlphaFields(3) + " = " + Alphas(3));
                ShowContinueError("Occurs in " + CurrentModuleObject + " = " + Alphas(1));
                ErrorsFound = true;
            }

            thisRadSys.SurfListName = Alphas(4);
            SurfListNum = 0;
            if (NumOfSurfaceLists > 0) SurfListNum = UtilityRoutines::FindItemInList(thisRadSys.SurfListName, SurfList);
            if (SurfListNum > 0) { // Found a valid surface list
                thisRadSys.NumOfSurfaces = SurfList(SurfListNum).NumOfSurfaces;
                thisRadSys.SurfacePtr.allocate(thisRadSys.NumOfSurfaces);
                thisRadSys.SurfaceName.allocate(thisRadSys.NumOfSurfaces);
                thisRadSys.SurfaceFrac.allocate(thisRadSys.NumOfSurfaces);
                thisRadSys.NumCircuits.allocate(thisRadSys.NumOfSurfaces);
                for (SurfNum = 1; SurfNum <= SurfList(SurfListNum).NumOfSurfaces; ++SurfNum) {
                    thisRadSys.SurfacePtr(SurfNum) = SurfList(SurfListNum).SurfPtr(SurfNum);
                    thisRadSys.SurfaceName(SurfNum) = SurfList(SurfListNum).SurfName(SurfNum);
                    thisRadSys.SurfaceFrac(SurfNum) = SurfList(SurfListNum).SurfFlowFrac(SurfNum);
                    if (thisRadSys.SurfacePtr(SurfNum) > 0) {
                        Surface(thisRadSys.SurfacePtr(SurfNum)).IntConvSurfHasActiveInIt = true;
                    }
                }
            } else { // User entered a single surface name rather than a surface list
                thisRadSys.NumOfSurfaces = 1;
                thisRadSys.SurfacePtr.allocate(thisRadSys.NumOfSurfaces);
                thisRadSys.SurfaceName.allocate(thisRadSys.NumOfSurfaces);
                thisRadSys.SurfaceFrac.allocate(thisRadSys.NumOfSurfaces);
                thisRadSys.NumCircuits.allocate(thisRadSys.NumOfSurfaces);
                thisRadSys.SurfaceName(1) = thisRadSys.SurfListName;
                thisRadSys.SurfacePtr(1) = UtilityRoutines::FindItemInList(thisRadSys.SurfaceName(1), Surface);
                thisRadSys.SurfaceFrac(1) = 1.0;
                thisRadSys.NumCircuits(1) = 0.0;
                // Error checking for single surfaces
                if (thisRadSys.SurfacePtr(1) == 0) {
                    ShowSevereError(RoutineName + "Invalid " + cAlphaFields(4) + " = " + Alphas(4));
                    ShowContinueError("Occurs in " + CurrentModuleObject + " = " + Alphas(1));
                    ErrorsFound = true;
                } else if (Surface(thisRadSys.SurfacePtr(1)).IsRadSurfOrVentSlabOrPool) {
                    ShowSevereError(RoutineName + CurrentModuleObject + "=\"" + Alphas(1) + "\", Invalid Surface");
                    ShowContinueError(cAlphaFields(4) + "=\"" + Alphas(4) + "\" has been used in another radiant system or ventilated slab.");
                    ErrorsFound = true;
                }
                if (thisRadSys.SurfacePtr(1) != 0) {
                    Surface(thisRadSys.SurfacePtr(1)).IntConvSurfHasActiveInIt = true;
                    Surface(thisRadSys.SurfacePtr(1)).IsRadSurfOrVentSlabOrPool = true;
                }
            }

            // Error checking for zones and construction information
            thisRadSys.errorCheckZonesAndConstructions(ErrorsFound);

            thisRadSys.FluidToSlabHeatTransfer = thisRadSys.getFluidToSlabHeatTransferInput(Alphas(5));
            thisRadSys.TubeDiameterInner = Numbers(1);
            thisRadSys.TubeDiameterOuter = Numbers(2);
            thisRadSys.TubeLength = Numbers(3);
            thisRadSys.TubeConductivity = Numbers(4);

            // Process the temperature control type
            thisRadSys.ControlType = thisRadSys.processRadiantSystemControlInput(Alphas(6),cAlphaFields(6),HydronicSystem);

            // Process the setpoint type
            thisRadSys.SetpointType = thisRadSys.processRadiantSystemSetpointInput(Alphas(7),cAlphaFields(7));

            // Determine Low Temp Radiant heating design capacity sizing method
            if (UtilityRoutines::SameString(Alphas(8), "HeatingDesignCapacity")) {
                thisRadSys.HeatingCapMethod = HeatingDesignCapacity;
                if (!lNumericBlanks(5)) {
                    thisRadSys.ScaledHeatingCapacity = Numbers(5);
                    if (thisRadSys.ScaledHeatingCapacity < 0.0 && thisRadSys.ScaledHeatingCapacity != AutoSize) {
                        ShowSevereError(CurrentModuleObject + " = " + thisRadSys.Name);
                        ShowContinueError("Illegal " + cNumericFields(5) + " = " + TrimSigDigits(Numbers(5), 7));
                        ErrorsFound = true;
                    }
                } else {
                    if ((!lAlphaBlanks(9)) || (!lAlphaBlanks(10))) {
                        ShowSevereError(CurrentModuleObject + " = " + thisRadSys.Name);
                        ShowContinueError("Input for " + cAlphaFields(8) + " = " + Alphas(8));
                        ShowContinueError("Blank field not allowed for " + cNumericFields(5));
                        ErrorsFound = true;
                    }
                }
            } else if (UtilityRoutines::SameString(Alphas(8), "CapacityPerFloorArea")) {
                thisRadSys.HeatingCapMethod = CapacityPerFloorArea;
                if (!lNumericBlanks(6)) {
                    thisRadSys.ScaledHeatingCapacity = Numbers(6);
                    if (thisRadSys.ScaledHeatingCapacity <= 0.0) {
                        ShowSevereError(CurrentModuleObject + " = " + thisRadSys.Name);
                        ShowContinueError("Input for " + cAlphaFields(8) + " = " + Alphas(8));
                        ShowContinueError("Illegal " + cNumericFields(6) + " = " + TrimSigDigits(Numbers(6), 7));
                        ErrorsFound = true;
                    } else if (thisRadSys.ScaledHeatingCapacity == AutoSize) {
                        ShowSevereError(CurrentModuleObject + " = " + thisRadSys.Name);
                        ShowContinueError("Input for " + cAlphaFields(8) + " = " + Alphas(8));
                        ShowContinueError("Illegal " + cNumericFields(6) + " = Autosize");
                        ErrorsFound = true;
                    }
                } else {
                    ShowSevereError(CurrentModuleObject + " = " + thisRadSys.Name);
                    ShowContinueError("Input for " + cAlphaFields(8) + " = " + Alphas(8));
                    ShowContinueError("Blank field not allowed for " + cNumericFields(6));
                    ErrorsFound = true;
                }
            } else if (UtilityRoutines::SameString(Alphas(8), "FractionOfAutosizedHeatingCapacity")) {
                thisRadSys.HeatingCapMethod = FractionOfAutosizedHeatingCapacity;
                if (!lNumericBlanks(7)) {
                    thisRadSys.ScaledHeatingCapacity = Numbers(7);
                    if (thisRadSys.ScaledHeatingCapacity < 0.0) {
                        ShowSevereError(CurrentModuleObject + " = " + thisRadSys.Name);
                        ShowContinueError("Illegal " + cNumericFields(7) + " = " + TrimSigDigits(Numbers(7), 7));
                        ErrorsFound = true;
                    }
                } else {
                    ShowSevereError(CurrentModuleObject + " = " + thisRadSys.Name);
                    ShowContinueError("Input for " + cAlphaFields(8) + " = " + Alphas(8));
                    ShowContinueError("Blank field not allowed for " + cNumericFields(7));
                    ErrorsFound = true;
                }
            } else {
                ShowSevereError(CurrentModuleObject + " = " + thisRadSys.Name);
                ShowContinueError("Illegal " + cAlphaFields(8) + " = " + Alphas(8));
                ErrorsFound = true;
            }

            // Heating user input data
            thisRadSys.WaterVolFlowMaxHeat = Numbers(8);

            thisRadSys.HotWaterInNode = GetOnlySingleNode(
                Alphas(9), ErrorsFound, CurrentModuleObject, Alphas(1), NodeType_Water, NodeConnectionType_Inlet, 1, ObjectIsNotParent);

            thisRadSys.HotWaterOutNode = GetOnlySingleNode(
                Alphas(10), ErrorsFound, CurrentModuleObject, Alphas(1), NodeType_Water, NodeConnectionType_Outlet, 1, ObjectIsNotParent);

            if ((!lAlphaBlanks(9)) || (!lAlphaBlanks(10))) {
                TestCompSet(CurrentModuleObject, Alphas(1), Alphas(9), Alphas(10), "Hot Water Nodes");
            }

            thisRadSys.HotThrottlRange = Numbers(9);

            thisRadSys.HotSetptSched = Alphas(11);
            thisRadSys.HotSetptSchedPtr = GetScheduleIndex(Alphas(11));
            if ((thisRadSys.HotSetptSchedPtr == 0) && (!lAlphaBlanks(11))) {
                ShowSevereError(cAlphaFields(11) + " not found: " + Alphas(11));
                ShowContinueError("Occurs in " + CurrentModuleObject + " = " + Alphas(1));
                ErrorsFound = true;
            }

            if ((thisRadSys.WaterVolFlowMaxHeat == AutoSize) &&
                (lAlphaBlanks(9) || lAlphaBlanks(10) || lAlphaBlanks(11) || (thisRadSys.HotWaterInNode <= 0) ||
                 (thisRadSys.HotWaterOutNode <= 0) || (thisRadSys.HotSetptSchedPtr == 0))) {
                ShowSevereError("Hydronic radiant systems may not be autosized without specification of nodes or schedules.");
                ShowContinueError("Occurs in " + CurrentModuleObject + " (heating input) = " + Alphas(1));
                ErrorsFound = true;
            }

            // Determine Low Temp Radiant cooling design capacity sizing method
            if (UtilityRoutines::SameString(Alphas(12), "CoolingDesignCapacity")) {
                thisRadSys.CoolingCapMethod = CoolingDesignCapacity;
                if (!lNumericBlanks(10)) {
                    thisRadSys.ScaledCoolingCapacity = Numbers(10);
                    if (thisRadSys.ScaledCoolingCapacity < 0.0 && thisRadSys.ScaledCoolingCapacity != AutoSize) {
                        ShowSevereError(CurrentModuleObject + " = " + thisRadSys.Name);
                        ShowContinueError("Illegal " + cNumericFields(10) + " = " + TrimSigDigits(Numbers(10), 7));
                        ErrorsFound = true;
                    }
                } else {
                    if ((!lAlphaBlanks(13)) || (!lAlphaBlanks(14))) {
                        ShowSevereError(CurrentModuleObject + " = " + thisRadSys.Name);
                        ShowContinueError("Input for " + cAlphaFields(12) + " = " + Alphas(12));
                        ShowContinueError("Blank field not allowed for " + cNumericFields(10));
                        ErrorsFound = true;
                    }
                }
            } else if (UtilityRoutines::SameString(Alphas(12), "CapacityPerFloorArea")) {
                thisRadSys.CoolingCapMethod = CapacityPerFloorArea;
                if (!lNumericBlanks(9)) {
                    thisRadSys.ScaledCoolingCapacity = Numbers(11);
                    if (thisRadSys.CoolingCapMethod <= 0.0) {
                        ShowSevereError(CurrentModuleObject + " = " + thisRadSys.Name);
                        ShowContinueError("Input for " + cAlphaFields(12) + " = " + Alphas(12));
                        ShowContinueError("Illegal " + cNumericFields(11) + " = " + TrimSigDigits(Numbers(11), 7));
                        ErrorsFound = true;
                    } else if (thisRadSys.ScaledCoolingCapacity == AutoSize) {
                        ShowSevereError(CurrentModuleObject + " = " + thisRadSys.Name);
                        ShowContinueError("Input for " + cAlphaFields(12) + " = " + Alphas(12));
                        ShowContinueError("Illegal " + cNumericFields(11) + " = Autosize");
                        ErrorsFound = true;
                    }
                } else {
                    ShowSevereError(CurrentModuleObject + " = " + thisRadSys.Name);
                    ShowContinueError("Input for " + cAlphaFields(12) + " = " + Alphas(12));
                    ShowContinueError("Blank field not allowed for " + cNumericFields(11));
                    ErrorsFound = true;
                }
            } else if (UtilityRoutines::SameString(Alphas(12), "FractionOfAutosizedCoolingCapacity")) {
                thisRadSys.CoolingCapMethod = FractionOfAutosizedCoolingCapacity;
                if (!lNumericBlanks(12)) {
                    thisRadSys.ScaledCoolingCapacity = Numbers(12);
                    if (thisRadSys.ScaledCoolingCapacity < 0.0) {
                        ShowSevereError(CurrentModuleObject + " = " + thisRadSys.Name);
                        ShowContinueError("Illegal " + cNumericFields(12) + " = " + TrimSigDigits(Numbers(12), 7));
                        ErrorsFound = true;
                    }
                } else {
                    ShowSevereError(CurrentModuleObject + " = " + thisRadSys.Name);
                    ShowContinueError("Input for " + cAlphaFields(12) + " = " + Alphas(12));
                    ShowContinueError("Blank field not allowed for " + cNumericFields(12));
                    ErrorsFound = true;
                }
            } else {
                ShowSevereError(CurrentModuleObject + " = " + thisRadSys.Name);
                ShowContinueError("Illegal " + cAlphaFields(12) + " = " + Alphas(12));
                ErrorsFound = true;
            }

            // Cooling user input data
            thisRadSys.WaterVolFlowMaxCool = Numbers(13);

            thisRadSys.ColdWaterInNode = GetOnlySingleNode(
                Alphas(13), ErrorsFound, CurrentModuleObject, Alphas(1), NodeType_Water, NodeConnectionType_Inlet, 2, ObjectIsNotParent);

            thisRadSys.ColdWaterOutNode = GetOnlySingleNode(
                Alphas(14), ErrorsFound, CurrentModuleObject, Alphas(1), NodeType_Water, NodeConnectionType_Outlet, 2, ObjectIsNotParent);

            if ((!lAlphaBlanks(13)) || (!lAlphaBlanks(14))) {
                TestCompSet(CurrentModuleObject, Alphas(1), Alphas(13), Alphas(14), "Chilled Water Nodes");
            }

            thisRadSys.ColdThrottlRange = Numbers(14);

            thisRadSys.ColdSetptSched = Alphas(15);
            thisRadSys.ColdSetptSchedPtr = GetScheduleIndex(Alphas(15));
            if ((thisRadSys.ColdSetptSchedPtr == 0) && (!lAlphaBlanks(15))) {
                ShowSevereError(cAlphaFields(15) + " not found: " + Alphas(15));
                ShowContinueError("Occurs in " + CurrentModuleObject + " = " + Alphas(1));
                ErrorsFound = true;
            }

            if (UtilityRoutines::SameString(Alphas(16), Off)) {
                thisRadSys.CondCtrlType = CondCtrlNone;
            } else if (UtilityRoutines::SameString(Alphas(16), SimpleOff)) {
                thisRadSys.CondCtrlType = CondCtrlSimpleOff;
            } else if (UtilityRoutines::SameString(Alphas(16), VariableOff)) {
                thisRadSys.CondCtrlType = CondCtrlVariedOff;
            } else {
                thisRadSys.CondCtrlType = CondCtrlSimpleOff;
            }

            thisRadSys.CondDewPtDeltaT = Numbers(15);

            if (UtilityRoutines::SameString(Alphas(17), OnePerSurf)) {
                thisRadSys.NumCircCalcMethod = OneCircuit;
            } else if (UtilityRoutines::SameString(Alphas(17), CalcFromLength)) {
                thisRadSys.NumCircCalcMethod = CalculateFromLength;
            } else {
                thisRadSys.NumCircCalcMethod = OneCircuit;
            }

<<<<<<< HEAD
            thisRadSys.CircLength = Numbers(14);
            
            thisRadSys.schedNameChangeoverDelay = Alphas(17);
            if (lAlphaBlanks(17)) {
                thisRadSys.schedPtrChangeoverDelay = 0;
            } else {
                thisRadSys.schedPtrChangeoverDelay = GetScheduleIndex(Alphas(17));
                if (thisRadSys.SchedPtr == 0) {
                    ShowWarningError(cAlphaFields(17) + " not found for " + Alphas(17));
                    ShowContinueError("This occurs for " + cAlphaFields(1) + " = " + Alphas(1));
                    ShowContinueError("As a result, no changeover delay will be used for this radiant system.");
                }
            }
=======
            thisRadSys.CircLength = Numbers(16);
>>>>>>> 5bf36f34

            if ((thisRadSys.WaterVolFlowMaxCool == AutoSize) &&
                (lAlphaBlanks(12) || lAlphaBlanks(13) || lAlphaBlanks(14) || (thisRadSys.ColdWaterInNode <= 0) ||
                 (thisRadSys.ColdWaterOutNode <= 0) || (thisRadSys.ColdSetptSchedPtr == 0))) {
                ShowSevereError("Hydronic radiant systems may not be autosized without specification of nodes or schedules");
                ShowContinueError("Occurs in " + CurrentModuleObject + " (cooling input) =" + Alphas(1));
                ErrorsFound = true;
            }
        }

        // Obtain all of the user data related to constant flow (hydronic) low temperature radiant systems...

        CurrentModuleObject = "ZoneHVAC:LowTemperatureRadiant:ConstantFlow";

        for (Item = 1; Item <= NumOfCFloLowTempRadSys; ++Item) {

            inputProcessor->getObjectItem(CurrentModuleObject,
                                          Item,
                                          Alphas,
                                          NumAlphas,
                                          Numbers,
                                          NumNumbers,
                                          IOStatus,
                                          lNumericBlanks,
                                          lAlphaBlanks,
                                          cAlphaFields,
                                          cNumericFields);
            GlobalNames::VerifyUniqueInterObjectName(LowTempRadUniqueNames, Alphas(1), CurrentModuleObject, cAlphaFields(1), ErrorsFound);
            ++BaseNum;
            RadSysTypes(BaseNum).Name = Alphas(1);
            RadSysTypes(BaseNum).SystemType = ConstantFlowSystem;

            // General user input data
            auto &thisCFloSys (CFloRadSys(Item));

            thisCFloSys.Name = Alphas(1);

            thisCFloSys.SchedName = Alphas(2);
            if (lAlphaBlanks(2)) {
                thisCFloSys.SchedPtr = ScheduleAlwaysOn;
            } else {
                thisCFloSys.SchedPtr = GetScheduleIndex(Alphas(2));
                if (thisCFloSys.SchedPtr == 0) {
                    ShowSevereError(cAlphaFields(2) + " not found for " + Alphas(1));
                    ShowContinueError("Missing " + cAlphaFields(2) + " is " + Alphas(2));
                    ErrorsFound = true;
                }
            }

            thisCFloSys.ZoneName = Alphas(3);
            thisCFloSys.ZonePtr = UtilityRoutines::FindItemInList(Alphas(3), Zone);
            if (thisCFloSys.ZonePtr == 0) {
                ShowSevereError(RoutineName + "Invalid " + cAlphaFields(3) + " = " + Alphas(3));
                ShowContinueError("Occurs in " + CurrentModuleObject + " = " + Alphas(1));
                ErrorsFound = true;
            }

            thisCFloSys.SurfListName = Alphas(4);
            SurfListNum = 0;
            if (NumOfSurfaceLists > 0) SurfListNum = UtilityRoutines::FindItemInList(thisCFloSys.SurfListName, SurfList);
            if (SurfListNum > 0) { // Found a valid surface list
                thisCFloSys.NumOfSurfaces = SurfList(SurfListNum).NumOfSurfaces;
                thisCFloSys.SurfacePtr.allocate(thisCFloSys.NumOfSurfaces);
                thisCFloSys.SurfaceName.allocate(thisCFloSys.NumOfSurfaces);
                thisCFloSys.SurfaceFrac.allocate(thisCFloSys.NumOfSurfaces);
                thisCFloSys.NumCircuits.allocate(thisCFloSys.NumOfSurfaces);
                MaxCloNumOfSurfaces = max(MaxCloNumOfSurfaces, thisCFloSys.NumOfSurfaces);
                for (SurfNum = 1; SurfNum <= SurfList(SurfListNum).NumOfSurfaces; ++SurfNum) {
                    thisCFloSys.SurfacePtr(SurfNum) = SurfList(SurfListNum).SurfPtr(SurfNum);
                    thisCFloSys.SurfaceName(SurfNum) = SurfList(SurfListNum).SurfName(SurfNum);
                    thisCFloSys.SurfaceFrac(SurfNum) = SurfList(SurfListNum).SurfFlowFrac(SurfNum);
                    thisCFloSys.NumCircuits(SurfNum) = 0.0;
                    if (thisCFloSys.SurfacePtr(SurfNum) != 0) {
                        Surface(thisCFloSys.SurfacePtr(SurfNum)).IntConvSurfHasActiveInIt = true;
                    }
                }
            } else { // User entered a single surface name rather than a surface list
                thisCFloSys.NumOfSurfaces = 1;
                thisCFloSys.SurfacePtr.allocate(thisCFloSys.NumOfSurfaces);
                thisCFloSys.SurfaceName.allocate(thisCFloSys.NumOfSurfaces);
                thisCFloSys.SurfaceFrac.allocate(thisCFloSys.NumOfSurfaces);
                thisCFloSys.NumCircuits.allocate(thisCFloSys.NumOfSurfaces);
                MaxCloNumOfSurfaces = max(MaxCloNumOfSurfaces, thisCFloSys.NumOfSurfaces);
                thisCFloSys.SurfaceName(1) = thisCFloSys.SurfListName;
                thisCFloSys.SurfacePtr(1) = UtilityRoutines::FindItemInList(thisCFloSys.SurfaceName(1), Surface);
                thisCFloSys.SurfaceFrac(1) = 1.0;
                thisCFloSys.NumCircuits(1) = 0.0;
                // Error checking for single surfaces
                if (thisCFloSys.SurfacePtr(1) == 0) {
                    ShowSevereError(RoutineName + "Invalid " + cAlphaFields(4) + " = " + Alphas(4));
                    ShowContinueError("Occurs in " + CurrentModuleObject + " = " + Alphas(1));
                    ErrorsFound = true;
                } else if (Surface(thisCFloSys.SurfacePtr(1)).IsRadSurfOrVentSlabOrPool) {
                    ShowSevereError(RoutineName + CurrentModuleObject + "=\"" + Alphas(1) + "\", Invalid Surface");
                    ShowContinueError(cAlphaFields(4) + "=\"" + Alphas(4) + "\" has been used in another radiant system or ventilated slab.");
                    ErrorsFound = true;
                }
                if (thisCFloSys.SurfacePtr(1) != 0) {
                    Surface(thisCFloSys.SurfacePtr(1)).IntConvSurfHasActiveInIt = true;
                    Surface(thisCFloSys.SurfacePtr(1)).IsRadSurfOrVentSlabOrPool = true;
                }
            }

            // Error checking for zones and construction information
            thisCFloSys.errorCheckZonesAndConstructions(ErrorsFound);

            thisCFloSys.FluidToSlabHeatTransfer = thisCFloSys.getFluidToSlabHeatTransferInput(Alphas(5));
            thisCFloSys.TubeDiameterInner = Numbers(1);
            thisCFloSys.TubeDiameterOuter = Numbers(2);
            thisCFloSys.TubeLength = Numbers(3);
            thisCFloSys.TubeConductivity = Numbers(4);

            // Process the temperature control type
            thisCFloSys.ControlType = thisCFloSys.processRadiantSystemControlInput(Alphas(6),cAlphaFields(6),ConstantFlowSystem);
            thisCFloSys.runningMeanOutdoorAirTemperatureWeightingFactor = Numbers(5);

            // Process pump input for constant flow (hydronic) radiant system
            thisCFloSys.WaterVolFlowMax = Numbers(6);
            thisCFloSys.VolFlowSched = Alphas(7);
            thisCFloSys.VolFlowSchedPtr = GetScheduleIndex(Alphas(7));
            if ((thisCFloSys.VolFlowSchedPtr == 0) && (!lAlphaBlanks(7))) {
                ShowSevereError(cAlphaFields(7) + " not found: " + Alphas(7));
                ShowContinueError("Occurs in " + CurrentModuleObject + " = " + Alphas(1));
                ErrorsFound = true;
            }
            thisCFloSys.NomPumpHead = Numbers(7);
            thisCFloSys.NomPowerUse = Numbers(8);
            thisCFloSys.MotorEffic = Numbers(9);
            thisCFloSys.FracMotorLossToFluid = Numbers(10);

            // Heating user input data
            thisCFloSys.HotWaterInNode = GetOnlySingleNode(
                Alphas(8), ErrorsFound, CurrentModuleObject, Alphas(1), NodeType_Water, NodeConnectionType_Inlet, 1, ObjectIsNotParent);

            thisCFloSys.HotWaterOutNode = GetOnlySingleNode(
                Alphas(9), ErrorsFound, CurrentModuleObject, Alphas(1), NodeType_Water, NodeConnectionType_Outlet, 1, ObjectIsNotParent);

            if ((!lAlphaBlanks(8)) || (!lAlphaBlanks(9))) {
                TestCompSet(CurrentModuleObject, Alphas(1), Alphas(8), Alphas(9), "Hot Water Nodes");
            }

            thisCFloSys.HotWaterHiTempSched = Alphas(10);
            thisCFloSys.HotWaterHiTempSchedPtr = GetScheduleIndex(Alphas(10));
            if ((thisCFloSys.HotWaterHiTempSchedPtr == 0) && (!lAlphaBlanks(10))) {
                ShowSevereError(cAlphaFields(10) + " not found: " + Alphas(10));
                ShowContinueError("Occurs in " + CurrentModuleObject + " = " + Alphas(1));
                ErrorsFound = true;
            }

            thisCFloSys.HotWaterLoTempSched = Alphas(11);
            thisCFloSys.HotWaterLoTempSchedPtr = GetScheduleIndex(Alphas(11));
            if ((thisCFloSys.HotWaterLoTempSchedPtr == 0) && (!lAlphaBlanks(11))) {
                ShowSevereError(cAlphaFields(11) + " not found: " + Alphas(11));
                ShowContinueError("Occurs in " + CurrentModuleObject + " = " + Alphas(1));
                ErrorsFound = true;
            }

            thisCFloSys.HotCtrlHiTempSched = Alphas(12);
            thisCFloSys.HotCtrlHiTempSchedPtr = GetScheduleIndex(Alphas(12));
            if ((thisCFloSys.HotCtrlHiTempSchedPtr == 0) && (!lAlphaBlanks(12))) {
                ShowSevereError(cAlphaFields(12) + " not found: " + Alphas(12));
                ShowContinueError("Occurs in " + CurrentModuleObject + " = " + Alphas(1));
                ErrorsFound = true;
            }

            thisCFloSys.HotCtrlLoTempSched = Alphas(13);
            thisCFloSys.HotCtrlLoTempSchedPtr = GetScheduleIndex(Alphas(13));
            if ((thisCFloSys.HotCtrlLoTempSchedPtr == 0) && (!lAlphaBlanks(13))) {
                ShowSevereError(cAlphaFields(13) + " not found: " + Alphas(13));
                ShowContinueError("Occurs in " + CurrentModuleObject + " = " + Alphas(1));
                ErrorsFound = true;
            }

            // Cooling user input data
            thisCFloSys.ColdWaterInNode = GetOnlySingleNode(
                Alphas(14), ErrorsFound, CurrentModuleObject, Alphas(1), NodeType_Water, NodeConnectionType_Inlet, 2, ObjectIsNotParent);

            thisCFloSys.ColdWaterOutNode = GetOnlySingleNode(
                Alphas(15), ErrorsFound, CurrentModuleObject, Alphas(1), NodeType_Water, NodeConnectionType_Outlet, 2, ObjectIsNotParent);

            if ((!lAlphaBlanks(14)) || (!lAlphaBlanks(15))) {
                TestCompSet(CurrentModuleObject, Alphas(1), Alphas(14), Alphas(15), "Chilled Water Nodes");
            }

            thisCFloSys.ColdWaterHiTempSched = Alphas(16);
            thisCFloSys.ColdWaterHiTempSchedPtr = GetScheduleIndex(Alphas(16));
            if ((thisCFloSys.ColdWaterHiTempSchedPtr == 0) && (!lAlphaBlanks(16))) {
                ShowSevereError(cAlphaFields(16) + " not found: " + Alphas(16));
                ShowContinueError("Occurs in " + CurrentModuleObject + " = " + Alphas(1));
                ErrorsFound = true;
            }

            thisCFloSys.ColdWaterLoTempSched = Alphas(17);
            thisCFloSys.ColdWaterLoTempSchedPtr = GetScheduleIndex(Alphas(17));
            if ((thisCFloSys.ColdWaterLoTempSchedPtr == 0) && (!lAlphaBlanks(17))) {
                ShowSevereError(cAlphaFields(17) + " not found: " + Alphas(17));
                ShowContinueError("Occurs in " + CurrentModuleObject + " = " + Alphas(1));
                ErrorsFound = true;
            }

            thisCFloSys.ColdCtrlHiTempSched = Alphas(18);
            thisCFloSys.ColdCtrlHiTempSchedPtr = GetScheduleIndex(Alphas(18));
            if ((thisCFloSys.ColdCtrlHiTempSchedPtr == 0) && (!lAlphaBlanks(18))) {
                ShowSevereError(cAlphaFields(18) + " not found: " + Alphas(18));
                ShowContinueError("Occurs in " + CurrentModuleObject + " = " + Alphas(1));
                ErrorsFound = true;
            }

            thisCFloSys.ColdCtrlLoTempSched = Alphas(19);
            thisCFloSys.ColdCtrlLoTempSchedPtr = GetScheduleIndex(Alphas(19));
            if ((thisCFloSys.ColdCtrlLoTempSchedPtr == 0) && (!lAlphaBlanks(19))) {
                ShowSevereError(cAlphaFields(19) + " not found: " + Alphas(19));
                ShowContinueError("Occurs in " + CurrentModuleObject + " = " + Alphas(1));
                ErrorsFound = true;
            }

            if (UtilityRoutines::SameString(Alphas(20), Off)) {
                thisCFloSys.CondCtrlType = CondCtrlNone;
            } else if (UtilityRoutines::SameString(Alphas(20), SimpleOff)) {
                thisCFloSys.CondCtrlType = CondCtrlSimpleOff;
            } else if (UtilityRoutines::SameString(Alphas(20), VariableOff)) {
                thisCFloSys.CondCtrlType = CondCtrlVariedOff;
            } else {
                thisCFloSys.CondCtrlType = CondCtrlSimpleOff;
            }

            thisCFloSys.CondDewPtDeltaT = Numbers(11);

            if (UtilityRoutines::SameString(Alphas(21), OnePerSurf)) {
                thisCFloSys.NumCircCalcMethod = OneCircuit;
            } else if (UtilityRoutines::SameString(Alphas(21), CalcFromLength)) {
                thisCFloSys.NumCircCalcMethod = CalculateFromLength;
            } else {
                thisCFloSys.NumCircCalcMethod = OneCircuit;
            }

<<<<<<< HEAD
            thisCFloSys.CircLength = Numbers(10);
            
            thisCFloSys.schedNameChangeoverDelay = Alphas(21);
            if (lAlphaBlanks(21)) {
                thisCFloSys.schedPtrChangeoverDelay = 0;
            } else {
                thisCFloSys.schedPtrChangeoverDelay = GetScheduleIndex(Alphas(21));
                if (thisCFloSys.SchedPtr == 0) {
                    ShowWarningError(cAlphaFields(21) + " not found for " + Alphas(21));
                    ShowContinueError("This occurs for " + cAlphaFields(1) + " = " + Alphas(1));
                    ShowContinueError("As a result, no changeover delay will be used for this radiant system.");
                }
            }
=======
            thisCFloSys.CircLength = Numbers(12);
>>>>>>> 5bf36f34
        }

        // Obtain all of the user data related to electric low temperature radiant systems...
        CurrentModuleObject = "ZoneHVAC:LowTemperatureRadiant:Electric";

        for (Item = 1; Item <= NumOfElecLowTempRadSys; ++Item) {

            inputProcessor->getObjectItem(CurrentModuleObject,
                                          Item,
                                          Alphas,
                                          NumAlphas,
                                          Numbers,
                                          NumNumbers,
                                          IOStatus,
                                          lNumericBlanks,
                                          lAlphaBlanks,
                                          cAlphaFields,
                                          cNumericFields);

            ElecRadSysNumericFields(Item).FieldNames.allocate(NumNumbers);
            ElecRadSysNumericFields(Item).FieldNames = "";
            ElecRadSysNumericFields(Item).FieldNames = cNumericFields;

            GlobalNames::VerifyUniqueInterObjectName(LowTempRadUniqueNames, Alphas(1), CurrentModuleObject, cAlphaFields(1), ErrorsFound);
            ++BaseNum;
            RadSysTypes(BaseNum).Name = Alphas(1);
            RadSysTypes(BaseNum).SystemType = ElectricSystem;

            // General user input data
            auto &thisElecSys (ElecRadSys(Item));

            thisElecSys.Name = Alphas(1);

            thisElecSys.SchedName = Alphas(2);
            if (lAlphaBlanks(2)) {
                thisElecSys.SchedPtr = ScheduleAlwaysOn;
            } else {
                thisElecSys.SchedPtr = GetScheduleIndex(Alphas(2));
                if (thisElecSys.SchedPtr == 0) {
                    ShowSevereError(cAlphaFields(2) + " not found for" + Alphas(1));
                    ShowContinueError("Incorrect " + cAlphaFields(2) + " = " + Alphas(2));
                    ErrorsFound = true;
                }
            }

            thisElecSys.ZoneName = Alphas(3);
            thisElecSys.ZonePtr = UtilityRoutines::FindItemInList(Alphas(3), Zone);
            if (thisElecSys.ZonePtr == 0) {
                ShowSevereError(RoutineName + "Invalid " + cAlphaFields(3) + " = " + Alphas(3));
                ShowContinueError("Occurs in " + CurrentModuleObject + " = " + Alphas(1));
                ErrorsFound = true;
            }

            thisElecSys.SurfListName = Alphas(4);
            SurfListNum = 0;
            if (NumOfSurfaceLists > 0) SurfListNum = UtilityRoutines::FindItemInList(thisElecSys.SurfListName, SurfList);
            if (SurfListNum > 0) { // Found a valid surface list
                thisElecSys.NumOfSurfaces = SurfList(SurfListNum).NumOfSurfaces;
                thisElecSys.SurfacePtr.allocate(thisElecSys.NumOfSurfaces);
                thisElecSys.SurfaceName.allocate(thisElecSys.NumOfSurfaces);
                thisElecSys.SurfaceFrac.allocate(thisElecSys.NumOfSurfaces);
                for (SurfNum = 1; SurfNum <= SurfList(SurfListNum).NumOfSurfaces; ++SurfNum) {
                    thisElecSys.SurfacePtr(SurfNum) = SurfList(SurfListNum).SurfPtr(SurfNum);
                    thisElecSys.SurfaceName(SurfNum) = SurfList(SurfListNum).SurfName(SurfNum);
                    thisElecSys.SurfaceFrac(SurfNum) = SurfList(SurfListNum).SurfFlowFrac(SurfNum);
                }
            } else { // User entered a single surface name rather than a surface list
                thisElecSys.NumOfSurfaces = 1;
                thisElecSys.SurfacePtr.allocate(thisElecSys.NumOfSurfaces);
                thisElecSys.SurfaceName.allocate(thisElecSys.NumOfSurfaces);
                thisElecSys.SurfaceFrac.allocate(thisElecSys.NumOfSurfaces);
                thisElecSys.SurfaceName(1) = thisElecSys.SurfListName;
                thisElecSys.SurfacePtr(1) = UtilityRoutines::FindItemInList(thisElecSys.SurfaceName(1), Surface);
                thisElecSys.SurfaceFrac(1) = 1.0;
                // Error checking for single surfaces
                if (thisElecSys.SurfacePtr(1) == 0) {
                    ShowSevereError(RoutineName + "Invalid " + cAlphaFields(4) + " = " + Alphas(4));
                    ShowContinueError("Occurs in " + CurrentModuleObject + " = " + Alphas(1));
                    ErrorsFound = true;
                } else if (Surface(thisElecSys.SurfacePtr(1)).IsRadSurfOrVentSlabOrPool) {
                    ShowSevereError(RoutineName + CurrentModuleObject + "=\"" + Alphas(1) + "\", Invalid Surface");
                    ShowContinueError(cAlphaFields(4) + "=\"" + Alphas(4) + "\" has been used in another radiant system or ventilated slab.");
                    ErrorsFound = true;
                }
                if (thisElecSys.SurfacePtr(1) != 0) {
                    Surface(ElecRadSys(Item).SurfacePtr(1)).IsRadSurfOrVentSlabOrPool = true;
                }
            }

            // Error checking for zones and construction information
            thisElecSys.errorCheckZonesAndConstructions(ErrorsFound);

            // Heating user input data
            // Determine Low Temp Radiant heating design capacity sizing method
            if (UtilityRoutines::SameString(Alphas(iHeatCAPMAlphaNum), "HeatingDesignCapacity")) {
                thisElecSys.HeatingCapMethod = HeatingDesignCapacity;
                if (!lNumericBlanks(iHeatDesignCapacityNumericNum)) {
                    thisElecSys.ScaledHeatingCapacity = Numbers(iHeatDesignCapacityNumericNum);
                    thisElecSys.MaxElecPower = thisElecSys.ScaledHeatingCapacity;
                    if (thisElecSys.ScaledHeatingCapacity < 0.0 && thisElecSys.ScaledHeatingCapacity != AutoSize) {
                        ShowSevereError(CurrentModuleObject + " = " + thisElecSys.Name);
                        ShowContinueError("Illegal " + cNumericFields(iHeatDesignCapacityNumericNum) + " = " +
                                          TrimSigDigits(Numbers(iHeatDesignCapacityNumericNum), 7));
                        ErrorsFound = true;
                    }
                } else {
                    ShowSevereError(CurrentModuleObject + " = " + thisElecSys.Name);
                    ShowContinueError("Input for " + cAlphaFields(iHeatCAPMAlphaNum) + " = " + Alphas(iHeatCAPMAlphaNum));
                    ShowContinueError("Blank field not allowed for " + cNumericFields(iHeatDesignCapacityNumericNum));
                    ErrorsFound = true;
                }
            } else if (UtilityRoutines::SameString(Alphas(iHeatCAPMAlphaNum), "CapacityPerFloorArea")) {
                thisElecSys.HeatingCapMethod = CapacityPerFloorArea;
                if (!lNumericBlanks(iHeatCapacityPerFloorAreaNumericNum)) {
                    thisElecSys.ScaledHeatingCapacity = Numbers(iHeatCapacityPerFloorAreaNumericNum);
                    thisElecSys.MaxElecPower = thisElecSys.ScaledHeatingCapacity;
                    if (thisElecSys.ScaledHeatingCapacity <= 0.0) {
                        ShowSevereError(CurrentModuleObject + " = " + thisElecSys.Name);
                        ShowContinueError("Input for " + cAlphaFields(iHeatCAPMAlphaNum) + " = " + Alphas(iHeatCAPMAlphaNum));
                        ShowContinueError("Illegal " + cNumericFields(iHeatCapacityPerFloorAreaNumericNum) + " = " +
                                          TrimSigDigits(Numbers(iHeatCapacityPerFloorAreaNumericNum), 7));
                        ErrorsFound = true;
                    } else if (thisElecSys.ScaledHeatingCapacity == AutoSize) {
                        ShowSevereError(CurrentModuleObject + " = " + thisElecSys.Name);
                        ShowContinueError("Input for " + cAlphaFields(iHeatCAPMAlphaNum) + " = " + Alphas(iHeatCAPMAlphaNum));
                        ShowContinueError("Illegal " + cNumericFields(iHeatCapacityPerFloorAreaNumericNum) + " = Autosize");
                        ErrorsFound = true;
                    }
                } else {
                    ShowSevereError(CurrentModuleObject + " = " + thisElecSys.Name);
                    ShowContinueError("Input for " + cAlphaFields(iHeatCAPMAlphaNum) + " = " + Alphas(iHeatCAPMAlphaNum));
                    ShowContinueError("Blank field not allowed for " + cNumericFields(iHeatCapacityPerFloorAreaNumericNum));
                    ErrorsFound = true;
                }
            } else if (UtilityRoutines::SameString(Alphas(iHeatCAPMAlphaNum), "FractionOfAutosizedHeatingCapacity")) {
                thisElecSys.HeatingCapMethod = FractionOfAutosizedHeatingCapacity;
                if (!lNumericBlanks(iHeatFracOfAutosizedCapacityNumericNum)) {
                    thisElecSys.ScaledHeatingCapacity = Numbers(iHeatFracOfAutosizedCapacityNumericNum);
                    thisElecSys.MaxElecPower = thisElecSys.ScaledHeatingCapacity;
                    if (thisElecSys.ScaledHeatingCapacity < 0.0) {
                        ShowSevereError(CurrentModuleObject + " = " + thisElecSys.Name);
                        ShowContinueError("Illegal " + cNumericFields(iHeatFracOfAutosizedCapacityNumericNum) + " = " +
                                          TrimSigDigits(Numbers(iHeatFracOfAutosizedCapacityNumericNum), 7));
                        ErrorsFound = true;
                    }
                } else {
                    ShowSevereError(CurrentModuleObject + " = " + thisElecSys.Name);
                    ShowContinueError("Input for " + cAlphaFields(iHeatCAPMAlphaNum) + " = " + Alphas(iHeatCAPMAlphaNum));
                    ShowContinueError("Blank field not allowed for " + cNumericFields(iHeatFracOfAutosizedCapacityNumericNum));
                    ErrorsFound = true;
                }
            } else {
                ShowSevereError(CurrentModuleObject + " = " + thisElecSys.Name);
                ShowContinueError("Illegal " + cAlphaFields(iHeatCAPMAlphaNum) + " = " + Alphas(iHeatCAPMAlphaNum));
                ErrorsFound = true;
            }

            // Process the temperature control type
            thisElecSys.ControlType = thisElecSys.processRadiantSystemControlInput(Alphas(6),cAlphaFields(6),ElectricSystem);

            // Process the setpoint type
            thisElecSys.SetpointType = thisElecSys.processRadiantSystemSetpointInput(Alphas(7),cAlphaFields(7));

            thisElecSys.ThrottlRange = Numbers(4);

            thisElecSys.SetptSched = Alphas(8);
            thisElecSys.SetptSchedPtr = GetScheduleIndex(Alphas(8));
            if (thisElecSys.SetptSchedPtr == 0) {
                if (lAlphaBlanks(8)) {
                    ShowSevereError(cAlphaFields(8) + " must be input, missing for " + Alphas(1));
                } else {
                    ShowSevereError(cAlphaFields(8) + " not found for " + Alphas(8));
                    ShowContinueError("Incorrect " + cAlphaFields(8) + " = " + Alphas(8));
                }
                ErrorsFound = true;
            }
        }

        // Check to see if any surface is included in more than one radiant system.  This is not allowed
        // and thus indicative that there is an error in the input file.  This is to make sure that two
        // different radiant systems are competing for the same surface.  Allowing this to happen would
        // result in lost energy somewhere and the situation really is not physically possible anyway.
        AssignedAsRadiantSurface.dimension(TotSurfaces, false);

        for (Item = 1; Item <= NumOfHydrLowTempRadSys; ++Item) {
            for (SurfNum = 1; SurfNum <= HydrRadSys(Item).NumOfSurfaces; ++SurfNum) {
                CheckSurfNum = HydrRadSys(Item).SurfacePtr(SurfNum);
                if (CheckSurfNum == 0) continue;
                if (AssignedAsRadiantSurface(CheckSurfNum)) {
                    ShowSevereError("Surface " + Surface(CheckSurfNum).Name + " is referenced by more than one radiant system--this is not allowed");
                    ErrorsFound = true;
                } else {
                    AssignedAsRadiantSurface(CheckSurfNum) = true;
                }
                // Also check the other side of interzone partitions
                if ((Surface(CheckSurfNum).ExtBoundCond > 0) && (Surface(CheckSurfNum).ExtBoundCond != CheckSurfNum)) {
                    if (AssignedAsRadiantSurface(Surface(CheckSurfNum).ExtBoundCond)) {
                        ShowSevereError("Interzone surface " + Surface(Surface(CheckSurfNum).ExtBoundCond).Name +
                                        " is referenced by more than one radiant system--this is not allowed");
                        ErrorsFound = true;
                    } else {
                        AssignedAsRadiantSurface(Surface(CheckSurfNum).ExtBoundCond) = true;
                    }
                }
            }
        }

        for (Item = 1; Item <= NumOfCFloLowTempRadSys; ++Item) {
            for (SurfNum = 1; SurfNum <= CFloRadSys(Item).NumOfSurfaces; ++SurfNum) {
                CheckSurfNum = CFloRadSys(Item).SurfacePtr(SurfNum);
                if (CheckSurfNum == 0) continue;
                if (AssignedAsRadiantSurface(CheckSurfNum)) {
                    ShowSevereError("Surface " + Surface(CheckSurfNum).Name + " is referenced by more than one radiant system--this is not allowed");
                    ErrorsFound = true;
                } else {
                    AssignedAsRadiantSurface(CheckSurfNum) = true;
                }
                // Also check the other side of interzone partitions
                if ((Surface(CheckSurfNum).ExtBoundCond > 0) && (Surface(CheckSurfNum).ExtBoundCond != CheckSurfNum)) {
                    if (AssignedAsRadiantSurface(Surface(CheckSurfNum).ExtBoundCond)) {
                        ShowSevereError("Interzone surface " + Surface(Surface(CheckSurfNum).ExtBoundCond).Name +
                                        " is referenced by more than one radiant system--this is not allowed");
                        ErrorsFound = true;
                    } else {
                        AssignedAsRadiantSurface(Surface(CheckSurfNum).ExtBoundCond) = true;
                    }
                }
            }
        }

        for (Item = 1; Item <= NumOfElecLowTempRadSys; ++Item) {
            for (SurfNum = 1; SurfNum <= ElecRadSys(Item).NumOfSurfaces; ++SurfNum) {
                CheckSurfNum = ElecRadSys(Item).SurfacePtr(SurfNum);
                if (CheckSurfNum == 0) continue;
                if (AssignedAsRadiantSurface(CheckSurfNum)) {
                    ShowSevereError("Surface " + Surface(CheckSurfNum).Name + " is referenced by more than one radiant system--this is not allowed");
                    ErrorsFound = true;
                } else {
                    AssignedAsRadiantSurface(CheckSurfNum) = true;
                }
                // Also check the other side of interzone partitions
                if ((Surface(CheckSurfNum).ExtBoundCond > 0) && (Surface(CheckSurfNum).ExtBoundCond != CheckSurfNum)) {
                    if (AssignedAsRadiantSurface(Surface(CheckSurfNum).ExtBoundCond)) {
                        ShowSevereError("Interzone surface " + Surface(Surface(CheckSurfNum).ExtBoundCond).Name +
                                        " is referenced by more than one radiant system--this is not allowed");
                        ErrorsFound = true;
                    } else {
                        AssignedAsRadiantSurface(Surface(CheckSurfNum).ExtBoundCond) = true;
                    }
                }
            }
        }

        AssignedAsRadiantSurface.deallocate();
        Alphas.deallocate();
        Numbers.deallocate();
        cAlphaFields.deallocate();
        cNumericFields.deallocate();
        lAlphaBlanks.deallocate();
        lNumericBlanks.deallocate();

        if (ErrorsFound) {
            ShowFatalError(RoutineName + "Errors found in input. Preceding conditions cause termination.");
        }

        // Set up the output variables for low temperature radiant systems
        // ZoneHVAC:LowTemperatureRadiant:VariableFlow (HydrRadSys)
        for (Item = 1; Item <= NumOfHydrLowTempRadSys; ++Item) {

            auto &thisHydrSys (HydrRadSys(Item));

            SetupOutputVariable(
                "Zone Radiant HVAC Heating Rate", OutputProcessor::Unit::W, thisHydrSys.HeatPower, "System", "Average", thisHydrSys.Name);
            SetupOutputVariable("Zone Radiant HVAC Heating Energy",
                                OutputProcessor::Unit::J,
                                thisHydrSys.HeatEnergy,
                                "System",
                                "Sum",
                                thisHydrSys.Name,
                                _,
                                "ENERGYTRANSFER",
                                "HEATINGCOILS",
                                _,
                                "System");
            SetupOutputVariable("Zone Radiant HVAC Heating Fluid Energy",
                                OutputProcessor::Unit::J,
                                thisHydrSys.HeatEnergy,
                                "System",
                                "Sum",
                                thisHydrSys.Name,
                                _,
                                "PLANTLOOPHEATINGDEMAND",
                                "HEATINGCOILS",
                                _,
                                "System");
            SetupOutputVariable(
                "Zone Radiant HVAC Cooling Rate", OutputProcessor::Unit::W, thisHydrSys.CoolPower, "System", "Average", thisHydrSys.Name);

            SetupOutputVariable("Zone Radiant HVAC Cooling Energy",
                                OutputProcessor::Unit::J,
                                thisHydrSys.CoolEnergy,
                                "System",
                                "Sum",
                                thisHydrSys.Name,
                                _,
                                "ENERGYTRANSFER",
                                "COOLINGCOILS",
                                _,
                                "System");
            SetupOutputVariable("Zone Radiant HVAC Cooling Fluid Energy",
                                OutputProcessor::Unit::J,
                                thisHydrSys.CoolEnergy,
                                "System",
                                "Sum",
                                thisHydrSys.Name,
                                _,
                                "PLANTLOOPCOOLINGDEMAND",
                                "COOLINGCOILS",
                                _,
                                "System");
            SetupOutputVariable("Zone Radiant HVAC Mass Flow Rate",
                                OutputProcessor::Unit::kg_s,
                                thisHydrSys.WaterMassFlowRate,
                                "System",
                                "Average",
                                thisHydrSys.Name);
            SetupOutputVariable("Zone Radiant HVAC Inlet Temperature",
                                OutputProcessor::Unit::C,
                                thisHydrSys.WaterInletTemp,
                                "System",
                                "Average",
                                thisHydrSys.Name);
            SetupOutputVariable("Zone Radiant HVAC Outlet Temperature",
                                OutputProcessor::Unit::C,
                                thisHydrSys.WaterOutletTemp,
                                "System",
                                "Average",
                                thisHydrSys.Name);
            SetupOutputVariable("Zone Radiant HVAC Moisture Condensation Time",
                                OutputProcessor::Unit::s,
                                thisHydrSys.CondCausedTimeOff,
                                "System",
                                "Sum",
                                thisHydrSys.Name);
            SetupOutputVariable("Zone Radiant HVAC Operation Mode",
                                OutputProcessor::Unit::None,
                                thisHydrSys.OperatingMode,
                                "System",
                                "Average",
                                thisHydrSys.Name);
            if (AnyEnergyManagementSystemInModel) {
                SetupEMSInternalVariable("Hydronic Low Temp Radiant Design Water Volume Flow Rate for Heating",
                                         thisHydrSys.Name,
                                         "[m3/s]",
                                         thisHydrSys.WaterVolFlowMaxHeat);
                SetupEMSInternalVariable("Hydronic Low Temp Radiant Design Water Volume Flow Rate for Cooling",
                                         thisHydrSys.Name,
                                         "[m3/s]",
                                         thisHydrSys.WaterVolFlowMaxCool);
                SetupEMSActuator("Hydronic Low Temp Radiant",
                                 thisHydrSys.Name,
                                 "Water Mass Flow Rate",
                                 "[kg/s]",
                                 thisHydrSys.EMSOverrideOnWaterMdot,
                                 thisHydrSys.EMSWaterMdotOverrideValue);
            }
        }

        // Set up the output variables for low temperature radiant systems
        // ZoneHVAC:LowTemperatureRadiant:ConstantFlow (CFloRadSys)
        for (Item = 1; Item <= NumOfCFloLowTempRadSys; ++Item) {

            auto &thisCFloSys (CFloRadSys(Item));

            SetupOutputVariable(
                "Zone Radiant HVAC Heating Rate", OutputProcessor::Unit::W, thisCFloSys.HeatPower, "System", "Average", thisCFloSys.Name);
            SetupOutputVariable("Zone Radiant HVAC Heating Energy",
                                OutputProcessor::Unit::J,
                                thisCFloSys.HeatEnergy,
                                "System",
                                "Sum",
                                thisCFloSys.Name,
                                _,
                                "ENERGYTRANSFER",
                                "HEATINGCOILS",
                                _,
                                "System");
            SetupOutputVariable("Zone Radiant HVAC Heating Fluid Heat Transfer Energy",
                                OutputProcessor::Unit::J,
                                thisCFloSys.HeatEnergy,
                                "System",
                                "Sum",
                                thisCFloSys.Name,
                                _,
                                "PLANTLOOPHEATINGDEMAND",
                                "HEATINGCOILS",
                                _,
                                "System");
            SetupOutputVariable(
                "Zone Radiant HVAC Cooling Rate", OutputProcessor::Unit::W, thisCFloSys.CoolPower, "System", "Average", thisCFloSys.Name);
            SetupOutputVariable("Zone Radiant HVAC Cooling Energy",
                                OutputProcessor::Unit::J,
                                thisCFloSys.CoolEnergy,
                                "System",
                                "Sum",
                                thisCFloSys.Name,
                                _,
                                "ENERGYTRANSFER",
                                "COOLINGCOILS",
                                _,
                                "System");
            SetupOutputVariable("Zone Radiant HVAC Cooling Fluid Heat Transfer Energy",
                                OutputProcessor::Unit::J,
                                thisCFloSys.CoolEnergy,
                                "System",
                                "Sum",
                                thisCFloSys.Name,
                                _,
                                "PLANTLOOPCOOLINGDEMAND",
                                "COOLINGCOILS",
                                _,
                                "System");
            SetupOutputVariable("Zone Radiant HVAC Mass Flow Rate",
                                OutputProcessor::Unit::kg_s,
                                thisCFloSys.WaterMassFlowRate,
                                "System",
                                "Average",
                                thisCFloSys.Name);
            SetupOutputVariable("Zone Radiant HVAC Injection Mass Flow Rate",
                                OutputProcessor::Unit::kg_s,
                                thisCFloSys.WaterInjectionRate,
                                "System",
                                "Average",
                                thisCFloSys.Name);
            SetupOutputVariable("Zone Radiant HVAC Recirculation Mass Flow Rate",
                                OutputProcessor::Unit::kg_s,
                                thisCFloSys.WaterRecircRate,
                                "System",
                                "Average",
                                thisCFloSys.Name);
            SetupOutputVariable("Zone Radiant HVAC Inlet Temperature",
                                OutputProcessor::Unit::C,
                                thisCFloSys.WaterInletTemp,
                                "System",
                                "Average",
                                thisCFloSys.Name);
            SetupOutputVariable("Zone Radiant HVAC Outlet Temperature",
                                OutputProcessor::Unit::C,
                                thisCFloSys.WaterOutletTemp,
                                "System",
                                "Average",
                                thisCFloSys.Name);
            SetupOutputVariable("Zone Radiant HVAC Pump Inlet Temperature",
                                OutputProcessor::Unit::C,
                                thisCFloSys.PumpInletTemp,
                                "System",
                                "Average",
                                thisCFloSys.Name);
            SetupOutputVariable("Zone Radiant HVAC Pump Electric Power",
                                OutputProcessor::Unit::W,
                                thisCFloSys.PumpPower,
                                "System",
                                "Average",
                                thisCFloSys.Name);
            SetupOutputVariable("Zone Radiant HVAC Pump Electric Energy",
                                OutputProcessor::Unit::J,
                                thisCFloSys.PumpEnergy,
                                "System",
                                "Sum",
                                thisCFloSys.Name,
                                _,
                                "Electric",
                                "Pumps",
                                _,
                                "Plant");
            SetupOutputVariable("Zone Radiant HVAC Pump Mass Flow Rate",
                                OutputProcessor::Unit::kg_s,
                                thisCFloSys.PumpMassFlowRate,
                                "System",
                                "Average",
                                thisCFloSys.Name);
            SetupOutputVariable("Zone Radiant HVAC Pump Fluid Heat Gain Rate",
                                OutputProcessor::Unit::W,
                                thisCFloSys.PumpHeattoFluid,
                                "System",
                                "Average",
                                thisCFloSys.Name);
            SetupOutputVariable("Zone Radiant HVAC Pump Fluid Heat Gain Energy",
                                OutputProcessor::Unit::J,
                                thisCFloSys.PumpHeattoFluidEnergy,
                                "System",
                                "Sum",
                                thisCFloSys.Name);
            SetupOutputVariable("Zone Radiant HVAC Moisture Condensation Time",
                                OutputProcessor::Unit::s,
                                thisCFloSys.CondCausedTimeOff,
                                "System",
                                "Sum",
                                thisCFloSys.Name);
            SetupOutputVariable("Zone Radiant HVAC Operation Mode",
                                OutputProcessor::Unit::None,
                                thisCFloSys.OperatingMode,
                                "System",
                                "Average",
                                thisCFloSys.Name);
            if (anyRadiantSystemUsingRunningMeanAverage) {
                SetupOutputVariable("Zone Radiant HVAC Running Mean Outdoor Dry-Bulb Temperature",
                                    OutputProcessor::Unit::C,
                                    thisCFloSys.todayRunningMeanOutdoorDryBulbTemperature,
                                    "System",
                                    "Average",
                                    thisCFloSys.Name);
                SetupOutputVariable("Zone Radiant HVAC Previous Day Running Mean Outdoor Dry-Bulb Temperature",
                                    OutputProcessor::Unit::C,
                                    thisCFloSys.yesterdayRunningMeanOutdoorDryBulbTemperature,
                                    "System",
                                    "Average",
                                    thisCFloSys.Name);
                SetupOutputVariable("Zone Radiant HVAC Previous Day Average Outdoor Dry-Bulb Temperature",
                                    OutputProcessor::Unit::C,
                                    thisCFloSys.yesterdayAverageOutdoorDryBulbTemperature,
                                    "System",
                                    "Average",
                                    thisCFloSys.Name);
            }
            if (AnyEnergyManagementSystemInModel) {
                SetupEMSInternalVariable(
                    "Constant Flow Low Temp Radiant Design Water Mass Flow Rate", thisCFloSys.Name, "[m3/s]", thisCFloSys.WaterVolFlowMax);
                SetupEMSActuator("Constant Flow Low Temp Radiant",
                                 thisCFloSys.Name,
                                 "Water Mass Flow Rate",
                                 "[kg/s]",
                                 thisCFloSys.EMSOverrideOnWaterMdot,
                                 thisCFloSys.EMSWaterMdotOverrideValue);
            }
        }

        for (Item = 1; Item <= NumOfElecLowTempRadSys; ++Item) {
            // Set up the output variables for low temperature radiant systems
            // ZoneHVAC:LowTemperatureRadiant:Electric (ElecRadSys)

            auto &thisElecSys (ElecRadSys(Item));

            SetupOutputVariable(
                "Zone Radiant HVAC Electric Power", OutputProcessor::Unit::W, thisElecSys.ElecPower, "System", "Average", thisElecSys.Name);
            SetupOutputVariable("Zone Radiant HVAC Electric Energy",
                                OutputProcessor::Unit::J,
                                thisElecSys.ElecEnergy,
                                "System",
                                "Sum",
                                thisElecSys.Name,
                                _,
                                "ELECTRICITY",
                                "Heating",
                                _,
                                "System");
            SetupOutputVariable(
                "Zone Radiant HVAC Heating Rate", OutputProcessor::Unit::W, thisElecSys.HeatPower, "System", "Average", thisElecSys.Name);
            SetupOutputVariable("Zone Radiant HVAC Heating Energy",
                                OutputProcessor::Unit::J,
                                thisElecSys.HeatEnergy,
                                "System",
                                "Sum",
                                thisElecSys.Name,
                                _,
                                "ENERGYTRANSFER",
                                "HEATINGCOILS",
                                _,
                                "System");
        }
    }

    FluidToSlabHeatTransferTypes HydronicSystemBaseData::getFluidToSlabHeatTransferInput(std::string const userInput)
    {
        if (UtilityRoutines::SameString(userInput, "ConvectionOnly")) {
            return FluidToSlabHeatTransferTypes::ConvectionOnly;
        } else if (UtilityRoutines::SameString(userInput, "ISOStandard")) {
            return FluidToSlabHeatTransferTypes::ISOStandard;
        } else {
            ShowWarningError("Invalid Fluid to Slab Heat Transfer Model Input = " + userInput);
            ShowContinueError("Occurs in Low Temperature Radiant System = " + this->Name);
            ShowContinueError("Heat transfer model reset to convection only for this Low Temperature Radiant System.");
            return FluidToSlabHeatTransferTypes::ConvectionOnly;
        }
    }

    LowTempRadiantControlTypes RadiantSystemBaseData::processRadiantSystemControlInput(std::string const& controlInput,
                                                                std::string const& controlInputField,
                                                                int const& typeOfRadiantSystem)
    {
        if (UtilityRoutines::SameString(controlInput, "MeanAirTemperature")) {
            return LowTempRadiantControlTypes::MATControl;
        } else if (UtilityRoutines::SameString(controlInput, "MeanRadiantTemperature")) {
            return LowTempRadiantControlTypes::MRTControl;
        } else if (UtilityRoutines::SameString(controlInput, "OperativeTemperature")) {
            return LowTempRadiantControlTypes::OperativeControl;
        } else if (UtilityRoutines::SameString(controlInput, "OutdoorDryBulbTemperature")) {
            return LowTempRadiantControlTypes::ODBControl;
        } else if (UtilityRoutines::SameString(controlInput, "OutdoorWetBulbTemperature")) {
            return LowTempRadiantControlTypes::OWBControl;
        } else if (UtilityRoutines::SameString(controlInput, "SurfaceFaceTemperature")) {
            return LowTempRadiantControlTypes::SurfFaceTempControl;
        } else if (UtilityRoutines::SameString(controlInput, "SurfaceInteriorTemperature")) {
             return LowTempRadiantControlTypes::SurfIntTempControl;
        } else if (UtilityRoutines::SameString(controlInput, "RunningMeanOutdoorDryBulbTemperature") && typeOfRadiantSystem == ConstantFlowSystem) {
            anyRadiantSystemUsingRunningMeanAverage = true;
            return LowTempRadiantControlTypes::RunningMeanODBControl;
        } else {
            ShowWarningError("Invalid " + controlInputField + " = " + controlInput);
            ShowContinueError("Occurs in Low Temperature Radiant System = " + this->Name);
            ShowContinueError("Control reset to MAT control for this Low Temperature Radiant System.");
            return LowTempRadiantControlTypes::MATControl;
        }
    }

    LowTempRadiantSetpointTypes RadiantSystemBaseData::processRadiantSystemSetpointInput(std::string const& controlInput,
                                                                                         std::string const& controlInputField)
    {
        if (UtilityRoutines::SameString(controlInput, "HalfFlowPower")) {
            return LowTempRadiantSetpointTypes::halfFlowPower;
        } else if (UtilityRoutines::SameString(controlInput, "ZeroFlowPower")) {
            return LowTempRadiantSetpointTypes::zeroFlowPower;
        } else {
            ShowWarningError("Invalid " + controlInputField + " = " + controlInput);
            ShowContinueError("Occurs in Low Temperature Radiant System = " + this->Name);
            ShowContinueError("Setpoint type reset to HalfFlowPower for this Low Temperature Radiant System.");
            return LowTempRadiantSetpointTypes::halfFlowPower;
        }

    }

    void RadiantSystemBaseData::errorCheckZonesAndConstructions(bool &errorsFound)
    {
        Real64 zoneMultipliers = 0.0;
        Real64 zoneMultipliersSurface = 0.0;
        Real64 zoneMultiplersTolerance = 0.001;
        for (int SurfNum = 1; SurfNum <= this->NumOfSurfaces; ++SurfNum) {
            
            if (this->SurfacePtr(SurfNum) == 0) continue; // invalid surface -- detected earlier
            
            if (DataGlobals::DisplayExtraWarnings) {
                // check zone numbers--ok if they are not the same
                // group warning issued earlier, show detailed warning here
                if (Surface(this->SurfacePtr(SurfNum)).Zone != this->ZonePtr) {
                    ShowWarningError("A surface referenced in a Low Temperature Radiant System is not in same zone as the radiant system itself");
                    ShowContinueError("Surface = " + Surface(this->SurfacePtr(SurfNum)).Name);
                    ShowContinueError("Surface in Zone = " + DataHeatBalance::Zone(Surface(this->SurfacePtr(SurfNum)).Zone).Name +
                        ". Radiant System in Zone = " + this->ZoneName);
                    ShowContinueError("Occurs in Low Temperature Radiant System = " + this->Name);
                    ShowContinueError("If this is intentionally a radiant system with surfaces in more than one thermal zone,");
                    ShowContinueError("then ignore this warning message.  Otherwise, check the surfaces in this radiant system.");
                }
            }
            
            // check zone multipliers--these must be the same
            if (SurfNum == 1) zoneMultipliers = double(DataHeatBalance::Zone(this->ZonePtr).Multiplier) *double(DataHeatBalance::Zone(this->ZonePtr).ListMultiplier);
            zoneMultipliersSurface = double(DataHeatBalance::Zone(Surface(this->SurfacePtr(SurfNum)).Zone).Multiplier)
                                            * double(DataHeatBalance::Zone(Surface(this->SurfacePtr(SurfNum)).Zone).ListMultiplier);
            if (std::abs(zoneMultipliers-zoneMultipliersSurface)>zoneMultiplersTolerance) {
                ShowSevereError("The zone multipliers are not the same for all surfaces contained in this radiant system");
                ShowContinueError("This is not allowed and must be fixed for the simulation to run.");
                ShowContinueError("Occurs in Low Temperature Radiant System = " + this->Name);
                errorsFound = true;
            }
                        
            // make sure that this construction is defined with a source/sink--this must be the case or it can't serve as a radiant system surface
            if (!dataConstruction.Construct(Surface(this->SurfacePtr(SurfNum)).Construction).SourceSinkPresent) {
                ShowSevereError("Construction referenced in Radiant System Surface does not have a source/sink present");
                ShowContinueError("Surface name= " + Surface(this->SurfacePtr(SurfNum)).Name +
                                  "  Construction name = " + dataConstruction.Construct(Surface(this->SurfacePtr(SurfNum)).Construction).Name);
                ShowContinueError("Construction needs to be defined with a \"Construction:InternalSource\" object.");
                errorsFound = true;
            }
        }
    }

    void InitLowTempRadiantSystem(EnergyPlusData &state, bool const FirstHVACIteration, // TRUE if 1st HVAC simulation of system timestep
                                  int const RadSysNum,  // Index for the low temperature radiant system under consideration within the derived types
                                  int const SystemType, // Type of radiant system: hydronic, constant flow, or electric
                                  bool &InitErrorsFound)
    {

        // SUBROUTINE INFORMATION:
        //       AUTHOR         Rick Strand
        //       DATE WRITTEN   November 2000

        // Using/Aliasing
        using DataGlobals::AnyPlantInModel;
        using DataGlobals::BeginEnvrnFlag;
        using DataGlobals::NumOfZones;
        using DataPlant::PlantLoop;
        using DataPlant::TypeOf_LowTempRadiant_ConstFlow;
        using DataPlant::TypeOf_LowTempRadiant_VarFlow;
        using DataSizing::AutoSize;
        using DataZoneEquipment::CheckZoneEquipmentList;
        using DataZoneEquipment::ZoneEquipInputsFilled;
        using FluidProperties::GetDensityGlycol;
        using General::RoundSigDigits;
        using PlantUtilities::InitComponentNodes;
        using PlantUtilities::ScanPlantLoopsForObject;
        using PlantUtilities::SetComponentFlowRate;
        using ScheduleManager::GetCurrentScheduleValue;

        // SUBROUTINE PARAMETER DEFINITIONS:
        Real64 const ZeroTol(0.0000001); // Smallest non-zero value allowed
        static std::string const RoutineName("InitLowTempRadiantSystem");


        // SUBROUTINE LOCAL VARIABLE DECLARATIONS:
        Real64 CurrentFlowSchedule; // Schedule value for flow fraction in a constant flow radiant system
        int RadNum;                 // Number of the radiant system (DO loop counter)
        int RadSurfNum;             // Number of the radiant system surface (DO loop counter)
        int SurfNum;                // Intermediate variable for keeping track of the surface number
        Real64 TotalEffic;          // Intermediate calculation variable for total pump efficiency
        int ZoneNum;                // Intermediate variable for keeping track of the zone number
        static Array1D_bool MyEnvrnFlagHydr;
        static Array1D_bool MyEnvrnFlagCFlo;
        static Array1D_bool MyEnvrnFlagElec;
        int Loop;
        static Array1D_bool MyPlantScanFlagHydr;
        static Array1D_bool MyPlantScanFlagCFlo;
        Real64 mdot; // local fluid mass flow rate
        Real64 rho;  // local fluid density
        bool errFlag;

        InitErrorsFound = false;

        if (MyOneTimeFlag) {
            MyEnvrnFlagHydr.allocate(NumOfHydrLowTempRadSys);
            MyEnvrnFlagCFlo.allocate(NumOfCFloLowTempRadSys);
            MyEnvrnFlagElec.allocate(NumOfElecLowTempRadSys);
            MyPlantScanFlagHydr.allocate(NumOfHydrLowTempRadSys);
            MyPlantScanFlagCFlo.allocate(NumOfCFloLowTempRadSys);
            MyPlantScanFlagHydr = true;
            MyPlantScanFlagCFlo = true;
            MyEnvrnFlagHydr = true;
            MyEnvrnFlagCFlo = true;
            MyEnvrnFlagElec = true;
            MyOneTimeFlag = false;
        }

        if (FirstTimeInit) {

            ZeroSourceSumHATsurf.dimension(NumOfZones, 0.0);
            QRadSysSrcAvg.dimension(TotSurfaces, 0.0);
            LastQRadSysSrc.dimension(TotSurfaces, 0.0);
            LastSysTimeElapsed.dimension(TotSurfaces, 0.0);
            LastTimeStepSys.dimension(TotSurfaces, 0.0);
            MySizeFlagHydr.allocate(NumOfHydrLowTempRadSys);
            MySizeFlagCFlo.allocate(NumOfCFloLowTempRadSys);
            MySizeFlagElec.allocate(NumOfElecLowTempRadSys);
            MySizeFlagHydr = true;
            MySizeFlagCFlo = true;
            MySizeFlagElec = true;

            // Initialize total areas for all radiant systems
            for (RadNum = 1; RadNum <= NumOfHydrLowTempRadSys; ++RadNum) {
                HydrRadSys(RadNum).TotalSurfaceArea = 0.0;
                for (SurfNum = 1; SurfNum <= HydrRadSys(RadNum).NumOfSurfaces; ++SurfNum) {
                    HydrRadSys(RadNum).TotalSurfaceArea += Surface(HydrRadSys(RadNum).SurfacePtr(SurfNum)).Area;
                }
            }
            for (RadNum = 1; RadNum <= NumOfCFloLowTempRadSys; ++RadNum) {
                CFloRadSys(RadNum).TotalSurfaceArea = 0.0;
                for (SurfNum = 1; SurfNum <= CFloRadSys(RadNum).NumOfSurfaces; ++SurfNum) {
                    CFloRadSys(RadNum).TotalSurfaceArea += Surface(CFloRadSys(RadNum).SurfacePtr(SurfNum)).Area;
                }
            }
            for (RadNum = 1; RadNum <= NumOfElecLowTempRadSys; ++RadNum) {
                ElecRadSys(RadNum).TotalSurfaceArea = 0.0;
                for (SurfNum = 1; SurfNum <= ElecRadSys(RadNum).NumOfSurfaces; ++SurfNum) {
                    ElecRadSys(RadNum).TotalSurfaceArea += Surface(ElecRadSys(RadNum).SurfacePtr(SurfNum)).Area;
                }
            }

            // Check pump parameters for constant flow hydronic radiant systems
            for (RadNum = 1; RadNum <= NumOfCFloLowTempRadSys; ++RadNum) {
                // Calculate the efficiency for each pump: The calculation
                // is based on the PMPSIM code in the ASHRAE Secondary Toolkit
                if ((CFloRadSys(RadNum).NomPowerUse > ZeroTol) && (CFloRadSys(RadNum).MotorEffic > ZeroTol) &&
                    (CFloRadSys(RadNum).WaterVolFlowMax != AutoSize)) {
                    TotalEffic = CFloRadSys(RadNum).WaterVolFlowMax * CFloRadSys(RadNum).NomPumpHead / CFloRadSys(RadNum).NomPowerUse;
                    CFloRadSys(RadNum).PumpEffic = TotalEffic / CFloRadSys(RadNum).MotorEffic;
                    static constexpr auto fmt = "Check input.  Calc Pump Efficiency={:.5R}% {}, for pump in radiant system {}";
                    Real64 pumpEfficiency = CFloRadSys(RadNum).PumpEffic * 100.0;
                    if (CFloRadSys(RadNum).PumpEffic < 0.50) {
                        ShowWarningError(format(fmt, pumpEfficiency, "which is less than 50%", CFloRadSys(RadNum).Name));
                    } else if ((CFloRadSys(RadNum).PumpEffic > 0.95) && (CFloRadSys(RadNum).PumpEffic <= 1.0)) {
                        ShowWarningError(format(fmt, pumpEfficiency, "is approaching 100%", CFloRadSys(RadNum).Name));
                    } else if (CFloRadSys(RadNum).PumpEffic > 1.0) {
                        ShowSevereError(format(fmt, pumpEfficiency, "which is bigger than 100%", CFloRadSys(RadNum).Name));
                        InitErrorsFound = true;
                    }
                } else {
                    if (CFloRadSys(RadNum).WaterVolFlowMax !=
                        AutoSize) { // Autosize is not an error but it does not need to check pump efficiency here
                        ShowSevereError("Check input.  Pump nominal power and motor efficiency cannot be 0, for pump=" + CFloRadSys(RadNum).Name);
                        InitErrorsFound = true;
                    }
                }
            }

            FirstTimeInit = false;
        }

        if (SystemType == HydronicSystem) {
            if (MyPlantScanFlagHydr(RadSysNum) && allocated(PlantLoop)) {
                errFlag = false;
                if (HydrRadSys(RadSysNum).HotWaterInNode > 0) {
                    ScanPlantLoopsForObject(state.dataBranchInputManager,
                                            HydrRadSys(RadSysNum).Name,
                                            TypeOf_LowTempRadiant_VarFlow,
                                            HydrRadSys(RadSysNum).HWLoopNum,
                                            HydrRadSys(RadSysNum).HWLoopSide,
                                            HydrRadSys(RadSysNum).HWBranchNum,
                                            HydrRadSys(RadSysNum).HWCompNum,
                                            errFlag,
                                            _,
                                            _,
                                            _,
                                            HydrRadSys(RadSysNum).HotWaterInNode,
                                            _);
                    if (errFlag) {
                        ShowFatalError("InitLowTempRadiantSystem: Program terminated due to previous condition(s).");
                    }
                }
                if (HydrRadSys(RadSysNum).ColdWaterInNode > 0) {
                    ScanPlantLoopsForObject(state.dataBranchInputManager,
                                            HydrRadSys(RadSysNum).Name,
                                            TypeOf_LowTempRadiant_VarFlow,
                                            HydrRadSys(RadSysNum).CWLoopNum,
                                            HydrRadSys(RadSysNum).CWLoopSide,
                                            HydrRadSys(RadSysNum).CWBranchNum,
                                            HydrRadSys(RadSysNum).CWCompNum,
                                            errFlag,
                                            _,
                                            _,
                                            _,
                                            HydrRadSys(RadSysNum).ColdWaterInNode,
                                            _);
                    if (errFlag) {
                        ShowFatalError("InitLowTempRadiantSystem: Program terminated due to previous condition(s).");
                    }
                }
                MyPlantScanFlagHydr(RadSysNum) = false;
            } else if (MyPlantScanFlagHydr(RadSysNum) && !AnyPlantInModel) {
                MyPlantScanFlagHydr(RadSysNum) = false;
            }
        }

        if (SystemType == ConstantFlowSystem) {
            if (MyPlantScanFlagCFlo(RadSysNum) && allocated(PlantLoop)) {
                errFlag = false;
                if (CFloRadSys(RadSysNum).HotWaterInNode > 0) {
                    ScanPlantLoopsForObject(state.dataBranchInputManager,
                                            CFloRadSys(RadSysNum).Name,
                                            TypeOf_LowTempRadiant_ConstFlow,
                                            CFloRadSys(RadSysNum).HWLoopNum,
                                            CFloRadSys(RadSysNum).HWLoopSide,
                                            CFloRadSys(RadSysNum).HWBranchNum,
                                            CFloRadSys(RadSysNum).HWCompNum,
                                            errFlag,
                                            _,
                                            _,
                                            _,
                                            CFloRadSys(RadSysNum).HotWaterInNode,
                                            _);
                    if (errFlag) {
                        ShowFatalError("InitLowTempRadiantSystem: Program terminated due to previous condition(s).");
                    }
                }
                if (CFloRadSys(RadSysNum).ColdWaterInNode > 0) {
                    ScanPlantLoopsForObject(state.dataBranchInputManager,
                                            CFloRadSys(RadSysNum).Name,
                                            TypeOf_LowTempRadiant_ConstFlow,
                                            CFloRadSys(RadSysNum).CWLoopNum,
                                            CFloRadSys(RadSysNum).CWLoopSide,
                                            CFloRadSys(RadSysNum).CWBranchNum,
                                            CFloRadSys(RadSysNum).CWCompNum,
                                            errFlag,
                                            _,
                                            _,
                                            _,
                                            CFloRadSys(RadSysNum).ColdWaterInNode,
                                            _);
                    if (errFlag) {
                        ShowFatalError("InitLowTempRadiantSystem: Program terminated due to previous condition(s).");
                    }
                }
                MyPlantScanFlagCFlo(RadSysNum) = false;
            } else if (MyPlantScanFlagCFlo(RadSysNum) && !AnyPlantInModel) {
                MyPlantScanFlagCFlo(RadSysNum) = false;
            }
        }

        // need to check all units to see if they are on Zone Equipment List or issue warning
        if (!ZoneEquipmentListChecked && ZoneEquipInputsFilled) {
            ZoneEquipmentListChecked = true;
            for (Loop = 1; Loop <= TotalNumOfRadSystems; ++Loop) {
                {
                    auto const SELECT_CASE_var(RadSysTypes(Loop).SystemType);

                    if (SELECT_CASE_var == HydronicSystem) {
                        if (CheckZoneEquipmentList("ZoneHVAC:LowTemperatureRadiant:VariableFlow", RadSysTypes(Loop).Name)) continue;
                        ShowSevereError("InitLowTempRadiantSystem: Unit=[ZoneHVAC:LowTemperatureRadiant:VariableFlow," + RadSysTypes(Loop).Name +
                                        "] is not on any ZoneHVAC:EquipmentList.  It will not be simulated.");
                    } else if (SELECT_CASE_var == ConstantFlowSystem) {
                        if (CheckZoneEquipmentList("ZoneHVAC:LowTemperatureRadiant:ConstantFlow", RadSysTypes(Loop).Name)) continue;
                        ShowSevereError("InitLowTempRadiantSystem: Unit=[ZoneHVAC:LowTemperatureRadiant:ConstantFlow," + RadSysTypes(Loop).Name +
                                        "] is not on any ZoneHVAC:EquipmentList.  It will not be simulated.");
                    } else if (SELECT_CASE_var == ElectricSystem) {
                        if (CheckZoneEquipmentList("ZoneHVAC:LowTemperatureRadiant:Electric", RadSysTypes(Loop).Name)) continue;
                        ShowSevereError("InitLowTempRadiantSystem: Unit=[ZoneHVAC:LowTemperatureRadiant:Electric," + RadSysTypes(Loop).Name +
                                        "] is not on any ZoneHVAC:EquipmentList.  It will not be simulated.");
                    } else { // Illegal system, but checked earlier
                    }
                }
            }
        }

        if (!SysSizingCalc && (SystemType == HydronicSystem)) {
            if (MySizeFlagHydr(RadSysNum) && !MyPlantScanFlagHydr(RadSysNum)) {
                // for each radiant system do the sizing once.
                SizeLowTempRadiantSystem(state, RadSysNum, SystemType);
                MySizeFlagHydr(RadSysNum) = false;

                // Can this system actually do cooling?
                if ((HydrRadSys(RadSysNum).WaterVolFlowMaxCool > 0.0) && (HydrRadSys(RadSysNum).ColdWaterInNode > 0) &&
                    (HydrRadSys(RadSysNum).ColdWaterOutNode > 0) && (HydrRadSys(RadSysNum).ColdSetptSchedPtr > 0)) {
                    HydrRadSys(RadSysNum).CoolingSystem = true;
                }

                // Can this system actually do heating?
                if ((HydrRadSys(RadSysNum).WaterVolFlowMaxHeat > 0.0) && (HydrRadSys(RadSysNum).HotWaterInNode > 0) &&
                    (HydrRadSys(RadSysNum).HotWaterOutNode > 0) && (HydrRadSys(RadSysNum).HotSetptSchedPtr > 0)) {
                    HydrRadSys(RadSysNum).HeatingSystem = true;
                }

                // set design mass flow rates
                if (HydrRadSys(RadSysNum).HotWaterInNode > 0) {
                    rho = GetDensityGlycol(PlantLoop(HydrRadSys(RadSysNum).HWLoopNum).FluidName,
                                           DataGlobals::HWInitConvTemp,
                                           PlantLoop(HydrRadSys(RadSysNum).HWLoopNum).FluidIndex,
                                           RoutineName);
                    HydrRadSys(RadSysNum).WaterFlowMaxHeat = rho * HydrRadSys(RadSysNum).WaterVolFlowMaxHeat;
                    InitComponentNodes(0.0,
                                       HydrRadSys(RadSysNum).WaterFlowMaxHeat,
                                       HydrRadSys(RadSysNum).HotWaterInNode,
                                       HydrRadSys(RadSysNum).HotWaterOutNode,
                                       HydrRadSys(RadSysNum).HWLoopNum,
                                       HydrRadSys(RadSysNum).HWLoopSide,
                                       HydrRadSys(RadSysNum).HWBranchNum,
                                       HydrRadSys(RadSysNum).HWCompNum);
                }
                if (HydrRadSys(RadSysNum).ColdWaterInNode > 0) {
                    rho = GetDensityGlycol(PlantLoop(HydrRadSys(RadSysNum).CWLoopNum).FluidName,
                                           DataGlobals::CWInitConvTemp,
                                           PlantLoop(HydrRadSys(RadSysNum).CWLoopNum).FluidIndex,
                                           RoutineName);
                    HydrRadSys(RadSysNum).WaterFlowMaxCool = rho * HydrRadSys(RadSysNum).WaterVolFlowMaxCool;
                    InitComponentNodes(0.0,
                                       HydrRadSys(RadSysNum).WaterFlowMaxCool,
                                       HydrRadSys(RadSysNum).ColdWaterInNode,
                                       HydrRadSys(RadSysNum).ColdWaterOutNode,
                                       HydrRadSys(RadSysNum).CWLoopNum,
                                       HydrRadSys(RadSysNum).CWLoopSide,
                                       HydrRadSys(RadSysNum).CWBranchNum,
                                       HydrRadSys(RadSysNum).CWCompNum);
                }
            }
        }

        if (!SysSizingCalc && (SystemType == ConstantFlowSystem)) {
            if (MySizeFlagCFlo(RadSysNum) && !MyPlantScanFlagCFlo(RadSysNum)) {
                // for each radiant system do the sizing once.
                SizeLowTempRadiantSystem(state, RadSysNum, SystemType);

                // set design mass flow rates
                if (CFloRadSys(RadSysNum).HotWaterInNode > 0) {
                    rho = GetDensityGlycol(PlantLoop(CFloRadSys(RadSysNum).HWLoopNum).FluidName,
                                           DataGlobals::HWInitConvTemp,
                                           PlantLoop(CFloRadSys(RadSysNum).HWLoopNum).FluidIndex,
                                           RoutineName);
                    CFloRadSys(RadSysNum).HotDesignWaterMassFlowRate = rho * CFloRadSys(RadSysNum).WaterVolFlowMax;
                    InitComponentNodes(0.0,
                                       CFloRadSys(RadSysNum).HotDesignWaterMassFlowRate,
                                       CFloRadSys(RadSysNum).HotWaterInNode,
                                       CFloRadSys(RadSysNum).HotWaterOutNode,
                                       CFloRadSys(RadSysNum).HWLoopNum,
                                       CFloRadSys(RadSysNum).HWLoopSide,
                                       CFloRadSys(RadSysNum).HWBranchNum,
                                       CFloRadSys(RadSysNum).HWCompNum);
                }
                if (CFloRadSys(RadSysNum).ColdWaterInNode > 0) {
                    rho = GetDensityGlycol(PlantLoop(CFloRadSys(RadSysNum).CWLoopNum).FluidName,
                                           DataGlobals::CWInitConvTemp,
                                           PlantLoop(CFloRadSys(RadSysNum).CWLoopNum).FluidIndex,
                                           RoutineName);
                    CFloRadSys(RadSysNum).ColdDesignWaterMassFlowRate = rho * CFloRadSys(RadSysNum).WaterVolFlowMax;
                    InitComponentNodes(0.0,
                                       CFloRadSys(RadSysNum).ColdDesignWaterMassFlowRate,
                                       CFloRadSys(RadSysNum).ColdWaterInNode,
                                       CFloRadSys(RadSysNum).ColdWaterOutNode,
                                       CFloRadSys(RadSysNum).CWLoopNum,
                                       CFloRadSys(RadSysNum).CWLoopSide,
                                       CFloRadSys(RadSysNum).CWBranchNum,
                                       CFloRadSys(RadSysNum).CWCompNum);
                }
                MySizeFlagCFlo(RadSysNum) = false;
            }
        }

        if (!SysSizingCalc && (SystemType == ElectricSystem)) {
            if (MySizeFlagElec(RadSysNum)) {
                // for each radiant system do the sizing once.
                SizeLowTempRadiantSystem(state, RadSysNum, SystemType);
                MySizeFlagElec(RadSysNum) = false;
            }
        }

        if (BeginEnvrnFlag && MyEnvrnFlagGeneral) {
            ZeroSourceSumHATsurf = 0.0;
            QRadSysSrcAvg = 0.0;
            LastQRadSysSrc = 0.0;
            LastSysTimeElapsed = 0.0;
            LastTimeStepSys = 0.0;
            MyEnvrnFlagGeneral = false;
        }
        if (!BeginEnvrnFlag) MyEnvrnFlagGeneral = true;
        
        // If we are at the beginning of a new environment OR the warmup period is done and the simulation is starting,
        // then the various changeover variables need to be reset so that we are starting from scratch.
        if ( (BeginEnvrnFlag && FirstHVACIteration) ||
             (!WarmupFlag && DataGlobals::BeginDayFlag && FirstHVACIteration && DataGlobals::DayOfSim == 1) ) {
            // Reset values related to changeover
            if (SystemType == HydronicSystem) {
                HydrRadSys(RadSysNum).lastOperatingMode = NotOperating;
                HydrRadSys(RadSysNum).lastDayOfSim = 0;
                HydrRadSys(RadSysNum).lastHourOfDay = 0;
                HydrRadSys(RadSysNum).lastTimeStep = 0;
            }
            if (SystemType == ConstantFlowSystem) {
                CFloRadSys(RadSysNum).lastOperatingMode = NotOperating;
                CFloRadSys(RadSysNum).lastDayOfSim = 0;
                CFloRadSys(RadSysNum).lastHourOfDay = 0;
                CFloRadSys(RadSysNum).lastTimeStep = 0;
            }
        }
        
        if (SystemType == HydronicSystem) {
            if (BeginEnvrnFlag && MyEnvrnFlagHydr(RadSysNum)) {
                HydrRadSys(RadSysNum).HeatPower = 0.0;
                HydrRadSys(RadSysNum).HeatEnergy = 0.0;
                HydrRadSys(RadSysNum).CoolPower = 0.0;
                HydrRadSys(RadSysNum).CoolEnergy = 0.0;
                HydrRadSys(RadSysNum).WaterInletTemp = 0.0;
                HydrRadSys(RadSysNum).WaterOutletTemp = 0.0;
                HydrRadSys(RadSysNum).WaterMassFlowRate = 0.0;

                if (!MyPlantScanFlagHydr(RadSysNum)) {
                    if (HydrRadSys(RadSysNum).HotWaterInNode > 0) {
                        InitComponentNodes(0.0,
                                           HydrRadSys(RadSysNum).WaterFlowMaxHeat,
                                           HydrRadSys(RadSysNum).HotWaterInNode,
                                           HydrRadSys(RadSysNum).HotWaterOutNode,
                                           HydrRadSys(RadSysNum).HWLoopNum,
                                           HydrRadSys(RadSysNum).HWLoopSide,
                                           HydrRadSys(RadSysNum).HWBranchNum,
                                           HydrRadSys(RadSysNum).HWCompNum);
                    }
                    if (HydrRadSys(RadSysNum).ColdWaterInNode > 0) {
                        InitComponentNodes(0.0,
                                           HydrRadSys(RadSysNum).WaterFlowMaxCool,
                                           HydrRadSys(RadSysNum).ColdWaterInNode,
                                           HydrRadSys(RadSysNum).ColdWaterOutNode,
                                           HydrRadSys(RadSysNum).CWLoopNum,
                                           HydrRadSys(RadSysNum).CWLoopSide,
                                           HydrRadSys(RadSysNum).CWBranchNum,
                                           HydrRadSys(RadSysNum).CWCompNum);
                    }
                }
                MyEnvrnFlagHydr(RadSysNum) = false;
            }
        } // NumOfHydrLowTempRadSys > 0
        if (!BeginEnvrnFlag && SystemType == HydronicSystem) MyEnvrnFlagHydr(RadSysNum) = true;

        if (SystemType == ConstantFlowSystem) {
            if (BeginEnvrnFlag && MyEnvrnFlagCFlo(RadSysNum)) {
                CFloRadSys(RadSysNum).WaterInletTemp = 0.0;
                CFloRadSys(RadSysNum).WaterOutletTemp = 0.0;
                CFloRadSys(RadSysNum).PumpInletTemp = 0.0;
                CFloRadSys(RadSysNum).WaterMassFlowRate = 0.0;
                CFloRadSys(RadSysNum).WaterInjectionRate = 0.0;
                CFloRadSys(RadSysNum).WaterRecircRate = 0.0;
                CFloRadSys(RadSysNum).HeatPower = 0.0;
                CFloRadSys(RadSysNum).HeatEnergy = 0.0;
                CFloRadSys(RadSysNum).CoolPower = 0.0;
                CFloRadSys(RadSysNum).CoolEnergy = 0.0;
                CFloRadSys(RadSysNum).PumpPower = 0.0;
                CFloRadSys(RadSysNum).PumpMassFlowRate = 0.0;
                CFloRadSys(RadSysNum).PumpHeattoFluid = 0.0;

                if (!MyPlantScanFlagCFlo(RadSysNum)) {
                    if (CFloRadSys(RadSysNum).HotWaterInNode > 0) {
                        InitComponentNodes(0.0,
                                           CFloRadSys(RadSysNum).HotDesignWaterMassFlowRate,
                                           CFloRadSys(RadSysNum).HotWaterInNode,
                                           CFloRadSys(RadSysNum).HotWaterOutNode,
                                           CFloRadSys(RadSysNum).HWLoopNum,
                                           CFloRadSys(RadSysNum).HWLoopSide,
                                           CFloRadSys(RadSysNum).HWBranchNum,
                                           CFloRadSys(RadSysNum).HWCompNum);
                    }
                    if (CFloRadSys(RadSysNum).ColdWaterInNode > 0) {
                        InitComponentNodes(0.0,
                                           CFloRadSys(RadSysNum).ColdDesignWaterMassFlowRate,
                                           CFloRadSys(RadSysNum).ColdWaterInNode,
                                           CFloRadSys(RadSysNum).ColdWaterOutNode,
                                           CFloRadSys(RadSysNum).CWLoopNum,
                                           CFloRadSys(RadSysNum).CWLoopSide,
                                           CFloRadSys(RadSysNum).CWBranchNum,
                                           CFloRadSys(RadSysNum).CWCompNum);
                    }
                }
                MyEnvrnFlagCFlo(RadSysNum) = false;
            }
            
            if (anyRadiantSystemUsingRunningMeanAverage) {
                if (DataGlobals::BeginDayFlag && CFloRadSys(RadSysNum).setRunningMeanValuesAtBeginningOfDay) {
                    CFloRadSys(RadSysNum).calculateRunningMeanAverageTemperature();
                    CFloRadSys(RadSysNum).setRunningMeanValuesAtBeginningOfDay = false; // only set these once per system
                } else if (!DataGlobals::BeginDayFlag && !CFloRadSys(RadSysNum).setRunningMeanValuesAtBeginningOfDay) {
                    CFloRadSys(RadSysNum).setRunningMeanValuesAtBeginningOfDay = true;  // reset so that the next time BeginDayFlag is true this can get set
                }
            }
            
        } // NumOfCFloLowTempRadSys > 0
        if (!BeginEnvrnFlag && SystemType == ConstantFlowSystem) MyEnvrnFlagCFlo(RadSysNum) = true;
        
        if (SystemType == ElectricSystem) {
            if (BeginEnvrnFlag && MyEnvrnFlagElec(RadSysNum)) {
                ElecRadSys(RadSysNum).HeatPower = 0.0;
                ElecRadSys(RadSysNum).HeatEnergy = 0.0;
                ElecRadSys(RadSysNum).ElecPower = 0.0;
                ElecRadSys(RadSysNum).ElecEnergy = 0.0;
            }
            MyEnvrnFlagElec(RadSysNum) = false;
        }
        if (!BeginEnvrnFlag && SystemType == ElectricSystem) MyEnvrnFlagElec(RadSysNum) = true;

        if (SystemType == ConstantFlowSystem) {

            // Can this system actually do heating?
            if ((CFloRadSys(RadSysNum).WaterVolFlowMax > 0.0) && (CFloRadSys(RadSysNum).HotWaterInNode > 0) &&
                (CFloRadSys(RadSysNum).HotWaterOutNode > 0) && (CFloRadSys(RadSysNum).HotWaterHiTempSchedPtr > 0) &&
                (CFloRadSys(RadSysNum).HotWaterLoTempSchedPtr > 0) && (CFloRadSys(RadSysNum).HotCtrlHiTempSchedPtr > 0) &&
                (CFloRadSys(RadSysNum).HotCtrlLoTempSchedPtr > 0)) {
                CFloRadSys(RadSysNum).HeatingSystem = true;
            }

            // Can this system actually do cooling?
            if ((CFloRadSys(RadSysNum).WaterVolFlowMax > 0.0) && (CFloRadSys(RadSysNum).ColdWaterInNode > 0) &&
                (CFloRadSys(RadSysNum).ColdWaterOutNode > 0) && (CFloRadSys(RadSysNum).ColdWaterHiTempSchedPtr > 0) &&
                (CFloRadSys(RadSysNum).ColdWaterLoTempSchedPtr > 0) && (CFloRadSys(RadSysNum).ColdCtrlHiTempSchedPtr > 0) &&
                (CFloRadSys(RadSysNum).ColdCtrlLoTempSchedPtr > 0)) {
                CFloRadSys(RadSysNum).CoolingSystem = true;
            }
        }

        if (BeginTimeStepFlag && FirstHVACIteration) { // This is the first pass through in a particular time step

            {
                auto const SELECT_CASE_var(SystemType);

                if (SELECT_CASE_var == HydronicSystem) {

                    ZoneNum = HydrRadSys(RadSysNum).ZonePtr;
                    ZeroSourceSumHATsurf(ZoneNum) = SumHATsurf(ZoneNum); // Set this to figure what part of the load the radiant system meets
                    for (RadSurfNum = 1; RadSurfNum <= HydrRadSys(RadSysNum).NumOfSurfaces; ++RadSurfNum) {
                        SurfNum = HydrRadSys(RadSysNum).SurfacePtr(RadSurfNum);
                        QRadSysSrcAvg(SurfNum) = 0.0;      // Initialize this variable to zero (radiant system defaults to off)
                        LastQRadSysSrc(SurfNum) = 0.0;     // At the start of a time step, reset to zero so average calculation can begin again
                        LastSysTimeElapsed(SurfNum) = 0.0; // At the start of a time step, reset to zero so average calculation can begin again
                        LastTimeStepSys(SurfNum) = 0.0;    // At the start of a time step, reset to zero so average calculation can begin again
                    }

                } else if (SELECT_CASE_var == ConstantFlowSystem) {

                    ZoneNum = CFloRadSys(RadSysNum).ZonePtr;
                    ZeroSourceSumHATsurf(ZoneNum) = SumHATsurf(ZoneNum); // Set this to figure what part of the load the radiant system meets
                    for (RadSurfNum = 1; RadSurfNum <= CFloRadSys(RadSysNum).NumOfSurfaces; ++RadSurfNum) {
                        SurfNum = CFloRadSys(RadSysNum).SurfacePtr(RadSurfNum);
                        QRadSysSrcAvg(SurfNum) = 0.0;      // Initialize this variable to zero (radiant system defaults to off)
                        LastQRadSysSrc(SurfNum) = 0.0;     // At the start of a time step, reset to zero so average calculation can begin again
                        LastSysTimeElapsed(SurfNum) = 0.0; // At the start of a time step, reset to zero so average calculation can begin again
                        LastTimeStepSys(SurfNum) = 0.0;    // At the start of a time step, reset to zero so average calculation can begin again
                    }

                } else if (SELECT_CASE_var == ElectricSystem) {

                    ZoneNum = ElecRadSys(RadSysNum).ZonePtr;
                    ZeroSourceSumHATsurf(ZoneNum) = SumHATsurf(ZoneNum); // Set this to figure what part of the load the radiant system meets
                    for (RadSurfNum = 1; RadSurfNum <= ElecRadSys(RadSysNum).NumOfSurfaces; ++RadSurfNum) {
                        SurfNum = ElecRadSys(RadSysNum).SurfacePtr(RadSurfNum);
                        QRadSysSrcAvg(SurfNum) = 0.0;      // Initialize this variable to zero (radiant system defaults to off)
                        LastQRadSysSrc(SurfNum) = 0.0;     // At the start of a time step, reset to zero so average calculation can begin again
                        LastSysTimeElapsed(SurfNum) = 0.0; // At the start of a time step, reset to zero so average calculation can begin again
                        LastTimeStepSys(SurfNum) = 0.0;    // At the start of a time step, reset to zero so average calculation can begin again
                    }

                } else {

                    ShowSevereError("Radiant system entered without specification of type: electric, constant flow, or hydronic?");
                    ShowContinueError("Occurs in Radiant System=" + HydrRadSys(RadSysNum).Name);
                    ShowFatalError("Preceding condition causes termination.");
                }
            }

        } // ...for first pass through in a particular time step.

        {
            auto const SELECT_CASE_var(SystemType);

            if (SELECT_CASE_var == HydronicSystem) {

                // Initialize the appropriate node data
                if (HydrRadSys(RadSysNum).HeatingSystem) {
                    mdot = 0.0;
                    SetComponentFlowRate(mdot,
                                         HydrRadSys(RadSysNum).HotWaterInNode,
                                         HydrRadSys(RadSysNum).HotWaterOutNode,
                                         HydrRadSys(RadSysNum).HWLoopNum,
                                         HydrRadSys(RadSysNum).HWLoopSide,
                                         HydrRadSys(RadSysNum).HWBranchNum,
                                         HydrRadSys(RadSysNum).HWCompNum);
                }
                if (HydrRadSys(RadSysNum).CoolingSystem) {
                    mdot = 0.0;
                    SetComponentFlowRate(mdot,
                                         HydrRadSys(RadSysNum).ColdWaterInNode,
                                         HydrRadSys(RadSysNum).ColdWaterOutNode,
                                         HydrRadSys(RadSysNum).CWLoopNum,
                                         HydrRadSys(RadSysNum).CWLoopSide,
                                         HydrRadSys(RadSysNum).CWBranchNum,
                                         HydrRadSys(RadSysNum).CWCompNum);
                }
                if (HydrRadSys(RadSysNum).OperatingMode != NotOperating && FirstHVACIteration) HydrRadSys(RadSysNum).updateOperatingModeHistory();

            } else if (SELECT_CASE_var == ConstantFlowSystem) {
                CFloRadSys(RadSysNum).WaterMassFlowRate = 0.0;
                // Initialize the appropriate node data
                if (CFloRadSys(RadSysNum).HeatingSystem) {
                    if (CFloRadSys(RadSysNum).VolFlowSchedPtr > 0) {
                        CurrentFlowSchedule = GetCurrentScheduleValue(CFloRadSys(RadSysNum).VolFlowSchedPtr);
                    } else {
                        CurrentFlowSchedule = 1.0; // Allow user to avoid putting in a schedule (defaults to constant flow at all times)
                    }
                    if (CurrentFlowSchedule > 1.0) CurrentFlowSchedule = 1.0; // Do not allow more flow than design maximum
                    if (CurrentFlowSchedule < 0.0) CurrentFlowSchedule = 0.0; // Do not allow negative flow

                    CFloRadSys(RadSysNum).HotWaterMassFlowRate = CFloRadSys(RadSysNum).HotDesignWaterMassFlowRate * CurrentFlowSchedule;

                    if (CFloRadSys(RadSysNum).EMSOverrideOnWaterMdot)
                        CFloRadSys(RadSysNum).HotWaterMassFlowRate = CFloRadSys(RadSysNum).EMSWaterMdotOverrideValue;

                    if (CFloRadSys(RadSysNum).HotWaterInNode > 0)
                        SetComponentFlowRate(CFloRadSys(RadSysNum).HotWaterMassFlowRate,
                                             CFloRadSys(RadSysNum).HotWaterInNode,
                                             CFloRadSys(RadSysNum).HotWaterOutNode,
                                             CFloRadSys(RadSysNum).HWLoopNum,
                                             CFloRadSys(RadSysNum).HWLoopSide,
                                             CFloRadSys(RadSysNum).HWBranchNum,
                                             CFloRadSys(RadSysNum).HWCompNum);
                }
                if (CFloRadSys(RadSysNum).CoolingSystem) {
                    if (CFloRadSys(RadSysNum).VolFlowSchedPtr > 0) {
                        CurrentFlowSchedule = GetCurrentScheduleValue(CFloRadSys(RadSysNum).VolFlowSchedPtr);
                    } else {
                        CurrentFlowSchedule = 1.0; // Allow user to avoid putting in a schedule (defaults to constant flow at all times)
                    }
                    if (CurrentFlowSchedule > 1.0) CurrentFlowSchedule = 1.0; // Do not allow more flow than design maximum
                    if (CurrentFlowSchedule < 0.0) CurrentFlowSchedule = 0.0; // Do not allow negative flow
                    CFloRadSys(RadSysNum).ChWaterMassFlowRate = CFloRadSys(RadSysNum).ColdDesignWaterMassFlowRate * CurrentFlowSchedule;

                    if (CFloRadSys(RadSysNum).EMSOverrideOnWaterMdot)
                        CFloRadSys(RadSysNum).ChWaterMassFlowRate = CFloRadSys(RadSysNum).EMSWaterMdotOverrideValue;

                    if (CFloRadSys(RadSysNum).ColdWaterInNode > 0)
                        SetComponentFlowRate(CFloRadSys(RadSysNum).ChWaterMassFlowRate,
                                             CFloRadSys(RadSysNum).ColdWaterInNode,
                                             CFloRadSys(RadSysNum).ColdWaterOutNode,
                                             CFloRadSys(RadSysNum).CWLoopNum,
                                             CFloRadSys(RadSysNum).CWLoopSide,
                                             CFloRadSys(RadSysNum).CWBranchNum,
                                             CFloRadSys(RadSysNum).CWCompNum);
                }
                if (CFloRadSys(RadSysNum).OperatingMode != NotOperating && FirstHVACIteration) CFloRadSys(RadSysNum).updateOperatingModeHistory();

            } else if (SELECT_CASE_var == ElectricSystem) {

                ElecRadSys(RadSysNum).OperatingMode = NotOperating;
                
            }
        }

    }

    void HydronicSystemBaseData::updateOperatingModeHistory()
    {
        // Since this is only called when the operating mode is something other than "not operating",
        // the status from the previous system time step is what it did in the last or previous time step.
        // So, we can update the last status of the system using this information before reseting things
        // to "not operating".
        this->lastOperatingMode = this->OperatingMode;
        
        if (DataGlobals::BeginDayFlag) {
            // The begin day flag is set which mean this is the first time step of the day.
            // This also means that the previous time step was the last time step of yesterday.
            // So, the day should be the previous day, the hour should bethe last hour of the
            // day, and the time step should be the last time step.
            this->lastDayOfSim  = DataGlobals::DayOfSim - 1;
            this->lastHourOfDay = int(DataGlobals::HoursInDay);
            this->lastTimeStep  = DataGlobals::NumOfTimeStepInHour;
        } else if (DataGlobals::BeginHourFlag) {
            // It's not the beginning of the day but it is the beginning of an hour other than
            // the first hour.  This means that the previous time step was the previous hour of
            // today in the last time step.  So, the day should be the current day, the hour should
            // be the previous hour, and the time step should be the last time step.
            this->lastDayOfSim  = DataGlobals::DayOfSim;
            this->lastHourOfDay = DataGlobals::HourOfDay - 1;
            this->lastTimeStep  = DataGlobals::NumOfTimeStepInHour;
        } else if (DataGlobals::BeginTimeStepFlag) {
            // It's neither the beginning of the day nor the beginning of an hour but it is the start
            // of a time step other than the first time step in the hour.  So, the day should be the
            // current day, the hour should be the current hour, and the time step should be the
            // previous time step.
            this->lastDayOfSim  = DataGlobals::DayOfSim;
            this->lastHourOfDay = DataGlobals::HourOfDay;
            this->lastTimeStep  = DataGlobals::TimeStep-1;
        } else {
            // It's not the beginning of the day, hour, or time step so the "last" value is simply the
            // same as the current value.  Note that these parameters only track down to the zone time
            // step level and will make decisions based on that.
        this->lastDayOfSim  = DataGlobals::DayOfSim;
        this->lastHourOfDay = DataGlobals::HourOfDay;
        this->lastTimeStep  = DataGlobals::TimeStep;
        }
        
        // Now go ahead and reset the operating mode (this will be set to something else if the system is running)
        this->OperatingMode = NotOperating;
    }

    void HydronicSystemBaseData::setOperatingModeBasedOnChangeoverDelay()
    {
        if (this->lastOperatingMode == NotOperating) return; // this should only happen at the beginning of a simulation (at the start of warmup and the actual simulation)
                                                             // so let things proceed with whatever the system wants to do
        
        if (this->OperatingMode == NotOperating) return;  // always let it turn off
        
        if (this->OperatingMode == this->lastOperatingMode) return; // always let it continue to operating in the same mode
        
        if (this->schedPtrChangeoverDelay == 0) return; // user not requesting any delays (no schedule entered) so let it do whatever is requested
        
        Real64 currentChangeoverDelay = ScheduleManager::GetCurrentScheduleValue(this->schedPtrChangeoverDelay);
        if (currentChangeoverDelay <= 0.0) return;  // delay is zero so let it do whatever it requested
        
        // At this point, the radiant system is trying to switch modes from the previous time step, the user is requesting a delay in the changeover,
        // and the requested delay is greater than zero.  Calculate what the current time is in hours from the start of the simulation
        Real64 timeCurrent = 24.0*float(DataGlobals::DayOfSim-1) + float(DataGlobals::HourOfDay-1) + float(DataGlobals::TimeStep-1)/float(DataGlobals::NumOfTimeStepInHour);
        Real64 timeLast = 24.0*float(this->lastDayOfSim-1) + float(this->lastHourOfDay-1) + float(this->lastTimeStep-1)/float(DataGlobals::NumOfTimeStepInHour);
        Real64 actualTimeDifference = timeCurrent - timeLast;
        
        // If the time difference is not longer than the user delay, then the system should not switch modes and needs to be turned off.
        if (actualTimeDifference <= currentChangeoverDelay) this->OperatingMode = NotOperating;
        
        // Note: if the time difference is greater than the user delay request, then go ahead and keep the operating mode needed (don't do anything).
        
    }


    void SizeLowTempRadiantSystem(EnergyPlusData &state, int const RadSysNum, // Index for the low temperature radiant system under consideration within the derived types
                                  int const SystemType // Type of radiant system: hydronic, constant flow, or electric
    )
    {

        // SUBROUTINE INFORMATION:
        //       AUTHOR         Fred Buhl
        //       DATE WRITTEN   February 2002
        //       MODIFIED       August 2013 Daeho Kang, add component sizing table entries
        //                      August 2014 Bereket Nigusse, added scalable sizing
        //                      March 2014 Daeho Kang, add constant flow system autosizing

        // PURPOSE OF THIS SUBROUTINE:
        // This subroutine is for sizing low temperature radiant components for which flow rates
        // and tube length or max electric power have not been specified in the input

        // METHODOLOGY EMPLOYED:
        // Obtains flow rates from the zone sizing arrays and plant sizing data. Maximum electric
        // power is set to the design heat load. Tube length is calculated by rule-of-thumb from
        // the surface area.

        // Using/Aliasing
        using namespace DataSizing;
        using DataHeatBalance::Zone;
        using DataHVACGlobals::AutoCalculateSizing;
        using DataHVACGlobals::CoolingCapacitySizing;
        using DataHVACGlobals::HeatingCapacitySizing;
        using DataPlant::PlantLoop;
        using FluidProperties::GetDensityGlycol;
        using FluidProperties::GetSpecificHeatGlycol;
        using General::RoundSigDigits;
        using PlantUtilities::MyPlantSizingIndex;
        using PlantUtilities::RegisterPlantCompDesignFlow;
        using ReportSizingManager::ReportSizingOutput;
        using ReportSizingManager::RequestSizing;

        // SUBROUTINE PARAMETER DEFINITIONS:
        static std::string const RoutineName("SizeLowTempRadiantSystem");
        static int const OFF = 0;
        static int const ClgHtg = 1;
        static int const ClgOnly = 2;
        static int const HtgOnly = 3;

        // SUBROUTINE LOCAL VARIABLE DECLARATIONS:
        int PltSizHeatNum(0);    // index of plant sizing object for 1st heating loop
        int PltSizCoolNum(0);    // index of plant sizing object for 1st cooling loop
        int SurfNum;             // surface index in radiant system data structure
        bool ErrorsFound(false); // If errors detected in input
        Real64 rho;
        Real64 Cp;
        bool IsAutoSize(false); // Indicator to autosize
        Real64 WaterVolFlowMaxHeatDes(0.0);  // Design hot water flow for reproting
        Real64 WaterVolFlowMaxHeatUser(0.0); // User hard-sized hot water flow for
        Real64 WaterVolFlowMaxCoolDes(0.0);  // Design chilled water flow for reproting
        Real64 WaterVolFlowMaxCoolUser(0.0); // User hard-sized chilled water flow for reproting
        Real64 TubeLengthDes(0.0);           // Design tube length for reproting
        Real64 TubeLengthUser(0.0);          // User hard-sized tube length for reproting
        std::string CompName;                // component name
        std::string CompType;                // component type
        std::string SizingString;            // input field sizing description (e.g., Nominal Capacity)
        Real64 TempSize;                     // autosized value of coil input field
        int FieldNum = 1;                    // IDD numeric field number where input field description is found
        int SizingMethod;                    // Integer representation of sizing method name (e.g. CoolingCapacitySizing, HeatingCapacitySizing)
        bool PrintFlag;                      // TRUE when sizing information is reported in the eio file
        int CapSizingMethod(0);     // capacity sizing methods (HeatingDesignCapacity, CapacityPerFloorArea, FractionOfAutosizedCoolingCapacity, and
                                    // FractionOfAutosizedHeatingCapacity )
        Real64 DesCoilLoad;         // design autosized or user specified capacity
        int OpMode(1);              // System operating mode
        int HeatNode;               // Hot water inlet node to determine system operating mode
        int CoolNode;               // Chilled water inlet node to determine system operating mode
        Real64 WaterVolFlowMaxDes;  // Design water volume flow rate for reproting
        Real64 WaterVolFlowMaxUser; // User hard-sized water volume flow rate for reproting

        DesCoilLoad = 0.0;
        DataScalableCapSizingON = false;
        DataFracOfAutosizedHeatingCapacity = 1.0;

        if (SystemType == ElectricSystem) {

            if (ElecRadSys(RadSysNum).MaxElecPower == AutoSize) {
                IsAutoSize = true;
            }

            if (CurZoneEqNum > 0) {

                CompType = "ZoneHVAC:LowTemperatureRadiant:Electric";
                CompName = ElecRadSys(RadSysNum).Name;
                SizingMethod = HeatingCapacitySizing;
                FieldNum = 1;
                PrintFlag = true;
                SizingString = ElecRadSysNumericFields(RadSysNum).FieldNames(FieldNum) + " [W]";
                CapSizingMethod = ElecRadSys(RadSysNum).HeatingCapMethod;
                ZoneEqSizing(CurZoneEqNum).SizingMethod(SizingMethod) = CapSizingMethod;

                if (!IsAutoSize && !ZoneSizingRunDone) { // simulation continue
                    if (CapSizingMethod == HeatingDesignCapacity && ElecRadSys(RadSysNum).ScaledHeatingCapacity > 0.0) {
                        TempSize = ElecRadSys(RadSysNum).ScaledHeatingCapacity;
                        RequestSizing(state, CompType, CompName, SizingMethod, SizingString, TempSize, PrintFlag, RoutineName);
                        DesCoilLoad = TempSize;
                    } else if (CapSizingMethod == CapacityPerFloorArea) {
                        DataScalableCapSizingON = true;
                        TempSize = ElecRadSys(RadSysNum).ScaledHeatingCapacity * Zone(ElecRadSys(RadSysNum).ZonePtr).FloorArea;
                        RequestSizing(state, CompType, CompName, SizingMethod, SizingString, TempSize, PrintFlag, RoutineName);
                        DesCoilLoad = TempSize;
                        DataScalableCapSizingON = false;
                        ElecRadSys(RadSysNum).MaxElecPower = TempSize;
                    } else if (CapSizingMethod == FractionOfAutosizedHeatingCapacity) {
                        ShowSevereError(RoutineName + ": auto-sizing cannot be done for " + CompType + " = " + ElecRadSys(RadSysNum).Name + "\".");
                        ShowContinueError("The \"SimulationControl\" object must have the field \"Do Zone Sizing Calculation\" set to Yes when the "
                                          "Heating Design Capacity Method = \"FractionOfAutosizedHeatingCapacity\".");
                        ErrorsFound = true;
                    }
                } else {
                    if (CapSizingMethod == HeatingDesignCapacity || CapSizingMethod == CapacityPerFloorArea ||
                        CapSizingMethod == FractionOfAutosizedHeatingCapacity) {
                        if (CapSizingMethod == HeatingDesignCapacity) {
                            if (ZoneSizingRunDone) {
                                CheckZoneSizing(CompType, CompName);
                                SizingMethod = AutoCalculateSizing;
                                DataConstantUsedForSizing = FinalZoneSizing(CurZoneEqNum).NonAirSysDesHeatLoad;
                                DataFractionUsedForSizing = 1.0;
                            }
                            if (ElecRadSys(RadSysNum).ScaledHeatingCapacity == AutoSize) {
                                TempSize = AutoSize;
                            } else {
                                TempSize = ElecRadSys(RadSysNum).ScaledHeatingCapacity;
                            }
                        } else if (CapSizingMethod == CapacityPerFloorArea) {
                            if (ZoneSizingRunDone) {
                                CheckZoneSizing(CompType, CompName);
                                ZoneEqSizing(CurZoneEqNum).HeatingCapacity = true;
                                ZoneEqSizing(CurZoneEqNum).DesHeatingLoad = FinalZoneSizing(CurZoneEqNum).NonAirSysDesHeatLoad;
                            }
                            TempSize = ElecRadSys(RadSysNum).ScaledHeatingCapacity * Zone(ElecRadSys(RadSysNum).ZonePtr).FloorArea;
                            DataScalableCapSizingON = true;

                        } else if (CapSizingMethod == FractionOfAutosizedHeatingCapacity) {
                            CheckZoneSizing(CompType, CompName);
                            ZoneEqSizing(CurZoneEqNum).HeatingCapacity = true;
                            ZoneEqSizing(CurZoneEqNum).DesHeatingLoad = FinalZoneSizing(CurZoneEqNum).NonAirSysDesHeatLoad;
                            TempSize = ZoneEqSizing(CurZoneEqNum).DesHeatingLoad * ElecRadSys(RadSysNum).ScaledHeatingCapacity;
                            DataScalableCapSizingON = true;
                        } else {
                            TempSize = ElecRadSys(RadSysNum).ScaledHeatingCapacity;
                        }
                        RequestSizing(state, CompType, CompName, SizingMethod, SizingString, TempSize, PrintFlag, RoutineName);
                        ElecRadSys(RadSysNum).MaxElecPower = TempSize;
                        DataConstantUsedForSizing = 0.0;
                        DataFractionUsedForSizing = 0.0;
                        DataScalableCapSizingON = false;
                    }
                }
            }
        }

        if (SystemType == HydronicSystem) {

            CompType = "ZoneHVAC:LowTemperatureRadiant:VariableFlow";
            CompName = HydrRadSys(RadSysNum).Name;

            IsAutoSize = false;
            if (HydrRadSys(RadSysNum).ScaledHeatingCapacity == AutoSize) {
                IsAutoSize = true;
            }

            if (CurZoneEqNum > 0) {

                SizingMethod = HeatingCapacitySizing;
                FieldNum = 5;
                PrintFlag = true;
                SizingString = HydronicRadiantSysNumericFields(RadSysNum).FieldNames(FieldNum) + " [W]";
                CapSizingMethod = HydrRadSys(RadSysNum).HeatingCapMethod;
                ZoneEqSizing(CurZoneEqNum).SizingMethod(SizingMethod) = CapSizingMethod;

                if (!IsAutoSize && !ZoneSizingRunDone) { // simulation continue
                    if (CapSizingMethod == HeatingDesignCapacity && HydrRadSys(RadSysNum).ScaledHeatingCapacity > 0.0) {
                        TempSize = HydrRadSys(RadSysNum).ScaledHeatingCapacity;
                        RequestSizing(state, CompType, CompName, SizingMethod, SizingString, TempSize, PrintFlag, RoutineName);
                        DesCoilLoad = TempSize;
                    } else if (CapSizingMethod == CapacityPerFloorArea) {
                        DataScalableCapSizingON = true;
                        TempSize = HydrRadSys(RadSysNum).ScaledHeatingCapacity * Zone(HydrRadSys(RadSysNum).ZonePtr).FloorArea;
                        RequestSizing(state, CompType, CompName, SizingMethod, SizingString, TempSize, PrintFlag, RoutineName);
                        DesCoilLoad = TempSize;
                        DataScalableCapSizingON = false;
                    } else if (CapSizingMethod == FractionOfAutosizedHeatingCapacity) {
                        if (HydrRadSys(RadSysNum).WaterVolFlowMaxHeat == AutoSize) {
                            ShowSevereError(RoutineName + ": auto-sizing cannot be done for " + CompType + " = " + HydrRadSys(RadSysNum).Name +
                                            "\".");
                            ShowContinueError("The \"SimulationControl\" object must have the field \"Do Zone Sizing Calculation\" set to Yes when "
                                              "the Heating Design Capacity Method = \"FractionOfAutosizedHeatingCapacity\".");
                            ErrorsFound = true;
                        }
                    }
                } else { // Autosize or hard-size with sizing run
                    if (CapSizingMethod == HeatingDesignCapacity || CapSizingMethod == CapacityPerFloorArea ||
                        CapSizingMethod == FractionOfAutosizedHeatingCapacity) {
                        if (CapSizingMethod == HeatingDesignCapacity) {
                            if (ZoneSizingRunDone) {
                                CheckZoneSizing(CompType, CompName);
                                SizingMethod = AutoCalculateSizing;
                                DataConstantUsedForSizing = FinalZoneSizing(CurZoneEqNum).NonAirSysDesHeatLoad;
                                DataFractionUsedForSizing = 1.0;
                            }
                            if (HydrRadSys(RadSysNum).ScaledHeatingCapacity == AutoSize) {
                                TempSize = AutoSize;
                            } else {
                                TempSize = HydrRadSys(RadSysNum).ScaledHeatingCapacity;
                            }
                        } else if (CapSizingMethod == CapacityPerFloorArea) {
                            if (ZoneSizingRunDone) {
                                CheckZoneSizing(CompType, CompName);
                                ZoneEqSizing(CurZoneEqNum).HeatingCapacity = true;
                                ZoneEqSizing(CurZoneEqNum).DesHeatingLoad = FinalZoneSizing(CurZoneEqNum).NonAirSysDesHeatLoad;
                            }
                            TempSize = HydrRadSys(RadSysNum).ScaledHeatingCapacity * Zone(HydrRadSys(RadSysNum).ZonePtr).FloorArea;
                            DataScalableCapSizingON = true;
                        } else if (CapSizingMethod == FractionOfAutosizedHeatingCapacity) {
                            CheckZoneSizing(CompType, CompName);
                            ZoneEqSizing(CurZoneEqNum).HeatingCapacity = true;
                            ZoneEqSizing(CurZoneEqNum).DesHeatingLoad = FinalZoneSizing(CurZoneEqNum).NonAirSysDesHeatLoad;
                            TempSize = ZoneEqSizing(CurZoneEqNum).DesHeatingLoad * HydrRadSys(RadSysNum).ScaledHeatingCapacity;
                            DataScalableCapSizingON = true;
                        } else {
                            TempSize = HydrRadSys(RadSysNum).ScaledHeatingCapacity;
                        }
                        RequestSizing(state, CompType, CompName, SizingMethod, SizingString, TempSize, PrintFlag, RoutineName);
                        DesCoilLoad = TempSize;
                        DataConstantUsedForSizing = 0.0;
                        DataFractionUsedForSizing = 0.0;
                        DataScalableCapSizingON = false;
                    } else {
                        DesCoilLoad = 0.0;
                    }
                }
                // finally heating capacity is saved in this variable
                HydrRadSys(RadSysNum).ScaledHeatingCapacity = DesCoilLoad;
            }

            IsAutoSize = false;
            if (HydrRadSys(RadSysNum).WaterVolFlowMaxHeat == AutoSize) {
                IsAutoSize = true;
            }

            if (CurZoneEqNum > 0) {
                if (!IsAutoSize && !ZoneSizingRunDone) { // simulation continue
                    if (HydrRadSys(RadSysNum).WaterVolFlowMaxHeat > 0.0) {
                        ReportSizingOutput(CompType,
                                           HydrRadSys(RadSysNum).Name,
                                           "User-Specified Maximum Hot Water Flow [m3/s]",
                                           HydrRadSys(RadSysNum).WaterVolFlowMaxHeat);
                    }
                } else { // Autosize or hard-size with sizing run
                    if (HydrRadSys(RadSysNum).HotWaterInNode > 0 && HydrRadSys(RadSysNum).HotWaterOutNode > 0) {
                        PltSizHeatNum = MyPlantSizingIndex(CompType,
                                                           HydrRadSys(RadSysNum).Name,
                                                           HydrRadSys(RadSysNum).HotWaterInNode,
                                                           HydrRadSys(RadSysNum).HotWaterOutNode,
                                                           ErrorsFound);
                        if (PltSizHeatNum > 0) {
                            if (DesCoilLoad >= SmallLoad) {
                                rho = GetDensityGlycol(PlantLoop(HydrRadSys(RadSysNum).HWLoopNum).FluidName,
                                                       DataGlobals::HWInitConvTemp,
                                                       PlantLoop(HydrRadSys(RadSysNum).HWLoopNum).FluidIndex,
                                                       RoutineName);
                                Cp = GetSpecificHeatGlycol(PlantLoop(HydrRadSys(RadSysNum).HWLoopNum).FluidName,
                                                           DataGlobals::HWInitConvTemp,
                                                           PlantLoop(HydrRadSys(RadSysNum).HWLoopNum).FluidIndex,
                                                           RoutineName);
                                WaterVolFlowMaxHeatDes = DesCoilLoad / (PlantSizData(PltSizHeatNum).DeltaT * Cp * rho);
                            } else {
                                WaterVolFlowMaxHeatDes = 0.0;
                            }
                        } else {
                            ShowSevereError("Autosizing of water flow requires a heating loop Sizing:Plant object");
                            ShowContinueError("Occurs in ZoneHVAC:LowTemperatureRadiant:VariableFlow Object=" + HydrRadSys(RadSysNum).Name);
                            ErrorsFound = true;
                        }
                    }

                    if (IsAutoSize) {
                        HydrRadSys(RadSysNum).WaterVolFlowMaxHeat = WaterVolFlowMaxHeatDes;
                        ReportSizingOutput(CompType, HydrRadSys(RadSysNum).Name, "Design Size Maximum Hot Water Flow [m3/s]", WaterVolFlowMaxHeatDes);
                    } else { // hard-size with sizing data
                        if (HydrRadSys(RadSysNum).WaterVolFlowMaxHeat > 0.0 && WaterVolFlowMaxHeatDes > 0.0) {
                            WaterVolFlowMaxHeatUser = HydrRadSys(RadSysNum).WaterVolFlowMaxHeat;
                            ReportSizingOutput(CompType,
                                               HydrRadSys(RadSysNum).Name,
                                               "Design Size Maximum Hot Water Flow [m3/s]",
                                               WaterVolFlowMaxHeatDes,
                                               "User-Specified Maximum Hot Water Flow [m3/s]",
                                               WaterVolFlowMaxHeatUser);
                            if (DisplayExtraWarnings) {
                                if ((std::abs(WaterVolFlowMaxHeatDes - WaterVolFlowMaxHeatUser) / WaterVolFlowMaxHeatUser) >
                                    AutoVsHardSizingThreshold) {
                                    ShowMessage("SizeLowTempRadiantSystem: Potential issue with equipment sizing for "
                                                "ZoneHVAC:LowTemperatureRadiant:VariableFlow = \"" +
                                                HydrRadSys(RadSysNum).Name + "\".");
                                    ShowContinueError("User-Specified Maximum Hot Water Flow of " + RoundSigDigits(WaterVolFlowMaxHeatUser, 5) +
                                                      " [m3/s]");
                                    ShowContinueError("differs from Design Size Maximum Hot Water Flow of " +
                                                      RoundSigDigits(WaterVolFlowMaxHeatDes, 5) + " [m3/s]");
                                    ShowContinueError("This may, or may not, indicate mismatched component sizes.");
                                    ShowContinueError("Verify that the value entered is intended and is consistent with other components.");
                                }
                            }
                        }
                    }
                }
            }

            IsAutoSize = false;
            if (HydrRadSys(RadSysNum).ScaledCoolingCapacity == AutoSize) {
                IsAutoSize = true;
            }

            if (CurZoneEqNum > 0) {

                SizingMethod = CoolingCapacitySizing;
                FieldNum = 10;
                PrintFlag = true;
                SizingString = HydronicRadiantSysNumericFields(RadSysNum).FieldNames(FieldNum) + " [W]";
                CapSizingMethod = HydrRadSys(RadSysNum).CoolingCapMethod;
                ZoneEqSizing(CurZoneEqNum).SizingMethod(SizingMethod) = CapSizingMethod;

                if (!IsAutoSize && !ZoneSizingRunDone) { // simulation continue
                    if (CapSizingMethod == CoolingDesignCapacity && HydrRadSys(RadSysNum).ScaledCoolingCapacity > 0.0) {
                        TempSize = HydrRadSys(RadSysNum).ScaledCoolingCapacity;
                        RequestSizing(state, CompType, CompName, SizingMethod, SizingString, TempSize, PrintFlag, RoutineName);
                        DesCoilLoad = TempSize;
                    } else if (CapSizingMethod == CapacityPerFloorArea) {
                        DataScalableCapSizingON = true;
                        TempSize = HydrRadSys(RadSysNum).ScaledCoolingCapacity * Zone(HydrRadSys(RadSysNum).ZonePtr).FloorArea;
                        RequestSizing(state, CompType, CompName, SizingMethod, SizingString, TempSize, PrintFlag, RoutineName);
                        DesCoilLoad = TempSize;
                        DataScalableCapSizingON = false;
                    } else if (CapSizingMethod == FractionOfAutosizedCoolingCapacity) {
                        if (HydrRadSys(RadSysNum).WaterVolFlowMaxCool == AutoSize) {
                            ShowSevereError(RoutineName + ": auto-sizing cannot be done for " + CompType + " = " + HydrRadSys(RadSysNum).Name +
                                            "\".");
                            ShowContinueError("The \"SimulationControl\" object must have the field \"Do Zone Sizing Calculation\" set to Yes when "
                                              "the Cooling Design Capacity Method = \"FractionOfAutosizedCoolingCapacity\".");
                            ErrorsFound = true;
                        }
                    }
                } else { // Autosize or hard-size with sizing run
                    if (CapSizingMethod == CoolingDesignCapacity || CapSizingMethod == CapacityPerFloorArea ||
                        CapSizingMethod == FractionOfAutosizedCoolingCapacity) {
                        if (CapSizingMethod == CoolingDesignCapacity) {
                            if (ZoneSizingRunDone) {
                                CheckZoneSizing(CompType, CompName);
                                SizingMethod = AutoCalculateSizing;
                                DataConstantUsedForSizing = FinalZoneSizing(CurZoneEqNum).NonAirSysDesCoolLoad;
                                DataFractionUsedForSizing = 1.0;
                            }
                            if (HydrRadSys(RadSysNum).ScaledCoolingCapacity == AutoSize) {
                                TempSize = AutoSize;
                            } else {
                                TempSize = HydrRadSys(RadSysNum).ScaledCoolingCapacity;
                            }
                        } else if (CapSizingMethod == CapacityPerFloorArea) {
                            if (ZoneSizingRunDone) {
                                CheckZoneSizing(CompType, CompName);
                                ZoneEqSizing(CurZoneEqNum).CoolingCapacity = true;
                                ZoneEqSizing(CurZoneEqNum).DesCoolingLoad = FinalZoneSizing(CurZoneEqNum).NonAirSysDesCoolLoad;
                            }
                            TempSize = HydrRadSys(RadSysNum).ScaledCoolingCapacity * Zone(HydrRadSys(RadSysNum).ZonePtr).FloorArea;
                            DataScalableCapSizingON = true;
                        } else if (CapSizingMethod == FractionOfAutosizedCoolingCapacity) {
                            CheckZoneSizing(CompType, CompName);
                            ZoneEqSizing(CurZoneEqNum).CoolingCapacity = true;
                            ZoneEqSizing(CurZoneEqNum).DesCoolingLoad = FinalZoneSizing(CurZoneEqNum).NonAirSysDesCoolLoad;
                            TempSize = ZoneEqSizing(CurZoneEqNum).DesCoolingLoad * HydrRadSys(RadSysNum).ScaledCoolingCapacity;
                            DataScalableCapSizingON = true;

                        } else {
                            TempSize = HydrRadSys(RadSysNum).ScaledCoolingCapacity;
                        }
                        RequestSizing(state, CompType, CompName, SizingMethod, SizingString, TempSize, PrintFlag, RoutineName);
                        DesCoilLoad = TempSize;
                        DataConstantUsedForSizing = 0.0;
                        DataFractionUsedForSizing = 0.0;
                        DataScalableCapSizingON = false;
                    } else {
                        DesCoilLoad = 0.0;
                    }
                }
                // finally cooling capacity is saved in this variable
                HydrRadSys(RadSysNum).ScaledCoolingCapacity = DesCoilLoad;
            }

            IsAutoSize = false;
            if (HydrRadSys(RadSysNum).WaterVolFlowMaxCool == AutoSize) {
                IsAutoSize = true;
            }
            if (CurZoneEqNum > 0) {
                if (!IsAutoSize && !ZoneSizingRunDone) { // simulation continue
                    if (HydrRadSys(RadSysNum).WaterVolFlowMaxCool > 0.0) {
                        ReportSizingOutput(CompType,
                                           HydrRadSys(RadSysNum).Name,
                                           "User-Specified Maximum Cold Water Flow [m3/s]",
                                           HydrRadSys(RadSysNum).WaterVolFlowMaxCool);
                    }
                } else { // Autosize or hard-size with sizing run
                    if (HydrRadSys(RadSysNum).ColdWaterInNode > 0 && HydrRadSys(RadSysNum).ColdWaterOutNode > 0) {
                        PltSizCoolNum = MyPlantSizingIndex(CompType,
                                                           HydrRadSys(RadSysNum).Name,
                                                           HydrRadSys(RadSysNum).ColdWaterInNode,
                                                           HydrRadSys(RadSysNum).ColdWaterOutNode,
                                                           ErrorsFound);
                        if (PltSizCoolNum > 0) {
                            if (DesCoilLoad >= SmallLoad) {
                                rho = GetDensityGlycol(PlantLoop(HydrRadSys(RadSysNum).CWLoopNum).FluidName,
                                                       DataGlobals::CWInitConvTemp,
                                                       PlantLoop(HydrRadSys(RadSysNum).CWLoopNum).FluidIndex,
                                                       RoutineName);
                                Cp = GetSpecificHeatGlycol(PlantLoop(HydrRadSys(RadSysNum).CWLoopNum).FluidName,
                                                           DataGlobals::CWInitConvTemp,
                                                           PlantLoop(HydrRadSys(RadSysNum).CWLoopNum).FluidIndex,
                                                           RoutineName);
                                WaterVolFlowMaxCoolDes = DesCoilLoad / (PlantSizData(PltSizCoolNum).DeltaT * Cp * rho);
                            } else {
                                WaterVolFlowMaxCoolDes = 0.0;
                            }
                        } else {
                            ShowSevereError("Autosizing of water flow requires a cooling loop Sizing:Plant object");
                            ShowContinueError("Occurs in ZoneHVAC:LowTemperatureRadiant:VariableFlow Object=" + HydrRadSys(RadSysNum).Name);
                            ErrorsFound = true;
                        }
                    }

                    if (IsAutoSize) {
                        HydrRadSys(RadSysNum).WaterVolFlowMaxCool = WaterVolFlowMaxCoolDes;
                        ReportSizingOutput(
                            CompType, HydrRadSys(RadSysNum).Name, "Design Size Maximum Cold Water Flow [m3/s]", WaterVolFlowMaxCoolDes);
                    } else { // hard-size with sizing data
                        if (HydrRadSys(RadSysNum).WaterVolFlowMaxCool > 0.0 && WaterVolFlowMaxCoolDes > 0.0) {
                            WaterVolFlowMaxCoolUser = HydrRadSys(RadSysNum).WaterVolFlowMaxCool;
                            ReportSizingOutput(CompType,
                                               HydrRadSys(RadSysNum).Name,
                                               "Design Size Maximum Cold Water Flow [m3/s]",
                                               WaterVolFlowMaxCoolDes,
                                               "User-Specified Maximum Cold Water Flow [m3/s]",
                                               WaterVolFlowMaxCoolUser);
                            if (DisplayExtraWarnings) {
                                if ((std::abs(WaterVolFlowMaxCoolDes - WaterVolFlowMaxCoolUser) / WaterVolFlowMaxCoolUser) >
                                    AutoVsHardSizingThreshold) {
                                    ShowMessage("SizeLowTempRadiantSystem: Potential issue with equipment sizing for "
                                                "ZoneHVAC:LowTemperatureRadiant:VariableFlow = \"" +
                                                HydrRadSys(RadSysNum).Name + "\".");
                                    ShowContinueError("User-Specified Maximum Cool Water Flow of " + RoundSigDigits(WaterVolFlowMaxCoolUser, 5) +
                                                      " [m3/s]");
                                    ShowContinueError("differs from Design Size Maximum Cool Water Flow of " +
                                                      RoundSigDigits(WaterVolFlowMaxCoolDes, 5) + " [m3/s]");
                                    ShowContinueError("This may, or may not, indicate mismatched component sizes.");
                                    ShowContinueError("Verify that the value entered is intended and is consistent with other components.");
                                }
                            }
                        }
                    }
                }
            }

            IsAutoSize = false;
            if (HydrRadSys(RadSysNum).TubeLength == AutoSize) {
                IsAutoSize = true;
            }
            if (CurZoneEqNum > 0) {
                if (!IsAutoSize && !ZoneSizingRunDone) { // simulation continue
                    if (HydrRadSys(RadSysNum).TubeLength > 0.0) {
                        ReportSizingOutput(
                            CompType, HydrRadSys(RadSysNum).Name, "User-Specified Hydronic Tubing Length [m]", HydrRadSys(RadSysNum).TubeLength);
                    }
                } else { // Autosize or hard-size with sizing run
                    // CheckZoneSizing is not required here because the tube length calculation is not dependent on zone sizing calculation results
                    TubeLengthDes = HydrRadSys(RadSysNum).sizeRadiantSystemTubeLength();
                    if (IsAutoSize) {
                        HydrRadSys(RadSysNum).TubeLength = TubeLengthDes;
                        ReportSizingOutput(CompType, HydrRadSys(RadSysNum).Name, "Design Size Hydronic Tubing Length [m]", TubeLengthDes);
                    } else { // hard-size with sizing data
                        if (HydrRadSys(RadSysNum).TubeLength > 0.0 && TubeLengthDes > 0.0) {
                            TubeLengthUser = HydrRadSys(RadSysNum).TubeLength;
                            ReportSizingOutput(CompType,
                                               HydrRadSys(RadSysNum).Name,
                                               "Design Size Hydronic Tubing Length [m]",
                                               TubeLengthDes,
                                               "User-Specified Hydronic Tubing Length [m]",
                                               TubeLengthUser);
                            if (DisplayExtraWarnings) {
                                if ((std::abs(TubeLengthDes - TubeLengthUser) / TubeLengthUser) > AutoVsHardSizingThreshold) {
                                    ShowMessage("SizeLowTempRadiantSystem: Potential issue with equipment sizing for "
                                                "ZoneHVAC:LowTemperatureRadiant:VariableFlow = \"" +
                                                HydrRadSys(RadSysNum).Name + "\".");
                                    ShowContinueError("User-Specified Hydronic Tubing Length of " + RoundSigDigits(TubeLengthUser, 5) + " [m]");
                                    ShowContinueError("differs from Design Size Hydronic Tubing Length of " + RoundSigDigits(TubeLengthDes, 5) +
                                                      " [m]");
                                    ShowContinueError("This may, or may not, indicate mismatched component sizes.");
                                    ShowContinueError("Verify that the value entered is intended and is consistent with other components.");
                                }
                            }
                        }
                    }
                }
            }

            for (SurfNum = 1; SurfNum <= HydrRadSys(RadSysNum).NumOfSurfaces; ++SurfNum) {
                if (HydrRadSys(RadSysNum).NumCircCalcMethod == CalculateFromLength) {
                    HydrRadSys(RadSysNum).NumCircuits(SurfNum) =
                        (HydrRadSys(RadSysNum).SurfaceFrac(SurfNum) * HydrRadSys(RadSysNum).TubeLength) / HydrRadSys(RadSysNum).CircLength;
                    HydrRadSys(RadSysNum).NumCircuits(SurfNum) = max(HydrRadSys(RadSysNum).NumCircuits(SurfNum), 1.0);
                } else {
                    HydrRadSys(RadSysNum).NumCircuits(SurfNum) = 1.0;
                }
            }

            RegisterPlantCompDesignFlow(HydrRadSys(RadSysNum).HotWaterInNode, HydrRadSys(RadSysNum).WaterVolFlowMaxHeat);
            RegisterPlantCompDesignFlow(HydrRadSys(RadSysNum).ColdWaterInNode, HydrRadSys(RadSysNum).WaterVolFlowMaxCool);
        }

        if (SystemType == ConstantFlowSystem) {

            CompType = "ZoneHVAC:LowTemperatureRadiant:ConstantFlow";
            CompName = CFloRadSys(RadSysNum).Name;

            // Check which operating system it is
            HeatNode = CFloRadSys(RadSysNum).HotWaterInNode;
            CoolNode = CFloRadSys(RadSysNum).ColdWaterInNode;
            if (HeatNode > 0 && CoolNode > 0) {
                OpMode = ClgHtg;
            } else if (HeatNode > 0 && CoolNode <= 0) {
                OpMode = HtgOnly;
            } else if (CoolNode > 0 && HeatNode <= 0) {
                OpMode = ClgOnly;
            } else {
                OpMode = OFF; // It shouldn't happen here
            }

            if (CFloRadSys(RadSysNum).WaterVolFlowMax == AutoSize) {
                IsAutoSize = true;
            }

            if (CurZoneEqNum > 0) {
                if (!IsAutoSize && !ZoneSizingRunDone) { // simulation continue
                    if (CFloRadSys(RadSysNum).WaterVolFlowMax > 0.0) {
                        ReportSizingOutput(
                            CompType, CFloRadSys(RadSysNum).Name, "User-Specified Maximum Water Flow [m3/s]", CFloRadSys(RadSysNum).WaterVolFlowMax);
                    }
                } else { // Autosize or hard-size with sizing run
                    CheckZoneSizing(CompType, CFloRadSys(RadSysNum).Name);
                    // Estimate hot water and chilled water flows
                    // Index only if it provides heating to avoid severe error
                    if (OpMode == ClgHtg || OpMode == HtgOnly) {
                        PltSizHeatNum = MyPlantSizingIndex(CompType,
                                                           CFloRadSys(RadSysNum).Name,
                                                           CFloRadSys(RadSysNum).HotWaterInNode,
                                                           CFloRadSys(RadSysNum).HotWaterOutNode,
                                                           ErrorsFound);
                    }
                    if (PltSizHeatNum > 0) {
                        if (FinalZoneSizing(CurZoneEqNum).NonAirSysDesHeatLoad >= SmallLoad) {
                            rho = GetDensityGlycol(PlantLoop(CFloRadSys(RadSysNum).HWLoopNum).FluidName,
                                                   DataGlobals::HWInitConvTemp,
                                                   PlantLoop(CFloRadSys(RadSysNum).HWLoopNum).FluidIndex,
                                                   "SizeLowTempRadiantSystem");
                            Cp = GetSpecificHeatGlycol(PlantLoop(CFloRadSys(RadSysNum).HWLoopNum).FluidName,
                                                       DataGlobals::HWInitConvTemp,
                                                       PlantLoop(CFloRadSys(RadSysNum).HWLoopNum).FluidIndex,
                                                       "SizeLowTempRadiantSystem");
                            WaterVolFlowMaxHeatDes =
                                FinalZoneSizing(CurZoneEqNum).NonAirSysDesHeatLoad / (PlantSizData(PltSizHeatNum).DeltaT * Cp * rho);
                        } else {
                            WaterVolFlowMaxHeatDes = 0.0;
                        }
                    } else {
                        if (OpMode == ClgHtg || OpMode == HtgOnly) {
                            ShowSevereError("Autosizing of water flow requires a heating loop Sizing:Plant object");
                            ShowContinueError("Occurs in ZoneHVAC:LowTemperatureRadiant:ConstantFlow Object=" + CFloRadSys(RadSysNum).Name);
                            ErrorsFound = true;
                        }
                    }

                    // Index only if it provides cooling system to avoid severe error
                    if (OpMode == ClgHtg || OpMode == ClgOnly) {
                        PltSizCoolNum = MyPlantSizingIndex(CompType,
                                                           CFloRadSys(RadSysNum).Name,
                                                           CFloRadSys(RadSysNum).ColdWaterInNode,
                                                           CFloRadSys(RadSysNum).ColdWaterOutNode,
                                                           ErrorsFound);
                    }
                    if (PltSizCoolNum > 0) {
                        if (FinalZoneSizing(CurZoneEqNum).NonAirSysDesCoolLoad >= SmallLoad) {
                            rho = GetDensityGlycol(PlantLoop(CFloRadSys(RadSysNum).CWLoopNum).FluidName,
                                                   DataGlobals::CWInitConvTemp,
                                                   PlantLoop(CFloRadSys(RadSysNum).CWLoopNum).FluidIndex,
                                                   "SizeLowTempRadiantSystem");
                            Cp = GetSpecificHeatGlycol(PlantLoop(CFloRadSys(RadSysNum).CWLoopNum).FluidName,
                                                       DataGlobals::CWInitConvTemp,
                                                       PlantLoop(CFloRadSys(RadSysNum).CWLoopNum).FluidIndex,
                                                       "SizeLowTempRadiantSystem");
                            WaterVolFlowMaxCoolDes =
                                FinalZoneSizing(CurZoneEqNum).NonAirSysDesCoolLoad / (PlantSizData(PltSizCoolNum).DeltaT * Cp * rho);
                        } else {
                            WaterVolFlowMaxCoolDes = 0.0;
                        }
                    } else {
                        if (OpMode == ClgHtg || OpMode == ClgOnly) {
                            ShowSevereError("Autosizing of water flow requires a cooling loop Sizing:Plant object");
                            ShowContinueError("Occurs in ZoneHVAC:LowTemperatureRadiant:ConstantFlow Object=" + CFloRadSys(RadSysNum).Name);
                            ErrorsFound = true;
                        }
                    }

                    // Determine maximum water flow rate depending upon system type
                    if (OpMode == ClgHtg) {
                        WaterVolFlowMaxDes = std::max(WaterVolFlowMaxHeatDes, WaterVolFlowMaxCoolDes);
                    } else if (OpMode == ClgOnly) {
                        WaterVolFlowMaxDes = WaterVolFlowMaxCoolDes;
                    } else if (OpMode == HtgOnly) {
                        WaterVolFlowMaxDes = WaterVolFlowMaxHeatDes;
                    } else {
                        WaterVolFlowMaxDes = 0.0;
                    }

                    if (IsAutoSize) {
                        CFloRadSys(RadSysNum).WaterVolFlowMax = WaterVolFlowMaxDes;
                        ReportSizingOutput(CompType, CFloRadSys(RadSysNum).Name, "Design Size Maximum Water Flow [m3/s]", WaterVolFlowMaxDes);
                    } else { // hard-size with sizing data
                        if (CFloRadSys(RadSysNum).WaterVolFlowMax > 0.0 && WaterVolFlowMaxDes > 0.0) {
                            WaterVolFlowMaxUser = CFloRadSys(RadSysNum).WaterVolFlowMax;
                            ReportSizingOutput(CompType,
                                               CFloRadSys(RadSysNum).Name,
                                               "Design Size Maximum Water Flow [m3/s]",
                                               WaterVolFlowMaxDes,
                                               "User-Specified Maximum Water Flow [m3/s]",
                                               WaterVolFlowMaxUser);
                            if (DisplayExtraWarnings) {
                                if ((std::abs(WaterVolFlowMaxDes - WaterVolFlowMaxUser) / WaterVolFlowMaxUser) > AutoVsHardSizingThreshold) {
                                    ShowMessage("SizeLowTempRadiantSystem: Potential issue with equipment sizing for "
                                                "ZoneHVAC:LowTemperatureRadiant:ConstantFlow = \" " +
                                                CFloRadSys(RadSysNum).Name + "\".");
                                    ShowContinueError("User-Specified Maximum Water Flow of " + RoundSigDigits(WaterVolFlowMaxUser, 5) + " [m3/s]");
                                    ShowContinueError("differs from Design Size Maximum Water Flow of " + RoundSigDigits(WaterVolFlowMaxDes, 5) +
                                                      " [m3/s]");
                                    ShowContinueError("This may, or may not, indicate mismatched component sizes.");
                                    ShowContinueError("Verify that the value entered is intended and is consistent with other components.");
                                }
                            }
                        }
                    }
                }
            }

            IsAutoSize = false;
            if (CFloRadSys(RadSysNum).TubeLength == AutoSize) {
                IsAutoSize = true;
            }

            if (CurZoneEqNum > 0) {
                if (!IsAutoSize && !ZoneSizingRunDone) { // simulation continue
                    if (CFloRadSys(RadSysNum).TubeLength > 0.0) {
                        ReportSizingOutput("ZoneHVAC:LowTemperatureRadiant:ConstantFlow",
                                           CFloRadSys(RadSysNum).Name,
                                           "User-Specified Hydronic Tubing Length [m]",
                                           CFloRadSys(RadSysNum).TubeLength);
                    }
                } else { // Autosize or hard-size with sizing run
                    // CheckZoneSizing is not required here because the tube length calculation is not dependent on zone sizing calculation results
                    TubeLengthDes = CFloRadSys(RadSysNum).sizeRadiantSystemTubeLength();
                    if (IsAutoSize) {
                        CFloRadSys(RadSysNum).TubeLength = TubeLengthDes;
                        ReportSizingOutput("ZoneHVAC:LowTemperatureRadiant:ConstantFlow",
                                           CFloRadSys(RadSysNum).Name,
                                           "Design Size Hydronic Tubing Length [m]",
                                           TubeLengthDes);
                    } else { // hard-size with sizing data
                        if (CFloRadSys(RadSysNum).TubeLength > 0.0 && TubeLengthDes > 0.0) {
                            TubeLengthUser = CFloRadSys(RadSysNum).TubeLength;
                            ReportSizingOutput("ZoneHVAC:LowTemperatureRadiant:ConstantFlow",
                                               CFloRadSys(RadSysNum).Name,
                                               "Design Size Hydronic Tubing Length [m]",
                                               TubeLengthDes,
                                               "User-Specified Hydronic Tubing Length [m]",
                                               TubeLengthUser);
                            if (DisplayExtraWarnings) {
                                if ((std::abs(TubeLengthDes - TubeLengthUser) / TubeLengthUser) > AutoVsHardSizingThreshold) {
                                    ShowMessage("SizeLowTempRadiantSystem: Potential issue with equipment sizing for "
                                                "ZoneHVAC:LowTemperatureRadiant:ConstantFlow = \" " +
                                                CFloRadSys(RadSysNum).Name + "\".");
                                    ShowContinueError("User-Specified Hydronic Tubing Length of " + RoundSigDigits(TubeLengthUser, 5) + " [m]");
                                    ShowContinueError("differs from Design Size Hydronic Tubing Length of " + RoundSigDigits(TubeLengthDes, 5) +
                                                      " [m]");
                                    ShowContinueError("This may, or may not, indicate mismatched component sizes.");
                                    ShowContinueError("Verify that the value entered is intended and is consistent with other components.");
                                }
                            }
                        }
                    }
                }
            }

            for (SurfNum = 1; SurfNum <= CFloRadSys(RadSysNum).NumOfSurfaces; ++SurfNum) {
                if (CFloRadSys(RadSysNum).NumCircCalcMethod == CalculateFromLength) {
                    CFloRadSys(RadSysNum).NumCircuits(SurfNum) =
                        (CFloRadSys(RadSysNum).SurfaceFrac(SurfNum) * CFloRadSys(RadSysNum).TubeLength) / CFloRadSys(RadSysNum).CircLength;
                    CFloRadSys(RadSysNum).NumCircuits(SurfNum) = max(CFloRadSys(RadSysNum).NumCircuits(SurfNum), 1.0);
                } else {
                    CFloRadSys(RadSysNum).NumCircuits(SurfNum) = 1.0;
                }
            }
            if (CFloRadSys(RadSysNum).HotWaterInNode > 0) {
                RegisterPlantCompDesignFlow(CFloRadSys(RadSysNum).HotWaterInNode, CFloRadSys(RadSysNum).WaterVolFlowMax);
            }
            if (CFloRadSys(RadSysNum).ColdWaterInNode > 0) {
                RegisterPlantCompDesignFlow(CFloRadSys(RadSysNum).ColdWaterInNode, CFloRadSys(RadSysNum).WaterVolFlowMax);
            }
        }

        if (ErrorsFound) {
            ShowFatalError("Preceding sizing errors cause program termination");
        }
    }

    Real64 HydronicSystemBaseData::sizeRadiantSystemTubeLength()
    {

        // SUBROUTINE INFORMATION:
        //       AUTHOR         Rick Strand
        //       DATE WRITTEN   August 2017

        // PURPOSE OF THIS SUBROUTINE:
        // This subroutine figures out the tube length based on the spacing of tubes.
        // For single surface systems, this is fairly easy as there is only one spacing
        // to deal with.  For multi-surface systems, more work is necessary because each
        // surface could use a different spacing.

        // Return value
        Real64 sizeRadiantSystemTubeLength;

        Real64 tubeLength (0.0); // temporary holding place for the function calculation

        for (int surfNum = 1; surfNum <= this->NumOfSurfaces; ++surfNum) {
            auto &thisHydrSysSurf(Surface(this->SurfacePtr(surfNum)));
            auto &thisHydrSpacing(dataConstruction.Construct(thisHydrSysSurf.Construction).ThicknessPerpend);
            if ((thisHydrSpacing > 0.005) && (thisHydrSpacing < 0.5)) { // limit allowable spacing to between 1cm and 1m
                tubeLength += thisHydrSysSurf.Area / (2.0 * thisHydrSpacing);
            } else { // if not in allowable limit, default back to 0.15m (15cm or 6 inches)
                tubeLength += thisHydrSysSurf.Area / 0.15;
            }
        }

        sizeRadiantSystemTubeLength = tubeLength;
        return sizeRadiantSystemTubeLength;
    }

    void VariableFlowRadiantSystemData::calculateLowTemperatureRadiantSystem(EnergyPlusData &state, Real64 &LoadMet)   // load met by the radiant system, in Watts
    {

        // SUBROUTINE INFORMATION:
        //       AUTHOR         Rick Strand
        //       DATE WRITTEN   November 2000

        // PURPOSE OF THIS SUBROUTINE:
        // This subroutine does all of the stuff that is necessary to simulate
        // a low temperature hydronic radiant heating/cooling system.  Calls are
        // made to appropriate subroutines either in this module or outside of it.

        // METHODOLOGY EMPLOYED:
        // Follows the methods used by many other pieces of zone equipment.
        // Much like a water coil, a hydronic system will use the ControlCompOutput
        // routine to determine what fraction of capacity the unit should be
        // functioning at by controlling the flow rate of water to the element.

        // REFERENCES:
        // Other EnergyPlus modules
        // IBLAST-QTF research program, completed in January 1995 (unreleased)
        // Strand, R.K. 1995. "Heat Source Transfer Functions and Their Application to
        //   Low Temperature Radiant Heating Systems", Ph.D. dissertation, University
        //   of Illinois at Urbana-Champaign, Department of Mechanical and Industrial
        //   Engineering.
        // Seem, J.E. 1986. "Heat Transfer in Buildings", Ph.D. dissertation, University
        //   of Wisconsin-Madison.

        // Using/Aliasing
        using DataBranchAirLoopPlant::MassFlowTolerance;
        using DataHeatBalance::Zone;
        using DataHeatBalance::ZoneData;
        using DataHVACGlobals::SmallLoad;
        using PlantUtilities::SetComponentFlowRate;
        using ScheduleManager::GetCurrentScheduleValue;

        // SUBROUTINE LOCAL VARIABLE DECLARATIONS:
        Real64 ActWaterFlow; // actual water flow for heating or cooling [kg/sec]
        int ControlNode;     // the hot water or cold water inlet node
        Real64 ControlTemp;  // temperature of whatever is controlling the radiant system
        Real64 MassFlowFrac; // fraction of the maximum water flow rate as determined by the control algorithm
        Real64 MaxWaterFlow; // maximum water flow for heating or cooling [kg/sec]
        Real64 OffTempCool;  // temperature at which the flow rate throttles back to zero for cooling
        Real64 OffTempHeat;  // temperature at which the flow rate throttles back to zero for heating
        int SurfNum;         // Surface number in the Surface derived type for a radiant system surface
        int SurfNum2;        // Surface number in the Surface derived type for a radiant system surface
        int ZoneNum;         // number of zone being served
        Real64 mdot;         // local temporary for fluid mass flow rate
        bool SysRunning;     // True when system is running

        ControlNode = 0;
        MaxWaterFlow = 0.0;
        ActWaterFlow = 0.0;
        ZoneNum = this->ZonePtr;
        this->OperatingMode = NotOperating;
        SysRunning = true;

        if (GetCurrentScheduleValue(this->SchedPtr) <= 0) {

            // Unit is off or has no load upon it; set the flow rates to zero and then
            // simulate the components with the no flow conditions
            for (SurfNum = 1; SurfNum <= this->NumOfSurfaces; ++SurfNum) {
                SurfNum2 = this->SurfacePtr(SurfNum);
                QRadSysSource(SurfNum2) = 0.0;
                if (Surface(SurfNum2).ExtBoundCond > 0 && Surface(SurfNum2).ExtBoundCond != SurfNum2)
                    QRadSysSource(Surface(SurfNum2).ExtBoundCond) = 0.0; // Also zero the other side of an interzone
            }
            if (this->HeatingSystem) {
                mdot = 0.0;
                SetComponentFlowRate(mdot,
                                     this->HotWaterInNode,
                                     this->HotWaterOutNode,
                                     this->HWLoopNum,
                                     this->HWLoopSide,
                                     this->HWBranchNum,
                                     this->HWCompNum);
            }
            if (this->CoolingSystem) {
                mdot = 0.0;
                SetComponentFlowRate(mdot,
                                     this->ColdWaterInNode,
                                     this->ColdWaterOutNode,
                                     this->CWLoopNum,
                                     this->CWLoopSide,
                                     this->CWBranchNum,
                                     this->CWCompNum);
            }
        } else { // Unit might be on-->this section is intended to control the water mass flow rate being
            // sent to the radiant system

            ControlTemp = this->setRadiantSystemControlTemperature();

            if (this->HotSetptSchedPtr > 0) {
                OffTempHeat = this->setOffTemperatureLowTemperatureRadiantSystem(this->HotSetptSchedPtr,this->HotThrottlRange);
            } else { // This system is not capable of heating, set OffTempHeat to something really low
                OffTempHeat = LowTempHeating;
            }
            if (this->ColdSetptSchedPtr > 0) {
                OffTempCool = this->setOffTemperatureLowTemperatureRadiantSystem(this->ColdSetptSchedPtr,-this->ColdThrottlRange);
            } else { // This system is not capable of cooling, set OffTempCool to something really high
                OffTempCool = HighTempCooling;
            }

            // Check for an illogical condition where a user enters controls that could
            // potentially be heating or cooling at a particular control temperature
            if (OffTempHeat > OffTempCool) {
                MassFlowFrac = 0.0;
                ShowSevereError("Overlapping heating and cooling control temps in radiant system: " + this->Name);
                ShowFatalError("Preceding condition causes termination.");

            } else { // Temperatures for heating and cooling do not overlap--calculate the mass flow fraction

                if (ControlTemp < OffTempHeat && this->HeatingSystem) { // Heating mode
                    this->OperatingMode = HeatingMode;
                } else if (ControlTemp > OffTempCool && this->CoolingSystem) { // Cooling mode
                    this->OperatingMode = CoolingMode;
                }
                
                this->setOperatingModeBasedOnChangeoverDelay();
                
                if (this->OperatingMode == HeatingMode) {
                    ControlNode = this->HotWaterInNode;
                    MaxWaterFlow = this->WaterFlowMaxHeat;
                    MassFlowFrac = this->calculateOperationalFraction(OffTempHeat, ControlTemp, this->HotThrottlRange);
                } else if (this->OperatingMode == CoolingMode) {
                    ControlNode = this->ColdWaterInNode;
                    MaxWaterFlow = this->WaterFlowMaxCool;
                    MassFlowFrac = this->calculateOperationalFraction(OffTempCool, ControlTemp, this->ColdThrottlRange);
                } else {
                    MassFlowFrac = 0.0;
                }
            }

            // Calculate and limit the water flow rate
            ActWaterFlow = MassFlowFrac * MaxWaterFlow;
            if (ActWaterFlow < MassFlowTolerance) ActWaterFlow = 0.0;
            if (this->EMSOverrideOnWaterMdot) ActWaterFlow = this->EMSWaterMdotOverrideValue;

            if (this->OperatingMode == HeatingMode) {
                if (this->HeatingSystem) {
                    SetComponentFlowRate(ActWaterFlow,
                                         this->HotWaterInNode,
                                         this->HotWaterOutNode,
                                         this->HWLoopNum,
                                         this->HWLoopSide,
                                         this->HWBranchNum,
                                         this->HWCompNum);
                } else { // not heating system
                    SysRunning = false;
                }
            } else if (this->OperatingMode == CoolingMode) {
                if (this->CoolingSystem) {
                    SetComponentFlowRate(ActWaterFlow,
                                         this->ColdWaterInNode,
                                         this->ColdWaterOutNode,
                                         this->CWLoopNum,
                                         this->CWLoopSide,
                                         this->CWBranchNum,
                                         this->CWCompNum);
                } else { // not cooling system
                    SysRunning = false;
                }
            }

            // Now simulate the system...
            if ( ((this->OperatingMode == HeatingMode) || (this->OperatingMode == CoolingMode))
                 && SysRunning ) this->calculateLowTemperatureRadiantSystemComponents(state, LoadMet);
        }
    }

    void VariableFlowRadiantSystemData::calculateLowTemperatureRadiantSystemComponents(EnergyPlusData &state, Real64 &LoadMet) // Load met by the low temperature radiant system, in Watts
    {

        // SUBROUTINE INFORMATION:
        //       AUTHOR         Rick Strand
        //       DATE WRITTEN   November 2000
        //       MODIFIED       Sep 2011 LKL/BG - resimulate only zones needing it for Radiant systems

        // PURPOSE OF THIS SUBROUTINE:
        // This subroutine solves the radiant system based on how much water is (and
        // the conditions of the water) supplied to the radiant system.

        // METHODOLOGY EMPLOYED:
        // Use heat exchanger formulas to obtain the heat source/sink for the radiant
        // system based on the inlet conditions and flow rate of water.  Once that is
        // determined, recalculate the surface heat balances to reflect this heat
        // addition/subtraction.  The load met by the system is determined by the
        // difference between the convection from all surfaces in the zone when
        // there was no radiant system output and with a source/sink added.

        // REFERENCES:
        // IBLAST-QTF research program, completed in January 1995 (unreleased)
        // Strand, R.K. 1995. "Heat Source Transfer Functions and Their Application to
        //   Low Temperature Radiant Heating Systems", Ph.D. dissertation, University
        //   of Illinois at Urbana-Champaign, Department of Mechanical and Industrial
        //   Engineering.

        // Using/Aliasing
        using DataEnvironment::OutBaroPress;
        using DataHeatBalance::Zone;
        using DataHeatBalFanSys::CTFTsrcConstPart;
        using DataHeatBalFanSys::RadSysTiHBConstCoef;
        using DataHeatBalFanSys::RadSysTiHBQsrcCoef;
        using DataHeatBalFanSys::RadSysTiHBToutCoef;
        using DataHeatBalFanSys::RadSysToHBConstCoef;
        using DataHeatBalFanSys::RadSysToHBQsrcCoef;
        using DataHeatBalFanSys::RadSysToHBTinCoef;
        using DataHeatBalFanSys::ZoneAirHumRat;
        using DataHeatBalSurface::TH;
        using DataLoopNode::Node;
        using DataSurfaces::HeatTransferModel_CondFD;
        using DataSurfaces::HeatTransferModel_CTF;
        using DataSurfaces::Surface;
        using General::RoundSigDigits;
        using PlantUtilities::SetComponentFlowRate;

        // SUBROUTINE LOCAL VARIABLE DECLARATIONS:
        int CondSurfNum;          // Surface number (in radiant array) of
        int ConstrNum;            // Index for construction number in Construct derived type
        Real64 DewPointTemp;      // Dew-point temperature based on the zone air conditions
        Real64 EpsMdotCp;         // Epsilon (heat exchanger terminology) times water mass flow rate times water specific heat
        Real64 FullWaterMassFlow; // Original water mass flow rate before reducing the flow for condensation concerns
        Real64 LowestRadSurfTemp; // Lowest surface temperature of a radiant system (when condensation is a concern)
        Real64 PredictedCondTemp; // Temperature at which condensation is predicted (includes user parameter)
        int RadSurfNum;           // DO loop counter for the surfaces that comprise a particular radiant system
        int RadSurfNum2;          // DO loop counter for the surfaces that comprise a particular radiant system
        int RadSurfNum3;          // DO loop counter for the surfaces that comprise a particular radiant system
        Real64 ReductionFrac;     // Fraction that the flow should be reduced to avoid condensation
        int SurfNum;              // Index for radiant surface in Surface derived type
        int SurfNum2;             // Index for radiant surface in Surface derived type
        Real64 SysWaterMassFlow;  // System level water mass flow rate (includes effect of zone multiplier)
        Real64 WaterMassFlow;     // Water mass flow rate in the radiant system, kg/s
        int WaterNodeIn;          // Node number of the water entering the radiant system
        Real64 WaterTempIn;       // Temperature of the water entering the radiant system, in C
        Real64 ZeroFlowSurfTemp;  // Temperature of radiant surface when flow is zero
        int ZoneNum;              // Zone pointer for this radiant system

        Real64 Ca; // Coefficients to relate the inlet water temperature to the heat source
        Real64 Cb;
        Real64 Cc;
        Real64 Cd;
        Real64 Ce;
        Real64 Cf;
        Real64 Cg;
        Real64 Ch;
        Real64 Ci;
        Real64 Cj;
        Real64 Ck;
        Real64 Cl;
        // For more info on Ca through Cl, see comments below

        // First, apply heat exchanger logic to find the heat source/sink to the system.
        // This involves finding out the heat transfer characteristics of the hydronic
        // loop and then applying the equations derived on pp. 113-118 of the dissertation.

        // Set the conditions on the water side inlet
        {
            auto const SELECT_CASE_var(this->OperatingMode);
            if (SELECT_CASE_var == HeatingMode) {
                WaterNodeIn = this->HotWaterInNode;
            } else if (SELECT_CASE_var == CoolingMode) {
                WaterNodeIn = this->ColdWaterInNode;
            } else {
                WaterNodeIn = 0; // Suppress uninitialized warning
                ShowSevereError("Illegal low temperature radiant system operating mode");
                ShowContinueError("Occurs in Radiant System=" + this->Name);
                ShowFatalError("Preceding condition causes termination.");
            }
        }
        ZoneNum = this->ZonePtr;
        SysWaterMassFlow = Node(WaterNodeIn).MassFlowRate;
        WaterMassFlow = Node(WaterNodeIn).MassFlowRate / double(Zone(ZoneNum).Multiplier * Zone(ZoneNum).ListMultiplier);
        WaterTempIn = Node(WaterNodeIn).Temp;

        if (WaterMassFlow <= 0.0) {
            // No flow or below minimum allowed so there is no heat source/sink
            // This is possible with a mismatch between system and plant operation
            // or a slight mismatch between zone and system controls.  This is not
            // necessarily a "problem" so this exception is necessary in the code.
            for (RadSurfNum = 1; RadSurfNum <= this->NumOfSurfaces; ++RadSurfNum) {
                SurfNum = this->SurfacePtr(RadSurfNum);
                QRadSysSource(SurfNum) = 0.0;
                if (Surface(SurfNum).ExtBoundCond > 0 && Surface(SurfNum).ExtBoundCond != SurfNum)
                    QRadSysSource(Surface(SurfNum).ExtBoundCond) = 0.0; // Also zero the other side of an interzone
            }

        } else {

            for (RadSurfNum = 1; RadSurfNum <= this->NumOfSurfaces; ++RadSurfNum) {

                SurfNum = this->SurfacePtr(RadSurfNum);
                // Determine the heat exchanger "effectiveness" term

                EpsMdotCp = calculateHXEffectivenessTerm(SurfNum, WaterTempIn, WaterMassFlow, this->SurfaceFrac(RadSurfNum), this->NumCircuits(RadSurfNum));

                // Obtain the heat balance coefficients and calculate the intermediate coefficients
                // linking the inlet water temperature to the heat source/sink to the radiant system.
                // The coefficients are based on the following development...
                // The heat balance equations at the outside and inside surfaces are of the form:
                //   Tinside  = Ca + Cb*Toutside + Cc*q"
                //   Toutside = Cd + Ce*Tinside  + Cf*q"
                //   Tsource  = Cg + Ch*q"       + Ci*Tinside + Cj*Toutside
                // where:
                //   Tinside is the temperature at the inside surface
                //   Toutside is the temperature at the outside surface
                //   Tsource is the temperature within the radiant system at the location of the source/sink
                //   Ca is all of the other terms in the inside heat balance (solar, LW exchange, conduction history terms, etc.)
                //   Cb is the current cross CTF term
                //   Cc is the QTF inside term for the current heat source/sink
                //   Cd is all of the other terms in the outside heat balance (solar, LW exchange, conduction history terms, etc.)
                //   Ce is the current cross CTF term (should be equal to Cb)
                //   Cf is the QTF outside term for the current heat source/sink
                //   Cg is the summation of all temperature and source history terms at the source/sink location
                //   Ch is the QTF term at the source/sink location for the current heat source/sink
                //   Ci is the CTF inside term for the current inside surface temperature
                //   Cj is the CTF outside term for the current outside surface temperature
                // Note that it is necessary to not use "slow conduction" assumptions because the
                // source/sink has an impact on BOTH the inside and outside surface heat balances.
                // Hence the more general formulation.
                // The first two T equations above can be solved to remove the other surface temperature.
                // This results in the following equations:
                //   Tinside  = Ca + Cb*(Cd + Ce*Tinside + Cf*q") + Cc*q"   or...
                //   Tinside  = (Ca + Cb*Cd + (Cc+Cb*Cf)*q") / (1 - Ce*Cb)
                //   Toutside = Cd + Ce*(Ca + Cb*Toutside + Cc*q") + Cf*q"  or...
                //   Toutside = (Cd + Ce*Ca + (Cf+Ce*Cc)*q") / (1 - Ce*Cb)
                // Substituting the new equations for Tinside and Toutside as a function of C and q"
                // into the equation for Tsource...
                //   Tsource  = Cg + Ch*q" + Ci*((Ca + Cb*Cd + (Cc+Cb*Cf)*q") / (1 - Ce*Cb)) &
                //                         + Cj*((Cd + Ce*Ca + (Cf+Ce*Cc)*q") / (1 - Ce*Cb))
                // Or rearranging this to get Tsource as a function of q", we get...
                //   Tsource  =  Cg + ((Ci*(Ca + Cb*Cd) + Cj*(Cd + Ce*Ca))/(1-Ce*Cb)) &
                //             +(Ch + ((Ci*(Cc + Cb*Cf) + Cj*(Cf + Ce*Cc))/(1-Ce*Cb)))*q"
                // Or in a slightly simpler form...
                //   Tsource  = Ck + Cl*q"
                // where:
                //   Ck = Cg + ((Ci*(Ca + Cb*Cd) + Cj*(Cd + Ce*Ca))/(1-Ce*Cb))
                //   Cl = Ch + ((Ci*(Cc + Cb*Cf) + Cj*(Cf + Ce*Cc))/(1-Ce*Cb))
                // Note also that from heat exchanger "algebra", we have:
                //   q = epsilon*qmax    and    qmax = Mdot*Cp*(Twaterin-Tsource)
                // So...
                //   q" = q/Area = (epsilon*Mdot*Cp/Area)*(Twaterin-Tsource)
                // Or rearranging this equation:
                //   Tsource = -(q"*A/(epsilon*Mdot*Cp)) + Twaterin
                // Setting this equation equal to the other equation for Tsource a couple lines up
                // and rearranging to solve for q"...
                //   q" = (Twaterin - Ck) / (Cl + (A/(epsilon*Mdot*Cp))
                // or
                //   q  = (Twaterin - Ck) / ((Cl/A) + (1/epsilon*Mdot*Cp))
                // or
                //   q  = epsilon*Mdot*Cp*(Twaterin - Ck) / (1+(epsilon*Mdot*Cp*Cl/A))
                // which is the desired result, that is the heat source or sink to the radiant
                // system as a function of the water inlet temperature (flow rate is also in there
                // as well as all of the heat balance terms "hidden" in Ck and Cl).
                ConstrNum = Surface(SurfNum).Construction;

                if (Surface(SurfNum).HeatTransferAlgorithm == HeatTransferModel_CTF) {

                    Ca = RadSysTiHBConstCoef(SurfNum);
                    Cb = RadSysTiHBToutCoef(SurfNum);
                    Cc = RadSysTiHBQsrcCoef(SurfNum);

                    Cd = RadSysToHBConstCoef(SurfNum);
                    Ce = RadSysToHBTinCoef(SurfNum);
                    Cf = RadSysToHBQsrcCoef(SurfNum);

                    Cg = CTFTsrcConstPart(SurfNum);
                    Ch = dataConstruction.Construct(ConstrNum).CTFTSourceQ(0);
                    Ci = dataConstruction.Construct(ConstrNum).CTFTSourceIn(0);
                    Cj = dataConstruction.Construct(ConstrNum).CTFTSourceOut(0);

                    Ck = Cg + ((Ci * (Ca + Cb * Cd) + Cj * (Cd + Ce * Ca)) / (1.0 - Ce * Cb));
                    Cl = Ch + ((Ci * (Cc + Cb * Cf) + Cj * (Cf + Ce * Cc)) / (1.0 - Ce * Cb));

                    QRadSysSource(SurfNum) = EpsMdotCp * (WaterTempIn - Ck) / (1.0 + (EpsMdotCp * Cl / Surface(SurfNum).Area));

                } else if (Surface(SurfNum).HeatTransferAlgorithm == HeatTransferModel_CondFD) {

                    QRadSysSource(SurfNum) = EpsMdotCp * (WaterTempIn - TCondFDSourceNode(SurfNum));
                }

                if (Surface(SurfNum).ExtBoundCond > 0 && Surface(SurfNum).ExtBoundCond != SurfNum)
                    QRadSysSource(Surface(SurfNum).ExtBoundCond) = QRadSysSource(SurfNum); // Also set the other side of an interzone
            }

            // "Temperature Comparison" Cut-off:
            for (RadSurfNum = 1; RadSurfNum <= this->NumOfSurfaces; ++RadSurfNum) {
                // Check to see whether or not the system should really be running.  If
                // QRadSysSource is negative when we are in heating mode or QRadSysSource
                // is positive when we are in cooling mode, then the radiant system will
                // be doing the opposite of its intention.  In this case, the flow rate
                // is set to zero to avoid heating in cooling mode or cooling in heating
                // mode.
                SurfNum = this->SurfacePtr(RadSurfNum);

                if (((this->OperatingMode == HeatingMode) && (QRadSysSource(SurfNum) <= 0.0)) ||
                    ((this->OperatingMode == CoolingMode) && (QRadSysSource(SurfNum) >= 0.0))) {
                    WaterMassFlow = 0.0;
                    if (this->OperatingMode == HeatingMode) {
                        SetComponentFlowRate(WaterMassFlow,
                                             this->HotWaterInNode,
                                             this->HotWaterOutNode,
                                             this->HWLoopNum,
                                             this->HWLoopSide,
                                             this->HWBranchNum,
                                             this->HWCompNum);

                    } else if (this->OperatingMode == CoolingMode) {
                        SetComponentFlowRate(WaterMassFlow,
                                             this->ColdWaterInNode,
                                             this->ColdWaterOutNode,
                                             this->CWLoopNum,
                                             this->CWLoopSide,
                                             this->CWBranchNum,
                                             this->CWCompNum);
                    }
                    this->WaterMassFlowRate = WaterMassFlow;
                    this->OperatingMode = NotOperating;

                    for (RadSurfNum2 = 1; RadSurfNum2 <= this->NumOfSurfaces; ++RadSurfNum2) {
                        SurfNum2 = this->SurfacePtr(RadSurfNum2);
                        QRadSysSource(SurfNum2) = 0.0;
                        if (Surface(SurfNum2).ExtBoundCond > 0 && Surface(SurfNum2).ExtBoundCond != SurfNum2)
                            QRadSysSource(Surface(SurfNum2).ExtBoundCond) = 0.0; // Also zero the other side of an interzone
                    }
                    break; // outer do loop
                }
            }

            // Condensation Cut-off:
            // Check to see whether there are any surface temperatures within the radiant system that have
            // dropped below the dew-point temperature.  If so, we need to shut off this radiant system.
            // A safety parameter is added (hardwired parameter) to avoid getting too close to condensation
            // conditions.
            this->CondCausedShutDown = false;
            DewPointTemp = PsyTdpFnWPb(ZoneAirHumRat(ZoneNum), OutBaroPress);

            if ((this->OperatingMode == CoolingMode) && (this->CondCtrlType == CondCtrlSimpleOff)) {

                for (RadSurfNum2 = 1; RadSurfNum2 <= this->NumOfSurfaces; ++RadSurfNum2) {
                    if (TH(2, 1, this->SurfacePtr(RadSurfNum2)) < (DewPointTemp + this->CondDewPtDeltaT)) {
                        // Condensation warning--must shut off radiant system
                        this->CondCausedShutDown = true;
                        WaterMassFlow = 0.0;
                        this->OperatingMode = NotOperating;
                        SetComponentFlowRate(WaterMassFlow,
                                             this->ColdWaterInNode,
                                             this->ColdWaterOutNode,
                                             this->CWLoopNum,
                                             this->CWLoopSide,
                                             this->CWBranchNum,
                                             this->CWCompNum);
                        this->WaterMassFlowRate = WaterMassFlow;
                        for (RadSurfNum3 = 1; RadSurfNum3 <= this->NumOfSurfaces; ++RadSurfNum3) {
                            SurfNum2 = this->SurfacePtr(RadSurfNum3);
                            QRadSysSource(SurfNum2) = 0.0;
                            if (Surface(SurfNum2).ExtBoundCond > 0 && Surface(SurfNum2).ExtBoundCond != SurfNum2)
                                QRadSysSource(Surface(SurfNum2).ExtBoundCond) = 0.0; // Also zero the other side of an interzone
                        }
                        // Produce a warning message so that user knows the system was shut-off due to potential for condensation
                        if (!WarmupFlag) {
                            if (this->CondErrIndex == 0) { // allow errors up to number of radiant systems
                                ShowWarningMessage(cHydronicSystem + " [" + this->Name + ']');
                                ShowContinueError("Surface [" + Surface(this->SurfacePtr(RadSurfNum2)).Name +
                                                  "] temperature below dew-point temperature--potential for condensation exists");
                                ShowContinueError("Flow to the radiant system will be shut-off to avoid condensation");
                                ShowContinueError("Predicted radiant system surface temperature = " +
                                                  RoundSigDigits(TH(2, 1, this->SurfacePtr(RadSurfNum2)), 2));
                                ShowContinueError("Zone dew-point temperature + safety delta T= " +
                                                  RoundSigDigits(DewPointTemp + this->CondDewPtDeltaT, 2));
                                ShowContinueErrorTimeStamp("");
                                ShowContinueError("Note that a " + RoundSigDigits(this->CondDewPtDeltaT, 4) +
                                                  " C safety was chosen in the input for the shut-off criteria");
                                ShowContinueError("Note also that this affects all surfaces that are part of this radiant system");
                            }
                            ShowRecurringWarningErrorAtEnd(cHydronicSystem + " [" + this->Name +
                                                               "] condensation shut-off occurrence continues.",
                                                           this->CondErrIndex,
                                                           DewPointTemp,
                                                           DewPointTemp,
                                                           _,
                                                           "C",
                                                           "C");
                        }
                        break; // outer do loop
                    }
                }

            } else if ((this->OperatingMode == CoolingMode) && (this->CondCtrlType == CondCtrlNone)) {

                for (RadSurfNum2 = 1; RadSurfNum2 <= this->NumOfSurfaces; ++RadSurfNum2) {
                    if (TH(2, 1, this->SurfacePtr(RadSurfNum2)) < DewPointTemp) {
                        // Condensation occurring but user does not want to shut radiant system off ever
                        this->CondCausedShutDown = true;
                    }
                }

            } else if ((this->OperatingMode == CoolingMode) && (this->CondCtrlType == CondCtrlVariedOff)) {

                LowestRadSurfTemp = 999.9;
                CondSurfNum = 0;
                for (RadSurfNum2 = 1; RadSurfNum2 <= this->NumOfSurfaces; ++RadSurfNum2) {
                    if (TH(2, 1, this->SurfacePtr(RadSurfNum2)) < (DewPointTemp + this->CondDewPtDeltaT)) {
                        if (TH(2, 1, this->SurfacePtr(RadSurfNum2)) < LowestRadSurfTemp) {
                            LowestRadSurfTemp = TH(2, 1, this->SurfacePtr(RadSurfNum2));
                            CondSurfNum = RadSurfNum2;
                        }
                    }
                }

                if (CondSurfNum > 0) { // Condensation predicted so let's deal with it
                    // Process here is: turn everything off and see what the resulting surface temperature is for
                    // the surface that was causing the lowest temperature.  Then, interpolate to find the flow that
                    // would still allow the system to operate without producing condensation.  Rerun the heat balance
                    // and recheck for condensation.  If condensation still exists, shut everything down.  This avoids
                    // excessive iteration and still makes an attempt to vary the flow rate.
                    // First, shut everything off...
                    FullWaterMassFlow = WaterMassFlow;
                    WaterMassFlow = 0.0;
                    SetComponentFlowRate(WaterMassFlow,
                                         this->ColdWaterInNode,
                                         this->ColdWaterOutNode,
                                         this->CWLoopNum,
                                         this->CWLoopSide,
                                         this->CWBranchNum,
                                         this->CWCompNum);
                    this->WaterMassFlowRate = WaterMassFlow;
                    for (RadSurfNum3 = 1; RadSurfNum3 <= this->NumOfSurfaces; ++RadSurfNum3) {
                        SurfNum2 = this->SurfacePtr(RadSurfNum3);
                        QRadSysSource(SurfNum2) = 0.0;
                        if (Surface(SurfNum2).ExtBoundCond > 0 && Surface(SurfNum2).ExtBoundCond != SurfNum2)
                            QRadSysSource(Surface(SurfNum2).ExtBoundCond) = 0.0; // Also zero the other side of an interzone
                    }
                    // Redo the heat balances since we have changed the heat source (set it to zero)
                    HeatBalanceSurfaceManager::CalcHeatBalanceOutsideSurf(state.dataConvectionCoefficients, state.files, ZoneNum);
                    HeatBalanceSurfaceManager::CalcHeatBalanceInsideSurf(state, ZoneNum);
                    // Now check all of the surface temperatures.  If any potentially have condensation, leave the system off.
                    for (RadSurfNum2 = 1; RadSurfNum2 <= this->NumOfSurfaces; ++RadSurfNum2) {
                        if (TH(2, 1, this->SurfacePtr(RadSurfNum2)) < (DewPointTemp + this->CondDewPtDeltaT)) {
                            this->CondCausedShutDown = true;
                        }
                    }
                    // If the system does not need to be shut down, then let's see if we can vary the flow based
                    // on the lowest temperature surface from before.  This will use interpolation to try a new
                    // flow rate.
                    if (!this->CondCausedShutDown) {
                        PredictedCondTemp = DewPointTemp + this->CondDewPtDeltaT;
                        ZeroFlowSurfTemp = TH(2, 1, this->SurfacePtr(CondSurfNum));
                        ReductionFrac = (ZeroFlowSurfTemp - PredictedCondTemp) / std::abs(ZeroFlowSurfTemp - LowestRadSurfTemp);
                        if (ReductionFrac < 0.0) ReductionFrac = 0.0; // Shouldn't happen as the above check should have screened this out
                        if (ReductionFrac > 1.0) ReductionFrac = 1.0; // Shouldn't happen either because condensation doesn't exist then
                        WaterMassFlow = ReductionFrac * FullWaterMassFlow;
                        SysWaterMassFlow = double(Zone(ZoneNum).Multiplier * Zone(ZoneNum).ListMultiplier) * WaterMassFlow;
                        // Got a new reduced flow rate that should work...reset loop variable and resimulate the system
                        SetComponentFlowRate(SysWaterMassFlow,
                                             this->ColdWaterInNode,
                                             this->ColdWaterOutNode,
                                             this->CWLoopNum,
                                             this->CWLoopSide,
                                             this->CWBranchNum,
                                             this->CWCompNum);
                        this->WaterMassFlowRate = SysWaterMassFlow;

                        // Go through all of the surfaces again with the new flow rate...
                        for (RadSurfNum3 = 1; RadSurfNum3 <= this->NumOfSurfaces; ++RadSurfNum3) {
                            SurfNum = this->SurfacePtr(RadSurfNum3);
                            // Determine the heat exchanger "effectiveness" term

                            EpsMdotCp = calculateHXEffectivenessTerm(SurfNum, WaterTempIn, WaterMassFlow, this->SurfaceFrac(RadSurfNum3), this->NumCircuits(RadSurfNum3));

                            if (Surface(SurfNum).HeatTransferAlgorithm == HeatTransferModel_CTF) {
                                // For documentation on coefficients, see code earlier in this subroutine
                                Ca = RadSysTiHBConstCoef(SurfNum);
                                Cb = RadSysTiHBToutCoef(SurfNum);
                                Cc = RadSysTiHBQsrcCoef(SurfNum);
                                Cd = RadSysToHBConstCoef(SurfNum);
                                Ce = RadSysToHBTinCoef(SurfNum);
                                Cf = RadSysToHBQsrcCoef(SurfNum);
                                Cg = CTFTsrcConstPart(SurfNum);
                                Ch = dataConstruction.Construct(ConstrNum).CTFTSourceQ(0);
                                Ci = dataConstruction.Construct(ConstrNum).CTFTSourceIn(0);
                                Cj = dataConstruction.Construct(ConstrNum).CTFTSourceOut(0);
                                Ck = Cg + ((Ci * (Ca + Cb * Cd) + Cj * (Cd + Ce * Ca)) / (1.0 - Ce * Cb));
                                Cl = Ch + ((Ci * (Cc + Cb * Cf) + Cj * (Cf + Ce * Cc)) / (1.0 - Ce * Cb));
                                QRadSysSource(SurfNum) = EpsMdotCp * (WaterTempIn - Ck) / (1.0 + (EpsMdotCp * Cl / Surface(SurfNum).Area));
                            } else if (Surface(SurfNum).HeatTransferAlgorithm == HeatTransferModel_CondFD) {
                                QRadSysSource(SurfNum) = EpsMdotCp * (WaterTempIn - TCondFDSourceNode(SurfNum));
                            }
                            if (Surface(SurfNum).ExtBoundCond > 0 && Surface(SurfNum).ExtBoundCond != SurfNum)
                                QRadSysSource(Surface(SurfNum).ExtBoundCond) = QRadSysSource(SurfNum); // Also set the other side of an interzone
                        }

                        // Redo the heat balances since we have changed the heat source
                        HeatBalanceSurfaceManager::CalcHeatBalanceOutsideSurf(state.dataConvectionCoefficients, state.files, ZoneNum);
                        HeatBalanceSurfaceManager::CalcHeatBalanceInsideSurf(state, ZoneNum);

                        // Check for condensation one more time.  If no condensation, we are done.  If there is
                        // condensation, shut things down and be done.
                        for (RadSurfNum2 = 1; RadSurfNum2 <= this->NumOfSurfaces; ++RadSurfNum2) {
                            if (this->CondCausedShutDown) break;
                            if (TH(2, 1, this->SurfacePtr(RadSurfNum2)) < (PredictedCondTemp)) {
                                // Condensation still present--must shut off radiant system
                                this->CondCausedShutDown = true;
                                WaterMassFlow = 0.0;
                                this->OperatingMode = NotOperating;
                                RadSurfNum = RadSurfNum2;
                                SetComponentFlowRate(WaterMassFlow,
                                                     this->ColdWaterInNode,
                                                     this->ColdWaterOutNode,
                                                     this->CWLoopNum,
                                                     this->CWLoopSide,
                                                     this->CWBranchNum,
                                                     this->CWCompNum);
                                this->WaterMassFlowRate = WaterMassFlow;
                                for (RadSurfNum3 = 1; RadSurfNum3 <= this->NumOfSurfaces; ++RadSurfNum3) {
                                    SurfNum2 = this->SurfacePtr(RadSurfNum3);
                                    QRadSysSource(SurfNum2) = 0.0;
                                    if (Surface(SurfNum2).ExtBoundCond > 0 && Surface(SurfNum2).ExtBoundCond != SurfNum2)
                                        QRadSysSource(Surface(SurfNum2).ExtBoundCond) = 0.0; // Also zero the other side of an interzone
                                }
                            }
                        }
                    }

                    if (this->CondCausedShutDown) {
                        // Produce a warning message so that user knows the system was shut-off due to potential for condensation
                        if (!WarmupFlag) {
                            if (this->CondErrIndex == 0) { // allow errors up to number of radiant systems
                                ShowWarningMessage(cHydronicSystem + " [" + this->Name + ']');
                                ShowContinueError("Surface [" + Surface(this->SurfacePtr(CondSurfNum)).Name +
                                                  "] temperature below dew-point temperature--potential for condensation exists");
                                ShowContinueError("Flow to the radiant system will be shut-off to avoid condensation");
                                ShowContinueError("Predicted radiant system surface temperature = " +
                                                  RoundSigDigits(TH(2, 1, this->SurfacePtr(CondSurfNum)), 2));
                                ShowContinueError("Zone dew-point temperature + safety delta T= " +
                                                  RoundSigDigits(DewPointTemp + this->CondDewPtDeltaT, 2));
                                ShowContinueErrorTimeStamp("");
                                ShowContinueError("Note that a " + RoundSigDigits(this->CondDewPtDeltaT, 4) +
                                                  " C safety was chosen in the input for the shut-off criteria");
                                ShowContinueError("Note also that this affects all surfaces that are part of this radiant system");
                            }
                            ShowRecurringWarningErrorAtEnd(cHydronicSystem + " [" + this->Name +
                                                               "] condensation shut-off occurrence continues.",
                                                           this->CondErrIndex,
                                                           DewPointTemp,
                                                           DewPointTemp,
                                                           _,
                                                           "C",
                                                           "C");
                        }
                    }
                } // Condensation Predicted in Variable Shut-Off Control Type
            }     // In cooling mode and one of the condensation control types
        }         // There was a non-zero flow

        // Now that we have the source/sink term, we must redo the heat balances to obtain
        // the new SumHATsurf value for the zone.  Note that the difference between the new
        // SumHATsurf and the value originally calculated by the heat balance with a zero
        // source for all radiant systems in the zone is the load met by the system (approximately).
        HeatBalanceSurfaceManager::CalcHeatBalanceOutsideSurf(state.dataConvectionCoefficients, state.files, ZoneNum);
        HeatBalanceSurfaceManager::CalcHeatBalanceInsideSurf(state, ZoneNum);

        LoadMet = SumHATsurf(ZoneNum) - ZeroSourceSumHATsurf(ZoneNum);
    }

    void ConstantFlowRadiantSystemData::calculateLowTemperatureRadiantSystem(EnergyPlusData &state, Real64 &LoadMet)      // load met by the radiant system, in Watts
    {

        // SUBROUTINE INFORMATION:
        //       AUTHOR         Rick Strand
        //       DATE WRITTEN   August 2003

        // PURPOSE OF THIS SUBROUTINE:
        // This subroutine does all of the stuff that is necessary to simulate
        // a constant flow low temperature hydronic radiant heating/cooling system.
        // Calls are made to appropriate subroutines either in this module or
        // outside of it.

        // METHODOLOGY EMPLOYED:
        // Similar in many aspects to the hydronic (variable flow) radiant system
        // except that flow rate through the radiant system is constant (based on
        // the user schedule) and the inlet temperature is varied by injecting
        // more or less fluid from the main loop to achieve the desired inlet
        // temperature.

        // REFERENCES:
        // Other EnergyPlus modules
        // IBLAST-QTF research program, completed in January 1995 (unreleased)
        // Strand, R.K. 1995. "Heat Source Transfer Functions and Their Application to
        //   Low Temperature Radiant Heating Systems", Ph.D. dissertation, University
        //   of Illinois at Urbana-Champaign, Department of Mechanical and Industrial
        //   Engineering.
        // Seem, J.E. 1986. "Heat Transfer in Buildings", Ph.D. dissertation, University
        //   of Wisconsin-Madison.

        // Using/Aliasing
        using DataBranchAirLoopPlant::MassFlowTolerance;
        using DataEnvironment::CurMnDy;
        using DataEnvironment::EnvironmentName;
        using DataHeatBalance::MRT;
        using DataHeatBalance::Zone;
        using DataHeatBalance::ZoneData;
        using DataHeatBalFanSys::MAT;
        using DataHVACGlobals::SmallLoad;
        using DataLoopNode::Node;
        using FluidProperties::GetSpecificHeatGlycol;
        using General::TrimSigDigits;
        using PlantUtilities::SetComponentFlowRate;
        using ScheduleManager::GetCurrentScheduleValue;

        // SUBROUTINE PARAMETER DEFINITIONS:
        Real64 const LowCpFluidValue(100.0); // lowest allowed Cp fluid value (to avoid dividing by zero) [J/kg-K]
        static std::string const RoutineName("CalcLowTempCFloRadiantSystem");

        // SUBROUTINE LOCAL VARIABLE DECLARATIONS:
        Real64 CpFluid;         // Specific heat of the fluid in the radiant system
        Real64 InjectFlowRate;  // Calculated injection flow rate that will meet the inlet temperature requirement
        bool Iteration;         // FALSE when a normal solution, TRUE when it is a solution where we must also find the inlet temp
        int LoopInNode;         // Node on the loop that is the inlet to the constant flow radiant system
        Real64 OffTempCool;     // temperature at which the cooling shuts down
        Real64 OffTempHeat;     // temperature at which the heating shuts down
        Real64 PumpPartLoadRat; // Pump part load ratio (based on user schedule, or 1.0 for no schedule)
        Real64 PumpTempRise;    // Temperature rise of the fluid as it passes through the pump
        Real64 RadInTemp;       // "Desired" radiant system water inlet temperature [Celsius]
        Real64 SetPointTemp;    // temperature that will be used to control the radiant system [Celsius]
        Real64 SetPointTempHi;  // Current high point in setpoint temperature range
        Real64 SetPointTempLo;  // Current low point in setpoint temperature range
        Real64 ShaftPower;      // Amount of power expended at the pump shaft
        int SurfNum;            // Surface number in the Surface derived type for a radiant system surface
        int SurfNum2;           // Surface number in the Surface derived type for a radiant system surface
        bool SysRunning;        // TRUE when the system is running
        Real64 SysWaterInTemp;  // Fluid temperature supplied from the loop
        Real64 WaterTempHi;     // Current high point in water temperature range
        Real64 WaterTempLo;     // Current low point in water temperature range
        int ZoneNum;            // number of zone being served
        Real64 mdot;            // local temporary for water mass flow rate kg/s

        // initialize local variables
        ZoneNum = this->ZonePtr;
        SysRunning = true; // default to running and turn off only if not running
        VarOffCond = false;

        if (GetCurrentScheduleValue(this->SchedPtr) <= 0) SysRunning = false;

        if (SysRunning) { // Unit is probably on-->this section is intended to control the water
            // mass flow rate being sent to the radiant system

            // Set the current setpoint temperature (same procedure for either heating or cooling)

            SetPointTemp = this->setRadiantSystemControlTemperature();

            // Avoid problems when there is no heating or cooling control because the system only cools or heats
            if (this->HotCtrlHiTempSchedPtr > 0) {
                OffTempHeat = GetCurrentScheduleValue(this->HotCtrlHiTempSchedPtr);
            } else {
                OffTempHeat = LowTempHeating;
            }
            if (this->ColdCtrlLoTempSchedPtr > 0) {
                OffTempCool = GetCurrentScheduleValue(this->ColdCtrlLoTempSchedPtr);
            } else {
                OffTempCool = HighTempCooling;
            }

            if (SetPointTemp < OffTempHeat && this->HeatingSystem) { // Heating mode
                this->OperatingMode = HeatingMode;
            } else if (SetPointTemp > OffTempCool && this->CoolingSystem) { // Cooling mode
                this->OperatingMode = CoolingMode;
            }
            
            this->setOperatingModeBasedOnChangeoverDelay();

            // Now actually decide what to do based on the setpoint temperature in relation to the control temperatures
            if (this->OperatingMode == HeatingMode) { // HEATING MODE

                this->WaterMassFlowRate = this->HotWaterMassFlowRate;

                if (!this->HeatingSystem) {

                    SysRunning = false; // Can't heat unless it's a heating system

                } else { // It is a heating system so set all of the values for controls

                    SetPointTempHi = GetCurrentScheduleValue(this->HotCtrlHiTempSchedPtr);
                    SetPointTempLo = GetCurrentScheduleValue(this->HotCtrlLoTempSchedPtr);
                    if (SetPointTempHi < SetPointTempLo) {
                        ShowSevereError("Heating setpoint temperature mismatch in" + this->Name);
                        ShowContinueError("High setpoint temperature is less than low setpoint temperature--check your schedule input");
                        ShowFatalError("Preceding condition causes termination.");
                    }

                    WaterTempHi = GetCurrentScheduleValue(this->HotWaterHiTempSchedPtr);
                    WaterTempLo = GetCurrentScheduleValue(this->HotWaterLoTempSchedPtr);
                    if (WaterTempHi < WaterTempLo) {
                        ShowSevereError("Heating water temperature mismatch in" + this->Name);
                        ShowContinueError("High water temperature is less than low water temperature--check your schedule input");
                        ShowFatalError("Preceding condition causes termination.");
                    }

                    if (SetPointTemp >= SetPointTempHi) {
                        // System is above high heating setpoint so we should be able to turn the system off
                        RadInTemp = WaterTempLo;
                        SysRunning = false;
                    } else if (SetPointTemp <= SetPointTempLo) {
                        // System is running with its highest inlet temperature
                        RadInTemp = WaterTempHi;
                    } else {
                        // Interpolate to obtain the current radiant system inlet temperature
                        RadInTemp = WaterTempHi - (WaterTempHi - WaterTempLo) * (SetPointTemp - SetPointTempLo) / (SetPointTempHi - SetPointTempLo);
                    }
                }

            } else if (this->OperatingMode == CoolingMode) { // COOLING MODE

                this->WaterMassFlowRate = this->ChWaterMassFlowRate;

                if (!this->CoolingSystem) {

                    SysRunning = false; // Can't cool unless it's a cooling system

                } else { // It is a cooling system so set all of the values for controls

                    SetPointTempHi = GetCurrentScheduleValue(this->ColdCtrlHiTempSchedPtr);
                    SetPointTempLo = GetCurrentScheduleValue(this->ColdCtrlLoTempSchedPtr);
                    if (SetPointTempHi < SetPointTempLo) {
                        ShowSevereError("Cooling setpoint temperature mismatch in" + this->Name);
                        ShowContinueError("High setpoint temperature is less than low setpoint temperature--check your schedule input");
                        ShowFatalError("Preceding condition causes termination.");
                    }

                    WaterTempHi = GetCurrentScheduleValue(this->ColdWaterHiTempSchedPtr);
                    WaterTempLo = GetCurrentScheduleValue(this->ColdWaterLoTempSchedPtr);
                    if (WaterTempHi < WaterTempLo) {
                        ShowSevereError("Cooling water temperature mismatch in" + this->Name);
                        ShowContinueError("High water temperature is less than low water temperature--check your schedule input");
                        ShowFatalError("Preceding condition causes termination.");
                    }

                    if (SetPointTemp <= SetPointTempLo) {
                        // System is below low cooling setpoint so we should be able to turn the system off
                        RadInTemp = WaterTempHi;
                        SysRunning = false;
                    } else if (SetPointTemp >= SetPointTempHi) {
                        // System is running with its lowest inlet temperature
                        RadInTemp = WaterTempLo;
                    } else {
                        // Interpolate to obtain the current radiant system inlet temperature
                        RadInTemp = WaterTempHi - (WaterTempHi - WaterTempLo) * (SetPointTemp - SetPointTempLo) / (SetPointTempHi - SetPointTempLo);
                    }
                }

            } else { // System is not running because the setpoint temperature is in the "deadband"

                RadInTemp = SetPointTemp;
                SysRunning = false;
            }
        }

        if (SysRunning) {
            CpFluid = GetSpecificHeatGlycol(fluidNameWater, RadInTemp, this->GlycolIndex, RoutineName);
        }

        if ((!SysRunning) || (CpFluid < LowCpFluidValue)) {
            // Unit is off or has no load upon it OR CpFluid value is "zero" so
            // set the flow rates to zero and then simulate the components with
            // the no flow conditions
            this->OperatingMode = NotOperating;
            this->WaterMassFlowRate = 0.0;
            this->WaterInjectionRate = 0.0;
            this->WaterRecircRate = 0.0;
            this->HeatPower = 0.0;
            this->CoolPower = 0.0;
            this->PumpPower = 0.0;
            this->PumpMassFlowRate = 0.0;
            this->PumpHeattoFluid = 0.0;

            for (SurfNum = 1; SurfNum <= this->NumOfSurfaces; ++SurfNum) {
                SurfNum2 = this->SurfacePtr(SurfNum);
                QRadSysSource(SurfNum2) = 0.0;
                if (Surface(SurfNum2).ExtBoundCond > 0 && Surface(SurfNum2).ExtBoundCond != SurfNum2)
                    QRadSysSource(Surface(SurfNum2).ExtBoundCond) = 0.0; // Also zero the other side of an interzone
            }

            // turn off flow requests made during init because it is not actually running
            if (this->CWLoopNum > 0) {
                mdot = 0.0;
                SetComponentFlowRate(mdot,
                                     this->ColdWaterInNode,
                                     this->ColdWaterOutNode,
                                     this->CWLoopNum,
                                     this->CWLoopSide,
                                     this->CWBranchNum,
                                     this->CWCompNum);
            }
            if (this->HWLoopNum > 0) {
                mdot = 0.0;
                SetComponentFlowRate(mdot,
                                     this->HotWaterInNode,
                                     this->HotWaterOutNode,
                                     this->HWLoopNum,
                                     this->HWLoopSide,
                                     this->HWBranchNum,
                                     this->HWCompNum);
            }
        } else { // (SysRunning) so simulate the system...

            // Determine pump flow rate and pump heat addition
            this->PumpMassFlowRate = this->WaterMassFlowRate; // Set in InitLowTempRadiantSystem
            if (this->VolFlowSchedPtr > 0) {
                PumpPartLoadRat = GetCurrentScheduleValue(this->VolFlowSchedPtr);
            } else {
                PumpPartLoadRat = 1.0;
            }
            this->PumpPower = PumpPartLoadRat * this->NomPowerUse;
            ShaftPower = this->PumpPower * this->MotorEffic;
            // This adds the pump heat based on User input for the pump (same as in Pump module)
            // We assume that all of the heat ends up in the fluid eventually since this is a closed loop.
            this->PumpHeattoFluid =
                ShaftPower + ((this->PumpPower - ShaftPower) * this->FracMotorLossToFluid);
            if (this->PumpMassFlowRate > 0.0) {
                PumpTempRise = this->PumpHeattoFluid / (this->PumpMassFlowRate * CpFluid);
            } else {
                PumpTempRise = 0.0;
            }

            LoopReqTemp = RadInTemp - PumpTempRise; // Temperature required at the inlet of the pump to meet the temperature request

            if (this->OperatingMode == HeatingMode) {

                // in heating mode so shut down cold water flow request
                if (this->CWLoopNum > 0) {
                    mdot = 0.0;
                    SetComponentFlowRate(mdot,
                                         this->ColdWaterInNode,
                                         this->ColdWaterOutNode,
                                         this->CWLoopNum,
                                         this->CWLoopSide,
                                         this->CWBranchNum,
                                         this->CWCompNum);
                }
                LoopInNode = this->HotWaterInNode;
                SysWaterInTemp = Node(LoopInNode).Temp;
                Iteration = false;

                if ((SysWaterInTemp >= LoopReqTemp) && (Node(LoopInNode).MassFlowRateMaxAvail >= this->WaterMassFlowRate)) {
                    // Case 1: Adequate temperature and flow
                    // Best condition--loop inlet temperature greater than requested and we have enough flow.
                    // So, proceed assuming the RadInTemp requested by the controls and then figure out the
                    // mixing after the outlet radiant temperature is calculated.
                    this->WaterInletTemp = RadInTemp;
                    this->calculateLowTemperatureRadiantSystemComponents(state, LoopInNode, Iteration, LoadMet);

                    // We now have inlet and outlet temperatures--we still need to set the flow rates
                    if ((SysWaterInTemp - this->WaterOutletTemp) != 0.0) { // protect divide by zero
                        this->WaterInjectionRate =
                            (this->WaterMassFlowRate *
                             (this->WaterInletTemp - this->WaterOutletTemp) /
                             (SysWaterInTemp - this->WaterOutletTemp)) -
                            (this->PumpHeattoFluid / (CpFluid * (SysWaterInTemp - this->WaterOutletTemp)));
                    } else {
                        this->WaterInjectionRate = this->WaterMassFlowRate;
                    }
                    this->WaterRecircRate = this->WaterMassFlowRate - this->WaterInjectionRate;

                } else if ((SysWaterInTemp < LoopReqTemp) && (Node(LoopInNode).MassFlowRateMaxAvail >= this->WaterMassFlowRate)) {
                    // Case 2: Adequate flow but temperature too low
                    // Only thing to do is to reset the inlet temperature and assume that the loop will supply
                    // the entire flow to the component (no recirculation but potentially some bypass for the
                    // overall loop).  There is no way we can meet the control temperature so don't even try.
                    this->WaterInletTemp = SysWaterInTemp + PumpTempRise;
                    this->calculateLowTemperatureRadiantSystemComponents(state, LoopInNode, Iteration, LoadMet);

                    // We now have inlet and outlet temperatures--we still need to set the flow rates
                    if ((SysWaterInTemp - this->WaterOutletTemp) != 0.0) { // protect divide by zero
                        this->WaterInjectionRate =
                            (this->WaterMassFlowRate *
                             (this->WaterInletTemp - this->WaterOutletTemp) /
                             (SysWaterInTemp - this->WaterOutletTemp)) -
                            (this->PumpHeattoFluid / (CpFluid * (SysWaterInTemp - this->WaterOutletTemp)));
                    } else {
                        this->WaterInjectionRate = this->WaterMassFlowRate;
                    }
                    if (this->WaterInjectionRate > this->WaterMassFlowRate)
                        this->WaterInjectionRate = this->WaterMassFlowRate;
                    this->WaterRecircRate = 0.0; // by definition

                } else if ((SysWaterInTemp >= LoopReqTemp) && (Node(LoopInNode).MassFlowRateMaxAvail < this->WaterMassFlowRate)) {
                    // Case 3: Adequate temperature but loop flow is less than component flow
                    // This case might work out, but there is no guarantee that there is enough loop flow to
                    // mix with the recirculation flow and still provide a high enough temperature.  First
                    // step is to try the inlet temperature and flow rate as in Case 1.  If we can obtain
                    // the proper temperature inlet to the radiant system, then we are done.  If not, we
                    // have to repeat the solution for an unknown inlet temperature and a known recirculation
                    // rate.
                    this->WaterInletTemp = RadInTemp;
                    this->calculateLowTemperatureRadiantSystemComponents(state, LoopInNode, Iteration, LoadMet);

                    // Now see if we can really get that desired into temperature (RadInTemp) by solving
                    // for the flow that is injected from the loop.  A heat balance for the mixer that relates
                    // the important quantities is:
                    //   Mdotradsys*Cp*Tradsysin = Mdotloop*Cp*Tloop + (Mdotradsys-Mdotloop)*Cp*Tradsysout + PumpHeat
                    // or rearranging to get the injection flow (Mdotloop):
                    //   Mdotloop = Mdotcomp*(Tradsysin-Tradsysout)/(Tloop-Tradsysout) - PumpHeat/(Cp*(Tloop-Tradsysout))
                    // If Mdotloop from this equation is greater that the loop flow rate (Node%MassFlowRate),
                    // then we cannot meet the inlet temperature and we have to "iterate" through the
                    // alternate solution.
                    if ((SysWaterInTemp - this->WaterOutletTemp) != 0.0) { // protect divide by zero
                        InjectFlowRate =
                            (this->WaterMassFlowRate * (this->WaterInletTemp - this->WaterOutletTemp) /
                             (SysWaterInTemp - this->WaterOutletTemp)) -
                            (this->PumpHeattoFluid / (CpFluid * (SysWaterInTemp - this->WaterOutletTemp)));
                    } else {
                        InjectFlowRate = this->WaterMassFlowRate;
                    }
                    if (InjectFlowRate > Node(LoopInNode).MassFlowRateMaxAvail) {
                        // We didn't have enough flow from the loop to meet our inlet temperature request.
                        // So, set the injection rate to the loop flow and calculate the recirculation flow.
                        // Then, resimulate the radiant system using these values (it will obtain the actual
                        // inlet temperature that results from this).
                        this->WaterInjectionRate = Node(LoopInNode).MassFlowRateMaxAvail;
                        this->WaterRecircRate = this->WaterMassFlowRate - this->WaterInjectionRate;
                        this->WaterInletTemp = SysWaterInTemp + PumpTempRise;
                        Iteration = true;
                        this->calculateLowTemperatureRadiantSystemComponents(state, LoopInNode, Iteration, LoadMet);
                    } else {
                        this->WaterInjectionRate = InjectFlowRate;
                        this->WaterRecircRate = this->WaterMassFlowRate - this->WaterInjectionRate;
                    }

                } else if ((SysWaterInTemp < LoopReqTemp) && (Node(LoopInNode).MassFlowRateMaxAvail < this->WaterMassFlowRate)) {
                    // Case 4: Temperature too low and loop flow is less than component flow
                    // Worst condition--can't meet the temperature request at all.  Only thing to do is to
                    // set the loop flow and recirculation rate (known) and solve for the inlet temperature
                    // using the "iteration" solution scheme from "Case 3B" above
                    this->WaterInjectionRate = Node(LoopInNode).MassFlowRateMaxAvail;
                    this->WaterRecircRate = this->WaterMassFlowRate - this->WaterInjectionRate;
                    this->WaterInletTemp = SysWaterInTemp + PumpTempRise;
                    Iteration = true;
                    this->calculateLowTemperatureRadiantSystemComponents(state, LoopInNode, Iteration, LoadMet);
               }

            } else if (this->OperatingMode == CoolingMode) {

                // in cooling mode so shut down heating water flow request
                if (this->HWLoopNum > 0) {
                    mdot = 0.0;
                    SetComponentFlowRate(mdot,
                                         this->HotWaterInNode,
                                         this->HotWaterOutNode,
                                         this->HWLoopNum,
                                         this->HWLoopSide,
                                         this->HWBranchNum,
                                         this->HWCompNum);
                }
                LoopInNode = this->ColdWaterInNode;
                SysWaterInTemp = Node(LoopInNode).Temp;
                CFloCondIterNum = 1;
                while ((CFloCondIterNum <= 1) ||
                       ((CFloCondIterNum <= 2) && (this->CondCtrlType == CondCtrlVariedOff) && (VarOffCond))) {
                    Iteration = false;

                    if ((SysWaterInTemp <= LoopReqTemp) && (Node(LoopInNode).MassFlowRateMaxAvail >= this->WaterMassFlowRate)) {
                        // Case 1: Adequate temperature and flow
                        // Best condition--loop inlet temperature lower than requested and we have enough flow.
                        // So, proceed assuming the RadInTemp requested by the controls and then figure out the
                        // mixing after the outlet radiant temperature is calculated.

                        // This condition can also happen when LoopReqTemp has been reset  to dewpoint for condensation control
                        if (!VarOffCond) {
                            this->WaterInletTemp = RadInTemp;
                        } else {
                            this->WaterInletTemp = LoopReqTemp;
                        }
                        this->calculateLowTemperatureRadiantSystemComponents(state, LoopInNode, Iteration, LoadMet);

                        // We now have inlet and outlet temperatures--we still need to set the flow rates
                        if ((SysWaterInTemp - this->WaterOutletTemp) != 0.0) { // protect div by zero
                            this->WaterInjectionRate =
                                (this->WaterMassFlowRate *
                                 (this->WaterInletTemp - this->WaterOutletTemp) /
                                 (SysWaterInTemp - this->WaterOutletTemp)) -
                                (this->PumpHeattoFluid / (CpFluid * (SysWaterInTemp - this->WaterOutletTemp)));
                        } else {
                            this->WaterInjectionRate = this->WaterMassFlowRate;
                        }
                        this->WaterRecircRate = this->WaterMassFlowRate - this->WaterInjectionRate;

                    } else if ((SysWaterInTemp > LoopReqTemp) && (Node(LoopInNode).MassFlowRateMaxAvail >= this->WaterMassFlowRate)) {
                        // Case 2: Adequate flow but temperature too high
                        // Only thing to do is to reset the inlet temperature and assume that the loop will supply
                        // the entire flow to the component (no recirculation but potentially some bypass for the
                        // overall loop).  There is no way we can meet the control temperature so don't even try.
                        this->WaterInletTemp = SysWaterInTemp + PumpTempRise;
                        this->calculateLowTemperatureRadiantSystemComponents(state, LoopInNode, Iteration, LoadMet);

                        // We now have inlet and outlet temperatures--we still need to set the flow rates
                        if ((SysWaterInTemp - this->WaterOutletTemp) != 0.0) { // protect div by zero
                            this->WaterInjectionRate =
                                (this->WaterMassFlowRate *
                                 (this->WaterInletTemp - this->WaterOutletTemp) /
                                 (SysWaterInTemp - this->WaterOutletTemp)) -
                                (this->PumpHeattoFluid / (CpFluid * (SysWaterInTemp - this->WaterOutletTemp)));
                        } else { // no temp change present, set injection rate to full flow
                            this->WaterInjectionRate = this->WaterMassFlowRate;
                        }
                        if (this->WaterInjectionRate > this->WaterMassFlowRate)
                            this->WaterInjectionRate = this->WaterMassFlowRate;
                        this->WaterRecircRate = 0.0; // by definition

                    } else if ((SysWaterInTemp <= LoopReqTemp) && (Node(LoopInNode).MassFlowRateMaxAvail < this->WaterMassFlowRate)) {
                        // Case 3: Adequate temperature but loop flow is less than component flow
                        // This case might work out, but there is no guarantee that there is enough loop flow to
                        // mix with the recirculation flow and still provide a high enough temperature.  First
                        // step is to try the inlet temperature and flow rate as in Case 1.  If we can obtain
                        // the proper temperature inlet to the radiant system, then we are done.  If not, we
                        // have to repeat the solution for an unknown inlet temperature and a known recirculation
                        // rate.
                        // This condition might happen when LoopReqTemp has been reset  to dewpoint for condensation control
                        if (!VarOffCond) {
                            this->WaterInletTemp = RadInTemp;
                        } else {
                            this->WaterInletTemp = LoopReqTemp;
                        }
                        this->calculateLowTemperatureRadiantSystemComponents(state, LoopInNode, Iteration, LoadMet);

                        // Now see if we can really get that desired into temperature (RadInTemp) by solving
                        // for the flow that is injected from the loop.  A heat balance for the mixer that relates
                        // the important quantities is:
                        //   Mdotradsys*Cp*Tradsysin = Mdotloop*Cp*Tloop + (Mdotradsys-Mdotloop)*Cp*Tradsysout + PumpHeat
                        // or rearranging to get the injection flow (Mdotloop):
                        //   Mdotloop = Mdotcomp*(Tradsysin-Tradsysout)/(Tloop-Tradsysout) - PumpHeat/(Cp*(Tloop-Tradsysout))
                        // If Mdotloop from this equation is greater that the loop flow rate (Node%MassFlowRate),
                        // then we cannot meet the inlet temperature and we have to "iterate" through the
                        // alternate solution.
                        if ((SysWaterInTemp - this->WaterOutletTemp) != 0.0) { // protect div by zero
                            InjectFlowRate =
                                (this->WaterMassFlowRate *
                                 (this->WaterInletTemp - this->WaterOutletTemp) /
                                 (SysWaterInTemp - this->WaterOutletTemp)) -
                                (this->PumpHeattoFluid / (CpFluid * (SysWaterInTemp - this->WaterOutletTemp)));
                        } else {
                            InjectFlowRate = this->WaterMassFlowRate;
                        }
                        if (InjectFlowRate > Node(LoopInNode).MassFlowRateMaxAvail) {
                            // We didn't have enough flow from the loop to meet our inlet temperature request.
                            // So, set the injection rate to the loop flow and calculate the recirculation flow.
                            // Then, resimulate the radiant system using these values (it will obtain the actual
                            // inlet temperature that results from this).
                            this->WaterInjectionRate = Node(LoopInNode).MassFlowRateMaxAvail;
                            this->WaterRecircRate = this->WaterMassFlowRate - this->WaterInjectionRate;
                            this->WaterInletTemp = SysWaterInTemp + PumpTempRise;
                            Iteration = true;
                            this->calculateLowTemperatureRadiantSystemComponents(state, LoopInNode, Iteration, LoadMet);
                        } else {
                            this->WaterInjectionRate = InjectFlowRate;
                            this->WaterRecircRate = this->WaterMassFlowRate - this->WaterInjectionRate;
                        }

                    } else if ((SysWaterInTemp > LoopReqTemp) && (Node(LoopInNode).MassFlowRateMaxAvail < this->WaterMassFlowRate)) {
                        // Case 4: Temperature too low and loop flow is less than component flow
                        // Worst condition--can't meet the temperature request at all.  Only thing to do is to
                        // set the loop flow and recirculation rate (known) and solve for the inlet temperature
                        // using the "iteration" solution scheme from "Case 3B" above
                        this->WaterInjectionRate = Node(LoopInNode).MassFlowRateMaxAvail;
                        this->WaterRecircRate = this->WaterMassFlowRate - this->WaterInjectionRate;
                        this->WaterInletTemp = SysWaterInTemp + PumpTempRise;
                        Iteration = true;
                        this->calculateLowTemperatureRadiantSystemComponents(state, LoopInNode, Iteration, LoadMet);
                    }

                    ++CFloCondIterNum;
                }

            } // Operating mode (heating or cooling)

            // Case when system has been shut down because of condensation issues or other limitations:
            if (this->WaterMassFlowRate < MassFlowTolerance) {
                this->WaterMassFlowRate = 0.0;
                this->WaterInjectionRate = 0.0;
                this->WaterRecircRate = 0.0;
                this->PumpMassFlowRate = 0.0;
                this->OperatingMode = NotOperating;
            }

            // There are some cases when the pump heat is actually enough to provide all the heating that the system needs.
            // In this case, the water injection flow rate will come back as a slightly negative number.  Reset it to zero
            // and just recirculate all the flow through the local loop.
            if (this->WaterInjectionRate < 0.0) {
                this->WaterInjectionRate = 0.0;
                this->WaterRecircRate = this->WaterMassFlowRate;
            }

            // Error check, just in case
            if (this->WaterRecircRate < 0.0) {
                ShowWarningError("Flow mismatch in radiant system--result will be an energy imbalance--should not get this error");
                ShowContinueErrorTimeStamp("WaterRecircRate=" + TrimSigDigits(this->WaterRecircRate, 2) +
                                           ", in Radiant System=" + this->Name + ',');
                this->WaterRecircRate = 0.0;
                this->WaterInjectionRate = this->WaterMassFlowRate;
            }

        } // System running mode (yes or no)
    }

    void ConstantFlowRadiantSystemData::calculateLowTemperatureRadiantSystemComponents
                                            (EnergyPlusData &state, int const MainLoopNodeIn, // Node number on main loop of the inlet node to the radiant system
                                             bool const Iteration,     // FALSE for the regular solution, TRUE when we had to loop back
                                             Real64 &LoadMet           // Load met by the low temperature radiant system, in Watts
    )
    {

        // SUBROUTINE INFORMATION:
        //       AUTHOR         Rick Strand
        //       DATE WRITTEN   August 2003
        //       MODIFIED       Sep 2011 LKL/BG - resimulate only zones needing it for Radiant systems

        // PURPOSE OF THIS SUBROUTINE:
        // This subroutine solves the radiant system based on how much water is (and
        // the conditions of the water) supplied to the radiant system.  The purpose
        // of this subroutine is similar to CalcLowTempHydrRadSysComps except that
        // it solves this for a constant flow hydronic radiant system.

        // METHODOLOGY EMPLOYED:
        // Use heat exchanger formulas to obtain the heat source/sink for the radiant
        // system based on the inlet conditions and flow rate of water.  Once that is
        // determined, recalculate the surface heat balances to reflect this heat
        // addition/subtraction.  The load met by the system is determined by the
        // difference between the convection from all surfaces in the zone when
        // there was no radiant system output and with a source/sink added.

        // REFERENCES:
        // IBLAST-QTF research program, completed in January 1995 (unreleased)
        // Strand, R.K. 1995. "Heat Source Transfer Functions and Their Application to
        //   Low Temperature Radiant Heating Systems", Ph.D. dissertation, University
        //   of Illinois at Urbana-Champaign, Department of Mechanical and Industrial
        //   Engineering.

        // Using/Aliasing
        using DataEnvironment::OutBaroPress;
        using DataHeatBalance::Zone;
        using DataHeatBalFanSys::CTFTsrcConstPart;
        using DataHeatBalFanSys::RadSysTiHBConstCoef;
        using DataHeatBalFanSys::RadSysTiHBQsrcCoef;
        using DataHeatBalFanSys::RadSysTiHBToutCoef;
        using DataHeatBalFanSys::RadSysToHBConstCoef;
        using DataHeatBalFanSys::RadSysToHBQsrcCoef;
        using DataHeatBalFanSys::RadSysToHBTinCoef;
        using DataHeatBalFanSys::ZoneAirHumRat;
        using DataHeatBalSurface::TH;
        using DataLoopNode::Node;
        using DataSurfaces::HeatTransferModel_CondFD;
        using DataSurfaces::HeatTransferModel_CTF;
        using DataSurfaces::Surface;
        using FluidProperties::GetSpecificHeatGlycol;
        using General::RoundSigDigits;
        using PlantUtilities::SetComponentFlowRate;

        // SUBROUTINE PARAMETER DEFINITIONS:
        Real64 const TempCheckLimit(0.1); // Maximum allowed temperature difference between outlet temperature calculations
        Real64 const ZeroSystemResp(0.1); // Response below which the system response is really zero
        static std::string const RoutineName("CalcLowTempCFloRadSysComps");

        // SUBROUTINE LOCAL VARIABLE DECLARATIONS:
        int ConstrNum;                // Index for construction number in Construct derived type
        Real64 Cp;                    // Intermediate calculational variable for specific heat of water
        Real64 DewPointTemp;          // Dew-point temperature based on the zone air conditions
        Real64 EpsMdotCp;             // Epsilon (heat exchanger terminology) times water mass flow rate times water specific heat
        Real64 LoopTerm;              // Intermeidate calculation variable for determining the water inlet temperature
        Real64 Mdot;                  // Intermediate calculation variable for mass flow rate in a surface within the radiant system
        int RadSurfNum;               // DO loop counter for the surfaces that comprise a particular radiant system
        int RadSurfNum2;              // DO loop counter for the surfaces that comprise a particular radiant system
        int RadSurfNum3;              // DO loop counter for the surfaces that comprise a particular radiant system
        Real64 RecircTerm;            // Intermeidate calculation variable for determining the water inlet temperature
        Real64 SumFlowFracCkCm;       // Summation of surface flow fraction, Ck, and Cm product for each surface in the system
        Real64 SumFlowFracOneMinusCm; // Summation of surface flow fraction times (1-Cm) for each surface in the radiant system
        int SurfNum;                  // Index for radiant surface in Surface derived type
        int SurfNum2;                 // Index for radiant surface in Surface derived type
        Real64 TotalRadSysPower;      // Total heat source/sink to radiant system
        Real64 TwiCoeff;              // Intermeidate calculation variable for determining the water inlet temperature
        Real64 WaterMassFlow;         // Water mass flow rate in the radiant system, kg/s
        int WaterNodeIn;              // Node number of the water entering the radiant system
        Real64 WaterOutletTempCheck;  // Radiant system water outlet temperature (calculated from mixing all outlet streams together)
        Real64 WaterTempIn;           // Temperature of the water entering the radiant system, in C
        int ZoneNum;                  // number of zone being served
        Real64 ZoneMult;              // Zone multiplier for this system

        Real64 Ca; // Coefficients to relate the inlet water temperature to the heat source
        Real64 Cb;
        Real64 Cc;
        Real64 Cd;
        Real64 Ce;
        Real64 Cf;
        Real64 Cg;
        Real64 Ch;
        Real64 Ci;
        Real64 Cj;
        Real64 Ck;
        Real64 Cl;
        // For more info on Ca through Cl, see comments below

        static Array1D<Real64> Ckj; // Coefficients for individual surfaces within a radiant system
        static Array1D<Real64> Cmj;
        static Array1D<Real64> WaterTempOut; // Array of outlet water temperatures for
                                             // each surface in the radiant system

        // First, apply heat exchanger logic to find the heat source/sink to the system.
        // This involves finding out the heat transfer characteristics of the hydronic
        // loop and then applying the equations derived on pp. 113-118 of the dissertation.
        if (FirstTimeFlag) {
            Ckj.allocate(MaxCloNumOfSurfaces);
            Cmj.allocate(MaxCloNumOfSurfaces);
            WaterTempOut.allocate(MaxCloNumOfSurfaces);
            FirstTimeFlag = false;
        }

        Ckj = 0.0;
        Cmj = 0.0;
        WaterTempOut = this->WaterInletTemp;

        // Set the conditions on the water side inlet
        {
            auto const SELECT_CASE_var(this->OperatingMode);
            if (SELECT_CASE_var == HeatingMode) {
                WaterNodeIn = this->HotWaterInNode;
            } else if (SELECT_CASE_var == CoolingMode) {
                WaterNodeIn = this->ColdWaterInNode;
            } else {
                ShowSevereError("Illegal low temperature radiant system operating mode");
                ShowContinueError("Occurs in Radiant System=" + this->Name);
                ShowFatalError("Preceding condition causes termination.");
            }
        }
        ZoneNum = this->ZonePtr;
        ZoneMult = double(Zone(ZoneNum).Multiplier * Zone(ZoneNum).ListMultiplier);
        WaterMassFlow = this->WaterMassFlowRate / ZoneMult;
        WaterTempIn = this->WaterInletTemp;

        if (WaterMassFlow <= 0.0) {
            // No flow or below minimum allowed so there is no heat source/sink
            // This is possible with a mismatch between system and plant operation
            // or a slight mismatch between zone and system controls.  This is not
            // necessarily a "problem" so this exception is necessary in the code.
            for (RadSurfNum = 1; RadSurfNum <= this->NumOfSurfaces; ++RadSurfNum) {
                SurfNum = this->SurfacePtr(RadSurfNum);
                QRadSysSource(SurfNum) = 0.0;
                if (Surface(SurfNum).ExtBoundCond > 0 && Surface(SurfNum).ExtBoundCond != SurfNum)
                    QRadSysSource(Surface(SurfNum).ExtBoundCond) = 0.0; // Also zero the other side of an interzone
            }

            this->WaterOutletTemp = this->WaterInletTemp;

        } else {

            for (RadSurfNum = 1; RadSurfNum <= this->NumOfSurfaces; ++RadSurfNum) {
                SurfNum = this->SurfacePtr(RadSurfNum);
                // Determine the heat exchanger "effectiveness" term

                EpsMdotCp = calculateHXEffectivenessTerm(SurfNum, WaterTempIn, WaterMassFlow, this->SurfaceFrac(RadSurfNum), this->NumCircuits(RadSurfNum));

                // Obtain the heat balance coefficients and calculate the intermediate coefficients
                // linking the inlet water temperature to the heat source/sink to the radiant system.
                // The coefficients are based on the following development...
                // The heat balance equations at the outside and inside surfaces are of the form:
                //   Tinside  = Ca + Cb*Toutside + Cc*q"
                //   Toutside = Cd + Ce*Tinside  + Cf*q"
                //   Tsource  = Cg + Ch*q"       + Ci*Tinside + Cj*Toutside
                // where:
                //   Tinside is the temperature at the inside surface
                //   Toutside is the temperature at the outside surface
                //   Tsource is the temperature within the radiant system at the location of the source/sink
                //   Ca is all of the other terms in the inside heat balance (solar, LW exchange, conduction history terms, etc.)
                //   Cb is the current cross CTF term
                //   Cc is the QTF inside term for the current heat source/sink
                //   Cd is all of the other terms in the outside heat balance (solar, LW exchange, conduction history terms, etc.)
                //   Ce is the current cross CTF term (should be equal to Cb)
                //   Cf is the QTF outside term for the current heat source/sink
                //   Cg is the summation of all temperature and source history terms at the source/sink location
                //   Ch is the QTF term at the source/sink location for the current heat source/sink
                //   Ci is the CTF inside term for the current inside surface temperature
                //   Cj is the CTF outside term for the current outside surface temperature
                // Note that it is necessary to not use "slow conduction" assumptions because the
                // source/sink has an impact on BOTH the inside and outside surface heat balances.
                // Hence the more general formulation.
                // The first two T equations above can be solved to remove the other surface temperature.
                // This results in the following equations:
                //   Tinside  = Ca + Cb*(Cd + Ce*Tinside + Cf*q") + Cc*q"   or...
                //   Tinside  = (Ca + Cb*Cd + (Cc+Cb*Cf)*q") / (1 - Ce*Cb)
                //   Toutside = Cd + Ce*(Ca + Cb*Toutside + Cc*q") + Cf*q"  or...
                //   Toutside = (Cd + Ce*Ca + (Cf+Ce*Cc)*q") / (1 - Ce*Cb)
                // Substituting the new equations for Tinside and Toutside as a function of C and q"
                // into the equation for Tsource...
                //   Tsource  = Cg + Ch*q" + Ci*((Ca + Cb*Cd + (Cc+Cb*Cf)*q") / (1 - Ce*Cb)) &
                //                         + Cj*((Cd + Ce*Ca + (Cf+Ce*Cc)*q") / (1 - Ce*Cb))
                // Or rearranging this to get Tsource as a function of q", we get...
                //   Tsource  =  Cg + ((Ci*(Ca + Cb*Cd) + Cj*(Cd + Ce*Ca))/(1-Ce*Cb)) &
                //             +(Ch + ((Ci*(Cc + Cb*Cf) + Cj*(Cf + Ce*Cc))/(1-Ce*Cb)))*q"
                // Or in a slightly simpler form...
                //   Tsource  = Ck + Cl*q"
                // where:
                //   Ck = Cg + ((Ci*(Ca + Cb*Cd) + Cj*(Cd + Ce*Ca))/(1-Ce*Cb))
                //   Cl = Ch + ((Ci*(Cc + Cb*Cf) + Cj*(Cf + Ce*Cc))/(1-Ce*Cb))
                // Note also that from heat exchanger "algebra", we have:
                //   q = epsilon*qmax    and    qmax = Mdot*Cp*(Twaterin-Tsource)
                // So...
                //   q" = q/Area = (epsilon*Mdot*Cp/Area)*(Twaterin-Tsource)
                // Or rearranging this equation:
                //   Tsource = -(q"*A/(epsilon*Mdot*Cp)) + Twaterin
                // Setting this equation equal to the other equation for Tsource a couple lines up
                // and rearranging to solve for q"...
                //   q" = (Twaterin - Ck) / (Cl + (A/(epsilon*Mdot*Cp))
                // or
                //   q  = (Twaterin - Ck) / ((Cl/A) + (1/epsilon*Mdot*Cp))
                // or
                //   q  = epsilon*Mdot*Cp*(Twaterin - Ck) / (1+(epsilon*Mdot*Cp*Cl/A))
                // which is the desired result, that is the heat source or sink to the radiant
                // system as a function of the water inlet temperature (flow rate is also in there
                // as well as all of the heat balance terms "hidden" in Ck and Cl).

                ConstrNum = Surface(SurfNum).Construction;

                Ca = RadSysTiHBConstCoef(SurfNum);
                Cb = RadSysTiHBToutCoef(SurfNum);
                Cc = RadSysTiHBQsrcCoef(SurfNum);

                Cd = RadSysToHBConstCoef(SurfNum);
                Ce = RadSysToHBTinCoef(SurfNum);
                Cf = RadSysToHBQsrcCoef(SurfNum);

                Cg = CTFTsrcConstPart(SurfNum);
                Ch = dataConstruction.Construct(ConstrNum).CTFTSourceQ(0);
                Ci = dataConstruction.Construct(ConstrNum).CTFTSourceIn(0);
                Cj = dataConstruction.Construct(ConstrNum).CTFTSourceOut(0);

                Ck = Cg + ((Ci * (Ca + Cb * Cd) + Cj * (Cd + Ce * Ca)) / (1.0 - Ce * Cb));
                Cl = Ch + ((Ci * (Cc + Cb * Cf) + Cj * (Cf + Ce * Cc)) / (1.0 - Ce * Cb));

                Mdot = WaterMassFlow * this->SurfaceFrac(RadSurfNum);
                Cp = GetSpecificHeatGlycol(fluidNameWater, WaterTempIn, this->GlycolIndex, RoutineName);

                if (!Iteration) {

                    if (Surface(SurfNum).HeatTransferAlgorithm == HeatTransferModel_CTF)
                        QRadSysSource(SurfNum) = EpsMdotCp * (WaterTempIn - Ck) / (1.0 + (EpsMdotCp * Cl / Surface(SurfNum).Area));

                    if (Surface(SurfNum).HeatTransferAlgorithm == HeatTransferModel_CondFD)
                        QRadSysSource(SurfNum) = EpsMdotCp * (WaterTempIn - TCondFDSourceNode(SurfNum));

                    if (Surface(SurfNum).ExtBoundCond > 0 && Surface(SurfNum).ExtBoundCond != SurfNum)
                        QRadSysSource(Surface(SurfNum).ExtBoundCond) = QRadSysSource(SurfNum); // Also set the other side of an interzone
                    WaterTempOut(RadSurfNum) = WaterTempIn - (QRadSysSource(SurfNum) / (Mdot * Cp));
                } else { // (Iteration)
                    // In this case, we did not know the inlet temperature directly and have
                    // to figure it out as part of the solution.  Thus, we have to do a little
                    // more algebra.
                    // The last equation in the previous block was:
                    //   q = epsilon*Mdot*Cp*(Twaterin - Ck) / (1+(epsilon*Mdot*Cp*Cl/A))
                    // which combines with:
                    //   q = Mdot*Cp*(Twaterin - Twaterout,j)
                    // so that:
                    //   (Twaterin - Twaterout.j) = epsilon*(Twaterin - Ck) / (1+(epsilon*Mdot*Cp*Cl/A))
                    // Let:
                    //   Cm = epsilonj / (1+(epsilonj*Mdot,j*Cp*Cl,j/A))
                    // for each surface in the radiant system.  This results in:
                    //   (Twaterin - Twaterout,j) = Cm,j*(Twaterin - Ck,j)
                    // Or:
                    //   Twaterout,j = (1 - Cm,j)*Twaterin + Cm,j*Ck,j
                    // This holds for each surface that is part of the radiant system (j).  To get the
                    // overall outlet temperature, we have to do a mixing calculation after all of the
                    // surfaces have been simulated:
                    //   Twaterout = SUM(Fractionj*Twaterout,j)
                    // We also have to solve an energy balance at the mixing valve and add in pump heat.
                    // The energy balance at the mixing valve relates the loop inlet temperature (Tloopin)
                    // and the overall outlet temperature (Twaterout):
                    //   Tpumpin = (Mdotloop/Mdotradsys)*Tloopin + (Mdotrecirc/Mdotradsys)*Twaterout
                    // This can then be related to the inlet water temperature to the radiant system
                    // after pump heat has been taken into account:
                    //   Twaterin = (Mdotloop/Mdotradsys)*Tloopin + (Mdotrecirc/Mdotradsys)*Twaterout + PumpHeat/(Mdotradsys*Cp)
                    // Pluggin in the definition of Twaterout (sum equation above) and then the definition
                    // of each individual Twaterout,j equation (which is solely a function of Twaterin
                    // and coefficients), we can obtain an equation for Twaterin that consists of all
                    // known quantities.  This requires us to calculate Ck,j and Cm,j for all the radiant
                    // surfaces in the system first and then coming up with a calculation for Twaterin.
                    // After than, individual Twaterout,j can be calculated along with QRadSysSource.
                    Ckj(RadSurfNum) = Ck;
                    Cmj(RadSurfNum) = (EpsMdotCp / (Mdot * Cp)) / (1.0 + (EpsMdotCp * Cl / Surface(SurfNum).Area));

                    if (RadSurfNum == this->NumOfSurfaces) { // Last one so we can now do the other calculations
                        // Equation for Twaterin is:
                        //   Twaterin = (LoopTerm + RecircTerm)/(TwiCoeff)
                        // where:
                        //   LoopTerm   = (Mdotloop/Mdotradsys)*Tloopin + PumpHeat/(Mdotradsys*Cp)
                        //   RecircTerm = (Mdotrecirc/Mdotradsys)*SUM(FlowFracj*Ck,j*Cm,j)
                        //   TwiCoeff   = 1 - (Mdotrecirc/Mdotradsys)*SUM(FlowFracj*(1 - Cm,j))
                        SumFlowFracCkCm = 0.0;
                        SumFlowFracOneMinusCm = 0.0;
                        for (RadSurfNum2 = 1; RadSurfNum2 <= this->NumOfSurfaces; ++RadSurfNum2) {
                            SumFlowFracCkCm += (this->SurfaceFrac(RadSurfNum2) * Ckj(RadSurfNum) * Cmj(RadSurfNum2));
                            SumFlowFracOneMinusCm += (this->SurfaceFrac(RadSurfNum2) * (1.0 - Cmj(RadSurfNum2)));
                        }

                        LoopTerm = (this->WaterInjectionRate / this->WaterMassFlowRate) * Node(MainLoopNodeIn).Temp +
                                   (this->PumpHeattoFluid / (this->WaterMassFlowRate * Cp));

                        RecircTerm = (this->WaterRecircRate / this->WaterMassFlowRate) * SumFlowFracCkCm;

                        TwiCoeff = 1.0 - (this->WaterRecircRate / this->WaterMassFlowRate) * SumFlowFracOneMinusCm;

                        WaterTempIn = (LoopTerm + RecircTerm) / (TwiCoeff);

                        this->WaterInletTemp = WaterTempIn;

                        for (RadSurfNum2 = 1; RadSurfNum2 <= this->NumOfSurfaces; ++RadSurfNum2) {
                            WaterTempOut(RadSurfNum2) = WaterTempIn * (1.0 - Cmj(RadSurfNum2)) + (Ckj(RadSurfNum2) * Cmj(RadSurfNum2));
                            Mdot = WaterMassFlow * this->SurfaceFrac(RadSurfNum2);
                            SurfNum = this->SurfacePtr(RadSurfNum2);
                            QRadSysSource(SurfNum) = Mdot * Cp * (WaterTempIn - WaterTempOut(RadSurfNum2));
                            if (Surface(SurfNum).ExtBoundCond > 0 && Surface(SurfNum).ExtBoundCond != SurfNum)
                                QRadSysSource(Surface(SurfNum).ExtBoundCond) = QRadSysSource(SurfNum); // Also set the other side of an interzone
                        }
                    }
                }
            }

            for (RadSurfNum = 1; RadSurfNum <= this->NumOfSurfaces; ++RadSurfNum) {
                SurfNum = this->SurfacePtr(RadSurfNum);
                // "Temperature Comparison" Cut-off:
                // Check to see whether or not the system should really be running.  If
                // QRadSysSource is negative when we are in heating mode or QRadSysSource
                // is positive when we are in cooling mode, then the radiant system will
                // be doing the opposite of its intention.  In this case, the flow rate
                // is set to zero to avoid heating in cooling mode or cooling in heating
                // mode.
                if (((this->OperatingMode == HeatingMode) && (QRadSysSource(SurfNum) <= 0.0)) ||
                    ((this->OperatingMode == CoolingMode) && (QRadSysSource(SurfNum) >= 0.0))) {
                    WaterMassFlow = 0.0;
                    if (this->OperatingMode == HeatingMode) {
                        SetComponentFlowRate(WaterMassFlow,
                                             this->HotWaterInNode,
                                             this->HotWaterOutNode,
                                             this->HWLoopNum,
                                             this->HWLoopSide,
                                             this->HWBranchNum,
                                             this->HWCompNum);
                    } else if (this->OperatingMode == CoolingMode) {
                        SetComponentFlowRate(WaterMassFlow,
                                             this->ColdWaterInNode,
                                             this->ColdWaterOutNode,
                                             this->CWLoopNum,
                                             this->CWLoopSide,
                                             this->CWBranchNum,
                                             this->CWCompNum);
                    }
                    this->WaterMassFlowRate = WaterMassFlow;
                    this->OperatingMode = NotOperating;
                    for (RadSurfNum2 = 1; RadSurfNum2 <= this->NumOfSurfaces; ++RadSurfNum2) {
                        SurfNum2 = this->SurfacePtr(RadSurfNum2);
                        QRadSysSource(SurfNum2) = 0.0;
                        if (Surface(SurfNum2).ExtBoundCond > 0 && Surface(SurfNum2).ExtBoundCond != SurfNum2)
                            QRadSysSource(Surface(SurfNum2).ExtBoundCond) = 0.0; // Also zero the other side of an interzone
                    }
                    break; // outer do loop
                }
            }
            // Condensation Cut-off:
            // Check to see whether there are any surface temperatures within the radiant system that have
            // dropped below the dew-point temperature.  If so, we need to shut off this radiant system.
            // A safety parameter is added (hardwired parameter) to avoid getting too close to condensation
            // conditions.
            this->CondCausedShutDown = false;
            DewPointTemp = PsyTdpFnWPb(ZoneAirHumRat(this->ZonePtr), OutBaroPress);

            if ((this->OperatingMode == CoolingMode) && (this->CondCtrlType == CondCtrlSimpleOff)) {

                for (RadSurfNum2 = 1; RadSurfNum2 <= this->NumOfSurfaces; ++RadSurfNum2) {
                    if (TH(2, 1, this->SurfacePtr(RadSurfNum2)) < (DewPointTemp + this->CondDewPtDeltaT)) {
                        // Condensation warning--must shut off radiant system
                        this->CondCausedShutDown = true;
                        WaterMassFlow = 0.0;
                        this->OperatingMode = NotOperating;
                        SetComponentFlowRate(WaterMassFlow,
                                             this->ColdWaterInNode,
                                             this->ColdWaterOutNode,
                                             this->CWLoopNum,
                                             this->CWLoopSide,
                                             this->CWBranchNum,
                                             this->CWCompNum);
                        this->WaterMassFlowRate = WaterMassFlow;
                        for (RadSurfNum3 = 1; RadSurfNum3 <= this->NumOfSurfaces; ++RadSurfNum3) {
                            SurfNum2 = this->SurfacePtr(RadSurfNum3);
                            QRadSysSource(SurfNum2) = 0.0;
                            if (Surface(SurfNum2).ExtBoundCond > 0 && Surface(SurfNum2).ExtBoundCond != SurfNum2)
                                QRadSysSource(Surface(SurfNum2).ExtBoundCond) = 0.0; // Also zero the other side of an interzone
                        }
                        // Produce a warning message so that user knows the system was shut-off due to potential for condensation
                        if (!WarmupFlag) {
                            if (this->CondErrIndex == 0) { // allow errors up to number of radiant systems
                                ShowWarningMessage(cConstantFlowSystem + " [" + this->Name + ']');
                                ShowContinueError("Surface [" + Surface(this->SurfacePtr(RadSurfNum2)).Name +
                                                  "] temperature below dew-point temperature--potential for condensation exists");
                                ShowContinueError("Flow to the radiant system will be shut-off to avoid condensation");
                                ShowContinueError("Predicted radiant system surface temperature = " +
                                                  RoundSigDigits(TH(2, 1, this->SurfacePtr(RadSurfNum2)), 2));
                                ShowContinueError("Zone dew-point temperature + safety delta T= " +
                                                  RoundSigDigits(DewPointTemp + this->CondDewPtDeltaT, 2));
                                ShowContinueErrorTimeStamp("");
                                ShowContinueError("Note that a " + RoundSigDigits(this->CondDewPtDeltaT, 4) +
                                                  " C safety was chosen in the input for the shut-off criteria");
                                ShowContinueError("Note also that this affects all surfaces that are part of this radiant system");
                            }
                            ShowRecurringWarningErrorAtEnd(cConstantFlowSystem + " [" + this->Name +
                                                               "] condensation shut-off occurrence continues.",
                                                           this->CondErrIndex,
                                                           DewPointTemp,
                                                           DewPointTemp,
                                                           _,
                                                           "C",
                                                           "C");
                        }
                        break; // outer do loop
                    }
                }

            } else if ((this->OperatingMode == CoolingMode) && (this->CondCtrlType == CondCtrlNone)) {

                for (RadSurfNum2 = 1; RadSurfNum2 <= this->NumOfSurfaces; ++RadSurfNum2) {
                    if (TH(2, 1, this->SurfacePtr(RadSurfNum2)) < DewPointTemp) {
                        // Condensation occurring but user does not want to shut radiant system off ever
                        this->CondCausedShutDown = true;
                    }
                }

            } else if ((this->OperatingMode == CoolingMode) && (this->CondCtrlType == CondCtrlVariedOff)) {

                for (RadSurfNum2 = 1; RadSurfNum2 <= this->NumOfSurfaces; ++RadSurfNum2) {
                    if (TH(2, 1, this->SurfacePtr(RadSurfNum2)) < (DewPointTemp + this->CondDewPtDeltaT)) {
                        VarOffCond = true;
                        if (CFloCondIterNum >= 2) {
                            // We have already iterated once so now we must shut off radiant system
                            this->CondCausedShutDown = true;
                            WaterMassFlow = 0.0;
                            this->OperatingMode = NotOperating;
                            SetComponentFlowRate(WaterMassFlow,
                                                 this->ColdWaterInNode,
                                                 this->ColdWaterOutNode,
                                                 this->CWLoopNum,
                                                 this->CWLoopSide,
                                                 this->CWBranchNum,
                                                 this->CWCompNum);
                            this->WaterMassFlowRate = WaterMassFlow;
                            for (RadSurfNum3 = 1; RadSurfNum3 <= this->NumOfSurfaces; ++RadSurfNum3) {
                                SurfNum2 = this->SurfacePtr(RadSurfNum3);
                                QRadSysSource(SurfNum2) = 0.0;
                                if (Surface(SurfNum2).ExtBoundCond > 0 && Surface(SurfNum2).ExtBoundCond != SurfNum2)
                                    QRadSysSource(Surface(SurfNum2).ExtBoundCond) = 0.0; // Also zero the other side of an interzone
                            }
                            // Produce a warning message so that user knows the system was shut-off due to potential for condensation
                            if (!WarmupFlag) {
                                if (this->CondErrIndex == 0) { // allow errors up to number of radiant systems
                                    ShowWarningMessage(cConstantFlowSystem + " [" + this->Name + ']');
                                    ShowContinueError("Surface [" + Surface(this->SurfacePtr(RadSurfNum2)).Name +
                                                      "] temperature below dew-point temperature--potential for condensation exists");
                                    ShowContinueError("Flow to the radiant system will be shut-off to avoid condensation");
                                    ShowContinueError("Predicted radiant system surface temperature = " +
                                                      RoundSigDigits(TH(2, 1, this->SurfacePtr(RadSurfNum2)), 2));
                                    ShowContinueError("Zone dew-point temperature + safety delta T= " +
                                                      RoundSigDigits(DewPointTemp + this->CondDewPtDeltaT, 2));
                                    ShowContinueErrorTimeStamp("");
                                    ShowContinueError("Note that a " + RoundSigDigits(this->CondDewPtDeltaT, 4) +
                                                      " C safety was chosen in the input for the shut-off criteria");
                                    ShowContinueError("Note also that this affects all surfaces that are part of this radiant system");
                                }
                                ShowRecurringWarningErrorAtEnd(cConstantFlowSystem + " [" + this->Name +
                                                                   "] condensation shut-off occurrence continues.",
                                                               this->CondErrIndex,
                                                               DewPointTemp,
                                                               DewPointTemp,
                                                               _,
                                                               "C",
                                                               "C");
                            }
                            break; // outer do loop
                        } else {   // (First iteration--reset loop required temperature and try again to avoid condensation)
                            LoopReqTemp = DewPointTemp + this->CondDewPtDeltaT;
                        }
                    }
                }
            }

            // Determine radiant system outlet temperature (two ways to calculate--use as a check)
            WaterOutletTempCheck = 0.0;
            TotalRadSysPower = 0.0;
            for (RadSurfNum = 1; RadSurfNum <= this->NumOfSurfaces; ++RadSurfNum) {
                SurfNum = this->SurfacePtr(RadSurfNum);
                TotalRadSysPower += QRadSysSource(SurfNum);
                WaterOutletTempCheck += (this->SurfaceFrac(RadSurfNum) * WaterTempOut(RadSurfNum));
            }
            TotalRadSysPower *= ZoneMult;

            if (this->WaterMassFlowRate > 0.0) {
                Cp = GetSpecificHeatGlycol(fluidNameWater, WaterTempIn, this->GlycolIndex, RoutineName);
                this->WaterOutletTemp = this->WaterInletTemp - (TotalRadSysPower / (this->WaterMassFlowRate * Cp));
                if ((std::abs(this->WaterOutletTemp - WaterOutletTempCheck) > TempCheckLimit) &&
                    (std::abs(TotalRadSysPower) > ZeroSystemResp)) {
                    // If the total system power is zero, that means we have shut down and the temperatures won't match because of that
                    ShowWarningError("Radiant system water outlet temperature calculation mismatch--this should not happen");
                }
            } else {
                this->WaterOutletTemp = this->WaterInletTemp;
            }
        }

        // Now that we have the source/sink term(s), we must redo the heat balances to obtain
        // the new SumHATsurf value for the zone.  Note that the difference between the new
        // SumHATsurf and the value originally calculated by the heat balance with a zero
        // source for all radiant systems in the zone is the load met by the system (approximately).
        HeatBalanceSurfaceManager::CalcHeatBalanceOutsideSurf(state.dataConvectionCoefficients, state.files, ZoneNum);
        HeatBalanceSurfaceManager::CalcHeatBalanceInsideSurf(state, ZoneNum);

        LoadMet = SumHATsurf(this->ZonePtr) - ZeroSourceSumHATsurf(this->ZonePtr);

    }

    void ConstantFlowRadiantSystemData::calculateRunningMeanAverageTemperature()
    {
        // This routine grabs the current weather data since it is currently available at this point in the simulation.  Note, however,
        // that the formula that calculates the running mean average (dry-bulb) temperature uses the values from "yesterday".  So, today's
        // values are calculated and then shifted at the beginning of the next day to the tomorrow variables.  It is these tomorrow variables
        // that are then used in the formula.  So, that is why some of the assignments are done in the order that they are in below.
        if (DataGlobals::DayOfSim == 1 && DataGlobals::WarmupFlag) {
            // there is no "history" here--assume everything that came before was the same (this applies to design days also--weather is always the same
            this->todayAverageOutdoorDryBulbTemperature = this->calculateCurrentDailyAverageODB();
            this->yesterdayAverageOutdoorDryBulbTemperature = this->todayAverageOutdoorDryBulbTemperature;
            this->todayRunningMeanOutdoorDryBulbTemperature = this->todayAverageOutdoorDryBulbTemperature;
            this->yesterdayRunningMeanOutdoorDryBulbTemperature = this->todayAverageOutdoorDryBulbTemperature;
        } else if (!DataGlobals::WarmupFlag && DataGlobals::NumOfDayInEnvrn > 1) {
            // This is an environment with more than one day (non-design day) so...
            // First update yesterday's information using what was previously calculated for "today"
            this->yesterdayAverageOutdoorDryBulbTemperature = this->todayAverageOutdoorDryBulbTemperature;
            this->yesterdayRunningMeanOutdoorDryBulbTemperature = this->todayRunningMeanOutdoorDryBulbTemperature;
            // Now update the running mean and average outdoor air temperatures
            this->todayRunningMeanOutdoorDryBulbTemperature = (1.0 - this->runningMeanOutdoorAirTemperatureWeightingFactor) * this->yesterdayAverageOutdoorDryBulbTemperature
                                                              + this->runningMeanOutdoorAirTemperatureWeightingFactor * this->yesterdayRunningMeanOutdoorDryBulbTemperature;
            this->todayAverageOutdoorDryBulbTemperature = this->calculateCurrentDailyAverageODB();
        }
    }

    Real64 ConstantFlowRadiantSystemData::calculateCurrentDailyAverageODB()
    {
        Real64 sum = 0.0;
        for (int hourNumber = 1; hourNumber <= DataGlobals::HoursInDay; ++hourNumber) {
            for (int timeStepNumber = 1; timeStepNumber <= DataGlobals::NumOfTimeStepInHour; ++timeStepNumber) {
                sum += WeatherManager::TodayOutDryBulbTemp(timeStepNumber,hourNumber);
            }
        }
        return sum/double(DataGlobals::HoursInDay*DataGlobals::NumOfTimeStepInHour);
    }
    

    void ElectricRadiantSystemData::calculateLowTemperatureRadiantSystem(EnergyPlusData &state, Real64 &LoadMet)  // load met by the radiant system, in Watts
    {

        // SUBROUTINE INFORMATION:
        //       AUTHOR         Rick Strand
        //       DATE WRITTEN   November 2000
        //       MODIFIED       Sep 2011 LKL/BG - resimulate only zones needing it for Radiant systems

        // PURPOSE OF THIS SUBROUTINE:
        // This subroutine does all of the stuff that is necessary to simulate
        // a low temperature electric radiant heating system.  Calls are made to
        // appropriate subroutines either in this module or outside of it.

        // METHODOLOGY EMPLOYED:
        // Follows the methods used by many other pieces of zone equipment except
        // that we are controlling the electrical input to the building element's
        // resistance heating wires.  Note that cooling is not allowed for such
        // a system.

        // REFERENCES:
        // Other EnergyPlus modules
        // IBLAST-QTF research program, completed in January 1995 (unreleased)
        // Strand, R.K. 1995. "Heat Source Transfer Functions and Their Application to
        //   Low Temperature Radiant Heating Systems", Ph.D. dissertation, University
        //   of Illinois at Urbana-Champaign, Department of Mechanical and Industrial
        //   Engineering.
        // Seem, J.E. 1986. "Heat Transfer in Buildings", Ph.D. dissertation, University
        //   of Wisconsin-Madison.

        // Using/Aliasing
        using DataHeatBalance::MRT;
        using DataHeatBalance::Zone;
        using DataHeatBalance::ZoneData;
        using DataHeatBalFanSys::MAT;
        using DataHVACGlobals::SmallLoad;
        using ScheduleManager::GetCurrentScheduleValue;

        // SUBROUTINE LOCAL VARIABLE DECLARATIONS:
        Real64 ControlTemp; // Temperature of the parameter that is controlling the radiant system
        Real64 HeatFrac;    // fraction of maximum electrical heat input to radiant system [dimensionless]
        Real64 OffTemp;     // Temperature above which the radiant system should be completely off [C]
        int RadSurfNum;     // number of surface that is the radiant system
        int SurfNum;        // intermediate variable for surface number in Surface derived type
        int ZoneNum;        // number of zone being served

        // initialize local variables
        ZoneNum = this->ZonePtr;
        HeatFrac = 0.0;

        if (GetCurrentScheduleValue(this->SchedPtr) <= 0.0) {

            // Unit is off; set the heat source terms to zero
            for (RadSurfNum = 1; RadSurfNum <= this->NumOfSurfaces; ++RadSurfNum) {
                SurfNum = this->SurfacePtr(RadSurfNum);
                QRadSysSource(SurfNum) = 0.0;
                if (Surface(SurfNum).ExtBoundCond > 0 && Surface(SurfNum).ExtBoundCond != SurfNum)
                    QRadSysSource(Surface(SurfNum).ExtBoundCond) = 0.0; // Also zero the other side of an interzone
            }

        } else { // Unit might be on-->this section is intended to determine whether the controls say
            // that the unit should be on or not

            // Determine the current setpoint temperature and the temperature at which the unit should be completely off
            OffTemp = this->setOffTemperatureLowTemperatureRadiantSystem(this->SetptSchedPtr,this->ThrottlRange);

            // Determine the control temperature--what the setpoint/offtemp is being compared to for unit operation

            ControlTemp = this->setRadiantSystemControlTemperature();

            if (ControlTemp < OffTemp) { // HEATING MODE

                this->OperatingMode = HeatingMode;

                HeatFrac = this->calculateOperationalFraction(OffTemp, ControlTemp, this->ThrottlRange);
                if (HeatFrac > 1.0) HeatFrac = 1.0;

                // Set the heat source for the low temperature electric radiant system
                for (RadSurfNum = 1; RadSurfNum <= this->NumOfSurfaces; ++RadSurfNum) {
                    SurfNum = this->SurfacePtr(RadSurfNum);
                    QRadSysSource(SurfNum) = HeatFrac * this->MaxElecPower * this->SurfaceFrac(RadSurfNum);
                    if (Surface(SurfNum).ExtBoundCond > 0 && Surface(SurfNum).ExtBoundCond != SurfNum)
                        QRadSysSource(Surface(SurfNum).ExtBoundCond) = QRadSysSource(SurfNum); // Also set the other side of an interzone
                }

                // Now "simulate" the system by recalculating the heat balances
                HeatBalanceSurfaceManager::CalcHeatBalanceOutsideSurf(state.dataConvectionCoefficients, state.files, ZoneNum);
                HeatBalanceSurfaceManager::CalcHeatBalanceInsideSurf(state, ZoneNum);

                LoadMet = SumHATsurf(ZoneNum) - ZeroSourceSumHATsurf(ZoneNum);

            } else { //  OFF or COOLING MODE (not allowed for an electric low temperature radiant system), turn it off

                for (RadSurfNum = 1; RadSurfNum <= this->NumOfSurfaces; ++RadSurfNum) {
                    SurfNum = this->SurfacePtr(RadSurfNum);
                    QRadSysSource(SurfNum) = 0.0;
                    if (Surface(SurfNum).ExtBoundCond > 0 && Surface(SurfNum).ExtBoundCond != SurfNum)
                        QRadSysSource(Surface(SurfNum).ExtBoundCond) = 0.0; // Also zero the other side of an interzone
                }
            }
        }
    }

   void RadiantSystemBaseData::updateLowTemperatureRadiantSystemSurfaces()
   {

       // The purpose of this routine is to update the average heat source/sink for a particular system over the various system time
       // steps that make up the zone time step.  For hydronic systems, this routine must also set the outlet water conditions.
       // For the source/sink average update, if the system time step elapsed is still what it used to be, then either we are still
       // iterating orwe had to go back and shorten the time step.  As a result, we have to subtract out the previous value that we
       // added.  If the system time step elapsed is different, then we just need to add the new values to the running average.

       // Using/Aliasing
       using DataGlobals::TimeStepZone;
       using DataHeatBalance::Zone;
       using DataHVACGlobals::SysTimeElapsed;
       using DataHVACGlobals::TimeStepSys;

       // SUBROUTINE PARAMETER DEFINITIONS:
       static std::string const RoutineName("UpdateLowTempRadiantSystem");

       for (int radSurfNum = 1; radSurfNum <= this->NumOfSurfaces; ++radSurfNum) {

           int surfNum = this->SurfacePtr(radSurfNum);

           if (LastSysTimeElapsed(surfNum) == SysTimeElapsed) {
               // Still iterating or reducing system time step, so subtract old values which were
               // not valid
               QRadSysSrcAvg(surfNum) -= LastQRadSysSrc(surfNum) * LastTimeStepSys(surfNum) / TimeStepZone;
           }

           // Update the running average and the "last" values with the current values of the appropriate variables
           QRadSysSrcAvg(surfNum) += QRadSysSource(surfNum) * TimeStepSys / TimeStepZone;

           LastQRadSysSrc(surfNum) = QRadSysSource(surfNum);
           LastSysTimeElapsed(surfNum) = SysTimeElapsed;
           LastTimeStepSys(surfNum) = TimeStepSys;
       }
   }

    void VariableFlowRadiantSystemData::updateLowTemperatureRadiantSystem()
    {

        // Using/Aliasing
        using DataHeatBalance::Zone;
        using DataLoopNode::Node;
        using DataPlant::PlantLoop;
        using FluidProperties::GetSpecificHeatGlycol;
        using PlantUtilities::SafeCopyPlantNode;
        using PlantUtilities::SetComponentFlowRate;

        // SUBROUTINE PARAMETER DEFINITIONS:
        static std::string const RoutineName("UpdateVariableFlowSystem");

        // SUBROUTINE LOCAL VARIABLE DECLARATIONS:
        Real64 cpWater;         // Specific heat of water
        int waterInletNode;     // Node number for the water side inlet of the radiant system
        Real64 waterMassFlow;   // Flow rate of water in the radiant system
        int waterOutletNode;    // Node number for the water side outlet of the radiant system

        // For a hydronic system, calculate the water side outlet conditions and set the
        // appropriate conditions on the correct HVAC node.

        // First sum up all of the heat sources/sinks associated with this system
        Real64 TotalHeatSource(0.0); // Total heat source or sink for a particular radiant system (sum of all surface source/sinks)
        for (int radSurfNum = 1; radSurfNum <= this->NumOfSurfaces; ++radSurfNum) {
            TotalHeatSource += QRadSysSource(this->SurfacePtr(radSurfNum));
        }
        TotalHeatSource *= double(Zone(this->ZonePtr).Multiplier * Zone(this->ZonePtr).ListMultiplier);

        // Update the heating side of things
        if (this->HeatingSystem) {

            waterInletNode = this->HotWaterInNode;
            waterOutletNode = this->HotWaterOutNode;
            waterMassFlow = Node(waterInletNode).MassFlowRate;

            cpWater = GetSpecificHeatGlycol(PlantLoop(this->HWLoopNum).FluidName,Node(waterInletNode).Temp,
                                            PlantLoop(this->HWLoopNum).FluidIndex,RoutineName);

            if (this->OperatingMode == HeatingMode) {
                if ((cpWater > 0.0) && (waterMassFlow > 0.0)) {
                    SafeCopyPlantNode(waterInletNode, waterOutletNode);
                    Node(waterOutletNode).Temp = Node(waterInletNode).Temp - TotalHeatSource / waterMassFlow / cpWater;
                } else {
                    SafeCopyPlantNode(waterInletNode, waterOutletNode);
                }

            } else { // CoolingMode or not on
                SafeCopyPlantNode(waterInletNode, waterOutletNode);
            }

            this->checkForOutOfRangeTemperatureResult(Node(waterOutletNode).Temp, Node(waterInletNode).Temp);
        }

        if (this->CoolingSystem) {

            waterInletNode = this->ColdWaterInNode;
            waterOutletNode = this->ColdWaterOutNode;
            waterMassFlow = Node(waterInletNode).MassFlowRate;

            cpWater = GetSpecificHeatGlycol(PlantLoop(this->CWLoopNum).FluidName,Node(waterInletNode).Temp,
                                            PlantLoop(this->CWLoopNum).FluidIndex,RoutineName);

            if (this->OperatingMode == CoolingMode) {
                if ((cpWater > 0.0) && (waterMassFlow > 0.0)) {
                    SafeCopyPlantNode(waterInletNode, waterOutletNode);
                    Node(waterOutletNode).Temp = Node(waterInletNode).Temp - TotalHeatSource / waterMassFlow / cpWater;
                } else {
                    SafeCopyPlantNode(waterInletNode, waterOutletNode);
                }

            } else { // HeatingMode or not on
                SafeCopyPlantNode(waterInletNode, waterOutletNode);
            }

            this->checkForOutOfRangeTemperatureResult(Node(waterOutletNode).Temp, Node(waterInletNode).Temp);
        }

    }

    void ConstantFlowRadiantSystemData::updateLowTemperatureRadiantSystem()
    {

        // Using/Aliasing
        using DataHeatBalance::Zone;
        using DataLoopNode::Node;
        using DataPlant::PlantLoop;
        using FluidProperties::GetSpecificHeatGlycol;
        using PlantUtilities::SafeCopyPlantNode;
        using PlantUtilities::SetComponentFlowRate;

        Real64 bypassMassFlow;  // Local bypass for a constant flow radiant system (could have recirculation and/or bypass)
        int waterInletNode;     // Node number for the water side inlet of the radiant system
        int waterOutletNode;    // Node number for the water side outlet of the radiant system

        // For a constant flow system, calculate the water side outlet conditions
        // and set the appropriate conditions on the correct HVAC node.  This may
        // require mixing if the main system does not provide all of the flow that
        // the local radiant system circulates.

        // Update the heating side of things
        if (this->HeatingSystem) {

            waterInletNode = this->HotWaterInNode;
            waterOutletNode = this->HotWaterOutNode;
            SafeCopyPlantNode(waterInletNode, waterOutletNode);

            if (this->OperatingMode == HeatingMode) {

                // Leave the inlet and outlet flow alone (if high enough) and perform a bypass if more flow than needed
                if (Node(waterInletNode).MassFlowRate <= this->WaterInjectionRate) {
                    // Note that the water injection rate has already been restricted to the maximum available flow
                    Node(waterOutletNode).Temp = this->WaterOutletTemp;
                } else {
                    // Loop is providing more flow than needed so perform a local bypass and
                    // mix the flows to obtain the proper outlet temperature.  In this case,
                    // the mass flow rates on the loop are left alone and the outlet temperature
                    // is calculated from a simple steady-steady, steady-flow energy balance.
                    bypassMassFlow = Node(waterInletNode).MassFlowRate - this->WaterInjectionRate;
                    Node(waterOutletNode).Temp = ((bypassMassFlow * Node(waterInletNode).Temp) + (this->WaterInjectionRate * this->WaterOutletTemp)) /
                                                 (Node(waterOutletNode).MassFlowRate);
                }
            }
            this->checkForOutOfRangeTemperatureResult(Node(waterOutletNode).Temp, Node(waterInletNode).Temp);
        }

        if (this->CoolingSystem) {

            waterInletNode = this->ColdWaterInNode;
            waterOutletNode = this->ColdWaterOutNode;
            SafeCopyPlantNode(waterInletNode, waterOutletNode);

            if (this->OperatingMode == CoolingMode) {

                if (Node(waterInletNode).MassFlowRate <= this->WaterInjectionRate) {
                    // Note that the water injection rate has already been restricted to the maximum available flow

                    Node(waterOutletNode).Temp = this->WaterOutletTemp;
                } else {
                    // Loop is providing more flow than needed so perform a local bypass and
                    // mix the flows to obtain the proper outlet temperature.  In this case,
                    // the mass flow rates on the loop are left alone and the outlet temperature
                    // is calculated from a simple steady-steady, steady-flow energy balance.
                    bypassMassFlow = Node(waterInletNode).MassFlowRate - this->WaterInjectionRate;
                    Node(waterOutletNode).Temp = ((bypassMassFlow * Node(waterInletNode).Temp) + (this->WaterInjectionRate * this->WaterOutletTemp)) /
                                                 (Node(waterOutletNode).MassFlowRate);
                }

                this->checkForOutOfRangeTemperatureResult(Node(waterOutletNode).Temp, Node(waterInletNode).Temp);
            }
        }

    }

    void ElectricRadiantSystemData::updateLowTemperatureRadiantSystem()
    {   // Dummy routine: no updates are needed for electric radiant systems
    }

    void HydronicSystemBaseData::checkForOutOfRangeTemperatureResult(Real64 const outletTemp, Real64 const inletTemp)
    {

        // SUBROUTINE INFORMATION:
        //       AUTHOR         B. Griffith
        //       DATE WRITTEN   March 2013

        // PURPOSE OF THIS SUBROUTINE:
        // check for crazy, out of range temperature results for fluid leaving radiant system

        // Using/Aliasing
        using General::RoundSigDigits;

        Real64 const upperRangeLimit(500.0);  // high error trigger limit for when model is not working
        Real64 const lowerRangeLimit(-300.0); // Low error trigger limit for when model is not working

        if (outletTemp < lowerRangeLimit) {
            warnTooLow = true;
        }

        if (outletTemp > upperRangeLimit) {
            warnTooHigh = true;
        }

        if (warnTooLow || warnTooHigh) {
            if (warnTooLow) {
                if (this->OutRangeLoErrorCount == 0) {
                    ShowSevereMessage("UpdateLowTempRadiantSystem: model result for fluid outlet temperature is not physical.");
                    ShowContinueError("Occurs for radiant system name = " + this->Name);
                    ShowContinueError("Calculated radiant system outlet temperature = " + RoundSigDigits(outletTemp, 3) + " [C]");
                    ShowContinueError("Radiant system inlet temperature = " + RoundSigDigits(inletTemp, 3) + " [C]");
                    ShowContinueError(
                        "A possible cause is that the materials used in the internal source construction are not compatible with the model.");
                }
                ShowRecurringSevereErrorAtEnd(
                    "UpdateLowTempRadiantSystem: Detected low out of range outlet temperature result for radiant system name =" +
                        this->Name,
                    this->OutRangeLoErrorCount,
                    outletTemp,
                    outletTemp);
            }

            if (warnTooHigh) {
                if (this->OutRangeHiErrorCount == 0) {
                    ShowSevereMessage("UpdateLowTempRadiantSystem: model result for fluid outlet temperature is not physical.");
                    ShowContinueError("Occurs for radiant system name = " + this->Name);
                    ShowContinueError("Calculated radiant system outlet temperature = " + RoundSigDigits(outletTemp, 3) + " [C]");
                    ShowContinueError("Radiant system inlet temperature = " + RoundSigDigits(inletTemp, 3) + " [C]");
                    ShowContinueError(
                        "A possible cause is that the materials used in the internal source construction are not compatible with the model.");
                }
                ShowRecurringSevereErrorAtEnd(
                    "UpdateLowTempRadiantSystem: Detected high out of range outlet temperature result radiant system name =" +
                        this->Name,
                    this->OutRangeHiErrorCount,
                    outletTemp,
                    outletTemp);
            }

        }
    }

    Real64 RadiantSystemBaseData::setRadiantSystemControlTemperature()
    {
        switch (this->ControlType) {
        case LowTempRadiantControlTypes::MATControl:
            return DataHeatBalFanSys::MAT(this->ZonePtr);
        case LowTempRadiantControlTypes::MRTControl:
            return DataHeatBalance::MRT(this->ZonePtr);
        case LowTempRadiantControlTypes::OperativeControl:
            return 0.5 * (DataHeatBalFanSys::MAT(this->ZonePtr) + DataHeatBalance::MRT(this->ZonePtr));
        case LowTempRadiantControlTypes::ODBControl:
            return DataHeatBalance::Zone(this->ZonePtr).OutDryBulbTemp;
        case LowTempRadiantControlTypes::OWBControl:
            return DataHeatBalance::Zone(this->ZonePtr).OutWetBulbTemp;
        case LowTempRadiantControlTypes::SurfFaceTempControl:
            return DataHeatBalSurface::TempSurfIn(this->SurfacePtr(1));   // Grabs the inside face temperature of the first surface in the list
        case LowTempRadiantControlTypes::SurfIntTempControl:
            return DataHeatBalSurface::TempUserLoc(this->SurfacePtr(1));   // Grabs the temperature inside the slab at the location specified by the user
        case LowTempRadiantControlTypes::RunningMeanODBControl:
            return this->todayRunningMeanOutdoorDryBulbTemperature;
        default:
            ShowSevereError("Illegal control type in low temperature radiant system: " + this->Name);
            ShowFatalError("Preceding condition causes termination.");
            return 0.0; // hush the compiler
        }
    }

    Real64 RadiantSystemBaseData::calculateOperationalFraction(Real64 const offTemperature, Real64 const controlTemperature, Real64 const throttlingRange)
    {
        Real64 temperatureDifference = std::abs(offTemperature - controlTemperature);
        if (temperatureDifference <= 0.0) {
            return 0.0; // No temperature difference--turn things off (set to zero); technically shouldn't happen
        } else if (throttlingRange < 0.001) {
            return 1.0; // Throttling range is essentially zero and there is a temperature difference--turn it full on
        } else {
            return temperatureDifference/throttlingRange;   // Temperature difference is non-zero and less than the throttling range--calculate the operation fraction
        }
    }

    Real64 RadiantSystemBaseData::setOffTemperatureLowTemperatureRadiantSystem(const int scheduleIndex, const Real64 throttlingRange)
    {
        Real64 scheduleValue = ScheduleManager::GetCurrentScheduleValue(scheduleIndex);
        switch (this->SetpointType) {
            case LowTempRadiantSetpointTypes::halfFlowPower:
                return scheduleValue + 0.5 *throttlingRange;
            case LowTempRadiantSetpointTypes::zeroFlowPower:
                return scheduleValue;
            default:
                ShowSevereError("Illegal setpoint type in low temperature radiant system: " + this->Name);
                ShowFatalError("Preceding condition causes termination.");
                return scheduleValue + 0.5 * throttlingRange; // hush the compiler
        }

    }

    Real64 HydronicSystemBaseData::calculateHXEffectivenessTerm(int const SurfNum,          // Surface number for this particular part of the radiant system
                                                                Real64 const Temperature,   // Temperature of water entering the radiant system, in C
                                                                Real64 const WaterMassFlow, // Mass flow rate of water in the radiant system, in kg/s
                                                                Real64 const FlowFraction,  // Mass flow rate fraction for this surface in the radiant system
                                                                Real64 const NumCircs       // Number of fluid circuits in this surface
    )
    {

        // SUBROUTINE INFORMATION:
        //       AUTHOR         Rick Strand
        //       DATE WRITTEN   December 2000

        // PURPOSE OF THIS SUBROUTINE:
        // This subroutine calculates the radiant system "heat exchanger"
        // effectiveness term.  This is equal to the mass flow rate of water
        // times the specific heat of water times the effectiveness of
        // the heat exchanger (radiant system "coil").

        // METHODOLOGY EMPLOYED:
        // Assumes that the only real heat transfer term that we have to
        // deal with is the convection from the water to the tube.  The
        // other assumptions are that the tube inside surface temperature
        // is equal to the "source location temperature" and that it is
        // a CONSTANT throughout the radiant system.  This is to make
        // the problem more tractable and to fit with other system assumptions
        // that were made elsewhere in the radiant system model.

        // REFERENCES:
        // Property data for water shown below as parameters taken from
        //   Incropera and DeWitt, Introduction to Heat Transfer, Table A.6.
        // Heat exchanger information also from Incropera and DeWitt.
        // Code based loosely on code from IBLAST program (research version)

        // Using/Aliasing
        using DataGlobals::Pi;
        using DataPlant::PlantLoop;
        using FluidProperties::GetSpecificHeatGlycol;

        // Return value
        Real64 calculateHXEffectivenessTerm;

        // SUBROUTINE PARAMETER DEFINITIONS:
        Real64 const MaxLaminarRe(2300.0); // Maximum Reynolds number for laminar flow
        int const NumOfPropDivisions(13);
        Real64 const MaxExpPower(50.0); // Maximum power after which EXP argument would be zero for DP variables
        static Array1D<Real64> const Temps(
            NumOfPropDivisions, {1.85, 6.85, 11.85, 16.85, 21.85, 26.85, 31.85, 36.85, 41.85, 46.85, 51.85, 56.85, 61.85}); // Temperature, in C
        static Array1D<Real64> const Mu(NumOfPropDivisions,
                                        {0.001652,
                                         0.001422,
                                         0.001225,
                                         0.00108,
                                         0.000959,
                                         0.000855,
                                         0.000769,
                                         0.000695,
                                         0.000631,
                                         0.000577,
                                         0.000528,
                                         0.000489,
                                         0.000453}); // Viscosity, in Ns/m2
        static Array1D<Real64> const Conductivity(
            NumOfPropDivisions, {0.574, 0.582, 0.590, 0.598, 0.606, 0.613, 0.620, 0.628, 0.634, 0.640, 0.645, 0.650, 0.656}); // Conductivity, in W/mK
        static Array1D<Real64> const Pr(
            NumOfPropDivisions, {12.22, 10.26, 8.81, 7.56, 6.62, 5.83, 5.20, 4.62, 4.16, 3.77, 3.42, 3.15, 2.88}); // Prandtl number (dimensionless)
        static std::string const RoutineName("calculateHXEffectivenessTerm");

        // SUBROUTINE LOCAL VARIABLE DECLARATIONS:
        int Index;
        Real64 InterpFrac;
        Real64 NuD;
        Real64 ReD;
        Real64 NTU;
        Real64 CpWater(0.0);
        Real64 Kactual;
        Real64 MUactual;
        Real64 PRactual;
        Real64 Eff; // HX effectiveness

        // First find out where we are in the range of temperatures
        Index = 1;
        while (Index <= NumOfPropDivisions) {
            if (Temperature < Temps(Index)) break; // DO loop
            ++Index;
        }

        // Initialize thermal properties of water
        if (Index == 1) {
            MUactual = Mu(Index);
            Kactual = Conductivity(Index);
            PRactual = Pr(Index);
        } else if (Index > NumOfPropDivisions) {
            Index = NumOfPropDivisions;
            MUactual = Mu(Index);
            Kactual = Conductivity(Index);
            PRactual = Pr(Index);
        } else {
            InterpFrac = (Temperature - Temps(Index - 1)) / (Temps(Index) - Temps(Index - 1));
            MUactual = Mu(Index - 1) + InterpFrac * (Mu(Index) - Mu(Index - 1));
            Kactual = Conductivity(Index - 1) + InterpFrac * (Conductivity(Index) - Conductivity(Index - 1));
            PRactual = Pr(Index - 1) + InterpFrac * (Pr(Index) - Pr(Index - 1));
        }
        // arguments are glycol name, temperature, and concentration
        {
            auto const SELECT_CASE_var1(this->OperatingMode);
            if (SELECT_CASE_var1 == HeatingMode) {
                CpWater = GetSpecificHeatGlycol(PlantLoop(this->HWLoopNum).FluidName,
                                                Temperature,
                                                PlantLoop(this->HWLoopNum).FluidIndex,
                                                RoutineName);
            } else if (SELECT_CASE_var1 == CoolingMode) {
                CpWater = GetSpecificHeatGlycol(PlantLoop(this->CWLoopNum).FluidName,
                                                Temperature,
                                                PlantLoop(this->CWLoopNum).FluidIndex,
                                                RoutineName);
            } else {
                assert(false);
            }
        }

        // Calculate NTU based on the heat transfer model
        
        if (this->FluidToSlabHeatTransfer == FluidToSlabHeatTransferTypes::ISOStandard) {

            Real64 U = this->calculateUFromISOStandard(SurfNum, WaterMassFlow*FlowFraction);
            
            // Calculate the NTU parameter
            // NTU = UA/[(Mdot*Cp)min]
            // where: U = h (convection coefficient) and h = (k)(Nu)/D
            //        A = Pi*D*TubeLength
            NTU = U * Pi * this->TubeDiameterOuter * this->TubeLength / (WaterMassFlow * CpWater); // FlowFraction cancels out here

        } else {    // (this->FluidToSlabHeatTransfer == FluidToSlabHeatTransferTypes::ConvectionOnly)
            
            // Calculate the Reynold's number from RE=(4*Mdot)/(Pi*Mu*Diameter)
            ReD = 4.0 * WaterMassFlow * FlowFraction / (Pi * MUactual * this->TubeDiameterInner * NumCircs);

            // Calculate the Nusselt number based on what flow regime one is in
            if (ReD >= MaxLaminarRe) { // Turbulent flow --> use Colburn equation

                NuD = 0.023 * std::pow(ReD, 0.8) * std::pow(PRactual, 1.0 / 3.0);

            } else { // Laminar flow --> use constant surface temperature relation

                NuD = 3.66;
            }

            // Calculate the NTU parameter
            // NTU = UA/[(Mdot*Cp)min]
            // where: U = h (convection coefficient) and h = (k)(Nu)/D
            //        A = Pi*D*TubeLength
            NTU = Pi * Kactual * NuD * this->TubeLength / (WaterMassFlow * CpWater); // FlowFraction cancels out here

        }

        // Calculate Epsilon*MassFlowRate*Cp
        if (NTU > MaxExpPower) {
            Eff = 1.0;
            calculateHXEffectivenessTerm = FlowFraction * WaterMassFlow * CpWater;
        } else {
            Eff = 1.0 - std::exp(-NTU);
            calculateHXEffectivenessTerm = Eff * FlowFraction * WaterMassFlow * CpWater;
        }

        return calculateHXEffectivenessTerm;
    }

    Real64 HydronicSystemBaseData::calculateUFromISOStandard(int const SurfNum,
                                                             Real64 const WaterMassFlow)
    {
        // Calculates the U-value for a pipe embedded in a radiant system using the information
        // from ISO Standard 11855, Part 2 (2012): "Building environment design — Design, dimensioning,
        // installation and control of embedded radiant heating and cooling systems — Part 2:
        // Determination of the design heating and cooling capacity."  This looks exclusively at the heat transfer
        // between the fluid and the inner side of the pipe and heat conduction through the pipe.  The remainder
        // of the ISO calculation relates to the slab itself which is modeled using transient heat conduction here
        // in EnergyPlus.
        
        // Return value
        Real64 calculateUFromISOStandard;

        int constructionNumber = DataSurfaces::Surface(SurfNum).Construction;
        
        // Fluid resistance to heat transfer, assumes turbulent flow (Equation B5, p. 38 of ISO Standard 11855-2)
        Real64 distanceBetweenPipes = 2.0 * dataConstruction.Construct(constructionNumber).ThicknessPerpend;
        Real64 ratioDiameterToMassFlowLength = this->TubeDiameterInner / WaterMassFlow / this->TubeLength;
        Real64 rFluid = 0.125 / DataGlobals::Pi * std::pow(distanceBetweenPipes, 0.13) * std::pow(ratioDiameterToMassFlowLength,0.87);
        
        // Resistance to heat transfer (conduction through the piping material, Equation B6, p. 38 of ISO Standard 11855-2)
        Real64 rTube = 0.5 * distanceBetweenPipes * std::log(this->TubeDiameterOuter/this->TubeDiameterInner) / DataGlobals::Pi / this->TubeConductivity;
        
        calculateUFromISOStandard = 1.0 / (rFluid + rTube);
        
        return calculateUFromISOStandard;
    }

    void UpdateRadSysSourceValAvg(bool &LowTempRadSysOn) // .TRUE. if the radiant system has run this zone time step
    {

        // SUBROUTINE INFORMATION:
        //       AUTHOR         Rick Strand
        //       DATE WRITTEN   November 2000

        // PURPOSE OF THIS SUBROUTINE:
        // To transfer the average value of the heat source/sink over the entire
        // zone time step back to the heat balance routines so that the heat
        // balance algorithms can simulate one last time with the average source
        // to maintain some reasonable amount of continuity and energy balance
        // in the temperature and flux histories.

        // METHODOLOGY EMPLOYED:
        // All of the record keeping for the average term is done in the Update
        // routine so the only other thing that this subroutine does is check to
        // see if the system was even on.  If any average term is non-zero, then
        // one or more of the radiant systems was running.

        // SUBROUTINE PARAMETER DEFINITIONS:
        Real64 const CloseEnough(0.01); // Some arbitrarily small value to avoid zeros and numbers that are almost the same

        // SUBROUTINE LOCAL VARIABLE DECLARATIONS:
        int SurfNum; // DO loop counter for surface index

        LowTempRadSysOn = false;

        // If this was never allocated, then there are no radiant systems in this input file (just RETURN)
        if (!allocated(QRadSysSrcAvg)) return;

        // If it was allocated, then we have to check to see if this was running at all...
        for (SurfNum = 1; SurfNum <= TotSurfaces; ++SurfNum) {
            if (QRadSysSrcAvg(SurfNum) != 0.0) {
                LowTempRadSysOn = true;
                break; // DO loop
            }
        }

        QRadSysSource = QRadSysSrcAvg;

        // For interzone surfaces, QRadSysSrcAvg was only updated for the "active" side.  The active side
        // would have a non-zero value at this point.  If the numbers differ, then we have to manually update.
        for (SurfNum = 1; SurfNum <= TotSurfaces; ++SurfNum) {
            if (Surface(SurfNum).ExtBoundCond > 0 && Surface(SurfNum).ExtBoundCond != SurfNum) {
                if (std::abs(QRadSysSource(SurfNum) - QRadSysSource(Surface(SurfNum).ExtBoundCond)) > CloseEnough) { // numbers differ
                    if (std::abs(QRadSysSource(SurfNum)) > std::abs(QRadSysSource(Surface(SurfNum).ExtBoundCond))) {
                        QRadSysSource(Surface(SurfNum).ExtBoundCond) = QRadSysSource(SurfNum);
                    } else {
                        QRadSysSource(SurfNum) = QRadSysSource(Surface(SurfNum).ExtBoundCond);
                    }
                }
            }
        }
    }

    Real64 SumHATsurf(int const ZoneNum) // Zone number
    {

        // FUNCTION INFORMATION:
        //       AUTHOR         Peter Graham Ellis
        //       DATE WRITTEN   July 2003

        // PURPOSE OF THIS FUNCTION:
        // This function calculates the zone sum of Hc*Area*Tsurf.  It replaces the old SUMHAT.
        // The SumHATsurf code below is also in the CalcZoneSums subroutine in ZoneTempPredictorCorrector
        // and should be updated accordingly.

        // Using/Aliasing
        using namespace DataSurfaces;
        using namespace DataHeatBalance;
        using namespace DataHeatBalSurface;

        // Return value
        Real64 sumHATsurf(0.0);

        for (int surfNum = Zone(ZoneNum).SurfaceFirst; surfNum <= Zone(ZoneNum).SurfaceLast; ++surfNum) {
            if (!Surface(surfNum).HeatTransSurf) continue; // Skip non-heat transfer surfaces

            Real64 Area = Surface(surfNum).Area;

            if (Surface(surfNum).Class == SurfaceClass_Window) {
                if (SurfaceWindow(surfNum).ShadingFlag == IntShadeOn || SurfaceWindow(surfNum).ShadingFlag == IntBlindOn) {
                    // The area is the shade or blind are = sum of the glazing area and the divider area (which is zero if no divider)
                    Area += SurfaceWindow(surfNum).DividerArea;
                }

                if (SurfaceWindow(surfNum).FrameArea > 0.0) {
                    // Window frame contribution
                    sumHATsurf += HConvIn(surfNum) * SurfaceWindow(surfNum).FrameArea * (1.0 + SurfaceWindow(surfNum).ProjCorrFrIn) *
                                  SurfaceWindow(surfNum).FrameTempSurfIn;
                }

                if (SurfaceWindow(surfNum).DividerArea > 0.0 && SurfaceWindow(surfNum).ShadingFlag != IntShadeOn &&
                    SurfaceWindow(surfNum).ShadingFlag != IntBlindOn) {
                    // Window divider contribution (only from shade or blind for window with divider and interior shade or blind)
                    sumHATsurf += HConvIn(surfNum) * SurfaceWindow(surfNum).DividerArea * (1.0 + 2.0 * SurfaceWindow(surfNum).ProjCorrDivIn) *
                                  SurfaceWindow(surfNum).DividerTempSurfIn;
                }
            }

            sumHATsurf += HConvIn(surfNum) * Area * TempSurfInTmp(surfNum);
        }

        return sumHATsurf;
    }

    void VariableFlowRadiantSystemData::reportLowTemperatureRadiantSystem()
    {

        // Using/Aliasing
        using DataGlobals::SecInHour;
        using DataHeatBalance::Zone;
        using DataHVACGlobals::TimeStepSys;
        using DataLoopNode::Node;

        Real64 totalRadSysPower(0.0); // Total source/sink power for the radiant system (sum of all surfaces of the system)

        for (int radSurfNum = 1; radSurfNum <= this->NumOfSurfaces; ++radSurfNum) {
            totalRadSysPower += QRadSysSource(this->SurfacePtr(radSurfNum));
        }

        totalRadSysPower *= double(Zone(this->ZonePtr).Multiplier * Zone(this->ZonePtr).ListMultiplier);

        this->HeatPower = 0.0;
        this->CoolPower = 0.0;

        if (this->OperatingMode == HeatingMode) {
            this->WaterInletTemp = Node(this->HotWaterInNode).Temp;
            this->WaterOutletTemp = Node(this->HotWaterOutNode).Temp;
            this->WaterMassFlowRate = Node(this->HotWaterInNode).MassFlowRate;
            this->HeatPower = totalRadSysPower;

        } else if (this->OperatingMode == CoolingMode) {
            this->WaterInletTemp = Node(this->ColdWaterInNode).Temp;
            this->WaterOutletTemp = Node(this->ColdWaterOutNode).Temp;
            this->WaterMassFlowRate = Node(this->ColdWaterInNode).MassFlowRate;
            this->CoolPower = -totalRadSysPower;

        } else { // Not Operating: Leave temperatures at previous values
            this->WaterMassFlowRate = 0.0;
            this->WaterOutletTemp = this->WaterInletTemp;
        }

        this->HeatEnergy = this->HeatPower * TimeStepSys * SecInHour;
        this->CoolEnergy = this->CoolPower * TimeStepSys * SecInHour;

        if (this->CondCausedShutDown) {
            this->CondCausedTimeOff = TimeStepSys * SecInHour;
        } else {
            this->CondCausedTimeOff = 0.0;
        }
        
    }

    void ConstantFlowRadiantSystemData::reportLowTemperatureRadiantSystem()
    {

        // Using/Aliasing
        using DataGlobals::SecInHour;
        using DataHeatBalance::Zone;
        using DataHVACGlobals::TimeStepSys;
        using DataLoopNode::Node;
        using DataPlant::PlantLoop;
        using DataSurfaces::Surface;
        using FluidProperties::GetSpecificHeatGlycol;

        static std::string const routineName("ReportConstantFlowSystem");
        Real64 cpFluid;          // Specific heat of the fluid in the radiant system
        Real64 totalRadSysPower(0.0); // Total source/sink power for the radiant system (sum of all surfaces of the system)

        for (int radSurfNum = 1; radSurfNum <= this->NumOfSurfaces; ++radSurfNum) {
            totalRadSysPower += QRadSysSource(this->SurfacePtr(radSurfNum));
        }

        totalRadSysPower *= double(Zone(this->ZonePtr).Multiplier * Zone(this->ZonePtr).ListMultiplier);

        this->HeatPower = 0.0;
        this->CoolPower = 0.0;

        // Note that temperatures have already been set as part of the simulation
        // step.  So, they do not need to be calculated here except for the pump
        // inlet temperature which was not calculated elsewhere.  If the system is
        // not operating, leave the temperatures with their previous values but
        // zero out the flow and power quantities (should have already been done
        // in another routine, but just in case...).

        if (this->OperatingMode == HeatingMode) {
            cpFluid = GetSpecificHeatGlycol(PlantLoop(this->HWLoopNum).FluidName,Node(this->HotWaterInNode).Temp,
                                            PlantLoop(this->HWLoopNum).FluidIndex,routineName);

            this->HeatPower = totalRadSysPower;
            if (this->PumpMassFlowRate > 0.0) {
                this->PumpInletTemp = this->WaterInletTemp - (this->PumpHeattoFluid / (this->PumpMassFlowRate * cpFluid));
            } else {
                this->PumpInletTemp = this->WaterInletTemp;
            }

        } else if (this->OperatingMode == CoolingMode) {
            cpFluid = GetSpecificHeatGlycol(PlantLoop(this->CWLoopNum).FluidName,Node(this->ColdWaterInNode).Temp,
                                            PlantLoop(this->CWLoopNum).FluidIndex,routineName);

            this->CoolPower = -totalRadSysPower;
            this->PumpInletTemp = this->WaterInletTemp - (this->PumpHeattoFluid / (this->PumpMassFlowRate * cpFluid));

        } else { // Not Operating
            this->WaterOutletTemp = this->WaterInletTemp;
            this->PumpInletTemp = this->WaterInletTemp;
            this->WaterMassFlowRate = 0.0;
            this->WaterInjectionRate = 0.0;
            this->WaterRecircRate = 0.0;
            this->HeatPower = 0.0;
            this->CoolPower = 0.0;
            this->PumpPower = 0.0;
            this->PumpMassFlowRate = 0.0;
            this->PumpHeattoFluid = 0.0;
        }

        this->HeatEnergy = this->HeatPower * TimeStepSys * SecInHour;
        this->CoolEnergy = this->CoolPower * TimeStepSys * SecInHour;
        this->PumpEnergy = this->PumpPower * TimeStepSys * SecInHour;
        this->PumpHeattoFluidEnergy = this->PumpHeattoFluid * TimeStepSys * SecInHour;

        if (this->CondCausedShutDown) {
            this->CondCausedTimeOff = TimeStepSys * SecInHour;
        } else {
            this->CondCausedTimeOff = 0.0;
        }

    }

    void ElectricRadiantSystemData::reportLowTemperatureRadiantSystem()
    {

        // Using/Aliasing
        using DataGlobals::SecInHour;
        using DataHeatBalance::Zone;
        using DataHVACGlobals::TimeStepSys;

        Real64 totalRadSysPower(0.0); // Total source/sink power for the radiant system (sum of all surfaces of the system)

        for (int radSurfNum = 1; radSurfNum <= this->NumOfSurfaces; ++radSurfNum) {
            totalRadSysPower += QRadSysSource(this->SurfacePtr(radSurfNum));
        }

        totalRadSysPower *= double(Zone(this->ZonePtr).Multiplier * Zone(this->ZonePtr).ListMultiplier);

        this->ElecPower = totalRadSysPower;
        this->ElecEnergy = this->ElecPower * TimeStepSys * SecInHour;
        this->HeatPower = this->ElecPower;
        this->HeatEnergy = this->ElecEnergy;
        
    }

} // namespace LowTempRadiantSystem

} // namespace EnergyPlus<|MERGE_RESOLUTION|>--- conflicted
+++ resolved
@@ -783,23 +783,19 @@
                 thisRadSys.NumCircCalcMethod = OneCircuit;
             }
 
-<<<<<<< HEAD
-            thisRadSys.CircLength = Numbers(14);
+            thisRadSys.CircLength = Numbers(16);
             
-            thisRadSys.schedNameChangeoverDelay = Alphas(17);
-            if (lAlphaBlanks(17)) {
+            thisRadSys.schedNameChangeoverDelay = Alphas(18);
+            if (lAlphaBlanks(18)) {
                 thisRadSys.schedPtrChangeoverDelay = 0;
             } else {
-                thisRadSys.schedPtrChangeoverDelay = GetScheduleIndex(Alphas(17));
+                thisRadSys.schedPtrChangeoverDelay = GetScheduleIndex(Alphas(18));
                 if (thisRadSys.SchedPtr == 0) {
-                    ShowWarningError(cAlphaFields(17) + " not found for " + Alphas(17));
+                    ShowWarningError(cAlphaFields(18) + " not found for " + Alphas(18));
                     ShowContinueError("This occurs for " + cAlphaFields(1) + " = " + Alphas(1));
                     ShowContinueError("As a result, no changeover delay will be used for this radiant system.");
                 }
             }
-=======
-            thisRadSys.CircLength = Numbers(16);
->>>>>>> 5bf36f34
 
             if ((thisRadSys.WaterVolFlowMaxCool == AutoSize) &&
                 (lAlphaBlanks(12) || lAlphaBlanks(13) || lAlphaBlanks(14) || (thisRadSys.ColdWaterInNode <= 0) ||
@@ -1036,23 +1032,19 @@
                 thisCFloSys.NumCircCalcMethod = OneCircuit;
             }
 
-<<<<<<< HEAD
-            thisCFloSys.CircLength = Numbers(10);
+            thisCFloSys.CircLength = Numbers(12);
             
-            thisCFloSys.schedNameChangeoverDelay = Alphas(21);
-            if (lAlphaBlanks(21)) {
+            thisCFloSys.schedNameChangeoverDelay = Alphas(22);
+            if (lAlphaBlanks(22)) {
                 thisCFloSys.schedPtrChangeoverDelay = 0;
             } else {
-                thisCFloSys.schedPtrChangeoverDelay = GetScheduleIndex(Alphas(21));
+                thisCFloSys.schedPtrChangeoverDelay = GetScheduleIndex(Alphas(22));
                 if (thisCFloSys.SchedPtr == 0) {
-                    ShowWarningError(cAlphaFields(21) + " not found for " + Alphas(21));
+                    ShowWarningError(cAlphaFields(22) + " not found for " + Alphas(22));
                     ShowContinueError("This occurs for " + cAlphaFields(1) + " = " + Alphas(1));
                     ShowContinueError("As a result, no changeover delay will be used for this radiant system.");
                 }
             }
-=======
-            thisCFloSys.CircLength = Numbers(12);
->>>>>>> 5bf36f34
         }
 
         // Obtain all of the user data related to electric low temperature radiant systems...
