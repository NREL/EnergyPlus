// EnergyPlus, Copyright (c) 1996-2020, The Board of Trustees of the University of Illinois,
// The Regents of the University of California, through Lawrence Berkeley National Laboratory
// (subject to receipt of any required approvals from the U.S. Dept. of Energy), Oak Ridge
// National Laboratory, managed by UT-Battelle, Alliance for Sustainable Energy, LLC, and other
// contributors. All rights reserved.
//
// NOTICE: This Software was developed under funding from the U.S. Department of Energy and the
// U.S. Government consequently retains certain rights. As such, the U.S. Government has been
// granted for itself and others acting on its behalf a paid-up, nonexclusive, irrevocable,
// worldwide license in the Software to reproduce, distribute copies to the public, prepare
// derivative works, and perform publicly and display publicly, and to permit others to do so.
//
// Redistribution and use in source and binary forms, with or without modification, are permitted
// provided that the following conditions are met:
//
// (1) Redistributions of source code must retain the above copyright notice, this list of
//     conditions and the following disclaimer.
//
// (2) Redistributions in binary form must reproduce the above copyright notice, this list of
//     conditions and the following disclaimer in the documentation and/or other materials
//     provided with the distribution.
//
// (3) Neither the name of the University of California, Lawrence Berkeley National Laboratory,
//     the University of Illinois, U.S. Dept. of Energy nor the names of its contributors may be
//     used to endorse or promote products derived from this software without specific prior
//     written permission.
//
// (4) Use of EnergyPlus(TM) Name. If Licensee (i) distributes the software in stand-alone form
//     without changes from the version obtained under this License, or (ii) Licensee makes a
//     reference solely to the software portion of its product, Licensee must refer to the
//     software as "EnergyPlus version X" software, where "X" is the version number Licensee
//     obtained under this License and may not use a different name for the software. Except as
//     specifically required in this Section (4), Licensee shall not use in a company name, a
//     product name, in advertising, publicity, or other promotional activities any name, trade
//     name, trademark, logo, or other designation of "EnergyPlus", "E+", "e+" or confusingly
//     similar designation, without the U.S. Department of Energy's prior written consent.
//
// THIS SOFTWARE IS PROVIDED BY THE COPYRIGHT HOLDERS AND CONTRIBUTORS "AS IS" AND ANY EXPRESS OR
// IMPLIED WARRANTIES, INCLUDING, BUT NOT LIMITED TO, THE IMPLIED WARRANTIES OF MERCHANTABILITY
// AND FITNESS FOR A PARTICULAR PURPOSE ARE DISCLAIMED. IN NO EVENT SHALL THE COPYRIGHT OWNER OR
// CONTRIBUTORS BE LIABLE FOR ANY DIRECT, INDIRECT, INCIDENTAL, SPECIAL, EXEMPLARY, OR
// CONSEQUENTIAL DAMAGES (INCLUDING, BUT NOT LIMITED TO, PROCUREMENT OF SUBSTITUTE GOODS OR
// SERVICES; LOSS OF USE, DATA, OR PROFITS; OR BUSINESS INTERRUPTION) HOWEVER CAUSED AND ON ANY
// THEORY OF LIABILITY, WHETHER IN CONTRACT, STRICT LIABILITY, OR TORT (INCLUDING NEGLIGENCE OR
// OTHERWISE) ARISING IN ANY WAY OUT OF THE USE OF THIS SOFTWARE, EVEN IF ADVISED OF THE
// POSSIBILITY OF SUCH DAMAGE.

// C++ Headers
#include <cassert>
#include <cmath>

// ObjexxFCL Headers
#include <ObjexxFCL/Array.functions.hh>
#include <ObjexxFCL/Fmath.hh>

// EnergyPlus Headers
#include <EnergyPlus/BranchNodeConnections.hh>
#include <EnergyPlus/Data/EnergyPlusData.hh>
#include <EnergyPlus/DataBranchAirLoopPlant.hh>
#include <EnergyPlus/DataEnvironment.hh>
#include <EnergyPlus/DataHVACGlobals.hh>
#include <EnergyPlus/DataHeatBalFanSys.hh>
#include <EnergyPlus/DataHeatBalSurface.hh>
#include <EnergyPlus/DataHeatBalance.hh>
#include <EnergyPlus/DataLoopNode.hh>
#include <EnergyPlus/DataSizing.hh>
#include <EnergyPlus/DataSurfaceLists.hh>
#include <EnergyPlus/DataSurfaces.hh>
#include <EnergyPlus/DataZoneEquipment.hh>
#include <EnergyPlus/EMSManager.hh>
#include <EnergyPlus/FluidProperties.hh>
#include <EnergyPlus/General.hh>
#include <EnergyPlus/GeneralRoutines.hh>
#include <EnergyPlus/GlobalNames.hh>
#include <EnergyPlus/HeatBalanceSurfaceManager.hh>
#include <EnergyPlus/InputProcessing/InputProcessor.hh>
#include <EnergyPlus/LowTempRadiantSystem.hh>
#include <EnergyPlus/NodeInputManager.hh>
#include <EnergyPlus/OutputProcessor.hh>
#include <EnergyPlus/Plant/DataPlant.hh>
#include <EnergyPlus/PlantUtilities.hh>
#include <EnergyPlus/Psychrometrics.hh>
#include <EnergyPlus/ReportSizingManager.hh>
#include <EnergyPlus/ScheduleManager.hh>
#include <EnergyPlus/UtilityRoutines.hh>
#include <EnergyPlus/ZoneTempPredictorCorrector.hh>

namespace EnergyPlus {

namespace LowTempRadiantSystem {

    // Module containing the routines dealing with the low temperature radiant systems

    // MODULE INFORMATION:
    //       AUTHOR         Rick Strand
    //       DATE WRITTEN   November 2000
    //       MODIFIED       Rick Strand March 2001 (additional controls, etc.)
    //                      Rick Strand July 2003 (added constant flow hydronic system)
    //                      B. Griffith Sept 2010, plant upgrades, generalize fluid properties
    //                      Rick Strand August 2011 (improved condensation handling)

    // PURPOSE OF THIS MODULE:
    // The purpose of this module is to simulate low temperature radiant systems.
    // It is the intention of this module to cover all types of low temperature
    // radiant systems: wall, ceiling, floor, heating, cooling, panels, etc.

    // METHODOLOGY EMPLOYED:
    // Based on work done in IBLAST, this model has been revised for the structure
    // of EnergyPlus.  It is still based on the QTF formulation of heat transfer
    // through building elements with embedded heat sources/sinks.  Note that due
    // to the fact that a radiant system is both a building heat transfer element
    // and a controllable system that some iteration between the system and the
    // surface heat balance routine is necessary.
    // REFERENCES:
    // IBLAST-QTF research program, completed in January 1995 (unreleased)
    // Strand, R.K. 1995. "Heat Source Transfer Functions and Their Application to
    //   Low Temperature Radiant Heating Systems", Ph.D. dissertation, University
    //   of Illinois at Urbana-Champaign, Department of Mechanical and Industrial
    //   Engineering.
    // Seem, J.E. 1986. "Heat Transfer in Buildings", Ph.D. dissertation, University
    //   of Wisconsin-Madison.

    // OTHER NOTES: This module contains three different types of radiant system
    // models: (a) variable flow hydronic heating/cooling radiant system;
    // (b) constant flow, variable controlled temperature heating/cooling radiant
    // system; (c) electric resistance heating radiant system.  Systems (a) and
    // (b) are hydronic systems--one which varies hydronic flow as the key control
    // paramter (a) and one which varies the inlet hydronic temperature while
    // keeping the flow rate through the radiant system constant (b).  In system
    // (b), the injection rate from the main water loop is varied to obtain the
    // proper inlet temperature.

    // USE STATEMENTS:
    // Use statements for data only modules
    // Using/Aliasing
    using DataGlobals::BeginTimeStepFlag;
    using DataGlobals::DisplayExtraWarnings;
    using DataGlobals::SysSizingCalc;
    using DataGlobals::WarmupFlag;
    using DataHeatBalance::Air;
    using DataHeatBalance::Construct;
    using DataHeatBalance::Material;
    using DataHeatBalance::MaxLayersInConstruct;
    using DataHeatBalance::RegularMaterial;
    using DataHeatBalance::TotConstructs;
    using DataHeatBalance::TotMaterials;
    using DataHeatBalFanSys::QRadSysSource; // Heat source/sink value & temperature for CondFD algo.
    using DataHeatBalFanSys::TCondFDSourceNode;
    using DataHVACGlobals::SmallLoad;
    using DataSurfaces::HeatTransferModel_CTF;
    using DataSurfaces::Surface;
    using DataSurfaces::TotSurfaces;
    using Psychrometrics::PsyTdpFnWPb;

    // Data
    // MODULE PARAMETER DEFINITIONS:
    // System types:
    int const HydronicSystem(1);     // Variable flow hydronic radiant system
    int const ConstantFlowSystem(2); // Constant flow, variable (controlled) temperature radiant system
    int const ElectricSystem(3);     // Electric resistance radiant heating system
    std::string const cHydronicSystem("ZoneHVAC:LowTemperatureRadiant:VariableFlow");
    std::string const cConstantFlowSystem("ZoneHVAC:LowTemperatureRadiant:ConstantFlow");
    std::string const cElectricSystem("ZoneHVAC:LowTemperatureRadiant:Electric");
    // Operating modes:
    int const NotOperating(0); // Parameter for use with OperatingMode variable, set for heating
    int const HeatingMode(1);  // Parameter for use with OperatingMode variable, set for heating
    int const CoolingMode(2);  // Parameter for use with OperatingMode variable, set for cooling
    // Condensation control types:
    int const CondCtrlNone(0);      // Condensation control--none, so system never shuts down
    int const CondCtrlSimpleOff(1); // Condensation control--simple off, system shuts off when condensation predicted
    int const CondCtrlVariedOff(2); // Condensation control--variable off, system modulates to keep running if possible
    // Number of Circuits per Surface Calculation Method
    int const OneCircuit(1);          // there is 1 circuit per surface
    int const CalculateFromLength(2); // The number of circuits is TubeLength*SurfaceFrac / CircuitLength
    std::string const OnePerSurf("OnePerSurface");
    std::string const CalcFromLength("CalculateFromCircuitLength");
    // Limit temperatures to indicate that a system cannot heat or cannot cool
    Real64 LowTempHeating(-200.0); // Used to indicate that a user does not have a heating control temperature
    Real64 HighTempCooling(200.0); // Used to indicate that a user does not have a cooling control temperature

    static std::string const fluidNameWater("WATER");
    static std::string const BlankString;

    // DERIVED TYPE DEFINITIONS:

    // MODULE VARIABLE DECLARATIONS:
    // Standard, run-of-the-mill variables...
    bool GetInputFlag = true;
    int NumOfHydrLowTempRadSys(0);        // Number of hydronic low tempererature radiant systems
    int NumOfCFloLowTempRadSys(0);        // Number of constant flow (hydronic) low tempererature radiant systems
    int NumOfElecLowTempRadSys(0);        // Number of electric low tempererature radiant systems
    int CFloCondIterNum(0);               // Number of iterations for a constant flow radiant system--controls variable cond sys ctrl
    int TotalNumOfRadSystems(0);          // Total number of low temperature radiant systems
    int OperatingMode(0);                 // Used to keep track of whether system is in heating or cooling mode
    int MaxCloNumOfSurfaces(0);           // Used to set allocate size in CalcClo routine
    bool VarOffCond(false);               // Set to true when in cooling for constant flow system + variable off condensation predicted
    bool FirstTimeInit(true);             // Set to true for first pass through init routine then set to false
    Real64 LoopReqTemp(0.0);              // Temperature required at the inlet of the pump (from the loop) to meet control logic
    Array1D<Real64> QRadSysSrcAvg;        // Average source over the time step for a particular radiant surface
    Array1D<Real64> ZeroSourceSumHATsurf; // Equal to SumHATsurf for all the walls in a zone with no source
    // Record keeping variables used to calculate QRadSysSrcAvg locally
    Array1D<Real64> LastQRadSysSrc;     // Need to keep the last value in case we are still iterating
    Array1D<Real64> LastSysTimeElapsed; // Need to keep the last value in case we are still iterating
    Array1D<Real64> LastTimeStepSys;    // Need to keep the last value in case we are still iterating
    // Autosizing variables
    Array1D_bool MySizeFlagHydr;
    Array1D_bool MySizeFlagCFlo;
    Array1D_bool MySizeFlagElec;
    Array1D_bool CheckEquipName;

    // Object Data
    Array1D<VariableFlowRadiantSystemData> HydrRadSys;
    Array1D<ConstantFlowRadiantSystemData> CFloRadSys;
    Array1D<ElectricRadiantSystemData> ElecRadSys;
    Array1D<RadSysTypeData> RadSysTypes;
    std::unordered_map<std::string, std::string> LowTempRadUniqueNames;
    Array1D<ElecRadSysNumericFieldData> ElecRadSysNumericFields;
    Array1D<HydronicRadiantSysNumericFieldData> HydronicRadiantSysNumericFields;

    // Functions

    void clear_state()
    {
        LowTempHeating = -200.0;
        HighTempCooling = 200.0;
        NumOfHydrLowTempRadSys = 0;
        NumOfCFloLowTempRadSys = 0;
        NumOfElecLowTempRadSys = 0;
        CFloCondIterNum = 0;
        TotalNumOfRadSystems = 0;
        OperatingMode = 0;
        MaxCloNumOfSurfaces = 0;
        VarOffCond = false;
        FirstTimeInit = true;
        LoopReqTemp = 0.0;
        QRadSysSrcAvg.deallocate();
        ZeroSourceSumHATsurf.deallocate();
        LastQRadSysSrc.deallocate();
        LastSysTimeElapsed.deallocate();
        LastTimeStepSys.deallocate();
        MySizeFlagHydr.deallocate();
        MySizeFlagCFlo.deallocate();
        MySizeFlagElec.deallocate();
        CheckEquipName.deallocate();
        HydrRadSys.deallocate();
        CFloRadSys.deallocate();
        ElecRadSys.deallocate();
        RadSysTypes.deallocate();
        ElecRadSysNumericFields.deallocate();
        HydronicRadiantSysNumericFields.deallocate();
        LowTempRadUniqueNames.clear();
        GetInputFlag = true;
    }

    void SimLowTempRadiantSystem(EnergyPlusData &state, std::string const &CompName,   // name of the low temperature radiant system
                                 bool const FirstHVACIteration, // TRUE if 1st HVAC simulation of system timestep
                                 Real64 &LoadMet,               // load met by the radiant system, in Watts
                                 int &CompIndex)
    {

        // SUBROUTINE INFORMATION:
        //       AUTHOR         Rick Strand
        //       DATE WRITTEN   November 2000

        // Using/Aliasing
        using General::TrimSigDigits;

        // SUBROUTINE LOCAL VARIABLE DECLARATIONS:
        int RadSysNum;  // Radiant system number/index in local derived types
        int SystemType; // Type of radiant system: hydronic, constant flow, or electric
        bool InitErrorFound(false);

        // FLOW:
        if (GetInputFlag) {
            GetLowTempRadiantSystem();
            GetInputFlag = false;
        }

        // Find the correct Low Temp Radiant System
        if (CompIndex == 0) {
            RadSysNum = UtilityRoutines::FindItemInList(CompName, RadSysTypes);
            if (RadSysNum == 0) {
                ShowFatalError("SimLowTempRadiantSystem: Unit not found=" + CompName);
            }
            CompIndex = RadSysNum;
            SystemType = RadSysTypes(RadSysNum).SystemType;
            {
                auto const SELECT_CASE_var(SystemType);
                if (SELECT_CASE_var == HydronicSystem) {
                    RadSysTypes(RadSysNum).CompIndex = UtilityRoutines::FindItemInList(CompName, HydrRadSys);
                } else if (SELECT_CASE_var == ConstantFlowSystem) {
                    RadSysTypes(RadSysNum).CompIndex = UtilityRoutines::FindItemInList(CompName, CFloRadSys);
                } else if (SELECT_CASE_var == ElectricSystem) {
                    RadSysTypes(RadSysNum).CompIndex = UtilityRoutines::FindItemInList(CompName, ElecRadSys);
                }
            }
        } else {
            RadSysNum = CompIndex;
            SystemType = RadSysTypes(RadSysNum).SystemType;
            if (RadSysNum > TotalNumOfRadSystems || RadSysNum < 1) {
                ShowFatalError("SimLowTempRadiantSystem:  Invalid CompIndex passed=" + TrimSigDigits(RadSysNum) +
                               ", Number of Units=" + TrimSigDigits(TotalNumOfRadSystems) + ", Entered Unit name=" + CompName);
            }
            if (CheckEquipName(RadSysNum)) {
                if (CompName != RadSysTypes(RadSysNum).Name) {
                    ShowFatalError("SimLowTempRadiantSystem: Invalid CompIndex passed=" + TrimSigDigits(RadSysNum) + ", Unit name=" + CompName +
                                   ", stored Unit Name for that index=" + RadSysTypes(RadSysNum).Name);
                }
                CheckEquipName(RadSysNum) = false;
            }
        }

        InitLowTempRadiantSystem(state, FirstHVACIteration, RadSysTypes(RadSysNum).CompIndex, SystemType, InitErrorFound);
        if (InitErrorFound) {
            ShowFatalError("InitLowTempRadiantSystem: Preceding error is not allowed to proceed with the simulation.  Correct this input problem.");
        }

        // Simulate, update, and report based on the type of radiant system
        {
            RadiantSystemBaseData * baseSystem;
            if (SystemType == HydronicSystem) {
                baseSystem = &HydrRadSys(RadSysTypes(RadSysNum).CompIndex);
            } else if (SystemType == ConstantFlowSystem) {
                baseSystem = &CFloRadSys(RadSysTypes(RadSysNum).CompIndex);
            } else if (SystemType == ElectricSystem) {
                baseSystem = &ElecRadSys(RadSysTypes(RadSysNum).CompIndex);
            } else {
                ShowFatalError("SimLowTempRadiantSystem: Illegal system type for system " + CompName);
            }

            if ((SystemType == HydronicSystem) || (SystemType == ConstantFlowSystem) || (SystemType == ElectricSystem) ) {
<<<<<<< HEAD
                baseSystem->calculateLowTemperatureRadiantSystem(state.dataWindowManager, LoadMet);
=======
                baseSystem->calculateLowTemperatureRadiantSystem(state.dataZoneTempPredictorCorrector, LoadMet);
>>>>>>> 4b7fa19a
                baseSystem->updateLowTemperatureRadiantSystemSurfaces();
                baseSystem->updateLowTemperatureRadiantSystem(); // Nothing to update for electric systems
                baseSystem->reportLowTemperatureRadiantSystem();
            }
        }

    }

    void GetLowTempRadiantSystem()
    {

        // SUBROUTINE INFORMATION:
        //       AUTHOR         Rick Strand
        //       DATE WRITTEN   November 2000
        //       MODIFIED       August 2003 (added constant flow system, made input extensible)

        // PURPOSE OF THIS SUBROUTINE:
        // This subroutine reads the input for low temperature radiant systems
        // from the user input file.  This will contain all of the information
        // needed to simulate a low temperature radiant system.

        // Using/Aliasing
        using BranchNodeConnections::TestCompSet;
        using DataGlobals::AnyEnergyManagementSystemInModel;
        using DataGlobals::ScheduleAlwaysOn;
        using DataHeatBalance::Construct;
        using DataHeatBalance::Zone;
        using DataSizing::AutoSize;
        using DataSizing::CapacityPerFloorArea;
        using DataSizing::CoolingDesignCapacity;
        using DataSizing::FractionOfAutosizedCoolingCapacity;
        using DataSizing::FractionOfAutosizedHeatingCapacity;
        using DataSizing::HeatingDesignCapacity;
        using FluidProperties::FindGlycol;
        using General::TrimSigDigits;
        using NodeInputManager::GetOnlySingleNode;
        using ScheduleManager::GetScheduleIndex;
        using namespace DataLoopNode;
        using namespace DataSurfaceLists;

        // SUBROUTINE PARAMETER DEFINITIONS:
        Real64 const MinThrottlingRange(0.5); // Smallest throttling range allowed in degrees Celsius
        static std::string const RoutineName("GetLowTempRadiantSystem: "); // include trailing blank space
        static std::string const Off("Off");
        static std::string const SimpleOff("SimpleOff");
        static std::string const VariableOff("VariableOff");
        int const iHeatCAPMAlphaNum(5);             // get input index to Low Temperature Radiant system heating capacity sizing method
        int const iHeatDesignCapacityNumericNum(1); // get input index to Low Temperature Radiant system electric heating capacity
        int const iHeatCapacityPerFloorAreaNumericNum(
            2); // get input index to Low Temperature Radiant system electric heating capacity per floor area sizing
        int const iHeatFracOfAutosizedCapacityNumericNum(
            3); //  get input index to Low Temperature Radiant system electric heating capacity sizing as fraction of autozized heating capacity

        // SUBROUTINE LOCAL VARIABLE DECLARATIONS:
        std::string CurrentModuleObject;       // for ease in getting objects
        Array1D_string Alphas;                 // Alpha items for object
        Array1D_string cAlphaFields;           // Alpha field names
        Array1D_string cNumericFields;         // Numeric field names
        Array1D_bool AssignedAsRadiantSurface; // Set to true when a surface is part of a radiant system
        int CheckSurfNum;                      // Surface number to check to see if it has already been used by a radiant system
        static bool ErrorsFound(false);        // Set to true if errors in input, fatal at end of routine
        int GlycolIndex;                       // Index of 'Water' in glycol data structure
        int IOStatus;                          // Used in GetObjectItem
        int Item;                              // Item to be "gotten"
        int MaxAlphas;                         // Maximum number of alphas for these input keywords
        int MaxNumbers;                        // Maximum number of numbers for these input keywords
        Array1D<Real64> Numbers; // Numeric items for object
        int NumAlphas;           // Number of Alphas for each GetObjectItem call
        int NumArgs;             // Unused variable that is part of a subroutine call
        int NumNumbers;          // Number of Numbers for each GetObjectItem call
        int SurfListNum; // Index within the SurfList derived type for a surface list name
        int SurfNum;     // DO loop counter for surfaces
        int BaseNum;                 // Temporary number for creating RadiantSystemTypes structure
        Array1D_bool lAlphaBlanks;   // Logical array, alpha field input BLANK = .TRUE.
        Array1D_bool lNumericBlanks; // Logical array, numeric field input BLANK = .TRUE.

        MaxAlphas = 0;
        MaxNumbers = 0;

        inputProcessor->getObjectDefMaxArgs("ZoneHVAC:LowTemperatureRadiant:VariableFlow", NumArgs, NumAlphas, NumNumbers);
        MaxAlphas = max(MaxAlphas, NumAlphas);
        MaxNumbers = max(MaxNumbers, NumNumbers);

        inputProcessor->getObjectDefMaxArgs("ZoneHVAC:LowTemperatureRadiant:ConstantFlow", NumArgs, NumAlphas, NumNumbers);
        MaxAlphas = max(MaxAlphas, NumAlphas);
        MaxNumbers = max(MaxNumbers, NumNumbers);

        inputProcessor->getObjectDefMaxArgs("ZoneHVAC:LowTemperatureRadiant:Electric", NumArgs, NumAlphas, NumNumbers);
        MaxAlphas = max(MaxAlphas, NumAlphas);
        MaxNumbers = max(MaxNumbers, NumNumbers);

        Alphas.allocate(MaxAlphas);
        Numbers.dimension(MaxNumbers, 0.0);
        cAlphaFields.allocate(MaxAlphas);
        cNumericFields.allocate(MaxNumbers);
        lAlphaBlanks.dimension(MaxAlphas, true);
        lNumericBlanks.dimension(MaxNumbers, true);

        NumOfHydrLowTempRadSys = inputProcessor->getNumObjectsFound("ZoneHVAC:LowTemperatureRadiant:VariableFlow");
        NumOfCFloLowTempRadSys = inputProcessor->getNumObjectsFound("ZoneHVAC:LowTemperatureRadiant:ConstantFlow");
        NumOfElecLowTempRadSys = inputProcessor->getNumObjectsFound("ZoneHVAC:LowTemperatureRadiant:Electric");

        TotalNumOfRadSystems = NumOfHydrLowTempRadSys + NumOfElecLowTempRadSys + NumOfCFloLowTempRadSys;
        RadSysTypes.allocate(TotalNumOfRadSystems);
        LowTempRadUniqueNames.reserve(static_cast<unsigned>(TotalNumOfRadSystems));
        CheckEquipName.dimension(TotalNumOfRadSystems, true);

        HydrRadSys.allocate(NumOfHydrLowTempRadSys);
        if (NumOfHydrLowTempRadSys > 0) {
            GlycolIndex = FindGlycol(fluidNameWater);
            for (auto &e : HydrRadSys)
                e.GlycolIndex = GlycolIndex;
            if (GlycolIndex == 0) {
                ShowSevereError("Hydronic radiant systems: no water property data found in input");
                ErrorsFound = true;
            }
        } else {
            for (auto &e : HydrRadSys)
                e.GlycolIndex = 0;
        }

        CFloRadSys.allocate(NumOfCFloLowTempRadSys);
        if (NumOfCFloLowTempRadSys > 0) {
            GlycolIndex = FindGlycol(fluidNameWater);
            for (auto &e : CFloRadSys)
                e.GlycolIndex = GlycolIndex;
            if (GlycolIndex == 0) {
                ShowSevereError("Constant flow radiant systems: no water property data found in input");
                ErrorsFound = true;
            }
        } else {
            for (auto &e : CFloRadSys)
                e.GlycolIndex = 0;
        }

        ElecRadSys.allocate(NumOfElecLowTempRadSys);
        ElecRadSysNumericFields.allocate(NumOfElecLowTempRadSys);
        HydronicRadiantSysNumericFields.allocate(NumOfHydrLowTempRadSys);

        // make sure data is gotten for surface lists
        GetNumberOfSurfaceLists();

        // Obtain all of the user data related to hydronic low temperature radiant systems...
        BaseNum = 0;
        CurrentModuleObject = "ZoneHVAC:LowTemperatureRadiant:VariableFlow";
        for (Item = 1; Item <= NumOfHydrLowTempRadSys; ++Item) {

            inputProcessor->getObjectItem(CurrentModuleObject,
                                          Item,
                                          Alphas,
                                          NumAlphas,
                                          Numbers,
                                          NumNumbers,
                                          IOStatus,
                                          lNumericBlanks,
                                          lAlphaBlanks,
                                          cAlphaFields,
                                          cNumericFields);

            HydronicRadiantSysNumericFields(Item).FieldNames.allocate(NumNumbers);
            HydronicRadiantSysNumericFields(Item).FieldNames = "";
            HydronicRadiantSysNumericFields(Item).FieldNames = cNumericFields;
            GlobalNames::VerifyUniqueInterObjectName(LowTempRadUniqueNames, Alphas(1), CurrentModuleObject, cAlphaFields(1), ErrorsFound);

            ++BaseNum;
            RadSysTypes(BaseNum).Name = Alphas(1);
            RadSysTypes(BaseNum).SystemType = HydronicSystem;

            auto &thisRadSys (HydrRadSys(Item));

            // General user input data
            thisRadSys.Name = Alphas(1);

            thisRadSys.SchedName = Alphas(2);
            if (lAlphaBlanks(2)) {
                thisRadSys.SchedPtr = ScheduleAlwaysOn;
            } else {
                thisRadSys.SchedPtr = GetScheduleIndex(Alphas(2));
                if (thisRadSys.SchedPtr == 0) {
                    ShowSevereError(cAlphaFields(2) + " not found for " + Alphas(1));
                    ShowContinueError("Missing " + cAlphaFields(2) + " is " + Alphas(2));
                    ErrorsFound = true;
                }
            }

            thisRadSys.ZoneName = Alphas(3);
            thisRadSys.ZonePtr = UtilityRoutines::FindItemInList(Alphas(3), Zone);
            if (thisRadSys.ZonePtr == 0) {
                ShowSevereError(RoutineName + "Invalid " + cAlphaFields(3) + " = " + Alphas(3));
                ShowContinueError("Occurs in " + CurrentModuleObject + " = " + Alphas(1));
                ErrorsFound = true;
            }

            thisRadSys.SurfListName = Alphas(4);
            SurfListNum = 0;
            if (NumOfSurfaceLists > 0) SurfListNum = UtilityRoutines::FindItemInList(thisRadSys.SurfListName, SurfList);
            if (SurfListNum > 0) { // Found a valid surface list
                thisRadSys.NumOfSurfaces = SurfList(SurfListNum).NumOfSurfaces;
                thisRadSys.SurfacePtr.allocate(thisRadSys.NumOfSurfaces);
                thisRadSys.SurfaceName.allocate(thisRadSys.NumOfSurfaces);
                thisRadSys.SurfaceFrac.allocate(thisRadSys.NumOfSurfaces);
                thisRadSys.NumCircuits.allocate(thisRadSys.NumOfSurfaces);
                for (SurfNum = 1; SurfNum <= SurfList(SurfListNum).NumOfSurfaces; ++SurfNum) {
                    thisRadSys.SurfacePtr(SurfNum) = SurfList(SurfListNum).SurfPtr(SurfNum);
                    thisRadSys.SurfaceName(SurfNum) = SurfList(SurfListNum).SurfName(SurfNum);
                    thisRadSys.SurfaceFrac(SurfNum) = SurfList(SurfListNum).SurfFlowFrac(SurfNum);
                    if (thisRadSys.SurfacePtr(SurfNum) > 0) {
                        Surface(thisRadSys.SurfacePtr(SurfNum)).IntConvSurfHasActiveInIt = true;
                    }
                }
            } else { // User entered a single surface name rather than a surface list
                thisRadSys.NumOfSurfaces = 1;
                thisRadSys.SurfacePtr.allocate(thisRadSys.NumOfSurfaces);
                thisRadSys.SurfaceName.allocate(thisRadSys.NumOfSurfaces);
                thisRadSys.SurfaceFrac.allocate(thisRadSys.NumOfSurfaces);
                thisRadSys.NumCircuits.allocate(thisRadSys.NumOfSurfaces);
                thisRadSys.SurfaceName(1) = thisRadSys.SurfListName;
                thisRadSys.SurfacePtr(1) = UtilityRoutines::FindItemInList(thisRadSys.SurfaceName(1), Surface);
                thisRadSys.SurfaceFrac(1) = 1.0;
                thisRadSys.NumCircuits(1) = 0.0;
                // Error checking for single surfaces
                if (thisRadSys.SurfacePtr(1) == 0) {
                    ShowSevereError(RoutineName + "Invalid " + cAlphaFields(4) + " = " + Alphas(4));
                    ShowContinueError("Occurs in " + CurrentModuleObject + " = " + Alphas(1));
                    ErrorsFound = true;
                } else if (Surface(thisRadSys.SurfacePtr(1)).IsRadSurfOrVentSlabOrPool) {
                    ShowSevereError(RoutineName + CurrentModuleObject + "=\"" + Alphas(1) + "\", Invalid Surface");
                    ShowContinueError(cAlphaFields(4) + "=\"" + Alphas(4) + "\" has been used in another radiant system or ventilated slab.");
                    ErrorsFound = true;
                }
                if (thisRadSys.SurfacePtr(1) != 0) {
                    Surface(thisRadSys.SurfacePtr(1)).IntConvSurfHasActiveInIt = true;
                    Surface(thisRadSys.SurfacePtr(1)).IsRadSurfOrVentSlabOrPool = true;
                }
            }

            // Error checking for zones and construction information
            for (SurfNum = 1; SurfNum <= thisRadSys.NumOfSurfaces; ++SurfNum) {
                if (thisRadSys.SurfacePtr(SurfNum) == 0) continue; // invalid surface -- detected earlier
                if (Surface(thisRadSys.SurfacePtr(SurfNum)).Zone != thisRadSys.ZonePtr) {
                    ShowSevereError("Surface referenced in " + CurrentModuleObject +
                                    " not in same zone as Radiant System, surface=" + Surface(thisRadSys.SurfacePtr(SurfNum)).Name);
                    ShowContinueError("Surface in Zone=" + Zone(Surface(thisRadSys.SurfacePtr(SurfNum)).Zone).Name +
                                      " Hydronic Radiant System in " + cAlphaFields(3) + " = " + Alphas(3));
                    ShowContinueError("Occurs in " + CurrentModuleObject + " = " + Alphas(1));
                    ErrorsFound = true;
                }
                if (Surface(thisRadSys.SurfacePtr(SurfNum)).Construction == 0) continue; // Invalid construction -- detected earlier
                if (!Construct(Surface(thisRadSys.SurfacePtr(SurfNum)).Construction).SourceSinkPresent) {
                    ShowSevereError("Construction referenced in Hydronic Radiant System Surface does not have a source/sink present");
                    ShowContinueError("Surface name= " + Surface(thisRadSys.SurfacePtr(SurfNum)).Name +
                                      "  Construction name = " + Construct(Surface(thisRadSys.SurfacePtr(SurfNum)).Construction).Name);
                    ShowContinueError("Construction needs to be defined with a \"Construction:InternalSource\" object.");
                    ErrorsFound = true;
                }
            }

            thisRadSys.TubeDiameter = Numbers(1);
            thisRadSys.TubeLength = Numbers(2);

            // Process the temperature control type
            thisRadSys.ControlType = thisRadSys.processRadiantSystemControlInput(Alphas(5),cAlphaFields(5));

            // Determine Low Temp Radiant heating design capacity sizing method
            if (UtilityRoutines::SameString(Alphas(6), "HeatingDesignCapacity")) {
                thisRadSys.HeatingCapMethod = HeatingDesignCapacity;
                if (!lNumericBlanks(3)) {
                    thisRadSys.ScaledHeatingCapacity = Numbers(3);
                    if (thisRadSys.ScaledHeatingCapacity < 0.0 && thisRadSys.ScaledHeatingCapacity != AutoSize) {
                        ShowSevereError(CurrentModuleObject + " = " + thisRadSys.Name);
                        ShowContinueError("Illegal " + cNumericFields(3) + " = " + TrimSigDigits(Numbers(3), 7));
                        ErrorsFound = true;
                    }
                } else {
                    if ((!lAlphaBlanks(7)) || (!lAlphaBlanks(8))) {
                        ShowSevereError(CurrentModuleObject + " = " + thisRadSys.Name);
                        ShowContinueError("Input for " + cAlphaFields(6) + " = " + Alphas(6));
                        ShowContinueError("Blank field not allowed for " + cNumericFields(3));
                        ErrorsFound = true;
                    }
                }
            } else if (UtilityRoutines::SameString(Alphas(6), "CapacityPerFloorArea")) {
                thisRadSys.HeatingCapMethod = CapacityPerFloorArea;
                if (!lNumericBlanks(4)) {
                    thisRadSys.ScaledHeatingCapacity = Numbers(4);
                    if (thisRadSys.ScaledHeatingCapacity <= 0.0) {
                        ShowSevereError(CurrentModuleObject + " = " + thisRadSys.Name);
                        ShowContinueError("Input for " + cAlphaFields(6) + " = " + Alphas(6));
                        ShowContinueError("Illegal " + cNumericFields(4) + " = " + TrimSigDigits(Numbers(4), 7));
                        ErrorsFound = true;
                    } else if (thisRadSys.ScaledHeatingCapacity == AutoSize) {
                        ShowSevereError(CurrentModuleObject + " = " + thisRadSys.Name);
                        ShowContinueError("Input for " + cAlphaFields(6) + " = " + Alphas(6));
                        ShowContinueError("Illegal " + cNumericFields(4) + " = Autosize");
                        ErrorsFound = true;
                    }
                } else {
                    ShowSevereError(CurrentModuleObject + " = " + thisRadSys.Name);
                    ShowContinueError("Input for " + cAlphaFields(6) + " = " + Alphas(6));
                    ShowContinueError("Blank field not allowed for " + cNumericFields(4));
                    ErrorsFound = true;
                }
            } else if (UtilityRoutines::SameString(Alphas(6), "FractionOfAutosizedHeatingCapacity")) {
                thisRadSys.HeatingCapMethod = FractionOfAutosizedHeatingCapacity;
                if (!lNumericBlanks(5)) {
                    thisRadSys.ScaledHeatingCapacity = Numbers(5);
                    if (thisRadSys.ScaledHeatingCapacity < 0.0) {
                        ShowSevereError(CurrentModuleObject + " = " + thisRadSys.Name);
                        ShowContinueError("Illegal " + cNumericFields(5) + " = " + TrimSigDigits(Numbers(5), 7));
                        ErrorsFound = true;
                    }
                } else {
                    ShowSevereError(CurrentModuleObject + " = " + thisRadSys.Name);
                    ShowContinueError("Input for " + cAlphaFields(6) + " = " + Alphas(6));
                    ShowContinueError("Blank field not allowed for " + cNumericFields(5));
                    ErrorsFound = true;
                }
            } else {
                ShowSevereError(CurrentModuleObject + " = " + thisRadSys.Name);
                ShowContinueError("Illegal " + cAlphaFields(6) + " = " + Alphas(6));
                ErrorsFound = true;
            }

            // Heating user input data
            thisRadSys.WaterVolFlowMaxHeat = Numbers(6);

            thisRadSys.HotWaterInNode = GetOnlySingleNode(
                Alphas(7), ErrorsFound, CurrentModuleObject, Alphas(1), NodeType_Water, NodeConnectionType_Inlet, 1, ObjectIsNotParent);

            thisRadSys.HotWaterOutNode = GetOnlySingleNode(
                Alphas(8), ErrorsFound, CurrentModuleObject, Alphas(1), NodeType_Water, NodeConnectionType_Outlet, 1, ObjectIsNotParent);

            if ((!lAlphaBlanks(7)) || (!lAlphaBlanks(8))) {
                TestCompSet(CurrentModuleObject, Alphas(1), Alphas(7), Alphas(8), "Hot Water Nodes");
            }

            thisRadSys.HotThrottlRange = Numbers(7);
            if (thisRadSys.HotThrottlRange < MinThrottlingRange) {
                ShowWarningError("ZoneHVAC:LowTemperatureRadiant:VariableFlow: Heating throttling range too small, reset to 0.5");
                ShowContinueError("Occurs in Radiant System=" + thisRadSys.Name);
                thisRadSys.HotThrottlRange = MinThrottlingRange;
            }

            thisRadSys.HotSetptSched = Alphas(9);
            thisRadSys.HotSetptSchedPtr = GetScheduleIndex(Alphas(9));
            if ((thisRadSys.HotSetptSchedPtr == 0) && (!lAlphaBlanks(9))) {
                ShowSevereError(cAlphaFields(9) + " not found: " + Alphas(9));
                ShowContinueError("Occurs in " + CurrentModuleObject + " = " + Alphas(1));
                ErrorsFound = true;
            }

            if ((thisRadSys.WaterVolFlowMaxHeat == AutoSize) &&
                (lAlphaBlanks(7) || lAlphaBlanks(8) || lAlphaBlanks(9) || (thisRadSys.HotWaterInNode <= 0) ||
                 (thisRadSys.HotWaterOutNode <= 0) || (thisRadSys.HotSetptSchedPtr == 0))) {
                ShowSevereError("Hydronic radiant systems may not be autosized without specification of nodes or schedules.");
                ShowContinueError("Occurs in " + CurrentModuleObject + " (heating input) = " + Alphas(1));
                ErrorsFound = true;
            }

            // Determine Low Temp Radiant cooling design capacity sizing method
            if (UtilityRoutines::SameString(Alphas(10), "CoolingDesignCapacity")) {
                thisRadSys.CoolingCapMethod = CoolingDesignCapacity;
                if (!lNumericBlanks(8)) {
                    thisRadSys.ScaledCoolingCapacity = Numbers(8);
                    if (thisRadSys.ScaledCoolingCapacity < 0.0 && thisRadSys.ScaledCoolingCapacity != AutoSize) {
                        ShowSevereError(CurrentModuleObject + " = " + thisRadSys.Name);
                        ShowContinueError("Illegal " + cNumericFields(8) + " = " + TrimSigDigits(Numbers(8), 7));
                        ErrorsFound = true;
                    }
                } else {
                    if ((!lAlphaBlanks(11)) || (!lAlphaBlanks(12))) {
                        ShowSevereError(CurrentModuleObject + " = " + thisRadSys.Name);
                        ShowContinueError("Input for " + cAlphaFields(10) + " = " + Alphas(10));
                        ShowContinueError("Blank field not allowed for " + cNumericFields(8));
                        ErrorsFound = true;
                    }
                }
            } else if (UtilityRoutines::SameString(Alphas(10), "CapacityPerFloorArea")) {
                thisRadSys.CoolingCapMethod = CapacityPerFloorArea;
                if (!lNumericBlanks(9)) {
                    thisRadSys.ScaledCoolingCapacity = Numbers(9);
                    if (thisRadSys.CoolingCapMethod <= 0.0) {
                        ShowSevereError(CurrentModuleObject + " = " + thisRadSys.Name);
                        ShowContinueError("Input for " + cAlphaFields(10) + " = " + Alphas(10));
                        ShowContinueError("Illegal " + cNumericFields(9) + " = " + TrimSigDigits(Numbers(9), 7));
                        ErrorsFound = true;
                    } else if (thisRadSys.ScaledCoolingCapacity == AutoSize) {
                        ShowSevereError(CurrentModuleObject + " = " + thisRadSys.Name);
                        ShowContinueError("Input for " + cAlphaFields(10) + " = " + Alphas(10));
                        ShowContinueError("Illegal " + cNumericFields(9) + " = Autosize");
                        ErrorsFound = true;
                    }
                } else {
                    ShowSevereError(CurrentModuleObject + " = " + thisRadSys.Name);
                    ShowContinueError("Input for " + cAlphaFields(10) + " = " + Alphas(10));
                    ShowContinueError("Blank field not allowed for " + cNumericFields(9));
                    ErrorsFound = true;
                }
            } else if (UtilityRoutines::SameString(Alphas(10), "FractionOfAutosizedCoolingCapacity")) {
                thisRadSys.CoolingCapMethod = FractionOfAutosizedCoolingCapacity;
                if (!lNumericBlanks(10)) {
                    thisRadSys.ScaledCoolingCapacity = Numbers(10);
                    if (thisRadSys.ScaledCoolingCapacity < 0.0) {
                        ShowSevereError(CurrentModuleObject + " = " + thisRadSys.Name);
                        ShowContinueError("Illegal " + cNumericFields(10) + " = " + TrimSigDigits(Numbers(10), 7));
                        ErrorsFound = true;
                    }
                } else {
                    ShowSevereError(CurrentModuleObject + " = " + thisRadSys.Name);
                    ShowContinueError("Input for " + cAlphaFields(10) + " = " + Alphas(10));
                    ShowContinueError("Blank field not allowed for " + cNumericFields(10));
                    ErrorsFound = true;
                }
            } else {
                ShowSevereError(CurrentModuleObject + " = " + thisRadSys.Name);
                ShowContinueError("Illegal " + cAlphaFields(10) + " = " + Alphas(10));
                ErrorsFound = true;
            }

            // Cooling user input data
            thisRadSys.WaterVolFlowMaxCool = Numbers(11);

            thisRadSys.ColdWaterInNode = GetOnlySingleNode(
                Alphas(11), ErrorsFound, CurrentModuleObject, Alphas(1), NodeType_Water, NodeConnectionType_Inlet, 2, ObjectIsNotParent);

            thisRadSys.ColdWaterOutNode = GetOnlySingleNode(
                Alphas(12), ErrorsFound, CurrentModuleObject, Alphas(1), NodeType_Water, NodeConnectionType_Outlet, 2, ObjectIsNotParent);

            if ((!lAlphaBlanks(11)) || (!lAlphaBlanks(12))) {
                TestCompSet(CurrentModuleObject, Alphas(1), Alphas(11), Alphas(12), "Chilled Water Nodes");
            }

            thisRadSys.ColdThrottlRange = Numbers(12);
            if (thisRadSys.ColdThrottlRange < MinThrottlingRange) {
                ShowWarningError("ZoneHVAC:LowTemperatureRadiant:VariableFlow: Cooling throttling range too small, reset to 0.5");
                ShowContinueError("Occurs in Radiant System=" + thisRadSys.Name);
                thisRadSys.ColdThrottlRange = MinThrottlingRange;
            }

            thisRadSys.ColdSetptSched = Alphas(13);
            thisRadSys.ColdSetptSchedPtr = GetScheduleIndex(Alphas(13));
            if ((thisRadSys.ColdSetptSchedPtr == 0) && (!lAlphaBlanks(13))) {
                ShowSevereError(cAlphaFields(13) + " not found: " + Alphas(13));
                ShowContinueError("Occurs in " + CurrentModuleObject + " = " + Alphas(1));
                ErrorsFound = true;
            }

            if (UtilityRoutines::SameString(Alphas(14), Off)) {
                thisRadSys.CondCtrlType = CondCtrlNone;
            } else if (UtilityRoutines::SameString(Alphas(14), SimpleOff)) {
                thisRadSys.CondCtrlType = CondCtrlSimpleOff;
            } else if (UtilityRoutines::SameString(Alphas(14), VariableOff)) {
                thisRadSys.CondCtrlType = CondCtrlVariedOff;
            } else {
                thisRadSys.CondCtrlType = CondCtrlSimpleOff;
            }

            thisRadSys.CondDewPtDeltaT = Numbers(13);

            if (UtilityRoutines::SameString(Alphas(15), OnePerSurf)) {
                thisRadSys.NumCircCalcMethod = OneCircuit;
            } else if (UtilityRoutines::SameString(Alphas(15), CalcFromLength)) {
                thisRadSys.NumCircCalcMethod = CalculateFromLength;
            } else {
                thisRadSys.NumCircCalcMethod = OneCircuit;
            }

            thisRadSys.CircLength = Numbers(14);

            if ((thisRadSys.WaterVolFlowMaxCool == AutoSize) &&
                (lAlphaBlanks(11) || lAlphaBlanks(12) || lAlphaBlanks(13) || (thisRadSys.ColdWaterInNode <= 0) ||
                 (thisRadSys.ColdWaterOutNode <= 0) || (thisRadSys.ColdSetptSchedPtr == 0))) {
                ShowSevereError("Hydronic radiant systems may not be autosized without specification of nodes or schedules");
                ShowContinueError("Occurs in " + CurrentModuleObject + " (cooling input) =" + Alphas(1));
                ErrorsFound = true;
            }
        }

        // Obtain all of the user data related to constant flow (hydronic) low temperature radiant systems...

        CurrentModuleObject = "ZoneHVAC:LowTemperatureRadiant:ConstantFlow";

        for (Item = 1; Item <= NumOfCFloLowTempRadSys; ++Item) {

            inputProcessor->getObjectItem(CurrentModuleObject,
                                          Item,
                                          Alphas,
                                          NumAlphas,
                                          Numbers,
                                          NumNumbers,
                                          IOStatus,
                                          lNumericBlanks,
                                          lAlphaBlanks,
                                          cAlphaFields,
                                          cNumericFields);
            GlobalNames::VerifyUniqueInterObjectName(LowTempRadUniqueNames, Alphas(1), CurrentModuleObject, cAlphaFields(1), ErrorsFound);
            ++BaseNum;
            RadSysTypes(BaseNum).Name = Alphas(1);
            RadSysTypes(BaseNum).SystemType = ConstantFlowSystem;

            // General user input data
            auto &thisCFloSys (CFloRadSys(Item));

            thisCFloSys.Name = Alphas(1);

            thisCFloSys.SchedName = Alphas(2);
            if (lAlphaBlanks(2)) {
                thisCFloSys.SchedPtr = ScheduleAlwaysOn;
            } else {
                thisCFloSys.SchedPtr = GetScheduleIndex(Alphas(2));
                if (thisCFloSys.SchedPtr == 0) {
                    ShowSevereError(cAlphaFields(2) + " not found for " + Alphas(1));
                    ShowContinueError("Missing " + cAlphaFields(2) + " is " + Alphas(2));
                    ErrorsFound = true;
                }
            }

            thisCFloSys.ZoneName = Alphas(3);
            thisCFloSys.ZonePtr = UtilityRoutines::FindItemInList(Alphas(3), Zone);
            if (thisCFloSys.ZonePtr == 0) {
                ShowSevereError(RoutineName + "Invalid " + cAlphaFields(3) + " = " + Alphas(3));
                ShowContinueError("Occurs in " + CurrentModuleObject + " = " + Alphas(1));
                ErrorsFound = true;
            }

            thisCFloSys.SurfListName = Alphas(4);
            SurfListNum = 0;
            if (NumOfSurfaceLists > 0) SurfListNum = UtilityRoutines::FindItemInList(thisCFloSys.SurfListName, SurfList);
            if (SurfListNum > 0) { // Found a valid surface list
                thisCFloSys.NumOfSurfaces = SurfList(SurfListNum).NumOfSurfaces;
                thisCFloSys.SurfacePtr.allocate(thisCFloSys.NumOfSurfaces);
                thisCFloSys.SurfaceName.allocate(thisCFloSys.NumOfSurfaces);
                thisCFloSys.SurfaceFrac.allocate(thisCFloSys.NumOfSurfaces);
                thisCFloSys.NumCircuits.allocate(thisCFloSys.NumOfSurfaces);
                MaxCloNumOfSurfaces = max(MaxCloNumOfSurfaces, thisCFloSys.NumOfSurfaces);
                for (SurfNum = 1; SurfNum <= SurfList(SurfListNum).NumOfSurfaces; ++SurfNum) {
                    thisCFloSys.SurfacePtr(SurfNum) = SurfList(SurfListNum).SurfPtr(SurfNum);
                    thisCFloSys.SurfaceName(SurfNum) = SurfList(SurfListNum).SurfName(SurfNum);
                    thisCFloSys.SurfaceFrac(SurfNum) = SurfList(SurfListNum).SurfFlowFrac(SurfNum);
                    thisCFloSys.NumCircuits(SurfNum) = 0.0;
                    if (thisCFloSys.SurfacePtr(SurfNum) != 0) {
                        Surface(thisCFloSys.SurfacePtr(SurfNum)).IntConvSurfHasActiveInIt = true;
                    }
                }
            } else { // User entered a single surface name rather than a surface list
                thisCFloSys.NumOfSurfaces = 1;
                thisCFloSys.SurfacePtr.allocate(thisCFloSys.NumOfSurfaces);
                thisCFloSys.SurfaceName.allocate(thisCFloSys.NumOfSurfaces);
                thisCFloSys.SurfaceFrac.allocate(thisCFloSys.NumOfSurfaces);
                thisCFloSys.NumCircuits.allocate(thisCFloSys.NumOfSurfaces);
                MaxCloNumOfSurfaces = max(MaxCloNumOfSurfaces, thisCFloSys.NumOfSurfaces);
                thisCFloSys.SurfaceName(1) = thisCFloSys.SurfListName;
                thisCFloSys.SurfacePtr(1) = UtilityRoutines::FindItemInList(thisCFloSys.SurfaceName(1), Surface);
                thisCFloSys.SurfaceFrac(1) = 1.0;
                thisCFloSys.NumCircuits(1) = 0.0;
                // Error checking for single surfaces
                if (thisCFloSys.SurfacePtr(1) == 0) {
                    ShowSevereError(RoutineName + "Invalid " + cAlphaFields(4) + " = " + Alphas(4));
                    ShowContinueError("Occurs in " + CurrentModuleObject + " = " + Alphas(1));
                    ErrorsFound = true;
                } else if (Surface(thisCFloSys.SurfacePtr(1)).IsRadSurfOrVentSlabOrPool) {
                    ShowSevereError(RoutineName + CurrentModuleObject + "=\"" + Alphas(1) + "\", Invalid Surface");
                    ShowContinueError(cAlphaFields(4) + "=\"" + Alphas(4) + "\" has been used in another radiant system or ventilated slab.");
                    ErrorsFound = true;
                }
                if (thisCFloSys.SurfacePtr(1) != 0) {
                    Surface(thisCFloSys.SurfacePtr(1)).IntConvSurfHasActiveInIt = true;
                    Surface(thisCFloSys.SurfacePtr(1)).IsRadSurfOrVentSlabOrPool = true;
                }
            }

            // Error checking for zones and construction information
            for (SurfNum = 1; SurfNum <= thisCFloSys.NumOfSurfaces; ++SurfNum) {
                if (thisCFloSys.SurfacePtr(SurfNum) == 0) continue; // invalid surface -- detected earlier
                if (Surface(thisCFloSys.SurfacePtr(SurfNum)).Zone != thisCFloSys.ZonePtr) {
                    ShowSevereError("Surface referenced in " + CurrentModuleObject +
                                    " not in same zone as Radiant System, surface=" + Surface(thisCFloSys.SurfacePtr(SurfNum)).Name);
                    ShowContinueError("Surface in Zone=" + Zone(Surface(thisCFloSys.SurfacePtr(SurfNum)).Zone).Name +
                                      " Constant Flow Radiant System in " + cAlphaFields(3) + " = " + Alphas(3));
                    ShowContinueError("Occurs in " + CurrentModuleObject + " = " + Alphas(1));
                    ErrorsFound = true;
                }
                if (Surface(thisCFloSys.SurfacePtr(SurfNum)).Construction == 0) continue; // invalid construction, detected earlier
                if (!Construct(Surface(thisCFloSys.SurfacePtr(SurfNum)).Construction).SourceSinkPresent) {
                    ShowSevereError("Construction referenced in Constant Flow Radiant System Surface does not have a source/sink");
                    ShowContinueError("Surface name= " + Surface(thisCFloSys.SurfacePtr(SurfNum)).Name +
                                      "  Construction name = " + Construct(Surface(thisCFloSys.SurfacePtr(SurfNum)).Construction).Name);
                    ShowContinueError("Construction needs to be defined with a \"Construction:InternalSource\" object.");
                    ErrorsFound = true;
                }
            }

            thisCFloSys.TubeDiameter = Numbers(1);
            thisCFloSys.TubeLength = Numbers(2);

            // Process the temperature control type
            thisCFloSys.ControlType = thisCFloSys.processRadiantSystemControlInput(Alphas(5),cAlphaFields(5));

            // Process pump input for constant flow (hydronic) radiant system
            thisCFloSys.WaterVolFlowMax = Numbers(3);
            thisCFloSys.VolFlowSched = Alphas(6);
            thisCFloSys.VolFlowSchedPtr = GetScheduleIndex(Alphas(6));
            if ((thisCFloSys.VolFlowSchedPtr == 0) && (!lAlphaBlanks(6))) {
                ShowSevereError(cAlphaFields(6) + " not found: " + Alphas(6));
                ShowContinueError("Occurs in " + CurrentModuleObject + " = " + Alphas(1));
                ErrorsFound = true;
            }
            thisCFloSys.NomPumpHead = Numbers(4);
            thisCFloSys.NomPowerUse = Numbers(5);
            thisCFloSys.MotorEffic = Numbers(6);
            thisCFloSys.FracMotorLossToFluid = Numbers(7);

            // Heating user input data
            thisCFloSys.HotWaterInNode = GetOnlySingleNode(
                Alphas(7), ErrorsFound, CurrentModuleObject, Alphas(1), NodeType_Water, NodeConnectionType_Inlet, 1, ObjectIsNotParent);

            thisCFloSys.HotWaterOutNode = GetOnlySingleNode(
                Alphas(8), ErrorsFound, CurrentModuleObject, Alphas(1), NodeType_Water, NodeConnectionType_Outlet, 1, ObjectIsNotParent);

            if ((!lAlphaBlanks(7)) || (!lAlphaBlanks(8))) {
                TestCompSet(CurrentModuleObject, Alphas(1), Alphas(7), Alphas(8), "Hot Water Nodes");
            }

            thisCFloSys.HotWaterHiTempSched = Alphas(9);
            thisCFloSys.HotWaterHiTempSchedPtr = GetScheduleIndex(Alphas(9));
            if ((thisCFloSys.HotWaterHiTempSchedPtr == 0) && (!lAlphaBlanks(9))) {
                ShowSevereError(cAlphaFields(9) + " not found: " + Alphas(9));
                ShowContinueError("Occurs in " + CurrentModuleObject + " = " + Alphas(1));
                ErrorsFound = true;
            }

            thisCFloSys.HotWaterLoTempSched = Alphas(10);
            thisCFloSys.HotWaterLoTempSchedPtr = GetScheduleIndex(Alphas(10));
            if ((thisCFloSys.HotWaterLoTempSchedPtr == 0) && (!lAlphaBlanks(10))) {
                ShowSevereError(cAlphaFields(10) + " not found: " + Alphas(10));
                ShowContinueError("Occurs in " + CurrentModuleObject + " = " + Alphas(1));
                ErrorsFound = true;
            }

            thisCFloSys.HotCtrlHiTempSched = Alphas(11);
            thisCFloSys.HotCtrlHiTempSchedPtr = GetScheduleIndex(Alphas(11));
            if ((thisCFloSys.HotCtrlHiTempSchedPtr == 0) && (!lAlphaBlanks(11))) {
                ShowSevereError(cAlphaFields(11) + " not found: " + Alphas(11));
                ShowContinueError("Occurs in " + CurrentModuleObject + " = " + Alphas(1));
                ErrorsFound = true;
            }

            thisCFloSys.HotCtrlLoTempSched = Alphas(12);
            thisCFloSys.HotCtrlLoTempSchedPtr = GetScheduleIndex(Alphas(12));
            if ((thisCFloSys.HotCtrlLoTempSchedPtr == 0) && (!lAlphaBlanks(12))) {
                ShowSevereError(cAlphaFields(12) + " not found: " + Alphas(12));
                ShowContinueError("Occurs in " + CurrentModuleObject + " = " + Alphas(1));
                ErrorsFound = true;
            }

            // Cooling user input data
            thisCFloSys.ColdWaterInNode = GetOnlySingleNode(
                Alphas(13), ErrorsFound, CurrentModuleObject, Alphas(1), NodeType_Water, NodeConnectionType_Inlet, 2, ObjectIsNotParent);

            thisCFloSys.ColdWaterOutNode = GetOnlySingleNode(
                Alphas(14), ErrorsFound, CurrentModuleObject, Alphas(1), NodeType_Water, NodeConnectionType_Outlet, 2, ObjectIsNotParent);

            if ((!lAlphaBlanks(13)) || (!lAlphaBlanks(14))) {
                TestCompSet(CurrentModuleObject, Alphas(1), Alphas(13), Alphas(14), "Chilled Water Nodes");
            }

            thisCFloSys.ColdWaterHiTempSched = Alphas(15);
            thisCFloSys.ColdWaterHiTempSchedPtr = GetScheduleIndex(Alphas(15));
            if ((thisCFloSys.ColdWaterHiTempSchedPtr == 0) && (!lAlphaBlanks(15))) {
                ShowSevereError(cAlphaFields(15) + " not found: " + Alphas(15));
                ShowContinueError("Occurs in " + CurrentModuleObject + " = " + Alphas(1));
                ErrorsFound = true;
            }

            thisCFloSys.ColdWaterLoTempSched = Alphas(16);
            thisCFloSys.ColdWaterLoTempSchedPtr = GetScheduleIndex(Alphas(16));
            if ((thisCFloSys.ColdWaterLoTempSchedPtr == 0) && (!lAlphaBlanks(16))) {
                ShowSevereError(cAlphaFields(16) + " not found: " + Alphas(16));
                ShowContinueError("Occurs in " + CurrentModuleObject + " = " + Alphas(1));
                ErrorsFound = true;
            }

            thisCFloSys.ColdCtrlHiTempSched = Alphas(17);
            thisCFloSys.ColdCtrlHiTempSchedPtr = GetScheduleIndex(Alphas(17));
            if ((thisCFloSys.ColdCtrlHiTempSchedPtr == 0) && (!lAlphaBlanks(17))) {
                ShowSevereError(cAlphaFields(17) + " not found: " + Alphas(17));
                ShowContinueError("Occurs in " + CurrentModuleObject + " = " + Alphas(1));
                ErrorsFound = true;
            }

            thisCFloSys.ColdCtrlLoTempSched = Alphas(18);
            thisCFloSys.ColdCtrlLoTempSchedPtr = GetScheduleIndex(Alphas(18));
            if ((thisCFloSys.ColdCtrlLoTempSchedPtr == 0) && (!lAlphaBlanks(18))) {
                ShowSevereError(cAlphaFields(18) + " not found: " + Alphas(18));
                ShowContinueError("Occurs in " + CurrentModuleObject + " = " + Alphas(1));
                ErrorsFound = true;
            }

            if (UtilityRoutines::SameString(Alphas(19), Off)) {
                thisCFloSys.CondCtrlType = CondCtrlNone;
            } else if (UtilityRoutines::SameString(Alphas(19), SimpleOff)) {
                thisCFloSys.CondCtrlType = CondCtrlSimpleOff;
            } else if (UtilityRoutines::SameString(Alphas(19), VariableOff)) {
                thisCFloSys.CondCtrlType = CondCtrlVariedOff;
            } else {
                thisCFloSys.CondCtrlType = CondCtrlSimpleOff;
            }

            thisCFloSys.CondDewPtDeltaT = Numbers(8);

            if (UtilityRoutines::SameString(Alphas(20), OnePerSurf)) {
                thisCFloSys.NumCircCalcMethod = OneCircuit;
            } else if (UtilityRoutines::SameString(Alphas(20), CalcFromLength)) {
                thisCFloSys.NumCircCalcMethod = CalculateFromLength;
            } else {
                thisCFloSys.NumCircCalcMethod = OneCircuit;
            }

            thisCFloSys.CircLength = Numbers(9);
        }

        // Obtain all of the user data related to electric low temperature radiant systems...
        CurrentModuleObject = "ZoneHVAC:LowTemperatureRadiant:Electric";

        for (Item = 1; Item <= NumOfElecLowTempRadSys; ++Item) {

            inputProcessor->getObjectItem(CurrentModuleObject,
                                          Item,
                                          Alphas,
                                          NumAlphas,
                                          Numbers,
                                          NumNumbers,
                                          IOStatus,
                                          lNumericBlanks,
                                          lAlphaBlanks,
                                          cAlphaFields,
                                          cNumericFields);

            ElecRadSysNumericFields(Item).FieldNames.allocate(NumNumbers);
            ElecRadSysNumericFields(Item).FieldNames = "";
            ElecRadSysNumericFields(Item).FieldNames = cNumericFields;

            GlobalNames::VerifyUniqueInterObjectName(LowTempRadUniqueNames, Alphas(1), CurrentModuleObject, cAlphaFields(1), ErrorsFound);
            ++BaseNum;
            RadSysTypes(BaseNum).Name = Alphas(1);
            RadSysTypes(BaseNum).SystemType = ElectricSystem;

            // General user input data
            auto &thisElecSys (ElecRadSys(Item));

            thisElecSys.Name = Alphas(1);

            thisElecSys.SchedName = Alphas(2);
            if (lAlphaBlanks(2)) {
                thisElecSys.SchedPtr = ScheduleAlwaysOn;
            } else {
                thisElecSys.SchedPtr = GetScheduleIndex(Alphas(2));
                if (thisElecSys.SchedPtr == 0) {
                    ShowSevereError(cAlphaFields(2) + " not found for" + Alphas(1));
                    ShowContinueError("Incorrect " + cAlphaFields(2) + " = " + Alphas(2));
                    ErrorsFound = true;
                }
            }

            thisElecSys.ZoneName = Alphas(3);
            thisElecSys.ZonePtr = UtilityRoutines::FindItemInList(Alphas(3), Zone);
            if (thisElecSys.ZonePtr == 0) {
                ShowSevereError(RoutineName + "Invalid " + cAlphaFields(3) + " = " + Alphas(3));
                ShowContinueError("Occurs in " + CurrentModuleObject + " = " + Alphas(1));
                ErrorsFound = true;
            }

            thisElecSys.SurfListName = Alphas(4);
            SurfListNum = 0;
            if (NumOfSurfaceLists > 0) SurfListNum = UtilityRoutines::FindItemInList(thisElecSys.SurfListName, SurfList);
            if (SurfListNum > 0) { // Found a valid surface list
                thisElecSys.NumOfSurfaces = SurfList(SurfListNum).NumOfSurfaces;
                thisElecSys.SurfacePtr.allocate(thisElecSys.NumOfSurfaces);
                thisElecSys.SurfaceName.allocate(thisElecSys.NumOfSurfaces);
                thisElecSys.SurfaceFrac.allocate(thisElecSys.NumOfSurfaces);
                for (SurfNum = 1; SurfNum <= SurfList(SurfListNum).NumOfSurfaces; ++SurfNum) {
                    thisElecSys.SurfacePtr(SurfNum) = SurfList(SurfListNum).SurfPtr(SurfNum);
                    thisElecSys.SurfaceName(SurfNum) = SurfList(SurfListNum).SurfName(SurfNum);
                    thisElecSys.SurfaceFrac(SurfNum) = SurfList(SurfListNum).SurfFlowFrac(SurfNum);
                }
            } else { // User entered a single surface name rather than a surface list
                thisElecSys.NumOfSurfaces = 1;
                thisElecSys.SurfacePtr.allocate(thisElecSys.NumOfSurfaces);
                thisElecSys.SurfaceName.allocate(thisElecSys.NumOfSurfaces);
                thisElecSys.SurfaceFrac.allocate(thisElecSys.NumOfSurfaces);
                thisElecSys.SurfaceName(1) = thisElecSys.SurfListName;
                thisElecSys.SurfacePtr(1) = UtilityRoutines::FindItemInList(thisElecSys.SurfaceName(1), Surface);
                thisElecSys.SurfaceFrac(1) = 1.0;
                // Error checking for single surfaces
                if (thisElecSys.SurfacePtr(1) == 0) {
                    ShowSevereError(RoutineName + "Invalid " + cAlphaFields(4) + " = " + Alphas(4));
                    ShowContinueError("Occurs in " + CurrentModuleObject + " = " + Alphas(1));
                    ErrorsFound = true;
                } else if (Surface(thisElecSys.SurfacePtr(1)).IsRadSurfOrVentSlabOrPool) {
                    ShowSevereError(RoutineName + CurrentModuleObject + "=\"" + Alphas(1) + "\", Invalid Surface");
                    ShowContinueError(cAlphaFields(4) + "=\"" + Alphas(4) + "\" has been used in another radiant system or ventilated slab.");
                    ErrorsFound = true;
                }
                if (thisElecSys.SurfacePtr(1) != 0) {
                    Surface(ElecRadSys(Item).SurfacePtr(1)).IsRadSurfOrVentSlabOrPool = true;
                }
            }

            // Error checking for zones and construction information
            for (SurfNum = 1; SurfNum <= thisElecSys.NumOfSurfaces; ++SurfNum) {
                if (thisElecSys.SurfacePtr(SurfNum) == 0) continue; // Invalid surface -- detected earlier
                if (Surface(thisElecSys.SurfacePtr(SurfNum)).Zone != thisElecSys.ZonePtr) {
                    ShowSevereError("Surface referenced in " + CurrentModuleObject +
                                    " not in same zone as Radiant System, surface=" + Surface(thisElecSys.SurfacePtr(SurfNum)).Name);
                    ShowContinueError("Surface in Zone=" + Zone(Surface(thisElecSys.SurfacePtr(SurfNum)).Zone).Name +
                                      " Electric Radiant System in " + cAlphaFields(3) + " = " + Alphas(3));
                    ShowContinueError("Occurs in " + CurrentModuleObject + " = " + Alphas(1));
                    ErrorsFound = true;
                }
                if (Surface(thisElecSys.SurfacePtr(SurfNum)).Construction == 0) continue; // invalid construction -- detected earlier
                if (!Construct(Surface(thisElecSys.SurfacePtr(SurfNum)).Construction).SourceSinkPresent) {
                    ShowSevereError("Construction referenced in Electric Radiant System Surface does not have a source/sink present");
                    ShowContinueError("Surface name= " + Surface(thisElecSys.SurfacePtr(SurfNum)).Name +
                                      "  Construction name = " + Construct(Surface(thisElecSys.SurfacePtr(SurfNum)).Construction).Name);
                    ShowContinueError("Construction needs to be defined with a \"Construction:InternalSource\" object.");
                    ErrorsFound = true;
                }
            }

            // Heating user input data
            // Determine Low Temp Radiant heating design capacity sizing method
            if (UtilityRoutines::SameString(Alphas(iHeatCAPMAlphaNum), "HeatingDesignCapacity")) {
                thisElecSys.HeatingCapMethod = HeatingDesignCapacity;
                if (!lNumericBlanks(iHeatDesignCapacityNumericNum)) {
                    thisElecSys.ScaledHeatingCapacity = Numbers(iHeatDesignCapacityNumericNum);
                    thisElecSys.MaxElecPower = thisElecSys.ScaledHeatingCapacity;
                    if (thisElecSys.ScaledHeatingCapacity < 0.0 && thisElecSys.ScaledHeatingCapacity != AutoSize) {
                        ShowSevereError(CurrentModuleObject + " = " + thisElecSys.Name);
                        ShowContinueError("Illegal " + cNumericFields(iHeatDesignCapacityNumericNum) + " = " +
                                          TrimSigDigits(Numbers(iHeatDesignCapacityNumericNum), 7));
                        ErrorsFound = true;
                    }
                } else {
                    ShowSevereError(CurrentModuleObject + " = " + thisElecSys.Name);
                    ShowContinueError("Input for " + cAlphaFields(iHeatCAPMAlphaNum) + " = " + Alphas(iHeatCAPMAlphaNum));
                    ShowContinueError("Blank field not allowed for " + cNumericFields(iHeatDesignCapacityNumericNum));
                    ErrorsFound = true;
                }
            } else if (UtilityRoutines::SameString(Alphas(iHeatCAPMAlphaNum), "CapacityPerFloorArea")) {
                thisElecSys.HeatingCapMethod = CapacityPerFloorArea;
                if (!lNumericBlanks(iHeatCapacityPerFloorAreaNumericNum)) {
                    thisElecSys.ScaledHeatingCapacity = Numbers(iHeatCapacityPerFloorAreaNumericNum);
                    thisElecSys.MaxElecPower = thisElecSys.ScaledHeatingCapacity;
                    if (thisElecSys.ScaledHeatingCapacity <= 0.0) {
                        ShowSevereError(CurrentModuleObject + " = " + thisElecSys.Name);
                        ShowContinueError("Input for " + cAlphaFields(iHeatCAPMAlphaNum) + " = " + Alphas(iHeatCAPMAlphaNum));
                        ShowContinueError("Illegal " + cNumericFields(iHeatCapacityPerFloorAreaNumericNum) + " = " +
                                          TrimSigDigits(Numbers(iHeatCapacityPerFloorAreaNumericNum), 7));
                        ErrorsFound = true;
                    } else if (thisElecSys.ScaledHeatingCapacity == AutoSize) {
                        ShowSevereError(CurrentModuleObject + " = " + thisElecSys.Name);
                        ShowContinueError("Input for " + cAlphaFields(iHeatCAPMAlphaNum) + " = " + Alphas(iHeatCAPMAlphaNum));
                        ShowContinueError("Illegal " + cNumericFields(iHeatCapacityPerFloorAreaNumericNum) + " = Autosize");
                        ErrorsFound = true;
                    }
                } else {
                    ShowSevereError(CurrentModuleObject + " = " + thisElecSys.Name);
                    ShowContinueError("Input for " + cAlphaFields(iHeatCAPMAlphaNum) + " = " + Alphas(iHeatCAPMAlphaNum));
                    ShowContinueError("Blank field not allowed for " + cNumericFields(iHeatCapacityPerFloorAreaNumericNum));
                    ErrorsFound = true;
                }
            } else if (UtilityRoutines::SameString(Alphas(iHeatCAPMAlphaNum), "FractionOfAutosizedHeatingCapacity")) {
                thisElecSys.HeatingCapMethod = FractionOfAutosizedHeatingCapacity;
                if (!lNumericBlanks(iHeatFracOfAutosizedCapacityNumericNum)) {
                    thisElecSys.ScaledHeatingCapacity = Numbers(iHeatFracOfAutosizedCapacityNumericNum);
                    thisElecSys.MaxElecPower = thisElecSys.ScaledHeatingCapacity;
                    if (thisElecSys.ScaledHeatingCapacity < 0.0) {
                        ShowSevereError(CurrentModuleObject + " = " + thisElecSys.Name);
                        ShowContinueError("Illegal " + cNumericFields(iHeatFracOfAutosizedCapacityNumericNum) + " = " +
                                          TrimSigDigits(Numbers(iHeatFracOfAutosizedCapacityNumericNum), 7));
                        ErrorsFound = true;
                    }
                } else {
                    ShowSevereError(CurrentModuleObject + " = " + thisElecSys.Name);
                    ShowContinueError("Input for " + cAlphaFields(iHeatCAPMAlphaNum) + " = " + Alphas(iHeatCAPMAlphaNum));
                    ShowContinueError("Blank field not allowed for " + cNumericFields(iHeatFracOfAutosizedCapacityNumericNum));
                    ErrorsFound = true;
                }
            } else {
                ShowSevereError(CurrentModuleObject + " = " + thisElecSys.Name);
                ShowContinueError("Illegal " + cAlphaFields(iHeatCAPMAlphaNum) + " = " + Alphas(iHeatCAPMAlphaNum));
                ErrorsFound = true;
            }

            // Process the temperature control type
            thisElecSys.ControlType = thisElecSys.processRadiantSystemControlInput(Alphas(6),cAlphaFields(6));

            thisElecSys.ThrottlRange = Numbers(4);
            if (thisElecSys.ThrottlRange < MinThrottlingRange) {
                ShowWarningError(cNumericFields(4) + " out of range, reset to 0.5");
                ShowContinueError("Occurs in " + CurrentModuleObject + " = " + Alphas(1));
                thisElecSys.ThrottlRange = MinThrottlingRange;
            }

            thisElecSys.SetptSched = Alphas(7);
            thisElecSys.SetptSchedPtr = GetScheduleIndex(Alphas(7));
            if (thisElecSys.SetptSchedPtr == 0) {
                if (lAlphaBlanks(7)) {
                    ShowSevereError(cAlphaFields(7) + " must be input, missing for " + Alphas(1));
                } else {
                    ShowSevereError(cAlphaFields(7) + " not found for " + Alphas(1));
                    ShowContinueError("Incorrect " + cAlphaFields(7) + " = " + Alphas(7));
                }
                ErrorsFound = true;
            }
        }

        // Check to see if any surface is included in more than one radiant system.  This is not allowed
        // and thus indicative that there is an error in the input file.  This is to make sure that two
        // different radiant systems are competing for the same surface.  Allowing this to happen would
        // result in lost energy somewhere and the situation really is not physically possible anyway.
        AssignedAsRadiantSurface.dimension(TotSurfaces, false);

        for (Item = 1; Item <= NumOfHydrLowTempRadSys; ++Item) {
            for (SurfNum = 1; SurfNum <= HydrRadSys(Item).NumOfSurfaces; ++SurfNum) {
                CheckSurfNum = HydrRadSys(Item).SurfacePtr(SurfNum);
                if (CheckSurfNum == 0) continue;
                if (AssignedAsRadiantSurface(CheckSurfNum)) {
                    ShowSevereError("Surface " + Surface(CheckSurfNum).Name + " is referenced by more than one radiant system--this is not allowed");
                    ErrorsFound = true;
                } else {
                    AssignedAsRadiantSurface(CheckSurfNum) = true;
                }
                // Also check the other side of interzone partitions
                if ((Surface(CheckSurfNum).ExtBoundCond > 0) && (Surface(CheckSurfNum).ExtBoundCond != CheckSurfNum)) {
                    if (AssignedAsRadiantSurface(Surface(CheckSurfNum).ExtBoundCond)) {
                        ShowSevereError("Interzone surface " + Surface(Surface(CheckSurfNum).ExtBoundCond).Name +
                                        " is referenced by more than one radiant system--this is not allowed");
                        ErrorsFound = true;
                    } else {
                        AssignedAsRadiantSurface(Surface(CheckSurfNum).ExtBoundCond) = true;
                    }
                }
            }
        }

        for (Item = 1; Item <= NumOfCFloLowTempRadSys; ++Item) {
            for (SurfNum = 1; SurfNum <= CFloRadSys(Item).NumOfSurfaces; ++SurfNum) {
                CheckSurfNum = CFloRadSys(Item).SurfacePtr(SurfNum);
                if (CheckSurfNum == 0) continue;
                if (AssignedAsRadiantSurface(CheckSurfNum)) {
                    ShowSevereError("Surface " + Surface(CheckSurfNum).Name + " is referenced by more than one radiant system--this is not allowed");
                    ErrorsFound = true;
                } else {
                    AssignedAsRadiantSurface(CheckSurfNum) = true;
                }
                // Also check the other side of interzone partitions
                if ((Surface(CheckSurfNum).ExtBoundCond > 0) && (Surface(CheckSurfNum).ExtBoundCond != CheckSurfNum)) {
                    if (AssignedAsRadiantSurface(Surface(CheckSurfNum).ExtBoundCond)) {
                        ShowSevereError("Interzone surface " + Surface(Surface(CheckSurfNum).ExtBoundCond).Name +
                                        " is referenced by more than one radiant system--this is not allowed");
                        ErrorsFound = true;
                    } else {
                        AssignedAsRadiantSurface(Surface(CheckSurfNum).ExtBoundCond) = true;
                    }
                }
            }
        }

        for (Item = 1; Item <= NumOfElecLowTempRadSys; ++Item) {
            for (SurfNum = 1; SurfNum <= ElecRadSys(Item).NumOfSurfaces; ++SurfNum) {
                CheckSurfNum = ElecRadSys(Item).SurfacePtr(SurfNum);
                if (CheckSurfNum == 0) continue;
                if (AssignedAsRadiantSurface(CheckSurfNum)) {
                    ShowSevereError("Surface " + Surface(CheckSurfNum).Name + " is referenced by more than one radiant system--this is not allowed");
                    ErrorsFound = true;
                } else {
                    AssignedAsRadiantSurface(CheckSurfNum) = true;
                }
                // Also check the other side of interzone partitions
                if ((Surface(CheckSurfNum).ExtBoundCond > 0) && (Surface(CheckSurfNum).ExtBoundCond != CheckSurfNum)) {
                    if (AssignedAsRadiantSurface(Surface(CheckSurfNum).ExtBoundCond)) {
                        ShowSevereError("Interzone surface " + Surface(Surface(CheckSurfNum).ExtBoundCond).Name +
                                        " is referenced by more than one radiant system--this is not allowed");
                        ErrorsFound = true;
                    } else {
                        AssignedAsRadiantSurface(Surface(CheckSurfNum).ExtBoundCond) = true;
                    }
                }
            }
        }

        AssignedAsRadiantSurface.deallocate();
        Alphas.deallocate();
        Numbers.deallocate();
        cAlphaFields.deallocate();
        cNumericFields.deallocate();
        lAlphaBlanks.deallocate();
        lNumericBlanks.deallocate();

        if (ErrorsFound) {
            ShowFatalError(RoutineName + "Errors found in input. Preceding conditions cause termination.");
        }

        // Set up the output variables for low temperature radiant systems
        // ZoneHVAC:LowTemperatureRadiant:VariableFlow (HydrRadSys)
        for (Item = 1; Item <= NumOfHydrLowTempRadSys; ++Item) {

            auto &thisHydrSys (HydrRadSys(Item));

            SetupOutputVariable(
                "Zone Radiant HVAC Heating Rate", OutputProcessor::Unit::W, thisHydrSys.HeatPower, "System", "Average", thisHydrSys.Name);
            SetupOutputVariable("Zone Radiant HVAC Heating Energy",
                                OutputProcessor::Unit::J,
                                thisHydrSys.HeatEnergy,
                                "System",
                                "Sum",
                                thisHydrSys.Name,
                                _,
                                "ENERGYTRANSFER",
                                "HEATINGCOILS",
                                _,
                                "System");
            SetupOutputVariable("Zone Radiant HVAC Heating Fluid Energy",
                                OutputProcessor::Unit::J,
                                thisHydrSys.HeatEnergy,
                                "System",
                                "Sum",
                                thisHydrSys.Name,
                                _,
                                "PLANTLOOPHEATINGDEMAND",
                                "HEATINGCOILS",
                                _,
                                "System");
            SetupOutputVariable(
                "Zone Radiant HVAC Cooling Rate", OutputProcessor::Unit::W, thisHydrSys.CoolPower, "System", "Average", thisHydrSys.Name);

            SetupOutputVariable("Zone Radiant HVAC Cooling Energy",
                                OutputProcessor::Unit::J,
                                thisHydrSys.CoolEnergy,
                                "System",
                                "Sum",
                                thisHydrSys.Name,
                                _,
                                "ENERGYTRANSFER",
                                "COOLINGCOILS",
                                _,
                                "System");
            SetupOutputVariable("Zone Radiant HVAC Cooling Fluid Energy",
                                OutputProcessor::Unit::J,
                                thisHydrSys.CoolEnergy,
                                "System",
                                "Sum",
                                thisHydrSys.Name,
                                _,
                                "PLANTLOOPCOOLINGDEMAND",
                                "COOLINGCOILS",
                                _,
                                "System");
            SetupOutputVariable("Zone Radiant HVAC Mass Flow Rate",
                                OutputProcessor::Unit::kg_s,
                                thisHydrSys.WaterMassFlowRate,
                                "System",
                                "Average",
                                thisHydrSys.Name);
            SetupOutputVariable("Zone Radiant HVAC Inlet Temperature",
                                OutputProcessor::Unit::C,
                                thisHydrSys.WaterInletTemp,
                                "System",
                                "Average",
                                thisHydrSys.Name);
            SetupOutputVariable("Zone Radiant HVAC Outlet Temperature",
                                OutputProcessor::Unit::C,
                                thisHydrSys.WaterOutletTemp,
                                "System",
                                "Average",
                                thisHydrSys.Name);
            SetupOutputVariable("Zone Radiant HVAC Moisture Condensation Time",
                                OutputProcessor::Unit::s,
                                thisHydrSys.CondCausedTimeOff,
                                "System",
                                "Sum",
                                thisHydrSys.Name);
            if (AnyEnergyManagementSystemInModel) {
                SetupEMSInternalVariable("Hydronic Low Temp Radiant Design Water Volume Flow Rate for Heating",
                                         thisHydrSys.Name,
                                         "[m3/s]",
                                         thisHydrSys.WaterVolFlowMaxHeat);
                SetupEMSInternalVariable("Hydronic Low Temp Radiant Design Water Volume Flow Rate for Cooling",
                                         thisHydrSys.Name,
                                         "[m3/s]",
                                         thisHydrSys.WaterVolFlowMaxCool);
                SetupEMSActuator("Hydronic Low Temp Radiant",
                                 thisHydrSys.Name,
                                 "Water Mass Flow Rate",
                                 "[kg/s]",
                                 thisHydrSys.EMSOverrideOnWaterMdot,
                                 thisHydrSys.EMSWaterMdotOverrideValue);
            }
        }

        // Set up the output variables for low temperature radiant systems
        // ZoneHVAC:LowTemperatureRadiant:ConstantFlow (CFloRadSys)
        for (Item = 1; Item <= NumOfCFloLowTempRadSys; ++Item) {

            auto &thisCFloSys (CFloRadSys(Item));

            SetupOutputVariable(
                "Zone Radiant HVAC Heating Rate", OutputProcessor::Unit::W, thisCFloSys.HeatPower, "System", "Average", thisCFloSys.Name);
            SetupOutputVariable("Zone Radiant HVAC Heating Energy",
                                OutputProcessor::Unit::J,
                                thisCFloSys.HeatEnergy,
                                "System",
                                "Sum",
                                thisCFloSys.Name,
                                _,
                                "ENERGYTRANSFER",
                                "HEATINGCOILS",
                                _,
                                "System");
            SetupOutputVariable("Zone Radiant HVAC Heating Fluid Heat Transfer Energy",
                                OutputProcessor::Unit::J,
                                thisCFloSys.HeatEnergy,
                                "System",
                                "Sum",
                                thisCFloSys.Name,
                                _,
                                "PLANTLOOPHEATINGDEMAND",
                                "HEATINGCOILS",
                                _,
                                "System");
            SetupOutputVariable(
                "Zone Radiant HVAC Cooling Rate", OutputProcessor::Unit::W, thisCFloSys.CoolPower, "System", "Average", thisCFloSys.Name);
            SetupOutputVariable("Zone Radiant HVAC Cooling Energy",
                                OutputProcessor::Unit::J,
                                thisCFloSys.CoolEnergy,
                                "System",
                                "Sum",
                                thisCFloSys.Name,
                                _,
                                "ENERGYTRANSFER",
                                "COOLINGCOILS",
                                _,
                                "System");
            SetupOutputVariable("Zone Radiant HVAC Cooling Fluid Heat Transfer Energy",
                                OutputProcessor::Unit::J,
                                thisCFloSys.CoolEnergy,
                                "System",
                                "Sum",
                                thisCFloSys.Name,
                                _,
                                "PLANTLOOPCOOLINGDEMAND",
                                "COOLINGCOILS",
                                _,
                                "System");
            SetupOutputVariable("Zone Radiant HVAC Mass Flow Rate",
                                OutputProcessor::Unit::kg_s,
                                thisCFloSys.WaterMassFlowRate,
                                "System",
                                "Average",
                                thisCFloSys.Name);
            SetupOutputVariable("Zone Radiant HVAC Injection Mass Flow Rate",
                                OutputProcessor::Unit::kg_s,
                                thisCFloSys.WaterInjectionRate,
                                "System",
                                "Average",
                                thisCFloSys.Name);
            SetupOutputVariable("Zone Radiant HVAC Recirculation Mass Flow Rate",
                                OutputProcessor::Unit::kg_s,
                                thisCFloSys.WaterRecircRate,
                                "System",
                                "Average",
                                thisCFloSys.Name);
            SetupOutputVariable("Zone Radiant HVAC Inlet Temperature",
                                OutputProcessor::Unit::C,
                                thisCFloSys.WaterInletTemp,
                                "System",
                                "Average",
                                thisCFloSys.Name);
            SetupOutputVariable("Zone Radiant HVAC Outlet Temperature",
                                OutputProcessor::Unit::C,
                                thisCFloSys.WaterOutletTemp,
                                "System",
                                "Average",
                                thisCFloSys.Name);
            SetupOutputVariable("Zone Radiant HVAC Pump Inlet Temperature",
                                OutputProcessor::Unit::C,
                                thisCFloSys.PumpInletTemp,
                                "System",
                                "Average",
                                thisCFloSys.Name);
            SetupOutputVariable("Zone Radiant HVAC Pump Electric Power",
                                OutputProcessor::Unit::W,
                                thisCFloSys.PumpPower,
                                "System",
                                "Average",
                                thisCFloSys.Name);
            SetupOutputVariable("Zone Radiant HVAC Pump Electric Energy",
                                OutputProcessor::Unit::J,
                                thisCFloSys.PumpEnergy,
                                "System",
                                "Sum",
                                thisCFloSys.Name,
                                _,
                                "Electric",
                                "Pumps",
                                _,
                                "Plant");
            SetupOutputVariable("Zone Radiant HVAC Pump Mass Flow Rate",
                                OutputProcessor::Unit::kg_s,
                                thisCFloSys.PumpMassFlowRate,
                                "System",
                                "Average",
                                thisCFloSys.Name);
            SetupOutputVariable("Zone Radiant HVAC Pump Fluid Heat Gain Rate",
                                OutputProcessor::Unit::W,
                                thisCFloSys.PumpHeattoFluid,
                                "System",
                                "Average",
                                thisCFloSys.Name);
            SetupOutputVariable("Zone Radiant HVAC Pump Fluid Heat Gain Energy",
                                OutputProcessor::Unit::J,
                                thisCFloSys.PumpHeattoFluidEnergy,
                                "System",
                                "Sum",
                                thisCFloSys.Name);
            SetupOutputVariable("Zone Radiant HVAC Moisture Condensation Time",
                                OutputProcessor::Unit::s,
                                thisCFloSys.CondCausedTimeOff,
                                "System",
                                "Sum",
                                thisCFloSys.Name);
            if (AnyEnergyManagementSystemInModel) {
                SetupEMSInternalVariable(
                    "Constant Flow Low Temp Radiant Design Water Mass Flow Rate", thisCFloSys.Name, "[m3/s]", thisCFloSys.WaterVolFlowMax);
                SetupEMSActuator("Constant Flow Low Temp Radiant",
                                 thisCFloSys.Name,
                                 "Water Mass Flow Rate",
                                 "[kg/s]",
                                 thisCFloSys.EMSOverrideOnWaterMdot,
                                 thisCFloSys.EMSWaterMdotOverrideValue);
            }
        }

        for (Item = 1; Item <= NumOfElecLowTempRadSys; ++Item) {
            // Set up the output variables for low temperature radiant systems
            // ZoneHVAC:LowTemperatureRadiant:Electric (ElecRadSys)

            auto &thisElecSys (ElecRadSys(Item));

            SetupOutputVariable(
                "Zone Radiant HVAC Electric Power", OutputProcessor::Unit::W, thisElecSys.ElecPower, "System", "Average", thisElecSys.Name);
            SetupOutputVariable("Zone Radiant HVAC Electric Energy",
                                OutputProcessor::Unit::J,
                                thisElecSys.ElecEnergy,
                                "System",
                                "Sum",
                                thisElecSys.Name,
                                _,
                                "ELECTRICITY",
                                "Heating",
                                _,
                                "System");
            SetupOutputVariable(
                "Zone Radiant HVAC Heating Rate", OutputProcessor::Unit::W, thisElecSys.HeatPower, "System", "Average", thisElecSys.Name);
            SetupOutputVariable("Zone Radiant HVAC Heating Energy",
                                OutputProcessor::Unit::J,
                                thisElecSys.HeatEnergy,
                                "System",
                                "Sum",
                                thisElecSys.Name,
                                _,
                                "ENERGYTRANSFER",
                                "HEATINGCOILS",
                                _,
                                "System");
        }
    }

    LowTempRadiantControlTypes RadiantSystemBaseData::processRadiantSystemControlInput(std::string const& controlInput,
                                                                std::string const& controlInputField)
    {
        if (UtilityRoutines::SameString(controlInput, "MeanAirTemperature")) {
            return LowTempRadiantControlTypes::MATControl;
        } else if (UtilityRoutines::SameString(controlInput, "MeanRadiantTemperature")) {
            return LowTempRadiantControlTypes::MRTControl;
        } else if (UtilityRoutines::SameString(controlInput, "OperativeTemperature")) {
            return LowTempRadiantControlTypes::OperativeControl;
        } else if (UtilityRoutines::SameString(controlInput, "OutdoorDryBulbTemperature")) {
            return LowTempRadiantControlTypes::ODBControl;
        } else if (UtilityRoutines::SameString(controlInput, "OutdoorWetBulbTemperature")) {
            return LowTempRadiantControlTypes::OWBControl;
        } else if (UtilityRoutines::SameString(controlInput, "SurfaceFaceTemperature")) {
            return LowTempRadiantControlTypes::SurfFaceTempControl;
        } else if (UtilityRoutines::SameString(controlInput, "SurfaceInteriorTemperature")) {
             return LowTempRadiantControlTypes::SurfIntTempControl;
        } else {
            ShowWarningError("Invalid " + controlInputField + " = " + controlInput);
            ShowContinueError("Occurs in Low Temperature Radiant System = " + this->Name);
            ShowContinueError("Control reset to MAT control for this Low Temperature Radiant System.");
            return LowTempRadiantControlTypes::MATControl;
        }
    }

    void InitLowTempRadiantSystem(EnergyPlusData &state, bool const FirstHVACIteration, // TRUE if 1st HVAC simulation of system timestep
                                  int const RadSysNum,  // Index for the low temperature radiant system under consideration within the derived types
                                  int const SystemType, // Type of radiant system: hydronic, constant flow, or electric
                                  bool &InitErrorsFound)
    {

        // SUBROUTINE INFORMATION:
        //       AUTHOR         Rick Strand
        //       DATE WRITTEN   November 2000

        // Using/Aliasing
        using DataGlobals::AnyPlantInModel;
        using DataGlobals::BeginEnvrnFlag;
        using DataGlobals::NumOfZones;
        using DataPlant::PlantLoop;
        using DataPlant::TypeOf_LowTempRadiant_ConstFlow;
        using DataPlant::TypeOf_LowTempRadiant_VarFlow;
        using DataSizing::AutoSize;
        using DataZoneEquipment::CheckZoneEquipmentList;
        using DataZoneEquipment::ZoneEquipInputsFilled;
        using FluidProperties::GetDensityGlycol;
        using General::RoundSigDigits;
        using PlantUtilities::InitComponentNodes;
        using PlantUtilities::ScanPlantLoopsForObject;
        using PlantUtilities::SetComponentFlowRate;
        using ScheduleManager::GetCurrentScheduleValue;

        // SUBROUTINE PARAMETER DEFINITIONS:
        Real64 const ZeroTol(0.0000001); // Smallest non-zero value allowed
        static std::string const RoutineName("InitLowTempRadiantSystem");


        // SUBROUTINE LOCAL VARIABLE DECLARATIONS:
        Real64 CurrentFlowSchedule; // Schedule value for flow fraction in a constant flow radiant system
        int RadNum;                 // Number of the radiant system (DO loop counter)
        int RadSurfNum;             // Number of the radiant system surface (DO loop counter)
        int SurfNum;                // Intermediate variable for keeping track of the surface number
        Real64 TotalEffic;          // Intermediate calculation variable for total pump efficiency
        int ZoneNum;                // Intermediate variable for keeping track of the zone number
        static Array1D_bool MyEnvrnFlagHydr;
        static Array1D_bool MyEnvrnFlagCFlo;
        static Array1D_bool MyEnvrnFlagElec;
        static bool MyEnvrnFlagGeneral(true);
        static bool ZoneEquipmentListChecked(false); // True after the Zone Equipment List has been checked for items
        int Loop;
        static bool MyOneTimeFlag(true); // Initialization flag
        static Array1D_bool MyPlantScanFlagHydr;
        static Array1D_bool MyPlantScanFlagCFlo;
        Real64 mdot; // local fluid mass flow rate
        Real64 rho;  // local fluid density
        bool errFlag;

        InitErrorsFound = false;

        if (MyOneTimeFlag) {
            MyEnvrnFlagHydr.allocate(NumOfHydrLowTempRadSys);
            MyEnvrnFlagCFlo.allocate(NumOfCFloLowTempRadSys);
            MyEnvrnFlagElec.allocate(NumOfElecLowTempRadSys);
            MyPlantScanFlagHydr.allocate(NumOfHydrLowTempRadSys);
            MyPlantScanFlagCFlo.allocate(NumOfCFloLowTempRadSys);
            MyPlantScanFlagHydr = true;
            MyPlantScanFlagCFlo = true;
            MyEnvrnFlagHydr = true;
            MyEnvrnFlagCFlo = true;
            MyEnvrnFlagElec = true;
            MyOneTimeFlag = false;
        }

        if (FirstTimeInit) {

            ZeroSourceSumHATsurf.dimension(NumOfZones, 0.0);
            QRadSysSrcAvg.dimension(TotSurfaces, 0.0);
            LastQRadSysSrc.dimension(TotSurfaces, 0.0);
            LastSysTimeElapsed.dimension(TotSurfaces, 0.0);
            LastTimeStepSys.dimension(TotSurfaces, 0.0);
            MySizeFlagHydr.allocate(NumOfHydrLowTempRadSys);
            MySizeFlagCFlo.allocate(NumOfCFloLowTempRadSys);
            MySizeFlagElec.allocate(NumOfElecLowTempRadSys);
            MySizeFlagHydr = true;
            MySizeFlagCFlo = true;
            MySizeFlagElec = true;

            // Initialize total areas for all radiant systems
            for (RadNum = 1; RadNum <= NumOfHydrLowTempRadSys; ++RadNum) {
                HydrRadSys(RadNum).TotalSurfaceArea = 0.0;
                for (SurfNum = 1; SurfNum <= HydrRadSys(RadNum).NumOfSurfaces; ++SurfNum) {
                    HydrRadSys(RadNum).TotalSurfaceArea += Surface(HydrRadSys(RadNum).SurfacePtr(SurfNum)).Area;
                }
            }
            for (RadNum = 1; RadNum <= NumOfCFloLowTempRadSys; ++RadNum) {
                CFloRadSys(RadNum).TotalSurfaceArea = 0.0;
                for (SurfNum = 1; SurfNum <= CFloRadSys(RadNum).NumOfSurfaces; ++SurfNum) {
                    CFloRadSys(RadNum).TotalSurfaceArea += Surface(CFloRadSys(RadNum).SurfacePtr(SurfNum)).Area;
                }
            }
            for (RadNum = 1; RadNum <= NumOfElecLowTempRadSys; ++RadNum) {
                ElecRadSys(RadNum).TotalSurfaceArea = 0.0;
                for (SurfNum = 1; SurfNum <= ElecRadSys(RadNum).NumOfSurfaces; ++SurfNum) {
                    ElecRadSys(RadNum).TotalSurfaceArea += Surface(ElecRadSys(RadNum).SurfacePtr(SurfNum)).Area;
                }
            }

            // Check pump parameters for constant flow hydronic radiant systems
            for (RadNum = 1; RadNum <= NumOfCFloLowTempRadSys; ++RadNum) {
                // Calculate the efficiency for each pump: The calculation
                // is based on the PMPSIM code in the ASHRAE Secondary Toolkit
                if ((CFloRadSys(RadNum).NomPowerUse > ZeroTol) && (CFloRadSys(RadNum).MotorEffic > ZeroTol) &&
                    (CFloRadSys(RadNum).WaterVolFlowMax != AutoSize)) {
                    TotalEffic = CFloRadSys(RadNum).WaterVolFlowMax * CFloRadSys(RadNum).NomPumpHead / CFloRadSys(RadNum).NomPowerUse;
                    CFloRadSys(RadNum).PumpEffic = TotalEffic / CFloRadSys(RadNum).MotorEffic;
                    static constexpr auto fmt = "Check input.  Calc Pump Efficiency={:.5R}% {}, for pump in radiant system {}";
                    if (CFloRadSys(RadNum).PumpEffic < 0.50) {
                        ShowWarningError(format(fmt, CFloRadSys(RadNum).PumpEffic, "which is less than 50%", CFloRadSys(RadNum).Name));
                    } else if ((CFloRadSys(RadNum).PumpEffic > 0.95) && (CFloRadSys(RadNum).PumpEffic <= 1.0)) {
                        ShowWarningError(format(fmt, CFloRadSys(RadNum).PumpEffic, "is approaching 100%", CFloRadSys(RadNum).Name));
                    } else if (CFloRadSys(RadNum).PumpEffic > 1.0) {
                        ShowSevereError(format(fmt, CFloRadSys(RadNum).PumpEffic, "which is bigger than 100%", CFloRadSys(RadNum).Name));
                        InitErrorsFound = true;
                    }
                } else {
                    if (CFloRadSys(RadNum).WaterVolFlowMax !=
                        AutoSize) { // Autosize is not an error but it does not need to check pump efficiency here
                        ShowSevereError("Check input.  Pump nominal power and motor efficiency cannot be 0, for pump=" + CFloRadSys(RadNum).Name);
                        InitErrorsFound = true;
                    }
                }
            }

            FirstTimeInit = false;
        }

        if (SystemType == HydronicSystem) {
            if (MyPlantScanFlagHydr(RadSysNum) && allocated(PlantLoop)) {
                errFlag = false;
                if (HydrRadSys(RadSysNum).HotWaterInNode > 0) {
                    ScanPlantLoopsForObject(state.dataBranchInputManager,
                                            HydrRadSys(RadSysNum).Name,
                                            TypeOf_LowTempRadiant_VarFlow,
                                            HydrRadSys(RadSysNum).HWLoopNum,
                                            HydrRadSys(RadSysNum).HWLoopSide,
                                            HydrRadSys(RadSysNum).HWBranchNum,
                                            HydrRadSys(RadSysNum).HWCompNum,
                                            errFlag,
                                            _,
                                            _,
                                            _,
                                            HydrRadSys(RadSysNum).HotWaterInNode,
                                            _);
                    if (errFlag) {
                        ShowFatalError("InitLowTempRadiantSystem: Program terminated due to previous condition(s).");
                    }
                }
                if (HydrRadSys(RadSysNum).ColdWaterInNode > 0) {
                    ScanPlantLoopsForObject(state.dataBranchInputManager,
                                            HydrRadSys(RadSysNum).Name,
                                            TypeOf_LowTempRadiant_VarFlow,
                                            HydrRadSys(RadSysNum).CWLoopNum,
                                            HydrRadSys(RadSysNum).CWLoopSide,
                                            HydrRadSys(RadSysNum).CWBranchNum,
                                            HydrRadSys(RadSysNum).CWCompNum,
                                            errFlag,
                                            _,
                                            _,
                                            _,
                                            HydrRadSys(RadSysNum).ColdWaterInNode,
                                            _);
                    if (errFlag) {
                        ShowFatalError("InitLowTempRadiantSystem: Program terminated due to previous condition(s).");
                    }
                }
                MyPlantScanFlagHydr(RadSysNum) = false;
            } else if (MyPlantScanFlagHydr(RadSysNum) && !AnyPlantInModel) {
                MyPlantScanFlagHydr(RadSysNum) = false;
            }
        }

        if (SystemType == ConstantFlowSystem) {
            if (MyPlantScanFlagCFlo(RadSysNum) && allocated(PlantLoop)) {
                errFlag = false;
                if (CFloRadSys(RadSysNum).HotWaterInNode > 0) {
                    ScanPlantLoopsForObject(state.dataBranchInputManager,
                                            CFloRadSys(RadSysNum).Name,
                                            TypeOf_LowTempRadiant_ConstFlow,
                                            CFloRadSys(RadSysNum).HWLoopNum,
                                            CFloRadSys(RadSysNum).HWLoopSide,
                                            CFloRadSys(RadSysNum).HWBranchNum,
                                            CFloRadSys(RadSysNum).HWCompNum,
                                            errFlag,
                                            _,
                                            _,
                                            _,
                                            CFloRadSys(RadSysNum).HotWaterInNode,
                                            _);
                    if (errFlag) {
                        ShowFatalError("InitLowTempRadiantSystem: Program terminated due to previous condition(s).");
                    }
                }
                if (CFloRadSys(RadSysNum).ColdWaterInNode > 0) {
                    ScanPlantLoopsForObject(state.dataBranchInputManager,
                                            CFloRadSys(RadSysNum).Name,
                                            TypeOf_LowTempRadiant_ConstFlow,
                                            CFloRadSys(RadSysNum).CWLoopNum,
                                            CFloRadSys(RadSysNum).CWLoopSide,
                                            CFloRadSys(RadSysNum).CWBranchNum,
                                            CFloRadSys(RadSysNum).CWCompNum,
                                            errFlag,
                                            _,
                                            _,
                                            _,
                                            CFloRadSys(RadSysNum).ColdWaterInNode,
                                            _);
                    if (errFlag) {
                        ShowFatalError("InitLowTempRadiantSystem: Program terminated due to previous condition(s).");
                    }
                }
                MyPlantScanFlagCFlo(RadSysNum) = false;
            } else if (MyPlantScanFlagCFlo(RadSysNum) && !AnyPlantInModel) {
                MyPlantScanFlagCFlo(RadSysNum) = false;
            }
        }

        // need to check all units to see if they are on Zone Equipment List or issue warning
        if (!ZoneEquipmentListChecked && ZoneEquipInputsFilled) {
            ZoneEquipmentListChecked = true;
            for (Loop = 1; Loop <= TotalNumOfRadSystems; ++Loop) {
                {
                    auto const SELECT_CASE_var(RadSysTypes(Loop).SystemType);

                    if (SELECT_CASE_var == HydronicSystem) {
                        if (CheckZoneEquipmentList("ZoneHVAC:LowTemperatureRadiant:VariableFlow", RadSysTypes(Loop).Name)) continue;
                        ShowSevereError("InitLowTempRadiantSystem: Unit=[ZoneHVAC:LowTemperatureRadiant:VariableFlow," + RadSysTypes(Loop).Name +
                                        "] is not on any ZoneHVAC:EquipmentList.  It will not be simulated.");
                    } else if (SELECT_CASE_var == ConstantFlowSystem) {
                        if (CheckZoneEquipmentList("ZoneHVAC:LowTemperatureRadiant:ConstantFlow", RadSysTypes(Loop).Name)) continue;
                        ShowSevereError("InitLowTempRadiantSystem: Unit=[ZoneHVAC:LowTemperatureRadiant:ConstantFlow," + RadSysTypes(Loop).Name +
                                        "] is not on any ZoneHVAC:EquipmentList.  It will not be simulated.");
                    } else if (SELECT_CASE_var == ElectricSystem) {
                        if (CheckZoneEquipmentList("ZoneHVAC:LowTemperatureRadiant:Electric", RadSysTypes(Loop).Name)) continue;
                        ShowSevereError("InitLowTempRadiantSystem: Unit=[ZoneHVAC:LowTemperatureRadiant:Electric," + RadSysTypes(Loop).Name +
                                        "] is not on any ZoneHVAC:EquipmentList.  It will not be simulated.");
                    } else { // Illegal system, but checked earlier
                    }
                }
            }
        }

        if (!SysSizingCalc && (SystemType == HydronicSystem)) {
            if (MySizeFlagHydr(RadSysNum) && !MyPlantScanFlagHydr(RadSysNum)) {
                // for each radiant system do the sizing once.
                SizeLowTempRadiantSystem(state, RadSysNum, SystemType);
                MySizeFlagHydr(RadSysNum) = false;

                // Can this system actually do cooling?
                if ((HydrRadSys(RadSysNum).WaterVolFlowMaxCool > 0.0) && (HydrRadSys(RadSysNum).ColdWaterInNode > 0) &&
                    (HydrRadSys(RadSysNum).ColdWaterOutNode > 0) && (HydrRadSys(RadSysNum).ColdSetptSchedPtr > 0)) {
                    HydrRadSys(RadSysNum).CoolingSystem = true;
                }

                // Can this system actually do heating?
                if ((HydrRadSys(RadSysNum).WaterVolFlowMaxHeat > 0.0) && (HydrRadSys(RadSysNum).HotWaterInNode > 0) &&
                    (HydrRadSys(RadSysNum).HotWaterOutNode > 0) && (HydrRadSys(RadSysNum).HotSetptSchedPtr > 0)) {
                    HydrRadSys(RadSysNum).HeatingSystem = true;
                }

                // set design mass flow rates
                if (HydrRadSys(RadSysNum).HotWaterInNode > 0) {
                    rho = GetDensityGlycol(PlantLoop(HydrRadSys(RadSysNum).HWLoopNum).FluidName,
                                           DataGlobals::HWInitConvTemp,
                                           PlantLoop(HydrRadSys(RadSysNum).HWLoopNum).FluidIndex,
                                           RoutineName);
                    HydrRadSys(RadSysNum).WaterFlowMaxHeat = rho * HydrRadSys(RadSysNum).WaterVolFlowMaxHeat;
                    InitComponentNodes(0.0,
                                       HydrRadSys(RadSysNum).WaterFlowMaxHeat,
                                       HydrRadSys(RadSysNum).HotWaterInNode,
                                       HydrRadSys(RadSysNum).HotWaterOutNode,
                                       HydrRadSys(RadSysNum).HWLoopNum,
                                       HydrRadSys(RadSysNum).HWLoopSide,
                                       HydrRadSys(RadSysNum).HWBranchNum,
                                       HydrRadSys(RadSysNum).HWCompNum);
                }
                if (HydrRadSys(RadSysNum).ColdWaterInNode > 0) {
                    rho = GetDensityGlycol(PlantLoop(HydrRadSys(RadSysNum).CWLoopNum).FluidName,
                                           DataGlobals::CWInitConvTemp,
                                           PlantLoop(HydrRadSys(RadSysNum).CWLoopNum).FluidIndex,
                                           RoutineName);
                    HydrRadSys(RadSysNum).WaterFlowMaxCool = rho * HydrRadSys(RadSysNum).WaterVolFlowMaxCool;
                    InitComponentNodes(0.0,
                                       HydrRadSys(RadSysNum).WaterFlowMaxCool,
                                       HydrRadSys(RadSysNum).ColdWaterInNode,
                                       HydrRadSys(RadSysNum).ColdWaterOutNode,
                                       HydrRadSys(RadSysNum).CWLoopNum,
                                       HydrRadSys(RadSysNum).CWLoopSide,
                                       HydrRadSys(RadSysNum).CWBranchNum,
                                       HydrRadSys(RadSysNum).CWCompNum);
                }
            }
        }

        if (!SysSizingCalc && (SystemType == ConstantFlowSystem)) {
            if (MySizeFlagCFlo(RadSysNum) && !MyPlantScanFlagCFlo(RadSysNum)) {
                // for each radiant system do the sizing once.
                SizeLowTempRadiantSystem(state, RadSysNum, SystemType);

                // set design mass flow rates
                if (CFloRadSys(RadSysNum).HotWaterInNode > 0) {
                    rho = GetDensityGlycol(PlantLoop(CFloRadSys(RadSysNum).HWLoopNum).FluidName,
                                           DataGlobals::HWInitConvTemp,
                                           PlantLoop(CFloRadSys(RadSysNum).HWLoopNum).FluidIndex,
                                           RoutineName);
                    CFloRadSys(RadSysNum).HotDesignWaterMassFlowRate = rho * CFloRadSys(RadSysNum).WaterVolFlowMax;
                    InitComponentNodes(0.0,
                                       CFloRadSys(RadSysNum).HotDesignWaterMassFlowRate,
                                       CFloRadSys(RadSysNum).HotWaterInNode,
                                       CFloRadSys(RadSysNum).HotWaterOutNode,
                                       CFloRadSys(RadSysNum).HWLoopNum,
                                       CFloRadSys(RadSysNum).HWLoopSide,
                                       CFloRadSys(RadSysNum).HWBranchNum,
                                       CFloRadSys(RadSysNum).HWCompNum);
                }
                if (CFloRadSys(RadSysNum).ColdWaterInNode > 0) {
                    rho = GetDensityGlycol(PlantLoop(CFloRadSys(RadSysNum).CWLoopNum).FluidName,
                                           DataGlobals::CWInitConvTemp,
                                           PlantLoop(CFloRadSys(RadSysNum).CWLoopNum).FluidIndex,
                                           RoutineName);
                    CFloRadSys(RadSysNum).ColdDesignWaterMassFlowRate = rho * CFloRadSys(RadSysNum).WaterVolFlowMax;
                    InitComponentNodes(0.0,
                                       CFloRadSys(RadSysNum).ColdDesignWaterMassFlowRate,
                                       CFloRadSys(RadSysNum).ColdWaterInNode,
                                       CFloRadSys(RadSysNum).ColdWaterOutNode,
                                       CFloRadSys(RadSysNum).CWLoopNum,
                                       CFloRadSys(RadSysNum).CWLoopSide,
                                       CFloRadSys(RadSysNum).CWBranchNum,
                                       CFloRadSys(RadSysNum).CWCompNum);
                }
                MySizeFlagCFlo(RadSysNum) = false;
            }
        }

        if (!SysSizingCalc && (SystemType == ElectricSystem)) {
            if (MySizeFlagElec(RadSysNum)) {
                // for each radiant system do the sizing once.
                SizeLowTempRadiantSystem(state, RadSysNum, SystemType);
                MySizeFlagElec(RadSysNum) = false;
            }
        }

        if (BeginEnvrnFlag && MyEnvrnFlagGeneral) {
            ZeroSourceSumHATsurf = 0.0;
            QRadSysSrcAvg = 0.0;
            LastQRadSysSrc = 0.0;
            LastSysTimeElapsed = 0.0;
            LastTimeStepSys = 0.0;
            MyEnvrnFlagGeneral = false;
        }
        if (!BeginEnvrnFlag) MyEnvrnFlagGeneral = true;

        if (SystemType == HydronicSystem) {
            if (BeginEnvrnFlag && MyEnvrnFlagHydr(RadSysNum)) {
                HydrRadSys(RadSysNum).HeatPower = 0.0;
                HydrRadSys(RadSysNum).HeatEnergy = 0.0;
                HydrRadSys(RadSysNum).CoolPower = 0.0;
                HydrRadSys(RadSysNum).CoolEnergy = 0.0;
                HydrRadSys(RadSysNum).WaterInletTemp = 0.0;
                HydrRadSys(RadSysNum).WaterOutletTemp = 0.0;
                HydrRadSys(RadSysNum).WaterMassFlowRate = 0.0;

                if (!MyPlantScanFlagHydr(RadSysNum)) {
                    if (HydrRadSys(RadSysNum).HotWaterInNode > 0) {
                        InitComponentNodes(0.0,
                                           HydrRadSys(RadSysNum).WaterFlowMaxHeat,
                                           HydrRadSys(RadSysNum).HotWaterInNode,
                                           HydrRadSys(RadSysNum).HotWaterOutNode,
                                           HydrRadSys(RadSysNum).HWLoopNum,
                                           HydrRadSys(RadSysNum).HWLoopSide,
                                           HydrRadSys(RadSysNum).HWBranchNum,
                                           HydrRadSys(RadSysNum).HWCompNum);
                    }
                    if (HydrRadSys(RadSysNum).ColdWaterInNode > 0) {
                        InitComponentNodes(0.0,
                                           HydrRadSys(RadSysNum).WaterFlowMaxCool,
                                           HydrRadSys(RadSysNum).ColdWaterInNode,
                                           HydrRadSys(RadSysNum).ColdWaterOutNode,
                                           HydrRadSys(RadSysNum).CWLoopNum,
                                           HydrRadSys(RadSysNum).CWLoopSide,
                                           HydrRadSys(RadSysNum).CWBranchNum,
                                           HydrRadSys(RadSysNum).CWCompNum);
                    }
                }
                MyEnvrnFlagHydr(RadSysNum) = false;
            }
        } // NumOfHydrLowTempRadSys > 0
        if (!BeginEnvrnFlag && SystemType == HydronicSystem) MyEnvrnFlagHydr(RadSysNum) = true;

        if (SystemType == ConstantFlowSystem) {
            if (BeginEnvrnFlag && MyEnvrnFlagCFlo(RadSysNum)) {
                CFloRadSys(RadSysNum).WaterInletTemp = 0.0;
                CFloRadSys(RadSysNum).WaterOutletTemp = 0.0;
                CFloRadSys(RadSysNum).PumpInletTemp = 0.0;
                CFloRadSys(RadSysNum).WaterMassFlowRate = 0.0;
                CFloRadSys(RadSysNum).WaterInjectionRate = 0.0;
                CFloRadSys(RadSysNum).WaterRecircRate = 0.0;
                CFloRadSys(RadSysNum).HeatPower = 0.0;
                CFloRadSys(RadSysNum).HeatEnergy = 0.0;
                CFloRadSys(RadSysNum).CoolPower = 0.0;
                CFloRadSys(RadSysNum).CoolEnergy = 0.0;
                CFloRadSys(RadSysNum).PumpPower = 0.0;
                CFloRadSys(RadSysNum).PumpMassFlowRate = 0.0;
                CFloRadSys(RadSysNum).PumpHeattoFluid = 0.0;

                if (!MyPlantScanFlagCFlo(RadSysNum)) {
                    if (CFloRadSys(RadSysNum).HotWaterInNode > 0) {
                        InitComponentNodes(0.0,
                                           CFloRadSys(RadSysNum).HotDesignWaterMassFlowRate,
                                           CFloRadSys(RadSysNum).HotWaterInNode,
                                           CFloRadSys(RadSysNum).HotWaterOutNode,
                                           CFloRadSys(RadSysNum).HWLoopNum,
                                           CFloRadSys(RadSysNum).HWLoopSide,
                                           CFloRadSys(RadSysNum).HWBranchNum,
                                           CFloRadSys(RadSysNum).HWCompNum);
                    }
                    if (CFloRadSys(RadSysNum).ColdWaterInNode > 0) {
                        InitComponentNodes(0.0,
                                           CFloRadSys(RadSysNum).ColdDesignWaterMassFlowRate,
                                           CFloRadSys(RadSysNum).ColdWaterInNode,
                                           CFloRadSys(RadSysNum).ColdWaterOutNode,
                                           CFloRadSys(RadSysNum).CWLoopNum,
                                           CFloRadSys(RadSysNum).CWLoopSide,
                                           CFloRadSys(RadSysNum).CWBranchNum,
                                           CFloRadSys(RadSysNum).CWCompNum);
                    }
                }
                MyEnvrnFlagCFlo(RadSysNum) = false;
            }
        } // NumOfCFloLowTempRadSys > 0
        if (!BeginEnvrnFlag && SystemType == ConstantFlowSystem) MyEnvrnFlagCFlo(RadSysNum) = true;

        if (SystemType == ElectricSystem) {
            if (BeginEnvrnFlag && MyEnvrnFlagElec(RadSysNum)) {
                ElecRadSys(RadSysNum).HeatPower = 0.0;
                ElecRadSys(RadSysNum).HeatEnergy = 0.0;
                ElecRadSys(RadSysNum).ElecPower = 0.0;
                ElecRadSys(RadSysNum).ElecEnergy = 0.0;
            }
            MyEnvrnFlagElec(RadSysNum) = false;
        }
        if (!BeginEnvrnFlag && SystemType == ElectricSystem) MyEnvrnFlagElec(RadSysNum) = true;

        if (SystemType == ConstantFlowSystem) {

            // Can this system actually do heating?
            if ((CFloRadSys(RadSysNum).WaterVolFlowMax > 0.0) && (CFloRadSys(RadSysNum).HotWaterInNode > 0) &&
                (CFloRadSys(RadSysNum).HotWaterOutNode > 0) && (CFloRadSys(RadSysNum).HotWaterHiTempSchedPtr > 0) &&
                (CFloRadSys(RadSysNum).HotWaterLoTempSchedPtr > 0) && (CFloRadSys(RadSysNum).HotCtrlHiTempSchedPtr > 0) &&
                (CFloRadSys(RadSysNum).HotCtrlLoTempSchedPtr > 0)) {
                CFloRadSys(RadSysNum).HeatingSystem = true;
            }

            // Can this system actually do cooling?
            if ((CFloRadSys(RadSysNum).WaterVolFlowMax > 0.0) && (CFloRadSys(RadSysNum).ColdWaterInNode > 0) &&
                (CFloRadSys(RadSysNum).ColdWaterOutNode > 0) && (CFloRadSys(RadSysNum).ColdWaterHiTempSchedPtr > 0) &&
                (CFloRadSys(RadSysNum).ColdWaterLoTempSchedPtr > 0) && (CFloRadSys(RadSysNum).ColdCtrlHiTempSchedPtr > 0) &&
                (CFloRadSys(RadSysNum).ColdCtrlLoTempSchedPtr > 0)) {
                CFloRadSys(RadSysNum).CoolingSystem = true;
            }
        }

        if (BeginTimeStepFlag && FirstHVACIteration) { // This is the first pass through in a particular time step

            {
                auto const SELECT_CASE_var(SystemType);

                if (SELECT_CASE_var == HydronicSystem) {

                    ZoneNum = HydrRadSys(RadSysNum).ZonePtr;
                    ZeroSourceSumHATsurf(ZoneNum) = SumHATsurf(ZoneNum); // Set this to figure what part of the load the radiant system meets
                    for (RadSurfNum = 1; RadSurfNum <= HydrRadSys(RadSysNum).NumOfSurfaces; ++RadSurfNum) {
                        SurfNum = HydrRadSys(RadSysNum).SurfacePtr(RadSurfNum);
                        QRadSysSrcAvg(SurfNum) = 0.0;      // Initialize this variable to zero (radiant system defaults to off)
                        LastQRadSysSrc(SurfNum) = 0.0;     // At the start of a time step, reset to zero so average calculation can begin again
                        LastSysTimeElapsed(SurfNum) = 0.0; // At the start of a time step, reset to zero so average calculation can begin again
                        LastTimeStepSys(SurfNum) = 0.0;    // At the start of a time step, reset to zero so average calculation can begin again
                    }

                } else if (SELECT_CASE_var == ConstantFlowSystem) {

                    ZoneNum = CFloRadSys(RadSysNum).ZonePtr;
                    ZeroSourceSumHATsurf(ZoneNum) = SumHATsurf(ZoneNum); // Set this to figure what part of the load the radiant system meets
                    for (RadSurfNum = 1; RadSurfNum <= CFloRadSys(RadSysNum).NumOfSurfaces; ++RadSurfNum) {
                        SurfNum = CFloRadSys(RadSysNum).SurfacePtr(RadSurfNum);
                        QRadSysSrcAvg(SurfNum) = 0.0;      // Initialize this variable to zero (radiant system defaults to off)
                        LastQRadSysSrc(SurfNum) = 0.0;     // At the start of a time step, reset to zero so average calculation can begin again
                        LastSysTimeElapsed(SurfNum) = 0.0; // At the start of a time step, reset to zero so average calculation can begin again
                        LastTimeStepSys(SurfNum) = 0.0;    // At the start of a time step, reset to zero so average calculation can begin again
                    }

                } else if (SELECT_CASE_var == ElectricSystem) {

                    ZoneNum = ElecRadSys(RadSysNum).ZonePtr;
                    ZeroSourceSumHATsurf(ZoneNum) = SumHATsurf(ZoneNum); // Set this to figure what part of the load the radiant system meets
                    for (RadSurfNum = 1; RadSurfNum <= ElecRadSys(RadSysNum).NumOfSurfaces; ++RadSurfNum) {
                        SurfNum = ElecRadSys(RadSysNum).SurfacePtr(RadSurfNum);
                        QRadSysSrcAvg(SurfNum) = 0.0;      // Initialize this variable to zero (radiant system defaults to off)
                        LastQRadSysSrc(SurfNum) = 0.0;     // At the start of a time step, reset to zero so average calculation can begin again
                        LastSysTimeElapsed(SurfNum) = 0.0; // At the start of a time step, reset to zero so average calculation can begin again
                        LastTimeStepSys(SurfNum) = 0.0;    // At the start of a time step, reset to zero so average calculation can begin again
                    }

                } else {

                    ShowSevereError("Radiant system entered without specification of type: electric, constant flow, or hydronic?");
                    ShowContinueError("Occurs in Radiant System=" + HydrRadSys(RadSysNum).Name);
                    ShowFatalError("Preceding condition causes termination.");
                }
            }

        } // ...for first pass through in a particular time step.

        {
            auto const SELECT_CASE_var(SystemType);

            if (SELECT_CASE_var == HydronicSystem) {

                // Initialize the appropriate node data
                if (HydrRadSys(RadSysNum).HeatingSystem) {
                    mdot = 0.0;
                    SetComponentFlowRate(mdot,
                                         HydrRadSys(RadSysNum).HotWaterInNode,
                                         HydrRadSys(RadSysNum).HotWaterOutNode,
                                         HydrRadSys(RadSysNum).HWLoopNum,
                                         HydrRadSys(RadSysNum).HWLoopSide,
                                         HydrRadSys(RadSysNum).HWBranchNum,
                                         HydrRadSys(RadSysNum).HWCompNum);
                }
                if (HydrRadSys(RadSysNum).CoolingSystem) {
                    mdot = 0.0;
                    SetComponentFlowRate(mdot,
                                         HydrRadSys(RadSysNum).ColdWaterInNode,
                                         HydrRadSys(RadSysNum).ColdWaterOutNode,
                                         HydrRadSys(RadSysNum).CWLoopNum,
                                         HydrRadSys(RadSysNum).CWLoopSide,
                                         HydrRadSys(RadSysNum).CWBranchNum,
                                         HydrRadSys(RadSysNum).CWCompNum);
                }

            } else if (SELECT_CASE_var == ConstantFlowSystem) {
                CFloRadSys(RadSysNum).WaterMassFlowRate = 0.0;
                // Initialize the appropriate node data
                if (CFloRadSys(RadSysNum).HeatingSystem) {
                    if (CFloRadSys(RadSysNum).VolFlowSchedPtr > 0) {
                        CurrentFlowSchedule = GetCurrentScheduleValue(CFloRadSys(RadSysNum).VolFlowSchedPtr);
                    } else {
                        CurrentFlowSchedule = 1.0; // Allow user to avoid putting in a schedule (defaults to constant flow at all times)
                    }
                    if (CurrentFlowSchedule > 1.0) CurrentFlowSchedule = 1.0; // Do not allow more flow than design maximum
                    if (CurrentFlowSchedule < 0.0) CurrentFlowSchedule = 0.0; // Do not allow negative flow

                    CFloRadSys(RadSysNum).HotWaterMassFlowRate = CFloRadSys(RadSysNum).HotDesignWaterMassFlowRate * CurrentFlowSchedule;

                    if (CFloRadSys(RadSysNum).EMSOverrideOnWaterMdot)
                        CFloRadSys(RadSysNum).HotWaterMassFlowRate = CFloRadSys(RadSysNum).EMSWaterMdotOverrideValue;

                    if (CFloRadSys(RadSysNum).HotWaterInNode > 0)
                        SetComponentFlowRate(CFloRadSys(RadSysNum).HotWaterMassFlowRate,
                                             CFloRadSys(RadSysNum).HotWaterInNode,
                                             CFloRadSys(RadSysNum).HotWaterOutNode,
                                             CFloRadSys(RadSysNum).HWLoopNum,
                                             CFloRadSys(RadSysNum).HWLoopSide,
                                             CFloRadSys(RadSysNum).HWBranchNum,
                                             CFloRadSys(RadSysNum).HWCompNum);
                }
                if (CFloRadSys(RadSysNum).CoolingSystem) {
                    if (CFloRadSys(RadSysNum).VolFlowSchedPtr > 0) {
                        CurrentFlowSchedule = GetCurrentScheduleValue(CFloRadSys(RadSysNum).VolFlowSchedPtr);
                    } else {
                        CurrentFlowSchedule = 1.0; // Allow user to avoid putting in a schedule (defaults to constant flow at all times)
                    }
                    if (CurrentFlowSchedule > 1.0) CurrentFlowSchedule = 1.0; // Do not allow more flow than design maximum
                    if (CurrentFlowSchedule < 0.0) CurrentFlowSchedule = 0.0; // Do not allow negative flow
                    CFloRadSys(RadSysNum).ChWaterMassFlowRate = CFloRadSys(RadSysNum).ColdDesignWaterMassFlowRate * CurrentFlowSchedule;

                    if (CFloRadSys(RadSysNum).EMSOverrideOnWaterMdot)
                        CFloRadSys(RadSysNum).ChWaterMassFlowRate = CFloRadSys(RadSysNum).EMSWaterMdotOverrideValue;

                    if (CFloRadSys(RadSysNum).ColdWaterInNode > 0)
                        SetComponentFlowRate(CFloRadSys(RadSysNum).ChWaterMassFlowRate,
                                             CFloRadSys(RadSysNum).ColdWaterInNode,
                                             CFloRadSys(RadSysNum).ColdWaterOutNode,
                                             CFloRadSys(RadSysNum).CWLoopNum,
                                             CFloRadSys(RadSysNum).CWLoopSide,
                                             CFloRadSys(RadSysNum).CWBranchNum,
                                             CFloRadSys(RadSysNum).CWCompNum);
                }

            } else if (SELECT_CASE_var == ElectricSystem) {

            } else {
            }
        }

        OperatingMode = NotOperating; // System is not operating or can't operate; will be reset elsewhere, if necessary
    }

    void SizeLowTempRadiantSystem(EnergyPlusData &state, int const RadSysNum, // Index for the low temperature radiant system under consideration within the derived types
                                  int const SystemType // Type of radiant system: hydronic, constant flow, or electric
    )
    {

        // SUBROUTINE INFORMATION:
        //       AUTHOR         Fred Buhl
        //       DATE WRITTEN   February 2002
        //       MODIFIED       August 2013 Daeho Kang, add component sizing table entries
        //                      August 2014 Bereket Nigusse, added scalable sizing
        //                      March 2014 Daeho Kang, add constant flow system autosizing

        // PURPOSE OF THIS SUBROUTINE:
        // This subroutine is for sizing low temperature radiant components for which flow rates
        // and tube length or max electric power have not been specified in the input

        // METHODOLOGY EMPLOYED:
        // Obtains flow rates from the zone sizing arrays and plant sizing data. Maximum electric
        // power is set to the design heat load. Tube length is calculated by rule-of-thumb from
        // the surface area.

        // Using/Aliasing
        using namespace DataSizing;
        using DataHeatBalance::Zone;
        using DataHVACGlobals::AutoCalculateSizing;
        using DataHVACGlobals::CoolingCapacitySizing;
        using DataHVACGlobals::HeatingCapacitySizing;
        using DataPlant::PlantLoop;
        using FluidProperties::GetDensityGlycol;
        using FluidProperties::GetSpecificHeatGlycol;
        using General::RoundSigDigits;
        using PlantUtilities::MyPlantSizingIndex;
        using PlantUtilities::RegisterPlantCompDesignFlow;
        using ReportSizingManager::ReportSizingOutput;
        using ReportSizingManager::RequestSizing;

        // SUBROUTINE PARAMETER DEFINITIONS:
        static std::string const RoutineName("SizeLowTempRadiantSystem");
        static int const OFF = 0;
        static int const ClgHtg = 1;
        static int const ClgOnly = 2;
        static int const HtgOnly = 3;

        // SUBROUTINE LOCAL VARIABLE DECLARATIONS:
        int PltSizHeatNum(0);    // index of plant sizing object for 1st heating loop
        int PltSizCoolNum(0);    // index of plant sizing object for 1st cooling loop
        int SurfNum;             // surface index in radiant system data structure
        bool ErrorsFound(false); // If errors detected in input
        Real64 rho;
        Real64 Cp;
        bool IsAutoSize(false); // Indicator to autosize
        Real64 WaterVolFlowMaxHeatDes(0.0);  // Design hot water flow for reproting
        Real64 WaterVolFlowMaxHeatUser(0.0); // User hard-sized hot water flow for
        Real64 WaterVolFlowMaxCoolDes(0.0);  // Design chilled water flow for reproting
        Real64 WaterVolFlowMaxCoolUser(0.0); // User hard-sized chilled water flow for reproting
        Real64 TubeLengthDes(0.0);           // Design tube length for reproting
        Real64 TubeLengthUser(0.0);          // User hard-sized tube length for reproting
        std::string CompName;                // component name
        std::string CompType;                // component type
        std::string SizingString;            // input field sizing description (e.g., Nominal Capacity)
        Real64 TempSize;                     // autosized value of coil input field
        int FieldNum = 1;                    // IDD numeric field number where input field description is found
        int SizingMethod;                    // Integer representation of sizing method name (e.g. CoolingCapacitySizing, HeatingCapacitySizing)
        bool PrintFlag;                      // TRUE when sizing information is reported in the eio file
        int CapSizingMethod(0);     // capacity sizing methods (HeatingDesignCapacity, CapacityPerFloorArea, FractionOfAutosizedCoolingCapacity, and
                                    // FractionOfAutosizedHeatingCapacity )
        Real64 DesCoilLoad;         // design autosized or user specified capacity
        int OpMode(1);              // System operating mode
        int HeatNode;               // Hot water inlet node to determine system operating mode
        int CoolNode;               // Chilled water inlet node to determine system operating mode
        Real64 WaterVolFlowMaxDes;  // Design water volume flow rate for reproting
        Real64 WaterVolFlowMaxUser; // User hard-sized water volume flow rate for reproting

        DesCoilLoad = 0.0;
        DataScalableCapSizingON = false;
        DataFracOfAutosizedHeatingCapacity = 1.0;

        if (SystemType == ElectricSystem) {

            if (ElecRadSys(RadSysNum).MaxElecPower == AutoSize) {
                IsAutoSize = true;
            }

            if (CurZoneEqNum > 0) {

                CompType = "ZoneHVAC:LowTemperatureRadiant:Electric";
                CompName = ElecRadSys(RadSysNum).Name;
                SizingMethod = HeatingCapacitySizing;
                FieldNum = 1;
                PrintFlag = true;
                SizingString = ElecRadSysNumericFields(RadSysNum).FieldNames(FieldNum) + " [W]";
                CapSizingMethod = ElecRadSys(RadSysNum).HeatingCapMethod;
                ZoneEqSizing(CurZoneEqNum).SizingMethod(SizingMethod) = CapSizingMethod;

                if (!IsAutoSize && !ZoneSizingRunDone) { // simulation continue
                    if (CapSizingMethod == HeatingDesignCapacity && ElecRadSys(RadSysNum).ScaledHeatingCapacity > 0.0) {
                        TempSize = ElecRadSys(RadSysNum).ScaledHeatingCapacity;
                        RequestSizing(state, CompType, CompName, SizingMethod, SizingString, TempSize, PrintFlag, RoutineName);
                        DesCoilLoad = TempSize;
                    } else if (CapSizingMethod == CapacityPerFloorArea) {
                        DataScalableCapSizingON = true;
                        TempSize = ElecRadSys(RadSysNum).ScaledHeatingCapacity * Zone(ElecRadSys(RadSysNum).ZonePtr).FloorArea;
                        RequestSizing(state, CompType, CompName, SizingMethod, SizingString, TempSize, PrintFlag, RoutineName);
                        DesCoilLoad = TempSize;
                        DataScalableCapSizingON = false;
                        ElecRadSys(RadSysNum).MaxElecPower = TempSize;
                    } else if (CapSizingMethod == FractionOfAutosizedHeatingCapacity) {
                        ShowSevereError(RoutineName + ": auto-sizing cannot be done for " + CompType + " = " + ElecRadSys(RadSysNum).Name + "\".");
                        ShowContinueError("The \"SimulationControl\" object must have the field \"Do Zone Sizing Calculation\" set to Yes when the "
                                          "Heating Design Capacity Method = \"FractionOfAutosizedHeatingCapacity\".");
                        ErrorsFound = true;
                    }
                } else {
                    if (CapSizingMethod == HeatingDesignCapacity || CapSizingMethod == CapacityPerFloorArea ||
                        CapSizingMethod == FractionOfAutosizedHeatingCapacity) {
                        if (CapSizingMethod == HeatingDesignCapacity) {
                            if (ZoneSizingRunDone) {
                                CheckZoneSizing(CompType, CompName);
                                SizingMethod = AutoCalculateSizing;
                                DataConstantUsedForSizing = FinalZoneSizing(CurZoneEqNum).NonAirSysDesHeatLoad;
                                DataFractionUsedForSizing = 1.0;
                            }
                            if (ElecRadSys(RadSysNum).ScaledHeatingCapacity == AutoSize) {
                                TempSize = AutoSize;
                            } else {
                                TempSize = ElecRadSys(RadSysNum).ScaledHeatingCapacity;
                            }
                        } else if (CapSizingMethod == CapacityPerFloorArea) {
                            if (ZoneSizingRunDone) {
                                CheckZoneSizing(CompType, CompName);
                                ZoneEqSizing(CurZoneEqNum).HeatingCapacity = true;
                                ZoneEqSizing(CurZoneEqNum).DesHeatingLoad = FinalZoneSizing(CurZoneEqNum).NonAirSysDesHeatLoad;
                            }
                            TempSize = ElecRadSys(RadSysNum).ScaledHeatingCapacity * Zone(ElecRadSys(RadSysNum).ZonePtr).FloorArea;
                            DataScalableCapSizingON = true;

                        } else if (CapSizingMethod == FractionOfAutosizedHeatingCapacity) {
                            CheckZoneSizing(CompType, CompName);
                            ZoneEqSizing(CurZoneEqNum).HeatingCapacity = true;
                            ZoneEqSizing(CurZoneEqNum).DesHeatingLoad = FinalZoneSizing(CurZoneEqNum).NonAirSysDesHeatLoad;
                            TempSize = ZoneEqSizing(CurZoneEqNum).DesHeatingLoad * ElecRadSys(RadSysNum).ScaledHeatingCapacity;
                            DataScalableCapSizingON = true;
                        } else {
                            TempSize = ElecRadSys(RadSysNum).ScaledHeatingCapacity;
                        }
                        RequestSizing(state, CompType, CompName, SizingMethod, SizingString, TempSize, PrintFlag, RoutineName);
                        ElecRadSys(RadSysNum).MaxElecPower = TempSize;
                        DataConstantUsedForSizing = 0.0;
                        DataFractionUsedForSizing = 0.0;
                        DataScalableCapSizingON = false;
                    }
                }
            }
        }

        if (SystemType == HydronicSystem) {

            CompType = "ZoneHVAC:LowTemperatureRadiant:VariableFlow";
            CompName = HydrRadSys(RadSysNum).Name;

            IsAutoSize = false;
            if (HydrRadSys(RadSysNum).ScaledHeatingCapacity == AutoSize) {
                IsAutoSize = true;
            }

            if (CurZoneEqNum > 0) {

                SizingMethod = HeatingCapacitySizing;
                FieldNum = 3;
                PrintFlag = true;
                SizingString = HydronicRadiantSysNumericFields(RadSysNum).FieldNames(FieldNum) + " [W]";
                CapSizingMethod = HydrRadSys(RadSysNum).HeatingCapMethod;
                ZoneEqSizing(CurZoneEqNum).SizingMethod(SizingMethod) = CapSizingMethod;

                if (!IsAutoSize && !ZoneSizingRunDone) { // simulation continue
                    if (CapSizingMethod == HeatingDesignCapacity && HydrRadSys(RadSysNum).ScaledHeatingCapacity > 0.0) {
                        TempSize = HydrRadSys(RadSysNum).ScaledHeatingCapacity;
                        RequestSizing(state, CompType, CompName, SizingMethod, SizingString, TempSize, PrintFlag, RoutineName);
                        DesCoilLoad = TempSize;
                    } else if (CapSizingMethod == CapacityPerFloorArea) {
                        DataScalableCapSizingON = true;
                        TempSize = HydrRadSys(RadSysNum).ScaledHeatingCapacity * Zone(HydrRadSys(RadSysNum).ZonePtr).FloorArea;
                        RequestSizing(state, CompType, CompName, SizingMethod, SizingString, TempSize, PrintFlag, RoutineName);
                        DesCoilLoad = TempSize;
                        DataScalableCapSizingON = false;
                    } else if (CapSizingMethod == FractionOfAutosizedHeatingCapacity) {
                        if (HydrRadSys(RadSysNum).WaterVolFlowMaxHeat == AutoSize) {
                            ShowSevereError(RoutineName + ": auto-sizing cannot be done for " + CompType + " = " + HydrRadSys(RadSysNum).Name +
                                            "\".");
                            ShowContinueError("The \"SimulationControl\" object must have the field \"Do Zone Sizing Calculation\" set to Yes when "
                                              "the Heating Design Capacity Method = \"FractionOfAutosizedHeatingCapacity\".");
                            ErrorsFound = true;
                        }
                    }
                } else { // Autosize or hard-size with sizing run
                    if (CapSizingMethod == HeatingDesignCapacity || CapSizingMethod == CapacityPerFloorArea ||
                        CapSizingMethod == FractionOfAutosizedHeatingCapacity) {
                        if (CapSizingMethod == HeatingDesignCapacity) {
                            if (ZoneSizingRunDone) {
                                CheckZoneSizing(CompType, CompName);
                                SizingMethod = AutoCalculateSizing;
                                DataConstantUsedForSizing = FinalZoneSizing(CurZoneEqNum).NonAirSysDesHeatLoad;
                                DataFractionUsedForSizing = 1.0;
                            }
                            if (HydrRadSys(RadSysNum).ScaledHeatingCapacity == AutoSize) {
                                TempSize = AutoSize;
                            } else {
                                TempSize = HydrRadSys(RadSysNum).ScaledHeatingCapacity;
                            }
                        } else if (CapSizingMethod == CapacityPerFloorArea) {
                            if (ZoneSizingRunDone) {
                                CheckZoneSizing(CompType, CompName);
                                ZoneEqSizing(CurZoneEqNum).HeatingCapacity = true;
                                ZoneEqSizing(CurZoneEqNum).DesHeatingLoad = FinalZoneSizing(CurZoneEqNum).NonAirSysDesHeatLoad;
                            }
                            TempSize = HydrRadSys(RadSysNum).ScaledHeatingCapacity * Zone(HydrRadSys(RadSysNum).ZonePtr).FloorArea;
                            DataScalableCapSizingON = true;
                        } else if (CapSizingMethod == FractionOfAutosizedHeatingCapacity) {
                            CheckZoneSizing(CompType, CompName);
                            ZoneEqSizing(CurZoneEqNum).HeatingCapacity = true;
                            ZoneEqSizing(CurZoneEqNum).DesHeatingLoad = FinalZoneSizing(CurZoneEqNum).NonAirSysDesHeatLoad;
                            TempSize = ZoneEqSizing(CurZoneEqNum).DesHeatingLoad * HydrRadSys(RadSysNum).ScaledHeatingCapacity;
                            DataScalableCapSizingON = true;
                        } else {
                            TempSize = HydrRadSys(RadSysNum).ScaledHeatingCapacity;
                        }
                        RequestSizing(state, CompType, CompName, SizingMethod, SizingString, TempSize, PrintFlag, RoutineName);
                        DesCoilLoad = TempSize;
                        DataConstantUsedForSizing = 0.0;
                        DataFractionUsedForSizing = 0.0;
                        DataScalableCapSizingON = false;
                    } else {
                        DesCoilLoad = 0.0;
                    }
                }
                // finally heating capacity is saved in this variable
                HydrRadSys(RadSysNum).ScaledHeatingCapacity = DesCoilLoad;
            }

            IsAutoSize = false;
            if (HydrRadSys(RadSysNum).WaterVolFlowMaxHeat == AutoSize) {
                IsAutoSize = true;
            }

            if (CurZoneEqNum > 0) {
                if (!IsAutoSize && !ZoneSizingRunDone) { // simulation continue
                    if (HydrRadSys(RadSysNum).WaterVolFlowMaxHeat > 0.0) {
                        ReportSizingOutput(CompType,
                                           HydrRadSys(RadSysNum).Name,
                                           "User-Specified Maximum Hot Water Flow [m3/s]",
                                           HydrRadSys(RadSysNum).WaterVolFlowMaxHeat);
                    }
                } else { // Autosize or hard-size with sizing run
                    if (HydrRadSys(RadSysNum).HotWaterInNode > 0 && HydrRadSys(RadSysNum).HotWaterOutNode > 0) {
                        PltSizHeatNum = MyPlantSizingIndex(CompType,
                                                           HydrRadSys(RadSysNum).Name,
                                                           HydrRadSys(RadSysNum).HotWaterInNode,
                                                           HydrRadSys(RadSysNum).HotWaterOutNode,
                                                           ErrorsFound);
                        if (PltSizHeatNum > 0) {
                            if (DesCoilLoad >= SmallLoad) {
                                rho = GetDensityGlycol(PlantLoop(HydrRadSys(RadSysNum).HWLoopNum).FluidName,
                                                       DataGlobals::HWInitConvTemp,
                                                       PlantLoop(HydrRadSys(RadSysNum).HWLoopNum).FluidIndex,
                                                       RoutineName);
                                Cp = GetSpecificHeatGlycol(PlantLoop(HydrRadSys(RadSysNum).HWLoopNum).FluidName,
                                                           DataGlobals::HWInitConvTemp,
                                                           PlantLoop(HydrRadSys(RadSysNum).HWLoopNum).FluidIndex,
                                                           RoutineName);
                                WaterVolFlowMaxHeatDes = DesCoilLoad / (PlantSizData(PltSizHeatNum).DeltaT * Cp * rho);
                            } else {
                                WaterVolFlowMaxHeatDes = 0.0;
                            }
                        } else {
                            ShowSevereError("Autosizing of water flow requires a heating loop Sizing:Plant object");
                            ShowContinueError("Occurs in ZoneHVAC:LowTemperatureRadiant:VariableFlow Object=" + HydrRadSys(RadSysNum).Name);
                            ErrorsFound = true;
                        }
                    }

                    if (IsAutoSize) {
                        HydrRadSys(RadSysNum).WaterVolFlowMaxHeat = WaterVolFlowMaxHeatDes;
                        ReportSizingOutput(CompType, HydrRadSys(RadSysNum).Name, "Design Size Maximum Hot Water Flow [m3/s]", WaterVolFlowMaxHeatDes);
                    } else { // hard-size with sizing data
                        if (HydrRadSys(RadSysNum).WaterVolFlowMaxHeat > 0.0 && WaterVolFlowMaxHeatDes > 0.0) {
                            WaterVolFlowMaxHeatUser = HydrRadSys(RadSysNum).WaterVolFlowMaxHeat;
                            ReportSizingOutput(CompType,
                                               HydrRadSys(RadSysNum).Name,
                                               "Design Size Maximum Hot Water Flow [m3/s]",
                                               WaterVolFlowMaxHeatDes,
                                               "User-Specified Maximum Hot Water Flow [m3/s]",
                                               WaterVolFlowMaxHeatUser);
                            if (DisplayExtraWarnings) {
                                if ((std::abs(WaterVolFlowMaxHeatDes - WaterVolFlowMaxHeatUser) / WaterVolFlowMaxHeatUser) >
                                    AutoVsHardSizingThreshold) {
                                    ShowMessage("SizeLowTempRadiantSystem: Potential issue with equipment sizing for "
                                                "ZoneHVAC:LowTemperatureRadiant:VariableFlow = \"" +
                                                HydrRadSys(RadSysNum).Name + "\".");
                                    ShowContinueError("User-Specified Maximum Hot Water Flow of " + RoundSigDigits(WaterVolFlowMaxHeatUser, 5) +
                                                      " [m3/s]");
                                    ShowContinueError("differs from Design Size Maximum Hot Water Flow of " +
                                                      RoundSigDigits(WaterVolFlowMaxHeatDes, 5) + " [m3/s]");
                                    ShowContinueError("This may, or may not, indicate mismatched component sizes.");
                                    ShowContinueError("Verify that the value entered is intended and is consistent with other components.");
                                }
                            }
                        }
                    }
                }
            }

            IsAutoSize = false;
            if (HydrRadSys(RadSysNum).ScaledCoolingCapacity == AutoSize) {
                IsAutoSize = true;
            }

            if (CurZoneEqNum > 0) {

                SizingMethod = CoolingCapacitySizing;
                FieldNum = 8;
                PrintFlag = true;
                SizingString = HydronicRadiantSysNumericFields(RadSysNum).FieldNames(FieldNum) + " [W]";
                CapSizingMethod = HydrRadSys(RadSysNum).CoolingCapMethod;
                ZoneEqSizing(CurZoneEqNum).SizingMethod(SizingMethod) = CapSizingMethod;

                if (!IsAutoSize && !ZoneSizingRunDone) { // simulation continue
                    if (CapSizingMethod == CoolingDesignCapacity && HydrRadSys(RadSysNum).ScaledCoolingCapacity > 0.0) {
                        TempSize = HydrRadSys(RadSysNum).ScaledCoolingCapacity;
                        RequestSizing(state, CompType, CompName, SizingMethod, SizingString, TempSize, PrintFlag, RoutineName);
                        DesCoilLoad = TempSize;
                    } else if (CapSizingMethod == CapacityPerFloorArea) {
                        DataScalableCapSizingON = true;
                        TempSize = HydrRadSys(RadSysNum).ScaledCoolingCapacity * Zone(HydrRadSys(RadSysNum).ZonePtr).FloorArea;
                        RequestSizing(state, CompType, CompName, SizingMethod, SizingString, TempSize, PrintFlag, RoutineName);
                        DesCoilLoad = TempSize;
                        DataScalableCapSizingON = false;
                    } else if (CapSizingMethod == FractionOfAutosizedCoolingCapacity) {
                        if (HydrRadSys(RadSysNum).WaterVolFlowMaxCool == AutoSize) {
                            ShowSevereError(RoutineName + ": auto-sizing cannot be done for " + CompType + " = " + HydrRadSys(RadSysNum).Name +
                                            "\".");
                            ShowContinueError("The \"SimulationControl\" object must have the field \"Do Zone Sizing Calculation\" set to Yes when "
                                              "the Cooling Design Capacity Method = \"FractionOfAutosizedCoolingCapacity\".");
                            ErrorsFound = true;
                        }
                    }
                } else { // Autosize or hard-size with sizing run
                    if (CapSizingMethod == CoolingDesignCapacity || CapSizingMethod == CapacityPerFloorArea ||
                        CapSizingMethod == FractionOfAutosizedCoolingCapacity) {
                        if (CapSizingMethod == CoolingDesignCapacity) {
                            if (ZoneSizingRunDone) {
                                CheckZoneSizing(CompType, CompName);
                                SizingMethod = AutoCalculateSizing;
                                DataConstantUsedForSizing = FinalZoneSizing(CurZoneEqNum).NonAirSysDesCoolLoad;
                                DataFractionUsedForSizing = 1.0;
                            }
                            if (HydrRadSys(RadSysNum).ScaledCoolingCapacity == AutoSize) {
                                TempSize = AutoSize;
                            } else {
                                TempSize = HydrRadSys(RadSysNum).ScaledCoolingCapacity;
                            }
                        } else if (CapSizingMethod == CapacityPerFloorArea) {
                            if (ZoneSizingRunDone) {
                                CheckZoneSizing(CompType, CompName);
                                ZoneEqSizing(CurZoneEqNum).CoolingCapacity = true;
                                ZoneEqSizing(CurZoneEqNum).DesCoolingLoad = FinalZoneSizing(CurZoneEqNum).NonAirSysDesCoolLoad;
                            }
                            TempSize = HydrRadSys(RadSysNum).ScaledCoolingCapacity * Zone(HydrRadSys(RadSysNum).ZonePtr).FloorArea;
                            DataScalableCapSizingON = true;
                        } else if (CapSizingMethod == FractionOfAutosizedCoolingCapacity) {
                            CheckZoneSizing(CompType, CompName);
                            ZoneEqSizing(CurZoneEqNum).CoolingCapacity = true;
                            ZoneEqSizing(CurZoneEqNum).DesCoolingLoad = FinalZoneSizing(CurZoneEqNum).NonAirSysDesCoolLoad;
                            TempSize = ZoneEqSizing(CurZoneEqNum).DesCoolingLoad * HydrRadSys(RadSysNum).ScaledCoolingCapacity;
                            DataScalableCapSizingON = true;

                        } else {
                            TempSize = HydrRadSys(RadSysNum).ScaledCoolingCapacity;
                        }
                        RequestSizing(state, CompType, CompName, SizingMethod, SizingString, TempSize, PrintFlag, RoutineName);
                        DesCoilLoad = TempSize;
                        DataConstantUsedForSizing = 0.0;
                        DataFractionUsedForSizing = 0.0;
                        DataScalableCapSizingON = false;
                    } else {
                        DesCoilLoad = 0.0;
                    }
                }
                // finally cooling capacity is saved in this variable
                HydrRadSys(RadSysNum).ScaledCoolingCapacity = DesCoilLoad;
            }

            IsAutoSize = false;
            if (HydrRadSys(RadSysNum).WaterVolFlowMaxCool == AutoSize) {
                IsAutoSize = true;
            }
            if (CurZoneEqNum > 0) {
                if (!IsAutoSize && !ZoneSizingRunDone) { // simulation continue
                    if (HydrRadSys(RadSysNum).WaterVolFlowMaxCool > 0.0) {
                        ReportSizingOutput(CompType,
                                           HydrRadSys(RadSysNum).Name,
                                           "User-Specified Maximum Cold Water Flow [m3/s]",
                                           HydrRadSys(RadSysNum).WaterVolFlowMaxCool);
                    }
                } else { // Autosize or hard-size with sizing run
                    if (HydrRadSys(RadSysNum).ColdWaterInNode > 0 && HydrRadSys(RadSysNum).ColdWaterOutNode > 0) {
                        PltSizCoolNum = MyPlantSizingIndex(CompType,
                                                           HydrRadSys(RadSysNum).Name,
                                                           HydrRadSys(RadSysNum).ColdWaterInNode,
                                                           HydrRadSys(RadSysNum).ColdWaterOutNode,
                                                           ErrorsFound);
                        if (PltSizCoolNum > 0) {
                            if (DesCoilLoad >= SmallLoad) {
                                rho = GetDensityGlycol(PlantLoop(HydrRadSys(RadSysNum).CWLoopNum).FluidName,
                                                       DataGlobals::CWInitConvTemp,
                                                       PlantLoop(HydrRadSys(RadSysNum).CWLoopNum).FluidIndex,
                                                       RoutineName);
                                Cp = GetSpecificHeatGlycol(PlantLoop(HydrRadSys(RadSysNum).CWLoopNum).FluidName,
                                                           DataGlobals::CWInitConvTemp,
                                                           PlantLoop(HydrRadSys(RadSysNum).CWLoopNum).FluidIndex,
                                                           RoutineName);
                                WaterVolFlowMaxCoolDes = DesCoilLoad / (PlantSizData(PltSizCoolNum).DeltaT * Cp * rho);
                            } else {
                                WaterVolFlowMaxCoolDes = 0.0;
                            }
                        } else {
                            ShowSevereError("Autosizing of water flow requires a cooling loop Sizing:Plant object");
                            ShowContinueError("Occurs in ZoneHVAC:LowTemperatureRadiant:VariableFlow Object=" + HydrRadSys(RadSysNum).Name);
                            ErrorsFound = true;
                        }
                    }

                    if (IsAutoSize) {
                        HydrRadSys(RadSysNum).WaterVolFlowMaxCool = WaterVolFlowMaxCoolDes;
                        ReportSizingOutput(
                            CompType, HydrRadSys(RadSysNum).Name, "Design Size Maximum Cold Water Flow [m3/s]", WaterVolFlowMaxCoolDes);
                    } else { // hard-size with sizing data
                        if (HydrRadSys(RadSysNum).WaterVolFlowMaxCool > 0.0 && WaterVolFlowMaxCoolDes > 0.0) {
                            WaterVolFlowMaxCoolUser = HydrRadSys(RadSysNum).WaterVolFlowMaxCool;
                            ReportSizingOutput(CompType,
                                               HydrRadSys(RadSysNum).Name,
                                               "Design Size Maximum Cold Water Flow [m3/s]",
                                               WaterVolFlowMaxCoolDes,
                                               "User-Specified Maximum Cold Water Flow [m3/s]",
                                               WaterVolFlowMaxCoolUser);
                            if (DisplayExtraWarnings) {
                                if ((std::abs(WaterVolFlowMaxCoolDes - WaterVolFlowMaxCoolUser) / WaterVolFlowMaxCoolUser) >
                                    AutoVsHardSizingThreshold) {
                                    ShowMessage("SizeLowTempRadiantSystem: Potential issue with equipment sizing for "
                                                "ZoneHVAC:LowTemperatureRadiant:VariableFlow = \"" +
                                                HydrRadSys(RadSysNum).Name + "\".");
                                    ShowContinueError("User-Specified Maximum Cool Water Flow of " + RoundSigDigits(WaterVolFlowMaxCoolUser, 5) +
                                                      " [m3/s]");
                                    ShowContinueError("differs from Design Size Maximum Cool Water Flow of " +
                                                      RoundSigDigits(WaterVolFlowMaxCoolDes, 5) + " [m3/s]");
                                    ShowContinueError("This may, or may not, indicate mismatched component sizes.");
                                    ShowContinueError("Verify that the value entered is intended and is consistent with other components.");
                                }
                            }
                        }
                    }
                }
            }

            IsAutoSize = false;
            if (HydrRadSys(RadSysNum).TubeLength == AutoSize) {
                IsAutoSize = true;
            }
            if (CurZoneEqNum > 0) {
                if (!IsAutoSize && !ZoneSizingRunDone) { // simulation continue
                    if (HydrRadSys(RadSysNum).TubeLength > 0.0) {
                        ReportSizingOutput(
                            CompType, HydrRadSys(RadSysNum).Name, "User-Specified Hydronic Tubing Length [m]", HydrRadSys(RadSysNum).TubeLength);
                    }
                } else { // Autosize or hard-size with sizing run
                    // CheckZoneSizing is not required here because the tube length calculation is not dependent on zone sizing calculation results
                    TubeLengthDes = HydrRadSys(RadSysNum).sizeRadiantSystemTubeLength();
                    if (IsAutoSize) {
                        HydrRadSys(RadSysNum).TubeLength = TubeLengthDes;
                        ReportSizingOutput(CompType, HydrRadSys(RadSysNum).Name, "Design Size Hydronic Tubing Length [m]", TubeLengthDes);
                    } else { // hard-size with sizing data
                        if (HydrRadSys(RadSysNum).TubeLength > 0.0 && TubeLengthDes > 0.0) {
                            TubeLengthUser = HydrRadSys(RadSysNum).TubeLength;
                            ReportSizingOutput(CompType,
                                               HydrRadSys(RadSysNum).Name,
                                               "Design Size Hydronic Tubing Length [m]",
                                               TubeLengthDes,
                                               "User-Specified Hydronic Tubing Length [m]",
                                               TubeLengthUser);
                            if (DisplayExtraWarnings) {
                                if ((std::abs(TubeLengthDes - TubeLengthUser) / TubeLengthUser) > AutoVsHardSizingThreshold) {
                                    ShowMessage("SizeLowTempRadiantSystem: Potential issue with equipment sizing for "
                                                "ZoneHVAC:LowTemperatureRadiant:VariableFlow = \"" +
                                                HydrRadSys(RadSysNum).Name + "\".");
                                    ShowContinueError("User-Specified Hydronic Tubing Length of " + RoundSigDigits(TubeLengthUser, 5) + " [m]");
                                    ShowContinueError("differs from Design Size Hydronic Tubing Length of " + RoundSigDigits(TubeLengthDes, 5) +
                                                      " [m]");
                                    ShowContinueError("This may, or may not, indicate mismatched component sizes.");
                                    ShowContinueError("Verify that the value entered is intended and is consistent with other components.");
                                }
                            }
                        }
                    }
                }
            }

            for (SurfNum = 1; SurfNum <= HydrRadSys(RadSysNum).NumOfSurfaces; ++SurfNum) {
                if (HydrRadSys(RadSysNum).NumCircCalcMethod == CalculateFromLength) {
                    HydrRadSys(RadSysNum).NumCircuits(SurfNum) =
                        (HydrRadSys(RadSysNum).SurfaceFrac(SurfNum) * HydrRadSys(RadSysNum).TubeLength) / HydrRadSys(RadSysNum).CircLength;
                    HydrRadSys(RadSysNum).NumCircuits(SurfNum) = max(HydrRadSys(RadSysNum).NumCircuits(SurfNum), 1.0);
                } else {
                    HydrRadSys(RadSysNum).NumCircuits(SurfNum) = 1.0;
                }
            }

            RegisterPlantCompDesignFlow(HydrRadSys(RadSysNum).HotWaterInNode, HydrRadSys(RadSysNum).WaterVolFlowMaxHeat);
            RegisterPlantCompDesignFlow(HydrRadSys(RadSysNum).ColdWaterInNode, HydrRadSys(RadSysNum).WaterVolFlowMaxCool);
        }

        if (SystemType == ConstantFlowSystem) {

            CompType = "ZoneHVAC:LowTemperatureRadiant:ConstantFlow";
            CompName = CFloRadSys(RadSysNum).Name;

            // Check which operating system it is
            HeatNode = CFloRadSys(RadSysNum).HotWaterInNode;
            CoolNode = CFloRadSys(RadSysNum).ColdWaterInNode;
            if (HeatNode > 0 && CoolNode > 0) {
                OpMode = ClgHtg;
            } else if (HeatNode > 0 && CoolNode <= 0) {
                OpMode = HtgOnly;
            } else if (CoolNode > 0 && HeatNode <= 0) {
                OpMode = ClgOnly;
            } else {
                OpMode = OFF; // It shouldn't happen here
            }

            if (CFloRadSys(RadSysNum).WaterVolFlowMax == AutoSize) {
                IsAutoSize = true;
            }

            if (CurZoneEqNum > 0) {
                if (!IsAutoSize && !ZoneSizingRunDone) { // simulation continue
                    if (CFloRadSys(RadSysNum).WaterVolFlowMax > 0.0) {
                        ReportSizingOutput(
                            CompType, CFloRadSys(RadSysNum).Name, "User-Specified Maximum Water Flow [m3/s]", CFloRadSys(RadSysNum).WaterVolFlowMax);
                    }
                } else { // Autosize or hard-size with sizing run
                    CheckZoneSizing(CompType, CFloRadSys(RadSysNum).Name);
                    // Estimate hot water and chilled water flows
                    // Index only if it provides heating to avoid severe error
                    if (OpMode == ClgHtg || OpMode == HtgOnly) {
                        PltSizHeatNum = MyPlantSizingIndex(CompType,
                                                           CFloRadSys(RadSysNum).Name,
                                                           CFloRadSys(RadSysNum).HotWaterInNode,
                                                           CFloRadSys(RadSysNum).HotWaterOutNode,
                                                           ErrorsFound);
                    }
                    if (PltSizHeatNum > 0) {
                        if (FinalZoneSizing(CurZoneEqNum).NonAirSysDesHeatLoad >= SmallLoad) {
                            rho = GetDensityGlycol(PlantLoop(CFloRadSys(RadSysNum).HWLoopNum).FluidName,
                                                   DataGlobals::HWInitConvTemp,
                                                   PlantLoop(CFloRadSys(RadSysNum).HWLoopNum).FluidIndex,
                                                   "SizeLowTempRadiantSystem");
                            Cp = GetSpecificHeatGlycol(PlantLoop(CFloRadSys(RadSysNum).HWLoopNum).FluidName,
                                                       DataGlobals::HWInitConvTemp,
                                                       PlantLoop(CFloRadSys(RadSysNum).HWLoopNum).FluidIndex,
                                                       "SizeLowTempRadiantSystem");
                            WaterVolFlowMaxHeatDes =
                                FinalZoneSizing(CurZoneEqNum).NonAirSysDesHeatLoad / (PlantSizData(PltSizHeatNum).DeltaT * Cp * rho);
                        } else {
                            WaterVolFlowMaxHeatDes = 0.0;
                        }
                    } else {
                        if (OpMode == ClgHtg || OpMode == HtgOnly) {
                            ShowSevereError("Autosizing of water flow requires a heating loop Sizing:Plant object");
                            ShowContinueError("Occurs in ZoneHVAC:LowTemperatureRadiant:ConstantFlow Object=" + CFloRadSys(RadSysNum).Name);
                            ErrorsFound = true;
                        }
                    }

                    // Index only if it provides cooling system to avoid severe error
                    if (OpMode == ClgHtg || OpMode == ClgOnly) {
                        PltSizCoolNum = MyPlantSizingIndex(CompType,
                                                           CFloRadSys(RadSysNum).Name,
                                                           CFloRadSys(RadSysNum).ColdWaterInNode,
                                                           CFloRadSys(RadSysNum).ColdWaterOutNode,
                                                           ErrorsFound);
                    }
                    if (PltSizCoolNum > 0) {
                        if (FinalZoneSizing(CurZoneEqNum).NonAirSysDesCoolLoad >= SmallLoad) {
                            rho = GetDensityGlycol(PlantLoop(CFloRadSys(RadSysNum).CWLoopNum).FluidName,
                                                   DataGlobals::CWInitConvTemp,
                                                   PlantLoop(CFloRadSys(RadSysNum).CWLoopNum).FluidIndex,
                                                   "SizeLowTempRadiantSystem");
                            Cp = GetSpecificHeatGlycol(PlantLoop(CFloRadSys(RadSysNum).CWLoopNum).FluidName,
                                                       DataGlobals::CWInitConvTemp,
                                                       PlantLoop(CFloRadSys(RadSysNum).CWLoopNum).FluidIndex,
                                                       "SizeLowTempRadiantSystem");
                            WaterVolFlowMaxCoolDes =
                                FinalZoneSizing(CurZoneEqNum).NonAirSysDesCoolLoad / (PlantSizData(PltSizCoolNum).DeltaT * Cp * rho);
                        } else {
                            WaterVolFlowMaxCoolDes = 0.0;
                        }
                    } else {
                        if (OpMode == ClgHtg || OpMode == ClgOnly) {
                            ShowSevereError("Autosizing of water flow requires a cooling loop Sizing:Plant object");
                            ShowContinueError("Occurs in ZoneHVAC:LowTemperatureRadiant:ConstantFlow Object=" + CFloRadSys(RadSysNum).Name);
                            ErrorsFound = true;
                        }
                    }

                    // Determine maximum water flow rate depending upon system type
                    if (OpMode == ClgHtg) {
                        WaterVolFlowMaxDes = std::max(WaterVolFlowMaxHeatDes, WaterVolFlowMaxCoolDes);
                    } else if (OpMode == ClgOnly) {
                        WaterVolFlowMaxDes = WaterVolFlowMaxCoolDes;
                    } else if (OpMode == HtgOnly) {
                        WaterVolFlowMaxDes = WaterVolFlowMaxHeatDes;
                    } else {
                        WaterVolFlowMaxDes = 0.0;
                    }

                    if (IsAutoSize) {
                        CFloRadSys(RadSysNum).WaterVolFlowMax = WaterVolFlowMaxDes;
                        ReportSizingOutput(CompType, CFloRadSys(RadSysNum).Name, "Design Size Maximum Water Flow [m3/s]", WaterVolFlowMaxDes);
                    } else { // hard-size with sizing data
                        if (CFloRadSys(RadSysNum).WaterVolFlowMax > 0.0 && WaterVolFlowMaxDes > 0.0) {
                            WaterVolFlowMaxUser = CFloRadSys(RadSysNum).WaterVolFlowMax;
                            ReportSizingOutput(CompType,
                                               CFloRadSys(RadSysNum).Name,
                                               "Design Size Maximum Water Flow [m3/s]",
                                               WaterVolFlowMaxDes,
                                               "User-Specified Maximum Water Flow [m3/s]",
                                               WaterVolFlowMaxUser);
                            if (DisplayExtraWarnings) {
                                if ((std::abs(WaterVolFlowMaxDes - WaterVolFlowMaxUser) / WaterVolFlowMaxUser) > AutoVsHardSizingThreshold) {
                                    ShowMessage("SizeLowTempRadiantSystem: Potential issue with equipment sizing for "
                                                "ZoneHVAC:LowTemperatureRadiant:ConstantFlow = \" " +
                                                CFloRadSys(RadSysNum).Name + "\".");
                                    ShowContinueError("User-Specified Maximum Water Flow of " + RoundSigDigits(WaterVolFlowMaxUser, 5) + " [m3/s]");
                                    ShowContinueError("differs from Design Size Maximum Water Flow of " + RoundSigDigits(WaterVolFlowMaxDes, 5) +
                                                      " [m3/s]");
                                    ShowContinueError("This may, or may not, indicate mismatched component sizes.");
                                    ShowContinueError("Verify that the value entered is intended and is consistent with other components.");
                                }
                            }
                        }
                    }
                }
            }

            IsAutoSize = false;
            if (CFloRadSys(RadSysNum).TubeLength == AutoSize) {
                IsAutoSize = true;
            }

            if (CurZoneEqNum > 0) {
                if (!IsAutoSize && !ZoneSizingRunDone) { // simulation continue
                    if (CFloRadSys(RadSysNum).TubeLength > 0.0) {
                        ReportSizingOutput("ZoneHVAC:LowTemperatureRadiant:ConstantFlow",
                                           CFloRadSys(RadSysNum).Name,
                                           "User-Specified Hydronic Tubing Length [m]",
                                           CFloRadSys(RadSysNum).TubeLength);
                    }
                } else { // Autosize or hard-size with sizing run
                    // CheckZoneSizing is not required here because the tube length calculation is not dependent on zone sizing calculation results
                    TubeLengthDes = CFloRadSys(RadSysNum).sizeRadiantSystemTubeLength();
                    if (IsAutoSize) {
                        CFloRadSys(RadSysNum).TubeLength = TubeLengthDes;
                        ReportSizingOutput("ZoneHVAC:LowTemperatureRadiant:ConstantFlow",
                                           CFloRadSys(RadSysNum).Name,
                                           "Design Size Hydronic Tubing Length [m]",
                                           TubeLengthDes);
                    } else { // hard-size with sizing data
                        if (CFloRadSys(RadSysNum).TubeLength > 0.0 && TubeLengthDes > 0.0) {
                            TubeLengthUser = CFloRadSys(RadSysNum).TubeLength;
                            ReportSizingOutput("ZoneHVAC:LowTemperatureRadiant:ConstantFlow",
                                               CFloRadSys(RadSysNum).Name,
                                               "Design Size Hydronic Tubing Length [m]",
                                               TubeLengthDes,
                                               "User-Specified Hydronic Tubing Length [m]",
                                               TubeLengthUser);
                            if (DisplayExtraWarnings) {
                                if ((std::abs(TubeLengthDes - TubeLengthUser) / TubeLengthUser) > AutoVsHardSizingThreshold) {
                                    ShowMessage("SizeLowTempRadiantSystem: Potential issue with equipment sizing for "
                                                "ZoneHVAC:LowTemperatureRadiant:ConstantFlow = \" " +
                                                CFloRadSys(RadSysNum).Name + "\".");
                                    ShowContinueError("User-Specified Hydronic Tubing Length of " + RoundSigDigits(TubeLengthUser, 5) + " [m]");
                                    ShowContinueError("differs from Design Size Hydronic Tubing Length of " + RoundSigDigits(TubeLengthDes, 5) +
                                                      " [m]");
                                    ShowContinueError("This may, or may not, indicate mismatched component sizes.");
                                    ShowContinueError("Verify that the value entered is intended and is consistent with other components.");
                                }
                            }
                        }
                    }
                }
            }

            for (SurfNum = 1; SurfNum <= CFloRadSys(RadSysNum).NumOfSurfaces; ++SurfNum) {
                if (CFloRadSys(RadSysNum).NumCircCalcMethod == CalculateFromLength) {
                    CFloRadSys(RadSysNum).NumCircuits(SurfNum) =
                        (CFloRadSys(RadSysNum).SurfaceFrac(SurfNum) * CFloRadSys(RadSysNum).TubeLength) / CFloRadSys(RadSysNum).CircLength;
                    CFloRadSys(RadSysNum).NumCircuits(SurfNum) = max(CFloRadSys(RadSysNum).NumCircuits(SurfNum), 1.0);
                } else {
                    CFloRadSys(RadSysNum).NumCircuits(SurfNum) = 1.0;
                }
            }
            if (CFloRadSys(RadSysNum).HotWaterInNode > 0) {
                RegisterPlantCompDesignFlow(CFloRadSys(RadSysNum).HotWaterInNode, CFloRadSys(RadSysNum).WaterVolFlowMax);
            }
            if (CFloRadSys(RadSysNum).ColdWaterInNode > 0) {
                RegisterPlantCompDesignFlow(CFloRadSys(RadSysNum).ColdWaterInNode, CFloRadSys(RadSysNum).WaterVolFlowMax);
            }
        }

        if (ErrorsFound) {
            ShowFatalError("Preceding sizing errors cause program termination");
        }
    }

    Real64 HydronicSystemBaseData::sizeRadiantSystemTubeLength()
    {

        // SUBROUTINE INFORMATION:
        //       AUTHOR         Rick Strand
        //       DATE WRITTEN   August 2017

        // PURPOSE OF THIS SUBROUTINE:
        // This subroutine figures out the tube length based on the spacing of tubes.
        // For single surface systems, this is fairly easy as there is only one spacing
        // to deal with.  For multi-surface systems, more work is necessary because each
        // surface could use a different spacing.

        // Return value
        Real64 sizeRadiantSystemTubeLength;

        Real64 tubeLength (0.0); // temporary holding place for the function calculation

        for (int surfNum = 1; surfNum <= this->NumOfSurfaces; ++surfNum) {
            auto &thisHydrSysSurf(Surface(this->SurfacePtr(surfNum)));
            auto &thisHydrSpacing(Construct(thisHydrSysSurf.Construction).ThicknessPerpend);
            if ((thisHydrSpacing > 0.005) && (thisHydrSpacing < 0.5)) { // limit allowable spacing to between 1cm and 1m
                tubeLength += thisHydrSysSurf.Area / (2.0 * thisHydrSpacing);
            } else { // if not in allowable limit, default back to 0.15m (15cm or 6 inches)
                tubeLength += thisHydrSysSurf.Area / 0.15;
            }
        }

        sizeRadiantSystemTubeLength = tubeLength;
        return sizeRadiantSystemTubeLength;
    }

<<<<<<< HEAD
    void VariableFlowRadiantSystemData::calculateLowTemperatureRadiantSystem(WindowManagerData &dataWindowManager, Real64 &LoadMet)   // load met by the radiant system, in Watts
=======
    void VariableFlowRadiantSystemData::calculateLowTemperatureRadiantSystem(ZoneTempPredictorCorrectorData &dataZoneTempPredictorCorrector, Real64 &LoadMet)   // load met by the radiant system, in Watts
>>>>>>> 4b7fa19a
    {

        // SUBROUTINE INFORMATION:
        //       AUTHOR         Rick Strand
        //       DATE WRITTEN   November 2000

        // PURPOSE OF THIS SUBROUTINE:
        // This subroutine does all of the stuff that is necessary to simulate
        // a low temperature hydronic radiant heating/cooling system.  Calls are
        // made to appropriate subroutines either in this module or outside of it.

        // METHODOLOGY EMPLOYED:
        // Follows the methods used by many other pieces of zone equipment.
        // Much like a water coil, a hydronic system will use the ControlCompOutput
        // routine to determine what fraction of capacity the unit should be
        // functioning at by controlling the flow rate of water to the element.

        // REFERENCES:
        // Other EnergyPlus modules
        // IBLAST-QTF research program, completed in January 1995 (unreleased)
        // Strand, R.K. 1995. "Heat Source Transfer Functions and Their Application to
        //   Low Temperature Radiant Heating Systems", Ph.D. dissertation, University
        //   of Illinois at Urbana-Champaign, Department of Mechanical and Industrial
        //   Engineering.
        // Seem, J.E. 1986. "Heat Transfer in Buildings", Ph.D. dissertation, University
        //   of Wisconsin-Madison.

        // Using/Aliasing
        using DataBranchAirLoopPlant::MassFlowTolerance;
        using DataHeatBalance::Zone;
        using DataHeatBalance::ZoneData;
        using DataHVACGlobals::SmallLoad;
        using PlantUtilities::SetComponentFlowRate;
        using ScheduleManager::GetCurrentScheduleValue;

        // SUBROUTINE LOCAL VARIABLE DECLARATIONS:
        Real64 ActWaterFlow; // actual water flow for heating or cooling [kg/sec]
        int ControlNode;     // the hot water or cold water inlet node
        Real64 ControlTemp;  // temperature of whatever is controlling the radiant system
        Real64 MassFlowFrac; // fraction of the maximum water flow rate as determined by the control algorithm
        Real64 MaxWaterFlow; // maximum water flow for heating or cooling [kg/sec]
        Real64 OffTempCool;  // temperature at which the flow rate throttles back to zero for cooling
        Real64 OffTempHeat;  // temperature at which the flow rate throttles back to zero for heating
        Real64 SetPointTemp; // temperature "goal" for the radiant system [Celsius]
        int SurfNum;         // Surface number in the Surface derived type for a radiant system surface
        int SurfNum2;        // Surface number in the Surface derived type for a radiant system surface
        int ZoneNum;         // number of zone being served
        Real64 mdot;         // local temporary for fluid mass flow rate
        bool SysRunning;     // True when system is running

        ControlNode = 0;
        MaxWaterFlow = 0.0;
        ActWaterFlow = 0.0;
        ZoneNum = this->ZonePtr;
        OperatingMode = NotOperating;
        SysRunning = true;

        if (GetCurrentScheduleValue(this->SchedPtr) <= 0) {

            // Unit is off or has no load upon it; set the flow rates to zero and then
            // simulate the components with the no flow conditions
            for (SurfNum = 1; SurfNum <= this->NumOfSurfaces; ++SurfNum) {
                SurfNum2 = this->SurfacePtr(SurfNum);
                QRadSysSource(SurfNum2) = 0.0;
                if (Surface(SurfNum2).ExtBoundCond > 0 && Surface(SurfNum2).ExtBoundCond != SurfNum2)
                    QRadSysSource(Surface(SurfNum2).ExtBoundCond) = 0.0; // Also zero the other side of an interzone
            }
            if (this->HeatingSystem) {
                mdot = 0.0;
                SetComponentFlowRate(mdot,
                                     this->HotWaterInNode,
                                     this->HotWaterOutNode,
                                     this->HWLoopNum,
                                     this->HWLoopSide,
                                     this->HWBranchNum,
                                     this->HWCompNum);
            }
            if (this->CoolingSystem) {
                mdot = 0.0;
                SetComponentFlowRate(mdot,
                                     this->ColdWaterInNode,
                                     this->ColdWaterOutNode,
                                     this->CWLoopNum,
                                     this->CWLoopSide,
                                     this->CWBranchNum,
                                     this->CWCompNum);
            }
        } else { // Unit might be on-->this section is intended to control the water mass flow rate being
            // sent to the radiant system

            ControlTemp = this->setRadiantSystemControlTemperature();

            if (this->HotSetptSchedPtr > 0) {
                SetPointTemp = GetCurrentScheduleValue(this->HotSetptSchedPtr);
                OffTempHeat = SetPointTemp + 0.5 * this->HotThrottlRange;
            } else { // This system is not capable of heating, set OffTempHeat to something really low
                OffTempHeat = LowTempHeating;
            }
            if (this->ColdSetptSchedPtr > 0) {
                SetPointTemp = GetCurrentScheduleValue(this->ColdSetptSchedPtr);
                OffTempCool = SetPointTemp - 0.5 * this->ColdThrottlRange;
            } else { // This system is not capable of cooling, set OffTempCool to something really high
                OffTempCool = HighTempCooling;
            }

            // Check for an illogical condition where a user enters controls that could
            // potentially be heating or cooling at a particular control temperature
            if (OffTempHeat > OffTempCool) {
                MassFlowFrac = 0.0;
                ShowSevereError("Overlapping heating and cooling control temps in radiant system: " + this->Name);
                ShowFatalError("Preceding condition causes termination.");

            } else { // Temperatures for heating and cooling do not overlap--calculate the mass flow fraction

                if (ControlTemp < OffTempHeat && this->HeatingSystem) { // Heating mode
                    OperatingMode = HeatingMode;
                    ControlNode = this->HotWaterInNode;
                    MaxWaterFlow = this->WaterFlowMaxHeat;
                    MassFlowFrac = (OffTempHeat - ControlTemp) / this->HotThrottlRange;
                } else if (ControlTemp > OffTempCool && this->CoolingSystem) { // Cooling mode
                    OperatingMode = CoolingMode;
                    ControlNode = this->ColdWaterInNode;
                    MaxWaterFlow = this->WaterFlowMaxCool;
                    MassFlowFrac = (ControlTemp - OffTempCool) / this->ColdThrottlRange;
                } else { // ControlTemp is between OffTempHeat and OffTempCool--unit should not run
                    MassFlowFrac = 0.0;
                }
            }

            // Calculate and limit the water flow rate
            ActWaterFlow = MassFlowFrac * MaxWaterFlow;
            if (ActWaterFlow < MassFlowTolerance) ActWaterFlow = 0.0;
            if (this->EMSOverrideOnWaterMdot) ActWaterFlow = this->EMSWaterMdotOverrideValue;

            if (OperatingMode == HeatingMode) {
                if (this->HeatingSystem) {
                    SetComponentFlowRate(ActWaterFlow,
                                         this->HotWaterInNode,
                                         this->HotWaterOutNode,
                                         this->HWLoopNum,
                                         this->HWLoopSide,
                                         this->HWBranchNum,
                                         this->HWCompNum);
                } else { // not heating system
                    SysRunning = false;
                }
            } else if (OperatingMode == CoolingMode) {
                if (this->CoolingSystem) {
                    SetComponentFlowRate(ActWaterFlow,
                                         this->ColdWaterInNode,
                                         this->ColdWaterOutNode,
                                         this->CWLoopNum,
                                         this->CWLoopSide,
                                         this->CWBranchNum,
                                         this->CWCompNum);
                } else { // not cooling system
                    SysRunning = false;
                }
            }

            // Now simulate the system...
<<<<<<< HEAD
            if (((OperatingMode == HeatingMode) || (OperatingMode == CoolingMode)) && SysRunning) this->calculateLowTemperatureRadiantSystemComponents(dataWindowManager, LoadMet);
        }
    }

    void VariableFlowRadiantSystemData::calculateLowTemperatureRadiantSystemComponents(WindowManagerData &dataWindowManager, Real64 &LoadMet) // Load met by the low temperature radiant system, in Watts
=======
            if (((OperatingMode == HeatingMode) || (OperatingMode == CoolingMode)) && SysRunning) this->calculateLowTemperatureRadiantSystemComponents(dataZoneTempPredictorCorrector, LoadMet);
        }
    }

    void VariableFlowRadiantSystemData::calculateLowTemperatureRadiantSystemComponents(ZoneTempPredictorCorrectorData &dataZoneTempPredictorCorrector, Real64 &LoadMet) // Load met by the low temperature radiant system, in Watts
>>>>>>> 4b7fa19a
    {

        // SUBROUTINE INFORMATION:
        //       AUTHOR         Rick Strand
        //       DATE WRITTEN   November 2000
        //       MODIFIED       Sep 2011 LKL/BG - resimulate only zones needing it for Radiant systems

        // PURPOSE OF THIS SUBROUTINE:
        // This subroutine solves the radiant system based on how much water is (and
        // the conditions of the water) supplied to the radiant system.

        // METHODOLOGY EMPLOYED:
        // Use heat exchanger formulas to obtain the heat source/sink for the radiant
        // system based on the inlet conditions and flow rate of water.  Once that is
        // determined, recalculate the surface heat balances to reflect this heat
        // addition/subtraction.  The load met by the system is determined by the
        // difference between the convection from all surfaces in the zone when
        // there was no radiant system output and with a source/sink added.

        // REFERENCES:
        // IBLAST-QTF research program, completed in January 1995 (unreleased)
        // Strand, R.K. 1995. "Heat Source Transfer Functions and Their Application to
        //   Low Temperature Radiant Heating Systems", Ph.D. dissertation, University
        //   of Illinois at Urbana-Champaign, Department of Mechanical and Industrial
        //   Engineering.

        // Using/Aliasing
        using DataEnvironment::OutBaroPress;
        using DataHeatBalance::Construct;
        using DataHeatBalance::Zone;
        using DataHeatBalFanSys::CTFTsrcConstPart;
        using DataHeatBalFanSys::RadSysTiHBConstCoef;
        using DataHeatBalFanSys::RadSysTiHBQsrcCoef;
        using DataHeatBalFanSys::RadSysTiHBToutCoef;
        using DataHeatBalFanSys::RadSysToHBConstCoef;
        using DataHeatBalFanSys::RadSysToHBQsrcCoef;
        using DataHeatBalFanSys::RadSysToHBTinCoef;
        using DataHeatBalFanSys::ZoneAirHumRat;
        using DataHeatBalSurface::TH;
        using DataLoopNode::Node;
        using DataSurfaces::HeatTransferModel_CondFD;
        using DataSurfaces::HeatTransferModel_CTF;
        using DataSurfaces::Surface;
        using General::RoundSigDigits;
        using PlantUtilities::SetComponentFlowRate;

        // SUBROUTINE LOCAL VARIABLE DECLARATIONS:
        int CondSurfNum;          // Surface number (in radiant array) of
        int ConstrNum;            // Index for construction number in Construct derived type
        Real64 DewPointTemp;      // Dew-point temperature based on the zone air conditions
        Real64 EpsMdotCp;         // Epsilon (heat exchanger terminology) times water mass flow rate times water specific heat
        Real64 FullWaterMassFlow; // Original water mass flow rate before reducing the flow for condensation concerns
        Real64 LowestRadSurfTemp; // Lowest surface temperature of a radiant system (when condensation is a concern)
        Real64 PredictedCondTemp; // Temperature at which condensation is predicted (includes user parameter)
        int RadSurfNum;           // DO loop counter for the surfaces that comprise a particular radiant system
        int RadSurfNum2;          // DO loop counter for the surfaces that comprise a particular radiant system
        int RadSurfNum3;          // DO loop counter for the surfaces that comprise a particular radiant system
        Real64 ReductionFrac;     // Fraction that the flow should be reduced to avoid condensation
        int SurfNum;              // Index for radiant surface in Surface derived type
        int SurfNum2;             // Index for radiant surface in Surface derived type
        Real64 SysWaterMassFlow;  // System level water mass flow rate (includes effect of zone multiplier)
        Real64 WaterMassFlow;     // Water mass flow rate in the radiant system, kg/s
        int WaterNodeIn;          // Node number of the water entering the radiant system
        Real64 WaterTempIn;       // Temperature of the water entering the radiant system, in C
        Real64 ZeroFlowSurfTemp;  // Temperature of radiant surface when flow is zero
        int ZoneNum;              // Zone pointer for this radiant system

        Real64 Ca; // Coefficients to relate the inlet water temperature to the heat source
        Real64 Cb;
        Real64 Cc;
        Real64 Cd;
        Real64 Ce;
        Real64 Cf;
        Real64 Cg;
        Real64 Ch;
        Real64 Ci;
        Real64 Cj;
        Real64 Ck;
        Real64 Cl;
        // For more info on Ca through Cl, see comments below

        // First, apply heat exchanger logic to find the heat source/sink to the system.
        // This involves finding out the heat transfer characteristics of the hydronic
        // loop and then applying the equations derived on pp. 113-118 of the dissertation.

        // Set the conditions on the water side inlet
        {
            auto const SELECT_CASE_var(OperatingMode);
            if (SELECT_CASE_var == HeatingMode) {
                WaterNodeIn = this->HotWaterInNode;
            } else if (SELECT_CASE_var == CoolingMode) {
                WaterNodeIn = this->ColdWaterInNode;
            } else {
                WaterNodeIn = 0; // Suppress uninitialized warning
                ShowSevereError("Illegal low temperature radiant system operating mode");
                ShowContinueError("Occurs in Radiant System=" + this->Name);
                ShowFatalError("Preceding condition causes termination.");
            }
        }
        ZoneNum = this->ZonePtr;
        SysWaterMassFlow = Node(WaterNodeIn).MassFlowRate;
        WaterMassFlow = Node(WaterNodeIn).MassFlowRate / double(Zone(ZoneNum).Multiplier * Zone(ZoneNum).ListMultiplier);
        WaterTempIn = Node(WaterNodeIn).Temp;

        if (WaterMassFlow <= 0.0) {
            // No flow or below minimum allowed so there is no heat source/sink
            // This is possible with a mismatch between system and plant operation
            // or a slight mismatch between zone and system controls.  This is not
            // necessarily a "problem" so this exception is necessary in the code.
            for (RadSurfNum = 1; RadSurfNum <= this->NumOfSurfaces; ++RadSurfNum) {
                SurfNum = this->SurfacePtr(RadSurfNum);
                QRadSysSource(SurfNum) = 0.0;
                if (Surface(SurfNum).ExtBoundCond > 0 && Surface(SurfNum).ExtBoundCond != SurfNum)
                    QRadSysSource(Surface(SurfNum).ExtBoundCond) = 0.0; // Also zero the other side of an interzone
            }

        } else {

            for (RadSurfNum = 1; RadSurfNum <= this->NumOfSurfaces; ++RadSurfNum) {

                SurfNum = this->SurfacePtr(RadSurfNum);
                // Determine the heat exchanger "effectiveness" term

                EpsMdotCp = calculateHXEffectivenessTerm(WaterTempIn, WaterMassFlow, this->SurfaceFrac(RadSurfNum), this->NumCircuits(RadSurfNum));

                // Obtain the heat balance coefficients and calculate the intermediate coefficients
                // linking the inlet water temperature to the heat source/sink to the radiant system.
                // The coefficients are based on the following development...
                // The heat balance equations at the outside and inside surfaces are of the form:
                //   Tinside  = Ca + Cb*Toutside + Cc*q"
                //   Toutside = Cd + Ce*Tinside  + Cf*q"
                //   Tsource  = Cg + Ch*q"       + Ci*Tinside + Cj*Toutside
                // where:
                //   Tinside is the temperature at the inside surface
                //   Toutside is the temperature at the outside surface
                //   Tsource is the temperature within the radiant system at the location of the source/sink
                //   Ca is all of the other terms in the inside heat balance (solar, LW exchange, conduction history terms, etc.)
                //   Cb is the current cross CTF term
                //   Cc is the QTF inside term for the current heat source/sink
                //   Cd is all of the other terms in the outside heat balance (solar, LW exchange, conduction history terms, etc.)
                //   Ce is the current cross CTF term (should be equal to Cb)
                //   Cf is the QTF outside term for the current heat source/sink
                //   Cg is the summation of all temperature and source history terms at the source/sink location
                //   Ch is the QTF term at the source/sink location for the current heat source/sink
                //   Ci is the CTF inside term for the current inside surface temperature
                //   Cj is the CTF outside term for the current outside surface temperature
                // Note that it is necessary to not use "slow conduction" assumptions because the
                // source/sink has an impact on BOTH the inside and outside surface heat balances.
                // Hence the more general formulation.
                // The first two T equations above can be solved to remove the other surface temperature.
                // This results in the following equations:
                //   Tinside  = Ca + Cb*(Cd + Ce*Tinside + Cf*q") + Cc*q"   or...
                //   Tinside  = (Ca + Cb*Cd + (Cc+Cb*Cf)*q") / (1 - Ce*Cb)
                //   Toutside = Cd + Ce*(Ca + Cb*Toutside + Cc*q") + Cf*q"  or...
                //   Toutside = (Cd + Ce*Ca + (Cf+Ce*Cc)*q") / (1 - Ce*Cb)
                // Substituting the new equations for Tinside and Toutside as a function of C and q"
                // into the equation for Tsource...
                //   Tsource  = Cg + Ch*q" + Ci*((Ca + Cb*Cd + (Cc+Cb*Cf)*q") / (1 - Ce*Cb)) &
                //                         + Cj*((Cd + Ce*Ca + (Cf+Ce*Cc)*q") / (1 - Ce*Cb))
                // Or rearranging this to get Tsource as a function of q", we get...
                //   Tsource  =  Cg + ((Ci*(Ca + Cb*Cd) + Cj*(Cd + Ce*Ca))/(1-Ce*Cb)) &
                //             +(Ch + ((Ci*(Cc + Cb*Cf) + Cj*(Cf + Ce*Cc))/(1-Ce*Cb)))*q"
                // Or in a slightly simpler form...
                //   Tsource  = Ck + Cl*q"
                // where:
                //   Ck = Cg + ((Ci*(Ca + Cb*Cd) + Cj*(Cd + Ce*Ca))/(1-Ce*Cb))
                //   Cl = Ch + ((Ci*(Cc + Cb*Cf) + Cj*(Cf + Ce*Cc))/(1-Ce*Cb))
                // Note also that from heat exchanger "algebra", we have:
                //   q = epsilon*qmax    and    qmax = Mdot*Cp*(Twaterin-Tsource)
                // So...
                //   q" = q/Area = (epsilon*Mdot*Cp/Area)*(Twaterin-Tsource)
                // Or rearranging this equation:
                //   Tsource = -(q"*A/(epsilon*Mdot*Cp)) + Twaterin
                // Setting this equation equal to the other equation for Tsource a couple lines up
                // and rearranging to solve for q"...
                //   q" = (Twaterin - Ck) / (Cl + (A/(epsilon*Mdot*Cp))
                // or
                //   q  = (Twaterin - Ck) / ((Cl/A) + (1/epsilon*Mdot*Cp))
                // or
                //   q  = epsilon*Mdot*Cp*(Twaterin - Ck) / (1+(epsilon*Mdot*Cp*Cl/A))
                // which is the desired result, that is the heat source or sink to the radiant
                // system as a function of the water inlet temperature (flow rate is also in there
                // as well as all of the heat balance terms "hidden" in Ck and Cl).
                ConstrNum = Surface(SurfNum).Construction;

                if (Surface(SurfNum).HeatTransferAlgorithm == HeatTransferModel_CTF) {

                    Ca = RadSysTiHBConstCoef(SurfNum);
                    Cb = RadSysTiHBToutCoef(SurfNum);
                    Cc = RadSysTiHBQsrcCoef(SurfNum);

                    Cd = RadSysToHBConstCoef(SurfNum);
                    Ce = RadSysToHBTinCoef(SurfNum);
                    Cf = RadSysToHBQsrcCoef(SurfNum);

                    Cg = CTFTsrcConstPart(SurfNum);
                    Ch = Construct(ConstrNum).CTFTSourceQ(0);
                    Ci = Construct(ConstrNum).CTFTSourceIn(0);
                    Cj = Construct(ConstrNum).CTFTSourceOut(0);

                    Ck = Cg + ((Ci * (Ca + Cb * Cd) + Cj * (Cd + Ce * Ca)) / (1.0 - Ce * Cb));
                    Cl = Ch + ((Ci * (Cc + Cb * Cf) + Cj * (Cf + Ce * Cc)) / (1.0 - Ce * Cb));

                    QRadSysSource(SurfNum) = EpsMdotCp * (WaterTempIn - Ck) / (1.0 + (EpsMdotCp * Cl / Surface(SurfNum).Area));

                } else if (Surface(SurfNum).HeatTransferAlgorithm == HeatTransferModel_CondFD) {

                    QRadSysSource(SurfNum) = EpsMdotCp * (WaterTempIn - TCondFDSourceNode(SurfNum));
                }

                if (Surface(SurfNum).ExtBoundCond > 0 && Surface(SurfNum).ExtBoundCond != SurfNum)
                    QRadSysSource(Surface(SurfNum).ExtBoundCond) = QRadSysSource(SurfNum); // Also set the other side of an interzone
            }

            // "Temperature Comparison" Cut-off:
            for (RadSurfNum = 1; RadSurfNum <= this->NumOfSurfaces; ++RadSurfNum) {
                // Check to see whether or not the system should really be running.  If
                // QRadSysSource is negative when we are in heating mode or QRadSysSource
                // is positive when we are in cooling mode, then the radiant system will
                // be doing the opposite of its intention.  In this case, the flow rate
                // is set to zero to avoid heating in cooling mode or cooling in heating
                // mode.
                SurfNum = this->SurfacePtr(RadSurfNum);

                if (((OperatingMode == HeatingMode) && (QRadSysSource(SurfNum) <= 0.0)) ||
                    ((OperatingMode == CoolingMode) && (QRadSysSource(SurfNum) >= 0.0))) {
                    WaterMassFlow = 0.0;
                    if (OperatingMode == HeatingMode) {
                        SetComponentFlowRate(WaterMassFlow,
                                             this->HotWaterInNode,
                                             this->HotWaterOutNode,
                                             this->HWLoopNum,
                                             this->HWLoopSide,
                                             this->HWBranchNum,
                                             this->HWCompNum);

                    } else if (OperatingMode == CoolingMode) {
                        SetComponentFlowRate(WaterMassFlow,
                                             this->ColdWaterInNode,
                                             this->ColdWaterOutNode,
                                             this->CWLoopNum,
                                             this->CWLoopSide,
                                             this->CWBranchNum,
                                             this->CWCompNum);
                    }
                    this->WaterMassFlowRate = WaterMassFlow;

                    for (RadSurfNum2 = 1; RadSurfNum2 <= this->NumOfSurfaces; ++RadSurfNum2) {
                        SurfNum2 = this->SurfacePtr(RadSurfNum2);
                        QRadSysSource(SurfNum2) = 0.0;
                        if (Surface(SurfNum2).ExtBoundCond > 0 && Surface(SurfNum2).ExtBoundCond != SurfNum2)
                            QRadSysSource(Surface(SurfNum2).ExtBoundCond) = 0.0; // Also zero the other side of an interzone
                    }
                    break; // outer do loop
                }
            }

            // Condensation Cut-off:
            // Check to see whether there are any surface temperatures within the radiant system that have
            // dropped below the dew-point temperature.  If so, we need to shut off this radiant system.
            // A safety parameter is added (hardwired parameter) to avoid getting too close to condensation
            // conditions.
            this->CondCausedShutDown = false;
            DewPointTemp = PsyTdpFnWPb(ZoneAirHumRat(ZoneNum), OutBaroPress);

            if ((OperatingMode == CoolingMode) && (this->CondCtrlType == CondCtrlSimpleOff)) {

                for (RadSurfNum2 = 1; RadSurfNum2 <= this->NumOfSurfaces; ++RadSurfNum2) {
                    if (TH(2, 1, this->SurfacePtr(RadSurfNum2)) < (DewPointTemp + this->CondDewPtDeltaT)) {
                        // Condensation warning--must shut off radiant system
                        this->CondCausedShutDown = true;
                        WaterMassFlow = 0.0;
                        SetComponentFlowRate(WaterMassFlow,
                                             this->ColdWaterInNode,
                                             this->ColdWaterOutNode,
                                             this->CWLoopNum,
                                             this->CWLoopSide,
                                             this->CWBranchNum,
                                             this->CWCompNum);
                        this->WaterMassFlowRate = WaterMassFlow;
                        for (RadSurfNum3 = 1; RadSurfNum3 <= this->NumOfSurfaces; ++RadSurfNum3) {
                            SurfNum2 = this->SurfacePtr(RadSurfNum3);
                            QRadSysSource(SurfNum2) = 0.0;
                            if (Surface(SurfNum2).ExtBoundCond > 0 && Surface(SurfNum2).ExtBoundCond != SurfNum2)
                                QRadSysSource(Surface(SurfNum2).ExtBoundCond) = 0.0; // Also zero the other side of an interzone
                        }
                        // Produce a warning message so that user knows the system was shut-off due to potential for condensation
                        if (!WarmupFlag) {
                            if (this->CondErrIndex == 0) { // allow errors up to number of radiant systems
                                ShowWarningMessage(cHydronicSystem + " [" + this->Name + ']');
                                ShowContinueError("Surface [" + Surface(this->SurfacePtr(RadSurfNum2)).Name +
                                                  "] temperature below dew-point temperature--potential for condensation exists");
                                ShowContinueError("Flow to the radiant system will be shut-off to avoid condensation");
                                ShowContinueError("Predicted radiant system surface temperature = " +
                                                  RoundSigDigits(TH(2, 1, this->SurfacePtr(RadSurfNum2)), 2));
                                ShowContinueError("Zone dew-point temperature + safety delta T= " +
                                                  RoundSigDigits(DewPointTemp + this->CondDewPtDeltaT, 2));
                                ShowContinueErrorTimeStamp("");
                                ShowContinueError("Note that a " + RoundSigDigits(this->CondDewPtDeltaT, 4) +
                                                  " C safety was chosen in the input for the shut-off criteria");
                                ShowContinueError("Note also that this affects all surfaces that are part of this radiant system");
                            }
                            ShowRecurringWarningErrorAtEnd(cHydronicSystem + " [" + this->Name +
                                                               "] condensation shut-off occurrence continues.",
                                                           this->CondErrIndex,
                                                           DewPointTemp,
                                                           DewPointTemp,
                                                           _,
                                                           "C",
                                                           "C");
                        }
                        break; // outer do loop
                    }
                }

            } else if ((OperatingMode == CoolingMode) && (this->CondCtrlType == CondCtrlNone)) {

                for (RadSurfNum2 = 1; RadSurfNum2 <= this->NumOfSurfaces; ++RadSurfNum2) {
                    if (TH(2, 1, this->SurfacePtr(RadSurfNum2)) < DewPointTemp) {
                        // Condensation occurring but user does not want to shut radiant system off ever
                        this->CondCausedShutDown = true;
                    }
                }

            } else if ((OperatingMode == CoolingMode) && (this->CondCtrlType == CondCtrlVariedOff)) {

                LowestRadSurfTemp = 999.9;
                CondSurfNum = 0;
                for (RadSurfNum2 = 1; RadSurfNum2 <= this->NumOfSurfaces; ++RadSurfNum2) {
                    if (TH(2, 1, this->SurfacePtr(RadSurfNum2)) < (DewPointTemp + this->CondDewPtDeltaT)) {
                        if (TH(2, 1, this->SurfacePtr(RadSurfNum2)) < LowestRadSurfTemp) {
                            LowestRadSurfTemp = TH(2, 1, this->SurfacePtr(RadSurfNum2));
                            CondSurfNum = RadSurfNum2;
                        }
                    }
                }

                if (CondSurfNum > 0) { // Condensation predicted so let's deal with it
                    // Process here is: turn everything off and see what the resulting surface temperature is for
                    // the surface that was causing the lowest temperature.  Then, interpolate to find the flow that
                    // would still allow the system to operate without producing condensation.  Rerun the heat balance
                    // and recheck for condensation.  If condensation still exists, shut everything down.  This avoids
                    // excessive iteration and still makes an attempt to vary the flow rate.
                    // First, shut everything off...
                    FullWaterMassFlow = WaterMassFlow;
                    WaterMassFlow = 0.0;
                    SetComponentFlowRate(WaterMassFlow,
                                         this->ColdWaterInNode,
                                         this->ColdWaterOutNode,
                                         this->CWLoopNum,
                                         this->CWLoopSide,
                                         this->CWBranchNum,
                                         this->CWCompNum);
                    this->WaterMassFlowRate = WaterMassFlow;
                    for (RadSurfNum3 = 1; RadSurfNum3 <= this->NumOfSurfaces; ++RadSurfNum3) {
                        SurfNum2 = this->SurfacePtr(RadSurfNum3);
                        QRadSysSource(SurfNum2) = 0.0;
                        if (Surface(SurfNum2).ExtBoundCond > 0 && Surface(SurfNum2).ExtBoundCond != SurfNum2)
                            QRadSysSource(Surface(SurfNum2).ExtBoundCond) = 0.0; // Also zero the other side of an interzone
                    }
                    // Redo the heat balances since we have changed the heat source (set it to zero)
                    HeatBalanceSurfaceManager::CalcHeatBalanceOutsideSurf(ZoneNum);
<<<<<<< HEAD
                    HeatBalanceSurfaceManager::CalcHeatBalanceInsideSurf(dataWindowManager, ZoneNum);
=======
                    HeatBalanceSurfaceManager::CalcHeatBalanceInsideSurf(dataZoneTempPredictorCorrector, ZoneNum);
>>>>>>> 4b7fa19a
                    // Now check all of the surface temperatures.  If any potentially have condensation, leave the system off.
                    for (RadSurfNum2 = 1; RadSurfNum2 <= this->NumOfSurfaces; ++RadSurfNum2) {
                        if (TH(2, 1, this->SurfacePtr(RadSurfNum2)) < (DewPointTemp + this->CondDewPtDeltaT)) {
                            this->CondCausedShutDown = true;
                        }
                    }
                    // If the system does not need to be shut down, then let's see if we can vary the flow based
                    // on the lowest temperature surface from before.  This will use interpolation to try a new
                    // flow rate.
                    if (!this->CondCausedShutDown) {
                        PredictedCondTemp = DewPointTemp + this->CondDewPtDeltaT;
                        ZeroFlowSurfTemp = TH(2, 1, this->SurfacePtr(CondSurfNum));
                        ReductionFrac = (ZeroFlowSurfTemp - PredictedCondTemp) / std::abs(ZeroFlowSurfTemp - LowestRadSurfTemp);
                        if (ReductionFrac < 0.0) ReductionFrac = 0.0; // Shouldn't happen as the above check should have screened this out
                        if (ReductionFrac > 1.0) ReductionFrac = 1.0; // Shouldn't happen either because condensation doesn't exist then
                        WaterMassFlow = ReductionFrac * FullWaterMassFlow;
                        SysWaterMassFlow = double(Zone(ZoneNum).Multiplier * Zone(ZoneNum).ListMultiplier) * WaterMassFlow;
                        // Got a new reduced flow rate that should work...reset loop variable and resimulate the system
                        SetComponentFlowRate(SysWaterMassFlow,
                                             this->ColdWaterInNode,
                                             this->ColdWaterOutNode,
                                             this->CWLoopNum,
                                             this->CWLoopSide,
                                             this->CWBranchNum,
                                             this->CWCompNum);
                        this->WaterMassFlowRate = SysWaterMassFlow;

                        // Go through all of the surfaces again with the new flow rate...
                        for (RadSurfNum3 = 1; RadSurfNum3 <= this->NumOfSurfaces; ++RadSurfNum3) {
                            SurfNum = this->SurfacePtr(RadSurfNum3);
                            // Determine the heat exchanger "effectiveness" term

                            EpsMdotCp = calculateHXEffectivenessTerm(WaterTempIn, WaterMassFlow, this->SurfaceFrac(RadSurfNum3), this->NumCircuits(RadSurfNum3));

                            if (Surface(SurfNum).HeatTransferAlgorithm == HeatTransferModel_CTF) {
                                // For documentation on coefficients, see code earlier in this subroutine
                                Ca = RadSysTiHBConstCoef(SurfNum);
                                Cb = RadSysTiHBToutCoef(SurfNum);
                                Cc = RadSysTiHBQsrcCoef(SurfNum);
                                Cd = RadSysToHBConstCoef(SurfNum);
                                Ce = RadSysToHBTinCoef(SurfNum);
                                Cf = RadSysToHBQsrcCoef(SurfNum);
                                Cg = CTFTsrcConstPart(SurfNum);
                                Ch = Construct(ConstrNum).CTFTSourceQ(0);
                                Ci = Construct(ConstrNum).CTFTSourceIn(0);
                                Cj = Construct(ConstrNum).CTFTSourceOut(0);
                                Ck = Cg + ((Ci * (Ca + Cb * Cd) + Cj * (Cd + Ce * Ca)) / (1.0 - Ce * Cb));
                                Cl = Ch + ((Ci * (Cc + Cb * Cf) + Cj * (Cf + Ce * Cc)) / (1.0 - Ce * Cb));
                                QRadSysSource(SurfNum) = EpsMdotCp * (WaterTempIn - Ck) / (1.0 + (EpsMdotCp * Cl / Surface(SurfNum).Area));
                            } else if (Surface(SurfNum).HeatTransferAlgorithm == HeatTransferModel_CondFD) {
                                QRadSysSource(SurfNum) = EpsMdotCp * (WaterTempIn - TCondFDSourceNode(SurfNum));
                            }
                            if (Surface(SurfNum).ExtBoundCond > 0 && Surface(SurfNum).ExtBoundCond != SurfNum)
                                QRadSysSource(Surface(SurfNum).ExtBoundCond) = QRadSysSource(SurfNum); // Also set the other side of an interzone
                        }

                        // Redo the heat balances since we have changed the heat source
                        HeatBalanceSurfaceManager::CalcHeatBalanceOutsideSurf(ZoneNum);
<<<<<<< HEAD
                        HeatBalanceSurfaceManager::CalcHeatBalanceInsideSurf(dataWindowManager, ZoneNum);
=======
                        HeatBalanceSurfaceManager::CalcHeatBalanceInsideSurf(dataZoneTempPredictorCorrector, ZoneNum);
>>>>>>> 4b7fa19a

                        // Check for condensation one more time.  If no condensation, we are done.  If there is
                        // condensation, shut things down and be done.
                        for (RadSurfNum2 = 1; RadSurfNum2 <= this->NumOfSurfaces; ++RadSurfNum2) {
                            if (this->CondCausedShutDown) break;
                            if (TH(2, 1, this->SurfacePtr(RadSurfNum2)) < (PredictedCondTemp)) {
                                // Condensation still present--must shut off radiant system
                                this->CondCausedShutDown = true;
                                WaterMassFlow = 0.0;
                                RadSurfNum = RadSurfNum2;
                                SetComponentFlowRate(WaterMassFlow,
                                                     this->ColdWaterInNode,
                                                     this->ColdWaterOutNode,
                                                     this->CWLoopNum,
                                                     this->CWLoopSide,
                                                     this->CWBranchNum,
                                                     this->CWCompNum);
                                this->WaterMassFlowRate = WaterMassFlow;
                                for (RadSurfNum3 = 1; RadSurfNum3 <= this->NumOfSurfaces; ++RadSurfNum3) {
                                    SurfNum2 = this->SurfacePtr(RadSurfNum3);
                                    QRadSysSource(SurfNum2) = 0.0;
                                    if (Surface(SurfNum2).ExtBoundCond > 0 && Surface(SurfNum2).ExtBoundCond != SurfNum2)
                                        QRadSysSource(Surface(SurfNum2).ExtBoundCond) = 0.0; // Also zero the other side of an interzone
                                }
                            }
                        }
                    }

                    if (this->CondCausedShutDown) {
                        // Produce a warning message so that user knows the system was shut-off due to potential for condensation
                        if (!WarmupFlag) {
                            if (this->CondErrIndex == 0) { // allow errors up to number of radiant systems
                                ShowWarningMessage(cHydronicSystem + " [" + this->Name + ']');
                                ShowContinueError("Surface [" + Surface(this->SurfacePtr(CondSurfNum)).Name +
                                                  "] temperature below dew-point temperature--potential for condensation exists");
                                ShowContinueError("Flow to the radiant system will be shut-off to avoid condensation");
                                ShowContinueError("Predicted radiant system surface temperature = " +
                                                  RoundSigDigits(TH(2, 1, this->SurfacePtr(CondSurfNum)), 2));
                                ShowContinueError("Zone dew-point temperature + safety delta T= " +
                                                  RoundSigDigits(DewPointTemp + this->CondDewPtDeltaT, 2));
                                ShowContinueErrorTimeStamp("");
                                ShowContinueError("Note that a " + RoundSigDigits(this->CondDewPtDeltaT, 4) +
                                                  " C safety was chosen in the input for the shut-off criteria");
                                ShowContinueError("Note also that this affects all surfaces that are part of this radiant system");
                            }
                            ShowRecurringWarningErrorAtEnd(cHydronicSystem + " [" + this->Name +
                                                               "] condensation shut-off occurrence continues.",
                                                           this->CondErrIndex,
                                                           DewPointTemp,
                                                           DewPointTemp,
                                                           _,
                                                           "C",
                                                           "C");
                        }
                    }
                } // Condensation Predicted in Variable Shut-Off Control Type
            }     // In cooling mode and one of the condensation control types
        }         // There was a non-zero flow

        // Now that we have the source/sink term, we must redo the heat balances to obtain
        // the new SumHATsurf value for the zone.  Note that the difference between the new
        // SumHATsurf and the value originally calculated by the heat balance with a zero
        // source for all radiant systems in the zone is the load met by the system (approximately).
        HeatBalanceSurfaceManager::CalcHeatBalanceOutsideSurf(ZoneNum);
<<<<<<< HEAD
        HeatBalanceSurfaceManager::CalcHeatBalanceInsideSurf(dataWindowManager, ZoneNum);
=======
        HeatBalanceSurfaceManager::CalcHeatBalanceInsideSurf(dataZoneTempPredictorCorrector, ZoneNum);
>>>>>>> 4b7fa19a

        LoadMet = SumHATsurf(ZoneNum) - ZeroSourceSumHATsurf(ZoneNum);
    }

<<<<<<< HEAD
    void ConstantFlowRadiantSystemData::calculateLowTemperatureRadiantSystem(WindowManagerData &dataWindowManager, Real64 &LoadMet)      // load met by the radiant system, in Watts
=======
    void ConstantFlowRadiantSystemData::calculateLowTemperatureRadiantSystem(ZoneTempPredictorCorrectorData &dataZoneTempPredictorCorrector, Real64 &LoadMet)      // load met by the radiant system, in Watts
>>>>>>> 4b7fa19a
    {

        // SUBROUTINE INFORMATION:
        //       AUTHOR         Rick Strand
        //       DATE WRITTEN   August 2003

        // PURPOSE OF THIS SUBROUTINE:
        // This subroutine does all of the stuff that is necessary to simulate
        // a constant flow low temperature hydronic radiant heating/cooling system.
        // Calls are made to appropriate subroutines either in this module or
        // outside of it.

        // METHODOLOGY EMPLOYED:
        // Similar in many aspects to the hydronic (variable flow) radiant system
        // except that flow rate through the radiant system is constant (based on
        // the user schedule) and the inlet temperature is varied by injecting
        // more or less fluid from the main loop to achieve the desired inlet
        // temperature.

        // REFERENCES:
        // Other EnergyPlus modules
        // IBLAST-QTF research program, completed in January 1995 (unreleased)
        // Strand, R.K. 1995. "Heat Source Transfer Functions and Their Application to
        //   Low Temperature Radiant Heating Systems", Ph.D. dissertation, University
        //   of Illinois at Urbana-Champaign, Department of Mechanical and Industrial
        //   Engineering.
        // Seem, J.E. 1986. "Heat Transfer in Buildings", Ph.D. dissertation, University
        //   of Wisconsin-Madison.

        // Using/Aliasing
        using DataBranchAirLoopPlant::MassFlowTolerance;
        using DataEnvironment::CurMnDy;
        using DataEnvironment::EnvironmentName;
        using DataHeatBalance::MRT;
        using DataHeatBalance::Zone;
        using DataHeatBalance::ZoneData;
        using DataHeatBalFanSys::MAT;
        using DataHVACGlobals::SmallLoad;
        using DataLoopNode::Node;
        using FluidProperties::GetSpecificHeatGlycol;
        using General::TrimSigDigits;
        using PlantUtilities::SetComponentFlowRate;
        using ScheduleManager::GetCurrentScheduleValue;

        // SUBROUTINE PARAMETER DEFINITIONS:
        Real64 const LowCpFluidValue(100.0); // lowest allowed Cp fluid value (to avoid dividing by zero) [J/kg-K]
        static std::string const RoutineName("CalcLowTempCFloRadiantSystem");

        // SUBROUTINE LOCAL VARIABLE DECLARATIONS:
        Real64 CpFluid;         // Specific heat of the fluid in the radiant system
        Real64 InjectFlowRate;  // Calculated injection flow rate that will meet the inlet temperature requirement
        bool Iteration;         // FALSE when a normal solution, TRUE when it is a solution where we must also find the inlet temp
        int LoopInNode;         // Node on the loop that is the inlet to the constant flow radiant system
        Real64 OffTempCool;     // temperature at which the cooling shuts down
        Real64 OffTempHeat;     // temperature at which the heating shuts down
        Real64 PumpPartLoadRat; // Pump part load ratio (based on user schedule, or 1.0 for no schedule)
        Real64 PumpTempRise;    // Temperature rise of the fluid as it passes through the pump
        Real64 RadInTemp;       // "Desired" radiant system water inlet temperature [Celsius]
        Real64 SetPointTemp;    // temperature that will be used to control the radiant system [Celsius]
        Real64 SetPointTempHi;  // Current high point in setpoint temperature range
        Real64 SetPointTempLo;  // Current low point in setpoint temperature range
        Real64 ShaftPower;      // Amount of power expended at the pump shaft
        int SurfNum;            // Surface number in the Surface derived type for a radiant system surface
        int SurfNum2;           // Surface number in the Surface derived type for a radiant system surface
        bool SysRunning;        // TRUE when the system is running
        Real64 SysWaterInTemp;  // Fluid temperature supplied from the loop
        Real64 WaterTempHi;     // Current high point in water temperature range
        Real64 WaterTempLo;     // Current low point in water temperature range
        int ZoneNum;            // number of zone being served
        Real64 mdot;            // local temporary for water mass flow rate kg/s

        // initialize local variables
        ZoneNum = this->ZonePtr;
        SysRunning = true; // default to running and turn off only if not running
        VarOffCond = false;

        if (GetCurrentScheduleValue(this->SchedPtr) <= 0) SysRunning = false;

        if (SysRunning) { // Unit is probably on-->this section is intended to control the water
            // mass flow rate being sent to the radiant system

            // Set the current setpoint temperature (same procedure for either heating or cooling)

            SetPointTemp = this->setRadiantSystemControlTemperature();

            // Avoid problems when there is no heating or cooling control because the system only cools or heats
            if (this->HotCtrlHiTempSchedPtr > 0) {
                OffTempHeat = GetCurrentScheduleValue(this->HotCtrlHiTempSchedPtr);
            } else {
                OffTempHeat = LowTempHeating;
            }
            if (this->ColdCtrlLoTempSchedPtr > 0) {
                OffTempCool = GetCurrentScheduleValue(this->ColdCtrlLoTempSchedPtr);
            } else {
                OffTempCool = HighTempCooling;
            }

            // Now actually decide what to do based on the setpoint temperature in relation to the control temperatures
            if (SetPointTemp < OffTempHeat && this->HeatingSystem) { // HEATING MODE

                OperatingMode = HeatingMode;

                this->WaterMassFlowRate = this->HotWaterMassFlowRate;

                if (!this->HeatingSystem) {

                    SysRunning = false; // Can't heat unless it's a heating system

                } else { // It is a heating system so set all of the values for controls

                    SetPointTempHi = GetCurrentScheduleValue(this->HotCtrlHiTempSchedPtr);
                    SetPointTempLo = GetCurrentScheduleValue(this->HotCtrlLoTempSchedPtr);
                    if (SetPointTempHi < SetPointTempLo) {
                        ShowSevereError("Heating setpoint temperature mismatch in" + this->Name);
                        ShowContinueError("High setpoint temperature is less than low setpoint temperature--check your schedule input");
                        ShowFatalError("Preceding condition causes termination.");
                    }

                    WaterTempHi = GetCurrentScheduleValue(this->HotWaterHiTempSchedPtr);
                    WaterTempLo = GetCurrentScheduleValue(this->HotWaterLoTempSchedPtr);
                    if (WaterTempHi < WaterTempLo) {
                        ShowSevereError("Heating water temperature mismatch in" + this->Name);
                        ShowContinueError("High water temperature is less than low water temperature--check your schedule input");
                        ShowFatalError("Preceding condition causes termination.");
                    }

                    if (SetPointTemp >= SetPointTempHi) {
                        // System is above high heating setpoint so we should be able to turn the system off
                        RadInTemp = WaterTempLo;
                        SysRunning = false;
                    } else if (SetPointTemp <= SetPointTempLo) {
                        // System is running with its highest inlet temperature
                        RadInTemp = WaterTempHi;
                    } else {
                        // Interpolate to obtain the current radiant system inlet temperature
                        RadInTemp = WaterTempHi - (WaterTempHi - WaterTempLo) * (SetPointTemp - SetPointTempLo) / (SetPointTempHi - SetPointTempLo);
                    }
                }

            } else if (SetPointTemp > OffTempCool && this->CoolingSystem) { // COOLING MODE

                OperatingMode = CoolingMode;

                this->WaterMassFlowRate = this->ChWaterMassFlowRate;

                if (!this->CoolingSystem) {

                    SysRunning = false; // Can't cool unless it's a cooling system

                } else { // It is a cooling system so set all of the values for controls

                    SetPointTempHi = GetCurrentScheduleValue(this->ColdCtrlHiTempSchedPtr);
                    SetPointTempLo = GetCurrentScheduleValue(this->ColdCtrlLoTempSchedPtr);
                    if (SetPointTempHi < SetPointTempLo) {
                        ShowSevereError("Cooling setpoint temperature mismatch in" + this->Name);
                        ShowContinueError("High setpoint temperature is less than low setpoint temperature--check your schedule input");
                        ShowFatalError("Preceding condition causes termination.");
                    }

                    WaterTempHi = GetCurrentScheduleValue(this->ColdWaterHiTempSchedPtr);
                    WaterTempLo = GetCurrentScheduleValue(this->ColdWaterLoTempSchedPtr);
                    if (WaterTempHi < WaterTempLo) {
                        ShowSevereError("Cooling water temperature mismatch in" + this->Name);
                        ShowContinueError("High water temperature is less than low water temperature--check your schedule input");
                        ShowFatalError("Preceding condition causes termination.");
                    }

                    if (SetPointTemp <= SetPointTempLo) {
                        // System is below low cooling setpoint so we should be able to turn the system off
                        RadInTemp = WaterTempHi;
                        SysRunning = false;
                    } else if (SetPointTemp >= SetPointTempHi) {
                        // System is running with its lowest inlet temperature
                        RadInTemp = WaterTempLo;
                    } else {
                        // Interpolate to obtain the current radiant system inlet temperature
                        RadInTemp = WaterTempHi - (WaterTempHi - WaterTempLo) * (SetPointTemp - SetPointTempLo) / (SetPointTempHi - SetPointTempLo);
                    }
                }

            } else { // System is not running because the setpoint temperature is in the "deadband"

                RadInTemp = SetPointTemp;
                SysRunning = false;
            }
        }

        if (SysRunning) {
            CpFluid = GetSpecificHeatGlycol(fluidNameWater, RadInTemp, this->GlycolIndex, RoutineName);
        }

        if ((!SysRunning) || (CpFluid < LowCpFluidValue)) {
            // Unit is off or has no load upon it OR CpFluid value is "zero" so
            // set the flow rates to zero and then simulate the components with
            // the no flow conditions
            OperatingMode = NotOperating;
            this->WaterMassFlowRate = 0.0;
            this->WaterInjectionRate = 0.0;
            this->WaterRecircRate = 0.0;
            this->HeatPower = 0.0;
            this->CoolPower = 0.0;
            this->PumpPower = 0.0;
            this->PumpMassFlowRate = 0.0;
            this->PumpHeattoFluid = 0.0;

            for (SurfNum = 1; SurfNum <= this->NumOfSurfaces; ++SurfNum) {
                SurfNum2 = this->SurfacePtr(SurfNum);
                QRadSysSource(SurfNum2) = 0.0;
                if (Surface(SurfNum2).ExtBoundCond > 0 && Surface(SurfNum2).ExtBoundCond != SurfNum2)
                    QRadSysSource(Surface(SurfNum2).ExtBoundCond) = 0.0; // Also zero the other side of an interzone
            }

            // turn off flow requests made during init because it is not actually running
            if (this->CWLoopNum > 0) {
                mdot = 0.0;
                SetComponentFlowRate(mdot,
                                     this->ColdWaterInNode,
                                     this->ColdWaterOutNode,
                                     this->CWLoopNum,
                                     this->CWLoopSide,
                                     this->CWBranchNum,
                                     this->CWCompNum);
            }
            if (this->HWLoopNum > 0) {
                mdot = 0.0;
                SetComponentFlowRate(mdot,
                                     this->HotWaterInNode,
                                     this->HotWaterOutNode,
                                     this->HWLoopNum,
                                     this->HWLoopSide,
                                     this->HWBranchNum,
                                     this->HWCompNum);
            }
        } else { // (SysRunning) so simulate the system...

            // Determine pump flow rate and pump heat addition
            this->PumpMassFlowRate = this->WaterMassFlowRate; // Set in InitLowTempRadiantSystem
            if (this->VolFlowSchedPtr > 0) {
                PumpPartLoadRat = GetCurrentScheduleValue(this->VolFlowSchedPtr);
            } else {
                PumpPartLoadRat = 1.0;
            }
            this->PumpPower = PumpPartLoadRat * this->NomPowerUse;
            ShaftPower = this->PumpPower * this->MotorEffic;
            // This adds the pump heat based on User input for the pump (same as in Pump module)
            // We assume that all of the heat ends up in the fluid eventually since this is a closed loop.
            this->PumpHeattoFluid =
                ShaftPower + ((this->PumpPower - ShaftPower) * this->FracMotorLossToFluid);
            if (this->PumpMassFlowRate > 0.0) {
                PumpTempRise = this->PumpHeattoFluid / (this->PumpMassFlowRate * CpFluid);
            } else {
                PumpTempRise = 0.0;
            }

            LoopReqTemp = RadInTemp - PumpTempRise; // Temperature required at the inlet of the pump to meet the temperature request

            if (OperatingMode == HeatingMode) {

                // in heating mode so shut down cold water flow request
                if (this->CWLoopNum > 0) {
                    mdot = 0.0;
                    SetComponentFlowRate(mdot,
                                         this->ColdWaterInNode,
                                         this->ColdWaterOutNode,
                                         this->CWLoopNum,
                                         this->CWLoopSide,
                                         this->CWBranchNum,
                                         this->CWCompNum);
                }
                LoopInNode = this->HotWaterInNode;
                SysWaterInTemp = Node(LoopInNode).Temp;
                Iteration = false;

                if ((SysWaterInTemp >= LoopReqTemp) && (Node(LoopInNode).MassFlowRateMaxAvail >= this->WaterMassFlowRate)) {
                    // Case 1: Adequate temperature and flow
                    // Best condition--loop inlet temperature greater than requested and we have enough flow.
                    // So, proceed assuming the RadInTemp requested by the controls and then figure out the
                    // mixing after the outlet radiant temperature is calculated.
                    this->WaterInletTemp = RadInTemp;
<<<<<<< HEAD
                    this->calculateLowTemperatureRadiantSystemComponents(dataWindowManager, LoopInNode, Iteration, LoadMet);
=======
                    this->calculateLowTemperatureRadiantSystemComponents(dataZoneTempPredictorCorrector, LoopInNode, Iteration, LoadMet);
>>>>>>> 4b7fa19a

                    // We now have inlet and outlet temperatures--we still need to set the flow rates
                    if ((SysWaterInTemp - this->WaterOutletTemp) != 0.0) { // protect divide by zero
                        this->WaterInjectionRate =
                            (this->WaterMassFlowRate *
                             (this->WaterInletTemp - this->WaterOutletTemp) /
                             (SysWaterInTemp - this->WaterOutletTemp)) -
                            (this->PumpHeattoFluid / (CpFluid * (SysWaterInTemp - this->WaterOutletTemp)));
                    }
                    this->WaterRecircRate = this->WaterMassFlowRate - this->WaterInjectionRate;

                } else if ((SysWaterInTemp < LoopReqTemp) && (Node(LoopInNode).MassFlowRateMaxAvail >= this->WaterMassFlowRate)) {
                    // Case 2: Adequate flow but temperature too low
                    // Only thing to do is to reset the inlet temperature and assume that the loop will supply
                    // the entire flow to the component (no recirculation but potentially some bypass for the
                    // overall loop).  There is no way we can meet the control temperature so don't even try.
                    this->WaterInletTemp = SysWaterInTemp + PumpTempRise;
<<<<<<< HEAD
                    this->calculateLowTemperatureRadiantSystemComponents(dataWindowManager, LoopInNode, Iteration, LoadMet);
=======
                    this->calculateLowTemperatureRadiantSystemComponents(dataZoneTempPredictorCorrector, LoopInNode, Iteration, LoadMet);
>>>>>>> 4b7fa19a

                    // We now have inlet and outlet temperatures--we still need to set the flow rates
                    if ((SysWaterInTemp - this->WaterOutletTemp) != 0.0) { // protect divide by zero
                        this->WaterInjectionRate =
                            (this->WaterMassFlowRate *
                             (this->WaterInletTemp - this->WaterOutletTemp) /
                             (SysWaterInTemp - this->WaterOutletTemp)) -
                            (this->PumpHeattoFluid / (CpFluid * (SysWaterInTemp - this->WaterOutletTemp)));
                    } else {
                        this->WaterInjectionRate = this->WaterMassFlowRate;
                    }
                    if (this->WaterInjectionRate > this->WaterMassFlowRate)
                        this->WaterInjectionRate = this->WaterMassFlowRate;
                    this->WaterRecircRate = 0.0; // by definition

                } else if ((SysWaterInTemp >= LoopReqTemp) && (Node(LoopInNode).MassFlowRateMaxAvail < this->WaterMassFlowRate)) {
                    // Case 3: Adequate temperature but loop flow is less than component flow
                    // This case might work out, but there is no guarantee that there is enough loop flow to
                    // mix with the recirculation flow and still provide a high enough temperature.  First
                    // step is to try the inlet temperature and flow rate as in Case 1.  If we can obtain
                    // the proper temperature inlet to the radiant system, then we are done.  If not, we
                    // have to repeat the solution for an unknown inlet temperature and a known recirculation
                    // rate.
                    this->WaterInletTemp = RadInTemp;
<<<<<<< HEAD
                    this->calculateLowTemperatureRadiantSystemComponents(dataWindowManager, LoopInNode, Iteration, LoadMet);
=======
                    this->calculateLowTemperatureRadiantSystemComponents(dataZoneTempPredictorCorrector, LoopInNode, Iteration, LoadMet);
>>>>>>> 4b7fa19a

                    // Now see if we can really get that desired into temperature (RadInTemp) by solving
                    // for the flow that is injected from the loop.  A heat balance for the mixer that relates
                    // the important quantities is:
                    //   Mdotradsys*Cp*Tradsysin = Mdotloop*Cp*Tloop + (Mdotradsys-Mdotloop)*Cp*Tradsysout + PumpHeat
                    // or rearranging to get the injection flow (Mdotloop):
                    //   Mdotloop = Mdotcomp*(Tradsysin-Tradsysout)/(Tloop-Tradsysout) - PumpHeat/(Cp*(Tloop-Tradsysout))
                    // If Mdotloop from this equation is greater that the loop flow rate (Node%MassFlowRate),
                    // then we cannot meet the inlet temperature and we have to "iterate" through the
                    // alternate solution.
                    InjectFlowRate =
                        (this->WaterMassFlowRate * (this->WaterInletTemp - this->WaterOutletTemp) /
                         (SysWaterInTemp - this->WaterOutletTemp)) -
                        (this->PumpHeattoFluid / (CpFluid * (SysWaterInTemp - this->WaterOutletTemp)));
                    if (InjectFlowRate > Node(LoopInNode).MassFlowRateMaxAvail) {
                        // We didn't have enough flow from the loop to meet our inlet temperature request.
                        // So, set the injection rate to the loop flow and calculate the recirculation flow.
                        // Then, resimulate the radiant system using these values (it will obtain the actual
                        // inlet temperature that results from this).
                        this->WaterInjectionRate = Node(LoopInNode).MassFlowRateMaxAvail;
                        this->WaterRecircRate = this->WaterMassFlowRate - this->WaterInjectionRate;
                        this->WaterInletTemp = SysWaterInTemp + PumpTempRise;
                        Iteration = true;
<<<<<<< HEAD
                        this->calculateLowTemperatureRadiantSystemComponents(dataWindowManager, LoopInNode, Iteration, LoadMet);
=======
                        this->calculateLowTemperatureRadiantSystemComponents(dataZoneTempPredictorCorrector, LoopInNode, Iteration, LoadMet);
>>>>>>> 4b7fa19a
                    } else {
                        this->WaterInjectionRate = InjectFlowRate;
                        this->WaterRecircRate = this->WaterMassFlowRate - this->WaterInjectionRate;
                    }

                } else if ((SysWaterInTemp < LoopReqTemp) && (Node(LoopInNode).MassFlowRateMaxAvail < this->WaterMassFlowRate)) {
                    // Case 4: Temperature too low and loop flow is less than component flow
                    // Worst condition--can't meet the temperature request at all.  Only thing to do is to
                    // set the loop flow and recirculation rate (known) and solve for the inlet temperature
                    // using the "iteration" solution scheme from "Case 3B" above
                    this->WaterInjectionRate = Node(LoopInNode).MassFlowRateMaxAvail;
                    this->WaterRecircRate = this->WaterMassFlowRate - this->WaterInjectionRate;
                    this->WaterInletTemp = SysWaterInTemp + PumpTempRise;
                    Iteration = true;
<<<<<<< HEAD
                    this->calculateLowTemperatureRadiantSystemComponents(dataWindowManager, LoopInNode, Iteration, LoadMet);
=======
                    this->calculateLowTemperatureRadiantSystemComponents(dataZoneTempPredictorCorrector, LoopInNode, Iteration, LoadMet);
>>>>>>> 4b7fa19a
               }

            } else if (OperatingMode == CoolingMode) {

                // in cooling mode so shut down heating water flow request
                if (this->HWLoopNum > 0) {
                    mdot = 0.0;
                    SetComponentFlowRate(mdot,
                                         this->HotWaterInNode,
                                         this->HotWaterOutNode,
                                         this->HWLoopNum,
                                         this->HWLoopSide,
                                         this->HWBranchNum,
                                         this->HWCompNum);
                }
                LoopInNode = this->ColdWaterInNode;
                SysWaterInTemp = Node(LoopInNode).Temp;
                CFloCondIterNum = 1;
                while ((CFloCondIterNum <= 1) ||
                       ((CFloCondIterNum <= 2) && (this->CondCtrlType == CondCtrlVariedOff) && (VarOffCond))) {
                    Iteration = false;

                    if ((SysWaterInTemp <= LoopReqTemp) && (Node(LoopInNode).MassFlowRateMaxAvail >= this->WaterMassFlowRate)) {
                        // Case 1: Adequate temperature and flow
                        // Best condition--loop inlet temperature lower than requested and we have enough flow.
                        // So, proceed assuming the RadInTemp requested by the controls and then figure out the
                        // mixing after the outlet radiant temperature is calculated.

                        // This condition can also happen when LoopReqTemp has been reset  to dewpoint for condensation control
                        if (!VarOffCond) {
                            this->WaterInletTemp = RadInTemp;
                        } else {
                            this->WaterInletTemp = LoopReqTemp;
                        }
<<<<<<< HEAD
                        this->calculateLowTemperatureRadiantSystemComponents(dataWindowManager, LoopInNode, Iteration, LoadMet);
=======
                        this->calculateLowTemperatureRadiantSystemComponents(dataZoneTempPredictorCorrector, LoopInNode, Iteration, LoadMet);
>>>>>>> 4b7fa19a

                        // We now have inlet and outlet temperatures--we still need to set the flow rates
                        this->WaterInjectionRate =
                            (this->WaterMassFlowRate *
                             (this->WaterInletTemp - this->WaterOutletTemp) /
                             (SysWaterInTemp - this->WaterOutletTemp)) -
                            (this->PumpHeattoFluid / (CpFluid * (SysWaterInTemp - this->WaterOutletTemp)));
                        this->WaterRecircRate = this->WaterMassFlowRate - this->WaterInjectionRate;

                    } else if ((SysWaterInTemp > LoopReqTemp) && (Node(LoopInNode).MassFlowRateMaxAvail >= this->WaterMassFlowRate)) {
                        // Case 2: Adequate flow but temperature too high
                        // Only thing to do is to reset the inlet temperature and assume that the loop will supply
                        // the entire flow to the component (no recirculation but potentially some bypass for the
                        // overall loop).  There is no way we can meet the control temperature so don't even try.
                        this->WaterInletTemp = SysWaterInTemp + PumpTempRise;
<<<<<<< HEAD
                        this->calculateLowTemperatureRadiantSystemComponents(dataWindowManager, LoopInNode, Iteration, LoadMet);
=======
                        this->calculateLowTemperatureRadiantSystemComponents(dataZoneTempPredictorCorrector, LoopInNode, Iteration, LoadMet);
>>>>>>> 4b7fa19a

                        // We now have inlet and outlet temperatures--we still need to set the flow rates
                        if ((SysWaterInTemp - this->WaterOutletTemp) != 0.0) { // protect div by zero
                            this->WaterInjectionRate =
                                (this->WaterMassFlowRate *
                                 (this->WaterInletTemp - this->WaterOutletTemp) /
                                 (SysWaterInTemp - this->WaterOutletTemp)) -
                                (this->PumpHeattoFluid / (CpFluid * (SysWaterInTemp - this->WaterOutletTemp)));
                        } else { // no temp change present, set injection rate to full flow
                            this->WaterInjectionRate = this->WaterMassFlowRate;
                        }
                        if (this->WaterInjectionRate > this->WaterMassFlowRate)
                            this->WaterInjectionRate = this->WaterMassFlowRate;
                        this->WaterRecircRate = 0.0; // by definition

                    } else if ((SysWaterInTemp <= LoopReqTemp) && (Node(LoopInNode).MassFlowRateMaxAvail < this->WaterMassFlowRate)) {
                        // Case 3: Adequate temperature but loop flow is less than component flow
                        // This case might work out, but there is no guarantee that there is enough loop flow to
                        // mix with the recirculation flow and still provide a high enough temperature.  First
                        // step is to try the inlet temperature and flow rate as in Case 1.  If we can obtain
                        // the proper temperature inlet to the radiant system, then we are done.  If not, we
                        // have to repeat the solution for an unknown inlet temperature and a known recirculation
                        // rate.
                        // This condition might happen when LoopReqTemp has been reset  to dewpoint for condensation control
                        if (!VarOffCond) {
                            this->WaterInletTemp = RadInTemp;
                        } else {
                            this->WaterInletTemp = LoopReqTemp;
                        }
<<<<<<< HEAD
                        this->calculateLowTemperatureRadiantSystemComponents(dataWindowManager, LoopInNode, Iteration, LoadMet);
=======
                        this->calculateLowTemperatureRadiantSystemComponents(dataZoneTempPredictorCorrector, LoopInNode, Iteration, LoadMet);
>>>>>>> 4b7fa19a

                        // Now see if we can really get that desired into temperature (RadInTemp) by solving
                        // for the flow that is injected from the loop.  A heat balance for the mixer that relates
                        // the important quantities is:
                        //   Mdotradsys*Cp*Tradsysin = Mdotloop*Cp*Tloop + (Mdotradsys-Mdotloop)*Cp*Tradsysout + PumpHeat
                        // or rearranging to get the injection flow (Mdotloop):
                        //   Mdotloop = Mdotcomp*(Tradsysin-Tradsysout)/(Tloop-Tradsysout) - PumpHeat/(Cp*(Tloop-Tradsysout))
                        // If Mdotloop from this equation is greater that the loop flow rate (Node%MassFlowRate),
                        // then we cannot meet the inlet temperature and we have to "iterate" through the
                        // alternate solution.
                        InjectFlowRate =
                            (this->WaterMassFlowRate *
                             (this->WaterInletTemp - this->WaterOutletTemp) /
                             (SysWaterInTemp - this->WaterOutletTemp)) -
                            (this->PumpHeattoFluid / (CpFluid * (SysWaterInTemp - this->WaterOutletTemp)));
                        if (InjectFlowRate > Node(LoopInNode).MassFlowRateMaxAvail) {
                            // We didn't have enough flow from the loop to meet our inlet temperature request.
                            // So, set the injection rate to the loop flow and calculate the recirculation flow.
                            // Then, resimulate the radiant system using these values (it will obtain the actual
                            // inlet temperature that results from this).
                            this->WaterInjectionRate = Node(LoopInNode).MassFlowRateMaxAvail;
                            this->WaterRecircRate = this->WaterMassFlowRate - this->WaterInjectionRate;
                            this->WaterInletTemp = SysWaterInTemp + PumpTempRise;
                            Iteration = true;
<<<<<<< HEAD
                            this->calculateLowTemperatureRadiantSystemComponents(dataWindowManager, LoopInNode, Iteration, LoadMet);
=======
                            this->calculateLowTemperatureRadiantSystemComponents(dataZoneTempPredictorCorrector, LoopInNode, Iteration, LoadMet);
>>>>>>> 4b7fa19a
                        } else {
                            this->WaterInjectionRate = InjectFlowRate;
                            this->WaterRecircRate = this->WaterMassFlowRate - this->WaterInjectionRate;
                        }

                    } else if ((SysWaterInTemp > LoopReqTemp) && (Node(LoopInNode).MassFlowRateMaxAvail < this->WaterMassFlowRate)) {
                        // Case 4: Temperature too low and loop flow is less than component flow
                        // Worst condition--can't meet the temperature request at all.  Only thing to do is to
                        // set the loop flow and recirculation rate (known) and solve for the inlet temperature
                        // using the "iteration" solution scheme from "Case 3B" above
                        this->WaterInjectionRate = Node(LoopInNode).MassFlowRateMaxAvail;
                        this->WaterRecircRate = this->WaterMassFlowRate - this->WaterInjectionRate;
                        this->WaterInletTemp = SysWaterInTemp + PumpTempRise;
                        Iteration = true;
<<<<<<< HEAD
                        this->calculateLowTemperatureRadiantSystemComponents(dataWindowManager, LoopInNode, Iteration, LoadMet);
=======
                        this->calculateLowTemperatureRadiantSystemComponents(dataZoneTempPredictorCorrector, LoopInNode, Iteration, LoadMet);
>>>>>>> 4b7fa19a
                    }

                    ++CFloCondIterNum;
                }

            } // Operating mode (heating or cooling)

            // Case when system has been shut down because of condensation issues or other limitations:
            if (this->WaterMassFlowRate < MassFlowTolerance) {
                this->WaterMassFlowRate = 0.0;
                this->WaterInjectionRate = 0.0;
                this->WaterRecircRate = 0.0;
                this->PumpMassFlowRate = 0.0;
                OperatingMode = NotOperating;
            }

            // There are some cases when the pump heat is actually enough to provide all the heating that the system needs.
            // In this case, the water injection flow rate will come back as a slightly negative number.  Reset it to zero
            // and just recirculate all the flow through the local loop.
            if (this->WaterInjectionRate < 0.0) {
                this->WaterInjectionRate = 0.0;
                this->WaterRecircRate = this->WaterMassFlowRate;
            }

            // Error check, just in case
            if (this->WaterRecircRate < 0.0) {
                ShowWarningError("Flow mismatch in radiant system--result will be an energy imbalance--should not get this error");
                ShowContinueErrorTimeStamp("WaterRecircRate=" + TrimSigDigits(this->WaterRecircRate, 2) +
                                           ", in Radiant System=" + this->Name + ',');
                this->WaterRecircRate = 0.0;
                this->WaterInjectionRate = this->WaterMassFlowRate;
            }

        } // System running mode (yes or no)
    }

    void ConstantFlowRadiantSystemData::calculateLowTemperatureRadiantSystemComponents
<<<<<<< HEAD
                                            (WindowManagerData &dataWindowManager, int const MainLoopNodeIn, // Node number on main loop of the inlet node to the radiant system
=======
                                            (ZoneTempPredictorCorrectorData &dataZoneTempPredictorCorrector, int const MainLoopNodeIn, // Node number on main loop of the inlet node to the radiant system
>>>>>>> 4b7fa19a
                                             bool const Iteration,     // FALSE for the regular solution, TRUE when we had to loop back
                                             Real64 &LoadMet           // Load met by the low temperature radiant system, in Watts
    )
    {

        // SUBROUTINE INFORMATION:
        //       AUTHOR         Rick Strand
        //       DATE WRITTEN   August 2003
        //       MODIFIED       Sep 2011 LKL/BG - resimulate only zones needing it for Radiant systems

        // PURPOSE OF THIS SUBROUTINE:
        // This subroutine solves the radiant system based on how much water is (and
        // the conditions of the water) supplied to the radiant system.  The purpose
        // of this subroutine is similar to CalcLowTempHydrRadSysComps except that
        // it solves this for a constant flow hydronic radiant system.

        // METHODOLOGY EMPLOYED:
        // Use heat exchanger formulas to obtain the heat source/sink for the radiant
        // system based on the inlet conditions and flow rate of water.  Once that is
        // determined, recalculate the surface heat balances to reflect this heat
        // addition/subtraction.  The load met by the system is determined by the
        // difference between the convection from all surfaces in the zone when
        // there was no radiant system output and with a source/sink added.

        // REFERENCES:
        // IBLAST-QTF research program, completed in January 1995 (unreleased)
        // Strand, R.K. 1995. "Heat Source Transfer Functions and Their Application to
        //   Low Temperature Radiant Heating Systems", Ph.D. dissertation, University
        //   of Illinois at Urbana-Champaign, Department of Mechanical and Industrial
        //   Engineering.

        // Using/Aliasing
        using DataEnvironment::OutBaroPress;
        using DataHeatBalance::Construct;
        using DataHeatBalance::Zone;
        using DataHeatBalFanSys::CTFTsrcConstPart;
        using DataHeatBalFanSys::RadSysTiHBConstCoef;
        using DataHeatBalFanSys::RadSysTiHBQsrcCoef;
        using DataHeatBalFanSys::RadSysTiHBToutCoef;
        using DataHeatBalFanSys::RadSysToHBConstCoef;
        using DataHeatBalFanSys::RadSysToHBQsrcCoef;
        using DataHeatBalFanSys::RadSysToHBTinCoef;
        using DataHeatBalFanSys::ZoneAirHumRat;
        using DataHeatBalSurface::TH;
        using DataLoopNode::Node;
        using DataSurfaces::HeatTransferModel_CondFD;
        using DataSurfaces::HeatTransferModel_CTF;
        using DataSurfaces::Surface;
        using FluidProperties::GetSpecificHeatGlycol;
        using General::RoundSigDigits;
        using PlantUtilities::SetComponentFlowRate;

        // SUBROUTINE PARAMETER DEFINITIONS:
        Real64 const TempCheckLimit(0.1); // Maximum allowed temperature difference between outlet temperature calculations
        Real64 const ZeroSystemResp(0.1); // Response below which the system response is really zero
        static std::string const RoutineName("CalcLowTempCFloRadSysComps");

        // SUBROUTINE LOCAL VARIABLE DECLARATIONS:
        int ConstrNum;                // Index for construction number in Construct derived type
        Real64 Cp;                    // Intermediate calculational variable for specific heat of water
        Real64 DewPointTemp;          // Dew-point temperature based on the zone air conditions
        Real64 EpsMdotCp;             // Epsilon (heat exchanger terminology) times water mass flow rate times water specific heat
        Real64 LoopTerm;              // Intermeidate calculation variable for determining the water inlet temperature
        Real64 Mdot;                  // Intermediate calculation variable for mass flow rate in a surface within the radiant system
        int RadSurfNum;               // DO loop counter for the surfaces that comprise a particular radiant system
        int RadSurfNum2;              // DO loop counter for the surfaces that comprise a particular radiant system
        int RadSurfNum3;              // DO loop counter for the surfaces that comprise a particular radiant system
        Real64 RecircTerm;            // Intermeidate calculation variable for determining the water inlet temperature
        Real64 SumFlowFracCkCm;       // Summation of surface flow fraction, Ck, and Cm product for each surface in the system
        Real64 SumFlowFracOneMinusCm; // Summation of surface flow fraction times (1-Cm) for each surface in the radiant system
        int SurfNum;                  // Index for radiant surface in Surface derived type
        int SurfNum2;                 // Index for radiant surface in Surface derived type
        Real64 TotalRadSysPower;      // Total heat source/sink to radiant system
        Real64 TwiCoeff;              // Intermeidate calculation variable for determining the water inlet temperature
        Real64 WaterMassFlow;         // Water mass flow rate in the radiant system, kg/s
        int WaterNodeIn;              // Node number of the water entering the radiant system
        Real64 WaterOutletTempCheck;  // Radiant system water outlet temperature (calculated from mixing all outlet streams together)
        Real64 WaterTempIn;           // Temperature of the water entering the radiant system, in C
        int ZoneNum;                  // number of zone being served
        Real64 ZoneMult;              // Zone multiplier for this system

        Real64 Ca; // Coefficients to relate the inlet water temperature to the heat source
        Real64 Cb;
        Real64 Cc;
        Real64 Cd;
        Real64 Ce;
        Real64 Cf;
        Real64 Cg;
        Real64 Ch;
        Real64 Ci;
        Real64 Cj;
        Real64 Ck;
        Real64 Cl;
        // For more info on Ca through Cl, see comments below

        static Array1D<Real64> Ckj; // Coefficients for individual surfaces within a radiant system
        static Array1D<Real64> Cmj;
        static Array1D<Real64> WaterTempOut; // Array of outlet water temperatures for
                                             // each surface in the radiant system

        static bool FirstTimeFlag(true); // for setting size of Ckj, Cmj, WaterTempOut arrays

        // First, apply heat exchanger logic to find the heat source/sink to the system.
        // This involves finding out the heat transfer characteristics of the hydronic
        // loop and then applying the equations derived on pp. 113-118 of the dissertation.
        if (FirstTimeFlag) {
            Ckj.allocate(MaxCloNumOfSurfaces);
            Cmj.allocate(MaxCloNumOfSurfaces);
            WaterTempOut.allocate(MaxCloNumOfSurfaces);
            FirstTimeFlag = false;
        }

        Ckj = 0.0;
        Cmj = 0.0;
        WaterTempOut = this->WaterInletTemp;

        // Set the conditions on the water side inlet
        {
            auto const SELECT_CASE_var(OperatingMode);
            if (SELECT_CASE_var == HeatingMode) {
                WaterNodeIn = this->HotWaterInNode;
            } else if (SELECT_CASE_var == CoolingMode) {
                WaterNodeIn = this->ColdWaterInNode;
            } else {
                ShowSevereError("Illegal low temperature radiant system operating mode");
                ShowContinueError("Occurs in Radiant System=" + this->Name);
                ShowFatalError("Preceding condition causes termination.");
            }
        }
        ZoneNum = this->ZonePtr;
        ZoneMult = double(Zone(ZoneNum).Multiplier * Zone(ZoneNum).ListMultiplier);
        WaterMassFlow = this->WaterMassFlowRate / ZoneMult;
        WaterTempIn = this->WaterInletTemp;

        if (WaterMassFlow <= 0.0) {
            // No flow or below minimum allowed so there is no heat source/sink
            // This is possible with a mismatch between system and plant operation
            // or a slight mismatch between zone and system controls.  This is not
            // necessarily a "problem" so this exception is necessary in the code.
            for (RadSurfNum = 1; RadSurfNum <= this->NumOfSurfaces; ++RadSurfNum) {
                SurfNum = this->SurfacePtr(RadSurfNum);
                QRadSysSource(SurfNum) = 0.0;
                if (Surface(SurfNum).ExtBoundCond > 0 && Surface(SurfNum).ExtBoundCond != SurfNum)
                    QRadSysSource(Surface(SurfNum).ExtBoundCond) = 0.0; // Also zero the other side of an interzone
            }

            this->WaterOutletTemp = this->WaterInletTemp;

        } else {

            for (RadSurfNum = 1; RadSurfNum <= this->NumOfSurfaces; ++RadSurfNum) {
                SurfNum = this->SurfacePtr(RadSurfNum);
                // Determine the heat exchanger "effectiveness" term

                EpsMdotCp = calculateHXEffectivenessTerm(WaterTempIn, WaterMassFlow, this->SurfaceFrac(RadSurfNum), this->NumCircuits(RadSurfNum));

                // Obtain the heat balance coefficients and calculate the intermediate coefficients
                // linking the inlet water temperature to the heat source/sink to the radiant system.
                // The coefficients are based on the following development...
                // The heat balance equations at the outside and inside surfaces are of the form:
                //   Tinside  = Ca + Cb*Toutside + Cc*q"
                //   Toutside = Cd + Ce*Tinside  + Cf*q"
                //   Tsource  = Cg + Ch*q"       + Ci*Tinside + Cj*Toutside
                // where:
                //   Tinside is the temperature at the inside surface
                //   Toutside is the temperature at the outside surface
                //   Tsource is the temperature within the radiant system at the location of the source/sink
                //   Ca is all of the other terms in the inside heat balance (solar, LW exchange, conduction history terms, etc.)
                //   Cb is the current cross CTF term
                //   Cc is the QTF inside term for the current heat source/sink
                //   Cd is all of the other terms in the outside heat balance (solar, LW exchange, conduction history terms, etc.)
                //   Ce is the current cross CTF term (should be equal to Cb)
                //   Cf is the QTF outside term for the current heat source/sink
                //   Cg is the summation of all temperature and source history terms at the source/sink location
                //   Ch is the QTF term at the source/sink location for the current heat source/sink
                //   Ci is the CTF inside term for the current inside surface temperature
                //   Cj is the CTF outside term for the current outside surface temperature
                // Note that it is necessary to not use "slow conduction" assumptions because the
                // source/sink has an impact on BOTH the inside and outside surface heat balances.
                // Hence the more general formulation.
                // The first two T equations above can be solved to remove the other surface temperature.
                // This results in the following equations:
                //   Tinside  = Ca + Cb*(Cd + Ce*Tinside + Cf*q") + Cc*q"   or...
                //   Tinside  = (Ca + Cb*Cd + (Cc+Cb*Cf)*q") / (1 - Ce*Cb)
                //   Toutside = Cd + Ce*(Ca + Cb*Toutside + Cc*q") + Cf*q"  or...
                //   Toutside = (Cd + Ce*Ca + (Cf+Ce*Cc)*q") / (1 - Ce*Cb)
                // Substituting the new equations for Tinside and Toutside as a function of C and q"
                // into the equation for Tsource...
                //   Tsource  = Cg + Ch*q" + Ci*((Ca + Cb*Cd + (Cc+Cb*Cf)*q") / (1 - Ce*Cb)) &
                //                         + Cj*((Cd + Ce*Ca + (Cf+Ce*Cc)*q") / (1 - Ce*Cb))
                // Or rearranging this to get Tsource as a function of q", we get...
                //   Tsource  =  Cg + ((Ci*(Ca + Cb*Cd) + Cj*(Cd + Ce*Ca))/(1-Ce*Cb)) &
                //             +(Ch + ((Ci*(Cc + Cb*Cf) + Cj*(Cf + Ce*Cc))/(1-Ce*Cb)))*q"
                // Or in a slightly simpler form...
                //   Tsource  = Ck + Cl*q"
                // where:
                //   Ck = Cg + ((Ci*(Ca + Cb*Cd) + Cj*(Cd + Ce*Ca))/(1-Ce*Cb))
                //   Cl = Ch + ((Ci*(Cc + Cb*Cf) + Cj*(Cf + Ce*Cc))/(1-Ce*Cb))
                // Note also that from heat exchanger "algebra", we have:
                //   q = epsilon*qmax    and    qmax = Mdot*Cp*(Twaterin-Tsource)
                // So...
                //   q" = q/Area = (epsilon*Mdot*Cp/Area)*(Twaterin-Tsource)
                // Or rearranging this equation:
                //   Tsource = -(q"*A/(epsilon*Mdot*Cp)) + Twaterin
                // Setting this equation equal to the other equation for Tsource a couple lines up
                // and rearranging to solve for q"...
                //   q" = (Twaterin - Ck) / (Cl + (A/(epsilon*Mdot*Cp))
                // or
                //   q  = (Twaterin - Ck) / ((Cl/A) + (1/epsilon*Mdot*Cp))
                // or
                //   q  = epsilon*Mdot*Cp*(Twaterin - Ck) / (1+(epsilon*Mdot*Cp*Cl/A))
                // which is the desired result, that is the heat source or sink to the radiant
                // system as a function of the water inlet temperature (flow rate is also in there
                // as well as all of the heat balance terms "hidden" in Ck and Cl).

                ConstrNum = Surface(SurfNum).Construction;

                Ca = RadSysTiHBConstCoef(SurfNum);
                Cb = RadSysTiHBToutCoef(SurfNum);
                Cc = RadSysTiHBQsrcCoef(SurfNum);

                Cd = RadSysToHBConstCoef(SurfNum);
                Ce = RadSysToHBTinCoef(SurfNum);
                Cf = RadSysToHBQsrcCoef(SurfNum);

                Cg = CTFTsrcConstPart(SurfNum);
                Ch = Construct(ConstrNum).CTFTSourceQ(0);
                Ci = Construct(ConstrNum).CTFTSourceIn(0);
                Cj = Construct(ConstrNum).CTFTSourceOut(0);

                Ck = Cg + ((Ci * (Ca + Cb * Cd) + Cj * (Cd + Ce * Ca)) / (1.0 - Ce * Cb));
                Cl = Ch + ((Ci * (Cc + Cb * Cf) + Cj * (Cf + Ce * Cc)) / (1.0 - Ce * Cb));

                Mdot = WaterMassFlow * this->SurfaceFrac(RadSurfNum);
                Cp = GetSpecificHeatGlycol(fluidNameWater, WaterTempIn, this->GlycolIndex, RoutineName);

                if (!Iteration) {

                    if (Surface(SurfNum).HeatTransferAlgorithm == HeatTransferModel_CTF)
                        QRadSysSource(SurfNum) = EpsMdotCp * (WaterTempIn - Ck) / (1.0 + (EpsMdotCp * Cl / Surface(SurfNum).Area));

                    if (Surface(SurfNum).HeatTransferAlgorithm == HeatTransferModel_CondFD)
                        QRadSysSource(SurfNum) = EpsMdotCp * (WaterTempIn - TCondFDSourceNode(SurfNum));

                    if (Surface(SurfNum).ExtBoundCond > 0 && Surface(SurfNum).ExtBoundCond != SurfNum)
                        QRadSysSource(Surface(SurfNum).ExtBoundCond) = QRadSysSource(SurfNum); // Also set the other side of an interzone
                    WaterTempOut(RadSurfNum) = WaterTempIn - (QRadSysSource(SurfNum) / (Mdot * Cp));
                } else { // (Iteration)
                    // In this case, we did not know the inlet temperature directly and have
                    // to figure it out as part of the solution.  Thus, we have to do a little
                    // more algebra.
                    // The last equation in the previous block was:
                    //   q = epsilon*Mdot*Cp*(Twaterin - Ck) / (1+(epsilon*Mdot*Cp*Cl/A))
                    // which combines with:
                    //   q = Mdot*Cp*(Twaterin - Twaterout,j)
                    // so that:
                    //   (Twaterin - Twaterout.j) = epsilon*(Twaterin - Ck) / (1+(epsilon*Mdot*Cp*Cl/A))
                    // Let:
                    //   Cm = epsilonj / (1+(epsilonj*Mdot,j*Cp*Cl,j/A))
                    // for each surface in the radiant system.  This results in:
                    //   (Twaterin - Twaterout,j) = Cm,j*(Twaterin - Ck,j)
                    // Or:
                    //   Twaterout,j = (1 - Cm,j)*Twaterin + Cm,j*Ck,j
                    // This holds for each surface that is part of the radiant system (j).  To get the
                    // overall outlet temperature, we have to do a mixing calculation after all of the
                    // surfaces have been simulated:
                    //   Twaterout = SUM(Fractionj*Twaterout,j)
                    // We also have to solve an energy balance at the mixing valve and add in pump heat.
                    // The energy balance at the mixing valve relates the loop inlet temperature (Tloopin)
                    // and the overall outlet temperature (Twaterout):
                    //   Tpumpin = (Mdotloop/Mdotradsys)*Tloopin + (Mdotrecirc/Mdotradsys)*Twaterout
                    // This can then be related to the inlet water temperature to the radiant system
                    // after pump heat has been taken into account:
                    //   Twaterin = (Mdotloop/Mdotradsys)*Tloopin + (Mdotrecirc/Mdotradsys)*Twaterout + PumpHeat/(Mdotradsys*Cp)
                    // Pluggin in the definition of Twaterout (sum equation above) and then the definition
                    // of each individual Twaterout,j equation (which is solely a function of Twaterin
                    // and coefficients), we can obtain an equation for Twaterin that consists of all
                    // known quantities.  This requires us to calculate Ck,j and Cm,j for all the radiant
                    // surfaces in the system first and then coming up with a calculation for Twaterin.
                    // After than, individual Twaterout,j can be calculated along with QRadSysSource.
                    Ckj(RadSurfNum) = Ck;
                    Cmj(RadSurfNum) = (EpsMdotCp / (Mdot * Cp)) / (1.0 + (EpsMdotCp * Cl / Surface(SurfNum).Area));

                    if (RadSurfNum == this->NumOfSurfaces) { // Last one so we can now do the other calculations
                        // Equation for Twaterin is:
                        //   Twaterin = (LoopTerm + RecircTerm)/(TwiCoeff)
                        // where:
                        //   LoopTerm   = (Mdotloop/Mdotradsys)*Tloopin + PumpHeat/(Mdotradsys*Cp)
                        //   RecircTerm = (Mdotrecirc/Mdotradsys)*SUM(FlowFracj*Ck,j*Cm,j)
                        //   TwiCoeff   = 1 - (Mdotrecirc/Mdotradsys)*SUM(FlowFracj*(1 - Cm,j))
                        SumFlowFracCkCm = 0.0;
                        SumFlowFracOneMinusCm = 0.0;
                        for (RadSurfNum2 = 1; RadSurfNum2 <= this->NumOfSurfaces; ++RadSurfNum2) {
                            SumFlowFracCkCm += (this->SurfaceFrac(RadSurfNum2) * Ckj(RadSurfNum) * Cmj(RadSurfNum2));
                            SumFlowFracOneMinusCm += (this->SurfaceFrac(RadSurfNum2) * (1.0 - Cmj(RadSurfNum2)));
                        }

                        LoopTerm = (this->WaterInjectionRate / this->WaterMassFlowRate) * Node(MainLoopNodeIn).Temp +
                                   (this->PumpHeattoFluid / (this->WaterMassFlowRate * Cp));

                        RecircTerm = (this->WaterRecircRate / this->WaterMassFlowRate) * SumFlowFracCkCm;

                        TwiCoeff = 1.0 - (this->WaterRecircRate / this->WaterMassFlowRate) * SumFlowFracOneMinusCm;

                        WaterTempIn = (LoopTerm + RecircTerm) / (TwiCoeff);

                        this->WaterInletTemp = WaterTempIn;

                        for (RadSurfNum2 = 1; RadSurfNum2 <= this->NumOfSurfaces; ++RadSurfNum2) {
                            WaterTempOut(RadSurfNum2) = WaterTempIn * (1.0 - Cmj(RadSurfNum2)) + (Ckj(RadSurfNum2) * Cmj(RadSurfNum2));
                            Mdot = WaterMassFlow * this->SurfaceFrac(RadSurfNum2);
                            SurfNum = this->SurfacePtr(RadSurfNum2);
                            QRadSysSource(SurfNum) = Mdot * Cp * (WaterTempIn - WaterTempOut(RadSurfNum2));
                            if (Surface(SurfNum).ExtBoundCond > 0 && Surface(SurfNum).ExtBoundCond != SurfNum)
                                QRadSysSource(Surface(SurfNum).ExtBoundCond) = QRadSysSource(SurfNum); // Also set the other side of an interzone
                        }
                    }
                }
            }

            for (RadSurfNum = 1; RadSurfNum <= this->NumOfSurfaces; ++RadSurfNum) {
                SurfNum = this->SurfacePtr(RadSurfNum);
                // "Temperature Comparison" Cut-off:
                // Check to see whether or not the system should really be running.  If
                // QRadSysSource is negative when we are in heating mode or QRadSysSource
                // is positive when we are in cooling mode, then the radiant system will
                // be doing the opposite of its intention.  In this case, the flow rate
                // is set to zero to avoid heating in cooling mode or cooling in heating
                // mode.
                if (((OperatingMode == HeatingMode) && (QRadSysSource(SurfNum) <= 0.0)) ||
                    ((OperatingMode == CoolingMode) && (QRadSysSource(SurfNum) >= 0.0))) {
                    WaterMassFlow = 0.0;
                    if (OperatingMode == HeatingMode) {
                        SetComponentFlowRate(WaterMassFlow,
                                             this->HotWaterInNode,
                                             this->HotWaterOutNode,
                                             this->HWLoopNum,
                                             this->HWLoopSide,
                                             this->HWBranchNum,
                                             this->HWCompNum);
                    } else if (OperatingMode == CoolingMode) {
                        SetComponentFlowRate(WaterMassFlow,
                                             this->ColdWaterInNode,
                                             this->ColdWaterOutNode,
                                             this->CWLoopNum,
                                             this->CWLoopSide,
                                             this->CWBranchNum,
                                             this->CWCompNum);
                    }
                    this->WaterMassFlowRate = WaterMassFlow;
                    for (RadSurfNum2 = 1; RadSurfNum2 <= this->NumOfSurfaces; ++RadSurfNum2) {
                        SurfNum2 = this->SurfacePtr(RadSurfNum2);
                        QRadSysSource(SurfNum2) = 0.0;
                        if (Surface(SurfNum2).ExtBoundCond > 0 && Surface(SurfNum2).ExtBoundCond != SurfNum2)
                            QRadSysSource(Surface(SurfNum2).ExtBoundCond) = 0.0; // Also zero the other side of an interzone
                    }
                    break; // outer do loop
                }
            }
            // Condensation Cut-off:
            // Check to see whether there are any surface temperatures within the radiant system that have
            // dropped below the dew-point temperature.  If so, we need to shut off this radiant system.
            // A safety parameter is added (hardwired parameter) to avoid getting too close to condensation
            // conditions.
            this->CondCausedShutDown = false;
            DewPointTemp = PsyTdpFnWPb(ZoneAirHumRat(this->ZonePtr), OutBaroPress);

            if ((OperatingMode == CoolingMode) && (this->CondCtrlType == CondCtrlSimpleOff)) {

                for (RadSurfNum2 = 1; RadSurfNum2 <= this->NumOfSurfaces; ++RadSurfNum2) {
                    if (TH(2, 1, this->SurfacePtr(RadSurfNum2)) < (DewPointTemp + this->CondDewPtDeltaT)) {
                        // Condensation warning--must shut off radiant system
                        this->CondCausedShutDown = true;
                        WaterMassFlow = 0.0;
                        SetComponentFlowRate(WaterMassFlow,
                                             this->ColdWaterInNode,
                                             this->ColdWaterOutNode,
                                             this->CWLoopNum,
                                             this->CWLoopSide,
                                             this->CWBranchNum,
                                             this->CWCompNum);
                        this->WaterMassFlowRate = WaterMassFlow;
                        for (RadSurfNum3 = 1; RadSurfNum3 <= this->NumOfSurfaces; ++RadSurfNum3) {
                            SurfNum2 = this->SurfacePtr(RadSurfNum3);
                            QRadSysSource(SurfNum2) = 0.0;
                            if (Surface(SurfNum2).ExtBoundCond > 0 && Surface(SurfNum2).ExtBoundCond != SurfNum2)
                                QRadSysSource(Surface(SurfNum2).ExtBoundCond) = 0.0; // Also zero the other side of an interzone
                        }
                        // Produce a warning message so that user knows the system was shut-off due to potential for condensation
                        if (!WarmupFlag) {
                            if (this->CondErrIndex == 0) { // allow errors up to number of radiant systems
                                ShowWarningMessage(cConstantFlowSystem + " [" + this->Name + ']');
                                ShowContinueError("Surface [" + Surface(this->SurfacePtr(RadSurfNum2)).Name +
                                                  "] temperature below dew-point temperature--potential for condensation exists");
                                ShowContinueError("Flow to the radiant system will be shut-off to avoid condensation");
                                ShowContinueError("Predicted radiant system surface temperature = " +
                                                  RoundSigDigits(TH(2, 1, this->SurfacePtr(RadSurfNum2)), 2));
                                ShowContinueError("Zone dew-point temperature + safety delta T= " +
                                                  RoundSigDigits(DewPointTemp + this->CondDewPtDeltaT, 2));
                                ShowContinueErrorTimeStamp("");
                                ShowContinueError("Note that a " + RoundSigDigits(this->CondDewPtDeltaT, 4) +
                                                  " C safety was chosen in the input for the shut-off criteria");
                                ShowContinueError("Note also that this affects all surfaces that are part of this radiant system");
                            }
                            ShowRecurringWarningErrorAtEnd(cConstantFlowSystem + " [" + this->Name +
                                                               "] condensation shut-off occurrence continues.",
                                                           this->CondErrIndex,
                                                           DewPointTemp,
                                                           DewPointTemp,
                                                           _,
                                                           "C",
                                                           "C");
                        }
                        break; // outer do loop
                    }
                }

            } else if ((OperatingMode == CoolingMode) && (this->CondCtrlType == CondCtrlNone)) {

                for (RadSurfNum2 = 1; RadSurfNum2 <= this->NumOfSurfaces; ++RadSurfNum2) {
                    if (TH(2, 1, this->SurfacePtr(RadSurfNum2)) < DewPointTemp) {
                        // Condensation occurring but user does not want to shut radiant system off ever
                        this->CondCausedShutDown = true;
                    }
                }

            } else if ((OperatingMode == CoolingMode) && (this->CondCtrlType == CondCtrlVariedOff)) {

                for (RadSurfNum2 = 1; RadSurfNum2 <= this->NumOfSurfaces; ++RadSurfNum2) {
                    if (TH(2, 1, this->SurfacePtr(RadSurfNum2)) < (DewPointTemp + this->CondDewPtDeltaT)) {
                        VarOffCond = true;
                        if (CFloCondIterNum >= 2) {
                            // We have already iterated once so now we must shut off radiant system
                            this->CondCausedShutDown = true;
                            WaterMassFlow = 0.0;
                            SetComponentFlowRate(WaterMassFlow,
                                                 this->ColdWaterInNode,
                                                 this->ColdWaterOutNode,
                                                 this->CWLoopNum,
                                                 this->CWLoopSide,
                                                 this->CWBranchNum,
                                                 this->CWCompNum);
                            this->WaterMassFlowRate = WaterMassFlow;
                            for (RadSurfNum3 = 1; RadSurfNum3 <= this->NumOfSurfaces; ++RadSurfNum3) {
                                SurfNum2 = this->SurfacePtr(RadSurfNum3);
                                QRadSysSource(SurfNum2) = 0.0;
                                if (Surface(SurfNum2).ExtBoundCond > 0 && Surface(SurfNum2).ExtBoundCond != SurfNum2)
                                    QRadSysSource(Surface(SurfNum2).ExtBoundCond) = 0.0; // Also zero the other side of an interzone
                            }
                            // Produce a warning message so that user knows the system was shut-off due to potential for condensation
                            if (!WarmupFlag) {
                                if (this->CondErrIndex == 0) { // allow errors up to number of radiant systems
                                    ShowWarningMessage(cConstantFlowSystem + " [" + this->Name + ']');
                                    ShowContinueError("Surface [" + Surface(this->SurfacePtr(RadSurfNum2)).Name +
                                                      "] temperature below dew-point temperature--potential for condensation exists");
                                    ShowContinueError("Flow to the radiant system will be shut-off to avoid condensation");
                                    ShowContinueError("Predicted radiant system surface temperature = " +
                                                      RoundSigDigits(TH(2, 1, this->SurfacePtr(RadSurfNum2)), 2));
                                    ShowContinueError("Zone dew-point temperature + safety delta T= " +
                                                      RoundSigDigits(DewPointTemp + this->CondDewPtDeltaT, 2));
                                    ShowContinueErrorTimeStamp("");
                                    ShowContinueError("Note that a " + RoundSigDigits(this->CondDewPtDeltaT, 4) +
                                                      " C safety was chosen in the input for the shut-off criteria");
                                    ShowContinueError("Note also that this affects all surfaces that are part of this radiant system");
                                }
                                ShowRecurringWarningErrorAtEnd(cConstantFlowSystem + " [" + this->Name +
                                                                   "] condensation shut-off occurrence continues.",
                                                               this->CondErrIndex,
                                                               DewPointTemp,
                                                               DewPointTemp,
                                                               _,
                                                               "C",
                                                               "C");
                            }
                            break; // outer do loop
                        } else {   // (First iteration--reset loop required temperature and try again to avoid condensation)
                            LoopReqTemp = DewPointTemp + this->CondDewPtDeltaT;
                        }
                    }
                }
            }

            // Determine radiant system outlet temperature (two ways to calculate--use as a check)
            WaterOutletTempCheck = 0.0;
            TotalRadSysPower = 0.0;
            for (RadSurfNum = 1; RadSurfNum <= this->NumOfSurfaces; ++RadSurfNum) {
                SurfNum = this->SurfacePtr(RadSurfNum);
                TotalRadSysPower += QRadSysSource(SurfNum);
                WaterOutletTempCheck += (this->SurfaceFrac(RadSurfNum) * WaterTempOut(RadSurfNum));
            }
            TotalRadSysPower *= ZoneMult;

            if (this->WaterMassFlowRate > 0.0) {
                Cp = GetSpecificHeatGlycol(fluidNameWater, WaterTempIn, this->GlycolIndex, RoutineName);
                this->WaterOutletTemp = this->WaterInletTemp - (TotalRadSysPower / (this->WaterMassFlowRate * Cp));
                if ((std::abs(this->WaterOutletTemp - WaterOutletTempCheck) > TempCheckLimit) &&
                    (std::abs(TotalRadSysPower) > ZeroSystemResp)) {
                    // If the total system power is zero, that means we have shut down and the temperatures won't match because of that
                    ShowWarningError("Radiant system water outlet temperature calculation mismatch--this should not happen");
                }
            } else {
                this->WaterOutletTemp = this->WaterInletTemp;
            }
        }

        // Now that we have the source/sink term(s), we must redo the heat balances to obtain
        // the new SumHATsurf value for the zone.  Note that the difference between the new
        // SumHATsurf and the value originally calculated by the heat balance with a zero
        // source for all radiant systems in the zone is the load met by the system (approximately).
        HeatBalanceSurfaceManager::CalcHeatBalanceOutsideSurf(ZoneNum);
<<<<<<< HEAD
        HeatBalanceSurfaceManager::CalcHeatBalanceInsideSurf(dataWindowManager, ZoneNum);
=======
        HeatBalanceSurfaceManager::CalcHeatBalanceInsideSurf(dataZoneTempPredictorCorrector, ZoneNum);
>>>>>>> 4b7fa19a

        LoadMet = SumHATsurf(this->ZonePtr) - ZeroSourceSumHATsurf(this->ZonePtr);

    }

<<<<<<< HEAD
    void ElectricRadiantSystemData::calculateLowTemperatureRadiantSystem(WindowManagerData &dataWindowManager, Real64 &LoadMet)  // load met by the radiant system, in Watts
=======
    void ElectricRadiantSystemData::calculateLowTemperatureRadiantSystem(ZoneTempPredictorCorrectorData &dataZoneTempPredictorCorrector, Real64 &LoadMet)  // load met by the radiant system, in Watts
>>>>>>> 4b7fa19a
    {

        // SUBROUTINE INFORMATION:
        //       AUTHOR         Rick Strand
        //       DATE WRITTEN   November 2000
        //       MODIFIED       Sep 2011 LKL/BG - resimulate only zones needing it for Radiant systems

        // PURPOSE OF THIS SUBROUTINE:
        // This subroutine does all of the stuff that is necessary to simulate
        // a low temperature electric radiant heating system.  Calls are made to
        // appropriate subroutines either in this module or outside of it.

        // METHODOLOGY EMPLOYED:
        // Follows the methods used by many other pieces of zone equipment except
        // that we are controlling the electrical input to the building element's
        // resistance heating wires.  Note that cooling is not allowed for such
        // a system.

        // REFERENCES:
        // Other EnergyPlus modules
        // IBLAST-QTF research program, completed in January 1995 (unreleased)
        // Strand, R.K. 1995. "Heat Source Transfer Functions and Their Application to
        //   Low Temperature Radiant Heating Systems", Ph.D. dissertation, University
        //   of Illinois at Urbana-Champaign, Department of Mechanical and Industrial
        //   Engineering.
        // Seem, J.E. 1986. "Heat Transfer in Buildings", Ph.D. dissertation, University
        //   of Wisconsin-Madison.

        // Using/Aliasing
        using DataHeatBalance::MRT;
        using DataHeatBalance::Zone;
        using DataHeatBalance::ZoneData;
        using DataHeatBalFanSys::MAT;
        using DataHVACGlobals::SmallLoad;
        using ScheduleManager::GetCurrentScheduleValue;

        // SUBROUTINE LOCAL VARIABLE DECLARATIONS:
        Real64 ControlTemp; // Temperature of the parameter that is controlling the radiant system
        Real64 HeatFrac;    // fraction of maximum electrical heat input to radiant system [dimensionless]
        Real64 OffTemp;     // Temperature above which the radiant system should be completely off [C]
        int RadSurfNum;     // number of surface that is the radiant system
        Real64 SetPtTemp;   // Setpoint temperature [C]
        int SurfNum;        // intermediate variable for surface number in Surface derived type
        int ZoneNum;        // number of zone being served

        // initialize local variables
        ZoneNum = this->ZonePtr;
        HeatFrac = 0.0;

        if (GetCurrentScheduleValue(this->SchedPtr) <= 0.0) {

            // Unit is off; set the heat source terms to zero
            for (RadSurfNum = 1; RadSurfNum <= this->NumOfSurfaces; ++RadSurfNum) {
                SurfNum = this->SurfacePtr(RadSurfNum);
                QRadSysSource(SurfNum) = 0.0;
                if (Surface(SurfNum).ExtBoundCond > 0 && Surface(SurfNum).ExtBoundCond != SurfNum)
                    QRadSysSource(Surface(SurfNum).ExtBoundCond) = 0.0; // Also zero the other side of an interzone
            }

        } else { // Unit might be on-->this section is intended to determine whether the controls say
            // that the unit should be on or not

            // Determine the current setpoint temperature and the temperature at which the unit should be completely off
            SetPtTemp = GetCurrentScheduleValue(this->SetptSchedPtr);
            OffTemp = SetPtTemp + 0.5 * this->ThrottlRange;

            // Determine the control temperature--what the setpoint/offtemp is being compared to for unit operation

            ControlTemp = this->setRadiantSystemControlTemperature();

            if (ControlTemp < OffTemp) { // HEATING MODE

                OperatingMode = HeatingMode;

                HeatFrac = (OffTemp - ControlTemp) / this->ThrottlRange;
                if (HeatFrac < 0.0) HeatFrac = 0.0;
                if (HeatFrac > 1.0) HeatFrac = 1.0;

                // Set the heat source for the low temperature electric radiant system
                for (RadSurfNum = 1; RadSurfNum <= this->NumOfSurfaces; ++RadSurfNum) {
                    SurfNum = this->SurfacePtr(RadSurfNum);
                    QRadSysSource(SurfNum) = HeatFrac * this->MaxElecPower * this->SurfaceFrac(RadSurfNum);
                    if (Surface(SurfNum).ExtBoundCond > 0 && Surface(SurfNum).ExtBoundCond != SurfNum)
                        QRadSysSource(Surface(SurfNum).ExtBoundCond) = QRadSysSource(SurfNum); // Also set the other side of an interzone
                }

                // Now "simulate" the system by recalculating the heat balances
                HeatBalanceSurfaceManager::CalcHeatBalanceOutsideSurf(ZoneNum);
<<<<<<< HEAD
                HeatBalanceSurfaceManager::CalcHeatBalanceInsideSurf(dataWindowManager, ZoneNum);
=======
                HeatBalanceSurfaceManager::CalcHeatBalanceInsideSurf(dataZoneTempPredictorCorrector, ZoneNum);
>>>>>>> 4b7fa19a

                LoadMet = SumHATsurf(ZoneNum) - ZeroSourceSumHATsurf(ZoneNum);

            } else { //  OFF or COOLING MODE (not allowed for an electric low temperature radiant system), turn it off

                for (RadSurfNum = 1; RadSurfNum <= this->NumOfSurfaces; ++RadSurfNum) {
                    SurfNum = this->SurfacePtr(RadSurfNum);
                    QRadSysSource(SurfNum) = 0.0;
                    if (Surface(SurfNum).ExtBoundCond > 0 && Surface(SurfNum).ExtBoundCond != SurfNum)
                        QRadSysSource(Surface(SurfNum).ExtBoundCond) = 0.0; // Also zero the other side of an interzone
                }
            }
        }
    }

   void RadiantSystemBaseData::updateLowTemperatureRadiantSystemSurfaces()
   {

       // The purpose of this routine is to update the average heat source/sink for a particular system over the various system time
       // steps that make up the zone time step.  For hydronic systems, this routine must also set the outlet water conditions.
       // For the source/sink average update, if the system time step elapsed is still what it used to be, then either we are still
       // iterating orwe had to go back and shorten the time step.  As a result, we have to subtract out the previous value that we
       // added.  If the system time step elapsed is different, then we just need to add the new values to the running average.

       // Using/Aliasing
       using DataGlobals::TimeStepZone;
       using DataHeatBalance::Zone;
       using DataHVACGlobals::SysTimeElapsed;
       using DataHVACGlobals::TimeStepSys;

       // SUBROUTINE PARAMETER DEFINITIONS:
       static std::string const RoutineName("UpdateLowTempRadiantSystem");

       for (int radSurfNum = 1; radSurfNum <= this->NumOfSurfaces; ++radSurfNum) {

           int surfNum = this->SurfacePtr(radSurfNum);

           if (LastSysTimeElapsed(surfNum) == SysTimeElapsed) {
               // Still iterating or reducing system time step, so subtract old values which were
               // not valid
               QRadSysSrcAvg(surfNum) -= LastQRadSysSrc(surfNum) * LastTimeStepSys(surfNum) / TimeStepZone;
           }

           // Update the running average and the "last" values with the current values of the appropriate variables
           QRadSysSrcAvg(surfNum) += QRadSysSource(surfNum) * TimeStepSys / TimeStepZone;

           LastQRadSysSrc(surfNum) = QRadSysSource(surfNum);
           LastSysTimeElapsed(surfNum) = SysTimeElapsed;
           LastTimeStepSys(surfNum) = TimeStepSys;
       }
   }

    void VariableFlowRadiantSystemData::updateLowTemperatureRadiantSystem()
    {

        // Using/Aliasing
        using DataHeatBalance::Zone;
        using DataLoopNode::Node;
        using DataPlant::PlantLoop;
        using FluidProperties::GetSpecificHeatGlycol;
        using PlantUtilities::SafeCopyPlantNode;
        using PlantUtilities::SetComponentFlowRate;

        // SUBROUTINE PARAMETER DEFINITIONS:
        static std::string const RoutineName("UpdateVariableFlowSystem");

        // SUBROUTINE LOCAL VARIABLE DECLARATIONS:
        Real64 cpWater;         // Specific heat of water
        int waterInletNode;     // Node number for the water side inlet of the radiant system
        Real64 waterMassFlow;   // Flow rate of water in the radiant system
        int waterOutletNode;    // Node number for the water side outlet of the radiant system

        // For a hydronic system, calculate the water side outlet conditions and set the
        // appropriate conditions on the correct HVAC node.

        // First sum up all of the heat sources/sinks associated with this system
        Real64 TotalHeatSource(0.0); // Total heat source or sink for a particular radiant system (sum of all surface source/sinks)
        for (int radSurfNum = 1; radSurfNum <= this->NumOfSurfaces; ++radSurfNum) {
            TotalHeatSource += QRadSysSource(this->SurfacePtr(radSurfNum));
        }
        TotalHeatSource *= double(Zone(this->ZonePtr).Multiplier * Zone(this->ZonePtr).ListMultiplier);

        // Update the heating side of things
        if (this->HeatingSystem) {

            waterInletNode = this->HotWaterInNode;
            waterOutletNode = this->HotWaterOutNode;
            waterMassFlow = Node(waterInletNode).MassFlowRate;

            cpWater = GetSpecificHeatGlycol(PlantLoop(this->HWLoopNum).FluidName,Node(waterInletNode).Temp,
                                            PlantLoop(this->HWLoopNum).FluidIndex,RoutineName);

            if (OperatingMode == HeatingMode) {
                if ((cpWater > 0.0) && (waterMassFlow > 0.0)) {
                    SafeCopyPlantNode(waterInletNode, waterOutletNode);
                    Node(waterOutletNode).Temp = Node(waterInletNode).Temp - TotalHeatSource / waterMassFlow / cpWater;
                } else {
                    SafeCopyPlantNode(waterInletNode, waterOutletNode);
                }

            } else { // CoolingMode or not on
                SafeCopyPlantNode(waterInletNode, waterOutletNode);
            }

            this->checkForOutOfRangeTemperatureResult(Node(waterOutletNode).Temp, Node(waterInletNode).Temp);
        }

        if (this->CoolingSystem) {

            waterInletNode = this->ColdWaterInNode;
            waterOutletNode = this->ColdWaterOutNode;
            waterMassFlow = Node(waterInletNode).MassFlowRate;

            cpWater = GetSpecificHeatGlycol(PlantLoop(this->CWLoopNum).FluidName,Node(waterInletNode).Temp,
                                            PlantLoop(this->CWLoopNum).FluidIndex,RoutineName);

            if (OperatingMode == CoolingMode) {
                if ((cpWater > 0.0) && (waterMassFlow > 0.0)) {
                    SafeCopyPlantNode(waterInletNode, waterOutletNode);
                    Node(waterOutletNode).Temp = Node(waterInletNode).Temp - TotalHeatSource / waterMassFlow / cpWater;
                } else {
                    SafeCopyPlantNode(waterInletNode, waterOutletNode);
                }

            } else { // HeatingMode or not on
                SafeCopyPlantNode(waterInletNode, waterOutletNode);
            }

            this->checkForOutOfRangeTemperatureResult(Node(waterOutletNode).Temp, Node(waterInletNode).Temp);
        }

    }

    void ConstantFlowRadiantSystemData::updateLowTemperatureRadiantSystem()
    {

        // Using/Aliasing
        using DataHeatBalance::Zone;
        using DataLoopNode::Node;
        using DataPlant::PlantLoop;
        using FluidProperties::GetSpecificHeatGlycol;
        using PlantUtilities::SafeCopyPlantNode;
        using PlantUtilities::SetComponentFlowRate;

        Real64 bypassMassFlow;  // Local bypass for a constant flow radiant system (could have recirculation and/or bypass)
        int waterInletNode;     // Node number for the water side inlet of the radiant system
        int waterOutletNode;    // Node number for the water side outlet of the radiant system

        // For a constant flow system, calculate the water side outlet conditions
        // and set the appropriate conditions on the correct HVAC node.  This may
        // require mixing if the main system does not provide all of the flow that
        // the local radiant system circulates.

        // Update the heating side of things
        if (this->HeatingSystem) {

            waterInletNode = this->HotWaterInNode;
            waterOutletNode = this->HotWaterOutNode;
            SafeCopyPlantNode(waterInletNode, waterOutletNode);

            if (OperatingMode == HeatingMode) {

                // Leave the inlet and outlet flow alone (if high enough) and perform a bypass if more flow than needed
                if (Node(waterInletNode).MassFlowRate <= this->WaterInjectionRate) {
                    // Note that the water injection rate has already been restricted to the maximum available flow
                    Node(waterOutletNode).Temp = this->WaterOutletTemp;
                } else {
                    // Loop is providing more flow than needed so perform a local bypass and
                    // mix the flows to obtain the proper outlet temperature.  In this case,
                    // the mass flow rates on the loop are left alone and the outlet temperature
                    // is calculated from a simple steady-steady, steady-flow energy balance.
                    bypassMassFlow = Node(waterInletNode).MassFlowRate - this->WaterInjectionRate;
                    Node(waterOutletNode).Temp = ((bypassMassFlow * Node(waterInletNode).Temp) + (this->WaterInjectionRate * this->WaterOutletTemp)) /
                                                 (Node(waterOutletNode).MassFlowRate);
                }
            }
            this->checkForOutOfRangeTemperatureResult(Node(waterOutletNode).Temp, Node(waterInletNode).Temp);
        }

        if (this->CoolingSystem) {

            waterInletNode = this->ColdWaterInNode;
            waterOutletNode = this->ColdWaterOutNode;
            SafeCopyPlantNode(waterInletNode, waterOutletNode);

            if (OperatingMode == CoolingMode) {

                if (Node(waterInletNode).MassFlowRate <= this->WaterInjectionRate) {
                    // Note that the water injection rate has already been restricted to the maximum available flow

                    Node(waterOutletNode).Temp = this->WaterOutletTemp;
                } else {
                    // Loop is providing more flow than needed so perform a local bypass and
                    // mix the flows to obtain the proper outlet temperature.  In this case,
                    // the mass flow rates on the loop are left alone and the outlet temperature
                    // is calculated from a simple steady-steady, steady-flow energy balance.
                    bypassMassFlow = Node(waterInletNode).MassFlowRate - this->WaterInjectionRate;
                    Node(waterOutletNode).Temp = ((bypassMassFlow * Node(waterInletNode).Temp) + (this->WaterInjectionRate * this->WaterOutletTemp)) /
                                                 (Node(waterOutletNode).MassFlowRate);
                }

                this->checkForOutOfRangeTemperatureResult(Node(waterOutletNode).Temp, Node(waterInletNode).Temp);
            }
        }

    }

    void ElectricRadiantSystemData::updateLowTemperatureRadiantSystem()
    {   // Dummy routine: no updates are needed for electric radiant systems
    }

    void HydronicSystemBaseData::checkForOutOfRangeTemperatureResult(Real64 const outletTemp, Real64 const inletTemp)
    {

        // SUBROUTINE INFORMATION:
        //       AUTHOR         B. Griffith
        //       DATE WRITTEN   March 2013

        // PURPOSE OF THIS SUBROUTINE:
        // check for crazy, out of range temperature results for fluid leaving radiant system

        // Using/Aliasing
        using General::RoundSigDigits;

        Real64 const upperRangeLimit(500.0);  // high error trigger limit for when model is not working
        Real64 const lowerRangeLimit(-300.0); // Low error trigger limit for when model is not working
        static bool warnTooLow(false);
        static bool warnTooHigh(false);

        warnTooLow = false;
        warnTooHigh = false;
        if (outletTemp < lowerRangeLimit) {
            warnTooLow = true;
        }

        if (outletTemp > upperRangeLimit) {
            warnTooHigh = true;
        }

        if (warnTooLow || warnTooHigh) {
            if (warnTooLow) {
                if (this->OutRangeLoErrorCount == 0) {
                    ShowSevereMessage("UpdateLowTempRadiantSystem: model result for fluid outlet temperature is not physical.");
                    ShowContinueError("Occurs for radiant system name = " + this->Name);
                    ShowContinueError("Calculated radiant system outlet temperature = " + RoundSigDigits(outletTemp, 3) + " [C]");
                    ShowContinueError("Radiant system inlet temperature = " + RoundSigDigits(inletTemp, 3) + " [C]");
                    ShowContinueError(
                        "A possible cause is that the materials used in the internal source construction are not compatible with the model.");
                }
                ShowRecurringSevereErrorAtEnd(
                    "UpdateLowTempRadiantSystem: Detected low out of range outlet temperature result for radiant system name =" +
                        this->Name,
                    this->OutRangeLoErrorCount,
                    outletTemp,
                    outletTemp);
            }

            if (warnTooHigh) {
                if (this->OutRangeHiErrorCount == 0) {
                    ShowSevereMessage("UpdateLowTempRadiantSystem: model result for fluid outlet temperature is not physical.");
                    ShowContinueError("Occurs for radiant system name = " + this->Name);
                    ShowContinueError("Calculated radiant system outlet temperature = " + RoundSigDigits(outletTemp, 3) + " [C]");
                    ShowContinueError("Radiant system inlet temperature = " + RoundSigDigits(inletTemp, 3) + " [C]");
                    ShowContinueError(
                        "A possible cause is that the materials used in the internal source construction are not compatible with the model.");
                }
                ShowRecurringSevereErrorAtEnd(
                    "UpdateLowTempRadiantSystem: Detected high out of range outlet temperature result radiant system name =" +
                        this->Name,
                    this->OutRangeHiErrorCount,
                    outletTemp,
                    outletTemp);
            }

        }
    }

    Real64 RadiantSystemBaseData::setRadiantSystemControlTemperature()
    {
        switch (this->ControlType) {
        case LowTempRadiantControlTypes::MATControl:
            return DataHeatBalFanSys::MAT(this->ZonePtr);
        case LowTempRadiantControlTypes::MRTControl:
            return DataHeatBalance::MRT(this->ZonePtr);
        case LowTempRadiantControlTypes::OperativeControl:
            return 0.5 * (DataHeatBalFanSys::MAT(this->ZonePtr) + DataHeatBalance::MRT(this->ZonePtr));
        case LowTempRadiantControlTypes::ODBControl:
            return DataHeatBalance::Zone(this->ZonePtr).OutDryBulbTemp;
        case LowTempRadiantControlTypes::OWBControl:
            return DataHeatBalance::Zone(this->ZonePtr).OutWetBulbTemp;
        case LowTempRadiantControlTypes::SurfFaceTempControl:
            return DataHeatBalSurface::TempSurfIn(this->SurfacePtr(1));   // Grabs the inside face temperature of the first surface in the list
        case LowTempRadiantControlTypes::SurfIntTempControl:
            return DataHeatBalSurface::TempUserLoc(this->SurfacePtr(1));   // Grabs the temperature inside the slab at the location specified by the user
        default:
            ShowSevereError("Illegal control type in low temperature radiant system: " + this->Name);
            ShowFatalError("Preceding condition causes termination.");
            return 0.0; // hush the compiler
        }
    }

    Real64 HydronicSystemBaseData::calculateHXEffectivenessTerm(Real64 const Temperature,   // Temperature of water entering the radiant system, in C
                                                                Real64 const WaterMassFlow, // Mass flow rate of water in the radiant system, in kg/s
                                                                Real64 const FlowFraction,  // Mass flow rate fraction for this surface in the radiant system
                                                                Real64 const NumCircs       // Number of fluid circuits in this surface
    )
    {

        // SUBROUTINE INFORMATION:
        //       AUTHOR         Rick Strand
        //       DATE WRITTEN   December 2000

        // PURPOSE OF THIS SUBROUTINE:
        // This subroutine calculates the radiant system "heat exchanger"
        // effectiveness term.  This is equal to the mass flow rate of water
        // times the specific heat of water times the effectiveness of
        // the heat exchanger (radiant system "coil").

        // METHODOLOGY EMPLOYED:
        // Assumes that the only real heat transfer term that we have to
        // deal with is the convection from the water to the tube.  The
        // other assumptions are that the tube inside surface temperature
        // is equal to the "source location temperature" and that it is
        // a CONSTANT throughout the radiant system.  This is to make
        // the problem more tractable and to fit with other system assumptions
        // that were made elsewhere in the radiant system model.

        // REFERENCES:
        // Property data for water shown below as parameters taken from
        //   Incropera and DeWitt, Introduction to Heat Transfer, Table A.6.
        // Heat exchanger information also from Incropera and DeWitt.
        // Code based loosely on code from IBLAST program (research version)

        // Using/Aliasing
        using DataGlobals::Pi;
        using DataPlant::PlantLoop;
        using FluidProperties::GetSpecificHeatGlycol;

        // Return value
        Real64 calculateHXEffectivenessTerm;

        // SUBROUTINE PARAMETER DEFINITIONS:
        Real64 const MaxLaminarRe(2300.0); // Maximum Reynolds number for laminar flow
        int const NumOfPropDivisions(13);
        Real64 const MaxExpPower(50.0); // Maximum power after which EXP argument would be zero for DP variables
        static Array1D<Real64> const Temps(
            NumOfPropDivisions, {1.85, 6.85, 11.85, 16.85, 21.85, 26.85, 31.85, 36.85, 41.85, 46.85, 51.85, 56.85, 61.85}); // Temperature, in C
        static Array1D<Real64> const Mu(NumOfPropDivisions,
                                        {0.001652,
                                         0.001422,
                                         0.001225,
                                         0.00108,
                                         0.000959,
                                         0.000855,
                                         0.000769,
                                         0.000695,
                                         0.000631,
                                         0.000577,
                                         0.000528,
                                         0.000489,
                                         0.000453}); // Viscosity, in Ns/m2
        static Array1D<Real64> const Conductivity(
            NumOfPropDivisions, {0.574, 0.582, 0.590, 0.598, 0.606, 0.613, 0.620, 0.628, 0.634, 0.640, 0.645, 0.650, 0.656}); // Conductivity, in W/mK
        static Array1D<Real64> const Pr(
            NumOfPropDivisions, {12.22, 10.26, 8.81, 7.56, 6.62, 5.83, 5.20, 4.62, 4.16, 3.77, 3.42, 3.15, 2.88}); // Prandtl number (dimensionless)
        static std::string const RoutineName("calculateHXEffectivenessTerm");

        // SUBROUTINE LOCAL VARIABLE DECLARATIONS:
        int Index;
        Real64 InterpFrac;
        Real64 NuD;
        Real64 ReD;
        Real64 NTU;
        Real64 CpWater(0.0);
        Real64 Kactual;
        Real64 MUactual;
        Real64 PRactual;
        Real64 Eff; // HX effectiveness

        // First find out where we are in the range of temperatures
        Index = 1;
        while (Index <= NumOfPropDivisions) {
            if (Temperature < Temps(Index)) break; // DO loop
            ++Index;
        }

        // Initialize thermal properties of water
        if (Index == 1) {
            MUactual = Mu(Index);
            Kactual = Conductivity(Index);
            PRactual = Pr(Index);
        } else if (Index > NumOfPropDivisions) {
            Index = NumOfPropDivisions;
            MUactual = Mu(Index);
            Kactual = Conductivity(Index);
            PRactual = Pr(Index);
        } else {
            InterpFrac = (Temperature - Temps(Index - 1)) / (Temps(Index) - Temps(Index - 1));
            MUactual = Mu(Index - 1) + InterpFrac * (Mu(Index) - Mu(Index - 1));
            Kactual = Conductivity(Index - 1) + InterpFrac * (Conductivity(Index) - Conductivity(Index - 1));
            PRactual = Pr(Index - 1) + InterpFrac * (Pr(Index) - Pr(Index - 1));
        }
        // arguments are glycol name, temperature, and concentration
        {
            auto const SELECT_CASE_var1(OperatingMode);
            if (SELECT_CASE_var1 == HeatingMode) {
                CpWater = GetSpecificHeatGlycol(PlantLoop(this->HWLoopNum).FluidName,
                                                Temperature,
                                                PlantLoop(this->HWLoopNum).FluidIndex,
                                                RoutineName);
            } else if (SELECT_CASE_var1 == CoolingMode) {
                CpWater = GetSpecificHeatGlycol(PlantLoop(this->CWLoopNum).FluidName,
                                                Temperature,
                                                PlantLoop(this->CWLoopNum).FluidIndex,
                                                RoutineName);
            } else {
                assert(false);
            }
        }

        // Calculate the Reynold's number from RE=(4*Mdot)/(Pi*Mu*Diameter)
        ReD = 4.0 * WaterMassFlow * FlowFraction / (Pi * MUactual * this->TubeDiameter * NumCircs);

        // Calculate the Nusselt number based on what flow regime one is in
        if (ReD >= MaxLaminarRe) { // Turbulent flow --> use Colburn equation

            NuD = 0.023 * std::pow(ReD, 0.8) * std::pow(PRactual, 1.0 / 3.0);

        } else { // Laminar flow --> use constant surface temperature relation

            NuD = 3.66;
        }

        // Calculate the NTU parameter
        // NTU = UA/[(Mdot*Cp)min]
        // where: U = h (convection coefficient) and h = (k)(Nu)/D
        //        A = Pi*D*TubeLength
        NTU = Pi * Kactual * NuD * this->TubeLength / (WaterMassFlow * CpWater); // FlowFraction cancels out here

        // Calculate Epsilon*MassFlowRate*Cp
        if (NTU > MaxExpPower) {
            Eff = 1.0;
            calculateHXEffectivenessTerm = FlowFraction * WaterMassFlow * CpWater;
        } else {
            Eff = 1.0 - std::exp(-NTU);
            calculateHXEffectivenessTerm = Eff * FlowFraction * WaterMassFlow * CpWater;
        }

        return calculateHXEffectivenessTerm;
    }

    void UpdateRadSysSourceValAvg(bool &LowTempRadSysOn) // .TRUE. if the radiant system has run this zone time step
    {

        // SUBROUTINE INFORMATION:
        //       AUTHOR         Rick Strand
        //       DATE WRITTEN   November 2000

        // PURPOSE OF THIS SUBROUTINE:
        // To transfer the average value of the heat source/sink over the entire
        // zone time step back to the heat balance routines so that the heat
        // balance algorithms can simulate one last time with the average source
        // to maintain some reasonable amount of continuity and energy balance
        // in the temperature and flux histories.

        // METHODOLOGY EMPLOYED:
        // All of the record keeping for the average term is done in the Update
        // routine so the only other thing that this subroutine does is check to
        // see if the system was even on.  If any average term is non-zero, then
        // one or more of the radiant systems was running.

        // SUBROUTINE PARAMETER DEFINITIONS:
        Real64 const CloseEnough(0.01); // Some arbitrarily small value to avoid zeros and numbers that are almost the same

        // SUBROUTINE LOCAL VARIABLE DECLARATIONS:
        int SurfNum; // DO loop counter for surface index

        LowTempRadSysOn = false;

        // If this was never allocated, then there are no radiant systems in this input file (just RETURN)
        if (!allocated(QRadSysSrcAvg)) return;

        // If it was allocated, then we have to check to see if this was running at all...
        for (SurfNum = 1; SurfNum <= TotSurfaces; ++SurfNum) {
            if (QRadSysSrcAvg(SurfNum) != 0.0) {
                LowTempRadSysOn = true;
                break; // DO loop
            }
        }

        QRadSysSource = QRadSysSrcAvg;

        // For interzone surfaces, QRadSysSrcAvg was only updated for the "active" side.  The active side
        // would have a non-zero value at this point.  If the numbers differ, then we have to manually update.
        for (SurfNum = 1; SurfNum <= TotSurfaces; ++SurfNum) {
            if (Surface(SurfNum).ExtBoundCond > 0 && Surface(SurfNum).ExtBoundCond != SurfNum) {
                if (std::abs(QRadSysSource(SurfNum) - QRadSysSource(Surface(SurfNum).ExtBoundCond)) > CloseEnough) { // numbers differ
                    if (std::abs(QRadSysSource(SurfNum)) > std::abs(QRadSysSource(Surface(SurfNum).ExtBoundCond))) {
                        QRadSysSource(Surface(SurfNum).ExtBoundCond) = QRadSysSource(SurfNum);
                    } else {
                        QRadSysSource(SurfNum) = QRadSysSource(Surface(SurfNum).ExtBoundCond);
                    }
                }
            }
        }
    }

    Real64 SumHATsurf(int const ZoneNum) // Zone number
    {

        // FUNCTION INFORMATION:
        //       AUTHOR         Peter Graham Ellis
        //       DATE WRITTEN   July 2003

        // PURPOSE OF THIS FUNCTION:
        // This function calculates the zone sum of Hc*Area*Tsurf.  It replaces the old SUMHAT.
        // The SumHATsurf code below is also in the CalcZoneSums subroutine in ZoneTempPredictorCorrector
        // and should be updated accordingly.

        // Using/Aliasing
        using namespace DataSurfaces;
        using namespace DataHeatBalance;
        using namespace DataHeatBalSurface;

        // Return value
        Real64 sumHATsurf(0.0);

        for (int surfNum = Zone(ZoneNum).SurfaceFirst; surfNum <= Zone(ZoneNum).SurfaceLast; ++surfNum) {
            if (!Surface(surfNum).HeatTransSurf) continue; // Skip non-heat transfer surfaces

            Real64 Area = Surface(surfNum).Area;

            if (Surface(surfNum).Class == SurfaceClass_Window) {
                if (SurfaceWindow(surfNum).ShadingFlag == IntShadeOn || SurfaceWindow(surfNum).ShadingFlag == IntBlindOn) {
                    // The area is the shade or blind are = sum of the glazing area and the divider area (which is zero if no divider)
                    Area += SurfaceWindow(surfNum).DividerArea;
                }

                if (SurfaceWindow(surfNum).FrameArea > 0.0) {
                    // Window frame contribution
                    sumHATsurf += HConvIn(surfNum) * SurfaceWindow(surfNum).FrameArea * (1.0 + SurfaceWindow(surfNum).ProjCorrFrIn) *
                                  SurfaceWindow(surfNum).FrameTempSurfIn;
                }

                if (SurfaceWindow(surfNum).DividerArea > 0.0 && SurfaceWindow(surfNum).ShadingFlag != IntShadeOn &&
                    SurfaceWindow(surfNum).ShadingFlag != IntBlindOn) {
                    // Window divider contribution (only from shade or blind for window with divider and interior shade or blind)
                    sumHATsurf += HConvIn(surfNum) * SurfaceWindow(surfNum).DividerArea * (1.0 + 2.0 * SurfaceWindow(surfNum).ProjCorrDivIn) *
                                  SurfaceWindow(surfNum).DividerTempSurfIn;
                }
            }

            sumHATsurf += HConvIn(surfNum) * Area * TempSurfInTmp(surfNum);
        }

        return sumHATsurf;
    }

    void VariableFlowRadiantSystemData::reportLowTemperatureRadiantSystem()
    {

        // Using/Aliasing
        using DataGlobals::SecInHour;
        using DataHeatBalance::Zone;
        using DataHVACGlobals::TimeStepSys;
        using DataLoopNode::Node;

        Real64 totalRadSysPower(0.0); // Total source/sink power for the radiant system (sum of all surfaces of the system)

        for (int radSurfNum = 1; radSurfNum <= this->NumOfSurfaces; ++radSurfNum) {
            totalRadSysPower += QRadSysSource(this->SurfacePtr(radSurfNum));
        }

        totalRadSysPower *= double(Zone(this->ZonePtr).Multiplier * Zone(this->ZonePtr).ListMultiplier);

        this->HeatPower = 0.0;
        this->CoolPower = 0.0;

        if (OperatingMode == HeatingMode) {
            this->WaterInletTemp = Node(this->HotWaterInNode).Temp;
            this->WaterOutletTemp = Node(this->HotWaterOutNode).Temp;
            this->WaterMassFlowRate = Node(this->HotWaterInNode).MassFlowRate;
            this->HeatPower = totalRadSysPower;

        } else if (OperatingMode == CoolingMode) {
            this->WaterInletTemp = Node(this->ColdWaterInNode).Temp;
            this->WaterOutletTemp = Node(this->ColdWaterOutNode).Temp;
            this->WaterMassFlowRate = Node(this->ColdWaterInNode).MassFlowRate;
            this->CoolPower = -totalRadSysPower;

        } else { // Not Operating: Leave temperatures at previous values
            this->WaterMassFlowRate = 0.0;
            this->WaterOutletTemp = this->WaterInletTemp;
        }

        this->HeatEnergy = this->HeatPower * TimeStepSys * SecInHour;
        this->CoolEnergy = this->CoolPower * TimeStepSys * SecInHour;

        if (this->CondCausedShutDown) {
            this->CondCausedTimeOff = TimeStepSys * SecInHour;
        } else {
            this->CondCausedTimeOff = 0.0;
        }

    }

    void ConstantFlowRadiantSystemData::reportLowTemperatureRadiantSystem()
    {

        // Using/Aliasing
        using DataGlobals::SecInHour;
        using DataHeatBalance::Zone;
        using DataHVACGlobals::TimeStepSys;
        using DataLoopNode::Node;
        using DataPlant::PlantLoop;
        using DataSurfaces::Surface;
        using FluidProperties::GetSpecificHeatGlycol;

        static std::string const routineName("ReportConstantFlowSystem");
        Real64 cpFluid;          // Specific heat of the fluid in the radiant system
        Real64 totalRadSysPower(0.0); // Total source/sink power for the radiant system (sum of all surfaces of the system)

        for (int radSurfNum = 1; radSurfNum <= this->NumOfSurfaces; ++radSurfNum) {
            totalRadSysPower += QRadSysSource(this->SurfacePtr(radSurfNum));
        }

        totalRadSysPower *= double(Zone(this->ZonePtr).Multiplier * Zone(this->ZonePtr).ListMultiplier);

        this->HeatPower = 0.0;
        this->CoolPower = 0.0;

        // Note that temperatures have already been set as part of the simulation
        // step.  So, they do not need to be calculated here except for the pump
        // inlet temperature which was not calculated elsewhere.  If the system is
        // not operating, leave the temperatures with their previous values but
        // zero out the flow and power quantities (should have already been done
        // in another routine, but just in case...).

        if (OperatingMode == HeatingMode) {
            cpFluid = GetSpecificHeatGlycol(PlantLoop(this->HWLoopNum).FluidName,Node(this->HotWaterInNode).Temp,
                                            PlantLoop(this->HWLoopNum).FluidIndex,routineName);

            this->HeatPower = totalRadSysPower;
            if (this->PumpMassFlowRate > 0.0) {
                this->PumpInletTemp = this->WaterInletTemp - (this->PumpHeattoFluid / (this->PumpMassFlowRate * cpFluid));
            } else {
                this->PumpInletTemp = this->WaterInletTemp;
            }

        } else if (OperatingMode == CoolingMode) {
            cpFluid = GetSpecificHeatGlycol(PlantLoop(this->CWLoopNum).FluidName,Node(this->ColdWaterInNode).Temp,
                                            PlantLoop(this->CWLoopNum).FluidIndex,routineName);

            this->CoolPower = -totalRadSysPower;
            this->PumpInletTemp = this->WaterInletTemp - (this->PumpHeattoFluid / (this->PumpMassFlowRate * cpFluid));

        } else { // Not Operating
            this->WaterOutletTemp = this->WaterInletTemp;
            this->PumpInletTemp = this->WaterInletTemp;
            this->WaterMassFlowRate = 0.0;
            this->WaterInjectionRate = 0.0;
            this->WaterRecircRate = 0.0;
            this->HeatPower = 0.0;
            this->CoolPower = 0.0;
            this->PumpPower = 0.0;
            this->PumpMassFlowRate = 0.0;
            this->PumpHeattoFluid = 0.0;
        }

        this->HeatEnergy = this->HeatPower * TimeStepSys * SecInHour;
        this->CoolEnergy = this->CoolPower * TimeStepSys * SecInHour;
        this->PumpEnergy = this->PumpPower * TimeStepSys * SecInHour;
        this->PumpHeattoFluidEnergy = this->PumpHeattoFluid * TimeStepSys * SecInHour;

        if (this->CondCausedShutDown) {
            this->CondCausedTimeOff = TimeStepSys * SecInHour;
        } else {
            this->CondCausedTimeOff = 0.0;
        }

    }

    void ElectricRadiantSystemData::reportLowTemperatureRadiantSystem()
    {

        // Using/Aliasing
        using DataGlobals::SecInHour;
        using DataHeatBalance::Zone;
        using DataHVACGlobals::TimeStepSys;

        Real64 totalRadSysPower(0.0); // Total source/sink power for the radiant system (sum of all surfaces of the system)

        for (int radSurfNum = 1; radSurfNum <= this->NumOfSurfaces; ++radSurfNum) {
            totalRadSysPower += QRadSysSource(this->SurfacePtr(radSurfNum));
        }

        totalRadSysPower *= double(Zone(this->ZonePtr).Multiplier * Zone(this->ZonePtr).ListMultiplier);

        this->ElecPower = totalRadSysPower;
        this->ElecEnergy = this->ElecPower * TimeStepSys * SecInHour;
        this->HeatPower = this->ElecPower;
        this->HeatEnergy = this->ElecEnergy;

    }

} // namespace LowTempRadiantSystem

} // namespace EnergyPlus<|MERGE_RESOLUTION|>--- conflicted
+++ resolved
@@ -329,11 +329,7 @@
             }
 
             if ((SystemType == HydronicSystem) || (SystemType == ConstantFlowSystem) || (SystemType == ElectricSystem) ) {
-<<<<<<< HEAD
-                baseSystem->calculateLowTemperatureRadiantSystem(state.dataWindowManager, LoadMet);
-=======
-                baseSystem->calculateLowTemperatureRadiantSystem(state.dataZoneTempPredictorCorrector, LoadMet);
->>>>>>> 4b7fa19a
+                baseSystem->calculateLowTemperatureRadiantSystem(state, LoadMet);
                 baseSystem->updateLowTemperatureRadiantSystemSurfaces();
                 baseSystem->updateLowTemperatureRadiantSystem(); // Nothing to update for electric systems
                 baseSystem->reportLowTemperatureRadiantSystem();
@@ -2994,11 +2990,7 @@
         return sizeRadiantSystemTubeLength;
     }
 
-<<<<<<< HEAD
-    void VariableFlowRadiantSystemData::calculateLowTemperatureRadiantSystem(WindowManagerData &dataWindowManager, Real64 &LoadMet)   // load met by the radiant system, in Watts
-=======
-    void VariableFlowRadiantSystemData::calculateLowTemperatureRadiantSystem(ZoneTempPredictorCorrectorData &dataZoneTempPredictorCorrector, Real64 &LoadMet)   // load met by the radiant system, in Watts
->>>>>>> 4b7fa19a
+    void VariableFlowRadiantSystemData::calculateLowTemperatureRadiantSystem(EnergyPlusData &state, Real64 &LoadMet)   // load met by the radiant system, in Watts
     {
 
         // SUBROUTINE INFORMATION:
@@ -3160,19 +3152,11 @@
             }
 
             // Now simulate the system...
-<<<<<<< HEAD
-            if (((OperatingMode == HeatingMode) || (OperatingMode == CoolingMode)) && SysRunning) this->calculateLowTemperatureRadiantSystemComponents(dataWindowManager, LoadMet);
+            if (((OperatingMode == HeatingMode) || (OperatingMode == CoolingMode)) && SysRunning) this->calculateLowTemperatureRadiantSystemComponents(state, LoadMet);
         }
     }
 
-    void VariableFlowRadiantSystemData::calculateLowTemperatureRadiantSystemComponents(WindowManagerData &dataWindowManager, Real64 &LoadMet) // Load met by the low temperature radiant system, in Watts
-=======
-            if (((OperatingMode == HeatingMode) || (OperatingMode == CoolingMode)) && SysRunning) this->calculateLowTemperatureRadiantSystemComponents(dataZoneTempPredictorCorrector, LoadMet);
-        }
-    }
-
-    void VariableFlowRadiantSystemData::calculateLowTemperatureRadiantSystemComponents(ZoneTempPredictorCorrectorData &dataZoneTempPredictorCorrector, Real64 &LoadMet) // Load met by the low temperature radiant system, in Watts
->>>>>>> 4b7fa19a
+    void VariableFlowRadiantSystemData::calculateLowTemperatureRadiantSystemComponents(EnergyPlusData &state, Real64 &LoadMet) // Load met by the low temperature radiant system, in Watts
     {
 
         // SUBROUTINE INFORMATION:
@@ -3535,11 +3519,7 @@
                     }
                     // Redo the heat balances since we have changed the heat source (set it to zero)
                     HeatBalanceSurfaceManager::CalcHeatBalanceOutsideSurf(ZoneNum);
-<<<<<<< HEAD
-                    HeatBalanceSurfaceManager::CalcHeatBalanceInsideSurf(dataWindowManager, ZoneNum);
-=======
-                    HeatBalanceSurfaceManager::CalcHeatBalanceInsideSurf(dataZoneTempPredictorCorrector, ZoneNum);
->>>>>>> 4b7fa19a
+                    HeatBalanceSurfaceManager::CalcHeatBalanceInsideSurf(state, ZoneNum);
                     // Now check all of the surface temperatures.  If any potentially have condensation, leave the system off.
                     for (RadSurfNum2 = 1; RadSurfNum2 <= this->NumOfSurfaces; ++RadSurfNum2) {
                         if (TH(2, 1, this->SurfacePtr(RadSurfNum2)) < (DewPointTemp + this->CondDewPtDeltaT)) {
@@ -3598,11 +3578,7 @@
 
                         // Redo the heat balances since we have changed the heat source
                         HeatBalanceSurfaceManager::CalcHeatBalanceOutsideSurf(ZoneNum);
-<<<<<<< HEAD
-                        HeatBalanceSurfaceManager::CalcHeatBalanceInsideSurf(dataWindowManager, ZoneNum);
-=======
-                        HeatBalanceSurfaceManager::CalcHeatBalanceInsideSurf(dataZoneTempPredictorCorrector, ZoneNum);
->>>>>>> 4b7fa19a
+                        HeatBalanceSurfaceManager::CalcHeatBalanceInsideSurf(state, ZoneNum);
 
                         // Check for condensation one more time.  If no condensation, we are done.  If there is
                         // condensation, shut things down and be done.
@@ -3667,20 +3643,12 @@
         // SumHATsurf and the value originally calculated by the heat balance with a zero
         // source for all radiant systems in the zone is the load met by the system (approximately).
         HeatBalanceSurfaceManager::CalcHeatBalanceOutsideSurf(ZoneNum);
-<<<<<<< HEAD
-        HeatBalanceSurfaceManager::CalcHeatBalanceInsideSurf(dataWindowManager, ZoneNum);
-=======
-        HeatBalanceSurfaceManager::CalcHeatBalanceInsideSurf(dataZoneTempPredictorCorrector, ZoneNum);
->>>>>>> 4b7fa19a
+        HeatBalanceSurfaceManager::CalcHeatBalanceInsideSurf(state, ZoneNum);
 
         LoadMet = SumHATsurf(ZoneNum) - ZeroSourceSumHATsurf(ZoneNum);
     }
 
-<<<<<<< HEAD
-    void ConstantFlowRadiantSystemData::calculateLowTemperatureRadiantSystem(WindowManagerData &dataWindowManager, Real64 &LoadMet)      // load met by the radiant system, in Watts
-=======
-    void ConstantFlowRadiantSystemData::calculateLowTemperatureRadiantSystem(ZoneTempPredictorCorrectorData &dataZoneTempPredictorCorrector, Real64 &LoadMet)      // load met by the radiant system, in Watts
->>>>>>> 4b7fa19a
+    void ConstantFlowRadiantSystemData::calculateLowTemperatureRadiantSystem(EnergyPlusData &state, Real64 &LoadMet)      // load met by the radiant system, in Watts
     {
 
         // SUBROUTINE INFORMATION:
@@ -3960,11 +3928,7 @@
                     // So, proceed assuming the RadInTemp requested by the controls and then figure out the
                     // mixing after the outlet radiant temperature is calculated.
                     this->WaterInletTemp = RadInTemp;
-<<<<<<< HEAD
-                    this->calculateLowTemperatureRadiantSystemComponents(dataWindowManager, LoopInNode, Iteration, LoadMet);
-=======
-                    this->calculateLowTemperatureRadiantSystemComponents(dataZoneTempPredictorCorrector, LoopInNode, Iteration, LoadMet);
->>>>>>> 4b7fa19a
+                    this->calculateLowTemperatureRadiantSystemComponents(state, LoopInNode, Iteration, LoadMet);
 
                     // We now have inlet and outlet temperatures--we still need to set the flow rates
                     if ((SysWaterInTemp - this->WaterOutletTemp) != 0.0) { // protect divide by zero
@@ -3982,11 +3946,7 @@
                     // the entire flow to the component (no recirculation but potentially some bypass for the
                     // overall loop).  There is no way we can meet the control temperature so don't even try.
                     this->WaterInletTemp = SysWaterInTemp + PumpTempRise;
-<<<<<<< HEAD
-                    this->calculateLowTemperatureRadiantSystemComponents(dataWindowManager, LoopInNode, Iteration, LoadMet);
-=======
-                    this->calculateLowTemperatureRadiantSystemComponents(dataZoneTempPredictorCorrector, LoopInNode, Iteration, LoadMet);
->>>>>>> 4b7fa19a
+                    this->calculateLowTemperatureRadiantSystemComponents(state, LoopInNode, Iteration, LoadMet);
 
                     // We now have inlet and outlet temperatures--we still need to set the flow rates
                     if ((SysWaterInTemp - this->WaterOutletTemp) != 0.0) { // protect divide by zero
@@ -4011,11 +3971,7 @@
                     // have to repeat the solution for an unknown inlet temperature and a known recirculation
                     // rate.
                     this->WaterInletTemp = RadInTemp;
-<<<<<<< HEAD
-                    this->calculateLowTemperatureRadiantSystemComponents(dataWindowManager, LoopInNode, Iteration, LoadMet);
-=======
-                    this->calculateLowTemperatureRadiantSystemComponents(dataZoneTempPredictorCorrector, LoopInNode, Iteration, LoadMet);
->>>>>>> 4b7fa19a
+                    this->calculateLowTemperatureRadiantSystemComponents(state, LoopInNode, Iteration, LoadMet);
 
                     // Now see if we can really get that desired into temperature (RadInTemp) by solving
                     // for the flow that is injected from the loop.  A heat balance for the mixer that relates
@@ -4039,11 +3995,7 @@
                         this->WaterRecircRate = this->WaterMassFlowRate - this->WaterInjectionRate;
                         this->WaterInletTemp = SysWaterInTemp + PumpTempRise;
                         Iteration = true;
-<<<<<<< HEAD
-                        this->calculateLowTemperatureRadiantSystemComponents(dataWindowManager, LoopInNode, Iteration, LoadMet);
-=======
-                        this->calculateLowTemperatureRadiantSystemComponents(dataZoneTempPredictorCorrector, LoopInNode, Iteration, LoadMet);
->>>>>>> 4b7fa19a
+                        this->calculateLowTemperatureRadiantSystemComponents(state, LoopInNode, Iteration, LoadMet);
                     } else {
                         this->WaterInjectionRate = InjectFlowRate;
                         this->WaterRecircRate = this->WaterMassFlowRate - this->WaterInjectionRate;
@@ -4058,11 +4010,7 @@
                     this->WaterRecircRate = this->WaterMassFlowRate - this->WaterInjectionRate;
                     this->WaterInletTemp = SysWaterInTemp + PumpTempRise;
                     Iteration = true;
-<<<<<<< HEAD
-                    this->calculateLowTemperatureRadiantSystemComponents(dataWindowManager, LoopInNode, Iteration, LoadMet);
-=======
-                    this->calculateLowTemperatureRadiantSystemComponents(dataZoneTempPredictorCorrector, LoopInNode, Iteration, LoadMet);
->>>>>>> 4b7fa19a
+                    this->calculateLowTemperatureRadiantSystemComponents(state, LoopInNode, Iteration, LoadMet);
                }
 
             } else if (OperatingMode == CoolingMode) {
@@ -4097,11 +4045,7 @@
                         } else {
                             this->WaterInletTemp = LoopReqTemp;
                         }
-<<<<<<< HEAD
-                        this->calculateLowTemperatureRadiantSystemComponents(dataWindowManager, LoopInNode, Iteration, LoadMet);
-=======
-                        this->calculateLowTemperatureRadiantSystemComponents(dataZoneTempPredictorCorrector, LoopInNode, Iteration, LoadMet);
->>>>>>> 4b7fa19a
+                        this->calculateLowTemperatureRadiantSystemComponents(state, LoopInNode, Iteration, LoadMet);
 
                         // We now have inlet and outlet temperatures--we still need to set the flow rates
                         this->WaterInjectionRate =
@@ -4117,11 +4061,7 @@
                         // the entire flow to the component (no recirculation but potentially some bypass for the
                         // overall loop).  There is no way we can meet the control temperature so don't even try.
                         this->WaterInletTemp = SysWaterInTemp + PumpTempRise;
-<<<<<<< HEAD
-                        this->calculateLowTemperatureRadiantSystemComponents(dataWindowManager, LoopInNode, Iteration, LoadMet);
-=======
-                        this->calculateLowTemperatureRadiantSystemComponents(dataZoneTempPredictorCorrector, LoopInNode, Iteration, LoadMet);
->>>>>>> 4b7fa19a
+                        this->calculateLowTemperatureRadiantSystemComponents(state, LoopInNode, Iteration, LoadMet);
 
                         // We now have inlet and outlet temperatures--we still need to set the flow rates
                         if ((SysWaterInTemp - this->WaterOutletTemp) != 0.0) { // protect div by zero
@@ -4151,11 +4091,7 @@
                         } else {
                             this->WaterInletTemp = LoopReqTemp;
                         }
-<<<<<<< HEAD
-                        this->calculateLowTemperatureRadiantSystemComponents(dataWindowManager, LoopInNode, Iteration, LoadMet);
-=======
-                        this->calculateLowTemperatureRadiantSystemComponents(dataZoneTempPredictorCorrector, LoopInNode, Iteration, LoadMet);
->>>>>>> 4b7fa19a
+                        this->calculateLowTemperatureRadiantSystemComponents(state, LoopInNode, Iteration, LoadMet);
 
                         // Now see if we can really get that desired into temperature (RadInTemp) by solving
                         // for the flow that is injected from the loop.  A heat balance for the mixer that relates
@@ -4180,11 +4116,7 @@
                             this->WaterRecircRate = this->WaterMassFlowRate - this->WaterInjectionRate;
                             this->WaterInletTemp = SysWaterInTemp + PumpTempRise;
                             Iteration = true;
-<<<<<<< HEAD
-                            this->calculateLowTemperatureRadiantSystemComponents(dataWindowManager, LoopInNode, Iteration, LoadMet);
-=======
-                            this->calculateLowTemperatureRadiantSystemComponents(dataZoneTempPredictorCorrector, LoopInNode, Iteration, LoadMet);
->>>>>>> 4b7fa19a
+                            this->calculateLowTemperatureRadiantSystemComponents(state, LoopInNode, Iteration, LoadMet);
                         } else {
                             this->WaterInjectionRate = InjectFlowRate;
                             this->WaterRecircRate = this->WaterMassFlowRate - this->WaterInjectionRate;
@@ -4199,11 +4131,7 @@
                         this->WaterRecircRate = this->WaterMassFlowRate - this->WaterInjectionRate;
                         this->WaterInletTemp = SysWaterInTemp + PumpTempRise;
                         Iteration = true;
-<<<<<<< HEAD
-                        this->calculateLowTemperatureRadiantSystemComponents(dataWindowManager, LoopInNode, Iteration, LoadMet);
-=======
-                        this->calculateLowTemperatureRadiantSystemComponents(dataZoneTempPredictorCorrector, LoopInNode, Iteration, LoadMet);
->>>>>>> 4b7fa19a
+                        this->calculateLowTemperatureRadiantSystemComponents(state, LoopInNode, Iteration, LoadMet);
                     }
 
                     ++CFloCondIterNum;
@@ -4241,11 +4169,7 @@
     }
 
     void ConstantFlowRadiantSystemData::calculateLowTemperatureRadiantSystemComponents
-<<<<<<< HEAD
-                                            (WindowManagerData &dataWindowManager, int const MainLoopNodeIn, // Node number on main loop of the inlet node to the radiant system
-=======
-                                            (ZoneTempPredictorCorrectorData &dataZoneTempPredictorCorrector, int const MainLoopNodeIn, // Node number on main loop of the inlet node to the radiant system
->>>>>>> 4b7fa19a
+                                            (EnergyPlusData &state, int const MainLoopNodeIn, // Node number on main loop of the inlet node to the radiant system
                                              bool const Iteration,     // FALSE for the regular solution, TRUE when we had to loop back
                                              Real64 &LoadMet           // Load met by the low temperature radiant system, in Watts
     )
@@ -4756,21 +4680,13 @@
         // SumHATsurf and the value originally calculated by the heat balance with a zero
         // source for all radiant systems in the zone is the load met by the system (approximately).
         HeatBalanceSurfaceManager::CalcHeatBalanceOutsideSurf(ZoneNum);
-<<<<<<< HEAD
-        HeatBalanceSurfaceManager::CalcHeatBalanceInsideSurf(dataWindowManager, ZoneNum);
-=======
-        HeatBalanceSurfaceManager::CalcHeatBalanceInsideSurf(dataZoneTempPredictorCorrector, ZoneNum);
->>>>>>> 4b7fa19a
+        HeatBalanceSurfaceManager::CalcHeatBalanceInsideSurf(state, ZoneNum);
 
         LoadMet = SumHATsurf(this->ZonePtr) - ZeroSourceSumHATsurf(this->ZonePtr);
 
     }
 
-<<<<<<< HEAD
-    void ElectricRadiantSystemData::calculateLowTemperatureRadiantSystem(WindowManagerData &dataWindowManager, Real64 &LoadMet)  // load met by the radiant system, in Watts
-=======
-    void ElectricRadiantSystemData::calculateLowTemperatureRadiantSystem(ZoneTempPredictorCorrectorData &dataZoneTempPredictorCorrector, Real64 &LoadMet)  // load met by the radiant system, in Watts
->>>>>>> 4b7fa19a
+    void ElectricRadiantSystemData::calculateLowTemperatureRadiantSystem(EnergyPlusData &state, Real64 &LoadMet)  // load met by the radiant system, in Watts
     {
 
         // SUBROUTINE INFORMATION:
@@ -4859,11 +4775,7 @@
 
                 // Now "simulate" the system by recalculating the heat balances
                 HeatBalanceSurfaceManager::CalcHeatBalanceOutsideSurf(ZoneNum);
-<<<<<<< HEAD
-                HeatBalanceSurfaceManager::CalcHeatBalanceInsideSurf(dataWindowManager, ZoneNum);
-=======
-                HeatBalanceSurfaceManager::CalcHeatBalanceInsideSurf(dataZoneTempPredictorCorrector, ZoneNum);
->>>>>>> 4b7fa19a
+                HeatBalanceSurfaceManager::CalcHeatBalanceInsideSurf(state, ZoneNum);
 
                 LoadMet = SumHATsurf(ZoneNum) - ZeroSourceSumHATsurf(ZoneNum);
 
