--- conflicted
+++ resolved
@@ -783,284 +783,6 @@
 
         String = StrOut;
     }
-
-<<<<<<< HEAD
-=======
-    void ProduceMinMaxStringWStartMinute(EnergyPlusData &state,
-                                         std::string &String,                // Current value
-                                         int const DateValue,                // Date of min/max
-                                         ReportingFrequency const ReportFreq // Reporting Frequency
-    )
-    {
-
-        // SUBROUTINE INFORMATION:
-        //       AUTHOR         Linda K. Lawrie
-        //       DATE WRITTEN   January 2001
-        //       MODIFIED       na
-        //       RE-ENGINEERED  na
-
-        // PURPOSE OF THIS SUBROUTINE:
-        // This subroutine produces the appropriate min/max string depending
-        // on the reporting frequency.  Used in Meter reporting.
-
-        // METHODOLOGY EMPLOYED:
-        // Prior to calling this routine, the basic value string will be
-        // produced, but DecodeMonDayHrMin will not have been called.  Uses the MinutesPerTimeStep
-        // value to set the StartMinute.
-
-        // REFERENCES:
-        // na
-
-        // Using/Aliasing
-        using General::DecodeMonDayHrMin;
-
-        // Locals
-        // SUBROUTINE ARGUMENT DEFINITIONS:
-
-        // SUBROUTINE PARAMETER DEFINITIONS:
-        static constexpr fmt::string_view HrFormat("{},{:02}:{:02}");
-        static constexpr fmt::string_view DayFormat("{},{:2},{:02}:{:02}");
-        static constexpr fmt::string_view MonthFormat("{},{:2},{:2},{:02}:{:02}");
-        static constexpr fmt::string_view EnvrnFormat("{},{:2},{:2},{:2},{:02}:{:02}");
-
-        // INTERFACE BLOCK SPECIFICATIONS:
-        // na
-
-        // DERIVED TYPE DEFINITIONS:
-        // na
-
-        // SUBROUTINE LOCAL VARIABLE DECLARATIONS:
-        int Mon;
-        int Day;
-        int Hour;
-        int Minute;
-        int StartMinute;
-        std::string StrOut;
-
-        DecodeMonDayHrMin(DateValue, Mon, Day, Hour, Minute);
-
-        switch (ReportFreq) {
-        case ReportingFrequency::Hourly: // Hourly -- used in meters
-            StartMinute = Minute - state.dataGlobal->MinutesPerTimeStep + 1;
-            StrOut = format(HrFormat, strip(String), StartMinute, Minute);
-            break;
-
-        case ReportingFrequency::Daily: // Daily
-            StartMinute = Minute - state.dataGlobal->MinutesPerTimeStep + 1;
-            StrOut = format(DayFormat, strip(String), Hour, StartMinute, Minute);
-            break;
-
-        case ReportingFrequency::Monthly: // Monthly
-            StartMinute = Minute - state.dataGlobal->MinutesPerTimeStep + 1;
-            StrOut = format(MonthFormat, strip(String), Day, Hour, StartMinute, Minute);
-            break;
-
-        case ReportingFrequency::Yearly: // Yearly
-            StartMinute = Minute - state.dataGlobal->MinutesPerTimeStep + 1;
-            StrOut = format(EnvrnFormat, strip(String), Mon, Day, Hour, StartMinute, Minute);
-            break;
-
-        case ReportingFrequency::Simulation: // Environment
-            StartMinute = Minute - state.dataGlobal->MinutesPerTimeStep + 1;
-            StrOut = format(EnvrnFormat, strip(String), Mon, Day, Hour, StartMinute, Minute);
-            break;
-
-        default: // Each, TimeStep, Hourly dont have this
-            StrOut = std::string();
-            break;
-        }
-
-        String = StrOut;
-    }
-
-    TimeStepType ValidateTimeStepType(EnergyPlusData &state,
-                                      std::string const &TimeStepTypeKey, // Index type (Zone, HVAC) for variables
-                                      std::string_view CalledFrom         // Routine called from (for error messages)
-    )
-    {
-
-        // FUNCTION INFORMATION:
-        //       AUTHOR         Linda K. Lawrie
-        //       DATE WRITTEN   December 1998
-        //       MODIFIED       na
-        //       RE-ENGINEERED  na
-
-        // PURPOSE OF THIS FUNCTION:
-        // This function validates the requested "index" type and returns
-        // the proper value for use inside the OutputProcessor.
-
-        // METHODOLOGY EMPLOYED:
-        // Look it up in a list of valid index types.
-
-        // FUNCTION LOCAL VARIABLE DECLARATIONS:
-
-        // TODO: , "HEATBALANCE", "HEAT BALANCE" are used nowhere aside from tests. Should we remove them?
-        std::vector<std::string> zoneIndexes({"ZONE", "HEATBALANCE", "HEAT BALANCE"});
-        std::vector<std::string> systemIndexes({"HVAC", "SYSTEM", "PLANT"});
-        std::string uppercase(UtilityRoutines::MakeUPPERCase(TimeStepTypeKey));
-
-        if (std::find(zoneIndexes.begin(), zoneIndexes.end(), uppercase) != zoneIndexes.end()) {
-            return TimeStepType::TimeStepZone;
-        }
-
-        if (std::find(systemIndexes.begin(), systemIndexes.end(), uppercase) != systemIndexes.end()) {
-            return TimeStepType::TimeStepSystem;
-        }
-
-        //  The following should never happen to a user!!!!
-        ShowSevereError(state, "OutputProcessor/ValidateTimeStepType: Invalid Index Key passed to ValidateTimeStepType=" + TimeStepTypeKey);
-        ShowContinueError(state, R"(..Should be "ZONE", "SYSTEM", "HVAC", or "PLANT"... was called from:)" + std::string{CalledFrom});
-        ShowFatalError(state, "Preceding condition causes termination.");
-
-        return TimeStepType::TimeStepZone;
-    }
-
-    std::string StandardTimeStepTypeKey(TimeStepType const timeStepType)
-    {
-
-        // FUNCTION INFORMATION:
-        //       AUTHOR         Linda K. Lawrie
-        //       DATE WRITTEN   December 1998
-        //       MODIFIED       na
-        //       RE-ENGINEERED  na
-
-        // PURPOSE OF THIS FUNCTION:
-        // This function gives the standard string for the index type
-        // given.
-
-        // METHODOLOGY EMPLOYED:
-        // Look it up in a list of valid index types.
-
-        // REFERENCES:
-        // na
-
-        // USE STATEMENTS:
-        // na
-
-        // Return value
-        std::string StandardTimeStepTypeKey;
-
-        // Locals
-        // FUNCTION ARGUMENT DEFINITIONS:
-
-        // FUNCTION PARAMETER DEFINITIONS:
-        // na
-
-        // INTERFACE BLOCK SPECIFICATIONS:
-        // na
-
-        // DERIVED TYPE DEFINITIONS:
-        // na
-
-        // FUNCTION LOCAL VARIABLE DECLARATIONS:
-        // na
-
-        if (timeStepType == TimeStepType::TimeStepZone) {
-            StandardTimeStepTypeKey = "Zone";
-        } else if (timeStepType == TimeStepType::TimeStepSystem) {
-            StandardTimeStepTypeKey = "HVAC";
-        } else {
-            StandardTimeStepTypeKey = "UNKW";
-        }
-
-        return StandardTimeStepTypeKey;
-    }
-
-    StoreType validateVariableType(EnergyPlusData &state, std::string const &VariableTypeKey)
-    {
-
-        // FUNCTION INFORMATION:
-        //       AUTHOR         Linda K. Lawrie
-        //       DATE WRITTEN   December 1998
-        //       MODIFIED       December 2017; Jason DeGraw
-        //       RE-ENGINEERED  na
-
-        // PURPOSE OF THIS FUNCTION:
-        // This function validates the VariableTypeKey passed to the SetupVariable
-        // routine and assigns it the value used in the OutputProcessor.
-
-        // METHODOLOGY EMPLOYED:
-        // Look it up in a list of valid variable types.
-
-        // Return value
-        // na
-
-        // FUNCTION LOCAL VARIABLE DECLARATIONS:
-        std::vector<std::string> stateVariables({"STATE", "AVERAGE", "AVERAGED"});
-        std::vector<std::string> nonStateVariables({"NON STATE", "NONSTATE", "SUM", "SUMMED"});
-        std::string uppercase(UtilityRoutines::MakeUPPERCase(VariableTypeKey));
-
-        auto iter = std::find(stateVariables.begin(), stateVariables.end(), uppercase);
-        if (iter != stateVariables.end()) {
-            return StoreType::Averaged;
-        }
-
-        iter = std::find(nonStateVariables.begin(), nonStateVariables.end(), uppercase);
-        if (iter != nonStateVariables.end()) {
-            return StoreType::Summed;
-        }
-
-        ShowSevereError(state, "Invalid variable type requested=" + VariableTypeKey);
-
-        return StoreType::Averaged;
-    }
-
-    std::string standardVariableTypeKey(StoreType const VariableType)
-    {
-
-        // FUNCTION INFORMATION:
-        //       AUTHOR         Linda K. Lawrie
-        //       DATE WRITTEN   July 1999
-        //       MODIFIED       December 2017; Jason DeGraw
-        //       RE-ENGINEERED  na
-
-        // PURPOSE OF THIS FUNCTION:
-        // This function gives the standard string for the variable type
-        // given.
-
-        // METHODOLOGY EMPLOYED:
-        // From variable type value, produce proper string.
-
-        // REFERENCES:
-        // na
-
-        // USE STATEMENTS:
-        // na
-
-        // Return value
-        // na
-
-        // Locals
-        // FUNCTION ARGUMENT DEFINITIONS:
-
-        // FUNCTION PARAMETER DEFINITIONS:
-        // na
-
-        // INTERFACE BLOCK SPECIFICATIONS:
-        // na
-
-        // DERIVED TYPE DEFINITIONS:
-        // na
-
-        // FUNCTION LOCAL VARIABLE DECLARATIONS:
-        // na
-
-        switch (VariableType) {
-        case StoreType::Averaged:
-            return "Average";
-            break;
-        case StoreType::Summed:
-            return "Sum";
-            break;
-        }
-
-        return "Unknown";
-    }
-
->>>>>>> e07d78f2
-    // *****************************************************************************
-    // The following routines implement Energy Meters in EnergyPlus.
-    // *****************************************************************************
 
     void InitializeMeters(EnergyPlusData &state)
     {
@@ -8570,7 +8292,12 @@
                       VariableNames(Item),
                       unitStringFromDDitem(state, ItemPtr),
                       '\n');
-                state.dataResultsFramework->resultsFramework->RDD.push_back(format("{},{},{}{}", timeStepTypeStrings[(int)op->DDVariableTypes(ItemPtr).timeStepType], timeStepTypeStrings[(int)op->DDVariableTypes(ItemPtr).storeType],VariableNames(Item), unitStringFromDDitem(state, ItemPtr)));
+                state.dataResultsFramework->resultsFramework->RDD.push_back(
+                    format("{},{},{}{}",
+                           timeStepTypeStrings[(int)op->DDVariableTypes(ItemPtr).timeStepType],
+                           timeStepTypeStrings[(int)op->DDVariableTypes(ItemPtr).storeType],
+                           VariableNames(Item),
+                           unitStringFromDDitem(state, ItemPtr)));
                 op->DDVariableTypes(ItemPtr).ReportedOnDDFile = true;
                 while (op->DDVariableTypes(ItemPtr).Next != 0) {
                     if (SortByName) {
@@ -8585,7 +8312,12 @@
                           VariableNames(Item),
                           unitStringFromDDitem(state, ItemPtr),
                           '\n');
-                    state.dataResultsFramework->resultsFramework->RDD.push_back(format("{},{},{}{}", timeStepTypeStrings[(int)op->DDVariableTypes(ItemPtr).timeStepType], timeStepTypeStrings[(int)op->DDVariableTypes(ItemPtr).storeType], VariableNames(Item), unitStringFromDDitem(state, ItemPtr)));
+                    state.dataResultsFramework->resultsFramework->RDD.push_back(
+                        format("{},{},{}{}",
+                               timeStepTypeStrings[(int)op->DDVariableTypes(ItemPtr).timeStepType],
+                               timeStepTypeStrings[(int)op->DDVariableTypes(ItemPtr).storeType],
+                               VariableNames(Item),
+                               unitStringFromDDitem(state, ItemPtr)));
                     op->DDVariableTypes(ItemPtr).ReportedOnDDFile = true;
                 }
             }
@@ -8599,7 +8331,12 @@
                       timeStepTypeStrings[(int)op->DDVariableTypes(ItemPtr).storeType],
                       unitStringFromDDitem(state, ItemPtr),
                       '\n');
-                state.dataResultsFramework->resultsFramework->RDD.push_back(format("{},{},{}{}", timeStepTypeStrings[(int)op->DDVariableTypes(ItemPtr).timeStepType], timeStepTypeStrings[(int)op->DDVariableTypes(ItemPtr).storeType], VariableNames(Item), unitStringFromDDitem(state, ItemPtr)));
+                state.dataResultsFramework->resultsFramework->RDD.push_back(
+                    format("{},{},{}{}",
+                           timeStepTypeStrings[(int)op->DDVariableTypes(ItemPtr).timeStepType],
+                           timeStepTypeStrings[(int)op->DDVariableTypes(ItemPtr).storeType],
+                           VariableNames(Item),
+                           unitStringFromDDitem(state, ItemPtr)));
                 op->DDVariableTypes(ItemPtr).ReportedOnDDFile = true;
                 while (op->DDVariableTypes(ItemPtr).Next != 0) {
                     if (SortByName) {
@@ -8614,7 +8351,12 @@
                           timeStepTypeStrings[(int)op->DDVariableTypes(ItemPtr).storeType],
                           unitStringFromDDitem(state, ItemPtr),
                           '\n');
-                    state.dataResultsFramework->resultsFramework->RDD.push_back(format("{},{},{}{}", timeStepTypeStrings[(int)op->DDVariableTypes(ItemPtr).timeStepType], timeStepTypeStrings[(int)op->DDVariableTypes(ItemPtr).storeType], VariableNames(Item), unitStringFromDDitem(state, ItemPtr)));
+                    state.dataResultsFramework->resultsFramework->RDD.push_back(
+                        format("{},{},{}{}",
+                               timeStepTypeStrings[(int)op->DDVariableTypes(ItemPtr).timeStepType],
+                               timeStepTypeStrings[(int)op->DDVariableTypes(ItemPtr).storeType],
+                               VariableNames(Item),
+                               unitStringFromDDitem(state, ItemPtr)));
                     op->DDVariableTypes(ItemPtr).ReportedOnDDFile = true;
                 }
             }
