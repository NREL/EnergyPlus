--- conflicted
+++ resolved
@@ -2850,13 +2850,6 @@
         int Loop; // Loop Control
         bool PrintTimeStamp;
         int CurDayType;
-<<<<<<< HEAD
-        Real64 rDummy1(0.0);
-        Real64 rDummy2(0.0);
-        int iDummy1(0);
-        int iDummy2(0);
-=======
->>>>>>> 4dabd875
         auto &op(state.dataOutputProcessor);
 
         if (!state.dataResultsFramework->resultsFramework->TSMeters.rDataFrameEnabled()) {
@@ -2982,13 +2975,6 @@
         int Loop; // Loop Control
         bool PrintTimeStamp;
         int CurDayType;
-<<<<<<< HEAD
-        Real64 rDummy1(0.0);
-        Real64 rDummy2(0.0);
-        int iDummy1(0);
-        int iDummy2(0);
-=======
->>>>>>> 4dabd875
         auto &op(state.dataOutputProcessor);
 
         if (!state.dataResultsFramework->resultsFramework->HRMeters.rDataFrameEnabled()) {
@@ -4752,10 +4738,6 @@
         // FUNCTION ARGUMENT DEFINITIONS:
 
         // FUNCTION LOCAL VARIABLE DECLARATIONS:
-<<<<<<< HEAD
-        int indexGroupKey(-1);
-=======
->>>>>>> 4dabd875
 
         // Facility indices are in the 100s
         if (has(meterName, "Electricity:Facility")) {
@@ -6469,11 +6451,7 @@
         if (op->ReqRepVars(Loop).Used) continue;
         if (op->ReqRepVars(Loop).Key.empty()) op->ReqRepVars(Loop).Key = "*";
         if (has(op->ReqRepVars(Loop).VarName, "OPAQUE SURFACE INSIDE FACE CONDUCTION") && !state.dataGlobal->DisplayAdvancedReportVariables && !state.dataOutputProcessor->OpaqSurfWarned) {
-<<<<<<< HEAD
-            ShowWarningError(state, R"(Variables containing "Opaque Surface Inside Face Conduction" are now "advanced" variables.)");
-=======
             ShowWarningError(state, "Variables containing \"Opaque Surface Inside Face Conduction\" are now \"advanced\" variables.");
->>>>>>> 4dabd875
             ShowContinueError(state, "You must enter the \"Output:Diagnostics,DisplayAdvancedReportVariables;\" statement to view.");
             ShowContinueError(state, "First, though, read cautionary statements in the \"InputOutputReference\" document.");
             state.dataOutputProcessor->OpaqSurfWarned = true;
@@ -7120,22 +7098,15 @@
 
     // FUNCTION LOCAL VARIABLE DECLARATIONS:
     // Valid Meter names because matching case insensitive
-<<<<<<< HEAD
-=======
     //////////// hoisted into namespace changed to GetMeterIndexFirstCall////////////
     // static bool FirstCall( true );
     ////////////////////////////////////////////////
->>>>>>> 4dabd875
     int Found;
     auto &op(state.dataOutputProcessor);
 
     if (op->GetMeterIndexFirstCall || (state.dataOutputProcessor->NumValidMeters != op->NumEnergyMeters)) {
         state.dataOutputProcessor->NumValidMeters = op->NumEnergyMeters;
-<<<<<<< HEAD
-            state.dataOutputProcessor->ValidMeterNames.allocate(state.dataOutputProcessor->NumValidMeters);
-=======
         state.dataOutputProcessor->ValidMeterNames.allocate(state.dataOutputProcessor->NumValidMeters);
->>>>>>> 4dabd875
         for (Found = 1; Found <= state.dataOutputProcessor->NumValidMeters; ++Found) {
             state.dataOutputProcessor->ValidMeterNames(Found) = UtilityRoutines::MakeUPPERCase(op->EnergyMeters(Found).Name);
         }
