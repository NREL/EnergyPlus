--- conflicted
+++ resolved
@@ -8123,7 +8123,6 @@
 
 void GetMeteredVariables(std::string const &ComponentType,                     // Given Component Type
                          std::string const &ComponentName,                     // Given Component Name (user defined)
-<<<<<<< HEAD
                          Array1D_int &VarIndexes,                              // Variable Numbers
                          Array1D_int &VarTypes,                                // Variable Types (1=integer, 2=real, 3=meter)
                          Array1A<OutputProcessor::TimeStepType> TimeStepTypes, // Variable Index Types (1=Zone,2=HVAC)
@@ -8133,18 +8132,6 @@
                          Array1D_string &Groups,                               // Groups for each variable
                          Array1D_string &Names,                                // Variable Names for each variable
                          int &NumFound                                         // Number Found
-=======
-                         Array1S_int VarIndexes,                               // Variable Numbers
-                         Array1S_int VarTypes,                                 // Variable Types (1=integer, 2=real, 3=meter)
-                         Array1A<OutputProcessor::TimeStepType> TimeStepTypes, // Variable Index Types (1=Zone,2=HVAC)
-                         Array1A<OutputProcessor::Unit> unitsForVar,           // units from enum for each variable
-                         Array1S_int ResourceTypes,                            // ResourceTypes for each variable
-                         Optional<Array1S_string> EndUses,                     // EndUses for each variable
-                         Optional<Array1S_string> Groups,                      // Groups for each variable
-                         Optional<Array1S_string> Names,                       // Variable Names for each variable
-                         Optional_int NumFound,                                // Number Found
-                         Optional<Array1S_int> VarIDs                          // Variable Report Numbers
->>>>>>> cc126b86
 )
 {
 
@@ -8296,22 +8283,14 @@
 
 }
 
-<<<<<<< HEAD
-
-void GetVariableKeyCountandType(std::string const &varName,            // Standard variable name
-                                int &numKeys,                          // Number of keys found
-                                int &varType,                          // 0=not found, 1=integer, 2=real, 3=meter
-                                OutputProcessor::StoreType &varAvgSum, // Variable  is Averaged=1 or Summed=2
-                                OutputProcessor::TimeStepType &varStepType,  // Variable time step is Zone=1 or HVAC=2
-                                OutputProcessor::Unit &varUnits        // Units enumeration
-=======
+
 void GetVariableKeyCountandType(std::string const &varName,                 // Standard variable name
                                 int &numKeys,                               // Number of keys found
                                 int &varType,                               // 0=not found, 1=integer, 2=real, 3=meter
                                 OutputProcessor::StoreType &varAvgSum,      // Variable  is Averaged=1 or Summed=2
                                 OutputProcessor::TimeStepType &varStepType, // Variable time step is Zone=1 or HVAC=2
                                 OutputProcessor::Unit &varUnits             // Units enumeration
->>>>>>> cc126b86
+
 )
 {
 
