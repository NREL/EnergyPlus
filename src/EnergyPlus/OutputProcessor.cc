// EnergyPlus, Copyright (c) 1996-2020, The Board of Trustees of the University of Illinois,
// The Regents of the University of California, through Lawrence Berkeley National Laboratory
// (subject to receipt of any required approvals from the U.S. Dept. of Energy), Oak Ridge
// National Laboratory, managed by UT-Battelle, Alliance for Sustainable Energy, LLC, and other
// contributors. All rights reserved.
//
// NOTICE: This Software was developed under funding from the U.S. Department of Energy and the
// U.S. Government consequently retains certain rights. As such, the U.S. Government has been
// granted for itself and others acting on its behalf a paid-up, nonexclusive, irrevocable,
// worldwide license in the Software to reproduce, distribute copies to the public, prepare
// derivative works, and perform publicly and display publicly, and to permit others to do so.
//
// Redistribution and use in source and binary forms, with or without modification, are permitted
// provided that the following conditions are met:
//
// (1) Redistributions of source code must retain the above copyright notice, this list of
//     conditions and the following disclaimer.
//
// (2) Redistributions in binary form must reproduce the above copyright notice, this list of
//     conditions and the following disclaimer in the documentation and/or other materials
//     provided with the distribution.
//
// (3) Neither the name of the University of California, Lawrence Berkeley National Laboratory,
//     the University of Illinois, U.S. Dept. of Energy nor the names of its contributors may be
//     used to endorse or promote products derived from this software without specific prior
//     written permission.
//
// (4) Use of EnergyPlus(TM) Name. If Licensee (i) distributes the software in stand-alone form
//     without changes from the version obtained under this License, or (ii) Licensee makes a
//     reference solely to the software portion of its product, Licensee must refer to the
//     software as "EnergyPlus version X" software, where "X" is the version number Licensee
//     obtained under this License and may not use a different name for the software. Except as
//     specifically required in this Section (4), Licensee shall not use in a company name, a
//     product name, in advertising, publicity, or other promotional activities any name, trade
//     name, trademark, logo, or other designation of "EnergyPlus", "E+", "e+" or confusingly
//     similar designation, without the U.S. Department of Energy's prior written consent.
//
// THIS SOFTWARE IS PROVIDED BY THE COPYRIGHT HOLDERS AND CONTRIBUTORS "AS IS" AND ANY EXPRESS OR
// IMPLIED WARRANTIES, INCLUDING, BUT NOT LIMITED TO, THE IMPLIED WARRANTIES OF MERCHANTABILITY
// AND FITNESS FOR A PARTICULAR PURPOSE ARE DISCLAIMED. IN NO EVENT SHALL THE COPYRIGHT OWNER OR
// CONTRIBUTORS BE LIABLE FOR ANY DIRECT, INDIRECT, INCIDENTAL, SPECIAL, EXEMPLARY, OR
// CONSEQUENTIAL DAMAGES (INCLUDING, BUT NOT LIMITED TO, PROCUREMENT OF SUBSTITUTE GOODS OR
// SERVICES; LOSS OF USE, DATA, OR PROFITS; OR BUSINESS INTERRUPTION) HOWEVER CAUSED AND ON ANY
// THEORY OF LIABILITY, WHETHER IN CONTRACT, STRICT LIABILITY, OR TORT (INCLUDING NEGLIGENCE OR
// OTHERWISE) ARISING IN ANY WAY OUT OF THE USE OF THIS SOFTWARE, EVEN IF ADVISED OF THE
// POSSIBILITY OF SUCH DAMAGE.

// C++ Headers
#include <algorithm>
#include <cassert>
#include <cmath>
#include <cstdio>
#include <cstring>
#include <fstream>
#include <ostream>
#include <string>
#include <unordered_set>

// ObjexxFCL Headers
#include <ObjexxFCL/Array.functions.hh>
#include <ObjexxFCL/Fmath.hh>
#include <ObjexxFCL/gio.hh>
#include <ObjexxFCL/string.functions.hh>

// EnergyPlus Headers
#include "OutputFiles.hh"
#include "re2/re2.h"
#include <EnergyPlus/CommandLineInterface.hh>
#include <EnergyPlus/DataEnvironment.hh>
#include <EnergyPlus/DataGlobalConstants.hh>
#include <EnergyPlus/DataHeatBalance.hh>
#include <EnergyPlus/DataIPShortCuts.hh>
#include <EnergyPlus/DataOutputs.hh>
#include <EnergyPlus/DataPrecisionGlobals.hh>
#include <EnergyPlus/DataStringGlobals.hh>
#include <EnergyPlus/DataSystemVariables.hh>
#include <EnergyPlus/General.hh>
#include <EnergyPlus/GlobalNames.hh>
#include <EnergyPlus/InputProcessing/InputProcessor.hh>
#include <EnergyPlus/OutputProcessor.hh>
#include <EnergyPlus/OutputReportPredefined.hh>
#include <EnergyPlus/ResultsSchema.hh>
#include <EnergyPlus/SQLiteProcedures.hh>
#include <EnergyPlus/ScheduleManager.hh>
#include <EnergyPlus/SortAndStringUtilities.hh>
#include <EnergyPlus/UtilityRoutines.hh>
#include <milo/dtoa.h>
#include <milo/itoa.h>

namespace EnergyPlus {

namespace OutputProcessor {

    // MODULE INFORMATION:
    //       AUTHOR         Linda Lawrie
    //       DATE WRITTEN   December 1998
    //       MODIFIED       na
    //       RE-ENGINEERED  na

    // PURPOSE OF THIS MODULE:
    // This module contains the major Output Processor routines.
    // In addition, in this file are several routines which can be called
    // without Useing the OutputProcessor Module

    // METHODOLOGY EMPLOYED:
    // Lots of pointers and other fancy data stuff.

    // REFERENCES:
    // EnergyPlus OutputProcessor specifications.

    // OTHER NOTES:
    // na

    // Using/Aliasing
    using namespace DataPrecisionGlobals;
    using DataEnvironment::DayOfMonth;
    using DataEnvironment::DayOfWeek;
    using DataEnvironment::DSTIndicator;
    using DataEnvironment::HolidayIndex;
    using DataEnvironment::Month;
    using DataEnvironment::Year;
    using DataGlobals::DayOfSim;
    using DataGlobals::DayOfSimChr;
    using DataGlobals::HourOfDay;
    using DataGlobals::MaxNameLength;
    using DataGlobals::MinutesPerTimeStep;
    using DataGlobals::OutputFileStandard;
    using DataGlobals::StdOutputRecordCount;
    using namespace DataGlobalConstants;

    // Data
    // in this file should obey a USE OutputProcessor, ONLY: rule.

    // MODULE PARAMETER DEFINITIONS:
    int const ReportVDD_No(0);  // Don't report the variable dictionaries in any form
    int const ReportVDD_Yes(1); // Report the variable dictionaries in "report format"
    int const ReportVDD_IDF(2); // Report the variable dictionaries in "IDF format"

    Real64 const MinSetValue(99999999999999.0);
    Real64 const MaxSetValue(-99999999999999.0);
    int const IMinSetValue(999999);
    int const IMaxSetValue(-999999);

    int const VarType_NotFound(0); // ref: GetVariableKeyCountandType, 0 = not found
    int const VarType_Integer(1);  // ref: GetVariableKeyCountandType, 1 = integer
    int const VarType_Real(2);     // ref: GetVariableKeyCountandType, 2 = real
    int const VarType_Meter(3);    // ref: GetVariableKeyCountandType, 3 = meter
    int const VarType_Schedule(4); // ref: GetVariableKeyCountandType, 4 = schedule

    int const MeterType_Normal(0);     // Type value for normal meters
    int const MeterType_Custom(1);     // Type value for custom meters
    int const MeterType_CustomDec(2);  // Type value for custom meters that decrement another meter
    int const MeterType_CustomDiff(3); // Type value for custom meters that difference another meter

    static ObjexxFCL::gio::Fmt fmtLD("*");
    static ObjexxFCL::gio::Fmt fmtA("(A)");
    static ObjexxFCL::gio::Fmt TimeStampFormat("(A,',',A,',',i2,',',i2,',',i2,',',i2,',',f5.2,',',f5.2,',',A)");
    static ObjexxFCL::gio::Fmt DailyStampFormat("(A,',',A,',',i2,',',i2,',',i2,',',A)");
    static ObjexxFCL::gio::Fmt MonthlyStampFormat("(A,',',A,',',i2)");
    static ObjexxFCL::gio::Fmt RunPeriodStampFormat("(A,',',A)");
    Array1D_string const DayTypes(12,
                                  {"Sunday",
                                   "Monday",
                                   "Tuesday",
                                   "Wednesday",
                                   "Thursday",
                                   "Friday",
                                   "Saturday",
                                   "Holiday",
                                   "SummerDesignDay",
                                   "WinterDesignDay",
                                   "CustomDay1",
                                   "CustomDay2"});

    std::vector<std::string> const endUseCategoryNames = {"HEATING",
                                                          "COOLING",
                                                          "INTERIORLIGHTS",
                                                          "EXTERIORLIGHTS",
                                                          "INTERIOREQUIPMENT",
                                                          "EXTERIOREQUIPMENT",
                                                          "FANS",
                                                          "PUMPS",
                                                          "HEATREJECTION",
                                                          "HUMIDIFIER",
                                                          "HEATRECOVERY",
                                                          "WATERSYSTEMS",
                                                          "REFRIGERATION",
                                                          "COGENERATION"};

    static std::string const BlankString;
    int const UnitsStringLength(16);

    int const RVarAllocInc(1000);
    int const LVarAllocInc(1000);
    int const IVarAllocInc(10);

    //  For IP Units (tabular reports) certain resources will be put in sub-tables
    // INTEGER, PARAMETER :: RT_IPUnits_Consumption=0
    int const RT_IPUnits_Electricity(1);
    int const RT_IPUnits_Gas(2);
    int const RT_IPUnits_Cooling(3);
    int const RT_IPUnits_Water(4);
    int const RT_IPUnits_OtherKG(5);
    int const RT_IPUnits_OtherM3(6);
    int const RT_IPUnits_OtherL(7);
    int const RT_IPUnits_OtherJ(0);

    // DERIVED TYPE DEFINITIONS:

    int InstMeterCacheSize(1000);    // the maximum size of the instant meter cache used in GetInstantMeterValue
    int InstMeterCacheSizeInc(1000); // the increment for the instant meter cache used in GetInstantMeterValue
    Array1D_int InstMeterCache;      // contains a list of RVariableTypes that make up a specific meter
    int InstMeterCacheLastUsed(0);   // the last item in the instant meter cache used

    // INTERFACE BLOCK SPECIFICATIONS:
    // na

    // MODULE VARIABLE DECLARATIONS:

    int CurrentReportNumber(0);
    int NumVariablesForOutput(0);
    int MaxVariablesForOutput(0);
    int NumOfRVariable_Setup(0);
    int NumTotalRVariable(0);
    int NumOfRVariable_Sum(0);
    int NumOfRVariable_Meter(0);
    int NumOfRVariable(0);
    int MaxRVariable(0);
    int NumOfIVariable_Setup(0);
    int NumTotalIVariable(0);
    int NumOfIVariable_Sum(0);
    int NumOfIVariable(0);
    int MaxIVariable(0);
    bool OutputInitialized(false);
    int ProduceReportVDD(ReportVDD_No);
    int OutputFileMeterDetails(0); // Unit number for Meter Details file (output)
    int NumHoursInDay(24);
    int NumHoursInMonth(0);
    int NumHoursInSim(0);
    Array1D_int ReportList;
    int NumReportList(0);
    int NumExtraVars(0);

    int NumOfReqVariables(0); // Current number of Requested Report Variables

    int NumVarMeterArrays(0); // Current number of Arrays pointing to meters

    int NumEnergyMeters(0);     // Current number of Energy Meters
    Array1D<Real64> MeterValue; // This holds the current timestep value for each meter.

    int TimeStepStampReportNbr;             // TimeStep and Hourly Report number
    std::string TimeStepStampReportChr;     // TimeStep and Hourly Report number (character -- for printing)
    bool TrackingHourlyVariables(false);    // Requested Hourly Report Variables
    int DailyStampReportNbr;                // Daily Report number
    std::string DailyStampReportChr;        // Daily Report number (character -- for printing)
    bool TrackingDailyVariables(false);     // Requested Daily Report Variables
    int MonthlyStampReportNbr;              // Monthly Report number
    std::string MonthlyStampReportChr;      // Monthly Report number (character -- for printing)
    bool TrackingMonthlyVariables(false);   // Requested Monthly Report Variables
    int YearlyStampReportNbr;               // Yearly Report number
    std::string YearlyStampReportChr;       // Yearly Report number (character -- for printing)
    bool TrackingYearlyVariables(false);    // Requested Yearly Report Variables
    int RunPeriodStampReportNbr;            // RunPeriod Report number
    std::string RunPeriodStampReportChr;    // RunPeriod Report number (character -- for printing)
    bool TrackingRunPeriodVariables(false); // Requested RunPeriod Report Variables
    Real64 TimeStepZoneSec;                 // Seconds from NumTimeStepInHour
    bool ErrorsLogged(false);
    bool ProduceVariableDictionary(false);

    int MaxNumSubcategories(1);
    bool isFinalYear(false);

    bool GetOutputInputFlag(true);

    ReportingFrequency minimumReportFrequency(ReportingFrequency::EachCall);
    std::vector<APIOutputVariableRequest> apiVarRequests;

    namespace {
        // These were static variables within different functions. They were pulled out into the namespace
        // to facilitate easier unit testing of those functions.
        // These are purposefully not in the header file as an extern variable. No one outside of OutputProcessor should
        // use these. They are cleared by clear_state() for use by unit tests, but normal simulations should be unaffected.
        // This is purposefully in an anonymous namespace so nothing outside this implementation file can use it.
        int ReportNumberCounter(0);        // The report number is used in output reports as a key.
        int LHourP(-1);                    // Helps set hours for timestamp output
        Real64 LStartMin(-1.0);            // Helps set minutes for timestamp output
        Real64 LEndMin(-1.0);              // Helps set minutes for timestamp output
        bool GetMeterIndexFirstCall(true); // trigger setup in GetMeterIndex
        bool InitFlag(true);
    } // namespace

    // All routines should be listed here whether private or not
    // PUBLIC  ReallocateTVar
    // PUBLIC  SetReportNow

    // Object Data

    // Pointers to the actual TimeStep variables
    std::map<TimeStepType, TimeSteps> TimeValue;
    Array1D<RealVariableType> RVariableTypes;         // Variable Types structure (use NumOfRVariables to traverse)
    Array1D<IntegerVariableType> IVariableTypes;      // Variable Types structure (use NumOfIVariables to traverse)
    Array1D<VariableTypeForDDOutput> DDVariableTypes; // Variable Types structure (use NumVariablesForOutput to traverse)
    Reference<RealVariables> RVariable;
    Reference<IntegerVariables> IVariable;
    Array1D<ReqReportVariables> ReqRepVars;
    Array1D<MeterArrayType> VarMeterArrays;
    Array1D<MeterType> EnergyMeters;
    Array1D<EndUseCategoryType> EndUseCategory;
    std::unordered_map<std::string, std::string> UniqueMeterNames;

    // Routines tagged on the end of this module:
    //  AddToOutputVariableList
    //  AssignReportNumber
    //  GenOutputVariablesAuditReport
    //  GetCurrentMeterValue
    //  GetInstantMeterValue
    //  GetInternalVariableValue
    //  GetInternalVariableValueExternalInterface
    //  GetMeteredVariables
    //  GetMeterIndex
    //  GetMeterResourceType
    //  GetNumMeteredVariables
    //  GetVariableKeyCountandType
    //  GetVariableKeys
    //  InitPollutionMeterReporting
    //  ProduceRDDMDD
    //  ReportingThisVariable
    //  SetInitialMeterReportingAndOutputNames
    //  SetupOutputVariable
    //  UpdateDataandReport
    //  UpdateMeterReporting

    // Functions

    // Clears the global data in OutputProcessor.
    // Needed for unit tests, should not be normally called.
    void clear_state()
    {
        InstMeterCacheSize = 1000;
        InstMeterCacheSizeInc = 1000;
        InstMeterCache.deallocate();
        InstMeterCacheLastUsed = 0;
        CurrentReportNumber = 0;
        NumVariablesForOutput = 0;
        MaxVariablesForOutput = 0;
        NumOfRVariable_Setup = 0;
        NumTotalRVariable = 0;
        NumOfRVariable_Sum = 0;
        NumOfRVariable_Meter = 0;
        NumOfRVariable = 0;
        MaxRVariable = 0;
        NumOfIVariable_Setup = 0;
        NumTotalIVariable = 0;
        NumOfIVariable_Sum = 0;
        NumOfIVariable = 0;
        MaxIVariable = 0;
        OutputInitialized = false;
        GetOutputInputFlag = true;
        ProduceReportVDD = ReportVDD_No;
        OutputFileMeterDetails = 0;
        NumHoursInDay = 24;
        NumHoursInMonth = 0;
        NumHoursInSim = 0;
        ReportList.deallocate();
        NumReportList = 0;
        NumExtraVars = 0;
        NumOfReqVariables = 0;
        NumVarMeterArrays = 0;
        NumEnergyMeters = 0;
        MeterValue.deallocate();
        TimeStepStampReportNbr = 0;
        TimeStepStampReportChr = "";
        TrackingHourlyVariables = false;
        DailyStampReportNbr = 0;
        DailyStampReportChr = "";
        TrackingDailyVariables = false;
        MonthlyStampReportNbr = 0;
        MonthlyStampReportChr = "";
        TrackingMonthlyVariables = false;
        YearlyStampReportNbr = 0;
        YearlyStampReportChr = "";
        TrackingYearlyVariables = false;
        RunPeriodStampReportNbr = 0;
        RunPeriodStampReportChr = "";
        TrackingRunPeriodVariables = false;
        TimeStepZoneSec = 0;
        ErrorsLogged = false;
        ProduceVariableDictionary = false;
        MaxNumSubcategories = 1;
        ReportNumberCounter = 0;
        LHourP = -1;
        LStartMin = -1.0;
        LEndMin = -1.0;
        GetMeterIndexFirstCall = true;
        InitFlag = true;
        TimeValue.clear();
        RVariableTypes.deallocate();
        IVariableTypes.deallocate();
        DDVariableTypes.deallocate();
        RVariable.deallocate();
        IVariable.deallocate();
        ReqRepVars.deallocate();
        VarMeterArrays.deallocate();
        EnergyMeters.deallocate();
        EndUseCategory.deallocate();
        UniqueMeterNames.clear();
    }

    void InitializeOutput()
    {

        // SUBROUTINE INFORMATION:
        //       AUTHOR         Linda K. Lawrie
        //       DATE WRITTEN   December 1998
        //       MODIFIED       na
        //       RE-ENGINEERED  na

        // PURPOSE OF THIS SUBROUTINE:
        // This subroutine initializes the OutputProcessor data structures.

        // METHODOLOGY EMPLOYED:
        // na

        // REFERENCES:
        // na

        // USE STATEMENTS:
        // na

        // SUBROUTINE ARGUMENT DEFINITIONS:
        // na

        // SUBROUTINE PARAMETER DEFINITIONS:
        // na

        // INTERFACE BLOCK SPECIFICATIONS:
        // na

        // DERIVED TYPE DEFINITIONS:
        // na

        // SUBROUTINE LOCAL VARIABLE DECLARATIONS:

        RVariableTypes.allocate(RVarAllocInc);
        MaxRVariable = RVarAllocInc;

        IVariableTypes.allocate(IVarAllocInc);
        MaxIVariable = IVarAllocInc;

        // First index is the frequency designation (-1 = each call, etc)
        // Second index is the variable type (1=Average, 2=Sum)
        // Note, Meters always report like Average (with min/max, etc) for hourly and above
        // FreqNotice( 1, -1 ) = " !Each Call";
        // FreqNotice( 1, 0 ) = " !TimeStep";
        // FreqNotice( 1, 1 ) = " !Hourly";
        // FreqNotice( 1, 2 ) = " !Daily [Value,Min,Hour,Minute,Max,Hour,Minute]";
        // FreqNotice( 1, 3 ) = " !Monthly [Value,Min,Day,Hour,Minute,Max,Day,Hour,Minute]";
        // FreqNotice( 1, 4 ) = " !RunPeriod [Value,Min,Month,Day,Hour,Minute,Max,Month,Day,Hour,Minute]";
        // FreqNotice( 2, -1 ) = " !Each Call";
        // FreqNotice( 2, 0 ) = " !TimeStep";
        // FreqNotice( 2, 1 ) = " !Hourly";
        // FreqNotice( 2, 2 ) = " !Daily [Value,Min,Hour,Minute,Max,Hour,Minute]";
        // FreqNotice( 2, 3 ) = " !Monthly [Value,Min,Day,Hour,Minute,Max,Day,Hour,Minute]";
        // FreqNotice( 2, 4 ) = " !RunPeriod [Value,Min,Month,Day,Hour,Minute,Max,Month,Day,Hour,Minute]";

        ReportList.allocate(500);
        NumReportList = 500;
        ReportList = 0;
        NumExtraVars = 0;

        // Initialize end use category names - the indices must match up with endUseNames in OutputReportTabular
        EndUseCategory.allocate(NumEndUses);
        EndUseCategory(endUseHeating).Name = "Heating";
        EndUseCategory(endUseCooling).Name = "Cooling";
        EndUseCategory(endUseInteriorLights).Name = "InteriorLights";
        EndUseCategory(endUseExteriorLights).Name = "ExteriorLights";
        EndUseCategory(endUseInteriorEquipment).Name = "InteriorEquipment";
        EndUseCategory(endUseExteriorEquipment).Name = "ExteriorEquipment";
        EndUseCategory(endUseFans).Name = "Fans";
        EndUseCategory(endUsePumps).Name = "Pumps";
        EndUseCategory(endUseHeatRejection).Name = "HeatRejection";
        EndUseCategory(endUseHumidification).Name = "Humidifier";
        EndUseCategory(endUseHeatRecovery).Name = "HeatRecovery";
        EndUseCategory(endUseWaterSystem).Name = "WaterSystems";
        EndUseCategory(endUseRefrigeration).Name = "Refrigeration";
        EndUseCategory(endUseCogeneration).Name = "Cogeneration";

        // Initialize display names for output table - this could go away if end use key names are changed to match
        EndUseCategory(endUseHeating).DisplayName = "Heating";
        EndUseCategory(endUseCooling).DisplayName = "Cooling";
        EndUseCategory(endUseInteriorLights).DisplayName = "Interior Lighting";
        EndUseCategory(endUseExteriorLights).DisplayName = "Exterior Lighting";
        EndUseCategory(endUseInteriorEquipment).DisplayName = "Interior Equipment";
        EndUseCategory(endUseExteriorEquipment).DisplayName = "Exterior Equipment";
        EndUseCategory(endUseFans).DisplayName = "Fans";
        EndUseCategory(endUsePumps).DisplayName = "Pumps";
        EndUseCategory(endUseHeatRejection).DisplayName = "Heat Rejection";
        EndUseCategory(endUseHumidification).DisplayName = "Humidification";
        EndUseCategory(endUseHeatRecovery).DisplayName = "Heat Recovery";
        EndUseCategory(endUseWaterSystem).DisplayName = "Water Systems";
        EndUseCategory(endUseRefrigeration).DisplayName = "Refrigeration";
        EndUseCategory(endUseCogeneration).DisplayName = "Generators";

        OutputInitialized = true;

        TimeStepZoneSec = double(MinutesPerTimeStep) * 60.0;

        InitializeMeters();
    }

    void SetupTimePointers(std::string const &TimeStepTypeKey, // Which timestep is being set up, 'Zone'=1, 'HVAC'=2
                           Real64 &TimeStep                    // The timestep variable.  Used to get the address
    )
    {

        // SUBROUTINE INFORMATION:
        //       AUTHOR         Linda K. Lawrie
        //       DATE WRITTEN   December 1998
        //       MODIFIED       na
        //       RE-ENGINEERED  na

        // PURPOSE OF THIS SUBROUTINE:
        // This subroutine sets up the derived type for the output processor that
        // contains pointers to the TimeStep values used in the simulation.

        // METHODOLOGY EMPLOYED:
        // Indicate that the TimeStep passed in is a target for the pointer
        // attributes in the derived types.

        // SUBROUTINE LOCAL VARIABLE DECLARATIONS:
        std::string cValue;
        // ValidateTimeStepType will throw a Fatal if not valid
        TimeStepType timeStepType = ValidateTimeStepType(TimeStepTypeKey, "SetupTimePointers");

        TimeSteps tPtr;
        tPtr.TimeStep >>= TimeStep;
        if (!TimeValue.insert(std::make_pair(timeStepType, tPtr)).second) {
            // The element was already present... shouldn't happen
            ShowFatalError("SetupTimePointers was already called for " + TimeStepTypeKey);
        }
    }

    void CheckReportVariable(std::string const &KeyedValue, // Associated Key for this variable
                             std::string const &VarName     // String Name of variable (without units)
    )
    {

        // SUBROUTINE INFORMATION:
        //       AUTHOR         Linda K. Lawrie
        //       DATE WRITTEN   December 1998
        //       MODIFIED       na
        //       RE-ENGINEERED  na

        // PURPOSE OF THIS SUBROUTINE:
        // This subroutine will get the report variable information from input and
        // determine if this variable (KeyedValue and VariableName) should be reported
        // and, if so, what frequency to report.

        // This routine is called when SetupOutputVariable is called with no "optional"
        // Reporting Frequency.  It is expected that SetupOutputVariable would only be
        // called once for each keyed variable to be triggered for output (from the input
        // requests).  The optional report frequency would only be used for debugging
        // purposes.  Therefore, this routine will collect all occasions where this
        // passed variablename would be reported from the requested input.  It builds
        // a list of these requests (ReportList) so that the calling routine can propagate
        // the requests into the correct data structure.

        // METHODOLOGY EMPLOYED:
        // This instance being requested will always have a key associated with it.  Matching
        // instances (from input) may or may not have keys, but only one instance of a reporting
        // frequency per variable is allowed.  ReportList will be populated with ReqRepVars indices
        // of those extra things from input that satisfy this condition.

        // SUBROUTINE LOCAL VARIABLE DECLARATIONS:
        int Item;
        int Loop;
        int Pos;
        int MinLook;
        int MaxLook;

        // Make sure that input has been read
        GetReportVariableInput(OutputFiles::getSingleton());

        if (NumOfReqVariables > 0) {
            // Do a quick check
            Item = UtilityRoutines::FindItem(VarName, ReqRepVars, &ReqReportVariables::VarName);

            NumExtraVars = 0;
            ReportList = 0;
            MinLook = 999999999;
            MaxLook = -999999999;

            if (Item != 0) {
                Loop = Item;
                Pos = Item;
                MinLook = min(MinLook, Pos);
                MaxLook = max(MaxLook, Pos);
                while (Loop <= NumOfReqVariables && Pos != 0) {
                    //  Mark all with blank keys as used
                    if (ReqRepVars(Loop).Key.empty()) {
                        ReqRepVars(Loop).Used = true;
                    }
                    if (Loop < NumOfReqVariables) {
                        Pos = UtilityRoutines::FindItem(VarName, ReqRepVars({Loop + 1, NumOfReqVariables}), &ReqReportVariables::VarName);
                        if (Pos != 0) {
                            MinLook = min(MinLook, Loop + Pos);
                            MaxLook = max(MaxLook, Loop + Pos);
                        }
                    } else {
                        Pos = 1;
                    }
                    Loop += Pos;
                }
                BuildKeyVarList(KeyedValue, VarName, MinLook, MaxLook);
                AddBlankKeys(VarName, MinLook, MaxLook);
            }
        }
    }

    void BuildKeyVarList(std::string const &KeyedValue,   // Associated Key for this variable
                         std::string const &VariableName, // String Name of variable
                         int const MinIndx,               // Min number (from previous routine) for this variable
                         int const MaxIndx                // Max number (from previous routine) for this variable
    )
    {

        // SUBROUTINE INFORMATION:
        //       AUTHOR         Linda K. Lawrie
        //       DATE WRITTEN   March 1999
        //       MODIFIED       na
        //       RE-ENGINEERED  na

        // PURPOSE OF THIS SUBROUTINE:
        // This subroutine builds an initial list (from ReqRepVars) of
        // pointers to that data structure for this KeyedValue and VariableName.

        // METHODOLOGY EMPLOYED:
        // Go through the ReqRepVars list and add those
        // that match (and dont duplicate ones already in the list).

        // SUBROUTINE LOCAL VARIABLE DECLARATIONS:
        int Loop;
        int Loop1;
        bool Dup;

        for (Loop = MinIndx; Loop <= MaxIndx; ++Loop) {
            if (ReqRepVars(Loop).Key.empty()) continue;
            if (!UtilityRoutines::SameString(ReqRepVars(Loop).VarName, VariableName)) continue;
            if (!(UtilityRoutines::SameString(ReqRepVars(Loop).Key, KeyedValue) || RE2::FullMatch(KeyedValue, "(?i)" + ReqRepVars(Loop).Key)))
                continue;

            //   A match.  Make sure doesn't duplicate

            ReqRepVars(Loop).Used = true;
            Dup = false;
            for (Loop1 = 1; Loop1 <= NumExtraVars; ++Loop1) {
                if (ReqRepVars(ReportList(Loop1)).frequency == ReqRepVars(Loop).frequency) {
                    Dup = true;
                } else {
                    continue;
                }
                //  So Same Report Frequency
                if (ReqRepVars(ReportList(Loop1)).SchedPtr != ReqRepVars(Loop).SchedPtr) Dup = false;
            }

            if (!Dup) {
                ++NumExtraVars;
                if (NumExtraVars == NumReportList) {
                    ReportList.redimension(NumReportList += 100, 0);
                }
                ReportList(NumExtraVars) = Loop;
            }
        }
    }

    void AddBlankKeys(std::string const &VariableName, // String Name of variable
                      int const MinIndx,               // Min number (from previous routine) for this variable
                      int const MaxIndx                // Max number (from previous routine) for this variable
    )
    {

        // SUBROUTINE INFORMATION:
        //       AUTHOR         Linda K. Lawrie
        //       DATE WRITTEN   March 1999
        //       MODIFIED       na
        //       RE-ENGINEERED  na

        // PURPOSE OF THIS SUBROUTINE:
        // This subroutine adds to the ReportList any report variables that have
        // been requested for all keys of that report variable (if it doesnt duplicate
        // a frequency already on the list).

        // METHODOLOGY EMPLOYED:
        // Go through the ReqRepVars list and add those
        // that match (and dont duplicate ones already in the list).

        // SUBROUTINE LOCAL VARIABLE DECLARATIONS:
        int Loop;
        int Loop1;
        bool Dup;

        for (Loop = MinIndx; Loop <= MaxIndx; ++Loop) {
            if (!ReqRepVars(Loop).Key.empty()) continue;
            if (!UtilityRoutines::SameString(ReqRepVars(Loop).VarName, VariableName)) continue;

            //   A match.  Make sure doesnt duplicate

            Dup = false;
            for (Loop1 = 1; Loop1 <= NumExtraVars; ++Loop1) {
                // IF (ReqRepVars(ReportList(Loop1))%ReportFreq == ReqRepVars(Loop)%ReportFreq) Dup=.TRUE.
                if (ReqRepVars(ReportList(Loop1)).frequency == ReqRepVars(Loop).frequency) {
                    Dup = true;
                } else {
                    continue;
                }
                //  So Same Report Frequency
                if (ReqRepVars(ReportList(Loop1)).SchedPtr != ReqRepVars(Loop).SchedPtr) Dup = false;
            }

            if (!Dup) {
                ++NumExtraVars;
                if (NumExtraVars == NumReportList) {
                    ReportList.redimension(NumReportList += 100, 0);
                }
                ReportList(NumExtraVars) = Loop;
            }
        }
    }

    static std::string frequencyNotice(StoreType EP_UNUSED(storeType), ReportingFrequency reportingInterval)
    {
        switch (reportingInterval) {
        case ReportingFrequency::EachCall:
            return " !Each Call";
            break;
        case ReportingFrequency::TimeStep:
            return " !TimeStep";
            break;
        case ReportingFrequency::Hourly:
            return " !Hourly";
            break;
        case ReportingFrequency::Daily:
            return " !Daily [Value,Min,Hour,Minute,Max,Hour,Minute]";
            break;
        case ReportingFrequency::Monthly:
            return " !Monthly [Value,Min,Day,Hour,Minute,Max,Day,Hour,Minute]";
            break;
        case ReportingFrequency::Yearly:
            return " !Annual [Value,Min,Month,Day,Hour,Minute,Max,Month,Day,Hour,Minute]";
            break;
        case ReportingFrequency::Simulation:
            return " !RunPeriod [Value,Min,Month,Day,Hour,Minute,Max,Month,Day,Hour,Minute]";
            break;
        }
        return " !Hourly";
    }

    ReportingFrequency determineFrequency(const std::string &FreqString)
    {

        // SUBROUTINE INFORMATION:
        //       AUTHOR         Linda K. Lawrie
        //       DATE WRITTEN   December 1998
        //       MODIFIED       December 2017; Jason DeGraw
        //       RE-ENGINEERED  na

        // PURPOSE OF THIS SUBROUTINE:
        // This subroutine looks at the passed in report frequency string and
        // determines the reporting frequency.

        // METHODOLOGY EMPLOYED:
        // na

        // REFERENCES:
        //       \field Reporting Frequency
        //       \type choice
        //       \key Detailed
        //       \note Detailed lists every instance (i.e. HVAC variable timesteps)
        //       \key Timestep
        //       \note Timestep refers to the zone Timestep/Number of Timesteps in hour value
        //       \note RunPeriod, Environment, and Annual are the same
        //       \key Hourly
        //       \key Daily
        //       \key Monthly
        //       \key RunPeriod
        //       \key Environment
        //       \key Annual
        //       \default Hourly
        //       \note RunPeriod and Environment are synonymous

        // Locals
        // SUBROUTINE ARGUMENT DEFINITIONS:

        // SUBROUTINE PARAMETER DEFINITIONS:
        static std::vector<std::string> const PossibleFreq({"deta", "time", "hour", "dail", "mont", "runp", "envi", "annu"});
        //=(/'detail','Timestep','Hourly','Daily','Monthly','RunPeriod','Environment','Annual'/)
        static std::vector<std::string> const ExactFreqString(
            {"Detailed", "Timestep", "Hourly", "Daily", "Monthly", "RunPeriod", "Environment", "Annual"});
        // Vector of the result, was { -1, 0, 1, 2, 3, 4, 4, 4 } before the addition of Yearly;
        static std::vector<ReportingFrequency> const FreqValues({ReportingFrequency::EachCall,
                                                                 ReportingFrequency::TimeStep,
                                                                 ReportingFrequency::Hourly,
                                                                 ReportingFrequency::Daily,
                                                                 ReportingFrequency::Monthly,
                                                                 ReportingFrequency::Simulation,
                                                                 ReportingFrequency::Simulation,
                                                                 ReportingFrequency::Yearly});
        // note: runperiod and environment are synonomous

        // INTERFACE BLOCK SPECIFICATIONS:
        // na

        // DERIVED TYPE DEFINITIONS:
        // na

        // SUBROUTINE LOCAL VARIABLE DECLARATIONS:

        ReportingFrequency ReportFreq(ReportingFrequency::Hourly); // Default
        std::string::size_type const LenString = min(len(FreqString), static_cast<std::string::size_type>(4u));

        if (LenString < 4u) {
            return ReportFreq;
        }

        std::string const FreqStringTrim(FreqString.substr(0, LenString));
        for (unsigned Loop = 0; Loop < FreqValues.size(); ++Loop) {
            if (UtilityRoutines::SameString(FreqStringTrim, PossibleFreq[Loop])) {
                if (!UtilityRoutines::SameString(FreqString, ExactFreqString[Loop])) {
                    ShowWarningError("DetermineFrequency: Entered frequency=\"" + FreqString + "\" is not an exact match to key strings.");
                    ShowContinueError("Frequency=" + ExactFreqString[Loop] + " will be used.");
                }
                ReportFreq = std::max(FreqValues[Loop], minimumReportFrequency);
                break;
            }
        }
        return ReportFreq;
    }

    void GetReportVariableInput(OutputFiles &outputFiles)
    {

        // SUBROUTINE INFORMATION:
        //       AUTHOR         Linda K. Lawrie
        //       DATE WRITTEN   December 1998
        //       MODIFIED       December 2017; Jason DeGraw
        //       RE-ENGINEERED  na

        // PURPOSE OF THIS SUBROUTINE:
        // This subroutine gets the requested report variables from
        // the input file.
        // Report Variable,
        //        \memo each Report Variable command picks variables to be put onto the standard output file (.eso)
        //        \memo some variables may not be reported for every simulation
        //   A1 , \field Key_Value
        //        \note use '*' (without quotes) to apply this variable to all keys
        //   A2 , \field Variable_Name
        //   A3 , \field Reporting_Frequency
        //        \type choice
        //        \key detailed
        //        \key timestep
        //        \key hourly
        //        \key daily
        //        \key monthly
        //        \key runperiod
        //   A4 ; \field Schedule_Name
        //        \type object-list
        //        \object-list ScheduleNames

        // Using/Aliasing
        using DataSystemVariables::MinReportFrequency;
        using ScheduleManager::GetScheduleIndex;

        // SUBROUTINE LOCAL VARIABLE DECLARATIONS:
        int Loop;
        int NumAlpha;
        int NumNumbers;
        int IOStat;
        static bool ErrorsFound(false); // If errors detected in input
        std::string cCurrentModuleObject;
        Array1D_string cAlphaArgs(4);
        Array1D_string cAlphaFieldNames(4);
        Array1D_bool lAlphaFieldBlanks(4);
        Array1D<Real64> rNumericArgs(1);
        Array1D_string cNumericFieldNames(1);
        Array1D_bool lNumericFieldBlanks(1);


        // Bail out if the input has already been read in
        if (!GetOutputInputFlag) {
            return;
        }
        GetOutputInputFlag = false;

        // First check environment variable to see of possible override for minimum reporting frequency
        if (MinReportFrequency != "") {
            // Formats
            static constexpr auto Format_800("! <Minimum Reporting Frequency (overriding input value)>, Value, Input Value\n");
            static constexpr auto Format_801(" Minimum Reporting Frequency, {},{}\n");
            minimumReportFrequency = determineFrequency(MinReportFrequency);
            print(outputFiles.eio, Format_800);
            print(outputFiles.eio, Format_801, frequencyNotice(StoreType::Averaged, minimumReportFrequency), MinReportFrequency);
        }

        cCurrentModuleObject = "Output:Variable";
        NumOfReqVariables = inputProcessor->getNumObjectsFound(cCurrentModuleObject);
        ReqRepVars.allocate(NumOfReqVariables);

        for (Loop = 1; Loop <= NumOfReqVariables; ++Loop) {

            inputProcessor->getObjectItem(cCurrentModuleObject,
                                          Loop,
                                          cAlphaArgs,
                                          NumAlpha,
                                          rNumericArgs,
                                          NumNumbers,
                                          IOStat,
                                          lNumericFieldBlanks,
                                          lAlphaFieldBlanks,
                                          cAlphaFieldNames,
                                          cNumericFieldNames);

            // Check for duplicates?

            ReqRepVars(Loop).Key = cAlphaArgs(1);
            if (ReqRepVars(Loop).Key == "*") {
                ReqRepVars(Loop).Key = BlankString;
            }

            std::string::size_type const lbpos = index(cAlphaArgs(2), '['); // Remove Units designation if user put it in
            if (lbpos != std::string::npos) {
                cAlphaArgs(2).erase(lbpos);
            }
            ReqRepVars(Loop).VarName = cAlphaArgs(2);

            ReqRepVars(Loop).frequency = determineFrequency(cAlphaArgs(3));

            // Schedule information
            ReqRepVars(Loop).SchedName = cAlphaArgs(4);
            if (not_blank(ReqRepVars(Loop).SchedName)) {
                ReqRepVars(Loop).SchedPtr = GetScheduleIndex(ReqRepVars(Loop).SchedName);
                if (ReqRepVars(Loop).SchedPtr == 0) {
                    ShowSevereError("GetReportVariableInput: " + cCurrentModuleObject + "=\"" + cAlphaArgs(1) + ':' + ReqRepVars(Loop).VarName +
                                    "\" invalid " + cAlphaFieldNames(4) + "=\"" + ReqRepVars(Loop).SchedName + "\" - not found.");
                    ErrorsFound = true;
                }
            } else {
                ReqRepVars(Loop).SchedPtr = 0;
            }

            ReqRepVars(Loop).Used = false;
        }

        if (ErrorsFound) {
            ShowFatalError("GetReportVariableInput:" + cCurrentModuleObject + ": errors in input.");
        }
    }

    void ProduceMinMaxString(std::string &String,                // Current value
                             int const DateValue,                // Date of min/max
                             ReportingFrequency const ReportFreq // Reporting Frequency
    )
    {

        // SUBROUTINE INFORMATION:
        //       AUTHOR         Linda K. Lawrie
        //       DATE WRITTEN   December 1998
        //       MODIFIED       na
        //       RE-ENGINEERED  na

        // PURPOSE OF THIS SUBROUTINE:
        // This subroutine produces the appropriate min/max string depending
        // on the reporting frequency.

        // METHODOLOGY EMPLOYED:
        // Prior to calling this routine, the basic value string will be
        // produced, but DecodeMonDayHrMin will not have been called.

        // REFERENCES:
        // na

        // Using/Aliasing
        using General::DecodeMonDayHrMin;

        // Locals
        // SUBROUTINE ARGUMENT DEFINITIONS:

        // SUBROUTINE PARAMETER DEFINITIONS:
        static ObjexxFCL::gio::Fmt DayFormat("(A,',',I2,',',I2)");
        static ObjexxFCL::gio::Fmt MonthFormat("(A,',',I2,',',I2,',',I2)");
        static ObjexxFCL::gio::Fmt EnvrnFormat("(A,',',I2,',',I2,',',I2,',',I2)");

        // INTERFACE BLOCK SPECIFICATIONS:
        // na

        // DERIVED TYPE DEFINITIONS:
        // na

        // SUBROUTINE LOCAL VARIABLE DECLARATIONS:
        int Mon;
        int Day;
        int Hour;
        int Minute;
        std::string StrOut;

        DecodeMonDayHrMin(DateValue, Mon, Day, Hour, Minute);

        switch (ReportFreq) {
        case ReportingFrequency::Daily:
            ObjexxFCL::gio::write(StrOut, DayFormat) << strip(String) << Hour << Minute;
            break;
        case ReportingFrequency::Monthly:
            ObjexxFCL::gio::write(StrOut, MonthFormat) << strip(String) << Day << Hour << Minute;
            break;
        case ReportingFrequency::Yearly:
            ObjexxFCL::gio::write(StrOut, EnvrnFormat) << strip(String) << Mon << Day << Hour << Minute;
            break;
        case ReportingFrequency::Simulation:
            ObjexxFCL::gio::write(StrOut, EnvrnFormat) << strip(String) << Mon << Day << Hour << Minute;
            break;
        default: // Each, TimeStep, Hourly dont have this
            StrOut = BlankString;
            break;
        }

        String = StrOut;
    }

    void ProduceMinMaxStringWStartMinute(std::string &String,                // Current value
                                         int const DateValue,                // Date of min/max
                                         ReportingFrequency const ReportFreq // Reporting Frequency
    )
    {

        // SUBROUTINE INFORMATION:
        //       AUTHOR         Linda K. Lawrie
        //       DATE WRITTEN   January 2001
        //       MODIFIED       na
        //       RE-ENGINEERED  na

        // PURPOSE OF THIS SUBROUTINE:
        // This subroutine produces the appropriate min/max string depending
        // on the reporting frequency.  Used in Meter reporting.

        // METHODOLOGY EMPLOYED:
        // Prior to calling this routine, the basic value string will be
        // produced, but DecodeMonDayHrMin will not have been called.  Uses the MinutesPerTimeStep
        // value to set the StartMinute.

        // REFERENCES:
        // na

        // Using/Aliasing
        using General::DecodeMonDayHrMin;

        // Locals
        // SUBROUTINE ARGUMENT DEFINITIONS:

        // SUBROUTINE PARAMETER DEFINITIONS:
        static ObjexxFCL::gio::Fmt HrFormat("(A,',',I2.2,':',I2.2)");
        static ObjexxFCL::gio::Fmt DayFormat("(A,',',I2,',',I2.2,':',I2.2)");
        static ObjexxFCL::gio::Fmt MonthFormat("(A,',',I2,',',I2,',',I2.2,':',I2.2)");
        static ObjexxFCL::gio::Fmt EnvrnFormat("(A,',',I2,',',I2,',',I2,',',I2.2,':',I2.2)");

        // INTERFACE BLOCK SPECIFICATIONS:
        // na

        // DERIVED TYPE DEFINITIONS:
        // na

        // SUBROUTINE LOCAL VARIABLE DECLARATIONS:
        int Mon;
        int Day;
        int Hour;
        int Minute;
        int StartMinute;
        std::string StrOut;

        DecodeMonDayHrMin(DateValue, Mon, Day, Hour, Minute);

        switch (ReportFreq) {
        case ReportingFrequency::Hourly: // Hourly -- used in meters
            StartMinute = Minute - MinutesPerTimeStep + 1;
            ObjexxFCL::gio::write(StrOut, HrFormat) << strip(String) << StartMinute << Minute;
            break;

        case ReportingFrequency::Daily: // Daily
            StartMinute = Minute - MinutesPerTimeStep + 1;
            ObjexxFCL::gio::write(StrOut, DayFormat) << strip(String) << Hour << StartMinute << Minute;
            break;

        case ReportingFrequency::Monthly: // Monthly
            StartMinute = Minute - MinutesPerTimeStep + 1;
            ObjexxFCL::gio::write(StrOut, MonthFormat) << strip(String) << Day << Hour << StartMinute << Minute;
            break;

        case ReportingFrequency::Yearly: // Yearly
            StartMinute = Minute - MinutesPerTimeStep + 1;
            ObjexxFCL::gio::write(StrOut, EnvrnFormat) << strip(String) << Mon << Day << Hour << StartMinute << Minute;
            break;

        case ReportingFrequency::Simulation: // Environment
            StartMinute = Minute - MinutesPerTimeStep + 1;
            ObjexxFCL::gio::write(StrOut, EnvrnFormat) << strip(String) << Mon << Day << Hour << StartMinute << Minute;
            break;

        default: // Each, TimeStep, Hourly dont have this
            StrOut = BlankString;
            break;
        }

        String = StrOut;
    }

    TimeStepType ValidateTimeStepType(std::string const &TimeStepTypeKey, // Index type (Zone, HVAC) for variables
                                      std::string const &CalledFrom       // Routine called from (for error messages)
    )
    {

        // FUNCTION INFORMATION:
        //       AUTHOR         Linda K. Lawrie
        //       DATE WRITTEN   December 1998
        //       MODIFIED       na
        //       RE-ENGINEERED  na

        // PURPOSE OF THIS FUNCTION:
        // This function validates the requested "index" type and returns
        // the proper value for use inside the OutputProcessor.

        // METHODOLOGY EMPLOYED:
        // Look it up in a list of valid index types.

        // FUNCTION LOCAL VARIABLE DECLARATIONS:

        // TODO: , "HEATBALANCE", "HEAT BALANCE" are used nowhere aside from tests. Should we remove them?
        static std::vector<std::string> zoneIndexes({"ZONE", "HEATBALANCE", "HEAT BALANCE"});
        static std::vector<std::string> systemIndexes({"HVAC", "SYSTEM", "PLANT"});
        std::string uppercase(UtilityRoutines::MakeUPPERCase(TimeStepTypeKey));

        if (std::find(zoneIndexes.begin(), zoneIndexes.end(), uppercase) != zoneIndexes.end()) {
            return TimeStepType::TimeStepZone;
        }

        if (std::find(systemIndexes.begin(), systemIndexes.end(), uppercase) != systemIndexes.end()) {
            return TimeStepType::TimeStepSystem;
        }

        //  The following should never happen to a user!!!!
        ShowSevereError("OutputProcessor/ValidateTimeStepType: Invalid Index Key passed to ValidateTimeStepType=" + TimeStepTypeKey);
        ShowContinueError("..Should be \"ZONE\", \"SYSTEM\", \"HVAC\", or \"PLANT\"... was called from:" + CalledFrom);
        ShowFatalError("Preceding condition causes termination.");

        return TimeStepType::TimeStepZone;
    }

    std::string StandardTimeStepTypeKey(TimeStepType const timeStepType)
    {

        // FUNCTION INFORMATION:
        //       AUTHOR         Linda K. Lawrie
        //       DATE WRITTEN   December 1998
        //       MODIFIED       na
        //       RE-ENGINEERED  na

        // PURPOSE OF THIS FUNCTION:
        // This function gives the standard string for the index type
        // given.

        // METHODOLOGY EMPLOYED:
        // Look it up in a list of valid index types.

        // REFERENCES:
        // na

        // USE STATEMENTS:
        // na

        // Return value
        std::string StandardTimeStepTypeKey;

        // Locals
        // FUNCTION ARGUMENT DEFINITIONS:

        // FUNCTION PARAMETER DEFINITIONS:
        // na

        // INTERFACE BLOCK SPECIFICATIONS:
        // na

        // DERIVED TYPE DEFINITIONS:
        // na

        // FUNCTION LOCAL VARIABLE DECLARATIONS:
        // na

        if (timeStepType == TimeStepType::TimeStepZone) {
            StandardTimeStepTypeKey = "Zone";
        } else if (timeStepType == TimeStepType::TimeStepSystem) {
            StandardTimeStepTypeKey = "HVAC";
        } else {
            StandardTimeStepTypeKey = "UNKW";
        }

        return StandardTimeStepTypeKey;
    }

    StoreType validateVariableType(std::string const &VariableTypeKey)
    {

        // FUNCTION INFORMATION:
        //       AUTHOR         Linda K. Lawrie
        //       DATE WRITTEN   December 1998
        //       MODIFIED       December 2017; Jason DeGraw
        //       RE-ENGINEERED  na

        // PURPOSE OF THIS FUNCTION:
        // This function validates the VariableTypeKey passed to the SetupVariable
        // routine and assigns it the value used in the OutputProcessor.

        // METHODOLOGY EMPLOYED:
        // Look it up in a list of valid variable types.

        // Return value
        // na

        // FUNCTION LOCAL VARIABLE DECLARATIONS:
        static Array1D_string StateVariables(3);
        static std::vector<std::string> stateVariables({"STATE", "AVERAGE", "AVERAGED"});
        static Array1D_string NonStateVariables(4);
        static std::vector<std::string> nonStateVariables({"NON STATE", "NONSTATE", "SUM", "SUMMED"});
        std::string uppercase(UtilityRoutines::MakeUPPERCase(VariableTypeKey));

        auto iter = std::find(stateVariables.begin(), stateVariables.end(), uppercase);
        if (iter != stateVariables.end()) {
            return StoreType::Averaged;
        }

        iter = std::find(nonStateVariables.begin(), nonStateVariables.end(), uppercase);
        if (iter != nonStateVariables.end()) {
            return StoreType::Summed;
        }

        ShowSevereError("Invalid variable type requested=" + VariableTypeKey);

        return StoreType::Averaged;
    }

    std::string standardVariableTypeKey(StoreType const VariableType)
    {

        // FUNCTION INFORMATION:
        //       AUTHOR         Linda K. Lawrie
        //       DATE WRITTEN   July 1999
        //       MODIFIED       December 2017; Jason DeGraw
        //       RE-ENGINEERED  na

        // PURPOSE OF THIS FUNCTION:
        // This function gives the standard string for the variable type
        // given.

        // METHODOLOGY EMPLOYED:
        // From variable type value, produce proper string.

        // REFERENCES:
        // na

        // USE STATEMENTS:
        // na

        // Return value
        // na

        // Locals
        // FUNCTION ARGUMENT DEFINITIONS:

        // FUNCTION PARAMETER DEFINITIONS:
        // na

        // INTERFACE BLOCK SPECIFICATIONS:
        // na

        // DERIVED TYPE DEFINITIONS:
        // na

        // FUNCTION LOCAL VARIABLE DECLARATIONS:
        // na

        switch (VariableType) {
        case StoreType::Averaged:
            return "Average";
            break;
        case StoreType::Summed:
            return "Sum";
            break;
        }

        return "Unknown";
    }

    // *****************************************************************************
    // The following routines implement Energy Meters in EnergyPlus.
    // *****************************************************************************

    void InitializeMeters()
    {

        // SUBROUTINE INFORMATION:
        //       AUTHOR         Linda Lawrie
        //       DATE WRITTEN   January 2001
        //       MODIFIED       na
        //       RE-ENGINEERED  na

        // PURPOSE OF THIS SUBROUTINE:
        // This subroutine creates the set of meters in EnergyPlus.  In this initial
        // implementation, it is a static set of meters.

        // METHODOLOGY EMPLOYED:
        // Allocate the static set.  Use "AddMeter" with appropriate arguments that will
        // allow expansion later.

        // REFERENCES:
        // na

        // USE STATEMENTS:
        // na

        // Locals
        // SUBROUTINE ARGUMENT DEFINITIONS:
        // na

        // SUBROUTINE PARAMETER DEFINITIONS:
        // na

        // INTERFACE BLOCK SPECIFICATIONS:
        // na

        // DERIVED TYPE DEFINITIONS:
        // na

        // SUBROUTINE LOCAL VARIABLE DECLARATIONS:
        int write_stat;

        OutputFileMeterDetails = GetNewUnitNumber();
        {
            IOFlags flags;
            flags.ACTION("write");
            ObjexxFCL::gio::open(OutputFileMeterDetails, DataStringGlobals::outputMtdFileName, flags);
            write_stat = flags.ios();
        }
        if (write_stat != 0) {
            ShowFatalError("InitializeMeters: Could not open file " + DataStringGlobals::outputMtdFileName + " for output (write).");
        }
    }

    void GetCustomMeterInput(bool &ErrorsFound)
    {

        // SUBROUTINE INFORMATION:
        //       AUTHOR         Linda Lawrie
        //       DATE WRITTEN   January 2006
        //       MODIFIED       na
        //       RE-ENGINEERED  na

        // PURPOSE OF THIS SUBROUTINE:
        // This routine will help implement "custom"/user defined meters.  However, it must be called after all
        // the other meters are set up and all report variables are established.

        // METHODOLOGY EMPLOYED:
        // na

        // REFERENCES:
        // Processes the objects:
        // Meter:Custom,
        //    \extensible:2 - repeat last two fields, remembering to remove ; from "inner" fields.
        //    \memo Used to allow users to combine specific variables and/or meters into
        //    \memo "custom" meter configurations.
        //    A1,  \field Name
        //         \required-field
        //         \reference CustomMeterNames
        //    A2,  \field Fuel Type
        //         \type choice
        //         \key Electricity
        //         \key NaturalGas
        //         \key PropaneGas
        //         \key FuelOil#1
        //         \key FuelOil#2
        //         \key Coal
        //         \key Diesel
        //         \key Gasoline
        //         \key Water
        //         \key Generic
        //         \key OtherFuel1
        //         \key OtherFuel2
        //    A3,  \field Key Name 1
        //         \required-field
        //         \begin-extensible
        //    A4,  \field Report Variable or Meter Name 1
        //         \required-field
        // <etc>
        // AND
        // Meter:CustomDecrement,
        //    \extensible:2 - repeat last two fields, remembering to remove ; from "inner" fields.
        //    \memo Used to allow users to combine specific variables and/or meters into
        //    \memo "custom" meter configurations.
        //    A1,  \field Name
        //         \required-field
        //         \reference CustomMeterNames
        //    A2,  \field Fuel Type
        //         \type choice
        //         \key Electricity
        //         \key NaturalGas
        //         \key PropaneGas
        //         \key FuelOil#1
        //         \key FuelOil#2
        //         \key Coal
        //         \key Diesel
        //         \key Gasoline
        //         \key Water
        //         \key Generic
        //         \key OtherFuel1
        //         \key OtherFuel2
        //    A3,  \field Source Meter Name
        //         \required-field
        //    A4,  \field Key Name 1
        //         \required-field
        //         \begin-extensible
        //    A5,  \field Report Variable or Meter Name 1
        //         \required-field
        // <etc>

        // Using/Aliasing
        using namespace DataIPShortCuts;

        // Locals
        // SUBROUTINE ARGUMENT DEFINITIONS:

        // SUBROUTINE PARAMETER DEFINITIONS:
        // na

        // INTERFACE BLOCK SPECIFICATIONS:
        // na

        // DERIVED TYPE DEFINITIONS:
        // na

        // SUBROUTINE LOCAL VARIABLE DECLARATIONS:
        int NumAlpha;
        int NumNumbers;
        int Loop;
        int IOStat;
        int NumCustomMeters;
        int NumCustomDecMeters;
        int fldIndex;
        bool KeyIsStar;
        Array1D_string NamesOfKeys;                                    // Specific key name
        Array1D_int IndexesForKeyVar;                                  // Array index
        OutputProcessor::Unit UnitsVar(OutputProcessor::Unit::None);   // Units enumeration
        OutputProcessor::Unit MeterUnits(OutputProcessor::Unit::None); // Units enumeration
        int KeyCount;
        int TypeVar;
        OutputProcessor::StoreType AvgSumVar;
        OutputProcessor::TimeStepType StepTypeVar;
        int iKey;
        int iKey1;
        bool MeterCreated;
        Array1D_int VarsOnCustomMeter;
        int MaxVarsOnCustomMeter;
        int NumVarsOnCustomMeter;
        Array1D_int VarsOnSourceMeter;
        int MaxVarsOnSourceMeter;
        int NumVarsOnSourceMeter;
        int iOnMeter;
        int WhichMeter;
        bool errFlag;
        bool BigErrorsFound;
        bool testa;
        bool testb;
        bool Tagged; // variable is appropriate to put on meter
        std::string::size_type lbrackPos;

        BigErrorsFound = false;

        cCurrentModuleObject = "Meter:Custom";
        NumCustomMeters = inputProcessor->getNumObjectsFound(cCurrentModuleObject);

        // make list of names for all Meter:Custom since they cannot refer to other Meter:Custom's
        std::unordered_set<std::string> namesOfMeterCustom;
        namesOfMeterCustom.reserve(NumCustomMeters);

        for (Loop = 1; Loop <= NumCustomMeters; ++Loop) {
            inputProcessor->getObjectItem(cCurrentModuleObject,
                                          Loop,
                                          cAlphaArgs,
                                          NumAlpha,
                                          rNumericArgs,
                                          NumNumbers,
                                          IOStat,
                                          lNumericFieldBlanks,
                                          lAlphaFieldBlanks,
                                          cAlphaFieldNames,
                                          cNumericFieldNames);
            namesOfMeterCustom.emplace(UtilityRoutines::MakeUPPERCase(cAlphaArgs(1)));
        }

        for (Loop = 1; Loop <= NumCustomMeters; ++Loop) {
            inputProcessor->getObjectItem(cCurrentModuleObject,
                                          Loop,
                                          cAlphaArgs,
                                          NumAlpha,
                                          rNumericArgs,
                                          NumNumbers,
                                          IOStat,
                                          lNumericFieldBlanks,
                                          lAlphaFieldBlanks,
                                          cAlphaFieldNames,
                                          cNumericFieldNames);
            lbrackPos = index(cAlphaArgs(1), '[');
            if (lbrackPos != std::string::npos) cAlphaArgs(1).erase(lbrackPos);
            MeterCreated = false;
            if (GlobalNames::VerifyUniqueInterObjectName(UniqueMeterNames, cAlphaArgs(1), cCurrentModuleObject, cAlphaFieldNames(1), ErrorsFound)) {
                continue;
            }
            if (allocated(VarsOnCustomMeter)) VarsOnCustomMeter.deallocate();
            VarsOnCustomMeter.allocate(1000);
            VarsOnCustomMeter = 0;
            MaxVarsOnCustomMeter = 1000;
            NumVarsOnCustomMeter = 0;
            // check if any fields reference another Meter:Custom
            int found = 0;
            for (fldIndex = 4; fldIndex <= NumAlpha; fldIndex += 2) {
                if (namesOfMeterCustom.find(UtilityRoutines::MakeUPPERCase(cAlphaArgs(fldIndex))) != namesOfMeterCustom.end()) {
                    found = fldIndex;
                    break;
                }
            }
            if (found != 0) {
                ShowWarningError(cCurrentModuleObject + "=\"" + cAlphaArgs(1) + "\", contains a reference to another " + cCurrentModuleObject +
                                 " in field: " + cAlphaFieldNames(found) + "=\"" + cAlphaArgs(found) + "\".");
                continue;
            }

            for (fldIndex = 3; fldIndex <= NumAlpha; fldIndex += 2) {
                if (cAlphaArgs(fldIndex) == "*" || lAlphaFieldBlanks(fldIndex)) {
                    KeyIsStar = true;
                    cAlphaArgs(fldIndex) = "*";
                } else {
                    KeyIsStar = false;
                }
                if (lAlphaFieldBlanks(fldIndex + 1)) {
                    ShowSevereError(cCurrentModuleObject + "=\"" + cAlphaArgs(1) + "\", blank " + cAlphaFieldNames(fldIndex + 1) + '.');
                    ShowContinueError("...cannot create custom meter.");
                    BigErrorsFound = true;
                    continue;
                }
                if (BigErrorsFound) continue;
                // Don't build/check things out if there were errors anywhere.  Use "GetVariableKeys" to map to actual variables...
                lbrackPos = index(cAlphaArgs(fldIndex + 1), '[');
                if (lbrackPos != std::string::npos) cAlphaArgs(fldIndex + 1).erase(lbrackPos);
                Tagged = false;
                GetVariableKeyCountandType(cAlphaArgs(fldIndex + 1), KeyCount, TypeVar, AvgSumVar, StepTypeVar, UnitsVar);
                if (TypeVar == VarType_NotFound) {
                    ShowWarningError(cCurrentModuleObject + "=\"" + cAlphaArgs(1) + "\", invalid " + cAlphaFieldNames(fldIndex + 1) + "=\"" +
                                     cAlphaArgs(fldIndex + 1) + "\".");
                    ShowContinueError("...will not be shown with the Meter results.");
                    continue;
                }
                if (!MeterCreated) {
                    MeterUnits = UnitsVar; // meter units are same as first variable on custom meter
                    AddMeter(cAlphaArgs(1), UnitsVar, BlankString, BlankString, BlankString, BlankString);
                    EnergyMeters(NumEnergyMeters).TypeOfMeter = MeterType_Custom;
                    // Can't use resource type in AddMeter cause it will confuse it with other meters.  So, now:
                    GetStandardMeterResourceType(EnergyMeters(NumEnergyMeters).ResourceType, UtilityRoutines::MakeUPPERCase(cAlphaArgs(2)), errFlag);
                    if (errFlag) {
                        ShowContinueError("..on " + cCurrentModuleObject + "=\"" + cAlphaArgs(1) + "\".");
                        BigErrorsFound = true;
                    }
                    DetermineMeterIPUnits(EnergyMeters(NumEnergyMeters).RT_forIPUnits, EnergyMeters(NumEnergyMeters).ResourceType, UnitsVar, errFlag);
                    if (errFlag) {
                        ShowContinueError("..on " + cCurrentModuleObject + "=\"" + cAlphaArgs(1) + "\".");
                        ShowContinueError("..requests for IP units from this meter will be ignored.");
                    }
                    //        EnergyMeters(NumEnergyMeters)%RT_forIPUnits=DetermineMeterIPUnits(EnergyMeters(NumEnergyMeters)%ResourceType,UnitsVar)
                    MeterCreated = true;
                }
                if (UnitsVar != MeterUnits) {
                    ShowWarningError(cCurrentModuleObject + "=\"" + cAlphaArgs(1) + "\", differing units in " + cAlphaFieldNames(fldIndex + 1) +
                                     "=\"" + cAlphaArgs(fldIndex + 1) + "\".");
                    ShowContinueError("...will not be shown with the Meter results; units for meter=" + unitEnumToString(MeterUnits) +
                                      ", units for this variable=" + unitEnumToString(UnitsVar) + '.');
                    continue;
                }
                if ((TypeVar == VarType_Real || TypeVar == VarType_Integer) && AvgSumVar == StoreType::Summed) {
                    Tagged = true;
                    NamesOfKeys.allocate(KeyCount);
                    IndexesForKeyVar.allocate(KeyCount);
                    GetVariableKeys(cAlphaArgs(fldIndex + 1), TypeVar, NamesOfKeys, IndexesForKeyVar);
                    iOnMeter = 0;
                    if (KeyIsStar) {
                        for (iKey = 1; iKey <= KeyCount; ++iKey) {
                            ++NumVarsOnCustomMeter;
                            if (NumVarsOnCustomMeter > MaxVarsOnCustomMeter) {
                                VarsOnCustomMeter.redimension(MaxVarsOnCustomMeter += 100, 0);
                            }
                            VarsOnCustomMeter(NumVarsOnCustomMeter) = IndexesForKeyVar(iKey);
                            iOnMeter = 1;
                        }
                        if (iOnMeter == 0) {
                            ShowSevereError(cCurrentModuleObject + "=\"" + cAlphaArgs(1) + "\", invalid (all keys) " +
                                            cAlphaFieldNames(fldIndex + 1) + "=\"" + cAlphaArgs(fldIndex + 1) + "\".");
                            ErrorsFound = true;
                        }
                    } else { // Key is not "*"
                        for (iKey = 1; iKey <= KeyCount; ++iKey) {
                            if (NamesOfKeys(iKey) != cAlphaArgs(fldIndex)) continue;
                            ++NumVarsOnCustomMeter;
                            if (NumVarsOnCustomMeter > MaxVarsOnCustomMeter) {
                                VarsOnCustomMeter.redimension(MaxVarsOnCustomMeter += 100, 0);
                            }
                            VarsOnCustomMeter(NumVarsOnCustomMeter) = IndexesForKeyVar(iKey);
                            iOnMeter = 1;
                        }
                        if (iOnMeter == 0) {
                            ShowSevereError(cCurrentModuleObject + "=\"" + cAlphaArgs(1) + "\", invalid " + cAlphaArgs(fldIndex) + ':' +
                                            cAlphaArgs(fldIndex + 1));
                            ErrorsFound = true;
                        }
                    }
                    NamesOfKeys.deallocate();
                    IndexesForKeyVar.deallocate();
                }
                if (TypeVar == VarType_Meter && AvgSumVar == StoreType::Summed) {
                    Tagged = true;
                    NamesOfKeys.allocate(KeyCount);
                    IndexesForKeyVar.allocate(KeyCount);
                    GetVariableKeys(cAlphaArgs(fldIndex + 1), TypeVar, NamesOfKeys, IndexesForKeyVar);
                    WhichMeter = IndexesForKeyVar(1);
                    NamesOfKeys.deallocate();
                    IndexesForKeyVar.deallocate();
                    // for meters there will only be one key...  but it has variables associated...
                    for (iOnMeter = 1; iOnMeter <= NumVarMeterArrays; ++iOnMeter) {
                        if (!any_eq(VarMeterArrays(iOnMeter).OnMeters, WhichMeter)) continue;
                        ++NumVarsOnCustomMeter;
                        if (NumVarsOnCustomMeter > MaxVarsOnCustomMeter) {
                            VarsOnCustomMeter.redimension(MaxVarsOnCustomMeter += 100, 0);
                        }
                        VarsOnCustomMeter(NumVarsOnCustomMeter) = VarMeterArrays(iOnMeter).RepVariable;
                    }
                }
                if (!Tagged) { // couldn't find place for this item on a meter
                    if (AvgSumVar != StoreType::Summed) {
                        ShowWarningError(cCurrentModuleObject + "=\"" + cAlphaArgs(1) + "\", variable not summed variable " +
                                         cAlphaFieldNames(fldIndex + 1) + "=\"" + cAlphaArgs(fldIndex + 1) + "\".");
                        ShowContinueError("...will not be shown with the Meter results; units for meter=" + unitEnumToString(MeterUnits) +
                                          ", units for this variable=" + unitEnumToString(UnitsVar) + '.');
                    }
                }
            }
            // Check for duplicates
            for (iKey = 1; iKey <= NumVarsOnCustomMeter; ++iKey) {
                if (VarsOnCustomMeter(iKey) == 0) continue;
                for (iKey1 = iKey + 1; iKey1 <= NumVarsOnCustomMeter; ++iKey1) {
                    if (iKey == iKey1) continue;
                    if (VarsOnCustomMeter(iKey) != VarsOnCustomMeter(iKey1)) continue;
                    ShowWarningError(cCurrentModuleObject + "=\"" + cAlphaArgs(1) + "\", duplicate name=\"" +
                                     RVariableTypes(VarsOnCustomMeter(iKey1)).VarName + "\".");
                    ShowContinueError("...only one value with this name will be shown with the Meter results.");
                    VarsOnCustomMeter(iKey1) = 0;
                }
            }
            for (iKey = 1; iKey <= NumVarsOnCustomMeter; ++iKey) {
                if (VarsOnCustomMeter(iKey) == 0) continue;
                RVariable >>= RVariableTypes(VarsOnCustomMeter(iKey)).VarPtr;
                AttachCustomMeters(VarsOnCustomMeter(iKey), RVariable().MeterArrayPtr, NumEnergyMeters);
            }
            if (NumVarsOnCustomMeter == 0) {
                ShowWarningError(cCurrentModuleObject + "=\"" + cAlphaArgs(1) + "\", no items assigned ");
                ShowContinueError(
                    "...will not be shown with the Meter results. This may be caused by a Meter:Custom be assigned to another Meter:Custom.");
            }
        }

        cCurrentModuleObject = "Meter:CustomDecrement";
        NumCustomDecMeters = inputProcessor->getNumObjectsFound(cCurrentModuleObject);

        for (Loop = 1; Loop <= NumCustomDecMeters; ++Loop) {
            inputProcessor->getObjectItem(cCurrentModuleObject,
                                          Loop,
                                          cAlphaArgs,
                                          NumAlpha,
                                          rNumericArgs,
                                          NumNumbers,
                                          IOStat,
                                          lNumericFieldBlanks,
                                          lAlphaFieldBlanks,
                                          cAlphaFieldNames,
                                          cNumericFieldNames);
            lbrackPos = index(cAlphaArgs(1), '[');
            if (lbrackPos != std::string::npos) cAlphaArgs(1).erase(lbrackPos);
            MeterCreated = false;
            if (GlobalNames::VerifyUniqueInterObjectName(UniqueMeterNames, cAlphaArgs(1), cCurrentModuleObject, cAlphaFieldNames(1), ErrorsFound)) {
                continue;
            }
            if (allocated(VarsOnCustomMeter)) VarsOnCustomMeter.deallocate();
            VarsOnCustomMeter.allocate(1000);
            VarsOnCustomMeter = 0;
            MaxVarsOnCustomMeter = 1000;
            NumVarsOnCustomMeter = 0;

            lbrackPos = index(cAlphaArgs(3), '[');
            if (lbrackPos != std::string::npos) cAlphaArgs(1).erase(lbrackPos);
            WhichMeter = UtilityRoutines::FindItem(cAlphaArgs(3), EnergyMeters);
            if (WhichMeter == 0) {
                ShowSevereError(cCurrentModuleObject + "=\"" + cAlphaArgs(1) + "\", invalid " + cAlphaFieldNames(3) + "=\"" + cAlphaArgs(3) + "\".");
                ErrorsFound = true;
                continue;
            }
            //  Set up array of Vars that are on the source meter (for later validation).
            if (allocated(VarsOnSourceMeter)) VarsOnSourceMeter.deallocate();
            VarsOnSourceMeter.allocate(1000);
            VarsOnSourceMeter = 0;
            MaxVarsOnSourceMeter = 1000;
            NumVarsOnSourceMeter = 0;
            for (iKey = 1; iKey <= NumVarMeterArrays; ++iKey) {
                if (VarMeterArrays(iKey).NumOnMeters == 0 && VarMeterArrays(iKey).NumOnCustomMeters == 0) continue;
                //  On a meter
                if (any_eq(VarMeterArrays(iKey).OnMeters, WhichMeter)) {
                    ++NumVarsOnSourceMeter;
                    if (NumVarsOnSourceMeter > MaxVarsOnSourceMeter) {
                        VarsOnSourceMeter.redimension(MaxVarsOnSourceMeter += 100, 0);
                    }
                    VarsOnSourceMeter(NumVarsOnSourceMeter) = VarMeterArrays(iKey).RepVariable;
                    continue;
                }
                if (VarMeterArrays(iKey).NumOnCustomMeters == 0) continue;
                if (any_eq(VarMeterArrays(iKey).OnCustomMeters, WhichMeter)) {
                    ++NumVarsOnSourceMeter;
                    if (NumVarsOnSourceMeter > MaxVarsOnSourceMeter) {
                        VarsOnSourceMeter.redimension(MaxVarsOnSourceMeter += 100, 0);
                    }
                    VarsOnSourceMeter(NumVarsOnSourceMeter) = VarMeterArrays(iKey).RepVariable;
                    continue;
                }
            }

            for (fldIndex = 4; fldIndex <= NumAlpha; fldIndex += 2) {
                if (cAlphaArgs(fldIndex) == "*" || lAlphaFieldBlanks(fldIndex)) {
                    KeyIsStar = true;
                    cAlphaArgs(fldIndex) = "*";
                } else {
                    KeyIsStar = false;
                }
                if (lAlphaFieldBlanks(fldIndex + 1)) {
                    ShowSevereError(cCurrentModuleObject + "=\"" + cAlphaArgs(1) + "\", blank " + cAlphaFieldNames(fldIndex + 1) + '.');
                    ShowContinueError("...cannot create custom meter.");
                    BigErrorsFound = true;
                    continue;
                }
                if (BigErrorsFound) continue;
                Tagged = false;
                lbrackPos = index(cAlphaArgs(fldIndex + 1), '[');
                if (lbrackPos != std::string::npos) cAlphaArgs(fldIndex + 1).erase(lbrackPos);
                // Don't build/check things out if there were errors anywhere.  Use "GetVariableKeys" to map to actual variables...
                GetVariableKeyCountandType(cAlphaArgs(fldIndex + 1), KeyCount, TypeVar, AvgSumVar, StepTypeVar, UnitsVar);
                if (TypeVar == VarType_NotFound) {
                    ShowWarningError(cCurrentModuleObject + "=\"" + cAlphaArgs(1) + "\", invalid " + cAlphaFieldNames(fldIndex + 1) + "=\"" +
                                     cAlphaArgs(fldIndex + 1) + "\".");
                    ShowContinueError("...will not be shown with the Meter results.");
                    continue;
                }
                if (!MeterCreated) {
                    MeterUnits = UnitsVar;
                    AddMeter(cAlphaArgs(1), UnitsVar, BlankString, BlankString, BlankString, BlankString);
                    EnergyMeters(NumEnergyMeters).TypeOfMeter = MeterType_CustomDec;
                    EnergyMeters(NumEnergyMeters).SourceMeter = WhichMeter;

                    // Can't use resource type in AddMeter cause it will confuse it with other meters.  So, now:
                    GetStandardMeterResourceType(EnergyMeters(NumEnergyMeters).ResourceType, UtilityRoutines::MakeUPPERCase(cAlphaArgs(2)), errFlag);
                    if (errFlag) {
                        ShowContinueError("..on " + cCurrentModuleObject + "=\"" + cAlphaArgs(1) + "\".");
                        BigErrorsFound = true;
                    }
                    DetermineMeterIPUnits(EnergyMeters(NumEnergyMeters).RT_forIPUnits, EnergyMeters(NumEnergyMeters).ResourceType, UnitsVar, errFlag);
                    if (errFlag) {
                        ShowContinueError("..on " + cCurrentModuleObject + "=\"" + cAlphaArgs(1) + "\".");
                        ShowContinueError("..requests for IP units from this meter will be ignored.");
                    }
                    //        EnergyMeters(NumEnergyMeters)%RT_forIPUnits=DetermineMeterIPUnits(EnergyMeters(NumEnergyMeters)%ResourceType,UnitsVar)
                    MeterCreated = true;
                }
                if (UnitsVar != MeterUnits) {
                    ShowWarningError(cCurrentModuleObject + "=\"" + cAlphaArgs(1) + "\", differing units in " + cAlphaFieldNames(fldIndex + 1) +
                                     "=\"" + cAlphaArgs(fldIndex + 1) + "\".");
                    ShowContinueError("...will not be shown with the Meter results; units for meter=" + unitEnumToString(MeterUnits) +
                                      ", units for this variable=" + unitEnumToString(UnitsVar) + '.');
                    continue;
                }
                if ((TypeVar == VarType_Real || TypeVar == VarType_Integer) && AvgSumVar == StoreType::Summed) {
                    Tagged = true;
                    NamesOfKeys.allocate(KeyCount);
                    IndexesForKeyVar.allocate(KeyCount);
                    GetVariableKeys(cAlphaArgs(fldIndex + 1), TypeVar, NamesOfKeys, IndexesForKeyVar);
                    iOnMeter = 0;
                    if (KeyIsStar) {
                        for (iKey = 1; iKey <= KeyCount; ++iKey) {
                            ++NumVarsOnCustomMeter;
                            if (NumVarsOnCustomMeter > MaxVarsOnCustomMeter) {
                                VarsOnCustomMeter.redimension(MaxVarsOnCustomMeter += 100, 0);
                            }
                            VarsOnCustomMeter(NumVarsOnCustomMeter) = IndexesForKeyVar(iKey);
                            iOnMeter = 1;
                        }
                        if (iOnMeter == 0) {
                            ShowSevereError(cCurrentModuleObject + "=\"" + cAlphaArgs(1) + "\", invalid (all keys) " +
                                            cAlphaFieldNames(fldIndex + 1) + "=\"" + cAlphaArgs(fldIndex + 1) + "\".");
                            ErrorsFound = true;
                        }
                    } else {
                        for (iKey = 1; iKey <= KeyCount; ++iKey) {
                            if (NamesOfKeys(iKey) != cAlphaArgs(fldIndex)) continue;
                            ++NumVarsOnCustomMeter;
                            if (NumVarsOnCustomMeter > MaxVarsOnCustomMeter) {
                                VarsOnCustomMeter.redimension(MaxVarsOnCustomMeter += 100, 0);
                            }
                            VarsOnCustomMeter(NumVarsOnCustomMeter) = IndexesForKeyVar(iKey);
                            iOnMeter = 1;
                        }
                        if (iOnMeter == 0) {
                            ShowSevereError(cCurrentModuleObject + "=\"" + cAlphaArgs(1) + "\", invalid " + cAlphaArgs(fldIndex) + ':' +
                                            cAlphaArgs(fldIndex + 1));
                            ErrorsFound = true;
                        }
                    }
                    NamesOfKeys.deallocate();
                    IndexesForKeyVar.deallocate();
                }
                if (TypeVar == VarType_Meter && AvgSumVar == StoreType::Summed) {
                    Tagged = true;
                    NamesOfKeys.allocate(KeyCount);
                    IndexesForKeyVar.allocate(KeyCount);
                    GetVariableKeys(cAlphaArgs(fldIndex + 1), TypeVar, NamesOfKeys, IndexesForKeyVar);
                    WhichMeter = IndexesForKeyVar(1);
                    NamesOfKeys.deallocate();
                    IndexesForKeyVar.deallocate();
                    // for meters there will only be one key...  but it has variables associated...
                    for (iOnMeter = 1; iOnMeter <= NumVarMeterArrays; ++iOnMeter) {
                        testa = any_eq(VarMeterArrays(iOnMeter).OnMeters, WhichMeter);
                        testb = false;
                        if (VarMeterArrays(iOnMeter).NumOnCustomMeters > 0) {
                            testb = any_eq(VarMeterArrays(iOnMeter).OnCustomMeters, WhichMeter);
                        }
                        if (!(testa || testb)) continue;
                        ++NumVarsOnCustomMeter;
                        if (NumVarsOnCustomMeter > MaxVarsOnCustomMeter) {
                            VarsOnCustomMeter.redimension(MaxVarsOnCustomMeter += 100, 0);
                        }
                        VarsOnCustomMeter(NumVarsOnCustomMeter) = VarMeterArrays(iOnMeter).RepVariable;
                    }
                }
                if (!Tagged) { // couldn't find place for this item on a meter
                    if (AvgSumVar != StoreType::Summed) {
                        ShowWarningError(cCurrentModuleObject + "=\"" + cAlphaArgs(1) + "\", variable not summed variable " +
                                         cAlphaFieldNames(fldIndex + 1) + "=\"" + cAlphaArgs(fldIndex + 1) + "\".");
                        ShowContinueError("...will not be shown with the Meter results; units for meter=" + unitEnumToString(MeterUnits) +
                                          ", units for this variable=" + unitEnumToString(UnitsVar) + '.');
                    }
                }
            }
            // Check for duplicates
            for (iKey = 1; iKey <= NumVarsOnCustomMeter; ++iKey) {
                if (VarsOnCustomMeter(iKey) == 0) continue;
                for (iKey1 = iKey + 1; iKey1 <= NumVarsOnCustomMeter; ++iKey1) {
                    if (iKey == iKey1) continue;
                    if (VarsOnCustomMeter(iKey) != VarsOnCustomMeter(iKey1)) continue;
                    ShowWarningError(cCurrentModuleObject + "=\"" + cAlphaArgs(1) + "\", duplicate name=\"" +
                                     RVariableTypes(VarsOnCustomMeter(iKey1)).VarName + "\".");
                    ShowContinueError("...only one value with this name will be shown with the Meter results.");
                    VarsOnCustomMeter(iKey1) = 0;
                }
            }
            for (iKey = 1; iKey <= NumVarsOnCustomMeter; ++iKey) {
                if (VarsOnCustomMeter(iKey) == 0) continue;
                RVariable >>= RVariableTypes(VarsOnCustomMeter(iKey)).VarPtr;
                AttachCustomMeters(VarsOnCustomMeter(iKey), RVariable().MeterArrayPtr, NumEnergyMeters);
            }

            errFlag = false;
            for (iKey = 1; iKey <= NumVarsOnCustomMeter; ++iKey) {
                for (iKey1 = 1; iKey1 <= NumVarsOnSourceMeter; ++iKey1) {
                    if (any_eq(VarsOnSourceMeter, VarsOnCustomMeter(iKey))) break;
                    if (!errFlag) {
                        ShowSevereError(cCurrentModuleObject + "=\"" + cAlphaArgs(1) + "\", invalid specification to " + cAlphaFieldNames(3) + "=\"" +
                                        cAlphaArgs(3) + "\".");
                        errFlag = true;
                    }
                    ShowContinueError("..Variable=" + RVariableTypes(VarsOnCustomMeter(iKey)).VarName);
                    ErrorsFound = true;
                    break;
                }
            }
            if (NumVarsOnCustomMeter == 0) {
                ShowWarningError(cCurrentModuleObject + "=\"" + cAlphaArgs(1) + "\", no items assigned ");
                ShowContinueError("...will not be shown with the Meter results");
            }

            VarsOnCustomMeter.deallocate();
            VarsOnSourceMeter.deallocate();
        }

        if (BigErrorsFound) ErrorsFound = true;
    }

    void GetStandardMeterResourceType(std::string &OutResourceType,
                                      std::string const &UserInputResourceType, // Passed uppercase
                                      bool &ErrorsFound)
    {

        // SUBROUTINE INFORMATION:
        //       AUTHOR         Linda Lawrie
        //       DATE WRITTEN   April 2006
        //       MODIFIED       na
        //       RE-ENGINEERED  na

        // PURPOSE OF THIS SUBROUTINE:
        // This routine compares the user input resource type with valid ones and returns
        // the standard resource type.

        ErrorsFound = false;

        // Basic ResourceType for Meters
        {
            auto const meterType(UserInputResourceType);

            if (meterType == "ELECTRICITY" || meterType == "ELECTRIC" || meterType == "ELEC") {
                OutResourceType = "Electricity";

            } else if (meterType == "GAS" || meterType == "NATURALGAS") {
                OutResourceType = "Gas";

            } else if (meterType == "GASOLINE") {
                OutResourceType = "Gasoline";

            } else if (meterType == "DIESEL") {
                OutResourceType = "Diesel";

            } else if (meterType == "COAL") {
                OutResourceType = "Coal";

            } else if (meterType == "FUELOIL#1") {
                OutResourceType = "FuelOil#1";

            } else if (meterType == "FUELOIL#2") {
                OutResourceType = "FuelOil#2";

            } else if (meterType == "PROPANE" || meterType == "PROPANEGAS") {
                OutResourceType = "Propane";

            } else if (meterType == "WATER" || meterType == "H2O") {
                OutResourceType = "Water"; // this is water "use"

            } else if (meterType == "ONSITEWATER" || meterType == "WATERPRODUCED" || meterType == "ONSITE WATER") {
                OutResourceType = "OnSiteWater"; // these are for supply record keeping

            } else if (meterType == "MAINSWATER" || meterType == "WATERSUPPLY") {
                OutResourceType = "MainsWater"; // record keeping

            } else if (meterType == "RAINWATER" || meterType == "PRECIPITATION") {
                OutResourceType = "RainWater"; // record keeping

            } else if (meterType == "WELLWATER" || meterType == "GROUNDWATER") {
                OutResourceType = "WellWater"; // record keeping

            } else if (meterType == "CONDENSATE") {
                OutResourceType = "Condensate"; // record keeping

            } else if (meterType == "ENERGYTRANSFER" || meterType == "ENERGYXFER" || meterType == "XFER") {
                OutResourceType = "EnergyTransfer";

            } else if (meterType == "STEAM") {
                OutResourceType = "Steam";

            } else if (meterType == "DISTRICTCOOLING") {
                OutResourceType = "DistrictCooling";

            } else if (meterType == "DISTRICTHEATING") {
                OutResourceType = "DistrictHeating";

            } else if (meterType == "ELECTRICITYPRODUCED") {
                OutResourceType = "ElectricityProduced";

            } else if (meterType == "ELECTRICITYPURCHASED") {
                OutResourceType = "ElectricityPurchased";

            } else if (meterType == "ELECTRICITYSURPLUSSOLD") {
                OutResourceType = "ElectricitySurplusSold";

            } else if (meterType == "ELECTRICITYNET") {
                OutResourceType = "ElectricityNet";

            } else if (meterType == "SOLARWATER") {
                OutResourceType = "SolarWater";

            } else if (meterType == "SOLARAIR") {
                OutResourceType = "SolarAir";

            } else if (meterType == "SO2") {
                OutResourceType = "SO2";

            } else if (meterType == "NOX") {
                OutResourceType = "NOx";

            } else if (meterType == "N2O") {
                OutResourceType = "N2O";

            } else if (meterType == "PM") {
                OutResourceType = "PM";

            } else if (meterType == "PM2.5") {
                OutResourceType = "PM2.5";

            } else if (meterType == "PM10") {
                OutResourceType = "PM10";

            } else if (meterType == "CO") {
                OutResourceType = "CO";

            } else if (meterType == "CO2") {
                OutResourceType = "CO2";

            } else if (meterType == "CH4") {
                OutResourceType = "CH4";

            } else if (meterType == "NH3") {
                OutResourceType = "NH3";

            } else if (meterType == "NMVOC") {
                OutResourceType = "NMVOC";

            } else if (meterType == "HG") {
                OutResourceType = "Hg";

            } else if (meterType == "PB") {
                OutResourceType = "Pb";

            } else if (meterType == "NUCLEAR HIGH") {
                OutResourceType = "Nuclear High";

            } else if (meterType == "NUCLEAR LOW") {
                OutResourceType = "Nuclear Low";

            } else if (meterType == "WATERENVIRONMENTALFACTORS") {
                OutResourceType = "WaterEnvironmentalFactors";

            } else if (meterType == "CARBON EQUIVALENT") {
                OutResourceType = "Carbon Equivalent";

            } else if (meterType == "SOURCE") {
                OutResourceType = "Source";

            } else if (meterType == "PLANTLOOPHEATINGDEMAND") {
                OutResourceType = "PlantLoopHeatingDemand";

            } else if (meterType == "PLANTLOOPCOOLINGDEMAND") {
                OutResourceType = "PlantLoopCoolingDemand";

            } else if (meterType == "GENERIC") { // only used by custom meters
                OutResourceType = "Generic";

            } else if (meterType == "OTHERFUEL1") { // other fuel type (defined by user)
                OutResourceType = "OtherFuel1";

            } else if (meterType == "OTHERFUEL2") { // other fuel type (defined by user)
                OutResourceType = "OtherFuel2";

            } else {
                ShowSevereError("GetStandardMeterResourceType: Illegal OutResourceType (for Meters) Entered=" + UserInputResourceType);
                ErrorsFound = true;
            }
        }
    }

    void AddMeter(std::string const &Name,               // Name for the meter
                  OutputProcessor::Unit const &MtrUnits, // Units for the meter
                  std::string const &ResourceType,       // ResourceType for the meter
                  std::string const &EndUse,             // EndUse for the meter
                  std::string const &EndUseSub,          // EndUse subcategory for the meter
                  std::string const &Group               // Group for the meter
    )
    {

        // SUBROUTINE INFORMATION:
        //       AUTHOR         Linda Lawrie
        //       DATE WRITTEN   January 2001
        //       MODIFIED       na
        //       RE-ENGINEERED  na

        // PURPOSE OF THIS SUBROUTINE:
        // This subroutine adds a meter to the current definition set of meters.  If the maximum has
        // already been reached, a reallocation procedure begins.  This action needs to be done at the
        // start of the simulation, primarily before any output is stored.

        // Make sure this isn't already in the list of meter names
        int Found;
        if (NumEnergyMeters > 0) {
            Found = UtilityRoutines::FindItemInList(Name, EnergyMeters);
        } else {
            Found = 0;
        }

        if (Found == 0) {
            EnergyMeters.redimension(++NumEnergyMeters);
            EnergyMeters(NumEnergyMeters).Name = Name;
            EnergyMeters(NumEnergyMeters).ResourceType = ResourceType;
            EnergyMeters(NumEnergyMeters).EndUse = EndUse;
            EnergyMeters(NumEnergyMeters).EndUseSub = EndUseSub;
            EnergyMeters(NumEnergyMeters).Group = Group;
            EnergyMeters(NumEnergyMeters).Units = MtrUnits;
            EnergyMeters(NumEnergyMeters).TSValue = 0.0;
            EnergyMeters(NumEnergyMeters).CurTSValue = 0.0;
            EnergyMeters(NumEnergyMeters).RptTS = false;
            EnergyMeters(NumEnergyMeters).RptTSFO = false;
            AssignReportNumber(EnergyMeters(NumEnergyMeters).TSRptNum);
            ObjexxFCL::gio::write(EnergyMeters(NumEnergyMeters).TSRptNumChr, fmtLD) << EnergyMeters(NumEnergyMeters).TSRptNum;
            strip(EnergyMeters(NumEnergyMeters).TSRptNumChr);
            EnergyMeters(NumEnergyMeters).HRValue = 0.0;
            EnergyMeters(NumEnergyMeters).HRMaxVal = MaxSetValue;
            EnergyMeters(NumEnergyMeters).HRMaxValDate = 0;
            EnergyMeters(NumEnergyMeters).HRMinVal = MinSetValue;
            EnergyMeters(NumEnergyMeters).HRMinValDate = 0;
            EnergyMeters(NumEnergyMeters).RptHR = false;
            EnergyMeters(NumEnergyMeters).RptHRFO = false;
            AssignReportNumber(EnergyMeters(NumEnergyMeters).HRRptNum);
            ObjexxFCL::gio::write(EnergyMeters(NumEnergyMeters).HRRptNumChr, fmtLD) << EnergyMeters(NumEnergyMeters).HRRptNum;
            strip(EnergyMeters(NumEnergyMeters).HRRptNumChr);
            EnergyMeters(NumEnergyMeters).DYValue = 0.0;
            EnergyMeters(NumEnergyMeters).DYMaxVal = MaxSetValue;
            EnergyMeters(NumEnergyMeters).DYMaxValDate = 0;
            EnergyMeters(NumEnergyMeters).DYMinVal = MinSetValue;
            EnergyMeters(NumEnergyMeters).DYMinValDate = 0;
            EnergyMeters(NumEnergyMeters).RptDY = false;
            EnergyMeters(NumEnergyMeters).RptDYFO = false;
            AssignReportNumber(EnergyMeters(NumEnergyMeters).DYRptNum);
            ObjexxFCL::gio::write(EnergyMeters(NumEnergyMeters).DYRptNumChr, fmtLD) << EnergyMeters(NumEnergyMeters).DYRptNum;
            strip(EnergyMeters(NumEnergyMeters).DYRptNumChr);
            EnergyMeters(NumEnergyMeters).MNValue = 0.0;
            EnergyMeters(NumEnergyMeters).MNMaxVal = MaxSetValue;
            EnergyMeters(NumEnergyMeters).MNMaxValDate = 0;
            EnergyMeters(NumEnergyMeters).MNMinVal = MinSetValue;
            EnergyMeters(NumEnergyMeters).MNMinValDate = 0;
            EnergyMeters(NumEnergyMeters).RptMN = false;
            EnergyMeters(NumEnergyMeters).RptMNFO = false;
            AssignReportNumber(EnergyMeters(NumEnergyMeters).MNRptNum);
            ObjexxFCL::gio::write(EnergyMeters(NumEnergyMeters).MNRptNumChr, fmtLD) << EnergyMeters(NumEnergyMeters).MNRptNum;
            strip(EnergyMeters(NumEnergyMeters).MNRptNumChr);
            EnergyMeters(NumEnergyMeters).YRValue = 0.0;
            EnergyMeters(NumEnergyMeters).YRMaxVal = MaxSetValue;
            EnergyMeters(NumEnergyMeters).YRMaxValDate = 0;
            EnergyMeters(NumEnergyMeters).YRMinVal = MinSetValue;
            EnergyMeters(NumEnergyMeters).YRMinValDate = 0;
            EnergyMeters(NumEnergyMeters).RptYR = false;
            EnergyMeters(NumEnergyMeters).RptYRFO = false;
            AssignReportNumber(EnergyMeters(NumEnergyMeters).YRRptNum);
            ObjexxFCL::gio::write(EnergyMeters(NumEnergyMeters).YRRptNumChr, fmtLD) << EnergyMeters(NumEnergyMeters).YRRptNum;
            strip(EnergyMeters(NumEnergyMeters).YRRptNumChr);
            EnergyMeters(NumEnergyMeters).SMValue = 0.0;
            EnergyMeters(NumEnergyMeters).SMMaxVal = MaxSetValue;
            EnergyMeters(NumEnergyMeters).SMMaxValDate = 0;
            EnergyMeters(NumEnergyMeters).SMMinVal = MinSetValue;
            EnergyMeters(NumEnergyMeters).SMMinValDate = 0;
            EnergyMeters(NumEnergyMeters).RptSM = false;
            EnergyMeters(NumEnergyMeters).RptSMFO = false;
            AssignReportNumber(EnergyMeters(NumEnergyMeters).SMRptNum);
            ObjexxFCL::gio::write(EnergyMeters(NumEnergyMeters).SMRptNumChr, fmtLD) << EnergyMeters(NumEnergyMeters).SMRptNum;
            strip(EnergyMeters(NumEnergyMeters).SMRptNumChr);
            AssignReportNumber(EnergyMeters(NumEnergyMeters).TSAccRptNum);
            AssignReportNumber(EnergyMeters(NumEnergyMeters).HRAccRptNum);
            AssignReportNumber(EnergyMeters(NumEnergyMeters).DYAccRptNum);
            AssignReportNumber(EnergyMeters(NumEnergyMeters).MNAccRptNum);
            AssignReportNumber(EnergyMeters(NumEnergyMeters).YRAccRptNum);
            AssignReportNumber(EnergyMeters(NumEnergyMeters).SMAccRptNum);
            EnergyMeters(NumEnergyMeters).FinYrSMValue = 0.0;
            EnergyMeters(NumEnergyMeters).FinYrSMMaxVal = MaxSetValue;
            EnergyMeters(NumEnergyMeters).FinYrSMMaxValDate = 0;
            EnergyMeters(NumEnergyMeters).FinYrSMMinVal = MinSetValue;
            EnergyMeters(NumEnergyMeters).FinYrSMMinValDate = 0;
        } else {
            ShowFatalError("Requested to Add Meter which was already present=" + Name);
        }
        if (!ResourceType.empty()) {
            bool errFlag;
            DetermineMeterIPUnits(EnergyMeters(NumEnergyMeters).RT_forIPUnits, ResourceType, MtrUnits, errFlag);
            if (errFlag) {
                ShowContinueError("..on Meter=\"" + Name + "\".");
                ShowContinueError("..requests for IP units from this meter will be ignored.");
            }
        }
    }

    void AttachMeters(OutputProcessor::Unit const &MtrUnits, // Units for this meter
                      std::string &ResourceType,             // Electricity, Gas, etc.
                      std::string &EndUse,                   // End-use category (Lights, Heating, etc.)
                      std::string &EndUseSub,                // End-use subcategory (user-defined, e.g., General Lights, Task Lights, etc.)
                      std::string &Group,                    // Group key (Facility, Zone, Building, etc.)
                      std::string const &ZoneName,           // Zone key only applicable for Building group
                      int const RepVarNum,                   // Number of this report variable
                      int &MeterArrayPtr,                    // Output set of Pointers to Meters
                      bool &ErrorsFound                      // True if errors in this call
    )
    {

        // SUBROUTINE INFORMATION:
        //       AUTHOR         Linda Lawrie
        //       DATE WRITTEN   January 2001
        //       MODIFIED       na
        //       RE-ENGINEERED  na

        // PURPOSE OF THIS SUBROUTINE:
        // This subroutine determines which meters this variable will be on (if any),
        // sets up the meter pointer arrays, and returns a index value to this array which
        // is stored with the variable.

        // SUBROUTINE LOCAL VARIABLE DECLARATIONS:

        if (UtilityRoutines::SameString(Group, "Building")) {
            ValidateNStandardizeMeterTitles(MtrUnits, ResourceType, EndUse, EndUseSub, Group, ErrorsFound, ZoneName);
        } else {
            ValidateNStandardizeMeterTitles(MtrUnits, ResourceType, EndUse, EndUseSub, Group, ErrorsFound);
        }

        VarMeterArrays.redimension(++NumVarMeterArrays);
        MeterArrayPtr = NumVarMeterArrays;
        VarMeterArrays(NumVarMeterArrays).NumOnMeters = 0;
        VarMeterArrays(NumVarMeterArrays).RepVariable = RepVarNum;
        VarMeterArrays(NumVarMeterArrays).OnMeters = 0;
        int Found = UtilityRoutines::FindItem(ResourceType + ":Facility", EnergyMeters);
        if (Found != 0) {
            ++VarMeterArrays(NumVarMeterArrays).NumOnMeters;
            VarMeterArrays(NumVarMeterArrays).OnMeters(VarMeterArrays(NumVarMeterArrays).NumOnMeters) = Found;
        }
        if (!Group.empty()) {
            Found = UtilityRoutines::FindItem(ResourceType + ':' + Group, EnergyMeters);
            if (Found != 0) {
                ++VarMeterArrays(NumVarMeterArrays).NumOnMeters;
                VarMeterArrays(NumVarMeterArrays).OnMeters(VarMeterArrays(NumVarMeterArrays).NumOnMeters) = Found;
            }
            if (UtilityRoutines::SameString(Group, "Building")) { // Match to Zone
                Found = UtilityRoutines::FindItem(ResourceType + ":Zone:" + ZoneName, EnergyMeters);
                if (Found != 0) {
                    ++VarMeterArrays(NumVarMeterArrays).NumOnMeters;
                    VarMeterArrays(NumVarMeterArrays).OnMeters(VarMeterArrays(NumVarMeterArrays).NumOnMeters) = Found;
                }
            }
        }

        //!! Following if EndUse is by ResourceType
        if (!EndUse.empty()) {
            Found = UtilityRoutines::FindItem(EndUse + ':' + ResourceType, EnergyMeters);
            if (Found != 0) {
                ++VarMeterArrays(NumVarMeterArrays).NumOnMeters;
                VarMeterArrays(NumVarMeterArrays).OnMeters(VarMeterArrays(NumVarMeterArrays).NumOnMeters) = Found;
            }
            if (UtilityRoutines::SameString(Group, "Building")) { // Match to Zone
                Found = UtilityRoutines::FindItem(EndUse + ':' + ResourceType + ":Zone:" + ZoneName, EnergyMeters);
                if (Found != 0) {
                    ++VarMeterArrays(NumVarMeterArrays).NumOnMeters;
                    VarMeterArrays(NumVarMeterArrays).OnMeters(VarMeterArrays(NumVarMeterArrays).NumOnMeters) = Found;
                }
            }

            // End use subcategory
            if (!EndUseSub.empty()) {
                Found = UtilityRoutines::FindItem(EndUseSub + ':' + EndUse + ':' + ResourceType, EnergyMeters);
                if (Found != 0) {
                    ++VarMeterArrays(NumVarMeterArrays).NumOnMeters;
                    VarMeterArrays(NumVarMeterArrays).OnMeters(VarMeterArrays(NumVarMeterArrays).NumOnMeters) = Found;

                    AddEndUseSubcategory(ResourceType, EndUse, EndUseSub);
                }
                if (UtilityRoutines::SameString(Group, "Building")) { // Match to Zone
                    Found = UtilityRoutines::FindItem(EndUseSub + ':' + EndUse + ':' + ResourceType + ":Zone:" + ZoneName, EnergyMeters);
                    if (Found != 0) {
                        ++VarMeterArrays(NumVarMeterArrays).NumOnMeters;
                        VarMeterArrays(NumVarMeterArrays).OnMeters(VarMeterArrays(NumVarMeterArrays).NumOnMeters) = Found;
                    }
                }
            }
        }
    }

    void AttachCustomMeters(int const RepVarNum, // Number of this report variable
                            int &MeterArrayPtr,  // Input/Output set of Pointers to Meters
                            int const MeterIndex // Which meter this is
    )
    {

        // SUBROUTINE INFORMATION:
        //       AUTHOR         Linda Lawrie
        //       DATE WRITTEN   January 2006
        //       MODIFIED       na
        //       RE-ENGINEERED  na

        // PURPOSE OF THIS SUBROUTINE:
        // This subroutine determines which meters this variable will be on (if any),
        // sets up the meter pointer arrays, and returns a index value to this array which
        // is stored with the variable.

        // SUBROUTINE LOCAL VARIABLE DECLARATIONS:

        if (MeterArrayPtr == 0) {
            VarMeterArrays.redimension(++NumVarMeterArrays);
            MeterArrayPtr = NumVarMeterArrays;
            VarMeterArrays(NumVarMeterArrays).NumOnMeters = 0;
            VarMeterArrays(NumVarMeterArrays).RepVariable = RepVarNum;
            VarMeterArrays(NumVarMeterArrays).OnMeters = 0;
            VarMeterArrays(NumVarMeterArrays).OnCustomMeters.allocate(1);
            VarMeterArrays(NumVarMeterArrays).NumOnCustomMeters = 1;
        } else { // MeterArrayPtr set
            VarMeterArrays(MeterArrayPtr).OnCustomMeters.redimension(++VarMeterArrays(MeterArrayPtr).NumOnCustomMeters);
        }
        VarMeterArrays(MeterArrayPtr).OnCustomMeters(VarMeterArrays(MeterArrayPtr).NumOnCustomMeters) = MeterIndex;
    }

    void ValidateNStandardizeMeterTitles(OutputProcessor::Unit const &MtrUnits, // Units for the meter
                                         std::string &ResourceType,             // Electricity, Gas, etc.
                                         std::string &EndUse,                   // End Use Type (Lights, Heating, etc.)
                                         std::string &EndUseSub,                // End Use Sub Type (General Lights, Task Lights, etc.)
                                         std::string &Group,                    // Group key (Facility, Zone, Building, etc.)
                                         bool &ErrorsFound,                     // True if errors in this call
                                         Optional_string_const ZoneName         // ZoneName when Group=Building
    )
    {

        // SUBROUTINE INFORMATION:
        //       AUTHOR         Linda Lawrie
        //       DATE WRITTEN   January 2001
        //       MODIFIED       na
        //       RE-ENGINEERED  na

        // PURPOSE OF THIS SUBROUTINE:
        // This subroutine uses the keys for the Energy Meters given to the SetupOutputVariable routines
        // and makes sure they are "standard" as well as creating meters which need to be added as this
        // is the first use of that kind of meter designation.

        // SUBROUTINE LOCAL VARIABLE DECLARATIONS:
        int Found; // For checking whether meter is already defined
        bool LocalErrorsFound;
        std::string MeterName;

        LocalErrorsFound = false;
        // Basic ResourceType Meters
        GetStandardMeterResourceType(ResourceType, UtilityRoutines::MakeUPPERCase(ResourceType), LocalErrorsFound);

        if (!LocalErrorsFound) {
            if (NumEnergyMeters > 0) {
                Found = UtilityRoutines::FindItem(ResourceType + ":Facility", EnergyMeters);
            } else {
                Found = 0;
            }
            if (Found == 0) AddMeter(ResourceType + ":Facility", MtrUnits, ResourceType, "", "", "");
        }

        //!  Group Meters
        {
            auto const groupMeter(uppercased(Group));

            if (groupMeter.empty()) {

            } else if (groupMeter == "BUILDING") {
                Group = "Building";

            } else if (groupMeter == "HVAC" || groupMeter == "SYSTEM") {
                Group = "HVAC";

            } else if (groupMeter == "PLANT") {
                Group = "Plant";

            } else {
                ShowSevereError("Illegal Group (for Meters) Entered=" + Group);
                LocalErrorsFound = true;
            }
        }

        if (!LocalErrorsFound && !Group.empty()) {
            Found = UtilityRoutines::FindItem(ResourceType + ':' + Group, EnergyMeters);
            if (Found == 0) AddMeter(ResourceType + ':' + Group, MtrUnits, ResourceType, "", "", Group);
            if (Group == "Building") {
                Found = UtilityRoutines::FindItem(ResourceType + ":Zone:" + ZoneName, EnergyMeters);
                if (Found == 0) {
                    AddMeter(ResourceType + ":Zone:" + ZoneName, MtrUnits, ResourceType, "", "", "Zone");
                }
            }
        }

        //!!! EndUse Meters
        {
            auto const endUseMeter(uppercased(EndUse));

            if (endUseMeter.empty()) {

            } else if (endUseMeter == "INTERIOR LIGHTS" || endUseMeter == "INTERIORLIGHTS") {
                EndUse = "InteriorLights";

            } else if (endUseMeter == "EXTERIOR LIGHTS" || endUseMeter == "EXTERIORLIGHTS") {
                EndUse = "ExteriorLights";

            } else if (endUseMeter == "HEATING" || endUseMeter == "HTG") {
                EndUse = "Heating";

            } else if (endUseMeter == "HEATPRODUCED") {
                EndUse = "HeatProduced";

            } else if (endUseMeter == "COOLING" || endUseMeter == "CLG") {
                EndUse = "Cooling";

            } else if (endUseMeter == "DOMESTICHOTWATER" || endUseMeter == "DHW" || endUseMeter == "DOMESTIC HOT WATER") {
                EndUse = "WaterSystems";

            } else if (endUseMeter == "COGEN" || endUseMeter == "COGENERATION") {
                EndUse = "Cogeneration";

            } else if (endUseMeter == "INTERIOREQUIPMENT" || endUseMeter == "INTERIOR EQUIPMENT") {
                EndUse = "InteriorEquipment";

            } else if (endUseMeter == "EXTERIOREQUIPMENT" || endUseMeter == "EXTERIOR EQUIPMENT" || endUseMeter == "EXT EQ" ||
                       endUseMeter == "EXTERIOREQ") {
                EndUse = "ExteriorEquipment";

            } else if (endUseMeter == "EXTERIOR:WATEREQUIPMENT") {
                EndUse = "ExteriorEquipment";

            } else if (endUseMeter == "PURCHASEDHOTWATER" || endUseMeter == "DISTRICTHOTWATER" || endUseMeter == "PURCHASED HEATING") {
                EndUse = "DistrictHotWater";

            } else if (endUseMeter == "PURCHASEDCOLDWATER" || endUseMeter == "DISTRICTCHILLEDWATER" || endUseMeter == "PURCHASEDCHILLEDWATER" ||
                       endUseMeter == "PURCHASED COLD WATER" || endUseMeter == "PURCHASED COOLING") {
                EndUse = "DistrictChilledWater";

            } else if (endUseMeter == "FANS" || endUseMeter == "FAN") {
                EndUse = "Fans";

            } else if (endUseMeter == "HEATINGCOILS" || endUseMeter == "HEATINGCOIL" || endUseMeter == "HEATING COILS" ||
                       endUseMeter == "HEATING COIL") {
                EndUse = "HeatingCoils";

            } else if (endUseMeter == "COOLINGCOILS" || endUseMeter == "COOLINGCOIL" || endUseMeter == "COOLING COILS" ||
                       endUseMeter == "COOLING COIL") {
                EndUse = "CoolingCoils";

            } else if (endUseMeter == "PUMPS" || endUseMeter == "PUMP") {
                EndUse = "Pumps";

            } else if (endUseMeter == "FREECOOLING" || endUseMeter == "FREE COOLING") {
                EndUse = "Freecooling";

            } else if (endUseMeter == "LOOPTOLOOP") {
                EndUse = "LoopToLoop";

            } else if (endUseMeter == "CHILLERS" || endUseMeter == "CHILLER") {
                EndUse = "Chillers";

            } else if (endUseMeter == "BOILERS" || endUseMeter == "BOILER") {
                EndUse = "Boilers";

            } else if (endUseMeter == "BASEBOARD" || endUseMeter == "BASEBOARDS") {
                EndUse = "Baseboard";

            } else if (endUseMeter == "COOLINGPANEL" || endUseMeter == "COOLINGPANELS") {
                EndUse = "CoolingPanel";

            } else if (endUseMeter == "HEATREJECTION" || endUseMeter == "HEAT REJECTION") {
                EndUse = "HeatRejection";

            } else if (endUseMeter == "HUMIDIFIER" || endUseMeter == "HUMIDIFIERS") {
                EndUse = "Humidifier";

            } else if (endUseMeter == "HEATRECOVERY" || endUseMeter == "HEAT RECOVERY") {
                EndUse = "HeatRecovery";

            } else if (endUseMeter == "PHOTOVOLTAICS" || endUseMeter == "PV" || endUseMeter == "PHOTOVOLTAIC") {
                EndUse = "Photovoltaic";

            } else if (endUseMeter == "WINDTURBINES" || endUseMeter == "WT" || endUseMeter == "WINDTURBINE") {
                EndUse = "WindTurbine";

            } else if (endUseMeter == "ELECTRICSTORAGE") {
                EndUse = "ElectricStorage";

            } else if (endUseMeter == "POWERCONVERSION") {

                EndUse = "PowerConversion";

            } else if (endUseMeter == "HEAT RECOVERY FOR COOLING" || endUseMeter == "HEATRECOVERYFORCOOLING" ||
                       endUseMeter == "HEATRECOVERYCOOLING") {
                EndUse = "HeatRecoveryForCooling";

            } else if (endUseMeter == "HEAT RECOVERY FOR HEATING" || endUseMeter == "HEATRECOVERYFORHEATING" ||
                       endUseMeter == "HEATRECOVERYHEATING") {
                EndUse = "HeatRecoveryForHeating";

            } else if (endUseMeter == "ELECTRICEMISSIONS") {
                EndUse = "ElectricEmissions";

            } else if (endUseMeter == "PURCHASEDELECTRICEMISSIONS") {
                EndUse = "PurchasedElectricEmissions";

            } else if (endUseMeter == "SOLDELECTRICEMISSIONS") {
                EndUse = "SoldElectricEmissions";

            } else if (endUseMeter == "NATURALGASEMISSIONS") {
                EndUse = "NaturalGasEmissions";

            } else if (endUseMeter == "FUELOIL#1EMISSIONS") {
                EndUse = "FuelOil#1Emissions";

            } else if (endUseMeter == "FUELOIL#2EMISSIONS") {
                EndUse = "FuelOil#2Emissions";

            } else if (endUseMeter == "COALEMISSIONS") {
                EndUse = "CoalEmissions";

            } else if (endUseMeter == "GASOLINEEMISSIONS") {
                EndUse = "GasolineEmissions";

            } else if (endUseMeter == "PROPANEEMISSIONS") {
                EndUse = "PropaneEmissions";

            } else if (endUseMeter == "DIESELEMISSIONS") {
                EndUse = "DieselEmissions";

            } else if (endUseMeter == "OTHERFUEL1EMISSIONS") {
                EndUse = "OtherFuel1Emissions";

            } else if (endUseMeter == "OTHERFUEL2EMISSIONS") {
                EndUse = "OtherFuel2Emissions";

            } else if (endUseMeter == "CARBONEQUIVALENTEMISSIONS") {
                EndUse = "CarbonEquivalentEmissions";

            } else if (endUseMeter == "REFRIGERATION") {
                EndUse = "Refrigeration";

            } else if (endUseMeter == "COLDSTORAGECHARGE") {
                EndUse = "ColdStorageCharge";

            } else if (endUseMeter == "COLDSTORAGEDISCHARGE") {
                EndUse = "ColdStorageDischarge";

            } else if (endUseMeter == "WATERSYSTEMS" || endUseMeter == "WATERSYSTEM" || endUseMeter == "Water System") {
                EndUse = "WaterSystems";

            } else if (endUseMeter == "RAINWATER") {
                EndUse = "Rainwater";

            } else if (endUseMeter == "CONDENSATE") {
                EndUse = "Condensate";

            } else if (endUseMeter == "WELLWATER") {
                EndUse = "Wellwater";

            } else if (endUseMeter == "MAINSWATER" || endUseMeter == "PURCHASEDWATER") {
                EndUse = "MainsWater";

            } else {
                ShowSevereError("Illegal EndUse (for Meters) Entered=" + EndUse);
                LocalErrorsFound = true;
            }
        }

        //!! Following if we do EndUse by ResourceType
        if (!LocalErrorsFound && !EndUse.empty()) {
            Found = UtilityRoutines::FindItem(EndUse + ':' + ResourceType, EnergyMeters);
            if (Found == 0) AddMeter(EndUse + ':' + ResourceType, MtrUnits, ResourceType, EndUse, "", "");

            if (Group == "Building") { // Match to Zone
                Found = UtilityRoutines::FindItem(EndUse + ':' + ResourceType + ":Zone:" + ZoneName, EnergyMeters);
                if (Found == 0) {
                    AddMeter(EndUse + ':' + ResourceType + ":Zone:" + ZoneName, MtrUnits, ResourceType, EndUse, "", "Zone");
                }
            }
        } else if (LocalErrorsFound) {
            ErrorsFound = true;
        }

        // End-Use Subcategories
        if (!LocalErrorsFound && !EndUseSub.empty()) {
            MeterName = EndUseSub + ':' + EndUse + ':' + ResourceType;
            Found = UtilityRoutines::FindItem(MeterName, EnergyMeters);
            if (Found == 0) AddMeter(MeterName, MtrUnits, ResourceType, EndUse, EndUseSub, "");
        } else if (LocalErrorsFound) {
            ErrorsFound = true;
        }
    }

    void DetermineMeterIPUnits(int &CodeForIPUnits,                   // Output Code for IP Units
                               std::string const &ResourceType,       // Resource Type
                               OutputProcessor::Unit const &MtrUnits, // Meter units
                               bool &ErrorsFound                      // true if errors found during subroutine
    )
    {

        // SUBROUTINE INFORMATION:
        //       AUTHOR         Linda Lawrie
        //       DATE WRITTEN   January 2012
        //       MODIFIED       September 2012; made into subroutine
        //       RE-ENGINEERED  na

        // PURPOSE OF THIS SUBROUTINE:
        // In order to set up tabular reports for IP units, need to search on same strings
        // that tabular reports does for IP conversion.

        // REFERENCES:
        // OutputReportTabular looks for:
        // CONSUMP - not used in meters
        // ELEC - Electricity (kWH)
        // GAS - Gas (therm)
        // COOL - Cooling (ton)
        // and we need to add WATER (for m3/gal, etc)

        // SUBROUTINE LOCAL VARIABLE DECLARATIONS:
        std::string UC_ResourceType;

        ErrorsFound = false;
        UC_ResourceType = UtilityRoutines::MakeUPPERCase(ResourceType);

        CodeForIPUnits = RT_IPUnits_OtherJ;
        if (has(UC_ResourceType, "ELEC")) {
            CodeForIPUnits = RT_IPUnits_Electricity;
        } else if (has(UC_ResourceType, "GAS")) {
            CodeForIPUnits = RT_IPUnits_Gas;
        } else if (has(UC_ResourceType, "COOL")) {
            CodeForIPUnits = RT_IPUnits_Cooling;
        }
        if (MtrUnits == OutputProcessor::Unit::m3 && has(UC_ResourceType, "WATER")) {
            CodeForIPUnits = RT_IPUnits_Water;
        } else if (MtrUnits == OutputProcessor::Unit::m3) {
            CodeForIPUnits = RT_IPUnits_OtherM3;
        }
        if (MtrUnits == OutputProcessor::Unit::kg) {
            CodeForIPUnits = RT_IPUnits_OtherKG;
        }
        if (MtrUnits == OutputProcessor::Unit::L) {
            CodeForIPUnits = RT_IPUnits_OtherL;
        }
        //  write(outputfiledebug,*) 'resourcetype=',TRIM(resourcetype)
        //  write(outputfiledebug,*) 'ipunits type=',CodeForIPUnits
        if (!(MtrUnits == OutputProcessor::Unit::kg) && !(MtrUnits == OutputProcessor::Unit::J) && !(MtrUnits == OutputProcessor::Unit::m3) &&
            !(MtrUnits == OutputProcessor::Unit::L)) {
            ShowWarningError("DetermineMeterIPUnits: Meter units not recognized for IP Units conversion=[" + unitEnumToString(MtrUnits) + "].");
            ErrorsFound = true;
        }
    }

    void UpdateMeterValues(Real64 const TimeStepValue,                // Value of this variable at the current time step.
                           int const NumOnMeters,                     // Number of meters this variable is "on".
                           const Array1D_int &OnMeters                // Which meters this variable is on (index values)
    )
    {

        // SUBROUTINE INFORMATION:
        //       AUTHOR         Linda Lawrie
        //       DATE WRITTEN   January 2001
        //       MODIFIED       Jason DeGraw 2/12/2020, de-optionalized
        //       RE-ENGINEERED  na

        // PURPOSE OF THIS SUBROUTINE:
        // This subroutine updates all the meter values in the lists with the current
        // time step value for this variable.

        // METHODOLOGY EMPLOYED:
        // Variables, as they are "setup", may or may not be on one or more meters.
        // All "metered" variables are on the "facility meter".  Index values will be
        // set from the variables to the appropriate meters.  Then, the updating of
        // the meter values is quite simple -- just add the time step value of the variable
        // (which is passed to this routine) to all the values being kept for the meter.
        // Reporting of the meters is taken care of in a different routine.  During reporting,
        // some values will also be reset (for example, after reporting the "hour", the new
        // "hour" value of the meter is reset to 0.0, etc.

        // REFERENCES:
        // na

        // USE STATEMENTS:
        // na

        // Argument array dimensioning

        // Locals
        // SUBROUTINE ARGUMENT DEFINITIONS:

        // SUBROUTINE PARAMETER DEFINITIONS:
        // na

        // INTERFACE BLOCK SPECIFICATIONS:
        // na

        // DERIVED TYPE DEFINITIONS:
        // na

        // SUBROUTINE LOCAL VARIABLE DECLARATIONS:
        int Meter; // Loop Control
        int Which; // Index value for the meter

        for (Meter = 1; Meter <= NumOnMeters; ++Meter) {
            Which = OnMeters(Meter);
            MeterValue(Which) += TimeStepValue;
        }

    }

    void UpdateMeterValues(Real64 const TimeStepValue,                // Value of this variable at the current time step.
                           int const NumOnMeters,                     // Number of meters this variable is "on".
                           const Array1D_int &OnMeters,                // Which meters this variable is on (index values)
                           int const NumOnCustomMeters,               // Number of custom meters this variable is "on".
                           const Array1D_int &OnCustomMeters // Which custom meters this variable is on (index values)
    )
    {

        // SUBROUTINE INFORMATION:
        //       AUTHOR         Linda Lawrie
        //       DATE WRITTEN   January 2001
        //       MODIFIED       Jason DeGraw 2/12/2020, de-optionalized
        //       RE-ENGINEERED  na

        // PURPOSE OF THIS SUBROUTINE:
        // This subroutine updates all the meter values in the lists with the current
        // time step value for this variable.

        // METHODOLOGY EMPLOYED:
        // Variables, as they are "setup", may or may not be on one or more meters.
        // All "metered" variables are on the "facility meter".  Index values will be
        // set from the variables to the appropriate meters.  Then, the updating of
        // the meter values is quite simple -- just add the time step value of the variable
        // (which is passed to this routine) to all the values being kept for the meter.
        // Reporting of the meters is taken care of in a different routine.  During reporting,
        // some values will also be reset (for example, after reporting the "hour", the new
        // "hour" value of the meter is reset to 0.0, etc.

        // REFERENCES:
        // na

        // USE STATEMENTS:
        // na

        // Argument array dimensioning

        // Locals
        // SUBROUTINE ARGUMENT DEFINITIONS:

        // SUBROUTINE PARAMETER DEFINITIONS:
        // na

        // INTERFACE BLOCK SPECIFICATIONS:
        // na

        // DERIVED TYPE DEFINITIONS:
        // na

        // SUBROUTINE LOCAL VARIABLE DECLARATIONS:
        int Meter; // Loop Control
        int Which; // Index value for the meter

        for (Meter = 1; Meter <= NumOnMeters; ++Meter) {
            Which = OnMeters(Meter);
            MeterValue(Which) += TimeStepValue;
        }

        // This calculates the basic values for decrement/difference meters -- UpdateMeters then calculates the actual.
        for (Meter = 1; Meter <= NumOnCustomMeters; ++Meter) {
            Which = OnCustomMeters(Meter);
            MeterValue(Which) += TimeStepValue;
        }
    }

    void UpdateMeters(int const TimeStamp) // Current TimeStamp (for max/min)
    {

        // SUBROUTINE INFORMATION:
        //       AUTHOR         Linda Lawrie
        //       DATE WRITTEN   April 2001
        //       MODIFIED       na
        //       RE-ENGINEERED  na

        // PURPOSE OF THIS SUBROUTINE:
        // This subroutine updates the meters with the current time step value
        // for each meter.  Also, sets min/max values for hourly...run period reporting.

        // METHODOLOGY EMPLOYED:
        // Goes thru the number of meters, setting min/max as appropriate.  Uses timestamp
        // from calling program.

        // REFERENCES:
        // na

        // USE STATEMENTS:
        // na

        // Locals
        // SUBROUTINE ARGUMENT DEFINITIONS:

        // SUBROUTINE PARAMETER DEFINITIONS:
        // na

        // INTERFACE BLOCK SPECIFICATIONS:
        // na

        // DERIVED TYPE DEFINITIONS:
        // na

        // SUBROUTINE LOCAL VARIABLE DECLARATIONS:
        int Meter; // Loop Control

        for (Meter = 1; Meter <= NumEnergyMeters; ++Meter) {
            if (EnergyMeters(Meter).TypeOfMeter != MeterType_CustomDec && EnergyMeters(Meter).TypeOfMeter != MeterType_CustomDiff) {
                EnergyMeters(Meter).TSValue += MeterValue(Meter);
                EnergyMeters(Meter).HRValue += MeterValue(Meter);
                SetMinMax(EnergyMeters(Meter).TSValue,
                          TimeStamp,
                          EnergyMeters(Meter).HRMaxVal,
                          EnergyMeters(Meter).HRMaxValDate,
                          EnergyMeters(Meter).HRMinVal,
                          EnergyMeters(Meter).HRMinValDate);
                EnergyMeters(Meter).DYValue += MeterValue(Meter);
                SetMinMax(EnergyMeters(Meter).TSValue,
                          TimeStamp,
                          EnergyMeters(Meter).DYMaxVal,
                          EnergyMeters(Meter).DYMaxValDate,
                          EnergyMeters(Meter).DYMinVal,
                          EnergyMeters(Meter).DYMinValDate);
                EnergyMeters(Meter).MNValue += MeterValue(Meter);
                SetMinMax(EnergyMeters(Meter).TSValue,
                          TimeStamp,
                          EnergyMeters(Meter).MNMaxVal,
                          EnergyMeters(Meter).MNMaxValDate,
                          EnergyMeters(Meter).MNMinVal,
                          EnergyMeters(Meter).MNMinValDate);
                EnergyMeters(Meter).YRValue += MeterValue(Meter);
                SetMinMax(EnergyMeters(Meter).TSValue,
                          TimeStamp,
                          EnergyMeters(Meter).YRMaxVal,
                          EnergyMeters(Meter).YRMaxValDate,
                          EnergyMeters(Meter).YRMinVal,
                          EnergyMeters(Meter).YRMinValDate);
                EnergyMeters(Meter).SMValue += MeterValue(Meter);
                SetMinMax(EnergyMeters(Meter).TSValue,
                          TimeStamp,
                          EnergyMeters(Meter).SMMaxVal,
                          EnergyMeters(Meter).SMMaxValDate,
                          EnergyMeters(Meter).SMMinVal,
                          EnergyMeters(Meter).SMMinValDate);
                if (isFinalYear) {
                    EnergyMeters(Meter).FinYrSMValue += MeterValue(Meter);
                    SetMinMax(EnergyMeters(Meter).TSValue,
                              TimeStamp,
                              EnergyMeters(Meter).FinYrSMMaxVal,
                              EnergyMeters(Meter).FinYrSMMaxValDate,
                              EnergyMeters(Meter).FinYrSMMinVal,
                              EnergyMeters(Meter).FinYrSMMinValDate);
                }
            } else {
                EnergyMeters(Meter).TSValue = EnergyMeters(EnergyMeters(Meter).SourceMeter).TSValue - MeterValue(Meter);
                EnergyMeters(Meter).HRValue += EnergyMeters(Meter).TSValue;
                SetMinMax(EnergyMeters(Meter).TSValue,
                          TimeStamp,
                          EnergyMeters(Meter).HRMaxVal,
                          EnergyMeters(Meter).HRMaxValDate,
                          EnergyMeters(Meter).HRMinVal,
                          EnergyMeters(Meter).HRMinValDate);
                EnergyMeters(Meter).DYValue += EnergyMeters(Meter).TSValue;
                SetMinMax(EnergyMeters(Meter).TSValue,
                          TimeStamp,
                          EnergyMeters(Meter).DYMaxVal,
                          EnergyMeters(Meter).DYMaxValDate,
                          EnergyMeters(Meter).DYMinVal,
                          EnergyMeters(Meter).DYMinValDate);
                EnergyMeters(Meter).MNValue += EnergyMeters(Meter).TSValue;
                SetMinMax(EnergyMeters(Meter).TSValue,
                          TimeStamp,
                          EnergyMeters(Meter).MNMaxVal,
                          EnergyMeters(Meter).MNMaxValDate,
                          EnergyMeters(Meter).MNMinVal,
                          EnergyMeters(Meter).MNMinValDate);
                EnergyMeters(Meter).YRValue += EnergyMeters(Meter).TSValue;
                SetMinMax(EnergyMeters(Meter).TSValue,
                          TimeStamp,
                          EnergyMeters(Meter).YRMaxVal,
                          EnergyMeters(Meter).YRMaxValDate,
                          EnergyMeters(Meter).YRMinVal,
                          EnergyMeters(Meter).YRMinValDate);
                EnergyMeters(Meter).SMValue += EnergyMeters(Meter).TSValue;
                SetMinMax(EnergyMeters(Meter).TSValue,
                          TimeStamp,
                          EnergyMeters(Meter).SMMaxVal,
                          EnergyMeters(Meter).SMMaxValDate,
                          EnergyMeters(Meter).SMMinVal,
                          EnergyMeters(Meter).SMMinValDate);
                if (isFinalYear) {
                    EnergyMeters(Meter).FinYrSMValue += EnergyMeters(Meter).TSValue;
                    SetMinMax(EnergyMeters(Meter).TSValue,
                              TimeStamp,
                              EnergyMeters(Meter).FinYrSMMaxVal,
                              EnergyMeters(Meter).FinYrSMMaxValDate,
                              EnergyMeters(Meter).FinYrSMMinVal,
                              EnergyMeters(Meter).FinYrSMMinValDate);
                }
            }
        }

        MeterValue = 0.0; // Ready for next update
    }

    void ResetAccumulationWhenWarmupComplete()
    {
        // SUBROUTINE INFORMATION:
        //       AUTHOR         Jason Glazer
        //       DATE WRITTEN   June 2015
        //       MODIFIED       na
        //       RE-ENGINEERED  na

        // PURPOSE OF THIS SUBROUTINE:
        // Resets the accumulating meter values. Needed after warmup period is over to
        // reset the totals on meters so that they are not accumulated over the warmup period

        // METHODOLOGY EMPLOYED:
        // Cycle through the meters and reset all accumulating values

        // REFERENCES:
        // na

        // USE STATEMENTS:
        // na

        // Locals
        // SUBROUTINE ARGUMENT DEFINITIONS:

        // SUBROUTINE PARAMETER DEFINITIONS:
        // na

        // INTERFACE BLOCK SPECIFICATIONS:
        // na

        // DERIVED TYPE DEFINITIONS:
        // na

        // SUBROUTINE LOCAL VARIABLE DECLARATIONS:
        int Meter; // Loop Control
        int Loop;  // Loop Variable

        for (Meter = 1; Meter <= NumEnergyMeters; ++Meter) {
            EnergyMeters(Meter).HRValue = 0.0;
            EnergyMeters(Meter).HRMaxVal = MaxSetValue;
            EnergyMeters(Meter).HRMaxValDate = 0;
            EnergyMeters(Meter).HRMinVal = MinSetValue;
            EnergyMeters(Meter).HRMinValDate = 0;

            EnergyMeters(Meter).DYValue = 0.0;
            EnergyMeters(Meter).DYMaxVal = MaxSetValue;
            EnergyMeters(Meter).DYMaxValDate = 0;
            EnergyMeters(Meter).DYMinVal = MinSetValue;
            EnergyMeters(Meter).DYMinValDate = 0;

            EnergyMeters(Meter).MNValue = 0.0;
            EnergyMeters(Meter).MNMaxVal = MaxSetValue;
            EnergyMeters(Meter).MNMaxValDate = 0;
            EnergyMeters(Meter).MNMinVal = MinSetValue;
            EnergyMeters(Meter).MNMinValDate = 0;

            EnergyMeters(Meter).YRValue = 0.0;
            EnergyMeters(Meter).YRMaxVal = MaxSetValue;
            EnergyMeters(Meter).YRMaxValDate = 0;
            EnergyMeters(Meter).YRMinVal = MinSetValue;
            EnergyMeters(Meter).YRMinValDate = 0;

            EnergyMeters(Meter).SMValue = 0.0;
            EnergyMeters(Meter).SMMaxVal = MaxSetValue;
            EnergyMeters(Meter).SMMaxValDate = 0;
            EnergyMeters(Meter).SMMinVal = MinSetValue;
            EnergyMeters(Meter).SMMinValDate = 0;

            EnergyMeters(Meter).FinYrSMValue = 0.0;
            EnergyMeters(Meter).FinYrSMMaxVal = MaxSetValue;
            EnergyMeters(Meter).FinYrSMMaxValDate = 0;
            EnergyMeters(Meter).FinYrSMMinVal = MinSetValue;
            EnergyMeters(Meter).FinYrSMMinValDate = 0;
        }

        for (Loop = 1; Loop <= NumOfRVariable; ++Loop) {
            auto &rVar(RVariableTypes(Loop).VarPtr());
            if (rVar.frequency == ReportingFrequency::Monthly || rVar.frequency == ReportingFrequency::Yearly ||
                rVar.frequency == ReportingFrequency::Simulation) {
                rVar.StoreValue = 0.0;
                rVar.NumStored = 0;
            }
        }

        for (Loop = 1; Loop <= NumOfIVariable; ++Loop) {
            auto &iVar(IVariableTypes(Loop).VarPtr());
            if (iVar.frequency == ReportingFrequency::Monthly || iVar.frequency == ReportingFrequency::Yearly ||
                iVar.frequency == ReportingFrequency::Simulation) {
                iVar.StoreValue = 0;
                iVar.NumStored = 0;
            }
        }
    }

    void SetMinMax(Real64 const TestValue, // Candidate new value
                   int const TimeStamp,    // TimeStamp to be stored if applicable
                   Real64 &CurMaxValue,    // Current Maximum Value
                   int &CurMaxValDate,     // Current Maximum Value Date Stamp
                   Real64 &CurMinValue,    // Current Minimum Value
                   int &CurMinValDate      // Current Minimum Value Date Stamp
    )
    {

        // SUBROUTINE INFORMATION:
        //       AUTHOR         Linda Lawrie
        //       DATE WRITTEN   January 2001
        //       MODIFIED       na
        //       RE-ENGINEERED  na

        // PURPOSE OF THIS SUBROUTINE:
        // This subroutine looks at the current value, comparing against the current max and
        // min for this meter/variable and resets along with a timestamp if applicable.

        // METHODOLOGY EMPLOYED:
        // na

        // REFERENCES:
        // na

        // USE STATEMENTS:
        // na

        // Locals
        // SUBROUTINE ARGUMENT DEFINITIONS:

        // SUBROUTINE PARAMETER DEFINITIONS:
        // na

        // INTERFACE BLOCK SPECIFICATIONS:
        // na

        // DERIVED TYPE DEFINITIONS:
        // na

        // SUBROUTINE LOCAL VARIABLE DECLARATIONS:
        // na

        if (TestValue > CurMaxValue) {
            CurMaxValue = TestValue;
            CurMaxValDate = TimeStamp;
        }
        if (TestValue < CurMinValue) {
            CurMinValue = TestValue;
            CurMinValDate = TimeStamp;
        }
    }

    void ReportTSMeters(Real64 const StartMinute, // Start Minute for TimeStep
                        Real64 const EndMinute,   // End Minute for TimeStep
                        bool &PrintESOTimeStamp,  // True if the ESO Time Stamp also needs to be printed
                        bool PrintTimeStampToSQL  // Print Time Stamp to SQL file
    )
    {

        // SUBROUTINE INFORMATION:
        //       AUTHOR         Linda Lawrie
        //       DATE WRITTEN   January 2001
        //       MODIFIED       na
        //       RE-ENGINEERED  na

        // PURPOSE OF THIS SUBROUTINE:
        // This subroutine reports on the meters that have been requested for
        // reporting on each time step.

        // METHODOLOGY EMPLOYED:
        // na

        // REFERENCES:
        // na

        // Using/Aliasing
        using DataGlobals::eso_stream;

        // Locals
        // SUBROUTINE ARGUMENT DEFINITIONS:

        // SUBROUTINE PARAMETER DEFINITIONS:
        // na

        // INTERFACE BLOCK SPECIFICATIONS:
        // na

        // DERIVED TYPE DEFINITIONS:
        // na

        // SUBROUTINE LOCAL VARIABLE DECLARATIONS:
        int Loop; // Loop Control
        bool PrintTimeStamp;
        int CurDayType;
        static Real64 rDummy1(0.0);
        static Real64 rDummy2(0.0);
        static int iDummy1(0);
        static int iDummy2(0);
        std::string cReportID;

        if (!ResultsFramework::OutputSchema->TSMeters.rDataFrameEnabled()) {
            ResultsFramework::OutputSchema->initializeMeters(EnergyMeters, ReportingFrequency::TimeStep);
        }
        if (ResultsFramework::OutputSchema->TSMeters.rDataFrameEnabled()) {
            ResultsFramework::OutputSchema->TSMeters.newRow(Month, DayOfMonth, HourOfDay, EndMinute);
        }

        PrintTimeStamp = true;
        for (Loop = 1; Loop <= NumEnergyMeters; ++Loop) {
            EnergyMeters(Loop).CurTSValue = EnergyMeters(Loop).TSValue;
            if (!EnergyMeters(Loop).RptTS && !EnergyMeters(Loop).RptAccTS) continue;
            if (PrintTimeStamp) {
                CurDayType = DayOfWeek;
                if (HolidayIndex > 0) {
                    CurDayType = 7 + HolidayIndex;
                }
                WriteTimeStampFormatData(OutputFiles::getSingleton().mtr,
                                         ReportingFrequency::EachCall,
                                         TimeStepStampReportNbr,
                                         TimeStepStampReportChr,
                                         DayOfSim,
                                         DayOfSimChr,
                                         PrintTimeStamp && PrintTimeStampToSQL,
                                         Month,
                                         DayOfMonth,
                                         HourOfDay,
                                         EndMinute,
                                         StartMinute,
                                         DSTIndicator,
                                         DayTypes(CurDayType));
                PrintTimeStamp = false;
                PrintTimeStampToSQL = false;
            }

            if (PrintESOTimeStamp && !EnergyMeters(Loop).RptTSFO && !EnergyMeters(Loop).RptAccTSFO) {
                CurDayType = DayOfWeek;
                if (HolidayIndex > 0) {
                    CurDayType = 7 + HolidayIndex;
                }
                WriteTimeStampFormatData(eso_stream,
                                         ReportingFrequency::EachCall,
                                         TimeStepStampReportNbr,
                                         TimeStepStampReportChr,
                                         DayOfSim,
                                         DayOfSimChr,
                                         PrintTimeStamp && PrintESOTimeStamp && PrintTimeStampToSQL,
                                         Month,
                                         DayOfMonth,
                                         HourOfDay,
                                         EndMinute,
                                         StartMinute,
                                         DSTIndicator,
                                         DayTypes(CurDayType));
                PrintESOTimeStamp = false;
            }

            if (EnergyMeters(Loop).RptTS) {
                WriteReportMeterData(OutputFiles::getSingleton(),
                                     EnergyMeters(Loop).TSRptNum,
                                     EnergyMeters(Loop).TSRptNumChr,
                                     EnergyMeters(Loop).TSValue,
                                     ReportingFrequency::TimeStep,
                                     rDummy1,
                                     iDummy1,
                                     rDummy2,
                                     iDummy2,
                                     EnergyMeters(Loop).RptTSFO);
            }

            if (EnergyMeters(Loop).RptAccTS) {
                ObjexxFCL::gio::write(cReportID, fmtLD) << EnergyMeters(Loop).TSAccRptNum;
                strip(cReportID);
                WriteCumulativeReportMeterData(EnergyMeters(Loop).TSAccRptNum, cReportID, EnergyMeters(Loop).SMValue, EnergyMeters(Loop).RptAccTSFO);
            }
        }

        if (NumEnergyMeters > 0) {
            for (auto &e : EnergyMeters)
                e.TSValue = 0.0;
        }
    }

    void ReportHRMeters(bool PrintTimeStampToSQL // Print Time Stamp to SQL file
    )
    {

        // SUBROUTINE INFORMATION:
        //       AUTHOR         Linda Lawrie
        //       DATE WRITTEN   January 2001
        //       MODIFIED       na
        //       RE-ENGINEERED  na

        // PURPOSE OF THIS SUBROUTINE:
        // This subroutine reports on the meters that have been requested for
        // reporting on each hour.

        // METHODOLOGY EMPLOYED:
        // na

        // REFERENCES:
        // na

        // Locals
        // SUBROUTINE ARGUMENT DEFINITIONS:
        // na

        // SUBROUTINE PARAMETER DEFINITIONS:
        // na

        // INTERFACE BLOCK SPECIFICATIONS:
        // na

        // DERIVED TYPE DEFINITIONS:
        // na

        // SUBROUTINE LOCAL VARIABLE DECLARATIONS:
        int Loop; // Loop Control
        bool PrintTimeStamp;
        int CurDayType;
        static Real64 rDummy1(0.0);
        static Real64 rDummy2(0.0);
        static int iDummy1(0);
        static int iDummy2(0);
        std::string cReportID;

        if (!ResultsFramework::OutputSchema->HRMeters.rDataFrameEnabled()) {
            ResultsFramework::OutputSchema->initializeMeters(EnergyMeters, ReportingFrequency::Hourly);
        }
        if (ResultsFramework::OutputSchema->HRMeters.rDataFrameEnabled()) {
            ResultsFramework::OutputSchema->HRMeters.newRow(Month, DayOfMonth, HourOfDay, 0);
        }

        PrintTimeStamp = true;
        for (Loop = 1; Loop <= NumEnergyMeters; ++Loop) {
            if (!EnergyMeters(Loop).RptHR && !EnergyMeters(Loop).RptAccHR) continue;
            if (PrintTimeStamp) {
                CurDayType = DayOfWeek;
                if (HolidayIndex > 0) {
                    CurDayType = 7 + HolidayIndex;
                }
                WriteTimeStampFormatData(OutputFiles::getSingleton().mtr,
                                         ReportingFrequency::Hourly,
                                         TimeStepStampReportNbr,
                                         TimeStepStampReportChr,
                                         DayOfSim,
                                         DayOfSimChr,
                                         PrintTimeStamp && PrintTimeStampToSQL,
                                         Month,
                                         DayOfMonth,
                                         HourOfDay,
                                         _,
                                         _,
                                         DSTIndicator,
                                         DayTypes(CurDayType));
                PrintTimeStamp = false;
                PrintTimeStampToSQL = false;
            }

            if (EnergyMeters(Loop).RptHR) {
                WriteReportMeterData(OutputFiles::getSingleton(),
                                     EnergyMeters(Loop).HRRptNum,
                                     EnergyMeters(Loop).HRRptNumChr,
                                     EnergyMeters(Loop).HRValue,
                                     ReportingFrequency::Hourly,
                                     rDummy1,
                                     iDummy1,
                                     rDummy2,
                                     iDummy2,
                                     EnergyMeters(Loop).RptHRFO); // EnergyMeters(Loop)%HRMinVal, EnergyMeters(Loop)%HRMinValDate, & |
                                                                  // EnergyMeters(Loop)%HRMaxVal, EnergyMeters(Loop)%HRMaxValDate, &
                ResultsFramework::OutputSchema->HRMeters.pushVariableValue(EnergyMeters(Loop).HRRptNum, EnergyMeters(Loop).HRValue);
                EnergyMeters(Loop).HRValue = 0.0;
                EnergyMeters(Loop).HRMinVal = MinSetValue;
                EnergyMeters(Loop).HRMaxVal = MaxSetValue;
            }

            if (EnergyMeters(Loop).RptAccHR) {
                ObjexxFCL::gio::write(cReportID, fmtLD) << EnergyMeters(Loop).HRAccRptNum;
                strip(cReportID);
                WriteCumulativeReportMeterData(EnergyMeters(Loop).HRAccRptNum, cReportID, EnergyMeters(Loop).SMValue, EnergyMeters(Loop).RptAccHRFO);
                ResultsFramework::OutputSchema->HRMeters.pushVariableValue(EnergyMeters(Loop).HRAccRptNum, EnergyMeters(Loop).SMValue);
            }
        }
    }

    void ReportDYMeters(bool PrintTimeStampToSQL // Print Time Stamp to SQL file
    )
    {

        // SUBROUTINE INFORMATION:
        //       AUTHOR         Linda Lawrie
        //       DATE WRITTEN   January 2001
        //       MODIFIED       na
        //       RE-ENGINEERED  na

        // PURPOSE OF THIS SUBROUTINE:
        // This subroutine reports on the meters that have been requested for
        // reporting on each day.

        // METHODOLOGY EMPLOYED:
        // na

        // REFERENCES:
        // na

        // Locals
        // SUBROUTINE ARGUMENT DEFINITIONS:
        // na

        // SUBROUTINE PARAMETER DEFINITIONS:
        // na

        // INTERFACE BLOCK SPECIFICATIONS:
        // na

        // DERIVED TYPE DEFINITIONS:
        // na

        // SUBROUTINE LOCAL VARIABLE DECLARATIONS:
        int Loop; // Loop Control
        bool PrintTimeStamp;
        int CurDayType;
        std::string cReportID;

        if (!ResultsFramework::OutputSchema->DYMeters.rVariablesScanned()) {
            ResultsFramework::OutputSchema->initializeMeters(EnergyMeters, ReportingFrequency::Daily);
        }
        if (ResultsFramework::OutputSchema->DYMeters.rDataFrameEnabled()) {
            ResultsFramework::OutputSchema->DYMeters.newRow(std::to_string(Month) + "/" + std::to_string(DayOfMonth));
        }

        PrintTimeStamp = true;
        for (Loop = 1; Loop <= NumEnergyMeters; ++Loop) {
            if (!EnergyMeters(Loop).RptDY && !EnergyMeters(Loop).RptAccDY) continue;
            if (PrintTimeStamp) {
                CurDayType = DayOfWeek;
                if (HolidayIndex > 0) {
                    CurDayType = 7 + HolidayIndex;
                }
                WriteTimeStampFormatData(OutputFiles::getSingleton().mtr,
                                         ReportingFrequency::Daily,
                                         DailyStampReportNbr,
                                         DailyStampReportChr,
                                         DayOfSim,
                                         DayOfSimChr,
                                         PrintTimeStamp && PrintTimeStampToSQL,
                                         Month,
                                         DayOfMonth,
                                         _,
                                         _,
                                         _,
                                         DSTIndicator,
                                         DayTypes(CurDayType));
                PrintTimeStamp = false;
                PrintTimeStampToSQL = false;
            }

            if (EnergyMeters(Loop).RptDY) {
                WriteReportMeterData(OutputFiles::getSingleton(),
                                     EnergyMeters(Loop).DYRptNum,
                                     EnergyMeters(Loop).DYRptNumChr,
                                     EnergyMeters(Loop).DYValue,
                                     ReportingFrequency::Daily,
                                     EnergyMeters(Loop).DYMinVal,
                                     EnergyMeters(Loop).DYMinValDate,
                                     EnergyMeters(Loop).DYMaxVal,
                                     EnergyMeters(Loop).DYMaxValDate,
                                     EnergyMeters(Loop).RptDYFO);
                ResultsFramework::OutputSchema->DYMeters.pushVariableValue(EnergyMeters(Loop).DYRptNum, EnergyMeters(Loop).DYValue);
                EnergyMeters(Loop).DYValue = 0.0;
                EnergyMeters(Loop).DYMinVal = MinSetValue;
                EnergyMeters(Loop).DYMaxVal = MaxSetValue;
            }

            if (EnergyMeters(Loop).RptAccDY) {
                ObjexxFCL::gio::write(cReportID, fmtLD) << EnergyMeters(Loop).DYAccRptNum;
                strip(cReportID);
                WriteCumulativeReportMeterData(EnergyMeters(Loop).DYAccRptNum, cReportID, EnergyMeters(Loop).SMValue, EnergyMeters(Loop).RptAccDYFO);
                ResultsFramework::OutputSchema->DYMeters.pushVariableValue(EnergyMeters(Loop).DYAccRptNum, EnergyMeters(Loop).SMValue);
            }
        }
    }

    void ReportMNMeters(bool PrintTimeStampToSQL // Print Time Stamp to SQL file
    )
    {

        // SUBROUTINE INFORMATION:
        //       AUTHOR         Linda Lawrie
        //       DATE WRITTEN   January 2001
        //       MODIFIED       na
        //       RE-ENGINEERED  na

        // PURPOSE OF THIS SUBROUTINE:
        // This subroutine reports on the meters that have been requested for
        // reporting on each month.

        // METHODOLOGY EMPLOYED:
        // na

        // REFERENCES:
        // na


        // Locals
        // SUBROUTINE ARGUMENT DEFINITIONS:
        // na

        // SUBROUTINE PARAMETER DEFINITIONS:
        // na

        // INTERFACE BLOCK SPECIFICATIONS:
        // na

        // DERIVED TYPE DEFINITIONS:
        // na

        // SUBROUTINE LOCAL VARIABLE DECLARATIONS:
        int Loop; // Loop Control
        bool PrintTimeStamp;
        std::string cReportID;

        if (!ResultsFramework::OutputSchema->MNMeters.rVariablesScanned()) {
            ResultsFramework::OutputSchema->initializeMeters(EnergyMeters, ReportingFrequency::Monthly);
        }
        if (ResultsFramework::OutputSchema->MNMeters.rDataFrameEnabled()) {
            ResultsFramework::OutputSchema->MNMeters.newRow(std::to_string(Month));
        }

        PrintTimeStamp = true;
        for (Loop = 1; Loop <= NumEnergyMeters; ++Loop) {
            if (!EnergyMeters(Loop).RptMN && !EnergyMeters(Loop).RptAccMN) continue;
            if (PrintTimeStamp) {
                WriteTimeStampFormatData(OutputFiles::getSingleton().mtr,
                                         ReportingFrequency::Monthly,
                                         MonthlyStampReportNbr,
                                         MonthlyStampReportChr,
                                         DayOfSim,
                                         DayOfSimChr,
                                         PrintTimeStamp && PrintTimeStampToSQL,
                                         Month);
                PrintTimeStamp = false;
                PrintTimeStampToSQL = false;
            }

            if (EnergyMeters(Loop).RptMN) {
                WriteReportMeterData(OutputFiles::getSingleton(),
                                     EnergyMeters(Loop).MNRptNum,
                                     EnergyMeters(Loop).MNRptNumChr,
                                     EnergyMeters(Loop).MNValue,
                                     ReportingFrequency::Monthly,
                                     EnergyMeters(Loop).MNMinVal,
                                     EnergyMeters(Loop).MNMinValDate,
                                     EnergyMeters(Loop).MNMaxVal,
                                     EnergyMeters(Loop).MNMaxValDate,
                                     EnergyMeters(Loop).RptMNFO);
                ResultsFramework::OutputSchema->MNMeters.pushVariableValue(EnergyMeters(Loop).MNRptNum, EnergyMeters(Loop).MNValue);
                EnergyMeters(Loop).MNValue = 0.0;
                EnergyMeters(Loop).MNMinVal = MinSetValue;
                EnergyMeters(Loop).MNMaxVal = MaxSetValue;
            }

            if (EnergyMeters(Loop).RptAccMN) {
                ObjexxFCL::gio::write(cReportID, fmtLD) << EnergyMeters(Loop).MNAccRptNum;
                strip(cReportID);
                WriteCumulativeReportMeterData(EnergyMeters(Loop).MNAccRptNum, cReportID, EnergyMeters(Loop).SMValue, EnergyMeters(Loop).RptAccMNFO);
                ResultsFramework::OutputSchema->MNMeters.pushVariableValue(EnergyMeters(Loop).MNAccRptNum, EnergyMeters(Loop).SMValue);
            }
        }
    }

    void ReportYRMeters(bool PrintTimeStampToSQL // Print Time Stamp to SQL file
    )
    {

        // SUBROUTINE INFORMATION:
        //       AUTHOR         Jason DeGraw
        //       DATE WRITTEN   January 2018
        //       MODIFIED       na
        //       RE-ENGINEERED  na

        // PURPOSE OF THIS SUBROUTINE:
        // This subroutine reports on the meters that have been requested for
        // reporting on each year.

        // METHODOLOGY EMPLOYED:
        // na

        // REFERENCES:
        // na

        // Locals
        // SUBROUTINE ARGUMENT DEFINITIONS:
        // na

        // SUBROUTINE PARAMETER DEFINITIONS:
        // na

        // INTERFACE BLOCK SPECIFICATIONS:
        // na

        // DERIVED TYPE DEFINITIONS:
        // na

        // SUBROUTINE LOCAL VARIABLE DECLARATIONS:
        int Loop; // Loop Control
        bool PrintTimeStamp;
        std::string cReportID;

        PrintTimeStamp = true;
        for (Loop = 1; Loop <= NumEnergyMeters; ++Loop) {
            if (!EnergyMeters(Loop).RptYR && !EnergyMeters(Loop).RptAccYR) continue;
            if (PrintTimeStamp) {
                WriteYearlyTimeStamp(
                    OutputFiles::getSingleton().mtr, YearlyStampReportChr, DataGlobals::CalendarYearChr, PrintTimeStamp && PrintTimeStampToSQL);
                PrintTimeStamp = false;
                PrintTimeStampToSQL = false;
            }

            if (EnergyMeters(Loop).RptYR) {
                WriteReportMeterData(OutputFiles::getSingleton(),
                                     EnergyMeters(Loop).YRRptNum,
                                     EnergyMeters(Loop).YRRptNumChr,
                                     EnergyMeters(Loop).YRValue,
                                     ReportingFrequency::Yearly,
                                     EnergyMeters(Loop).YRMinVal,
                                     EnergyMeters(Loop).YRMinValDate,
                                     EnergyMeters(Loop).YRMaxVal,
                                     EnergyMeters(Loop).YRMaxValDate,
                                     EnergyMeters(Loop).RptYRFO);
                EnergyMeters(Loop).YRValue = 0.0;
                EnergyMeters(Loop).YRMinVal = MinSetValue;
                EnergyMeters(Loop).YRMaxVal = MaxSetValue;
            }

            if (EnergyMeters(Loop).RptAccYR) {
                ObjexxFCL::gio::write(cReportID, fmtLD) << EnergyMeters(Loop).YRAccRptNum;
                strip(cReportID);
                WriteCumulativeReportMeterData(EnergyMeters(Loop).YRAccRptNum, cReportID, EnergyMeters(Loop).YRValue, EnergyMeters(Loop).RptAccYRFO);
            }
        }
    }

    void ReportSMMeters(bool PrintTimeStampToSQL // Print Time Stamp to SQL file
    )
    {

        // SUBROUTINE INFORMATION:
        //       AUTHOR         Linda Lawrie
        //       DATE WRITTEN   January 2001
        //       MODIFIED       na
        //       RE-ENGINEERED  na

        // PURPOSE OF THIS SUBROUTINE:
        // This subroutine reports on the meters that have been requested for
        // reporting on each environment/run period.

        // METHODOLOGY EMPLOYED:
        // na

        // REFERENCES:
        // na

        // Using/Aliasing
        // using namespace OutputReportPredefined;

        // Locals
        // SUBROUTINE ARGUMENT DEFINITIONS:
        // na

        // SUBROUTINE PARAMETER DEFINITIONS:

        // INTERFACE BLOCK SPECIFICATIONS:
        // na

        // DERIVED TYPE DEFINITIONS:
        // na

        // SUBROUTINE LOCAL VARIABLE DECLARATIONS:
        int Loop; // Loop Control
        bool PrintTimeStamp;
        std::string cReportID;

        if (!ResultsFramework::OutputSchema->SMMeters.rVariablesScanned()) {
            ResultsFramework::OutputSchema->initializeMeters(EnergyMeters, ReportingFrequency::Simulation);
        }
        if (ResultsFramework::OutputSchema->SMMeters.rDataFrameEnabled()) {
            ResultsFramework::OutputSchema->SMMeters.newRow(DayOfSimChr);
        }

        PrintTimeStamp = true;
        for (Loop = 1; Loop <= NumEnergyMeters; ++Loop) {
            EnergyMeters(Loop).LastSMValue = EnergyMeters(Loop).SMValue;
            EnergyMeters(Loop).LastSMMinVal = EnergyMeters(Loop).SMMinVal;
            EnergyMeters(Loop).LastSMMinValDate = EnergyMeters(Loop).SMMinValDate;
            EnergyMeters(Loop).LastSMMaxVal = EnergyMeters(Loop).SMMaxVal;
            EnergyMeters(Loop).LastSMMaxValDate = EnergyMeters(Loop).SMMaxValDate;
            if (!EnergyMeters(Loop).RptSM && !EnergyMeters(Loop).RptAccSM) continue;
            if (PrintTimeStamp) {
                WriteTimeStampFormatData(OutputFiles::getSingleton().mtr,
                                         ReportingFrequency::Simulation,
                                         RunPeriodStampReportNbr,
                                         RunPeriodStampReportChr,
                                         DayOfSim,
                                         DayOfSimChr,
                                         PrintTimeStamp && PrintTimeStampToSQL);
                PrintTimeStamp = false;
                PrintTimeStampToSQL = false;
            }

            if (EnergyMeters(Loop).RptSM) {
                WriteReportMeterData(OutputFiles::getSingleton(),
                                     EnergyMeters(Loop).SMRptNum,
                                     EnergyMeters(Loop).SMRptNumChr,
                                     EnergyMeters(Loop).SMValue,
                                     ReportingFrequency::Simulation,
                                     EnergyMeters(Loop).SMMinVal,
                                     EnergyMeters(Loop).SMMinValDate,
                                     EnergyMeters(Loop).SMMaxVal,
                                     EnergyMeters(Loop).SMMaxValDate,
                                     EnergyMeters(Loop).RptSMFO);
                ResultsFramework::OutputSchema->SMMeters.pushVariableValue(EnergyMeters(Loop).SMRptNum, EnergyMeters(Loop).SMValue);
            }

            if (EnergyMeters(Loop).RptAccSM) {
                ObjexxFCL::gio::write(cReportID, fmtLD) << EnergyMeters(Loop).SMAccRptNum;
                strip(cReportID);
                WriteCumulativeReportMeterData(EnergyMeters(Loop).SMAccRptNum, cReportID, EnergyMeters(Loop).SMValue, EnergyMeters(Loop).RptAccSMFO);
                ResultsFramework::OutputSchema->SMMeters.pushVariableValue(EnergyMeters(Loop).SMAccRptNum, EnergyMeters(Loop).SMValue);
            }
        }

        if (NumEnergyMeters > 0) {
            for (auto &e : EnergyMeters) {
                e.SMValue = 0.0;
                e.SMMinVal = MinSetValue;
                e.SMMaxVal = MaxSetValue;
            }
        }
    }

    void ReportForTabularReports()
    {

        // SUBROUTINE INFORMATION:
        //       AUTHOR         Linda Lawrie
        //       DATE WRITTEN   August 2013
        //       MODIFIED       na
        //       RE-ENGINEERED  na

        // PURPOSE OF THIS SUBROUTINE:
        // This subroutine is called after all the simulation is done and before
        // tabular reports in order to reduce the number of calls to the predefined routine
        // for SM (Simulation period) meters, the value of the last calculation is stored
        // in the data structure.

        // METHODOLOGY EMPLOYED:
        // na

        // REFERENCES:
        // na

        // Using/Aliasing
        using namespace OutputReportPredefined;

        // Locals
        // SUBROUTINE ARGUMENT DEFINITIONS:
        // na

        // SUBROUTINE PARAMETER DEFINITIONS:
        Real64 const convertJtoGJ(1.0 / 1000000000.0);

        // INTERFACE BLOCK SPECIFICATIONS:
        // na

        // DERIVED TYPE DEFINITIONS:
        // na

        // SUBROUTINE LOCAL VARIABLE DECLARATIONS:
        int Loop; // Loop Control

        for (Loop = 1; Loop <= NumEnergyMeters; ++Loop) {
            int const RT_forIPUnits(EnergyMeters(Loop).RT_forIPUnits);
            if (RT_forIPUnits == RT_IPUnits_Electricity) {
                PreDefTableEntry(pdchEMelecannual, EnergyMeters(Loop).Name, EnergyMeters(Loop).FinYrSMValue * convertJtoGJ);
                PreDefTableEntry(pdchEMelecminvalue, EnergyMeters(Loop).Name, EnergyMeters(Loop).FinYrSMMinVal / TimeStepZoneSec);
                PreDefTableEntry(pdchEMelecminvaluetime, EnergyMeters(Loop).Name, DateToStringWithMonth(EnergyMeters(Loop).FinYrSMMinValDate));
                PreDefTableEntry(pdchEMelecmaxvalue, EnergyMeters(Loop).Name, EnergyMeters(Loop).FinYrSMMaxVal / TimeStepZoneSec);
                PreDefTableEntry(pdchEMelecmaxvaluetime, EnergyMeters(Loop).Name, DateToStringWithMonth(EnergyMeters(Loop).FinYrSMMaxValDate));
            } else if (RT_forIPUnits == RT_IPUnits_Gas) {
                PreDefTableEntry(pdchEMgasannual, EnergyMeters(Loop).Name, EnergyMeters(Loop).FinYrSMValue * convertJtoGJ);
                PreDefTableEntry(pdchEMgasminvalue, EnergyMeters(Loop).Name, EnergyMeters(Loop).FinYrSMMinVal / TimeStepZoneSec);
                PreDefTableEntry(pdchEMgasminvaluetime, EnergyMeters(Loop).Name, DateToStringWithMonth(EnergyMeters(Loop).FinYrSMMinValDate));
                PreDefTableEntry(pdchEMgasmaxvalue, EnergyMeters(Loop).Name, EnergyMeters(Loop).FinYrSMMaxVal / TimeStepZoneSec);
                PreDefTableEntry(pdchEMgasmaxvaluetime, EnergyMeters(Loop).Name, DateToStringWithMonth(EnergyMeters(Loop).FinYrSMMaxValDate));
            } else if (RT_forIPUnits == RT_IPUnits_Cooling) {
                PreDefTableEntry(pdchEMcoolannual, EnergyMeters(Loop).Name, EnergyMeters(Loop).FinYrSMValue * convertJtoGJ);
                PreDefTableEntry(pdchEMcoolminvalue, EnergyMeters(Loop).Name, EnergyMeters(Loop).FinYrSMMinVal / TimeStepZoneSec);
                PreDefTableEntry(pdchEMcoolminvaluetime, EnergyMeters(Loop).Name, DateToStringWithMonth(EnergyMeters(Loop).FinYrSMMinValDate));
                PreDefTableEntry(pdchEMcoolmaxvalue, EnergyMeters(Loop).Name, EnergyMeters(Loop).FinYrSMMaxVal / TimeStepZoneSec);
                PreDefTableEntry(pdchEMcoolmaxvaluetime, EnergyMeters(Loop).Name, DateToStringWithMonth(EnergyMeters(Loop).FinYrSMMaxValDate));
            } else if (RT_forIPUnits == RT_IPUnits_Water) {
                PreDefTableEntry(pdchEMwaterannual, EnergyMeters(Loop).Name, EnergyMeters(Loop).FinYrSMValue);
                PreDefTableEntry(pdchEMwaterminvalue, EnergyMeters(Loop).Name, EnergyMeters(Loop).FinYrSMMinVal / TimeStepZoneSec);
                PreDefTableEntry(pdchEMwaterminvaluetime, EnergyMeters(Loop).Name, DateToStringWithMonth(EnergyMeters(Loop).FinYrSMMinValDate));
                PreDefTableEntry(pdchEMwatermaxvalue, EnergyMeters(Loop).Name, EnergyMeters(Loop).FinYrSMMaxVal / TimeStepZoneSec);
                PreDefTableEntry(pdchEMwatermaxvaluetime, EnergyMeters(Loop).Name, DateToStringWithMonth(EnergyMeters(Loop).FinYrSMMaxValDate));
            } else if (RT_forIPUnits == RT_IPUnits_OtherKG) {
                PreDefTableEntry(pdchEMotherKGannual, EnergyMeters(Loop).Name, EnergyMeters(Loop).FinYrSMValue);
                PreDefTableEntry(pdchEMotherKGminvalue, EnergyMeters(Loop).Name, EnergyMeters(Loop).FinYrSMMinVal / TimeStepZoneSec, 3);
                PreDefTableEntry(pdchEMotherKGminvaluetime, EnergyMeters(Loop).Name, DateToStringWithMonth(EnergyMeters(Loop).FinYrSMMinValDate));
                PreDefTableEntry(pdchEMotherKGmaxvalue, EnergyMeters(Loop).Name, EnergyMeters(Loop).FinYrSMMaxVal / TimeStepZoneSec, 3);
                PreDefTableEntry(pdchEMotherKGmaxvaluetime, EnergyMeters(Loop).Name, DateToStringWithMonth(EnergyMeters(Loop).FinYrSMMaxValDate));
            } else if (RT_forIPUnits == RT_IPUnits_OtherM3) {
                PreDefTableEntry(pdchEMotherM3annual, EnergyMeters(Loop).Name, EnergyMeters(Loop).FinYrSMValue, 3);
                PreDefTableEntry(pdchEMotherM3minvalue, EnergyMeters(Loop).Name, EnergyMeters(Loop).FinYrSMMinVal / TimeStepZoneSec, 3);
                PreDefTableEntry(pdchEMotherM3minvaluetime, EnergyMeters(Loop).Name, DateToStringWithMonth(EnergyMeters(Loop).FinYrSMMinValDate));
                PreDefTableEntry(pdchEMotherM3maxvalue, EnergyMeters(Loop).Name, EnergyMeters(Loop).FinYrSMMaxVal / TimeStepZoneSec, 3);
                PreDefTableEntry(pdchEMotherM3maxvaluetime, EnergyMeters(Loop).Name, DateToStringWithMonth(EnergyMeters(Loop).FinYrSMMaxValDate));
            } else if (RT_forIPUnits == RT_IPUnits_OtherL) {
                PreDefTableEntry(pdchEMotherLannual, EnergyMeters(Loop).Name, EnergyMeters(Loop).FinYrSMValue, 3);
                PreDefTableEntry(pdchEMotherLminvalue, EnergyMeters(Loop).Name, EnergyMeters(Loop).FinYrSMMinVal / TimeStepZoneSec, 3);
                PreDefTableEntry(pdchEMotherLminvaluetime, EnergyMeters(Loop).Name, DateToStringWithMonth(EnergyMeters(Loop).FinYrSMMinValDate));
                PreDefTableEntry(pdchEMotherLmaxvalue, EnergyMeters(Loop).Name, EnergyMeters(Loop).FinYrSMMaxVal / TimeStepZoneSec, 3);
                PreDefTableEntry(pdchEMotherLmaxvaluetime, EnergyMeters(Loop).Name, DateToStringWithMonth(EnergyMeters(Loop).FinYrSMMaxValDate));
            } else {
                PreDefTableEntry(pdchEMotherJannual, EnergyMeters(Loop).Name, EnergyMeters(Loop).FinYrSMValue * convertJtoGJ);
                PreDefTableEntry(pdchEMotherJminvalue, EnergyMeters(Loop).Name, EnergyMeters(Loop).FinYrSMMinVal / TimeStepZoneSec);
                PreDefTableEntry(pdchEMotherJminvaluetime, EnergyMeters(Loop).Name, DateToStringWithMonth(EnergyMeters(Loop).FinYrSMMinValDate));
                PreDefTableEntry(pdchEMotherJmaxvalue, EnergyMeters(Loop).Name, EnergyMeters(Loop).FinYrSMMaxVal / TimeStepZoneSec);
                PreDefTableEntry(pdchEMotherJmaxvaluetime, EnergyMeters(Loop).Name, DateToStringWithMonth(EnergyMeters(Loop).FinYrSMMaxValDate));
            }
        }
    }

    std::string DateToStringWithMonth(int const codedDate) // word containing encoded month, day, hour, minute
    {
        // SUBROUTINE INFORMATION:
        //       AUTHOR         Jason Glazer
        //       DATE WRITTEN   August 2003
        //       MODIFIED       na
        //       RE-ENGINEERED  na

        // PURPOSE OF THIS SUBROUTINE:
        //   Convert the coded date format into a usable
        //   string

        if (codedDate == 0) return "-";

        static ObjexxFCL::gio::Fmt DateFmt("(I2.2,'-',A3,'-',I2.2,':',I2.2)");

        // ((month*100 + day)*100 + hour)*100 + minute
        int Month;  // month in integer format (1-12)
        int Day;    // day in integer format (1-31)
        int Hour;   // hour in integer format (1-24)
        int Minute; // minute in integer format (0:59)

        General::DecodeMonDayHrMin(codedDate, Month, Day, Hour, Minute);

        if (Month < 1 || Month > 12) return "-";
        if (Day < 1 || Day > 31) return "-";
        if (Hour < 1 || Hour > 24) return "-";
        if (Minute < 0 || Minute > 60) return "-";

        --Hour;
        if (Minute == 60) {
            ++Hour;
            Minute = 0;
        }

        std::string monthName;
        switch (Month) {
        case 1:
            monthName = "JAN";
            break;
        case 2:
            monthName = "FEB";
            break;
        case 3:
            monthName = "MAR";
            break;
        case 4:
            monthName = "APR";
            break;
        case 5:
            monthName = "MAY";
            break;
        case 6:
            monthName = "JUN";
            break;
        case 7:
            monthName = "JUL";
            break;
        case 8:
            monthName = "AUG";
            break;
        case 9:
            monthName = "SEP";
            break;
        case 10:
            monthName = "OCT";
            break;
        case 11:
            monthName = "NOV";
            break;
        case 12:
            monthName = "DEC";
            break;
        }

        std::string StringOut;
        ObjexxFCL::gio::write(StringOut, DateFmt) << Day << monthName << Hour << Minute;

        return StringOut;
    }

    void ReportMeterDetails()
    {

        // SUBROUTINE INFORMATION:
        //       AUTHOR         Linda Lawrie
        //       DATE WRITTEN   January 2006
        //       MODIFIED       na
        //       RE-ENGINEERED  na

        // PURPOSE OF THIS SUBROUTINE:
        // Writes the meter details report.  This shows which variables are on
        // meters as well as the meter contents.

        // METHODOLOGY EMPLOYED:
        // na

        // REFERENCES:
        // na

        // USE STATEMENTS:
        // na

        // Locals
        // SUBROUTINE ARGUMENT DEFINITIONS:
        // na

        // SUBROUTINE PARAMETER DEFINITIONS:
        // na

        // INTERFACE BLOCK SPECIFICATIONS:
        // na

        // DERIVED TYPE DEFINITIONS:
        // na

        // SUBROUTINE LOCAL VARIABLE DECLARATIONS:
        int VarMeter;
        int VarMeter1;
        int Meter;
        int I;
        std::string String;
        std::string Multipliers;
        int ZoneMult;     // Zone Multiplier
        int ZoneListMult; // Zone List Multiplier
        bool CustDecWritten;

        for (VarMeter = 1; VarMeter <= NumVarMeterArrays; ++VarMeter) {

            std::string mtrUnitString = unitEnumToStringBrackets(RVariableTypes(VarMeterArrays(VarMeter).RepVariable).units);

            Multipliers = "";
            ZoneMult = RVariableTypes(VarMeterArrays(VarMeter).RepVariable).VarPtr().ZoneMult;
            ZoneListMult = RVariableTypes(VarMeterArrays(VarMeter).RepVariable).VarPtr().ZoneListMult;

            if (ZoneMult > 1 || ZoneListMult > 1) {
                ObjexxFCL::gio::write(String, fmtLD) << ZoneMult * ZoneListMult;
                Multipliers = " * " + stripped(String);
                ObjexxFCL::gio::write(String, fmtLD) << ZoneMult;
                Multipliers += "  (Zone Multiplier = " + stripped(String);
                ObjexxFCL::gio::write(String, fmtLD) << ZoneListMult;
                Multipliers += ", Zone List Multiplier = " + stripped(String) + ')';
            }

            ObjexxFCL::gio::write(OutputFileMeterDetails, "(/,A)")
                << " Meters for " + RVariableTypes(VarMeterArrays(VarMeter).RepVariable).VarPtr().ReportIDChr + ',' +
                       RVariableTypes(VarMeterArrays(VarMeter).RepVariable).VarName + mtrUnitString + Multipliers;

            for (I = 1; I <= VarMeterArrays(VarMeter).NumOnMeters; ++I) {
                ObjexxFCL::gio::write(OutputFileMeterDetails, fmtA)
                    << "  OnMeter=" + EnergyMeters(VarMeterArrays(VarMeter).OnMeters(I)).Name + mtrUnitString;
            }

            for (I = 1; I <= VarMeterArrays(VarMeter).NumOnCustomMeters; ++I) {
                ObjexxFCL::gio::write(OutputFileMeterDetails, fmtA)
                    << "  OnCustomMeter=" + EnergyMeters(VarMeterArrays(VarMeter).OnCustomMeters(I)).Name + mtrUnitString;
            }
        }

        for (Meter = 1; Meter <= NumEnergyMeters; ++Meter) {
            {
                IOFlags flags;
                flags.ADVANCE("No");
                ObjexxFCL::gio::write(OutputFileMeterDetails, "(/,A)", flags)
                    << " For Meter=" + EnergyMeters(Meter).Name + unitEnumToStringBrackets(EnergyMeters(Meter).Units);
            }
            if (EnergyMeters(Meter).ResourceType != "") {
                IOFlags flags;
                flags.ADVANCE("No");
                ObjexxFCL::gio::write(OutputFileMeterDetails, fmtA, flags) << ", ResourceType=" + EnergyMeters(Meter).ResourceType;
            };
            if (EnergyMeters(Meter).EndUse != "") {
                IOFlags flags;
                flags.ADVANCE("No");
                ObjexxFCL::gio::write(OutputFileMeterDetails, fmtA, flags) << ", EndUse=" + EnergyMeters(Meter).EndUse;
            };
            if (EnergyMeters(Meter).Group != "") {
                IOFlags flags;
                flags.ADVANCE("No");
                ObjexxFCL::gio::write(OutputFileMeterDetails, fmtA, flags) << ", Group=" + EnergyMeters(Meter).Group;
            };
            ObjexxFCL::gio::write(OutputFileMeterDetails, fmtA) << ", contents are:";

            CustDecWritten = false;

            for (VarMeter = 1; VarMeter <= NumVarMeterArrays; ++VarMeter) {
                if (EnergyMeters(Meter).TypeOfMeter == MeterType_Normal) {
                    if (any_eq(VarMeterArrays(VarMeter).OnMeters, Meter)) {
                        for (VarMeter1 = 1; VarMeter1 <= VarMeterArrays(VarMeter).NumOnMeters; ++VarMeter1) {
                            if (VarMeterArrays(VarMeter).OnMeters(VarMeter1) != Meter) continue;

                            Multipliers = "";
                            ZoneMult = RVariableTypes(VarMeterArrays(VarMeter).RepVariable).VarPtr().ZoneMult;
                            ZoneListMult = RVariableTypes(VarMeterArrays(VarMeter).RepVariable).VarPtr().ZoneListMult;

                            if (ZoneMult > 1 || ZoneListMult > 1) {
                                ObjexxFCL::gio::write(String, fmtLD) << ZoneMult * ZoneListMult;
                                Multipliers = " * " + stripped(String);
                                ObjexxFCL::gio::write(String, fmtLD) << ZoneMult;
                                Multipliers += "  (Zone Multiplier = " + stripped(String);
                                ObjexxFCL::gio::write(String, fmtLD) << ZoneListMult;
                                Multipliers += ", Zone List Multiplier = " + stripped(String) + ')';
                            }

                            ObjexxFCL::gio::write(OutputFileMeterDetails, fmtA)
                                << "  " + RVariableTypes(VarMeterArrays(VarMeter).RepVariable).VarName + Multipliers;
                        }
                    }
                }
                if (EnergyMeters(Meter).TypeOfMeter != MeterType_Normal) {
                    if (VarMeterArrays(VarMeter).NumOnCustomMeters > 0) {
                        if (any_eq(VarMeterArrays(VarMeter).OnCustomMeters, Meter)) {
                            if (!CustDecWritten && EnergyMeters(Meter).TypeOfMeter == MeterType_CustomDec) {
                                ObjexxFCL::gio::write(OutputFileMeterDetails, fmtA)
                                    << " Values for this meter will be Source Meter=" + EnergyMeters(EnergyMeters(Meter).SourceMeter).Name +
                                           "; but will be decremented by:";
                                CustDecWritten = true;
                            }
                            for (VarMeter1 = 1; VarMeter1 <= VarMeterArrays(VarMeter).NumOnCustomMeters; ++VarMeter1) {
                                if (VarMeterArrays(VarMeter).OnCustomMeters(VarMeter1) != Meter) continue;

                                Multipliers = "";
                                ZoneMult = RVariableTypes(VarMeterArrays(VarMeter).RepVariable).VarPtr().ZoneMult;
                                ZoneListMult = RVariableTypes(VarMeterArrays(VarMeter).RepVariable).VarPtr().ZoneListMult;

                                if (ZoneMult > 1 || ZoneListMult > 1) {
                                    ObjexxFCL::gio::write(String, fmtLD) << ZoneMult * ZoneListMult;
                                    Multipliers = " * " + stripped(String);
                                    ObjexxFCL::gio::write(String, fmtLD) << ZoneMult;
                                    Multipliers += "  (Zone Multiplier = " + stripped(String);
                                    ObjexxFCL::gio::write(String, fmtLD) << ZoneListMult;
                                    Multipliers += ", Zone List Multiplier = " + stripped(String) + ')';
                                }

                                ObjexxFCL::gio::write(OutputFileMeterDetails, fmtA)
                                    << "  " + RVariableTypes(VarMeterArrays(VarMeter).RepVariable).VarName + Multipliers;
                            }
                        }
                    }
                }
            }
        }
    }

    // *****************************************************************************
    // End of routines for Energy Meters implementation in EnergyPlus.
    // *****************************************************************************

    void AddEndUseSubcategory(std::string const &EP_UNUSED(ResourceName), std::string const &EndUseName, std::string const &EndUseSubName)
    {

        // SUBROUTINE INFORMATION:
        //       AUTHOR         Peter Graham Ellis
        //       DATE WRITTEN   February 2006
        //       MODIFIED       na
        //       RE-ENGINEERED  na

        // PURPOSE OF THIS SUBROUTINE:
        // This subroutine manages the list of subcategories for each end-use category.

        // SUBROUTINE LOCAL VARIABLE DECLARATIONS:
        int EndUseNum;
        int EndUseSubNum;
        int NumSubs;

        bool Found = false;
        for (EndUseNum = 1; EndUseNum <= NumEndUses; ++EndUseNum) {
            if (UtilityRoutines::SameString(EndUseCategory(EndUseNum).Name, EndUseName)) {

                for (EndUseSubNum = 1; EndUseSubNum <= EndUseCategory(EndUseNum).NumSubcategories; ++EndUseSubNum) {
                    if (UtilityRoutines::SameString(EndUseCategory(EndUseNum).SubcategoryName(EndUseSubNum), EndUseSubName)) {
                        // Subcategory already exists, no further action required
                        Found = true;
                        break;
                    }
                }

                if (!Found) {
                    // Add the subcategory by reallocating the array
                    NumSubs = EndUseCategory(EndUseNum).NumSubcategories;
                    EndUseCategory(EndUseNum).SubcategoryName.redimension(NumSubs + 1);

                    EndUseCategory(EndUseNum).NumSubcategories = NumSubs + 1;
                    EndUseCategory(EndUseNum).SubcategoryName(NumSubs + 1) = EndUseSubName;

                    if (EndUseCategory(EndUseNum).NumSubcategories > MaxNumSubcategories) {
                        MaxNumSubcategories = EndUseCategory(EndUseNum).NumSubcategories;
                    }

                    Found = true;
                }
                break;
            }
        }

        if (!Found) {
            ShowSevereError("Nonexistent end use passed to AddEndUseSubcategory=" + EndUseName);
        }
    }
    void WriteTimeStampFormatData(
        OutputFile &outputFile,
        ReportingFrequency const reportingInterval, // See Module Parameter Definitons for ReportEach, ReportTimeStep, ReportHourly, etc.
        int const reportID,                         // The ID of the time stamp
        std::string const &reportIDString,          // The ID of the time stamp
        int const DayOfSim,                         // the number of days simulated so far
        std::string const &DayOfSimChr,             // the number of days simulated so far
        bool writeToSQL,
        Optional_int_const Month,           // the month of the reporting interval
        Optional_int_const DayOfMonth,      // The day of the reporting interval
        Optional_int_const Hour,            // The hour of the reporting interval
        Optional<Real64 const> EndMinute,   // The last minute in the reporting interval
        Optional<Real64 const> StartMinute, // The starting minute of the reporting interval
        Optional_int_const DST,             // A flag indicating whether daylight savings time is observed
        Optional_string_const DayType       // The day tied for the data (e.g., Monday)
    )
    {

        // FUNCTION INFORMATION:
        //       AUTHOR         Greg Stark
        //       DATE WRITTEN   July 2008
        //       MODIFIED       na
        //       RE-ENGINEERED  na

        // PURPOSE OF THIS FUNCTION:
        // This function reports the timestamp data for the output processor
        // Much of the code in this function was embedded in earlier versions of EnergyPlus
        // and was moved to this location to simplify maintenance and to allow for data output
        // to the SQL database

        // METHODOLOGY EMPLOYED:
        // na

        // REFERENCES:
        // na

        // Using/Aliasing
        using namespace DataPrecisionGlobals;
        using DataStringGlobals::NL;

        // Locals
        // FUNCTION ARGUMENT DEFINITIONS:

        // FUNCTION PARAMETER DEFINITIONS:
        // na

        // INTERFACE BLOCK SPECIFICATIONS:
        // na

        // DERIVED TYPE DEFINITIONS:
        // na

        // FUNCTION LOCAL VARIABLE DECLARATIONS:
        static int const N(100);
        static char stamp[N];
        assert(reportIDString.length() + DayOfSimChr.length() + (DayType.present() ? DayType().length() : 0u) + 26 <
               N); // Check will fit in stamp size

        if (!outputFile.good()) return;

        switch (reportingInterval) {
        case ReportingFrequency::EachCall:
        case ReportingFrequency::TimeStep:
            std::sprintf(stamp,
                         "%s,%s,%2d,%2d,%2d,%2d,%5.2f,%5.2f,%s",
                         reportIDString.c_str(),
                         DayOfSimChr.c_str(),
                         Month(),
                         DayOfMonth(),
                         DST(),
                         Hour(),
                         StartMinute(),
                         EndMinute(),
                         DayType().c_str());
            print(outputFile, "{}\n", stamp);
            if (writeToSQL && sqlite) {
                sqlite->createSQLiteTimeIndexRecord(static_cast<int>(reportingInterval),
                                                    reportID,
                                                    DayOfSim,
                                                    DataEnvironment::CurEnvirNum,
                                                    DataGlobals::CalendarYear,
                                                    Month,
                                                    DayOfMonth,
                                                    Hour,
                                                    EndMinute,
                                                    StartMinute,
                                                    DST,
                                                    DayType,
                                                    DataGlobals::WarmupFlag);
            }
            break;
        case ReportingFrequency::Hourly:
            std::sprintf(stamp,
                         "%s,%s,%2d,%2d,%2d,%2d,%5.2f,%5.2f,%s",
                         reportIDString.c_str(),
                         DayOfSimChr.c_str(),
                         Month(),
                         DayOfMonth(),
                         DST(),
                         Hour(),
                         0.0,
                         60.0,
                         DayType().c_str());
            print(outputFile, "{}\n", stamp);
            if (writeToSQL && sqlite) {
                sqlite->createSQLiteTimeIndexRecord(static_cast<int>(reportingInterval),
                                                    reportID,
                                                    DayOfSim,
                                                    DataEnvironment::CurEnvirNum,
                                                    DataGlobals::CalendarYear,
                                                    Month,
                                                    DayOfMonth,
                                                    Hour,
                                                    _,
                                                    _,
                                                    DST,
                                                    DayType,
                                                    DataGlobals::WarmupFlag);
            }
            break;
        case ReportingFrequency::Daily:
            std::sprintf(stamp, "%s,%s,%2d,%2d,%2d,%s", reportIDString.c_str(), DayOfSimChr.c_str(), Month(), DayOfMonth(), DST(), DayType().c_str());
            print(outputFile, "{}\n", stamp);
            if (writeToSQL && sqlite) {
                sqlite->createSQLiteTimeIndexRecord(static_cast<int>(reportingInterval),
                                                    reportID,
                                                    DayOfSim,
                                                    DataEnvironment::CurEnvirNum,
                                                    DataGlobals::CalendarYear,
                                                    Month,
                                                    DayOfMonth,
                                                    _,
                                                    _,
                                                    _,
                                                    DST,
                                                    DayType,
                                                    DataGlobals::WarmupFlag);
            }
            break;
        case ReportingFrequency::Monthly:
            std::sprintf(stamp, "%s,%s,%2d", reportIDString.c_str(), DayOfSimChr.c_str(), Month());
            print(outputFile, "{}\n", stamp);
            if (writeToSQL && sqlite) {
                sqlite->createSQLiteTimeIndexRecord(
                    static_cast<int>(reportingInterval), reportID, DayOfSim, DataEnvironment::CurEnvirNum, DataGlobals::CalendarYear, Month);
            }
            break;
        case ReportingFrequency::Simulation:
            std::sprintf(stamp, "%s,%s", reportIDString.c_str(), DayOfSimChr.c_str());
            print(outputFile, "{}\n", stamp);
            if (writeToSQL && sqlite) {
                sqlite->createSQLiteTimeIndexRecord(
                    static_cast<int>(reportingInterval), reportID, DayOfSim, DataEnvironment::CurEnvirNum, DataGlobals::CalendarYear);
            }
            break;
        default:
            if (sqlite) {
                std::string str("Illegal reportingInterval passed to WriteTimeStampFormatData: " +
                                std::to_string(static_cast<int>(reportingInterval)));
                sqlite->sqliteWriteMessage(str);
            }
            break;
        }
    }

    void WriteTimeStampFormatData(
        std::ostream *out_stream_p,                 // Output stream pointer
        ReportingFrequency const reportingInterval, // See Module Parameter Definitons for ReportEach, ReportTimeStep, ReportHourly, etc.
        int const reportID,                         // The ID of the time stamp
        std::string const &reportIDString,          // The ID of the time stamp
        int const DayOfSim,                         // the number of days simulated so far
        std::string const &DayOfSimChr,             // the number of days simulated so far
        bool writeToSQL,
        Optional_int_const Month,           // the month of the reporting interval
        Optional_int_const DayOfMonth,      // The day of the reporting interval
        Optional_int_const Hour,            // The hour of the reporting interval
        Optional<Real64 const> EndMinute,   // The last minute in the reporting interval
        Optional<Real64 const> StartMinute, // The starting minute of the reporting interval
        Optional_int_const DST,             // A flag indicating whether daylight savings time is observed
        Optional_string_const DayType       // The day tied for the data (e.g., Monday)
    )
    {

        // FUNCTION INFORMATION:
        //       AUTHOR         Greg Stark
        //       DATE WRITTEN   July 2008
        //       MODIFIED       na
        //       RE-ENGINEERED  na

        // PURPOSE OF THIS FUNCTION:
        // This function reports the timestamp data for the output processor
        // Much of the code in this function was embedded in earlier versions of EnergyPlus
        // and was moved to this location to simplify maintenance and to allow for data output
        // to the SQL database

        // METHODOLOGY EMPLOYED:
        // na

        // REFERENCES:
        // na

        // Using/Aliasing
        using namespace DataPrecisionGlobals;
        using DataStringGlobals::NL;

        // Locals
        // FUNCTION ARGUMENT DEFINITIONS:

        // FUNCTION PARAMETER DEFINITIONS:
        // na

        // INTERFACE BLOCK SPECIFICATIONS:
        // na

        // DERIVED TYPE DEFINITIONS:
        // na

        // FUNCTION LOCAL VARIABLE DECLARATIONS:
        static int const N(100);
        static char stamp[N];
        assert(reportIDString.length() + DayOfSimChr.length() + (DayType.present() ? DayType().length() : 0u) + 26 <
               N); // Check will fit in stamp size

        if ((!out_stream_p) || (!*out_stream_p)) return; // Stream

        std::ostream &out_stream(*out_stream_p);
        switch (reportingInterval) {
        case ReportingFrequency::EachCall:
        case ReportingFrequency::TimeStep:
            std::sprintf(stamp,
                         "%s,%s,%2d,%2d,%2d,%2d,%5.2f,%5.2f,%s",
                         reportIDString.c_str(),
                         DayOfSimChr.c_str(),
                         Month(),
                         DayOfMonth(),
                         DST(),
                         Hour(),
                         StartMinute(),
                         EndMinute(),
                         DayType().c_str());
            out_stream << stamp << NL;
            if (writeToSQL && sqlite) {
                sqlite->createSQLiteTimeIndexRecord(static_cast<int>(reportingInterval),
                                                    reportID,
                                                    DayOfSim,
                                                    DataEnvironment::CurEnvirNum,
                                                    DataGlobals::CalendarYear,
                                                    Month,
                                                    DayOfMonth,
                                                    Hour,
                                                    EndMinute,
                                                    StartMinute,
                                                    DST,
                                                    DayType,
                                                    DataGlobals::WarmupFlag);
            }
            break;
        case ReportingFrequency::Hourly:
            std::sprintf(stamp,
                         "%s,%s,%2d,%2d,%2d,%2d,%5.2f,%5.2f,%s",
                         reportIDString.c_str(),
                         DayOfSimChr.c_str(),
                         Month(),
                         DayOfMonth(),
                         DST(),
                         Hour(),
                         0.0,
                         60.0,
                         DayType().c_str());
            out_stream << stamp << NL;
            if (writeToSQL && sqlite) {
                sqlite->createSQLiteTimeIndexRecord(static_cast<int>(reportingInterval),
                                                    reportID,
                                                    DayOfSim,
                                                    DataEnvironment::CurEnvirNum,
                                                    DataGlobals::CalendarYear,
                                                    Month,
                                                    DayOfMonth,
                                                    Hour,
                                                    _,
                                                    _,
                                                    DST,
                                                    DayType,
                                                    DataGlobals::WarmupFlag);
            }
            break;
        case ReportingFrequency::Daily:
            std::sprintf(stamp, "%s,%s,%2d,%2d,%2d,%s", reportIDString.c_str(), DayOfSimChr.c_str(), Month(), DayOfMonth(), DST(), DayType().c_str());
            out_stream << stamp << NL;
            if (writeToSQL && sqlite) {
                sqlite->createSQLiteTimeIndexRecord(static_cast<int>(reportingInterval),
                                                    reportID,
                                                    DayOfSim,
                                                    DataEnvironment::CurEnvirNum,
                                                    DataGlobals::CalendarYear,
                                                    Month,
                                                    DayOfMonth,
                                                    _,
                                                    _,
                                                    _,
                                                    DST,
                                                    DayType,
                                                    DataGlobals::WarmupFlag);
            }
            break;
        case ReportingFrequency::Monthly:
            std::sprintf(stamp, "%s,%s,%2d", reportIDString.c_str(), DayOfSimChr.c_str(), Month());
            out_stream << stamp << NL;
            if (writeToSQL && sqlite) {
                sqlite->createSQLiteTimeIndexRecord(
                    static_cast<int>(reportingInterval), reportID, DayOfSim, DataEnvironment::CurEnvirNum, DataGlobals::CalendarYear, Month);
            }
            break;
        case ReportingFrequency::Simulation:
            std::sprintf(stamp, "%s,%s", reportIDString.c_str(), DayOfSimChr.c_str());
            out_stream << stamp << NL;
            if (writeToSQL && sqlite) {
                sqlite->createSQLiteTimeIndexRecord(
                    static_cast<int>(reportingInterval), reportID, DayOfSim, DataEnvironment::CurEnvirNum, DataGlobals::CalendarYear);
            }
            break;
        default:
            if (sqlite) {
                std::string str("Illegal reportingInterval passed to WriteTimeStampFormatData: " +
                                std::to_string(static_cast<int>(reportingInterval)));
                sqlite->sqliteWriteMessage(str);
            }
            break;
        }
    }

    void WriteYearlyTimeStamp(OutputFile &outputFile,
                              std::string const &reportIDString,   // The ID of the time stamp
                              std::string const &yearOfSimChr,     // the year of the simulation
                              bool writeToSQL)
    {
        print(outputFile, "{},{}\n", reportIDString, yearOfSimChr);
        if (writeToSQL && sqlite) {
            sqlite->createYearlyTimeIndexRecord(DataGlobals::CalendarYear, DataEnvironment::CurEnvirNum);
        }
    }


    void WriteYearlyTimeStamp(std::ostream *out_stream_p,        // Output stream pointer
                              std::string const &reportIDString, // The ID of the time stamp
                              std::string const &yearOfSimChr,   // the year of the simulation
                              bool writeToSQL)
    {

        // FUNCTION INFORMATION:
        //       AUTHOR         Jason DeGraw
        //       DATE WRITTEN   December 2017
        //       MODIFIED       na
        //       RE-ENGINEERED  na

        // PURPOSE OF THIS FUNCTION:
        // This function reports the timestamp data for the output processor
        // Much of the code in this function was embedded in earlier versions of EnergyPlus
        // and was moved to this location to simplify maintenance and to allow for data output
        // to the SQL database

        // METHODOLOGY EMPLOYED:
        // na

        // REFERENCES:
        // na

        // Using/Aliasing
        using namespace DataPrecisionGlobals;
        using DataStringGlobals::NL;

        // Locals
        // FUNCTION ARGUMENT DEFINITIONS:

        // FUNCTION PARAMETER DEFINITIONS:
        // na

        // INTERFACE BLOCK SPECIFICATIONS:
        // na

        // DERIVED TYPE DEFINITIONS:
        // na

        // FUNCTION LOCAL VARIABLE DECLARATIONS:
        static int const N(100);
        static char stamp[N];
        assert(reportIDString.length() + yearOfSimChr.length() + 26 < N); // Check will fit in stamp size

        if ((!out_stream_p) || (!*out_stream_p)) return; // Stream
        std::ostream &out_stream(*out_stream_p);

        std::sprintf(stamp, "%s,%s", reportIDString.c_str(), yearOfSimChr.c_str());
        out_stream << stamp << NL;
        if (writeToSQL && sqlite) {
            sqlite->createYearlyTimeIndexRecord(DataGlobals::CalendarYear, DataEnvironment::CurEnvirNum);
        }
    }

    void WriteReportVariableDictionaryItem(ReportingFrequency const reportingInterval, // The reporting interval (e.g., hourly, daily)
                                           StoreType const storeType,
                                           int const reportID,                 // The reporting ID for the data
                                           int const EP_UNUSED(indexGroupKey), // The reporting group (e.g., Zone, Plant Loop, etc.)
                                           std::string const &indexGroup,      // The reporting group (e.g., Zone, Plant Loop, etc.)
                                           std::string const &reportIDChr,     // The reporting ID for the data
                                           std::string const &keyedValue,      // The key name for the data
                                           std::string const &variableName,    // The variable's actual name
                                           TimeStepType const timeStepType,
                                           OutputProcessor::Unit const &unitsForVar, // The variables units
                                           Optional_string_const customUnitName,
                                           Optional_string_const ScheduleName)
    {

        // SUBROUTINE INFORMATION:
        //       AUTHOR         Greg Stark
        //       DATE WRITTEN   August 2008
        //       MODIFIED       April 2011; Linda Lawrie
        //       RE-ENGINEERED  na

        // PURPOSE OF THIS SUBROUTINE:
        // This subroutine writes the ESO data dictionary information to the output files
        // and the SQL database

        // METHODOLOGY EMPLOYED:

        // REFERENCES:
        // na

        // Using/Aliasing
        using DataGlobals::eso_stream;
        using DataStringGlobals::NL;

        // Locals
        // SUBROUTINE ARGUMENT DEFINITIONS:

        // SUBROUTINE PARAMETER DEFINITIONS:
        // na

        // INTERFACE BLOCK SPECIFICATIONS:
        // na

        // DERIVED TYPE DEFINITIONS:
        // na

        // SUBROUTINE LOCAL VARIABLE DECLARATIONS:
        std::string FreqString;

        FreqString = frequencyNotice(storeType, reportingInterval);

        if (present(ScheduleName)) {
            FreqString += "," + ScheduleName;
        }

        std::string UnitsString;
        if (unitsForVar == OutputProcessor::Unit::customEMS && present(customUnitName)) {
            UnitsString = customUnitName;
        } else {
            UnitsString = unitEnumToString(unitsForVar);
        }
        switch (reportingInterval) {
        case ReportingFrequency::EachCall:
        case ReportingFrequency::TimeStep:
            if (eso_stream) {
                *eso_stream << reportIDChr << ",1," << keyedValue << ',' << variableName << " [" << UnitsString << ']' << FreqString << NL;
            }
            break;
        case ReportingFrequency::Hourly:
            TrackingHourlyVariables = true;
            if (eso_stream) {
                *eso_stream << reportIDChr << ",1," << keyedValue << ',' << variableName << " [" << UnitsString << ']' << FreqString << NL;
            }
            break;
        case ReportingFrequency::Daily:
            TrackingDailyVariables = true;
            if (eso_stream) {
                *eso_stream << reportIDChr << ",7," << keyedValue << ',' << variableName << " [" << UnitsString << ']' << FreqString << NL;
            }
            break;
        case ReportingFrequency::Monthly:
            TrackingMonthlyVariables = true;
            if (eso_stream) {
                *eso_stream << reportIDChr << ",9," << keyedValue << ',' << variableName << " [" << UnitsString << ']' << FreqString << NL;
            }
            break;
        case ReportingFrequency::Simulation:
            TrackingRunPeriodVariables = true;
            if (eso_stream) {
                *eso_stream << reportIDChr << ",11," << keyedValue << ',' << variableName << " [" << UnitsString << ']' << FreqString << NL;
            }
            break;
        case ReportingFrequency::Yearly:
            TrackingYearlyVariables = true;
            if (eso_stream) {
                *eso_stream << reportIDChr << ",11," << keyedValue << ',' << variableName << " [" << UnitsString << ']' << FreqString << NL;
            }
            break;
            // No default available?
        }

        if (sqlite) {
            sqlite->createSQLiteReportDictionaryRecord(reportID,
                                                       static_cast<int>(storeType),
                                                       indexGroup,
                                                       keyedValue,
                                                       variableName,
                                                       static_cast<int>(timeStepType),
                                                       UnitsString,
                                                       static_cast<int>(reportingInterval),
                                                       false,
                                                       ScheduleName);
        }
    }

    void WriteMeterDictionaryItem(OutputFiles &outputFiles,
                                  ReportingFrequency const reportingInterval, // The reporting interval (e.g., hourly, daily)
                                  StoreType const storeType,
                                  int const reportID,                 // The reporting ID in for the variable
                                  int const EP_UNUSED(indexGroupKey), // The reporting group for the variable
                                  std::string const &indexGroup,      // The reporting group for the variable
                                  std::string const &reportIDChr,     // The reporting ID in for the variable
                                  std::string const &meterName,       // The variable's meter name
                                  OutputProcessor::Unit const &unit,  // The variables units
                                  bool const cumulativeMeterFlag,     // A flag indicating cumulative data
                                  bool const meterFileOnlyFlag        // A flag indicating whether the data is to be written to standard output
    )
    {

        // SUBROUTINE INFORMATION:
        //       AUTHOR         Greg Stark
        //       DATE WRITTEN   August 2008
        //       MODIFIED       April 2011; Linda Lawrie
        //       RE-ENGINEERED  na

        // PURPOSE OF THIS SUBROUTINE:
        // The subroutine writes meter data dictionary information to the output files
        // and the SQL database. Much of the code here was embedded in other subroutines
        // and was moved here for the purposes of ease of maintenance and to allow easy
        // data reporting to the SQL database

        // METHODOLOGY EMPLOYED:
        // na

        // REFERENCES:
        // na

        // Using/Aliasing
        using DataGlobals::eso_stream;
        using DataStringGlobals::NL;

        // Locals
        // SUBROUTINE ARGUMENT DEFINITIONS:

        // SUBROUTINE PARAMETER DEFINITIONS:
        // na

        // INTERFACE BLOCK SPECIFICATIONS:
        // na

        // DERIVED TYPE DEFINITIONS:
        // na

        // SUBROUTINE LOCAL VARIABLE DECLARATIONS:
        std::string::size_type lenString;

        std::string UnitsString = unitEnumToString(unit);

        std::string const FreqString(frequencyNotice(storeType, reportingInterval));
        switch (reportingInterval) {
        case ReportingFrequency::EachCall:
        case ReportingFrequency::TimeStep:
        case ReportingFrequency::Hourly: // -1, 0, 1
            if (!cumulativeMeterFlag) {
                if (outputFiles.mtr.good()) {
                    print(outputFiles.mtr, "{},1,{} [{}]{}\n", reportIDChr, meterName, UnitsString, FreqString);
                }
            } else if (outputFiles.mtr.good()) {
                print(outputFiles.mtr, "{},1,Cumulative {} [{}]{}\n", reportIDChr, meterName, UnitsString, FreqString);
            }

            if (!meterFileOnlyFlag) {
                if (!cumulativeMeterFlag) {
                    if (eso_stream) {
                        *eso_stream << reportIDChr << ",1," << meterName << " [" << UnitsString << ']' << FreqString << NL;
                    }
                } else if (eso_stream) {
                    *eso_stream << reportIDChr << ",1,Cumulative " << meterName << " [" << UnitsString << ']' << FreqString << NL;
                }
            }
            break;
        case ReportingFrequency::Daily: //  2
            if (!cumulativeMeterFlag) {
                if (outputFiles.mtr.good()) {
                    print(outputFiles.mtr, "{},7,{} [{}]{}\n", reportIDChr, meterName, UnitsString, FreqString);
                }
            } else if (outputFiles.mtr.good()) {
                lenString = index(FreqString, '[');
                print(outputFiles.mtr, "{},1,Cumulative {} [{}]{}\n", reportIDChr, meterName, UnitsString, FreqString.substr(0, lenString));
            }
            if (!meterFileOnlyFlag) {
                if (!cumulativeMeterFlag) {
                    if (eso_stream) {
                        *eso_stream << reportIDChr << ",7," << meterName << " [" << UnitsString << ']' << FreqString << NL;
                    }
                } else if (eso_stream) {
                    lenString = index(FreqString, '[');
                    *eso_stream << reportIDChr << ",1,Cumulative " << meterName << " [" << UnitsString << ']' << FreqString.substr(0, lenString)
                                << NL;
                }
            }
            break;
        case ReportingFrequency::Monthly: //  3
            if (!cumulativeMeterFlag) {
                if (outputFiles.mtr.good()) {
                    print(outputFiles.mtr, "{},9,{} [{}]{}\n", reportIDChr, meterName, UnitsString, FreqString);
                }
            } else if (outputFiles.mtr.good()) {
                lenString = index(FreqString, '[');
                print(outputFiles.mtr, "{},1,Cumulative {} [{}]{}\n", reportIDChr, meterName, UnitsString, FreqString.substr(0, lenString));
            }
            if (!meterFileOnlyFlag) {
                if (!cumulativeMeterFlag) {
                    if (eso_stream) {
                        *eso_stream << reportIDChr << ",9," << meterName << " [" << UnitsString << ']' << FreqString << NL;
                    }
                } else if (eso_stream) {
                    lenString = index(FreqString, '[');
                    *eso_stream << reportIDChr << ",1,Cumulative " << meterName << " [" << UnitsString << ']' << FreqString.substr(0, lenString)
                                << NL;
                }
            }
            break;
        case ReportingFrequency::Yearly: //  5
            if (!cumulativeMeterFlag) {
                if (outputFiles.mtr.good()) {
                    print(outputFiles.mtr, "{},11,{} [{}]{}\n", reportIDChr, meterName, UnitsString, FreqString);
                }
            } else if (outputFiles.mtr.good()) {
                lenString = index(FreqString, '[');
                print(outputFiles.mtr, "{},1,Cumulative {} [{}]{}\n", reportIDChr, meterName, UnitsString, FreqString.substr(0, lenString));
            }
            if (!meterFileOnlyFlag) {
                if (!cumulativeMeterFlag) {
                    if (eso_stream) {
                        *eso_stream << reportIDChr << ",11," << meterName << " [" << UnitsString << ']' << FreqString << NL;
                    }
                } else {
                    lenString = index(FreqString, '[');
                    if (eso_stream) {
                        *eso_stream << reportIDChr << ",1,Cumulative " << meterName << " [" << UnitsString << ']' << FreqString.substr(0, lenString)
                                    << NL;
                    }
                }
            }
            break;
        case ReportingFrequency::Simulation: //  4
            if (!cumulativeMeterFlag) {
                if (outputFiles.mtr.good()) {
                    print(outputFiles.mtr, "{},11,{} [{}]{}\n", reportIDChr, meterName, UnitsString, FreqString);
                }
            } else if (outputFiles.mtr.good()) {
                lenString = index(FreqString, '[');
                print(outputFiles.mtr, "{},1,Cumulative {} [{}]{}\n", reportIDChr, meterName, UnitsString, FreqString.substr(0, lenString));
            }
            if (!meterFileOnlyFlag) {
                if (!cumulativeMeterFlag) {
                    if (eso_stream) {
                        *eso_stream << reportIDChr << ",11," << meterName << " [" << UnitsString << ']' << FreqString << NL;
                    }
                } else {
                    lenString = index(FreqString, '[');
                    if (eso_stream) {
                        *eso_stream << reportIDChr << ",1,Cumulative " << meterName << " [" << UnitsString << ']' << FreqString.substr(0, lenString)
                                    << NL;
                    }
                }
            }
            break;
        }

        static std::string const keyedValueStringCum("Cumulative ");
        static std::string const keyedValueStringNon;
        std::string const &keyedValueString(cumulativeMeterFlag ? keyedValueStringCum : keyedValueStringNon);

        if (sqlite) {
            sqlite->createSQLiteReportDictionaryRecord(reportID,
                                                       static_cast<int>(storeType),
                                                       indexGroup,
                                                       keyedValueString,
                                                       meterName,
                                                       1,
                                                       UnitsString,
                                                       static_cast<int>(reportingInterval),
                                                       true);
        }
    }

    void WriteRealVariableOutput(RealVariables &realVar,             // Real variable to write out
                                 ReportingFrequency const reportType // The report type or interval (e.g., hourly)
    )
    {

        // SUBROUTINE INFORMATION:
        //       AUTHOR         Greg Stark
        //       DATE WRITTEN   August 2008
        //       MODIFIED       April 2011; Linda Lawrie, December 2017; Jason DeGraw
        //       RE-ENGINEERED  na

        // PURPOSE OF THIS SUBROUTINE:
        // This subroutine writes real report variable data to the output file and
        // SQL database. Much of the code here was an included in earlier versions
        // of the UpdateDataandReport subroutine. The code was moved to facilitate
        // easier maintenance and writing of data to the SQL database.

        // METHODOLOGY EMPLOYED:
        // na

        // REFERENCES:
        // na

        // USE STATEMENTS:

        // Locals
        // SUBROUTINE ARGUMENT DEFINITIONS:

        // SUBROUTINE PARAMETER DEFINITIONS:
        // na

        // INTERFACE BLOCK SPECIFICATIONS:
        // na

        // DERIVED TYPE DEFINITIONS:
        // na

        // SUBROUTINE LOCAL VARIABLE DECLARATIONS:
        // na

        if (realVar.Report && realVar.frequency == reportType && realVar.Stored) {
            if (realVar.NumStored > 0.0) {
                WriteReportRealData(realVar.ReportID,
                                    realVar.ReportIDChr,
                                    realVar.StoreValue,
                                    realVar.storeType,
                                    realVar.NumStored,
                                    realVar.frequency,
                                    realVar.MinValue,
                                    realVar.minValueDate,
                                    realVar.MaxValue,
                                    realVar.maxValueDate);
                ++StdOutputRecordCount;
            }

            realVar.StoreValue = 0.0;
            realVar.NumStored = 0.0;
            realVar.MinValue = MinSetValue;
            realVar.MaxValue = MaxSetValue;
            realVar.Stored = false;
        }
    }

    void WriteReportRealData(int const reportID,                         // The variable's report ID
                             std::string const &creportID,               // variable ID in characters
                             Real64 const repValue,                      // The variable's value
                             StoreType const storeType,                  // Averaged or Sum
                             Real64 const numOfItemsStored,              // The number of items (hours or timesteps) of data stored
                             ReportingFrequency const reportingInterval, // The variable's reporting interval (e.g., daily)
                             Real64 const minValue,                      // The variable's minimum value during the reporting interval
                             int const minValueDate,                     // The date the minimum value occurred
                             Real64 const MaxValue,                      // The variable's maximum value during the reporting interval
                             int const maxValueDate                      // The date the maximum value occurred
    )
    {

        // SUBROUTINE INFORMATION:
        //       AUTHOR         Greg Stark
        //       DATE WRITTEN   July 2008
        //       MODIFIED       April 2011; Linda Lawrie
        //       RE-ENGINEERED  na

        // PURPOSE OF THIS SUBROUTINE:
        // This subroutine writes the average real data to the output files and
        // SQL database. It supports the WriteRealVariableOutput subroutine.
        // Much of the code here was an included in earlier versions
        // of the UpdateDataandReport subroutine. The code was moved to facilitate
        // easier maintenance and writing of data to the SQL database.

        static char s[129];

        std::string NumberOut;   // Character for producing "number out"
        Real64 repVal(repValue); // The variable's value

        if (storeType == StoreType::Averaged) {
            repVal /= numOfItemsStored;
        }
        if (repVal == 0.0) {
            NumberOut = "0.0";
        } else {
            dtoa(repVal, s);
            NumberOut = std::string(s);
        }

        // add to daily TS data store
        if (ResultsFramework::OutputSchema->timeSeriesEnabled()) {
            if (reportingInterval == ReportingFrequency::Daily) {
                ResultsFramework::OutputSchema->RIDailyTSData.pushVariableValue(reportID, repVal);
            }
            // add to monthly TS data store
            if (reportingInterval == ReportingFrequency::Monthly) {
                ResultsFramework::OutputSchema->RIMonthlyTSData.pushVariableValue(reportID, repVal);
            }
            // add to run period TS data store
            if (reportingInterval == ReportingFrequency::Simulation) {
                ResultsFramework::OutputSchema->RIRunPeriodTSData.pushVariableValue(reportID, repVal);
            }
        }

        if (sqlite) {
            sqlite->createSQLiteReportDataRecord(
                reportID, repVal, static_cast<int>(reportingInterval), minValue, minValueDate, MaxValue, maxValueDate);
        }

        if ((reportingInterval == ReportingFrequency::EachCall) || (reportingInterval == ReportingFrequency::TimeStep) ||
            (reportingInterval == ReportingFrequency::Hourly)) { // -1, 0, 1
            if (DataGlobals::eso_stream) *DataGlobals::eso_stream << creportID << ',' << NumberOut << DataStringGlobals::NL;

        } else { // if ( ( reportingInterval == ReportingFrequency::Daily ) || ( reportingInterval == ReportingFrequency::Monthly ) || (
                 // reportingInterval == ReportingFrequency::Simulation ) ) { //  2, 3, 4, 5
            std::string MaxOut; // Character for Max out string
            std::string MinOut; // Character for Min out string

            if (MaxValue == 0.0) {
                MaxOut = "0.0";
            } else {
                dtoa(MaxValue, s);
                MaxOut = std::string(s);
            }

            if (minValue == 0.0) {
                MinOut = "0.0";
            } else {
                dtoa(minValue, s);
                MinOut = std::string(s);
            }

            // Append the min and max strings with date information
            ProduceMinMaxString(MinOut, minValueDate, reportingInterval);
            ProduceMinMaxString(MaxOut, maxValueDate, reportingInterval);

            if (DataGlobals::eso_stream) {
                *DataGlobals::eso_stream << creportID << ',' << NumberOut << ',' << MinOut << ',' << MaxOut << DataStringGlobals::NL;
            }
        }
    }

    void WriteCumulativeReportMeterData(int const reportID,           // The variable's report ID
                                        std::string const &creportID, // variable ID in characters
                                        Real64 const repValue,        // The variable's value
                                        bool const meterOnlyFlag      // A flag that indicates if the data should be written to standard output
    )
    {

        // SUBROUTINE INFORMATION:
        //       AUTHOR         Greg Stark
        //       DATE WRITTEN   July 2008
        //       MODIFIED       na
        //       RE-ENGINEERED  na

        // PURPOSE OF THIS SUBROUTINE:
        // This subroutine writes the cumulative meter data to the output files and
        // SQL database.

        static char s[129];
        std::string NumberOut; // Character for producing "number out"

        if (repValue == 0.0) {
            NumberOut = "0.0";
        } else {
            dtoa(repValue, s);
            NumberOut = std::string(s);
        }

        if (sqlite) {
            sqlite->createSQLiteReportDataRecord(reportID, repValue);
        }

        if (OutputFiles::getSingleton().mtr.good()) print(OutputFiles::getSingleton().mtr, "{},{}\n", creportID, NumberOut);
        ++DataGlobals::StdMeterRecordCount;

        if (!meterOnlyFlag) {
            if (DataGlobals::eso_stream) *DataGlobals::eso_stream << creportID << ',' << NumberOut << DataStringGlobals::NL;
            ++DataGlobals::StdOutputRecordCount;
        }
    }

    void WriteReportMeterData(OutputFiles &outputFiles,
                              int const reportID,                         // The variable's report ID
                              std::string const &creportID,               // variable ID in characters
                              Real64 const repValue,                      // The variable's value
                              ReportingFrequency const reportingInterval, // The variable's reporting interval (e.g., hourly)
                              Real64 const minValue,                      // The variable's minimum value during the reporting interval
                              int const minValueDate,                     // The date the minimum value occurred
                              Real64 const MaxValue,                      // The variable's maximum value during the reporting interval
                              int const maxValueDate,                     // The date of the maximum value
                              bool const meterOnlyFlag                    // Indicates whether the data is for the meter file only
    )
    {

        // SUBROUTINE INFORMATION:
        //       AUTHOR         Greg Stark
        //       DATE WRITTEN   July 2008
        //       MODIFIED       na
        //       RE-ENGINEERED  na

        // PURPOSE OF THIS SUBROUTINE:
        // This subroutine writes for the non-cumulative meter data to the output files and
        // SQL database.

        // METHODOLOGY EMPLOYED:
        // na

        // REFERENCES:
        // na

        // Using/Aliasing
        using DataGlobals::eso_stream;
        using DataGlobals::StdMeterRecordCount;
        using DataGlobals::StdOutputRecordCount;

        static char s[129];
        std::string NumberOut; // Character for producing "number out"

        if (repValue == 0.0) {
            NumberOut = "0.0";
        } else {
            dtoa(repValue, s);
            NumberOut = std::string(s);
        }

        if (sqlite) {
            sqlite->createSQLiteReportDataRecord(
                reportID, repValue, static_cast<int>(reportingInterval), minValue, minValueDate, MaxValue, maxValueDate, MinutesPerTimeStep);
        }

        if ((reportingInterval == ReportingFrequency::EachCall) || (reportingInterval == ReportingFrequency::TimeStep) ||
            (reportingInterval == ReportingFrequency::Hourly)) { // -1, 0, 1
            if (OutputFiles::getSingleton().mtr.good()) {
                print(OutputFiles::getSingleton().mtr, "{},{}\n", creportID, NumberOut);
            }
            ++StdMeterRecordCount;
            if (eso_stream && !meterOnlyFlag) {
                *eso_stream << creportID << ',' << NumberOut << DataStringGlobals::NL;
                ++StdOutputRecordCount;
            }
        } else { // if ( ( reportingInterval == ReportDaily ) || ( reportingInterval == ReportMonthly ) || ( reportingInterval == ReportSim ) ) { //
                 // 2, 3, 4
            std::string MaxOut; // Character for Max out string
            std::string MinOut; // Character for Min out string

            if (MaxValue == 0.0) {
                MaxOut = "0.0";
            } else {
                dtoa(MaxValue, s);
                MaxOut = std::string(s);
            }

            if (minValue == 0.0) {
                MinOut = "0.0";
            } else {
                dtoa(minValue, s);
                MinOut = std::string(s);
            }

            // Append the min and max strings with date information
            ProduceMinMaxString(MinOut, minValueDate, reportingInterval);
            ProduceMinMaxString(MaxOut, maxValueDate, reportingInterval);

            if (outputFiles.mtr.good()) {
                print(outputFiles.mtr, "{},{},{},{}\n", creportID, NumberOut, MinOut, MaxOut);
            }

            ++StdMeterRecordCount;
            if (eso_stream && !meterOnlyFlag) {
                *eso_stream << creportID << ',' << NumberOut << ',' << MinOut << ',' << MaxOut << DataStringGlobals::NL;
                ++StdOutputRecordCount;
            }
        }
    }

    void strip_number(char *str)
    {
        // FUNCTION INFORMATION:
        //       AUTHOR         Stuart Mentzer
        //       DATE WRITTEN   Nov 2014
        //       MODIFIED       na
        //       RE-ENGINEERED  na

        // PURPOSE OF THIS FUNCTION:
        // Remove trailing spaces and fractional zeros from floating point representation C-string in place for fast output

        assert(!std::strpbrk(str, "ed")); // Pre Not using lowercase exponent letter

        std::size_t l(std::strlen(str)); // String length
        assert(l >= 2);
        while ((l > 0u) && (str[l - 1] == ' '))
            --l;                                                     // Strip space from right
        if ((std::strchr(str, '.')) && (!std::strpbrk(str, "ED"))) { // Remove trailing fractional zeros
            while ((l > 0u) && (str[l - 1] == '0'))
                --l; // Strip trailing 0
            if (l > 0u) {
                switch (l) {
                case 1u: // .0* -> 0.
                    std::strcpy(str, "0.");
                    return;
                case 2u:
                    if (str[1] == '.') {
                        char const c0(str[0]);
                        if ((c0 == '+') || (c0 == '-')) {
                            std::strcpy(str, "0.");
                            return;
                        }
                    }
                    break;
                }
            }
        }
        str[l] = '\0'; // Shorten string
    }

    void WriteNumericData(int const reportID,           // The variable's reporting ID
                          std::string const &creportID, // variable ID in characters
                          Real64 const repValue         // The variable's value
    )
    {
        // SUBROUTINE INFORMATION:
        //       AUTHOR         Mark Adams
        //       DATE WRITTEN   May 2016
        //       MODIFIED       na
        //       RE-ENGINEERED  na

        // PURPOSE:
        // This subroutine writes real data to the output files and
        // SQL database.
        // This is a refactor of WriteRealData.
        //
        // Much of the code here was an included in earlier versions
        // of the UpdateDataandReport subroutine. The code was moved to facilitate
        // easier maintenance and writing of data to the SQL database.

        static char s[129];

        if (DataSystemVariables::UpdateDataDuringWarmupExternalInterface && !DataSystemVariables::ReportDuringWarmup) return;

        dtoa(repValue, s);

        if (sqlite) {
            sqlite->createSQLiteReportDataRecord(reportID, repValue);
        }

        if (DataGlobals::eso_stream) *DataGlobals::eso_stream << creportID << ',' << s << DataStringGlobals::NL;
    }

    void WriteNumericData(int const reportID,           // The variable's reporting ID
                          std::string const &creportID, // variable ID in characters
                          int32_t const repValue        // The variable's value
    )
    {
        // SUBROUTINE INFORMATION:
        //       AUTHOR         Mark Adams
        //       DATE WRITTEN   May 2016
        //       MODIFIED       na
        //       RE-ENGINEERED  na

        // PURPOSE:
        // This subroutine writes real data to the output files and
        // SQL database.
        // This is a refactor of WriteIntegerData.
        //
        // Much of the code here was an included in earlier versions
        // of the UpdateDataandReport subroutine. The code was moved to facilitate
        // easier maintenance and writing of data to the SQL database.

        static char s[129];

        i32toa(repValue, s);

        if (sqlite) {
            sqlite->createSQLiteReportDataRecord(reportID, repValue);
        }

        if (DataGlobals::eso_stream) *DataGlobals::eso_stream << creportID << ',' << s << DataStringGlobals::NL;
    }

    void WriteNumericData(int const reportID,           // The variable's reporting ID
                          std::string const &creportID, // variable ID in characters
                          int64_t const repValue        // The variable's value
    )
    {
        // SUBROUTINE INFORMATION:
        //       AUTHOR         Mark Adams
        //       DATE WRITTEN   May 2016
        //       MODIFIED       na
        //       RE-ENGINEERED  na

        // PURPOSE:
        // This subroutine writes real data to the output files and
        // SQL database.
        // This is a refactor of WriteIntegerData.
        //
        // Much of the code here was an included in earlier versions
        // of the UpdateDataandReport subroutine. The code was moved to facilitate
        // easier maintenance and writing of data to the SQL database.

        static char s[129];

        i64toa(repValue, s);

        if (sqlite) {
            sqlite->createSQLiteReportDataRecord(reportID, repValue);
        }

        if (DataGlobals::eso_stream) *DataGlobals::eso_stream << creportID << ',' << s << DataStringGlobals::NL;
    }

    void WriteIntegerVariableOutput(IntegerVariables &intVar,           // Integer variable to write out
                                    ReportingFrequency const reportType // The report type (i.e., the reporting interval)
    )
    {

        // SUBROUTINE INFORMATION:
        //       AUTHOR         Greg Stark
        //       DATE WRITTEN   August 2008
        //       MODIFIED       April 2011; Linda Lawrie, December 2017; Jason DeGraw
        //       RE-ENGINEERED  na

        // PURPOSE OF THIS SUBROUTINE:
        // This subroutine writes integer report variable data to the output file and
        // SQL database. Much of the code here was an included in earlier versions
        // of the UpdateDataandReport subroutine. The code was moved to facilitate
        // easier maintenance and writing of data to the SQL database.

        // METHODOLOGY EMPLOYED:
        // na

        // REFERENCES:
        // na

        // Using/Aliasing
        using DataSystemVariables::ReportDuringWarmup;
        using DataSystemVariables::UpdateDataDuringWarmupExternalInterface;

        // Locals
        // SUBROUTINE ARGUMENT DEFINITIONS:

        // SUBROUTINE PARAMETER DEFINITIONS:
        // na

        // INTERFACE BLOCK SPECIFICATIONS:
        // na

        // DERIVED TYPE DEFINITIONS:
        // na

        // SUBROUTINE LOCAL VARIABLE DECLARATIONS:
        // na

        if (UpdateDataDuringWarmupExternalInterface && !ReportDuringWarmup) return;

        if (intVar.Report && intVar.frequency == reportType && intVar.Stored) {
            if (intVar.NumStored > 0.0) {
                WriteReportIntegerData(intVar.ReportID,
                                       intVar.ReportIDChr,
                                       intVar.StoreValue,
                                       intVar.storeType,
                                       intVar.NumStored,
                                       intVar.frequency,
                                       intVar.MinValue,
                                       intVar.minValueDate,
                                       intVar.MaxValue,
                                       intVar.maxValueDate);
                ++StdOutputRecordCount;
            }

            intVar.StoreValue = 0.0;
            intVar.NumStored = 0.0;
            intVar.MinValue = IMinSetValue;
            intVar.MaxValue = IMaxSetValue;
            intVar.Stored = false;
        }
    }

    void WriteReportIntegerData(int const reportID,                         // The variable's reporting ID
                                std::string const &reportIDString,          // The variable's reporting ID (character)
                                Real64 const repValue,                      // The variable's value
                                StoreType const storeType,                  // Type of item (averaged or summed)
                                Real64 const numOfItemsStored,              // The number of items (hours or timesteps) of data stored
                                ReportingFrequency const reportingInterval, // The reporting interval (e.g., monthly)
                                int const minValue,                         // The variable's minimum value during the reporting interval
                                int const minValueDate,                     // The date the minimum value occurred
                                int const MaxValue,                         // The variable's maximum value during the reporting interval
                                int const maxValueDate                      // The date the maximum value occurred
    )
    {

        // SUBROUTINE INFORMATION:
        //       AUTHOR         Greg Stark
        //       DATE WRITTEN   July 2008
        //       MODIFIED       April 2011; Linda Lawrie
        //       RE-ENGINEERED  na

        // PURPOSE OF THIS SUBROUTINE:
        // This subroutine writes averaged integer data to the output files and
        // SQL database. It supports the WriteIntegerVariableOutput subroutine.
        // Much of the code here was an included in earlier versions
        // of the UpdateDataandReport subroutine. The code was moved to facilitate
        // easier maintenance and writing of data to the SQL database.

        // METHODOLOGY EMPLOYED:
        // na

        // REFERENCES:
        // na

        // Using/Aliasing
        using namespace DataPrecisionGlobals;
        using DataGlobals::eso_stream;
        using DataStringGlobals::NL;
        using General::strip_trailing_zeros;

        // Locals

        // SUBROUTINE ARGUMENT DEFINITIONS:

        // SUBROUTINE PARAMETER DEFINITIONS:

        // INTERFACE BLOCK SPECIFICATIONS:
        // na

        // DERIVED TYPE DEFINITIONS:
        // na

        // SUBROUTINE LOCAL VARIABLE DECLARATIONS:
        std::string NumberOut; // Character for producing "number out"
        std::string MaxOut;    // Character for Max out string
        std::string MinOut;    // Character for Min out string
        Real64 rmaxValue;
        Real64 rminValue;
        Real64 repVal; // The variable's value

        repVal = repValue;
        if (storeType == StoreType::Averaged) {
            repVal /= numOfItemsStored;
        }
        if (repValue == 0.0) {
            NumberOut = "0.0";
        } else {
            ObjexxFCL::gio::write(NumberOut, fmtLD) << repVal;
            strip_trailing_zeros(strip(NumberOut));
        }

        // Append the min and max strings with date information
        ObjexxFCL::gio::write(MinOut, fmtLD) << minValue;
        ObjexxFCL::gio::write(MaxOut, fmtLD) << MaxValue;
        ProduceMinMaxString(MinOut, minValueDate, reportingInterval);
        ProduceMinMaxString(MaxOut, maxValueDate, reportingInterval);

        if (ResultsFramework::OutputSchema->timeSeriesEnabled()) {
            // add to daily TS data store
            if (reportingInterval == ReportingFrequency::Daily) {
                ResultsFramework::OutputSchema->RIDailyTSData.pushVariableValue(reportID, repVal);
            }
            // add to monthly TS data store
            if (reportingInterval == ReportingFrequency::Monthly) {
                ResultsFramework::OutputSchema->RIMonthlyTSData.pushVariableValue(reportID, repVal);
            }
            // add to run period TS data store
            if (reportingInterval == ReportingFrequency::Simulation) {
                ResultsFramework::OutputSchema->RIRunPeriodTSData.pushVariableValue(reportID, repVal);
            }
        }

        rminValue = minValue;
        rmaxValue = MaxValue;
        if (sqlite) {
            sqlite->createSQLiteReportDataRecord(
                reportID, repVal, static_cast<int>(reportingInterval), rminValue, minValueDate, rmaxValue, maxValueDate);
        }

        if ((reportingInterval == ReportingFrequency::EachCall) || (reportingInterval == ReportingFrequency::TimeStep) ||
            (reportingInterval == ReportingFrequency::Hourly)) { // -1, 0, 1
            if (eso_stream) *eso_stream << reportIDString << ',' << NumberOut << NL;
        } else { // if ( ( reportingInterval == ReportDaily ) || ( reportingInterval == ReportMonthly ) || ( reportingInterval == ReportSim ) ) { //
                 // 2, 3, 4
            if (eso_stream) *eso_stream << reportIDString << ',' << NumberOut << ',' << MinOut << ',' << MaxOut << NL;
        }
    }

    int DetermineIndexGroupKeyFromMeterName(std::string const &meterName) // the meter name
    {

        // FUNCTION INFORMATION:
        //       AUTHOR         Greg Stark
        //       DATE WRITTEN   May 2009
        //       MODIFIED       na
        //       RE-ENGINEERED  na

        // PURPOSE OF THIS FUNCTION:
        // This function attemps to guess determine how a meter variable should be
        // grouped.  It does this by parsing the meter name and then assigns a
        // indexGroupKey based on the name

        // METHODOLOGY EMPLOYED:
        // na

        // REFERENCES:
        // na

        // USE STATEMENTS:
        // na

        // Return value
        int DetermineIndexGroupKeyFromMeterName;

        // Locals
        // FUNCTION ARGUMENT DEFINITIONS:

        // FUNCTION LOCAL VARIABLE DECLARATIONS:
        static int indexGroupKey(-1);

        // Facility indices are in the 100s
        if (has(meterName, "Electricity:Facility")) {
            indexGroupKey = 100;
        } else if (has(meterName, "Gas:Facility")) {
            indexGroupKey = 101;
        } else if (has(meterName, "DistricHeating:Facility")) {
            indexGroupKey = 102;
        } else if (has(meterName, "DistricCooling:Facility")) {
            indexGroupKey = 103;
        } else if (has(meterName, "ElectricityNet:Facility")) {
            indexGroupKey = 104;

            // Building indices are in the 200s
        } else if (has(meterName, "Electricity:Building")) {
            indexGroupKey = 201;
        } else if (has(meterName, "Gas:Building")) {
            indexGroupKey = 202;

            // HVAC indices are in the 300s
        } else if (has(meterName, "Electricity:HVAC")) {
            indexGroupKey = 301;

            // InteriorLights:Electricity:Zone indices are in the 500s
        } else if (has(meterName, "InteriorLights:Electricity:Zone")) {
            indexGroupKey = 501;

            // InteriorLights:Electricity indices are in the 400s
        } else if (has(meterName, "InteriorLights:Electricity")) {
            indexGroupKey = 401;

            // Unknown items have negative indices
        } else {
            indexGroupKey = -11;
        }

        DetermineIndexGroupKeyFromMeterName = indexGroupKey;

        return DetermineIndexGroupKeyFromMeterName;
    }

    std::string DetermineIndexGroupFromMeterGroup(MeterType const &meter) // the meter
    {

        // FUNCTION INFORMATION:
        //       AUTHOR         Greg Stark
        //       DATE WRITTEN   May 2009
        //       MODIFIED       na
        //       RE-ENGINEERED  na

        // PURPOSE OF THIS FUNCTION:
        // This function attemps to determine how a meter variable should be
        // grouped.  It does this by parsing the meter group

        // METHODOLOGY EMPLOYED:
        // na

        // REFERENCES:
        // na

        // USE STATEMENTS:
        // na

        // Return value
        std::string indexGroup;

        // Locals
        // FUNCTION ARGUMENT DEFINITIONS:

        // FUNCTION LOCAL VARIABLE DECLARATIONS:

        if (len(meter.Group) > 0) {
            indexGroup = meter.Group;
        } else {
            indexGroup = "Facility";
        }

        if (len(meter.ResourceType) > 0) {
            indexGroup += ":" + meter.ResourceType;
        }

        if (len(meter.EndUse) > 0) {
            indexGroup += ":" + meter.EndUse;
        }

        if (len(meter.EndUseSub) > 0) {
            indexGroup += ":" + meter.EndUseSub;
        }

        return indexGroup;
    }

    void SetInternalVariableValue(int const varType,       // 1=integer, 2=real, 3=meter
                                  int const keyVarIndex,   // Array index
                                  Real64 const SetRealVal, // real value to set, if type is real or meter
                                  int const SetIntVal      // integer value to set if type is integer
    )
    {

        // SUBROUTINE INFORMATION:
        //       AUTHOR         B. Griffith
        //       DATE WRITTEN   August 2012
        //       MODIFIED       na
        //       RE-ENGINEERED  na

        // PURPOSE OF THIS SUBROUTINE:
        // This is a simple set routine for output pointers
        // It is intended for special use to reinitializations those pointers used for EMS sensors

        // METHODOLOGY EMPLOYED:
        // given a variable type and variable index,
        // assign the pointers the values passed in.

        // REFERENCES:
        // na

        // USE STATEMENTS:
        // na

        // Locals
        // SUBROUTINE ARGUMENT DEFINITIONS:

        // SUBROUTINE PARAMETER DEFINITIONS:
        // na

        // INTERFACE BLOCK SPECIFICATIONS:
        // na

        // DERIVED TYPE DEFINITIONS:
        // na

        // SUBROUTINE LOCAL VARIABLE DECLARATIONS:

        if (varType == 1) { // Integer
            IVariableTypes(keyVarIndex).VarPtr().Which() = SetIntVal;
        } else if (varType == 2) { // real
            RVariableTypes(keyVarIndex).VarPtr().Which() = SetRealVal;
        } else if (varType == 3) { // meter
            EnergyMeters(keyVarIndex).CurTSValue = SetRealVal;
        }
    }

    // returns the string corresponding to the OutputProcessor::Unit enum in brackets
    std::string unitEnumToStringBrackets(Unit const &unitIn)
    {
        // J.Glazer - August/September 2017
        return " [" + unitEnumToString(unitIn) + "]";
    }

    // returns the unit string for a DDVariableTypes item and custom string when customEMS is used
    std::string unitStringFromDDitem(int const ddItemPtr // index provided for DDVariableTypes
    )
    {
        // J.Glazer - August/September 2017
        OutputProcessor::Unit ddUnit = DDVariableTypes(ddItemPtr).units;
        if (ddUnit != OutputProcessor::Unit::customEMS) {
            return unitEnumToStringBrackets(ddUnit);
        } else {
            return " [" + DDVariableTypes(ddItemPtr).unitNameCustomEMS + "]";
        }
    }

    // returns the string corresponding to the OutputProcessor::Unit enum
    std::string unitEnumToString(Unit const &unitIn)
    {
        // J.Glazer - August/September 2017
        switch (unitIn) {
        case OutputProcessor::Unit::J:
            return "J";
            break;
        case OutputProcessor::Unit::W:
            return "W";
            break;
        case OutputProcessor::Unit::C:
            return "C";
            break;
        case OutputProcessor::Unit::None:
            return "";
            break;
        case OutputProcessor::Unit::kg:
            return "kg";
            break;
        case OutputProcessor::Unit::W_m2:
            return "W/m2";
            break;
        case OutputProcessor::Unit::m3:
            return "m3";
            break;
        case OutputProcessor::Unit::hr:
            return "hr";
            break;
        case OutputProcessor::Unit::kg_s:
            return "kg/s";
            break;
        case OutputProcessor::Unit::deg:
            return "deg";
            break;
        case OutputProcessor::Unit::m3_s:
            return "m3/s";
            break;
        case OutputProcessor::Unit::W_m2K:
            return "W/m2-K";
            break;
        case OutputProcessor::Unit::kgWater_kgDryAir:
            return "kgWater/kgDryAir";
            break;
        case OutputProcessor::Unit::Perc:
            return "%";
            break;
        case OutputProcessor::Unit::m_s:
            return "m/s";
            break;
        case OutputProcessor::Unit::lux:
            return "lux";
            break;
        case OutputProcessor::Unit::kgWater_s:
            return "kgWater/s";
            break;
        case OutputProcessor::Unit::rad:
            return "rad";
            break;
        case OutputProcessor::Unit::Pa:
            return "Pa";
            break;
        case OutputProcessor::Unit::J_kg:
            return "J/kg";
            break;
        case OutputProcessor::Unit::m:
            return "m";
            break;
        case OutputProcessor::Unit::lum_W:
            return "lum/W";
            break;
        case OutputProcessor::Unit::kg_m3:
            return "kg/m3";
            break;
        case OutputProcessor::Unit::L:
            return "L";
            break;
        case OutputProcessor::Unit::ach:
            return "ach";
            break;
        case OutputProcessor::Unit::m2:
            return "m2";
            break;
        case OutputProcessor::Unit::deltaC:
            return "deltaC";
            break;
        case OutputProcessor::Unit::J_kgK:
            return "J/kg-K";
            break;
        case OutputProcessor::Unit::W_W:
            return "W/W";
            break;
        case OutputProcessor::Unit::clo:
            return "clo";
            break;
        case OutputProcessor::Unit::W_K:
            return "W/K";
            break;
        case OutputProcessor::Unit::ppm:
            return "ppm";
            break;
        case OutputProcessor::Unit::kg_kg:
            return "kg/kg";
            break;
        case OutputProcessor::Unit::s:
            return "s";
            break;
        case OutputProcessor::Unit::cd_m2:
            return "cd/m2";
            break;
        case OutputProcessor::Unit::kmol_s:
            return "kmol/s";
            break;
        case OutputProcessor::Unit::K_m:
            return "K/m";
            break;
        case OutputProcessor::Unit::min:
            return "min";
            break;
        case OutputProcessor::Unit::J_kgWater:
            return "J/kgWater";
            break;
        case OutputProcessor::Unit::rev_min:
            return "rev/min";
            break;
        case OutputProcessor::Unit::kg_m2s:
            return "kg/m2-s";
            break;
        case OutputProcessor::Unit::J_m2:
            return "J/m2";
            break;
        case OutputProcessor::Unit::A:
            return "A";
            break;
        case OutputProcessor::Unit::V:
            return "V";
            break;
        case OutputProcessor::Unit::W_m2C:
            return "W/m2-C";
            break;
        case OutputProcessor::Unit::Ah:
            return "Ah";
            break;
        case OutputProcessor::Unit::Btu_h_W:
            return "Btu/h-W";
            break;
        default:
            return "unknown";
            break;
        }
    }

    // returns the OutputProcessor::Unit enum value when a string containing the units is provided without brackets
    OutputProcessor::Unit unitStringToEnum(std::string const &unitIn)
    {
        // J.Glazer - August/September 2017
        std::string unitUpper = UtilityRoutines::MakeUPPERCase(unitIn);
        if (unitUpper == "J") {
            return OutputProcessor::Unit::J;
        } else if (unitUpper == "DELTAC") {
            return OutputProcessor::Unit::deltaC;
        } else if (unitUpper == "") {
            return OutputProcessor::Unit::None;
        } else if (unitUpper == "W") {
            return OutputProcessor::Unit::W;
        } else if (unitUpper == "C") {
            return OutputProcessor::Unit::C;
        } else if (unitUpper == "KG/S") {
            return OutputProcessor::Unit::kg_s;
        } else if (unitUpper == "KGWATER/KGDRYAIR") {
            return OutputProcessor::Unit::kgWater_kgDryAir;
        } else if (unitUpper == "PPM") {
            return OutputProcessor::Unit::ppm;
        } else if (unitUpper == "PA") {
            return OutputProcessor::Unit::Pa;
        } else if (unitUpper == "M3/S") {
            return OutputProcessor::Unit::m3_s;
        } else if (unitUpper == "MIN") {
            return OutputProcessor::Unit::min;
        } else if (unitUpper == "M3") {
            return OutputProcessor::Unit::m3;
        } else if (unitUpper == "KG") {
            return OutputProcessor::Unit::kg;
        } else if (unitUpper == "ACH") {
            return OutputProcessor::Unit::ach;
        } else if (unitUpper == "W/W") {
            return OutputProcessor::Unit::W_W;
        } else if (unitUpper == "LUX") {
            return OutputProcessor::Unit::lux;
        } else if (unitUpper == "LUM/W") {
            return OutputProcessor::Unit::lum_W;
        } else if (unitUpper == "HR") {
            return OutputProcessor::Unit::hr;
        } else if (unitUpper == "CD/M2") {
            return OutputProcessor::Unit::cd_m2;
        } else if (unitUpper == "J/KGWATER") {
            return OutputProcessor::Unit::J_kgWater;
        } else if (unitUpper == "M/S") {
            return OutputProcessor::Unit::m_s;
        } else if (unitUpper == "W/M2") {
            return OutputProcessor::Unit::W_m2;
        } else if (unitUpper == "M") {
            return OutputProcessor::Unit::m;
        } else if (unitUpper == "AH") {
            return OutputProcessor::Unit::Ah;
        } else if (unitUpper == "A") {
            return OutputProcessor::Unit::A;
        } else if (unitUpper == "V") {
            return OutputProcessor::Unit::V;
        } else if (unitUpper == "KMOL/S") {
            return OutputProcessor::Unit::kmol_s;
        } else if (unitUpper == "KG/S") {
            return OutputProcessor::Unit::rev_min;
        } else if (unitUpper == "W/M2-K") {
            return OutputProcessor::Unit::W_m2K;
        } else if (unitUpper == "J/KG") {
            return OutputProcessor::Unit::J_kg;
        } else if (unitUpper == "KG/KG") {
            return OutputProcessor::Unit::kg_kg;
        } else if (unitUpper == "%") {
            return OutputProcessor::Unit::Perc;
        } else if (unitUpper == "DEG") {
            return OutputProcessor::Unit::deg;
        } else if (unitUpper == "S") {
            return OutputProcessor::Unit::s;
        } else if (unitUpper == "KG/M3") {
            return OutputProcessor::Unit::kg_m3;
        } else if (unitUpper == "KG/M2-S") {
            return OutputProcessor::Unit::kg_m2s;
        } else if (unitUpper == "J/KG-K") {
            return OutputProcessor::Unit::J_kgK;
        } else if (unitUpper == "L") {
            return OutputProcessor::Unit::L;
        } else if (unitUpper == "K/M") {
            return OutputProcessor::Unit::K_m;
        } else if (unitUpper == "M2") {
            return OutputProcessor::Unit::m2;
        } else if (unitUpper == "W/M2-C") {
            return OutputProcessor::Unit::W_m2C;
        } else if (unitUpper == "RAD") {
            return OutputProcessor::Unit::rad;
        } else if (unitUpper == "J/M2") {
            return OutputProcessor::Unit::J_m2;
        } else if (unitUpper == "CLO") {
            return OutputProcessor::Unit::clo;
        } else if (unitUpper == "W/K") {
            return OutputProcessor::Unit::W_K;
        } else if (unitUpper == "KGWATER/S") {
            return OutputProcessor::Unit::kgWater_s;
        } else {
            return OutputProcessor::Unit::unknown;
        }
    }

} // namespace OutputProcessor

//==============================================================================================
// *****************************************************************************
// These routines are available outside the OutputProcessor Module (i.e. calling
// routines do not have to "USE OutputProcessor".  But each of these routines
// will use the OutputProcessor and take advantage that everything is PUBLIC
// within the OutputProcessor.
// *****************************************************************************

void SetupOutputVariable(std::string const &VariableName,           // String Name of variable (with units)
                         OutputProcessor::Unit const &VariableUnit, // Actual units corresponding to the actual variable
                         Real64 &ActualVariable,                    // Actual Variable, used to set up pointer
                         std::string const &TimeStepTypeKey,        // Zone, HeatBalance=1, HVAC, System, Plant=2
                         std::string const &VariableTypeKey,        // State, Average=1, NonState, Sum=2
                         std::string const &KeyedValue,             // Associated Key for this variable
                         Optional_string_const ReportFreq,          // Internal use -- causes reporting at this freqency
                         Optional_string_const ResourceTypeKey,     // Meter Resource Type (Electricity, Gas, etc)
                         Optional_string_const EndUseKey,           // Meter End Use Key (Lights, Heating, Cooling, etc)
                         Optional_string_const EndUseSubKey,        // Meter End Use Sub Key (General Lights, Task Lights, etc)
                         Optional_string_const GroupKey,            // Meter Super Group Key (Building, System, Plant)
                         Optional_string_const ZoneKey,             // Meter Zone Key (zone name)
                         Optional_int_const ZoneMult,               // Zone Multiplier, defaults to 1
                         Optional_int_const ZoneListMult,           // Zone List Multiplier, defaults to 1
                         Optional_int_const indexGroupKey,          // Group identifier for SQL output
                         Optional_string_const customUnitName       // the custom name for the units from EMS definition of units
)
{

    // SUBROUTINE INFORMATION:
    //       AUTHOR         Linda K. Lawrie
    //       DATE WRITTEN   December 1998
    //       MODIFIED       January 2001; Implement Meters
    //                      August 2008; Implement SQL output
    //       RE-ENGINEERED  na

    // PURPOSE OF THIS SUBROUTINE:
    // This subroutine sets up the variable data structure that will be used
    // to track values of the output variables of EnergyPlus.

    // METHODOLOGY EMPLOYED:
    // Pointers (as pointers), pointers (as indices), and lots of other KEWL data stuff.

    // Using/Aliasing
    using namespace DataPrecisionGlobals;
    using namespace OutputProcessor;
    using General::TrimSigDigits;

    // SUBROUTINE LOCAL VARIABLE DECLARATIONS:
    int CV;
    std::string IDOut;
    TimeStepType TimeStepType; // 1=TimeStepZone, 2=TimeStepSys
    StoreType VariableType;    // 1=Average, 2=Sum, 3=Min/Max
    int Loop;
    ReportingFrequency RepFreq(ReportingFrequency::Hourly);
    bool OnMeter;                   // True if this variable is on a meter
    std::string ResourceType;       // Will hold value of ResourceTypeKey
    std::string EndUse;             // Will hold value of EndUseKey
    std::string EndUseSub;          // Will hold value of EndUseSubKey
    std::string Group;              // Will hold value of GroupKey
    std::string ZoneName;           // Will hold value of ZoneKey
    static bool ErrorsFound(false); // True if Errors Found
    bool ThisOneOnTheList;
    int localIndexGroupKey;

    if (!OutputInitialized) InitializeOutput();

    // Variable name without units
    std::string VarName = VariableName;

    // Determine whether to Report or not
    CheckReportVariable(KeyedValue, VarName);

    if (NumExtraVars == 0) {
        NumExtraVars = 1;
        ReportList = -1;
    }

    // If ReportFreq present, overrides input
    if (present(ReportFreq)) {
        RepFreq = determineFrequency(ReportFreq);
        NumExtraVars = 1;
        ReportList = 0;
    }

    // DataOutputs::OutputVariablesForSimulation is case-insensitive
    ThisOneOnTheList = DataOutputs::FindItemInVariableList(KeyedValue, VarName);
    OnMeter = false; // just a safety initialization

    for (Loop = 1; Loop <= NumExtraVars; ++Loop) {

        if (Loop == 1) ++NumOfRVariable_Setup;

        if (Loop == 1) {
            OnMeter = false;
            if (present(ResourceTypeKey)) {
                ResourceType = ResourceTypeKey;
                OnMeter = true;
            } else {
                ResourceType = "";
            }
            if (present(EndUseKey)) {
                EndUse = EndUseKey;
                OnMeter = true;
            } else {
                EndUse = "";
            }
            if (present(EndUseSubKey)) {
                EndUseSub = EndUseSubKey;
                OnMeter = true;
            } else {
                 EndUseSub = "";
                 if (present(EndUseKey)) {
                    if (std::find(endUseCategoryNames.begin(), endUseCategoryNames.end(), UtilityRoutines::MakeUPPERCase(EndUseKey)) != endUseCategoryNames.end()) {
                        EndUseSub = "General";
                    } 
                }
            }
            if (present(GroupKey)) {
                Group = GroupKey;
                OnMeter = true;
            } else {
                Group = "";
            }
            if (present(ZoneKey)) {
                ZoneName = ZoneKey;
                OnMeter = true;
            } else {
                ZoneName = "";
            }
        }

        TimeStepType = ValidateTimeStepType(TimeStepTypeKey, "SetupOutputVariable");
        VariableType = validateVariableType(VariableTypeKey);

        if (present(customUnitName)) {
            AddToOutputVariableList(VarName, TimeStepType, VariableType, VarType_Real, VariableUnit, customUnitName);
        } else {
            AddToOutputVariableList(VarName, TimeStepType, VariableType, VarType_Real, VariableUnit);
        }
        ++NumTotalRVariable;

        if (!OnMeter && !ThisOneOnTheList) continue;

        ++NumOfRVariable;
        if (Loop == 1 && VariableType == StoreType::Summed) {
            ++NumOfRVariable_Sum;
            if (present(ResourceTypeKey)) {
                if (!ResourceTypeKey().empty()) ++NumOfRVariable_Meter;
            }
        }
        if (NumOfRVariable > MaxRVariable) {
            ReallocateRVar();
        }
        CV = NumOfRVariable;
        RVariableTypes(CV).timeStepType = TimeStepType;
        RVariableTypes(CV).storeType = VariableType;
        RVariableTypes(CV).VarName = KeyedValue + ':' + VarName;
        RVariableTypes(CV).VarNameOnly = VarName;
        RVariableTypes(CV).VarNameOnlyUC = UtilityRoutines::MakeUPPERCase(VarName);
        RVariableTypes(CV).VarNameUC = UtilityRoutines::MakeUPPERCase(RVariableTypes(CV).VarName);
        RVariableTypes(CV).KeyNameOnlyUC = UtilityRoutines::MakeUPPERCase(KeyedValue);
        RVariableTypes(CV).units = VariableUnit;
        if (VariableUnit == OutputProcessor::Unit::customEMS) {
            RVariableTypes(CV).unitNameCustomEMS = customUnitName;
        }
        AssignReportNumber(CurrentReportNumber);
        ObjexxFCL::gio::write(IDOut, fmtLD) << CurrentReportNumber;
        strip(IDOut);
        RVariable.allocate();
        RVariable().Value = 0.0;
        RVariable().TSValue = 0.0;
        RVariable().StoreValue = 0.0;
        RVariable().NumStored = 0.0;
        RVariable().MaxValue = MaxSetValue;
        RVariable().maxValueDate = 0;
        RVariable().MinValue = MinSetValue;
        RVariable().minValueDate = 0;

        RVariableTypes(CV).VarPtr >>= RVariable;
        RVariable().Which >>= ActualVariable;
        RVariable().ReportID = CurrentReportNumber;
        RVariableTypes(CV).ReportID = CurrentReportNumber;
        RVariable().ReportIDChr = IDOut.substr(0, 15);
        RVariable().storeType = VariableType;
        RVariable().Stored = false;
        RVariable().Report = false;
        RVariable().frequency = ReportingFrequency::Hourly;
        RVariable().SchedPtr = 0;
        RVariable().MeterArrayPtr = 0;
        RVariable().ZoneMult = 1;
        RVariable().ZoneListMult = 1;
        if (present(ZoneMult) && present(ZoneListMult)) {
            RVariable().ZoneMult = ZoneMult;
            RVariable().ZoneListMult = ZoneListMult;
        }

        if (Loop == 1) {
            if (OnMeter) {
                if (VariableType == StoreType::Averaged) {
                    ShowSevereError("Meters can only be \"Summed\" variables");
                    ShowContinueError("..reference variable=" + KeyedValue + ':' + VariableName);
                    ErrorsFound = true;
                } else {
                    Unit mtrUnits = RVariableTypes(CV).units;
                    ErrorsFound = false;
                    AttachMeters(mtrUnits, ResourceType, EndUse, EndUseSub, Group, ZoneName, CV, RVariable().MeterArrayPtr, ErrorsFound);
                    if (ErrorsFound) {
                        ShowContinueError("Invalid Meter spec for variable=" + KeyedValue + ':' + VariableName);
                        ErrorsLogged = true;
                    }
                }
            }
        }

        if (ReportList(Loop) == -1) continue;

        RVariable().Report = true;

        if (ReportList(Loop) == 0) {
            RVariable().frequency = RepFreq;
            RVariable().SchedPtr = 0;
        } else {
            RVariable().frequency = ReqRepVars(ReportList(Loop)).frequency;
            RVariable().SchedPtr = ReqRepVars(ReportList(Loop)).SchedPtr;
        }

        if (RVariable().Report) {
            if (present(indexGroupKey)) {
                localIndexGroupKey = indexGroupKey;
            } else {
                localIndexGroupKey = -999; // Unknown Group
            }

            if (RVariable().SchedPtr != 0) {
                WriteReportVariableDictionaryItem(RVariable().frequency,
                                                  RVariable().storeType,
                                                  RVariable().ReportID,
                                                  localIndexGroupKey,
                                                  TimeStepTypeKey,
                                                  RVariable().ReportIDChr,
                                                  KeyedValue,
                                                  VarName,
                                                  RVariableTypes(CV).timeStepType,
                                                  RVariableTypes(CV).units,
                                                  RVariableTypes(CV).unitNameCustomEMS,
                                                  ReqRepVars(ReportList(Loop)).SchedName);
            } else {
                WriteReportVariableDictionaryItem(RVariable().frequency,
                                                  RVariable().storeType,
                                                  RVariable().ReportID,
                                                  localIndexGroupKey,
                                                  TimeStepTypeKey,
                                                  RVariable().ReportIDChr,
                                                  KeyedValue,
                                                  VarName,
                                                  RVariableTypes(CV).timeStepType,
                                                  RVariableTypes(CV).units,
                                                  RVariableTypes(CV).unitNameCustomEMS);
            }
        }
    }
}

void SetupOutputVariable(std::string const &VariableName,           // String Name of variable
                         OutputProcessor::Unit const &VariableUnit, // Actual units corresponding to the actual variable
                         int &ActualVariable,                       // Actual Variable, used to set up pointer
                         std::string const &TimeStepTypeKey,        // Zone, HeatBalance=1, HVAC, System, Plant=2
                         std::string const &VariableTypeKey,        // State, Average=1, NonState, Sum=2
                         std::string const &KeyedValue,             // Associated Key for this variable
                         Optional_string_const ReportFreq,          // Internal use -- causes reporting at this freqency
                         Optional_int_const indexGroupKey           // Group identifier for SQL output
)
{

    // SUBROUTINE INFORMATION:
    //       AUTHOR         Linda K. Lawrie
    //       DATE WRITTEN   December 1998
    //       MODIFIED       August 2008; Added SQL output capability
    //       RE-ENGINEERED  na

    // PURPOSE OF THIS SUBROUTINE:
    // This subroutine sets up the variable data structure that will be used
    // to track values of the output variables of EnergyPlus.

    // METHODOLOGY EMPLOYED:
    // Pointers (as pointers), pointers (as indices), and lots of other KEWL data stuff.

    // Using/Aliasing
    using namespace DataPrecisionGlobals;
    using namespace OutputProcessor;
    using General::TrimSigDigits;

    // SUBROUTINE LOCAL VARIABLE DECLARATIONS:
    int CV;
    std::string IDOut;
    //  CHARACTER(len=MaxNameLength) :: VariableNamewithUnits ! Variable name with units std format
    TimeStepType TimeStepType; // 1=TimeStepZone, 2=TimeStepSys
    StoreType VariableType;    // 1=Average, 2=Sum, 3=Min/Max
    int localIndexGroupKey;
    bool ThisOneOnTheList;
    int Loop;
    ReportingFrequency RepFreq(ReportingFrequency::Hourly);

    if (!OutputInitialized) InitializeOutput();

    // Variable name without units
    std::string VarName = VariableName;

    // Determine whether to Report or not
    CheckReportVariable(KeyedValue, VarName);

    if (NumExtraVars == 0) {
        NumExtraVars = 1;
        ReportList = -1;
    }

    // If ReportFreq present, overrides input
    if (present(ReportFreq)) {
        RepFreq = determineFrequency(ReportFreq);
        NumExtraVars = 1;
        ReportList = 0;
    }

    // DataOutputs::OutputVariablesForSimulation is case-insentitive
    ThisOneOnTheList = DataOutputs::FindItemInVariableList(KeyedValue, VarName);

    for (Loop = 1; Loop <= NumExtraVars; ++Loop) {

        if (Loop == 1) ++NumOfIVariable_Setup;

        TimeStepType = ValidateTimeStepType(TimeStepTypeKey, "SetupOutputVariable");
        VariableType = validateVariableType(VariableTypeKey);

        AddToOutputVariableList(VarName, TimeStepType, VariableType, VarType_Integer, VariableUnit);
        ++NumTotalIVariable;

        if (!ThisOneOnTheList) continue;

        ++NumOfIVariable;
        if (Loop == 1 && VariableType == StoreType::Summed) {
            ++NumOfIVariable_Sum;
        }
        if (NumOfIVariable > MaxIVariable) {
            ReallocateIVar();
        }

        CV = NumOfIVariable;
        IVariableTypes(CV).timeStepType = TimeStepType;
        IVariableTypes(CV).storeType = VariableType;
        IVariableTypes(CV).VarName = KeyedValue + ':' + VarName;
        IVariableTypes(CV).VarNameOnly = VarName;
        IVariableTypes(CV).VarNameUC = UtilityRoutines::MakeUPPERCase(IVariableTypes(CV).VarName);
        IVariableTypes(CV).units = VariableUnit;
        AssignReportNumber(CurrentReportNumber);
        ObjexxFCL::gio::write(IDOut, fmtLD) << CurrentReportNumber;
        strip(IDOut);

        IVariable.allocate();
        IVariable().Value = 0.0;
        IVariable().StoreValue = 0.0;
        IVariable().TSValue = 0.0;
        IVariable().NumStored = 0.0;
        //    IVariable%LastTSValue=0
        IVariable().MaxValue = IMaxSetValue;
        IVariable().maxValueDate = 0;
        IVariable().MinValue = IMinSetValue;
        IVariable().minValueDate = 0;

        IVariableTypes(CV).VarPtr >>= IVariable;
        IVariable().Which >>= ActualVariable;
        IVariable().ReportID = CurrentReportNumber;
        IVariableTypes(CV).ReportID = CurrentReportNumber;
        IVariable().ReportIDChr = IDOut.substr(0, 15);
        IVariable().storeType = VariableType;
        IVariable().Stored = false;
        IVariable().Report = false;
        IVariable().frequency = ReportingFrequency::Hourly;
        IVariable().SchedPtr = 0;

        if (ReportList(Loop) == -1) continue;

        IVariable().Report = true;

        if (ReportList(Loop) == 0) {
            IVariable().frequency = RepFreq;
            IVariable().SchedPtr = 0;
        } else {
            IVariable().frequency = ReqRepVars(ReportList(Loop)).frequency;
            IVariable().SchedPtr = ReqRepVars(ReportList(Loop)).SchedPtr;
        }

        if (IVariable().Report) {
            if (present(indexGroupKey)) {
                localIndexGroupKey = indexGroupKey;
            } else {
                localIndexGroupKey = -999; // Unknown Group
            }

            if (IVariable().SchedPtr != 0) {
                WriteReportVariableDictionaryItem(IVariable().frequency,
                                                  IVariable().storeType,
                                                  IVariable().ReportID,
                                                  localIndexGroupKey,
                                                  TimeStepTypeKey,
                                                  IVariable().ReportIDChr,
                                                  KeyedValue,
                                                  VarName,
                                                  IVariableTypes(CV).timeStepType,
                                                  IVariableTypes(CV).units,
                                                  ReqRepVars(ReportList(Loop)).SchedName);
            } else {
                WriteReportVariableDictionaryItem(IVariable().frequency,
                                                  IVariable().storeType,
                                                  IVariable().ReportID,
                                                  localIndexGroupKey,
                                                  TimeStepTypeKey,
                                                  IVariable().ReportIDChr,
                                                  KeyedValue,
                                                  VarName,
                                                  IVariableTypes(CV).timeStepType,
                                                  IVariableTypes(CV).units);
            }
        }
    }
}

void SetupOutputVariable(std::string const &VariableName,           // String Name of variable
                         OutputProcessor::Unit const &VariableUnit, // Actual units corresponding to the actual variable
                         Real64 &ActualVariable,                    // Actual Variable, used to set up pointer
                         std::string const &TimeStepTypeKey,        // Zone, HeatBalance=1, HVAC, System, Plant=2
                         std::string const &VariableTypeKey,        // State, Average=1, NonState, Sum=2
                         int const KeyedValue,                      // Associated Key for this variable
                         Optional_string_const ReportFreq,          // Internal use -- causes reporting at this freqency
                         Optional_string_const ResourceTypeKey,     // Meter Resource Type (Electricity, Gas, etc)
                         Optional_string_const EndUseKey,           // Meter End Use Key (Lights, Heating, Cooling, etc)
                         Optional_string_const EndUseSubKey,        // Meter End Use Sub Key (General Lights, Task Lights, etc)
                         Optional_string_const GroupKey,            // Meter Super Group Key (Building, System, Plant)
                         Optional_string_const ZoneKey,             // Meter Zone Key (zone name)
                         Optional_int_const ZoneMult,               // Zone Multiplier, defaults to 1
                         Optional_int_const ZoneListMult,           // Zone List Multiplier, defaults to 1
                         Optional_int_const indexGroupKey           // Group identifier for SQL output
)
{

    // SUBROUTINE INFORMATION:
    //       AUTHOR         Linda K. Lawrie
    //       DATE WRITTEN   February 1999
    //       MODIFIED       January 2001; Implement Meters
    //       RE-ENGINEERED  na

    // PURPOSE OF THIS SUBROUTINE:
    // This subroutine allows an integer key for a variable.  Changes this to a
    // standard character variable and passes everything to SetupOutputVariable.

    // METHODOLOGY EMPLOYED:
    // Pointers (as pointers), pointers (as indices), and lots of other KEWL data stuff.

    // REFERENCES:
    // na

    // Using/Aliasing
    using namespace DataPrecisionGlobals;

    // Locals
    // SUBROUTINE ARGUMENT DEFINITIONS:

    // SUBROUTINE PARAMETER DEFINITIONS:
    static ObjexxFCL::gio::Fmt fmtLD("*");

    // INTERFACE BLOCK SPECIFICATIONS:
    // na

    // DERIVED TYPE DEFINITIONS:
    // na

    // SUBROUTINE LOCAL VARIABLE DECLARATIONS:
    std::string IDOut;

    // Not checking for valid number

    ObjexxFCL::gio::write(IDOut, fmtLD) << KeyedValue;
    strip(IDOut);

    SetupOutputVariable(VariableName,
                        VariableUnit,
                        ActualVariable,
                        TimeStepTypeKey,
                        VariableTypeKey,
                        IDOut,
                        ReportFreq,
                        ResourceTypeKey,
                        EndUseKey,
                        EndUseSubKey,
                        GroupKey,
                        ZoneKey,
                        ZoneMult,
                        ZoneListMult,
                        indexGroupKey);
}

void UpdateDataandReport(OutputProcessor::TimeStepType const t_TimeStepTypeKey) // What kind of data to update (Zone, HVAC)
{

    // SUBROUTINE INFORMATION:
    //       AUTHOR         Linda K. Lawrie
    //       DATE WRITTEN   December 1998
    //       MODIFIED       January 2001; Resolution integrated at the Zone TimeStep intervals
    //       MODIFIED       August 2008; Added SQL output capability
    //       RE-ENGINEERED  na

    // PURPOSE OF THIS SUBROUTINE:
    // This subroutine writes the actual report variable (for user requested
    // Report Variables) strings to the standard output file.

    // METHODOLOGY EMPLOYED:
    // na

    // REFERENCES:
    // na

    // Using/Aliasing
    using namespace DataPrecisionGlobals;
    using namespace OutputProcessor;
    using DataEnvironment::EndMonthFlag;
    using DataEnvironment::EndYearFlag;
    using DataGlobals::DayOfSimChr;
    using DataGlobals::EndDayFlag;
    using DataGlobals::EndEnvrnFlag;
    using DataGlobals::EndHourFlag;
    using DataGlobals::eso_stream;
    using DataGlobals::HourOfDay;
    using General::EncodeMonDayHrMin;
    using ScheduleManager::GetCurrentScheduleValue;

    // Locals
    // SUBROUTINE ARGUMENT DEFINITIONS:

    // SUBROUTINE PARAMETER DEFINITIONS:
    // na

    // INTERFACE BLOCK SPECIFICATIONS:
    // na

    // DERIVED TYPE DEFINITIONS:
    // na

    // SUBROUTINE LOCAL VARIABLE DECLARATIONS:
    int Loop;             // Loop Variable
    Real64 CurVal;        // Current value for real variables
    Real64 ICurVal;       // Current value for integer variables
    int MDHM;             // Month,Day,Hour,Minute
    bool TimePrint(true); // True if the time needs to be printed
    Real64 StartMinute;   // StartMinute for UpdateData call
    Real64 MinuteNow;     // What minute it is now
    bool ReportNow;       // True if this variable should be reported now
    int CurDayType;       // What kind of day it is (weekday (sunday, etc) or holiday)
    //////////// hoisted into namespace ////////////////////////////////////////////////
    // static int LHourP( -1 ); // Helps set hours for timestamp output
    // static Real64 LStartMin( -1.0 ); // Helps set minutes for timestamp output
    // static Real64 LEndMin( -1.0 ); // Helps set minutes for timestamp output
    ////////////////////////////////////////////////////////////////////////////////////
    static bool EndTimeStepFlag(false); // True when it's the end of the Zone Time Step
    Real64 rxTime;                      // (MinuteNow-StartMinute)/REAL(MinutesPerTimeStep,r64) - for execution time

    if (t_TimeStepTypeKey != TimeStepType::TimeStepZone && t_TimeStepTypeKey != TimeStepType::TimeStepSystem) {
        ShowFatalError("Invalid reporting requested -- UpdateDataAndReport");
    }

    // Basic record keeping and report out if "detailed"
    StartMinute = TimeValue.at(t_TimeStepTypeKey).CurMinute;
    TimeValue.at(t_TimeStepTypeKey).CurMinute += TimeValue.at(t_TimeStepTypeKey).TimeStep * 60.0;
    if (t_TimeStepTypeKey == TimeStepType::TimeStepSystem &&
        (TimeValue.at(TimeStepType::TimeStepSystem).CurMinute == TimeValue.at(TimeStepType::TimeStepZone).CurMinute)) {
        EndTimeStepFlag = true;
    } else if (t_TimeStepTypeKey == TimeStepType::TimeStepZone) {
        EndTimeStepFlag = true;
    } else {
        EndTimeStepFlag = false;
    }
    MinuteNow = TimeValue.at(t_TimeStepTypeKey).CurMinute;

    EncodeMonDayHrMin(MDHM, Month, DayOfMonth, HourOfDay, int(MinuteNow));
    TimePrint = true;

    rxTime = (MinuteNow - StartMinute) / double(MinutesPerTimeStep);

    if (ResultsFramework::OutputSchema->timeSeriesEnabled()) {
        // R and I data frames for TimeStepType::TimeStepZone
        if (t_TimeStepTypeKey == TimeStepType::TimeStepZone && !ResultsFramework::OutputSchema->RIDetailedZoneTSData.rVariablesScanned()) {
            ResultsFramework::OutputSchema->initializeRTSDataFrame(
                ReportingFrequency::EachCall, RVariableTypes, NumOfRVariable, TimeStepType::TimeStepZone);
        }
        if (t_TimeStepTypeKey == TimeStepType::TimeStepZone && !ResultsFramework::OutputSchema->RIDetailedZoneTSData.iVariablesScanned()) {
            ResultsFramework::OutputSchema->initializeITSDataFrame(
                ReportingFrequency::EachCall, IVariableTypes, NumOfIVariable, TimeStepType::TimeStepZone);
        }

        // R and I data frames for TimeStepType::TimeStepSystem
        if (t_TimeStepTypeKey == TimeStepType::TimeStepSystem && !ResultsFramework::OutputSchema->RIDetailedHVACTSData.rVariablesScanned()) {
            ResultsFramework::OutputSchema->initializeRTSDataFrame(
                ReportingFrequency::EachCall, RVariableTypes, NumOfRVariable, TimeStepType::TimeStepSystem);
        }
        if (t_TimeStepTypeKey == TimeStepType::TimeStepSystem && !ResultsFramework::OutputSchema->RIDetailedHVACTSData.iVariablesScanned()) {
            ResultsFramework::OutputSchema->initializeITSDataFrame(
                ReportingFrequency::EachCall, IVariableTypes, NumOfIVariable, TimeStepType::TimeStepSystem);
        }
    }

    if (ResultsFramework::OutputSchema->timeSeriesEnabled()) {
        if (t_TimeStepTypeKey == TimeStepType::TimeStepZone) {
            ResultsFramework::OutputSchema->RIDetailedZoneTSData.newRow(
                Month, DayOfMonth, HourOfDay, TimeValue.at(TimeStepType::TimeStepZone).CurMinute);
        }
        if (t_TimeStepTypeKey == TimeStepType::TimeStepSystem) {
            // TODO this was an error probably, was using TimeValue(1)
            ResultsFramework::OutputSchema->RIDetailedHVACTSData.newRow(
                Month, DayOfMonth, HourOfDay, TimeValue.at(TimeStepType::TimeStepSystem).CurMinute);
        }
    }

    // Main "Record Keeping" Loops for R and I variables
    for (Loop = 1; Loop <= NumOfRVariable; ++Loop) {
        if (RVariableTypes(Loop).timeStepType != t_TimeStepTypeKey) continue;

        // Act on the RVariables variable
        auto &rVar(RVariableTypes(Loop).VarPtr());
        rVar.Stored = true;
        if (rVar.storeType == StoreType::Averaged) {
            CurVal = rVar.Which * rxTime;
            //        CALL SetMinMax(RVar%Which,MDHM,RVar%MaxValue,RVar%maxValueDate,RVar%MinValue,RVar%minValueDate)
            if (rVar.Which > rVar.MaxValue) {
                rVar.MaxValue = rVar.Which;
                rVar.maxValueDate = MDHM;
            }
            if (rVar.Which < rVar.MinValue) {
                rVar.MinValue = rVar.Which;
                rVar.minValueDate = MDHM;
            }
            rVar.TSValue += CurVal;
            rVar.EITSValue = rVar.TSValue; // CR - 8481 fix - 09/06/2011
        } else {
            //        CurVal=RVar%Which
            if (rVar.Which > rVar.MaxValue) {
                rVar.MaxValue = rVar.Which;
                rVar.maxValueDate = MDHM;
            }
            if (rVar.Which < rVar.MinValue) {
                rVar.MinValue = rVar.Which;
                rVar.minValueDate = MDHM;
            }
            rVar.TSValue += rVar.Which;
            rVar.EITSValue = rVar.TSValue; // CR - 8481 fix - 09/06/2011
        }

        // End of "record keeping"  Report if applicable
        if (!rVar.Report) continue;
        ReportNow = true;
        if (rVar.SchedPtr > 0) ReportNow = (GetCurrentScheduleValue(rVar.SchedPtr) != 0.0); // SetReportNow(RVar%SchedPtr)
        if (!ReportNow) continue;
        rVar.tsStored = true;
        if (!rVar.thisTSStored) {
            ++rVar.thisTSCount;
            rVar.thisTSStored = true;
        }

        if (rVar.frequency == ReportingFrequency::EachCall) {
            if (TimePrint) {
                if (LHourP != HourOfDay || std::abs(LStartMin - StartMinute) > 0.001 ||
                    std::abs(LEndMin - TimeValue.at(t_TimeStepTypeKey).CurMinute) > 0.001) {
                    CurDayType = DayOfWeek;
                    if (HolidayIndex > 0) {
                        CurDayType = 7 + HolidayIndex;
                    }
                    WriteTimeStampFormatData(eso_stream,
                                             ReportingFrequency::EachCall,
                                             TimeStepStampReportNbr,
                                             TimeStepStampReportChr,
                                             DayOfSim,
                                             DayOfSimChr,
                                             true,
                                             Month,
                                             DayOfMonth,
                                             HourOfDay,
                                             TimeValue.at(t_TimeStepTypeKey).CurMinute,
                                             StartMinute,
                                             DSTIndicator,
                                             DayTypes(CurDayType));
                    LHourP = HourOfDay;
                    LStartMin = StartMinute;
                    LEndMin = TimeValue.at(t_TimeStepTypeKey).CurMinute;
                }
                TimePrint = false;
            }
            WriteNumericData(rVar.ReportID, rVar.ReportIDChr, rVar.Which);
            ++StdOutputRecordCount;

            if (ResultsFramework::OutputSchema->timeSeriesEnabled()) {
                if (t_TimeStepTypeKey == TimeStepType::TimeStepZone) {
                    ResultsFramework::OutputSchema->RIDetailedZoneTSData.pushVariableValue(rVar.ReportID, rVar.Which);
                }
                if (t_TimeStepTypeKey == TimeStepType::TimeStepSystem) {
                    ResultsFramework::OutputSchema->RIDetailedHVACTSData.pushVariableValue(rVar.ReportID, rVar.Which);
                }
            }
        }
    }

    for (Loop = 1; Loop <= NumOfIVariable; ++Loop) {
        if (IVariableTypes(Loop).timeStepType != t_TimeStepTypeKey) continue;

        // Act on the IVariables variable
        auto &iVar(IVariableTypes(Loop).VarPtr());
        iVar.Stored = true;
        //      ICurVal=IVar%Which
        if (iVar.storeType == StoreType::Averaged) {
            ICurVal = iVar.Which * rxTime;
            iVar.TSValue += ICurVal;
            iVar.EITSValue = iVar.TSValue; // CR - 8481 fix - 09/06/2011
            if (nint(ICurVal) > iVar.MaxValue) {
                iVar.MaxValue = nint(ICurVal); // Record keeping for date and time go here too
                iVar.maxValueDate = MDHM;      //+ TimeValue.at(t_TimeStepTypeKey)%TimeStep
            }
            if (nint(ICurVal) < iVar.MinValue) {
                iVar.MinValue = nint(ICurVal);
                iVar.minValueDate = MDHM; //+ TimeValue.at(t_TimeStepTypeKey)%TimeStep
            }
        } else {
            if (iVar.Which > iVar.MaxValue) {
                iVar.MaxValue = iVar.Which; // Record keeping for date and time go here too
                iVar.maxValueDate = MDHM;   //+ TimeValue(TimeStepType)%TimeStep
            }
            if (iVar.Which < iVar.MinValue) {
                iVar.MinValue = iVar.Which;
                iVar.minValueDate = MDHM; //+ TimeValue(TimeStepType)%TimeStep
            }
            iVar.TSValue += iVar.Which;
            iVar.EITSValue = iVar.TSValue; // CR - 8481 fix - 09/06/2011
        }

        if (!iVar.Report) continue;
        ReportNow = true;
        if (iVar.SchedPtr > 0) ReportNow = (GetCurrentScheduleValue(iVar.SchedPtr) != 0.0); // SetReportNow(IVar%SchedPtr)
        if (!ReportNow) continue;
        iVar.tsStored = true;
        if (!iVar.thisTSStored) {
            ++iVar.thisTSCount;
            iVar.thisTSStored = true;
        }

        if (iVar.frequency == ReportingFrequency::EachCall) {
            if (TimePrint) {
                if (LHourP != HourOfDay || std::abs(LStartMin - StartMinute) > 0.001 ||
                    std::abs(LEndMin - TimeValue.at(t_TimeStepTypeKey).CurMinute) > 0.001) {
                    CurDayType = DayOfWeek;
                    if (HolidayIndex > 0) {
                        CurDayType = 7 + HolidayIndex;
                    }
                    WriteTimeStampFormatData(eso_stream,
                                             ReportingFrequency::EachCall,
                                             TimeStepStampReportNbr,
                                             TimeStepStampReportChr,
                                             DayOfSim,
                                             DayOfSimChr,
                                             true,
                                             Month,
                                             DayOfMonth,
                                             HourOfDay,
                                             TimeValue.at(t_TimeStepTypeKey).CurMinute,
                                             StartMinute,
                                             DSTIndicator,
                                             DayTypes(CurDayType));
                    LHourP = HourOfDay;
                    LStartMin = StartMinute;
                    LEndMin = TimeValue.at(t_TimeStepTypeKey).CurMinute;
                }
                TimePrint = false;
            }
            // only time integer vars actual report as integer only is "detailed"
            WriteNumericData(iVar.ReportID, iVar.ReportIDChr, iVar.Which);
            ++StdOutputRecordCount;

            if (ResultsFramework::OutputSchema->timeSeriesEnabled()) {
                if (t_TimeStepTypeKey == TimeStepType::TimeStepZone) {
                    ResultsFramework::OutputSchema->RIDetailedZoneTSData.pushVariableValue(iVar.ReportID, iVar.Which);
                }
                if (t_TimeStepTypeKey == TimeStepType::TimeStepSystem) {
                    ResultsFramework::OutputSchema->RIDetailedHVACTSData.pushVariableValue(iVar.ReportID, iVar.Which);
                }
            }
        }
    }

    if (t_TimeStepTypeKey == TimeStepType::TimeStepSystem) return; // All other stuff happens at the "zone" time step call to this routine.

    // TimeStep Block (Report on Zone TimeStep)

    if (EndTimeStepFlag) {
        if (ResultsFramework::OutputSchema->timeSeriesEnabled()) {
            if (!ResultsFramework::OutputSchema->RITimestepTSData.rVariablesScanned()) {
                ResultsFramework::OutputSchema->initializeRTSDataFrame(ReportingFrequency::TimeStep, RVariableTypes, NumOfRVariable);
            }
            if (!ResultsFramework::OutputSchema->RITimestepTSData.iVariablesScanned()) {
                ResultsFramework::OutputSchema->initializeITSDataFrame(ReportingFrequency::TimeStep, IVariableTypes, NumOfIVariable);
            }
            ResultsFramework::OutputSchema->RITimestepTSData.newRow(Month, DayOfMonth, HourOfDay, TimeValue.at(TimeStepType::TimeStepZone).CurMinute);
        }

        for (auto &thisTimeStepType : {TimeStepType::TimeStepZone, TimeStepType::TimeStepSystem}) { // Zone, HVAC
            for (Loop = 1; Loop <= NumOfRVariable; ++Loop) {
                if (RVariableTypes(Loop).timeStepType != thisTimeStepType) continue;
                auto &rVar(RVariableTypes(Loop).VarPtr());
                // Update meters on the TimeStep  (Zone)
                if (rVar.MeterArrayPtr != 0) {
                    if (VarMeterArrays(rVar.MeterArrayPtr).NumOnCustomMeters <= 0) {
                        UpdateMeterValues(rVar.TSValue * rVar.ZoneMult * rVar.ZoneListMult,
                                          VarMeterArrays(rVar.MeterArrayPtr).NumOnMeters,
                                          VarMeterArrays(rVar.MeterArrayPtr).OnMeters);
                    } else {
                        UpdateMeterValues(rVar.TSValue * rVar.ZoneMult * rVar.ZoneListMult,
                                          VarMeterArrays(rVar.MeterArrayPtr).NumOnMeters,
                                          VarMeterArrays(rVar.MeterArrayPtr).OnMeters,
                                          VarMeterArrays(rVar.MeterArrayPtr).NumOnCustomMeters,
                                          VarMeterArrays(rVar.MeterArrayPtr).OnCustomMeters);
                    }
                }
                ReportNow = true;
                if (rVar.SchedPtr > 0) ReportNow = (GetCurrentScheduleValue(rVar.SchedPtr) != 0.0); // SetReportNow(RVar%SchedPtr)
                if (!ReportNow || !rVar.Report) {
                    rVar.TSValue = 0.0;
                }
                //        IF (RVar%StoreType == AveragedVar) THEN
                //          RVar%Value=RVar%Value+RVar%TSValue/NumOfTimeStepInHour
                //        ELSE
                rVar.Value += rVar.TSValue;
                //        ENDIF

                if (!ReportNow || !rVar.Report) continue;

                if (rVar.frequency == ReportingFrequency::TimeStep) {
                    if (TimePrint) {
                        if (LHourP != HourOfDay || std::abs(LStartMin - StartMinute) > 0.001 ||
                            std::abs(LEndMin - TimeValue.at(thisTimeStepType).CurMinute) > 0.001) {
                            CurDayType = DayOfWeek;
                            if (HolidayIndex > 0) {
                                CurDayType = 7 + HolidayIndex;
                            }
                            WriteTimeStampFormatData(eso_stream,
                                                     ReportingFrequency::EachCall,
                                                     TimeStepStampReportNbr,
                                                     TimeStepStampReportChr,
                                                     DayOfSim,
                                                     DayOfSimChr,
                                                     true,
                                                     Month,
                                                     DayOfMonth,
                                                     HourOfDay,
                                                     TimeValue.at(thisTimeStepType).CurMinute,
                                                     StartMinute,
                                                     DSTIndicator,
                                                     DayTypes(CurDayType));
                            LHourP = HourOfDay;
                            LStartMin = StartMinute;
                            LEndMin = TimeValue.at(thisTimeStepType).CurMinute;
                        }
                        TimePrint = false;
                    }

                    WriteNumericData(rVar.ReportID, rVar.ReportIDChr, rVar.TSValue);
                    ++StdOutputRecordCount;

                    if (ResultsFramework::OutputSchema->timeSeriesEnabled()) {
                        ResultsFramework::OutputSchema->RITimestepTSData.pushVariableValue(rVar.ReportID, rVar.TSValue);
                    }
                }
                rVar.TSValue = 0.0;
                rVar.thisTSStored = false;
            } // Number of R Variables

            for (Loop = 1; Loop <= NumOfIVariable; ++Loop) {
                if (IVariableTypes(Loop).timeStepType != thisTimeStepType) continue;
                auto &iVar(IVariableTypes(Loop).VarPtr());
                ReportNow = true;
                if (iVar.SchedPtr > 0) ReportNow = (GetCurrentScheduleValue(iVar.SchedPtr) != 0.0); // SetReportNow(IVar%SchedPtr)
                if (!ReportNow) {
                    iVar.TSValue = 0.0;
                }
                //        IF (IVar%StoreType == AveragedVar) THEN
                //          IVar%Value=IVar%Value+REAL(IVar%TSValue,r64)/REAL(NumOfTimeStepInHour,r64)
                //        ELSE
                iVar.Value += iVar.TSValue;
                //        ENDIF

                if (!ReportNow || !iVar.Report) continue;

                if (iVar.frequency == ReportingFrequency::TimeStep) {
                    if (TimePrint) {
                        if (LHourP != HourOfDay || std::abs(LStartMin - StartMinute) > 0.001 ||
                            std::abs(LEndMin - TimeValue.at(thisTimeStepType).CurMinute) > 0.001) {
                            CurDayType = DayOfWeek;
                            if (HolidayIndex > 0) {
                                CurDayType = 7 + HolidayIndex;
                            }
                            WriteTimeStampFormatData(eso_stream,
                                                     ReportingFrequency::EachCall,
                                                     TimeStepStampReportNbr,
                                                     TimeStepStampReportChr,
                                                     DayOfSim,
                                                     DayOfSimChr,
                                                     true,
                                                     Month,
                                                     DayOfMonth,
                                                     HourOfDay,
                                                     TimeValue.at(thisTimeStepType).CurMinute,
                                                     StartMinute,
                                                     DSTIndicator,
                                                     DayTypes(CurDayType));
                            LHourP = HourOfDay;
                            LStartMin = StartMinute;
                            LEndMin = TimeValue.at(thisTimeStepType).CurMinute;
                        }
                        TimePrint = false;
                    }

                    WriteNumericData(iVar.ReportID, iVar.ReportIDChr, iVar.TSValue);
                    ++StdOutputRecordCount;

                    if (ResultsFramework::OutputSchema->timeSeriesEnabled()) {
                        ResultsFramework::OutputSchema->RITimestepTSData.pushVariableValue(iVar.ReportID, iVar.TSValue);
                    }
                }
                iVar.TSValue = 0.0;
                iVar.thisTSStored = false;
            } // Number of I Variables
        }     // Index Type (Zone or HVAC)

        UpdateMeters(MDHM);

        ReportTSMeters(StartMinute, TimeValue.at(TimeStepType::TimeStepZone).CurMinute, TimePrint, TimePrint);

    } // TimeStep Block

    // Hour Block
    if (EndHourFlag) {
        if (TrackingHourlyVariables) {
            CurDayType = DayOfWeek;
            if (HolidayIndex > 0) {
                CurDayType = 7 + HolidayIndex;
            }
            WriteTimeStampFormatData(eso_stream,
                                     ReportingFrequency::Hourly,
                                     TimeStepStampReportNbr,
                                     TimeStepStampReportChr,
                                     DayOfSim,
                                     DayOfSimChr,
                                     true,
                                     Month,
                                     DayOfMonth,
                                     HourOfDay,
                                     _,
                                     _,
                                     DSTIndicator,
                                     DayTypes(CurDayType));
            TimePrint = false;
        }

        if (ResultsFramework::OutputSchema->timeSeriesEnabled()) {
            if (!ResultsFramework::OutputSchema->RIHourlyTSData.rVariablesScanned()) {
                ResultsFramework::OutputSchema->initializeRTSDataFrame(ReportingFrequency::Hourly, RVariableTypes, NumOfRVariable);
            }
            if (!ResultsFramework::OutputSchema->RIHourlyTSData.iVariablesScanned()) {
                ResultsFramework::OutputSchema->initializeITSDataFrame(ReportingFrequency::Hourly, IVariableTypes, NumOfIVariable);
            }
            ResultsFramework::OutputSchema->RIHourlyTSData.newRow(Month, DayOfMonth, HourOfDay, 0);
        }

        for (auto &thisTimeStepType : {TimeStepType::TimeStepZone, TimeStepType::TimeStepSystem}) { // Zone, HVAC
            TimeValue.at(thisTimeStepType).CurMinute = 0.0;
            for (Loop = 1; Loop <= NumOfRVariable; ++Loop) {
                if (RVariableTypes(Loop).timeStepType != thisTimeStepType) continue;
                auto &rVar(RVariableTypes(Loop).VarPtr());
                //        ReportNow=.TRUE.
                //        IF (RVar%SchedPtr > 0) &
                //          ReportNow=(GetCurrentScheduleValue(RVar%SchedPtr) /= 0.0)  !SetReportNow(RVar%SchedPtr)

                //        IF (ReportNow) THEN
                if (rVar.tsStored) {
                    if (rVar.storeType == StoreType::Averaged) {
                        rVar.Value /= double(rVar.thisTSCount);
                    }
                    if (rVar.Report && rVar.frequency == ReportingFrequency::Hourly && rVar.Stored) {
                        WriteNumericData(rVar.ReportID, rVar.ReportIDChr, rVar.Value);
                        ++StdOutputRecordCount;
                        rVar.Stored = false;
                        // add time series value for hourly to data store
                        if (ResultsFramework::OutputSchema->timeSeriesEnabled()) {
                            ResultsFramework::OutputSchema->RIHourlyTSData.pushVariableValue(rVar.ReportID, rVar.Value);
                        }
                    }
                    rVar.StoreValue += rVar.Value;
                    ++rVar.NumStored;
                }
                rVar.tsStored = false;
                rVar.thisTSStored = false;
                rVar.thisTSCount = 0;
                rVar.Value = 0.0;
            } // Number of R Variables

            for (Loop = 1; Loop <= NumOfIVariable; ++Loop) {
                if (IVariableTypes(Loop).timeStepType != thisTimeStepType) continue;
                auto &iVar(IVariableTypes(Loop).VarPtr());
                //        ReportNow=.TRUE.
                //        IF (IVar%SchedPtr > 0) &
                //          ReportNow=(GetCurrentScheduleValue(IVar%SchedPtr) /= 0.0)  !SetReportNow(IVar%SchedPtr)
                //        IF (ReportNow) THEN
                if (iVar.tsStored) {
                    if (iVar.storeType == StoreType::Averaged) {
                        iVar.Value /= double(iVar.thisTSCount);
                    }
                    if (iVar.Report && iVar.frequency == ReportingFrequency::Hourly && iVar.Stored) {
                        WriteNumericData(iVar.ReportID, iVar.ReportIDChr, iVar.Value);
                        ++StdOutputRecordCount;
                        iVar.Stored = false;
                        if (ResultsFramework::OutputSchema->timeSeriesEnabled()) {
                            ResultsFramework::OutputSchema->RIHourlyTSData.pushVariableValue(iVar.ReportID, iVar.Value);
                        }
                    }
                    iVar.StoreValue += iVar.Value;
                    ++iVar.NumStored;
                }
                iVar.tsStored = false;
                iVar.thisTSStored = false;
                iVar.thisTSCount = 0;
                iVar.Value = 0.0;
            } // Number of I Variables
        }     // thisTimeStepType (Zone or HVAC)

        ReportHRMeters(TimePrint);

    } // Hour Block

    if (!EndHourFlag) return;

    // Day Block
    if (EndDayFlag) {
        if (TrackingDailyVariables) {
            CurDayType = DayOfWeek;
            if (HolidayIndex > 0) {
                CurDayType = 7 + HolidayIndex;
            }
            WriteTimeStampFormatData(eso_stream,
                                     ReportingFrequency::Daily,
                                     DailyStampReportNbr,
                                     DailyStampReportChr,
                                     DayOfSim,
                                     DayOfSimChr,
                                     true,
                                     Month,
                                     DayOfMonth,
                                     _,
                                     _,
                                     _,
                                     DSTIndicator,
                                     DayTypes(CurDayType));
            TimePrint = false;
        }
        if (ResultsFramework::OutputSchema->timeSeriesEnabled()) {
            if (!ResultsFramework::OutputSchema->RIDailyTSData.rVariablesScanned()) {
                ResultsFramework::OutputSchema->initializeRTSDataFrame(ReportingFrequency::Daily, RVariableTypes, NumOfRVariable);
            }
            if (!ResultsFramework::OutputSchema->RIDailyTSData.iVariablesScanned()) {
                ResultsFramework::OutputSchema->initializeITSDataFrame(ReportingFrequency::Daily, IVariableTypes, NumOfIVariable);
            }
            ResultsFramework::OutputSchema->RIDailyTSData.newRow(Month, DayOfMonth, HourOfDay, 0);
        }

        NumHoursInMonth += 24;
        for (auto &thisTimeStepType : {TimeStepType::TimeStepZone, TimeStepType::TimeStepSystem}) { // Zone, HVAC
            for (Loop = 1; Loop <= NumOfRVariable; ++Loop) {
                if (RVariableTypes(Loop).timeStepType == thisTimeStepType) {
                    WriteRealVariableOutput(RVariableTypes(Loop).VarPtr, ReportingFrequency::Daily);
                }
            } // Number of R Variables

            for (Loop = 1; Loop <= NumOfIVariable; ++Loop) {
                if (IVariableTypes(Loop).timeStepType == thisTimeStepType) {
                    WriteIntegerVariableOutput(IVariableTypes(Loop).VarPtr, ReportingFrequency::Daily);
                }
            } // Number of I Variables
        }     // thisTimeStepType (Zone or HVAC)

        ReportDYMeters(TimePrint);

    } // Day Block

    // Only continue if EndDayFlag is set
    if (!EndDayFlag) return;

    // Month Block
    if (EndMonthFlag || EndEnvrnFlag) {
        if (TrackingMonthlyVariables) {
            WriteTimeStampFormatData(
                eso_stream, ReportingFrequency::Monthly, MonthlyStampReportNbr, MonthlyStampReportChr, DayOfSim, DayOfSimChr, true, Month);
            TimePrint = false;
        }

        if (ResultsFramework::OutputSchema->timeSeriesEnabled()) {
            if (!ResultsFramework::OutputSchema->RIMonthlyTSData.rVariablesScanned()) {
                ResultsFramework::OutputSchema->initializeRTSDataFrame(ReportingFrequency::Monthly, RVariableTypes, NumOfRVariable);
            }
            if (!ResultsFramework::OutputSchema->RIMonthlyTSData.iVariablesScanned()) {
                ResultsFramework::OutputSchema->initializeITSDataFrame(ReportingFrequency::Monthly, IVariableTypes, NumOfIVariable);
            }
            ResultsFramework::OutputSchema->RIMonthlyTSData.newRow(Month, DayOfMonth, HourOfDay, 0);
        }

        NumHoursInSim += NumHoursInMonth;
        EndMonthFlag = false;
        for (auto &thisTimeStepType : {TimeStepType::TimeStepZone, TimeStepType::TimeStepSystem}) { // Zone, HVAC
            for (Loop = 1; Loop <= NumOfRVariable; ++Loop) {
                if (RVariableTypes(Loop).timeStepType == thisTimeStepType) {
                    WriteRealVariableOutput(RVariableTypes(Loop).VarPtr, ReportingFrequency::Monthly);
                }
            } // Number of R Variables

            for (Loop = 1; Loop <= NumOfIVariable; ++Loop) {
                if (IVariableTypes(Loop).timeStepType == thisTimeStepType) {
                    WriteIntegerVariableOutput(IVariableTypes(Loop).VarPtr, ReportingFrequency::Monthly);
                }
            } // Number of I Variables
        }     // thisTimeStepType (Zone, HVAC)

        ReportMNMeters(TimePrint);

        NumHoursInMonth = 0;
    } // Month Block

    // Sim/Environment Block
    if (EndEnvrnFlag) {
        if (TrackingRunPeriodVariables) {
            WriteTimeStampFormatData(
                eso_stream, ReportingFrequency::Simulation, RunPeriodStampReportNbr, RunPeriodStampReportChr, DayOfSim, DayOfSimChr, true);
            TimePrint = false;
        }

        if (ResultsFramework::OutputSchema->timeSeriesEnabled()) {
            if (!ResultsFramework::OutputSchema->RIRunPeriodTSData.rVariablesScanned()) {
                ResultsFramework::OutputSchema->initializeRTSDataFrame(ReportingFrequency::Simulation, RVariableTypes, NumOfRVariable);
            }
            if (!ResultsFramework::OutputSchema->RIRunPeriodTSData.iVariablesScanned()) {
                ResultsFramework::OutputSchema->initializeITSDataFrame(ReportingFrequency::Simulation, IVariableTypes, NumOfIVariable);
            }
            ResultsFramework::OutputSchema->RIRunPeriodTSData.newRow(Month, DayOfMonth, HourOfDay, 0);
        }
        for (auto &thisTimeStepType : {TimeStepType::TimeStepZone, TimeStepType::TimeStepSystem}) { // Zone, HVAC
            for (Loop = 1; Loop <= NumOfRVariable; ++Loop) {
                if (RVariableTypes(Loop).timeStepType == thisTimeStepType) {
                    WriteRealVariableOutput(RVariableTypes(Loop).VarPtr, ReportingFrequency::Simulation);
                }
            } // Number of R Variables

            for (Loop = 1; Loop <= NumOfIVariable; ++Loop) {
                if (IVariableTypes(Loop).timeStepType == thisTimeStepType) {
                    WriteIntegerVariableOutput(IVariableTypes(Loop).VarPtr, ReportingFrequency::Simulation);
                }
            } // Number of I Variables
        }     // thisTimeStepType (Zone, HVAC)

        ReportSMMeters(TimePrint);

        NumHoursInSim = 0;
    }

    // Yearly Block
    if (EndYearFlag) {
        if (TrackingYearlyVariables) {
            WriteYearlyTimeStamp(eso_stream, YearlyStampReportChr, DataGlobals::CalendarYearChr, true);
            TimePrint = false;
        }
        for (auto &thisTimeStepType : {TimeStepType::TimeStepZone, TimeStepType::TimeStepSystem}) { // Zone, HVAC
            for (Loop = 1; Loop <= NumOfRVariable; ++Loop) {
                if (RVariableTypes(Loop).timeStepType == thisTimeStepType) {
                    WriteRealVariableOutput(RVariableTypes(Loop).VarPtr, ReportingFrequency::Yearly);
                }
            } // Number of R Variables

            for (Loop = 1; Loop <= NumOfIVariable; ++Loop) {
                if (IVariableTypes(Loop).timeStepType == thisTimeStepType) {
                    WriteIntegerVariableOutput(IVariableTypes(Loop).VarPtr, ReportingFrequency::Yearly);
                }
            } // Number of I Variables
        }     // thisTimeStepType (Zone, HVAC)

        ReportYRMeters(TimePrint);

        DataGlobals::CalendarYear += 1;
        DataGlobals::CalendarYearChr = std::to_string(DataGlobals::CalendarYear);
    }
}

void AssignReportNumber(int &ReportNumber)
{

    // SUBROUTINE INFORMATION:
    //       AUTHOR         Linda K. Lawrie
    //       DATE WRITTEN   December 1997
    //       MODIFIED       na
    //       RE-ENGINEERED  na

    // PURPOSE OF THIS SUBROUTINE:
    // This subroutine returns the next report number available.  The report number
    // is used in output reports as a key.

    // METHODOLOGY EMPLOYED:
    // Use internal ReportNumberCounter to maintain current report numbers.

    // REFERENCES:
    // na

    // USE STATEMENTS:
    using namespace OutputProcessor;

    // Locals
    // SUBROUTINE ARGUMENT DEFINITIONS:

    // FUNCTION PARAMETER DEFINITIONS:
    // na

    // INTERFACE BLOCK SPECIFICATIONS:
    // na

    // DERIVED TYPE DEFINITIONS:
    // na

    // FUNCTION LOCAL VARIABLE DECLARATIONS:
    //////////// hoisted into namespace ////////////
    // static int ReportNumberCounter( 0 );
    ////////////////////////////////////////////////

    ++ReportNumberCounter;
    ReportNumber = ReportNumberCounter;
}

void GenOutputVariablesAuditReport()
{

    // SUBROUTINE INFORMATION:
    //       AUTHOR         Linda Lawrie
    //       DATE WRITTEN   February 2000
    //       MODIFIED       na
    //       RE-ENGINEERED  na

    // PURPOSE OF THIS SUBROUTINE:
    // This subroutine reports (to the .err file) any report variables
    // which were requested but not "setup" during the run.  These will
    // either be items that were not used in the IDF file or misspellings
    // of report variable names.

    // METHODOLOGY EMPLOYED:
    // Use flagged data structure in OutputProcessor.

    // REFERENCES:
    // na

    // Using/Aliasing
    using namespace DataPrecisionGlobals;
    using namespace OutputProcessor;
    using DataGlobals::DisplayAdvancedReportVariables;

    // Locals
    // SUBROUTINE ARGUMENT DEFINITIONS:
    // na

    // SUBROUTINE PARAMETER DEFINITIONS:
    static std::map<ReportingFrequency, std::string> reportFrequency({{ReportingFrequency::EachCall, "Detailed"},
                                                                      {ReportingFrequency::TimeStep, "TimeStep"},
                                                                      {ReportingFrequency::Hourly, "Hourly"},
                                                                      {ReportingFrequency::Daily, "Daily"},
                                                                      {ReportingFrequency::Monthly, "Monthly"},
                                                                      {ReportingFrequency::Yearly, "Annual"}});

    // INTERFACE BLOCK SPECIFICATIONS:
    // na

    // DERIVED TYPE DEFINITIONS:
    // na

    // SUBROUTINE LOCAL VARIABLE DECLARATIONS:
    static bool Rept(false);
    int Loop;
    static bool OpaqSurfWarned(false);

    for (Loop = 1; Loop <= NumOfReqVariables; ++Loop) {
        if (ReqRepVars(Loop).Used) continue;
        if (ReqRepVars(Loop).Key.empty()) ReqRepVars(Loop).Key = "*";
        if (has(ReqRepVars(Loop).VarName, "OPAQUE SURFACE INSIDE FACE CONDUCTION") && !DisplayAdvancedReportVariables && !OpaqSurfWarned) {
            ShowWarningError("Variables containing \"Opaque Surface Inside Face Conduction\" are now \"advanced\" variables.");
            ShowContinueError("You must enter the \"Output:Diagnostics,DisplayAdvancedReportVariables;\" statement to view.");
            ShowContinueError("First, though, read cautionary statements in the \"InputOutputReference\" document.");
            OpaqSurfWarned = true;
        }
        if (!Rept) {
            ShowWarningError("The following Report Variables were requested but not generated -- check.rdd file");
            ShowContinueError("Either the IDF did not contain these elements, the variable name is misspelled,");
            ShowContinueError("or the requested variable is an advanced output which requires Output : Diagnostics, DisplayAdvancedReportVariables;");
            Rept = true;
        }
        ShowMessage("Key=" + ReqRepVars(Loop).Key + ", VarName=" + ReqRepVars(Loop).VarName +
                    ", Frequency=" + reportFrequency[ReqRepVars(Loop).frequency]);
    }
}

void UpdateMeterReporting(OutputFiles &outputFiles)
{

    // SUBROUTINE INFORMATION:
    //       AUTHOR         Linda Lawrie
    //       DATE WRITTEN   January 2001
    //       MODIFIED       February 2007 -- add cumulative meter reporting
    //                      January 2012 -- add predefined tabular meter reporting
    //       RE-ENGINEERED  na

    // PURPOSE OF THIS SUBROUTINE:
    // This subroutine is called at the end of the first HVAC iteration and
    // sets up the reporting for the Energy Meters.  It also may show a fatal error
    // if errors occurred during initial SetupOutputVariable processing.  It "gets"
    // the Report Meter input:
    // Report Meter,
    //        \memo Meters requested here show up on eplusout.eso and eplusout.mtr
    //   A1 , \field Meter_Name
    //        \required-field
    //        \note Form is EnergyUseType:..., e.g. Electricity:* for all Electricity meters
    //        \note or EndUse:..., e.g. InteriorLights:* for all interior lights
    //        \note Report MeterFileOnly puts results on the eplusout.mtr file only
    //   A2 ; \field Reporting_Frequency
    //        \type choice
    //        \key timestep
    //        \note timestep refers to the zone timestep/timestep in hour value
    //        \note runperiod, environment, and annual are the same
    //        \key hourly
    //        \key daily
    //        \key monthly
    //        \key runperiod
    //        \key environment
    //        \key annual
    //        \note runperiod, environment, and annual are synonymous
    // Report MeterFileOnly,
    //        \memo same reporting as Report Meter -- goes to eplusout.mtr only
    //   A1 , \field Meter_Name
    //        \required-field
    //        \note Form is EnergyUseType:..., e.g. Electricity:* for all Electricity meters
    //        \note or EndUse:..., e.g. InteriorLights:* for all interior lights
    //        \note Report MeterFileOnly puts results on the eplusout.mtr file only
    //   A2 ; \field Reporting_Frequency
    //        \type choice
    //        \key timestep
    //        \note timestep refers to the zone timestep/timestep in hour value
    //        \note runperiod, environment, and annual are the same
    //        \key hourly
    //        \key daily
    //        \key monthly
    //        \key runperiod
    //        \key environment
    //        \key annual
    //        \note runperiod, environment, and annual are synonymous

    // Using/Aliasing
    using namespace DataIPShortCuts;
    using namespace DataPrecisionGlobals;
    using namespace OutputProcessor;

    // SUBROUTINE LOCAL VARIABLE DECLARATIONS:
    int Loop;
    Array1D_string Alphas(2);
    Array1D<Real64> Numbers(1);
    int NumAlpha;
    int NumNumbers;
    int IOStat;
    std::string::size_type WildCard;
    std::string::size_type TestLen(0);
    std::string::size_type varnameLen;
    int NumReqMeters;
    int NumReqMeterFOs;
    int Meter;
    ReportingFrequency ReportFreq;
    bool NeverFound;

    static bool ErrorsFound(false); // If errors detected in input

    GetCustomMeterInput(ErrorsFound);
    if (ErrorsFound) {
        ErrorsLogged = true;
    }

    cCurrentModuleObject = "Output:Meter";
    NumReqMeters = inputProcessor->getNumObjectsFound(cCurrentModuleObject);

    for (Loop = 1; Loop <= NumReqMeters; ++Loop) {

        inputProcessor->getObjectItem(cCurrentModuleObject,
                                      Loop,
                                      Alphas,
                                      NumAlpha,
                                      Numbers,
                                      NumNumbers,
                                      IOStat,
                                      lNumericFieldBlanks,
                                      lAlphaFieldBlanks,
                                      cAlphaFieldNames,
                                      cNumericFieldNames);

        varnameLen = index(Alphas(1), '[');
        if (varnameLen != std::string::npos) Alphas(1).erase(varnameLen);

        WildCard = index(Alphas(1), '*');
        if (WildCard != std::string::npos) {
            TestLen = WildCard;
        }

        ReportFreq = determineFrequency(Alphas(2));

        if (WildCard == std::string::npos) {
            Meter = UtilityRoutines::FindItem(Alphas(1), EnergyMeters);
            if (Meter == 0) {
                ShowWarningError(cCurrentModuleObject + ": invalid " + cAlphaFieldNames(1) + "=\"" + Alphas(1) + "\" - not found.");
                continue;
            }

            SetInitialMeterReportingAndOutputNames(outputFiles, Meter, false, ReportFreq, false);

        } else { // Wildcard input
            NeverFound = true;
            for (Meter = 1; Meter <= NumEnergyMeters; ++Meter) {
                if (!UtilityRoutines::SameString(EnergyMeters(Meter).Name.substr(0, TestLen), Alphas(1).substr(0, TestLen))) continue;
                NeverFound = false;

                SetInitialMeterReportingAndOutputNames(outputFiles, Meter, false, ReportFreq, false);
            }
            if (NeverFound) {
                ShowWarningError(cCurrentModuleObject + ": invalid " + cAlphaFieldNames(1) + "=\"" + Alphas(1) + "\" - not found.");
            }
        }
    }

    cCurrentModuleObject = "Output:Meter:MeterFileOnly";
    NumReqMeterFOs = inputProcessor->getNumObjectsFound(cCurrentModuleObject);
    for (Loop = 1; Loop <= NumReqMeterFOs; ++Loop) {

        inputProcessor->getObjectItem(cCurrentModuleObject,
                                      Loop,
                                      Alphas,
                                      NumAlpha,
                                      Numbers,
                                      NumNumbers,
                                      IOStat,
                                      lNumericFieldBlanks,
                                      lAlphaFieldBlanks,
                                      cAlphaFieldNames,
                                      cNumericFieldNames);

        varnameLen = index(Alphas(1), '[');
        if (varnameLen != std::string::npos) Alphas(1).erase(varnameLen);

        WildCard = index(Alphas(1), '*');
        if (WildCard != std::string::npos) {
            TestLen = WildCard;
        }

        ReportFreq = determineFrequency(Alphas(2));

        if (WildCard == std::string::npos) {
            Meter = UtilityRoutines::FindItem(Alphas(1), EnergyMeters);
            if (Meter == 0) {
                ShowWarningError(cCurrentModuleObject + ": invalid " + cAlphaFieldNames(1) + "=\"" + Alphas(1) + "\" - not found.");
                continue;
            }

            SetInitialMeterReportingAndOutputNames(outputFiles, Meter, true, ReportFreq, false);

        } else { // Wildcard input
            NeverFound = true;
            for (Meter = 1; Meter <= NumEnergyMeters; ++Meter) {
                if (!UtilityRoutines::SameString(EnergyMeters(Meter).Name.substr(0, TestLen), Alphas(1).substr(0, TestLen))) continue;
                NeverFound = false;

                SetInitialMeterReportingAndOutputNames(outputFiles, Meter, true, ReportFreq, false);
            }
            if (NeverFound) {
                ShowWarningError(cCurrentModuleObject + ": invalid " + cAlphaFieldNames(1) + "=\"" + Alphas(1) + "\" - not found.");
            }
        }
    }

    cCurrentModuleObject = "Output:Meter:Cumulative";
    NumReqMeters = inputProcessor->getNumObjectsFound(cCurrentModuleObject);

    for (Loop = 1; Loop <= NumReqMeters; ++Loop) {

        inputProcessor->getObjectItem(cCurrentModuleObject,
                                      Loop,
                                      Alphas,
                                      NumAlpha,
                                      Numbers,
                                      NumNumbers,
                                      IOStat,
                                      lNumericFieldBlanks,
                                      lAlphaFieldBlanks,
                                      cAlphaFieldNames,
                                      cNumericFieldNames);

        varnameLen = index(Alphas(1), '[');
        if (varnameLen != std::string::npos) Alphas(1).erase(varnameLen);

        WildCard = index(Alphas(1), '*');
        if (WildCard != std::string::npos) {
            TestLen = WildCard;
        }

        ReportFreq = determineFrequency(Alphas(2));

        if (WildCard == std::string::npos) {
            Meter = UtilityRoutines::FindItem(Alphas(1), EnergyMeters);
            if (Meter == 0) {
                ShowWarningError(cCurrentModuleObject + ": invalid " + cAlphaFieldNames(1) + "=\"" + Alphas(1) + "\" - not found.");
                continue;
            }

            SetInitialMeterReportingAndOutputNames(outputFiles, Meter, false, ReportFreq, true);

        } else { // Wildcard input
            NeverFound = true;
            for (Meter = 1; Meter <= NumEnergyMeters; ++Meter) {
                if (!UtilityRoutines::SameString(EnergyMeters(Meter).Name.substr(0, TestLen), Alphas(1).substr(0, TestLen))) continue;
                NeverFound = false;

                SetInitialMeterReportingAndOutputNames(outputFiles, Meter, false, ReportFreq, true);
            }
            if (NeverFound) {
                ShowWarningError(cCurrentModuleObject + ": invalid " + cAlphaFieldNames(1) + "=\"" + Alphas(1) + "\" - not found.");
            }
        }
    }

    cCurrentModuleObject = "Output:Meter:Cumulative:MeterFileOnly";
    NumReqMeterFOs = inputProcessor->getNumObjectsFound(cCurrentModuleObject);
    for (Loop = 1; Loop <= NumReqMeterFOs; ++Loop) {

        inputProcessor->getObjectItem(cCurrentModuleObject,
                                      Loop,
                                      Alphas,
                                      NumAlpha,
                                      Numbers,
                                      NumNumbers,
                                      IOStat,
                                      lNumericFieldBlanks,
                                      lAlphaFieldBlanks,
                                      cAlphaFieldNames,
                                      cNumericFieldNames);

        varnameLen = index(Alphas(1), '[');
        if (varnameLen != std::string::npos) Alphas(1).erase(varnameLen);

        WildCard = index(Alphas(1), '*');
        if (WildCard != std::string::npos) {
            TestLen = WildCard;
        }

        ReportFreq = determineFrequency(Alphas(2));

        if (WildCard == std::string::npos) {
            Meter = UtilityRoutines::FindItem(Alphas(1), EnergyMeters);
            if (Meter == 0) {
                ShowWarningError(cCurrentModuleObject + ": invalid " + cAlphaFieldNames(1) + "=\"" + Alphas(1) + "\" - not found.");
                continue;
            }

            SetInitialMeterReportingAndOutputNames(outputFiles, Meter, true, ReportFreq, true);

        } else { // Wildcard input
            NeverFound = true;
            for (Meter = 1; Meter <= NumEnergyMeters; ++Meter) {
                if (!UtilityRoutines::SameString(EnergyMeters(Meter).Name.substr(0, TestLen), Alphas(1).substr(0, TestLen))) continue;
                NeverFound = false;

                SetInitialMeterReportingAndOutputNames(outputFiles, Meter, true, ReportFreq, true);
            }
            if (NeverFound) {
                ShowWarningError(cCurrentModuleObject + ": invalid " + cAlphaFieldNames(1) + "=\"" + Alphas(1) + "\" - not found.");
            }
        }
    }

    ReportMeterDetails();

    if (ErrorsLogged) {
        ShowFatalError("UpdateMeterReporting: Previous Meter Specification errors cause program termination.");
    }

    MeterValue.dimension(NumEnergyMeters, 0.0);
}

void SetInitialMeterReportingAndOutputNames(OutputFiles &outputFiles,
                                            int const WhichMeter,              // Which meter number
                                            bool const MeterFileOnlyIndicator, // true if this is a meter file only reporting
                                            OutputProcessor::ReportingFrequency const FrequencyIndicator, // at what frequency is the meter reported
                                            bool const CumulativeIndicator // true if this is a Cumulative meter reporting
)
{

    // SUBROUTINE INFORMATION:
    //       AUTHOR         Linda Lawrie
    //       DATE WRITTEN   February 2007
    //       MODIFIED       na
    //       RE-ENGINEERED  na

    // PURPOSE OF THIS SUBROUTINE:
    // Set values and output initial names to output files.

    // METHODOLOGY EMPLOYED:
    // na

    // REFERENCES:
    // na

    // Using/Aliasing
    using namespace DataPrecisionGlobals;
    using namespace OutputProcessor;
    using General::TrimSigDigits;

    // Locals
    // SUBROUTINE ARGUMENT DEFINITIONS:

    // SUBROUTINE PARAMETER DEFINITIONS:
    // na

    // INTERFACE BLOCK SPECIFICATIONS:
    // na

    // DERIVED TYPE DEFINITIONS:
    // na

    // SUBROUTINE LOCAL VARIABLE DECLARATIONS:
    int indexGroupKey;
    std::string indexGroup;

    if ((FrequencyIndicator == ReportingFrequency::EachCall) ||
        (FrequencyIndicator == ReportingFrequency::TimeStep)) { // roll "detailed" into TimeStep
        if (!CumulativeIndicator) {
            if (MeterFileOnlyIndicator) {
                if (EnergyMeters(WhichMeter).RptTS) {
                    ShowWarningError("Output:Meter:MeterFileOnly requested for \"" + EnergyMeters(WhichMeter).Name +
                                     "\" (TimeStep), already on \"Output:Meter\". Will report to both " + DataStringGlobals::outputEsoFileName +
                                     " and " + OutputFiles::getSingleton().mtr.fileName);
                }
            }
            if (!EnergyMeters(WhichMeter).RptTS) {
                EnergyMeters(WhichMeter).RptTS = true;
                if (MeterFileOnlyIndicator) EnergyMeters(WhichMeter).RptTSFO = true;
                indexGroupKey = DetermineIndexGroupKeyFromMeterName(EnergyMeters(WhichMeter).Name);
                indexGroup = DetermineIndexGroupFromMeterGroup(EnergyMeters(WhichMeter));
                WriteMeterDictionaryItem(outputFiles,
                                         FrequencyIndicator,
                                         StoreType::Summed,
                                         EnergyMeters(WhichMeter).TSRptNum,
                                         indexGroupKey,
                                         indexGroup,
                                         EnergyMeters(WhichMeter).TSRptNumChr,
                                         EnergyMeters(WhichMeter).Name,
                                         EnergyMeters(WhichMeter).Units,
                                         false,
                                         MeterFileOnlyIndicator);
            }
        } else {
            if (MeterFileOnlyIndicator) {
                if (EnergyMeters(WhichMeter).RptAccTS) {
                    ShowWarningError("Output:Meter:MeterFileOnly requested for \"Cumulative " + EnergyMeters(WhichMeter).Name +
                                     "\" (TimeStep), already on \"Output:Meter\". Will report to both " + DataStringGlobals::outputEsoFileName +
                                     " and " + OutputFiles::getSingleton().mtr.fileName);
                }
            }
            if (!EnergyMeters(WhichMeter).RptAccTS) {
                EnergyMeters(WhichMeter).RptAccTS = true;
                if (MeterFileOnlyIndicator) EnergyMeters(WhichMeter).RptAccTSFO = true;
                indexGroupKey = DetermineIndexGroupKeyFromMeterName(EnergyMeters(WhichMeter).Name);
                indexGroup = DetermineIndexGroupFromMeterGroup(EnergyMeters(WhichMeter));
                WriteMeterDictionaryItem(outputFiles,
                                         FrequencyIndicator,
                                         StoreType::Summed,
                                         EnergyMeters(WhichMeter).TSAccRptNum,
                                         indexGroupKey,
                                         indexGroup,
                                         TrimSigDigits(EnergyMeters(WhichMeter).TSAccRptNum),
                                         EnergyMeters(WhichMeter).Name,
                                         EnergyMeters(WhichMeter).Units,
                                         true,
                                         MeterFileOnlyIndicator);
            }
        }
    } else if (FrequencyIndicator == ReportingFrequency::Hourly) {
        if (!CumulativeIndicator) {
            if (MeterFileOnlyIndicator) {
                if (EnergyMeters(WhichMeter).RptHR) {
                    ShowWarningError("Output:Meter:MeterFileOnly requested for \"" + EnergyMeters(WhichMeter).Name +
                                     "\" (Hourly), already on \"Output:Meter\". Will report to both " + DataStringGlobals::outputEsoFileName +
                                     " and " + OutputFiles::getSingleton().mtr.fileName);
                }
            }
            if (!EnergyMeters(WhichMeter).RptHR) {
                EnergyMeters(WhichMeter).RptHR = true;
                if (MeterFileOnlyIndicator) EnergyMeters(WhichMeter).RptHRFO = true;
                if (!MeterFileOnlyIndicator) TrackingHourlyVariables = true;
                indexGroupKey = DetermineIndexGroupKeyFromMeterName(EnergyMeters(WhichMeter).Name);
                indexGroup = DetermineIndexGroupFromMeterGroup(EnergyMeters(WhichMeter));
                WriteMeterDictionaryItem(outputFiles,
                                         FrequencyIndicator,
                                         StoreType::Summed,
                                         EnergyMeters(WhichMeter).HRRptNum,
                                         indexGroupKey,
                                         indexGroup,
                                         EnergyMeters(WhichMeter).HRRptNumChr,
                                         EnergyMeters(WhichMeter).Name,
                                         EnergyMeters(WhichMeter).Units,
                                         false,
                                         MeterFileOnlyIndicator);
            }
        } else {
            if (MeterFileOnlyIndicator) {
                if (EnergyMeters(WhichMeter).RptAccHR) {
                    ShowWarningError("Output:Meter:MeterFileOnly requested for \"Cumulative " + EnergyMeters(WhichMeter).Name +
                                     "\" (Hourly), already on \"Output:Meter\". Will report to both " + DataStringGlobals::outputEsoFileName +
                                     " and " + OutputFiles::getSingleton().mtr.fileName);
                }
            }
            if (!EnergyMeters(WhichMeter).RptAccHR) {
                EnergyMeters(WhichMeter).RptAccHR = true;
                if (MeterFileOnlyIndicator) EnergyMeters(WhichMeter).RptAccHRFO = true;
                if (!MeterFileOnlyIndicator) TrackingHourlyVariables = true;
                indexGroupKey = DetermineIndexGroupKeyFromMeterName(EnergyMeters(WhichMeter).Name);
                indexGroup = DetermineIndexGroupFromMeterGroup(EnergyMeters(WhichMeter));
                WriteMeterDictionaryItem(outputFiles,
                                         FrequencyIndicator,
                                         StoreType::Summed,
                                         EnergyMeters(WhichMeter).HRAccRptNum,
                                         indexGroupKey,
                                         indexGroup,
                                         TrimSigDigits(EnergyMeters(WhichMeter).HRAccRptNum),
                                         EnergyMeters(WhichMeter).Name,
                                         EnergyMeters(WhichMeter).Units,
                                         true,
                                         MeterFileOnlyIndicator);
            }
        }
    } else if (FrequencyIndicator == ReportingFrequency::Daily) {
        if (!CumulativeIndicator) {
            if (MeterFileOnlyIndicator) {
                if (EnergyMeters(WhichMeter).RptDY) {
                    ShowWarningError("Output:Meter:MeterFileOnly requested for \"" + EnergyMeters(WhichMeter).Name +
                                     "\" (Daily), already on \"Output:Meter\". Will report to both " + DataStringGlobals::outputEsoFileName +
                                     " and " + OutputFiles::getSingleton().mtr.fileName);
                }
            }
            if (!EnergyMeters(WhichMeter).RptDY) {
                EnergyMeters(WhichMeter).RptDY = true;
                if (MeterFileOnlyIndicator) EnergyMeters(WhichMeter).RptDYFO = true;
                if (!MeterFileOnlyIndicator) TrackingDailyVariables = true;
                indexGroupKey = DetermineIndexGroupKeyFromMeterName(EnergyMeters(WhichMeter).Name);
                indexGroup = DetermineIndexGroupFromMeterGroup(EnergyMeters(WhichMeter));
                WriteMeterDictionaryItem(outputFiles,
                                         FrequencyIndicator,
                                         StoreType::Summed,
                                         EnergyMeters(WhichMeter).DYRptNum,
                                         indexGroupKey,
                                         indexGroup,
                                         EnergyMeters(WhichMeter).DYRptNumChr,
                                         EnergyMeters(WhichMeter).Name,
                                         EnergyMeters(WhichMeter).Units,
                                         false,
                                         MeterFileOnlyIndicator);
            }
        } else {
            if (MeterFileOnlyIndicator) {
                if (EnergyMeters(WhichMeter).RptAccDY) {
                    ShowWarningError("Output:Meter:MeterFileOnly requested for \"Cumulative " + EnergyMeters(WhichMeter).Name +
                                     "\" (Hourly), already on \"Output:Meter\". Will report to both " + DataStringGlobals::outputEsoFileName +
                                     " and " + OutputFiles::getSingleton().mtr.fileName);
                }
            }
            if (!EnergyMeters(WhichMeter).RptAccDY) {
                EnergyMeters(WhichMeter).RptAccDY = true;
                if (MeterFileOnlyIndicator) EnergyMeters(WhichMeter).RptAccDYFO = true;
                if (!MeterFileOnlyIndicator) TrackingDailyVariables = true;
                indexGroupKey = DetermineIndexGroupKeyFromMeterName(EnergyMeters(WhichMeter).Name);
                indexGroup = DetermineIndexGroupFromMeterGroup(EnergyMeters(WhichMeter));
                WriteMeterDictionaryItem(outputFiles,
                                         FrequencyIndicator,
                                         StoreType::Summed,
                                         EnergyMeters(WhichMeter).DYAccRptNum,
                                         indexGroupKey,
                                         indexGroup,
                                         TrimSigDigits(EnergyMeters(WhichMeter).DYAccRptNum),
                                         EnergyMeters(WhichMeter).Name,
                                         EnergyMeters(WhichMeter).Units,
                                         true,
                                         MeterFileOnlyIndicator);
            }
        }
    } else if (FrequencyIndicator == ReportingFrequency::Monthly) {
        if (!CumulativeIndicator) {
            if (MeterFileOnlyIndicator) {
                if (EnergyMeters(WhichMeter).RptMN) {
                    ShowWarningError("Output:Meter:MeterFileOnly requested for \"" + EnergyMeters(WhichMeter).Name +
                                     "\" (Monthly), already on \"Output:Meter\". Will report to both " + DataStringGlobals::outputEsoFileName +
                                     " and " + OutputFiles::getSingleton().mtr.fileName);
                }
            }
            if (!EnergyMeters(WhichMeter).RptMN) {
                EnergyMeters(WhichMeter).RptMN = true;
                if (MeterFileOnlyIndicator) EnergyMeters(WhichMeter).RptMNFO = true;
                if (!MeterFileOnlyIndicator) TrackingMonthlyVariables = true;
                indexGroupKey = DetermineIndexGroupKeyFromMeterName(EnergyMeters(WhichMeter).Name);
                indexGroup = DetermineIndexGroupFromMeterGroup(EnergyMeters(WhichMeter));
                WriteMeterDictionaryItem(outputFiles,
                                         FrequencyIndicator,
                                         StoreType::Summed,
                                         EnergyMeters(WhichMeter).MNRptNum,
                                         indexGroupKey,
                                         indexGroup,
                                         EnergyMeters(WhichMeter).MNRptNumChr,
                                         EnergyMeters(WhichMeter).Name,
                                         EnergyMeters(WhichMeter).Units,
                                         false,
                                         MeterFileOnlyIndicator);
            }
        } else {
            if (MeterFileOnlyIndicator) {
                if (EnergyMeters(WhichMeter).RptAccMN) {
                    ShowWarningError("Output:Meter:MeterFileOnly requested for \"Cumulative " + EnergyMeters(WhichMeter).Name +
                                     "\" (Monthly), already on \"Output:Meter\". Will report to both " + DataStringGlobals::outputEsoFileName +
                                     " and " + OutputFiles::getSingleton().mtr.fileName);
                }
            }
            if (!EnergyMeters(WhichMeter).RptAccMN) {
                EnergyMeters(WhichMeter).RptAccMN = true;
                if (MeterFileOnlyIndicator) EnergyMeters(WhichMeter).RptAccMNFO = true;
                if (!MeterFileOnlyIndicator) TrackingMonthlyVariables = true;
                indexGroupKey = DetermineIndexGroupKeyFromMeterName(EnergyMeters(WhichMeter).Name);
                indexGroup = DetermineIndexGroupFromMeterGroup(EnergyMeters(WhichMeter));
                WriteMeterDictionaryItem(outputFiles,
                                         FrequencyIndicator,
                                         StoreType::Summed,
                                         EnergyMeters(WhichMeter).MNAccRptNum,
                                         indexGroupKey,
                                         indexGroup,
                                         TrimSigDigits(EnergyMeters(WhichMeter).MNAccRptNum),
                                         EnergyMeters(WhichMeter).Name,
                                         EnergyMeters(WhichMeter).Units,
                                         true,
                                         MeterFileOnlyIndicator);
            }
        }
    } else if (FrequencyIndicator == ReportingFrequency::Yearly) {
        if (!CumulativeIndicator) {
            if (MeterFileOnlyIndicator) {
                if (EnergyMeters(WhichMeter).RptYR) {
                    ShowWarningError("Output:Meter:MeterFileOnly requested for \"" + EnergyMeters(WhichMeter).Name +
                                     "\" (Annual), already on \"Output:Meter\". Will report to both " + DataStringGlobals::outputEsoFileName +
                                     " and " + OutputFiles::getSingleton().mtr.fileName);
                }
            }
            if (!EnergyMeters(WhichMeter).RptYR) {
                EnergyMeters(WhichMeter).RptYR = true;
                if (MeterFileOnlyIndicator) EnergyMeters(WhichMeter).RptYRFO = true;
                if (!MeterFileOnlyIndicator) TrackingYearlyVariables = true;
                indexGroupKey = DetermineIndexGroupKeyFromMeterName(EnergyMeters(WhichMeter).Name);
                indexGroup = DetermineIndexGroupFromMeterGroup(EnergyMeters(WhichMeter));
                WriteMeterDictionaryItem(outputFiles,
                                         FrequencyIndicator,
                                         StoreType::Summed,
                                         EnergyMeters(WhichMeter).YRRptNum,
                                         indexGroupKey,
                                         indexGroup,
                                         EnergyMeters(WhichMeter).YRRptNumChr,
                                         EnergyMeters(WhichMeter).Name,
                                         EnergyMeters(WhichMeter).Units,
                                         false,
                                         MeterFileOnlyIndicator);
            }
        } else {
            if (MeterFileOnlyIndicator) {
                if (EnergyMeters(WhichMeter).RptAccYR) {
                    ShowWarningError("Output:Meter:MeterFileOnly requested for \"Cumulative " + EnergyMeters(WhichMeter).Name +
                                     "\" (Annual), already on \"Output:Meter\". Will report to both " + DataStringGlobals::outputEsoFileName +
                                     " and " + OutputFiles::getSingleton().mtr.fileName);
                }
            }
            if (!EnergyMeters(WhichMeter).RptAccYR) {
                EnergyMeters(WhichMeter).RptAccYR = true;
                if (MeterFileOnlyIndicator) EnergyMeters(WhichMeter).RptAccYRFO = true;
                if (!MeterFileOnlyIndicator) TrackingYearlyVariables = true;
                indexGroupKey = DetermineIndexGroupKeyFromMeterName(EnergyMeters(WhichMeter).Name);
                indexGroup = DetermineIndexGroupFromMeterGroup(EnergyMeters(WhichMeter));
                WriteMeterDictionaryItem(outputFiles,
                                         FrequencyIndicator,
                                         StoreType::Summed,
                                         EnergyMeters(WhichMeter).YRAccRptNum,
                                         indexGroupKey,
                                         indexGroup,
                                         TrimSigDigits(EnergyMeters(WhichMeter).YRAccRptNum),
                                         EnergyMeters(WhichMeter).Name,
                                         EnergyMeters(WhichMeter).Units,
                                         true,
                                         MeterFileOnlyIndicator);
            }
        }
    } else if (FrequencyIndicator == ReportingFrequency::Simulation) {
        if (!CumulativeIndicator) {
            if (MeterFileOnlyIndicator) {
                if (EnergyMeters(WhichMeter).RptSM) {
                    ShowWarningError("Output:Meter:MeterFileOnly requested for \"" + EnergyMeters(WhichMeter).Name +
                                     "\" (RunPeriod), already on \"Output:Meter\". Will report to both " + DataStringGlobals::outputEsoFileName +
                                     " and " + OutputFiles::getSingleton().mtr.fileName);
                }
            }
            if (!EnergyMeters(WhichMeter).RptSM) {
                EnergyMeters(WhichMeter).RptSM = true;
                if (MeterFileOnlyIndicator) EnergyMeters(WhichMeter).RptSMFO = true;
                if (!MeterFileOnlyIndicator) TrackingRunPeriodVariables = true;
                indexGroupKey = DetermineIndexGroupKeyFromMeterName(EnergyMeters(WhichMeter).Name);
                indexGroup = DetermineIndexGroupFromMeterGroup(EnergyMeters(WhichMeter));
                WriteMeterDictionaryItem(outputFiles,
                                         FrequencyIndicator,
                                         StoreType::Summed,
                                         EnergyMeters(WhichMeter).SMRptNum,
                                         indexGroupKey,
                                         indexGroup,
                                         EnergyMeters(WhichMeter).SMRptNumChr,
                                         EnergyMeters(WhichMeter).Name,
                                         EnergyMeters(WhichMeter).Units,
                                         false,
                                         MeterFileOnlyIndicator);
            }
        } else {
            if (MeterFileOnlyIndicator) {
                if (EnergyMeters(WhichMeter).RptAccSM) {
                    ShowWarningError("Output:Meter:MeterFileOnly requested for \"Cumulative " + EnergyMeters(WhichMeter).Name +
                                     "\" (RunPeriod), already on \"Output:Meter\". Will report to both " + DataStringGlobals::outputEsoFileName +
                                     " and " + OutputFiles::getSingleton().mtr.fileName);
                }
            }
            if (!EnergyMeters(WhichMeter).RptAccSM) {
                EnergyMeters(WhichMeter).RptAccSM = true;
                if (MeterFileOnlyIndicator) EnergyMeters(WhichMeter).RptAccSMFO = true;
                if (!MeterFileOnlyIndicator) TrackingRunPeriodVariables = true;
                indexGroupKey = DetermineIndexGroupKeyFromMeterName(EnergyMeters(WhichMeter).Name);
                indexGroup = DetermineIndexGroupFromMeterGroup(EnergyMeters(WhichMeter));
                WriteMeterDictionaryItem(outputFiles,
                                         FrequencyIndicator,
                                         StoreType::Summed,
                                         EnergyMeters(WhichMeter).SMAccRptNum,
                                         indexGroupKey,
                                         indexGroup,
                                         TrimSigDigits(EnergyMeters(WhichMeter).SMAccRptNum),
                                         EnergyMeters(WhichMeter).Name,
                                         EnergyMeters(WhichMeter).Units,
                                         true,
                                         MeterFileOnlyIndicator);
            }
        }
    } else {
    }
}

int GetMeterIndex(std::string const &MeterName)
{

    // FUNCTION INFORMATION:
    //       AUTHOR         Linda K. Lawrie
    //       DATE WRITTEN   August 2002
    //       MODIFIED       na
    //       RE-ENGINEERED  na

    // PURPOSE OF THIS FUNCTION:
    // This function returns a index to the meter "number" (aka assigned report number)
    // for the meter name.  If none active for this run, a zero is returned.  This is used later to
    // obtain a meter "value".

    // Using/Aliasing
    using namespace DataPrecisionGlobals;
    using namespace OutputProcessor;
    using SortAndStringUtilities::SetupAndSort;

    // Return value
    int MeterIndex;

    // FUNCTION LOCAL VARIABLE DECLARATIONS:
    // Valid Meter names because matching case insensitive
    static Array1D_string ValidMeterNames;
    static Array1D_int iValidMeterNames;
    static int NumValidMeters(0);
    //////////// hoisted into namespace changed to GetMeterIndexFirstCall////////////
    // static bool FirstCall( true );
    ////////////////////////////////////////////////
    int Found;

    if (GetMeterIndexFirstCall || (NumValidMeters != NumEnergyMeters)) {
        NumValidMeters = NumEnergyMeters;
        ValidMeterNames.allocate(NumValidMeters);
        for (Found = 1; Found <= NumValidMeters; ++Found) {
            ValidMeterNames(Found) = UtilityRoutines::MakeUPPERCase(EnergyMeters(Found).Name);
        }
        iValidMeterNames.allocate(NumValidMeters);
        SetupAndSort(ValidMeterNames, iValidMeterNames);
        GetMeterIndexFirstCall = false;
    }

    MeterIndex = UtilityRoutines::FindItemInSortedList(MeterName, ValidMeterNames, NumValidMeters);
    if (MeterIndex != 0) MeterIndex = iValidMeterNames(MeterIndex);

    return MeterIndex;
}

std::string GetMeterResourceType(int const MeterNumber) // Which Meter Number (from GetMeterIndex)
{

    // FUNCTION INFORMATION:
    //       AUTHOR         Linda K. Lawrie
    //       DATE WRITTEN   August 2002
    //       MODIFIED       na
    //       RE-ENGINEERED  na

    // PURPOSE OF THIS FUNCTION:
    // This function returns the character string of Resource Type for the
    // given meter number/index. If MeterNumber is 0, ResourceType=Invalid/Unknown.

    // METHODOLOGY EMPLOYED:
    // na

    // REFERENCES:
    // na

    // Using/Aliasing
    using namespace DataPrecisionGlobals;
    using namespace OutputProcessor;

    // Return value
    std::string ResourceType;

    // Locals
    // FUNCTION ARGUMENT DEFINITIONS:

    // FUNCTION PARAMETER DEFINITIONS:
    // na

    // INTERFACE BLOCK SPECIFICATIONS:
    // na

    // DERIVED TYPE DEFINITIONS:
    // na

    // FUNCTION LOCAL VARIABLE DECLARATIONS:
    if (MeterNumber > 0) {
        ResourceType = EnergyMeters(MeterNumber).ResourceType;
    } else {
        ResourceType = "Invalid/Unknown";
    }

    return ResourceType;
}

Real64 GetCurrentMeterValue(int const MeterNumber) // Which Meter Number (from GetMeterIndex)
{

    // FUNCTION INFORMATION:
    //       AUTHOR         Linda K. Lawrie
    //       DATE WRITTEN   August 2002
    //       MODIFIED       na
    //       RE-ENGINEERED  na

    // PURPOSE OF THIS FUNCTION:
    // This function returns the current meter value (timestep) for the meter number indicated.

    // METHODOLOGY EMPLOYED:
    // Uses internal EnergyMeters structure to get value.

    // REFERENCES:
    // na

    // Using/Aliasing
    using namespace DataPrecisionGlobals;
    using namespace OutputProcessor;

    // Return value
    Real64 CurrentMeterValue;

    // Locals
    // FUNCTION ARGUMENT DEFINITIONS:

    // FUNCTION PARAMETER DEFINITIONS:
    // na

    // INTERFACE BLOCK SPECIFICATIONS:
    // na

    // DERIVED TYPE DEFINITIONS:
    // na

    // FUNCTION LOCAL VARIABLE DECLARATIONS:
    // na

    if (MeterNumber > 0) {
        CurrentMeterValue = EnergyMeters(MeterNumber).CurTSValue;
    } else {
        CurrentMeterValue = 0.0;
    }

    return CurrentMeterValue;
}

Real64 GetInstantMeterValue(int const MeterNumber,                             // Which Meter Number (from GetMeterIndex)
                            OutputProcessor::TimeStepType const t_timeStepType // Whether this is zone of HVAC
)
{

    // FUNCTION INFORMATION:
    //       AUTHOR         Richard Liesen
    //       DATE WRITTEN   February 2003
    //       MODIFIED       na
    //       RE-ENGINEERED  na

    // PURPOSE OF THIS FUNCTION:
    // This function returns the Instantaneous meter value (timestep) for the meter number indicated
    //  using TimeStepType to differentiate between Zone and HVAC values.

    // METHODOLOGY EMPLOYED:
    // Uses internal EnergyMeters structure to get value.

    // REFERENCES:
    // na

    // Using/Aliasing
    using namespace DataPrecisionGlobals;
    using namespace OutputProcessor;

    // Return value
    Real64 InstantMeterValue(0.0);

    // Locals
    // FUNCTION ARGUMENT DEFINITIONS:

    // FUNCTION PARAMETER DEFINITIONS:
    // na

    // INTERFACE BLOCK SPECIFICATIONS:
    // na

    // DERIVED TYPE DEFINITIONS:
    // na

    // FUNCTION LOCAL VARIABLE DECLARATIONS:

    //      EnergyMeters(Meter)%TSValue=EnergyMeters(EnergyMeters(Meter)%SourceMeter)%TSValue-MeterValue(Meter)

    if (MeterNumber == 0) return InstantMeterValue;

    auto &energy_meter(EnergyMeters(MeterNumber));
    auto &cache_beg(energy_meter.InstMeterCacheStart);
    auto &cache_end(energy_meter.InstMeterCacheEnd);
    if (energy_meter.TypeOfMeter != MeterType_CustomDec) {
        // section added to speed up the execution of this routine
        // instead of looping through all the VarMeterArrays to see if a RVariableType is used for a
        // specific meter, create a list of all the indexes for RVariableType that are used for that
        // meter.
        if (cache_beg == 0) { // not yet added to the cache
            for (int Loop = 1; Loop <= NumVarMeterArrays; ++Loop) {
                auto const &var_meter_on(VarMeterArrays(Loop).OnMeters);
                for (int Meter = 1, Meter_end = VarMeterArrays(Loop).NumOnMeters; Meter <= Meter_end; ++Meter) {
                    if (var_meter_on(Meter) == MeterNumber) {
                        IncrementInstMeterCache();
                        cache_end = InstMeterCacheLastUsed;
                        if (cache_beg == 0) cache_beg = InstMeterCacheLastUsed;
                        InstMeterCache(InstMeterCacheLastUsed) = VarMeterArrays(Loop).RepVariable;
                        break;
                    }
                }
                auto const &var_meter_on_custom(VarMeterArrays(Loop).OnCustomMeters);
                for (int Meter = 1, Meter_end = VarMeterArrays(Loop).NumOnCustomMeters; Meter <= Meter_end; ++Meter) {
                    if (var_meter_on_custom(Meter) == MeterNumber) {
                        IncrementInstMeterCache();
                        cache_end = InstMeterCacheLastUsed;
                        if (cache_beg == 0) cache_beg = InstMeterCacheLastUsed;
                        InstMeterCache(InstMeterCacheLastUsed) = VarMeterArrays(Loop).RepVariable;
                        break;
                    }
                } // End Number of Meters Loop
            }
        }
        for (int Loop = cache_beg; Loop <= cache_end; ++Loop) {
            auto &r_var_loop(RVariableTypes(InstMeterCache(Loop)));
            // Separate the Zone variables from the HVAC variables using TimeStepType
            if (r_var_loop.timeStepType == t_timeStepType) {
                auto &rVar(r_var_loop.VarPtr());
                // Add to the total all of the appropriate variables
                InstantMeterValue += rVar.Which * rVar.ZoneMult * rVar.ZoneListMult;
            }
        }
    } else { // MeterType_CustomDec
        // Get Source Meter value
        // Loop through all report meters to find correct report variables to add to instant meter total
        for (int Loop = 1; Loop <= NumVarMeterArrays; ++Loop) {
            auto &r_var_loop(RVariableTypes(VarMeterArrays(Loop).RepVariable));

            auto const &var_meter_on(VarMeterArrays(Loop).OnMeters);
            for (int Meter = 1, Meter_end = VarMeterArrays(Loop).NumOnMeters; Meter <= Meter_end; ++Meter) {
                if (var_meter_on(Meter) == energy_meter.SourceMeter) {
                    // Separate the Zone variables from the HVAC variables using TimeStepType
                    if (r_var_loop.timeStepType == t_timeStepType) {
                        auto &rVar(r_var_loop.VarPtr());
                        // Add to the total all of the appropriate variables
                        InstantMeterValue += rVar.Which * rVar.ZoneMult * rVar.ZoneListMult;
                        break;
                    }
                }
            }

            auto const &var_meter_on_custom(VarMeterArrays(Loop).OnCustomMeters);
            for (int Meter = 1, Meter_end = VarMeterArrays(Loop).NumOnCustomMeters; Meter <= Meter_end; ++Meter) {
                if (var_meter_on_custom(Meter) == energy_meter.SourceMeter) {
                    // Separate the Zone variables from the HVAC variables using TimeStepType
                    if (r_var_loop.timeStepType == t_timeStepType) {
                        auto &rVar(r_var_loop.VarPtr());
                        // Add to the total all of the appropriate variables
                        InstantMeterValue += rVar.Which * rVar.ZoneMult * rVar.ZoneListMult;
                        break;
                    }
                }
            }

        } // End Number of Meters Loop
        for (int Loop = 1; Loop <= NumVarMeterArrays; ++Loop) {
            auto &r_var_loop(RVariableTypes(VarMeterArrays(Loop).RepVariable));

            auto const &var_meter_on(VarMeterArrays(Loop).OnMeters);
            for (int Meter = 1, Meter_end = VarMeterArrays(Loop).NumOnMeters; Meter <= Meter_end; ++Meter) {
                if (var_meter_on(Meter) == MeterNumber) {
                    // Separate the Zone variables from the HVAC variables using TimeStepType
                    if (r_var_loop.timeStepType == t_timeStepType) {
                        auto &rVar(r_var_loop.VarPtr());
                        // Add to the total all of the appropriate variables
                        InstantMeterValue -= rVar.Which * rVar.ZoneMult * rVar.ZoneListMult;
                        break;
                    }
                }
            }

            auto const &var_meter_on_custom(VarMeterArrays(Loop).OnCustomMeters);
            for (int Meter = 1, Meter_end = VarMeterArrays(Loop).NumOnCustomMeters; Meter <= Meter_end; ++Meter) {
                if (var_meter_on_custom(Meter) == MeterNumber) {
                    // Separate the Zone variables from the HVAC variables using TimeStepType
                    if (r_var_loop.timeStepType == t_timeStepType) {
                        auto &rVar(r_var_loop.VarPtr());
                        // Add to the total all of the appropriate variables
                        InstantMeterValue -= rVar.Which * rVar.ZoneMult * rVar.ZoneListMult;
                        break;
                    }
                }
            }

        } // End Number of Meters Loop
    }

    return InstantMeterValue;
}

void IncrementInstMeterCache()
{
    // SUBROUTINE INFORMATION:
    //       AUTHOR         Jason Glazer
    //       DATE WRITTEN   January 2013
    //       MODIFIED
    //       RE-ENGINEERED  na

    // PURPOSE OF THIS FUNCTION:
    // Manage the InstMeterCache array

    // METHODOLOGY EMPLOYED:
    // When the array grows to large, double it.

    // REFERENCES:
    // na

    // Using/Aliasing
    using namespace OutputProcessor;

    if (!allocated(InstMeterCache)) {
        InstMeterCache.dimension(InstMeterCacheSizeInc, 0); // zero the entire array
        InstMeterCacheLastUsed = 1;
    } else {
        ++InstMeterCacheLastUsed;
        // if larger than current size grow the array
        if (InstMeterCacheLastUsed > InstMeterCacheSize) {
            InstMeterCache.redimension(InstMeterCacheSize += InstMeterCacheSizeInc, 0);
        }
    }
}

Real64 GetInternalVariableValue(int const varType,    // 1=integer, 2=real, 3=meter
                                int const keyVarIndex // Array index
)
{
    // FUNCTION INFORMATION:
    //       AUTHOR         Linda K. Lawrie
    //       DATE WRITTEN   December 2000
    //       MODIFIED       August 2003, M. J. Witte
    //       RE-ENGINEERED  na

    // PURPOSE OF THIS FUNCTION:
    // This function returns the current value of the Internal Variable assigned to
    // the varType and keyVarIndex.  Values may be accessed for REAL(r64) and integer
    // report variables and meter variables.  The variable type (varType) may be
    // determined by calling subroutine and GetVariableKeyCountandType.  The
    // index (keyVarIndex) may be determined by calling subroutine GetVariableKeys.

    // METHODOLOGY EMPLOYED:
    // Uses Internal OutputProcessor data structure to return value.

    // REFERENCES:
    // na

    // Using/Aliasing
    using namespace DataPrecisionGlobals;
    using namespace OutputProcessor;
    using ScheduleManager::GetCurrentScheduleValue;

    // Return value
    Real64 resultVal; // value returned

    // Locals
    // FUNCTION ARGUMENT DEFINITIONS:

    // FUNCTION PARAMETER DEFINITIONS:
    // na

    // INTERFACE BLOCK SPECIFICATIONS:
    // na

    // DERIVED TYPE DEFINITIONS:
    // na

    // FUNCTION LOCAL VARIABLE DECLARATIONS:
    // na

    // Select based on variable type:  integer, real, or meter
    if (varType == 0) { // Variable not a found variable
        resultVal = 0.0;
    } else if (varType == 1) { // Integer
        if (keyVarIndex > NumOfIVariable) {
            ShowFatalError("GetInternalVariableValue: Integer variable passed index beyond range of array.");
            ShowContinueError("Index = " + General::TrimSigDigits(keyVarIndex) +
                              " Number of integer variables = " + General::TrimSigDigits(NumOfIVariable));
        }
        if (keyVarIndex < 1) {
            ShowFatalError("GetInternalVariableValue: Integer variable passed index <1. Index = " + General::TrimSigDigits(keyVarIndex));
        }

        // must use %Which, %Value is always zero if variable is not a requested report variable
        resultVal = double(IVariableTypes(keyVarIndex).VarPtr().Which);
    } else if (varType == 2) { // real
        if (keyVarIndex > NumOfRVariable) {
            ShowFatalError("GetInternalVariableValue: Real variable passed index beyond range of array.");
            ShowContinueError("Index = " + General::TrimSigDigits(keyVarIndex) +
                              " Number of real variables = " + General::TrimSigDigits(NumOfRVariable));
        }
        if (keyVarIndex < 1) {
            ShowFatalError("GetInternalVariableValue: Integer variable passed index <1. Index = " + General::TrimSigDigits(keyVarIndex));
        }

        // must use %Which, %Value is always zero if variable is not a requested report variable
        resultVal = RVariableTypes(keyVarIndex).VarPtr().Which;
    } else if (varType == 3) { // Meter
        resultVal = GetCurrentMeterValue(keyVarIndex);
    } else if (varType == 4) { // Schedule
        resultVal = GetCurrentScheduleValue(keyVarIndex);
    } else {
        resultVal = 0.0;
    }

    return resultVal;
}

Real64 GetInternalVariableValueExternalInterface(int const varType,    // 1=integer, 2=REAL(r64), 3=meter
                                                 int const keyVarIndex // Array index
)
{
    // FUNCTION INFORMATION:
    //       AUTHOR         Thierry S. Nouidui
    //       DATE WRITTEN   August 2011
    //       MODIFIED       na
    //       RE-ENGINEERED  na

    // PURPOSE OF THIS FUNCTION:
    // This function returns the last zone-timestep value of the Internal Variable assigned to
    // the varType and keyVarIndex.  Values may be accessed for REAL(r64) and integer
    // report variables and meter variables.  The variable type (varType) may be
    // determined by calling subroutine and GetVariableKeyCountandType.  The
    // index (keyVarIndex) may be determined by calling subroutine GetVariableKeys.

    // METHODOLOGY EMPLOYED:
    // Uses Internal OutputProcessor data structure to return value.

    // REFERENCES:
    // na

    // Using/Aliasing
    using namespace DataPrecisionGlobals;
    using namespace OutputProcessor;
    using ScheduleManager::GetCurrentScheduleValue;

    // Return value
    Real64 resultVal; // value returned

    // Locals
    // FUNCTION ARGUMENT DEFINITIONS:

    // FUNCTION PARAMETER DEFINITIONS:
    // na

    // INTERFACE BLOCK SPECIFICATIONS:
    // na

    // DERIVED TYPE DEFINITIONS:
    // na

    // FUNCTION LOCAL VARIABLE DECLARATIONS:
    // na

    // Select based on variable type:  integer, REAL(r64), or meter
    if (varType == 0) { // Variable not a found variable
        resultVal = 0.0;
    } else if (varType == 1) { // Integer
        if (keyVarIndex > NumOfIVariable) {
            ShowFatalError("GetInternalVariableValueExternalInterface: passed index beyond range of array.");
        }
        if (keyVarIndex < 1) {
            ShowFatalError("GetInternalVariableValueExternalInterface: passed index beyond range of array.");
        }

        // must use %EITSValue, %This is the last-zonetimestep value
        resultVal = double(IVariableTypes(keyVarIndex).VarPtr().EITSValue);
    } else if (varType == 2) { // REAL(r64)
        if (keyVarIndex > NumOfRVariable) {
            ShowFatalError("GetInternalVariableValueExternalInterface: passed index beyond range of array.");
        }
        if (keyVarIndex < 1) {
            ShowFatalError("GetInternalVariableValueExternalInterface: passed index beyond range of array.");
        }

        // must use %EITSValue, %This is the last-zonetimestep value
        resultVal = RVariableTypes(keyVarIndex).VarPtr().EITSValue;
    } else if (varType == 3) { // Meter
        resultVal = GetCurrentMeterValue(keyVarIndex);
    } else if (varType == 4) { // Schedule
        resultVal = GetCurrentScheduleValue(keyVarIndex);
    } else {
        resultVal = 0.0;
    }

    return resultVal;
}

int GetNumMeteredVariables(std::string const &EP_UNUSED(ComponentType), // Given Component Type
                           std::string const &ComponentName             // Given Component Name (user defined)
)
{

    // FUNCTION INFORMATION:
    //       AUTHOR         Linda Lawrie
    //       DATE WRITTEN   May 2005
    //       MODIFIED       na
    //       RE-ENGINEERED  na

    // PURPOSE OF THIS FUNCTION:
    // This function counts the number of metered variables associated with the
    // given ComponentType/Name.   This resultant number would then be used to
    // allocate arrays for a call the GetMeteredVariables routine.

    // METHODOLOGY EMPLOYED:
    // na

    // REFERENCES:
    // na

    // Using/Aliasing
    using namespace DataPrecisionGlobals;
    using namespace OutputProcessor;

    // Return value
    int NumVariables;

    // Locals
    // FUNCTION ARGUMENT DEFINITIONS:

    // FUNCTION PARAMETER DEFINITIONS:
    // na

    // INTERFACE BLOCK SPECIFICATIONS:
    // na

    // DERIVED TYPE DEFINITIONS:
    // na

    // FUNCTION LOCAL VARIABLE DECLARATIONS:
    int Loop;

    NumVariables = 0;
    for (Loop = 1; Loop <= NumOfRVariable; ++Loop) {
        //    Pos=INDEX(RVariableTypes(Loop)%VarName,':')
        //    IF (ComponentName /= RVariableTypes(Loop)%VarNameUC(1:Pos-1)) CYCLE
        if (ComponentName != RVariableTypes(Loop).KeyNameOnlyUC) continue;
        auto &rVar(RVariableTypes(Loop).VarPtr());
        if (rVar.MeterArrayPtr == 0) {
            continue;
        }
        if (VarMeterArrays(rVar.MeterArrayPtr).NumOnMeters > 0) {
            ++NumVariables;
        }
    }

    return NumVariables;
}

<<<<<<< HEAD
void GetMeteredVariables(std::string const &ComponentType,                      // Given Component Type
                         std::string const &ComponentName,                      // Given Component Name (user defined)
                         Array1D_int &VarIndexes,                               // Variable Numbers
                         Array1D_int &VarTypes,                                 // Variable Types (1=integer, 2=real, 3=meter)
                         Array1D<OutputProcessor::TimeStepType> &TimeStepTypes, // Variable Index Types (1=Zone,2=HVAC)
                         Array1D<OutputProcessor::Unit> &unitsForVar,           // units from enum for each variable
                         Array1D_int &ResourceTypes,                            // ResourceTypes for each variable
                         Array1D_string &EndUses,                               // EndUses for each variable
                         Array1D_string &Groups,                                // Groups for each variable
                         Array1D_string &Names,                                 // Variable Names for each variable
                         int &NumFound                                          // Number Found
=======
void GetMeteredVariables(std::string const &ComponentType,                     // Given Component Type
                         std::string const &ComponentName,                     // Given Component Name (user defined)
                         Array1D_int &VarIndexes,                              // Variable Numbers
                         Array1D_int &VarTypes,                                // Variable Types (1=integer, 2=real, 3=meter)
                         Array1A<OutputProcessor::TimeStepType> TimeStepTypes, // Variable Index Types (1=Zone,2=HVAC)
                         Array1A<OutputProcessor::Unit> unitsForVar,           // units from enum for each variable
                         Array1D_int &ResourceTypes,                           // ResourceTypes for each variable
                         Array1D_string &EndUses,                              // EndUses for each variable
                         Array1D_string &Groups,                               // Groups for each variable
                         Array1D_string &Names,                                // Variable Names for each variable
                         int &NumFound                                         // Number Found
>>>>>>> e3984a56
)
{

    // SUBROUTINE INFORMATION:
    //       AUTHOR         Linda Lawrie
    //       DATE WRITTEN   May 2005
    //       MODIFIED       Jason DeGraw 2/12/2020, de-optionalized
    //       RE-ENGINEERED  na

    // PURPOSE OF THIS SUBROUTINE:
    // This routine gets the variable names and other associated information
    // for metered variables associated with the given ComponentType/Name.

    // Using/Aliasing
    using namespace DataPrecisionGlobals;
    using namespace DataGlobalConstants;
    using namespace OutputProcessor;

    // SUBROUTINE LOCAL VARIABLE DECLARATIONS:
    int Loop;
    int NumVariables;
    int MeterPtr;
    int NumOnMeterPtr;
    int MeterNum;

    NumVariables = 0;

    for (Loop = 1; Loop <= NumOfRVariable; ++Loop) {
        //    Pos=INDEX(RVariableTypes(Loop)%VarName,':')
        //    IF (ComponentName /= RVariableTypes(Loop)%VarNameUC(1:Pos-1)) CYCLE
        if (ComponentName != RVariableTypes(Loop).KeyNameOnlyUC) continue;
        auto &rVar(RVariableTypes(Loop).VarPtr());
        if (rVar.MeterArrayPtr == 0) continue;
        NumOnMeterPtr = VarMeterArrays(rVar.MeterArrayPtr).NumOnMeters;
        MeterPtr = VarMeterArrays(rVar.MeterArrayPtr).OnMeters(1);
        if (MeterPtr) {
            ++NumVariables;
            VarIndexes(NumVariables) = Loop;
            VarTypes(NumVariables) = 2;
            TimeStepTypes(NumVariables) = RVariableTypes(Loop).timeStepType;
            unitsForVar(NumVariables) = RVariableTypes(Loop).units;

            ResourceTypes(NumVariables) = AssignResourceTypeNum(UtilityRoutines::MakeUPPERCase(EnergyMeters(MeterPtr).ResourceType));
            
            Names(NumVariables) = RVariableTypes(Loop).VarNameUC;

            for (MeterNum = 1; MeterNum <= NumOnMeterPtr; ++MeterNum) {
                MeterPtr = VarMeterArrays(rVar.MeterArrayPtr).OnMeters(MeterNum);
                if (!EnergyMeters(MeterPtr).EndUse.empty()) {
                    EndUses(NumVariables) = UtilityRoutines::MakeUPPERCase(EnergyMeters(MeterPtr).EndUse);
                    break;
                }
            }

            for (MeterNum = 1; MeterNum <= NumOnMeterPtr; ++MeterNum) {
                MeterPtr = VarMeterArrays(rVar.MeterArrayPtr).OnMeters(MeterNum);
                if (!EnergyMeters(MeterPtr).Group.empty()) {
                    Groups(NumVariables) = UtilityRoutines::MakeUPPERCase(EnergyMeters(MeterPtr).Group);
                    break;
                }
            }

        } else {
            ShowWarningError("Referenced variable or meter used in the wrong context \"" + ComponentName + "\" of type \"" + ComponentType + "\"");
        }
    }

    NumFound = NumVariables; // Should just return this
}

void GetMeteredVariables(std::string const &ComponentType,                      // Given Component Type
                         std::string const &ComponentName,                      // Given Component Name (user defined)
                         Array1D_int &VarIndexes,                               // Variable Numbers
                         Array1D_int &VarTypes,                                 // Variable Types (1=integer, 2=real, 3=meter)
<<<<<<< HEAD
                         Array1D<OutputProcessor::TimeStepType> &TimeStepTypes, // Variable Index Types (1=Zone,2=HVAC)
                         Array1D<OutputProcessor::Unit> &unitsForVar,           // units from enum for each variable
=======
                         Array1A<OutputProcessor::TimeStepType> TimeStepTypes,  // Variable Index Types (1=Zone,2=HVAC)
                         Array1A<OutputProcessor::Unit> unitsForVar,            // units from enum for each variable
>>>>>>> e3984a56
                         Array1D_int &ResourceTypes,                            // ResourceTypes for each variable
                         Array1D_string &EndUses,                               // EndUses for each variable
                         Array1D_string &Groups,                                // Groups for each variable
                         Array1D_string &Names,                                 // Variable Names for each variable
                         Array1D_int &VarIDs                                    // Variable Report Numbers
)
{

    // SUBROUTINE INFORMATION:
    //       AUTHOR         Linda Lawrie
    //       DATE WRITTEN   May 2005
    //       MODIFIED       Jason DeGraw 2/12/2020, de-optionalized
    //       RE-ENGINEERED  na

    // PURPOSE OF THIS SUBROUTINE:
    // This routine gets the variable names and other associated information
    // for metered variables associated with the given ComponentType/Name.

    // Using/Aliasing
    using namespace DataPrecisionGlobals;
    using namespace DataGlobalConstants;
    using namespace OutputProcessor;

    // SUBROUTINE LOCAL VARIABLE DECLARATIONS:
    int Loop;
    int NumVariables;
    int MeterPtr;
    int NumOnMeterPtr;
    int MeterNum;

    NumVariables = 0;

    for (Loop = 1; Loop <= NumOfRVariable; ++Loop) {
        //    Pos=INDEX(RVariableTypes(Loop)%VarName,':')
        //    IF (ComponentName /= RVariableTypes(Loop)%VarNameUC(1:Pos-1)) CYCLE
        if (ComponentName != RVariableTypes(Loop).KeyNameOnlyUC) continue;
        auto &rVar(RVariableTypes(Loop).VarPtr());
        if (rVar.MeterArrayPtr == 0) continue;
        NumOnMeterPtr = VarMeterArrays(rVar.MeterArrayPtr).NumOnMeters;
        MeterPtr = VarMeterArrays(rVar.MeterArrayPtr).OnMeters(1);
        if (MeterPtr) {
            ++NumVariables;
            VarIndexes(NumVariables) = Loop;
            VarTypes(NumVariables) = 2;
            TimeStepTypes(NumVariables) = RVariableTypes(Loop).timeStepType;
            unitsForVar(NumVariables) = RVariableTypes(Loop).units;

            ResourceTypes(NumVariables) = AssignResourceTypeNum(UtilityRoutines::MakeUPPERCase(EnergyMeters(MeterPtr).ResourceType));
            Names(NumVariables) = RVariableTypes(Loop).VarNameUC;

            for (MeterNum = 1; MeterNum <= NumOnMeterPtr; ++MeterNum) {
                MeterPtr = VarMeterArrays(rVar.MeterArrayPtr).OnMeters(MeterNum);
                if (!EnergyMeters(MeterPtr).EndUse.empty()) {
                    EndUses(NumVariables) = UtilityRoutines::MakeUPPERCase(EnergyMeters(MeterPtr).EndUse);
                    break;
                }
            }

           for (MeterNum = 1; MeterNum <= NumOnMeterPtr; ++MeterNum) {
                MeterPtr = VarMeterArrays(rVar.MeterArrayPtr).OnMeters(MeterNum);
                if (!EnergyMeters(MeterPtr).Group.empty()) {
                    Groups(NumVariables) = UtilityRoutines::MakeUPPERCase(EnergyMeters(MeterPtr).Group);
                    break;
                }
            }

            VarIDs(NumVariables) = rVar.ReportID;

        } else {
            ShowWarningError("Referenced variable or meter used in the wrong context \"" + ComponentName + "\" of type \"" + ComponentType + "\"");
        }
    }

}


void GetVariableKeyCountandType(std::string const &varName,                 // Standard variable name
                                int &numKeys,                               // Number of keys found
                                int &varType,                               // 0=not found, 1=integer, 2=real, 3=meter
                                OutputProcessor::StoreType &varAvgSum,      // Variable  is Averaged=1 or Summed=2
                                OutputProcessor::TimeStepType &varStepType, // Variable time step is Zone=1 or HVAC=2
                                OutputProcessor::Unit &varUnits             // Units enumeration

)
{

    // SUBROUTINE INFORMATION:
    //       AUTHOR         Michael J. Witte
    //       DATE WRITTEN   August 2003
    //       MODIFIED       na
    //       RE-ENGINEERED  na

    // PURPOSE OF THIS SUBROUTINE:
    // This subroutine returns the variable TYPE (Real, integer, meter, schedule, etc.)
    // (varType) whether it is an averaged or summed variable (varAvgSum),
    // whether it is a zone or HVAC time step (varStepType),
    // and the number of keynames for a given report variable or report meter name
    // (varName).  The variable type (varType) and number of keys (numKeys) are
    // used when calling subroutine GetVariableKeys to obtain a list of the
    // keynames for a particular variable and a corresponding list of indexes.

    // METHODOLOGY EMPLOYED:
    // Uses Internal OutputProcessor data structure to search for varName
    // in each of the three output data arrays:
    //       RVariableTypes - real report variables
    //       IVariableTypes - integer report variables
    //       EnergyMeters   - report meters (via GetMeterIndex function)
    //       Schedules      - specific schedule values
    // When the variable is found, the variable type (varType) is set and the
    // number of associated keys is counted.
    // varType is assigned as follows:
    //       0 = not found
    //       1 = integer
    //       2 = real
    //       3 = meter
    //       4 = schedule
    //  varAvgSum is assigned as follows:
    //       1 = averaged
    //       2 = summed
    //  varStepType is assigned as follows:
    //       1 = zone time step
    //       2 = HVAC time step

    // Using/Aliasing
    using namespace DataPrecisionGlobals;
    using namespace OutputProcessor;
    using ScheduleManager::GetScheduleIndex;
    using ScheduleManager::GetScheduleType;
    using SortAndStringUtilities::SetupAndSort;

    // SUBROUTINE LOCAL VARIABLE DECLARATIONS:
    static Array1D_int keyVarIndexes; // Array index for specific key name
    static int curKeyVarIndexLimit;   // current limit for keyVarIndexes
    //////////// hoisted into namespace ////////////////////////////////////////////////
    // static bool InitFlag( true ); // for initting the keyVarIndexes array
    ////////////////////////////////////////////////////////////////////////////////////
    int Loop; // Loop counters
    int Loop2;
    std::string::size_type Position; // Starting point of search string
    int VFound;                      // Found integer/real variable attributes
    bool Found;                      // True if varName is found
    bool Duplicate;                  // True if keyname is a duplicate
    std::string VarKeyPlusName;      // Full variable name including keyname and units
    std::string varNameUpper;        // varName pushed to all upper case
    static Array1D_string varNames;  // stored variable names
    static Array1D_int ivarNames;    // pointers for sorted information
    static int numVarNames;          // number of variable names

    // INITIALIZATIONS
    if (InitFlag) {
        curKeyVarIndexLimit = 1000;
        keyVarIndexes.allocate(curKeyVarIndexLimit);
        numVarNames = NumVariablesForOutput;
        varNames.allocate(numVarNames);
        for (Loop = 1; Loop <= NumVariablesForOutput; ++Loop) {
            varNames(Loop) = UtilityRoutines::MakeUPPERCase(DDVariableTypes(Loop).VarNameOnly);
        }
        ivarNames.allocate(numVarNames);
        SetupAndSort(varNames, ivarNames);
        InitFlag = false;
    }

    if (numVarNames != NumVariablesForOutput) {
        numVarNames = NumVariablesForOutput;
        varNames.allocate(numVarNames);
        for (Loop = 1; Loop <= NumVariablesForOutput; ++Loop) {
            varNames(Loop) = UtilityRoutines::MakeUPPERCase(DDVariableTypes(Loop).VarNameOnly);
        }
        ivarNames.allocate(numVarNames);
        SetupAndSort(varNames, ivarNames);
    }

    keyVarIndexes = 0;
    varType = VarType_NotFound;
    numKeys = 0;
    varAvgSum = StoreType::Averaged;
    varStepType = TimeStepType::TimeStepZone;
    varUnits = OutputProcessor::Unit::None;
    Found = false;
    Duplicate = false;
    varNameUpper = varName;

    // Search Variable List First
    VFound = UtilityRoutines::FindItemInSortedList(varNameUpper, varNames, numVarNames);
    if (VFound != 0) {
        varType = DDVariableTypes(ivarNames(VFound)).VariableType;
    }

    if (varType == VarType_Integer) {
        // Search Integer Variables
        for (Loop = 1; Loop <= NumOfIVariable; ++Loop) {
            VarKeyPlusName = IVariableTypes(Loop).VarNameUC;
            Position = index(VarKeyPlusName, ':' + varNameUpper, true);
            if (Position != std::string::npos) {
                if (VarKeyPlusName.substr(Position + 1) == varNameUpper) {
                    Found = true;
                    varType = VarType_Integer;
                    Duplicate = false;
                    // Check if duplicate - duplicates happen if the same report variable/key name
                    // combination is requested more than once in the idf at different reporting
                    // frequencies
                    for (Loop2 = 1; Loop2 <= numKeys; ++Loop2) {
                        if (VarKeyPlusName == IVariableTypes(keyVarIndexes(Loop2)).VarNameUC) Duplicate = true;
                    }
                    if (!Duplicate) {
                        ++numKeys;
                        if (numKeys > curKeyVarIndexLimit) {
                            keyVarIndexes.redimension(curKeyVarIndexLimit += 500, 0);
                        }
                        keyVarIndexes(numKeys) = Loop;
                        varAvgSum = DDVariableTypes(ivarNames(VFound)).storeType;
                        varStepType = DDVariableTypes(ivarNames(VFound)).timeStepType;
                        varUnits = DDVariableTypes(ivarNames(VFound)).units;
                    }
                }
            }
        }
    } else if (varType == VarType_Real) {
        // Search real Variables Next
        for (Loop = 1; Loop <= NumOfRVariable; ++Loop) {
            if (RVariableTypes(Loop).VarNameOnlyUC == varNameUpper) {
                Found = true;
                varType = VarType_Real;
                Duplicate = false;
                // Check if duplicate - duplicates happen if the same report variable/key name
                // combination is requested more than once in the idf at different reporting
                // frequencies
                VarKeyPlusName = RVariableTypes(Loop).VarNameUC;
                for (Loop2 = 1; Loop2 <= numKeys; ++Loop2) {
                    if (VarKeyPlusName == RVariableTypes(keyVarIndexes(Loop2)).VarNameUC) Duplicate = true;
                }
                if (!Duplicate) {
                    ++numKeys;
                    if (numKeys > curKeyVarIndexLimit) {
                        keyVarIndexes.redimension(curKeyVarIndexLimit += 500, 0);
                    }
                    keyVarIndexes(numKeys) = Loop;
                    varAvgSum = DDVariableTypes(ivarNames(VFound)).storeType;
                    varStepType = DDVariableTypes(ivarNames(VFound)).timeStepType;
                    varUnits = DDVariableTypes(ivarNames(VFound)).units;
                }
            }
        }
    }

    // Search Meters if not found in integers or reals
    // Use the GetMeterIndex function
    // Meters do not have keys, so only one will be found
    if (!Found) {
        keyVarIndexes(1) = GetMeterIndex(varName);
        if (keyVarIndexes(1) > 0) {
            Found = true;
            numKeys = 1;
            varType = VarType_Meter;
            varUnits = EnergyMeters(keyVarIndexes(1)).Units;
            varAvgSum = StoreType::Summed;
            varStepType = TimeStepType::TimeStepZone;
        }
    }

    // Search schedules if not found in integers, reals, or meters
    // Use the GetScheduleIndex function
    // Schedules do not have keys, so only one will be found
    if (!Found) {
        keyVarIndexes(1) = GetScheduleIndex(varName);
        if (keyVarIndexes(1) > 0) {
            Found = true;
            numKeys = 1;
            varType = VarType_Schedule;
            varUnits = unitStringToEnum(GetScheduleType(keyVarIndexes(1)));
            varAvgSum = StoreType::Averaged;
            varStepType = TimeStepType::TimeStepZone;
        }
    }
}

void GetVariableKeys(std::string const &varName, // Standard variable name
                     int const varType,          // 1=integer, 2=real, 3=meter
                     Array1D_string &keyNames,   // Specific key name
                     Array1D_int &keyVarIndexes  // Array index for
)
{

    // SUBROUTINE INFORMATION:
    //       AUTHOR         Michael J. Witte
    //       DATE WRITTEN   August 2003
    //       MODIFIED       na
    //       RE-ENGINEERED  na

    // PURPOSE OF THIS SUBROUTINE:
    // This subroutine returns a list of keynames and indexes associated
    // with a particular report variable or report meter name (varName).
    // This routine assumes that the variable TYPE (Real, integer, meter, etc.)
    // may be determined by calling GetVariableKeyCountandType.  The variable type
    // and index can then be used with function GetInternalVariableValue to
    // to retrieve the current value of a particular variable/keyname combination.

    // METHODOLOGY EMPLOYED:
    // Uses Internal OutputProcessor data structure to search for varName
    // and build list of keynames and indexes.  The indexes are the array index
    // in the data array for the

    // Using/Aliasing
    using namespace DataPrecisionGlobals;
    using namespace OutputProcessor;
    using ScheduleManager::GetScheduleIndex;

    // SUBROUTINE LOCAL VARIABLE DECLARATIONS:
    int Loop; // Loop counters
    int Loop2;
    std::string::size_type Position; // Starting point of search string
    bool Duplicate;                  // True if keyname is a duplicate
    int maxKeyNames;                 // Max allowable # of key names=size of keyNames array
    int maxkeyVarIndexes;            // Max allowable # of key indexes=size of keyVarIndexes array
    int numKeys;                     // Number of keys found
    std::string VarKeyPlusName;      // Full variable name including keyname and units
    std::string varNameUpper;        // varName pushed to all upper case

    // INITIALIZATIONS
    keyNames = "";
    keyVarIndexes = 0;
    numKeys = 0;
    Duplicate = false;
    maxKeyNames = size(keyNames);
    maxkeyVarIndexes = size(keyVarIndexes);
    varNameUpper = UtilityRoutines::MakeUPPERCase(varName);

    // Select based on variable type:  integer, real, or meter
    if (varType == VarType_Integer) { // Integer
        for (Loop = 1; Loop <= NumOfIVariable; ++Loop) {
            VarKeyPlusName = IVariableTypes(Loop).VarNameUC;
            Position = index(VarKeyPlusName, ':' + varNameUpper, true);
            if (Position != std::string::npos) {
                if (VarKeyPlusName.substr(Position + 1) == varNameUpper) {
                    Duplicate = false;
                    // Check if duplicate - duplicates happen if the same report variable/key name
                    // combination is requested more than once in the idf at different reporting
                    // frequencies
                    for (Loop2 = 1; Loop2 <= numKeys; ++Loop2) {
                        if (VarKeyPlusName == IVariableTypes(keyVarIndexes(Loop2)).VarNameUC) Duplicate = true;
                    }
                    if (!Duplicate) {
                        ++numKeys;
                        if ((numKeys > maxKeyNames) || (numKeys > maxkeyVarIndexes)) {
                            ShowFatalError("Invalid array size in GetVariableKeys");
                        }
                        keyNames(numKeys) = IVariableTypes(Loop).VarNameUC.substr(0, Position);
                        keyVarIndexes(numKeys) = Loop;
                    }
                }
            }
        }
    } else if (varType == VarType_Real) { // Real
        for (Loop = 1; Loop <= NumOfRVariable; ++Loop) {
            if (RVariableTypes(Loop).VarNameOnlyUC == varNameUpper) {
                Duplicate = false;
                // Check if duplicate - duplicates happen if the same report variable/key name
                // combination is requested more than once in the idf at different reporting
                // frequencies
                VarKeyPlusName = RVariableTypes(Loop).VarNameUC;
                for (Loop2 = 1; Loop2 <= numKeys; ++Loop2) {
                    if (VarKeyPlusName == RVariableTypes(keyVarIndexes(Loop2)).VarNameUC) Duplicate = true;
                }
                if (!Duplicate) {
                    ++numKeys;
                    if ((numKeys > maxKeyNames) || (numKeys > maxkeyVarIndexes)) {
                        ShowFatalError("Invalid array size in GetVariableKeys");
                    }
                    keyNames(numKeys) = RVariableTypes(Loop).KeyNameOnlyUC;
                    keyVarIndexes(numKeys) = Loop;
                }
            }
        }
    } else if (varType == VarType_Meter) { // Meter
        numKeys = 1;
        if ((numKeys > maxKeyNames) || (numKeys > maxkeyVarIndexes)) {
            ShowFatalError("Invalid array size in GetVariableKeys");
        }
        keyNames(1) = "Meter";
        keyVarIndexes(1) = GetMeterIndex(varName);
    } else if (varType == VarType_Schedule) { // Schedule
        numKeys = 1;
        if ((numKeys > maxKeyNames) || (numKeys > maxkeyVarIndexes)) {
            ShowFatalError("Invalid array size in GetVariableKeys");
        }
        keyNames(1) = "Environment";
        keyVarIndexes(1) = GetScheduleIndex(varName);
    } else {
        // do nothing
    }
}

bool ReportingThisVariable(std::string const &RepVarName)
{

    // FUNCTION INFORMATION:
    //       AUTHOR         Linda Lawrie
    //       DATE WRITTEN   October 2008
    //       MODIFIED       na
    //       RE-ENGINEERED  na

    // PURPOSE OF THIS FUNCTION:
    // This function scans the report variables and reports back
    // if user has requested this variable be reported.

    // METHODOLOGY EMPLOYED:
    // na

    // REFERENCES:
    // na

    // Using/Aliasing
    using namespace OutputProcessor;

    // Return value
    bool BeingReported;

    // Locals
    // FUNCTION ARGUMENT DEFINITIONS:

    // FUNCTION PARAMETER DEFINITIONS:
    // na

    // INTERFACE BLOCK SPECIFICATIONS:
    // na

    // DERIVED TYPE DEFINITIONS:
    // na

    // FUNCTION LOCAL VARIABLE DECLARATIONS:
    int Found;

    BeingReported = false;
    Found = UtilityRoutines::FindItem(RepVarName, ReqRepVars, &ReqReportVariables::VarName);
    if (Found > 0) {
        BeingReported = true;
    }

    if (!BeingReported) { // check meter names too
        Found = UtilityRoutines::FindItem(RepVarName, EnergyMeters);
        if (Found > 0) {
            if (EnergyMeters(Found).RptTS || EnergyMeters(Found).RptHR || EnergyMeters(Found).RptDY || EnergyMeters(Found).RptMN ||
                EnergyMeters(Found).RptSM || EnergyMeters(Found).RptTSFO || EnergyMeters(Found).RptHRFO || EnergyMeters(Found).RptDYFO ||
                EnergyMeters(Found).RptMNFO || EnergyMeters(Found).RptSMFO || EnergyMeters(Found).RptAccTS || EnergyMeters(Found).RptAccHR ||
                EnergyMeters(Found).RptAccDY || EnergyMeters(Found).RptAccMN || EnergyMeters(Found).RptAccSM || EnergyMeters(Found).RptAccTSFO ||
                EnergyMeters(Found).RptAccHRFO || EnergyMeters(Found).RptAccDYFO || EnergyMeters(Found).RptAccMNFO ||
                EnergyMeters(Found).RptAccSMFO) {
                BeingReported = true;
            }
        }
    }

    return BeingReported;
}

void InitPollutionMeterReporting(OutputFiles &outputFiles, std::string const &ReportFreqName)
{

    // SUBROUTINE INFORMATION:Richard Liesen
    //       DATE WRITTEN   July 2002
    //       MODIFIED       na
    //       RE-ENGINEERED  na

    // PURPOSE OF THIS SUBROUTINE:
    // This subroutine is called at the end of the first HVAC iteration and
    // sets up the reporting for the Pollution Meters.
    // ReportPollutionOutput,
    //   A1 ; \field Reporting_Frequency
    //        \type choice
    //        \key timestep
    //        \key hourly
    //        \key daily
    //        \key monthly
    //        \key runperiod
    // METHODOLOGY EMPLOYED:
    // The program tries to setup all of the following meters if the Pollution Report is initiated.
    //       Electricity:Facility [J]
    //       Diesel:Facility [J]
    //       DistrictCooling:Facility [J]
    //       DistrictHeating:Facility [J]
    //       Gas:Facility [J]
    //       GASOLINE:Facility [J]
    //       COAL:Facility [J]
    //       FuelOil#1:Facility [J]
    //       FuelOil#2:Facility [J]
    //       Propane:Facility [J]
    //       ElectricityProduced:Facility [J]
    //       Pollutant:CO2
    //       Pollutant:CO
    //       Pollutant:CH4
    //       Pollutant:NOx
    //       Pollutant:N2O
    //       Pollutant:SO2
    //       Pollutant:PM
    //       Pollutant:PM10
    //       Pollutant:PM2.5
    //       Pollutant:NH3
    //       Pollutant:NMVOC
    //       Pollutant:Hg
    //       Pollutant:Pb
    //       Pollutant:WaterEnvironmentalFactors
    //       Pollutant:Nuclear High
    //       Pollutant:Nuclear Low
    //       Pollutant:Carbon Equivalent

    // Using/Aliasing
    using namespace DataPrecisionGlobals;
    using namespace OutputProcessor;
    // SUBROUTINE PARAMETER DEFINITIONS:
    //             Now for the Pollution Meters
    static Array1D_string const PollutionMeters({1, 29},
                                                {"Electricity:Facility",
                                                 "Diesel:Facility",
                                                 "DistrictCooling:Facility",
                                                 "DistrictHeating:Facility",
                                                 "Gas:Facility",
                                                 "GASOLINE:Facility",
                                                 "COAL:Facility",
                                                 "FuelOil#1:Facility",
                                                 "FuelOil#2:Facility",
                                                 "Propane:Facility",
                                                 "ElectricityProduced:Facility",
                                                 "Steam:Facility",
                                                 "CO2:Facility",
                                                 "CO:Facility",
                                                 "CH4:Facility",
                                                 "NOx:Facility",
                                                 "N2O:Facility",
                                                 "SO2:Facility",
                                                 "PM:Facility",
                                                 "PM10:Facility",
                                                 "PM2.5:Facility",
                                                 "NH3:Facility",
                                                 "NMVOC:Facility",
                                                 "Hg:Facility",
                                                 "Pb:Facility",
                                                 "WaterEnvironmentalFactors:Facility",
                                                 "Nuclear High:Facility",
                                                 "Nuclear Low:Facility",
                                                 "Carbon Equivalent:Facility"});

    // SUBROUTINE LOCAL VARIABLE DECLARATIONS:
    int Loop;
    int NumReqMeters;
    int Meter;
    ReportingFrequency ReportFreq(determineFrequency(ReportFreqName));

    int indexGroupKey;
    std::string indexGroup;

    NumReqMeters = 29;

    for (Loop = 1; Loop <= NumReqMeters; ++Loop) {

        Meter = UtilityRoutines::FindItem(PollutionMeters(Loop), EnergyMeters);
        if (Meter > 0) { // All the active meters for this run are set, but all are still searched for.

            indexGroupKey = DetermineIndexGroupKeyFromMeterName(EnergyMeters(Meter).Name);
            indexGroup = DetermineIndexGroupFromMeterGroup(EnergyMeters(Meter));
            // All of the specified meters are checked and the headers printed to the meter file if this
            //  has not been done previously
            if (ReportFreq == ReportingFrequency::TimeStep) {
                if (EnergyMeters(Meter).RptTS) {
                    EnergyMeters(Meter).RptTS = true;
                } else {
                    EnergyMeters(Meter).RptTS = true;
                    WriteMeterDictionaryItem(outputFiles,
                                             ReportFreq,
                                             StoreType::Summed,
                                             EnergyMeters(Meter).TSRptNum,
                                             indexGroupKey,
                                             indexGroup,
                                             EnergyMeters(Meter).TSRptNumChr,
                                             EnergyMeters(Meter).Name,
                                             EnergyMeters(Meter).Units,
                                             false,
                                             false);
                }
            } else if (ReportFreq == ReportingFrequency::Hourly) {
                if (EnergyMeters(Meter).RptHR) {
                    EnergyMeters(Meter).RptHR = true;
                    TrackingHourlyVariables = true;
                } else {
                    EnergyMeters(Meter).RptHR = true;
                    TrackingHourlyVariables = true;
                    WriteMeterDictionaryItem(outputFiles,
                                             ReportFreq,
                                             StoreType::Summed,
                                             EnergyMeters(Meter).HRRptNum,
                                             indexGroupKey,
                                             indexGroup,
                                             EnergyMeters(Meter).HRRptNumChr,
                                             EnergyMeters(Meter).Name,
                                             EnergyMeters(Meter).Units,
                                             false,
                                             false);
                }
            } else if (ReportFreq == ReportingFrequency::Daily) {
                if (EnergyMeters(Meter).RptDY) {
                    EnergyMeters(Meter).RptDY = true;
                    TrackingDailyVariables = true;
                } else {
                    EnergyMeters(Meter).RptDY = true;
                    TrackingDailyVariables = true;
                    WriteMeterDictionaryItem(outputFiles,
                                             ReportFreq,
                                             StoreType::Summed,
                                             EnergyMeters(Meter).DYRptNum,
                                             indexGroupKey,
                                             indexGroup,
                                             EnergyMeters(Meter).DYRptNumChr,
                                             EnergyMeters(Meter).Name,
                                             EnergyMeters(Meter).Units,
                                             false,
                                             false);
                }
            } else if (ReportFreq == ReportingFrequency::Monthly) {
                if (EnergyMeters(Meter).RptMN) {
                    EnergyMeters(Meter).RptMN = true;
                    TrackingMonthlyVariables = true;
                } else {
                    EnergyMeters(Meter).RptMN = true;
                    TrackingMonthlyVariables = true;
                    WriteMeterDictionaryItem(outputFiles,
                                             ReportFreq,
                                             StoreType::Summed,
                                             EnergyMeters(Meter).MNRptNum,
                                             indexGroupKey,
                                             indexGroup,
                                             EnergyMeters(Meter).MNRptNumChr,
                                             EnergyMeters(Meter).Name,
                                             EnergyMeters(Meter).Units,
                                             false,
                                             false);
                }
            } else if (ReportFreq == ReportingFrequency::Yearly) {
                if (EnergyMeters(Meter).RptYR) {
                    EnergyMeters(Meter).RptYR = true;
                    TrackingYearlyVariables = true;
                } else {
                    EnergyMeters(Meter).RptYR = true;
                    TrackingMonthlyVariables = true;
                    WriteMeterDictionaryItem(outputFiles,
                                             ReportFreq,
                                             StoreType::Summed,
                                             EnergyMeters(Meter).YRRptNum,
                                             indexGroupKey,
                                             indexGroup,
                                             EnergyMeters(Meter).YRRptNumChr,
                                             EnergyMeters(Meter).Name,
                                             EnergyMeters(Meter).Units,
                                             false,
                                             false);
                }
            } else if (ReportFreq == ReportingFrequency::Simulation) {
                if (EnergyMeters(Meter).RptSM) {
                    EnergyMeters(Meter).RptSM = true;
                    TrackingRunPeriodVariables = true;
                } else {
                    EnergyMeters(Meter).RptSM = true;
                    TrackingRunPeriodVariables = true;
                    WriteMeterDictionaryItem(outputFiles,
                                             ReportFreq,
                                             StoreType::Summed,
                                             EnergyMeters(Meter).SMRptNum,
                                             indexGroupKey,
                                             indexGroup,
                                             EnergyMeters(Meter).SMRptNumChr,
                                             EnergyMeters(Meter).Name,
                                             EnergyMeters(Meter).Units,
                                             false,
                                             false);
                }
            } else {
            }
        }
    }
}

void ProduceRDDMDD()
{

    // SUBROUTINE INFORMATION:
    //       AUTHOR         Linda Lawrie
    //       DATE WRITTEN   March 2009
    //       MODIFIED       na
    //       RE-ENGINEERED  na

    // PURPOSE OF THIS SUBROUTINE:
    // provide a single call for writing out the Report Data Dictionary and Meter Data Dictionary.

    // Using/Aliasing
    using DataStringGlobals::IDDVerString;
    using DataStringGlobals::VerString;
    using namespace OutputProcessor;
    using General::ScanForReports;
    using SortAndStringUtilities::SetupAndSort;

    // SUBROUTINE LOCAL VARIABLE DECLARATIONS:
    std::string VarOption1;
    std::string VarOption2;
    bool DoReport;
    int Item;
    bool SortByName;
    int ItemPtr;

    struct VariableTypes
    {
        // Members
        int RealIntegerType; // Real= 1, Integer=2
        int VarPtr;          // pointer to real/integer VariableTypes structures
        int TimeStepType;
        int StoreType;
        std::string UnitsString;

        // Default Constructor
        VariableTypes() : RealIntegerType(0), VarPtr(0), TimeStepType(0), StoreType(0)
        {
        }
    };

    //  See if Report Variables should be turned on

    SortByName = false;
    ScanForReports("VariableDictionary", DoReport, _, VarOption1, VarOption2);
    //  IF (.not. DoReport) RETURN

    if (DoReport) {
        ProduceReportVDD = ReportVDD_Yes;
        if (VarOption1 == std::string("IDF")) {
            ProduceReportVDD = ReportVDD_IDF;
        }
        if (!VarOption2.empty()) {
            if (UtilityRoutines::SameString(VarOption2, "Name") || UtilityRoutines::SameString(VarOption2, "AscendingName")) {
                SortByName = true;
            }
        }
    }

    std::ofstream rdd_stream;
    std::ofstream mdd_stream;
    if (ProduceReportVDD == ReportVDD_Yes) {
        rdd_stream.open(DataStringGlobals::outputRddFileName); // Text mode so we use \n as terminator
        if (!rdd_stream) {
            ShowFatalError("ProduceRDDMDD: Could not open file \"" + DataStringGlobals::outputRddFileName + "\" for output (write).");
        }
        rdd_stream << "Program Version," << VerString << ',' << IDDVerString << '\n';
        rdd_stream << "Var Type (reported time step),Var Report Type,Variable Name [Units]" << '\n';
        mdd_stream.open(DataStringGlobals::outputMddFileName);
        if (!mdd_stream) {
            ShowFatalError("ProduceRDDMDD: Could not open file \"" + DataStringGlobals::outputMddFileName + "\" for output (write).");
        }
        mdd_stream << "Program Version," << VerString << ',' << IDDVerString << '\n';
        mdd_stream << "Var Type (reported time step),Var Report Type,Variable Name [Units]" << '\n';
    } else if (ProduceReportVDD == ReportVDD_IDF) {
        rdd_stream.open(DataStringGlobals::outputRddFileName); // Text mode so we use \n as terminator
        if (!rdd_stream) {
            ShowFatalError("ProduceRDDMDD: Could not open file \"" + DataStringGlobals::outputRddFileName + "\" for output (write).");
        }
        rdd_stream << "! Program Version," << VerString << ',' << IDDVerString << '\n';
        rdd_stream << "! Output:Variable Objects (applicable to this run)" << '\n';
        mdd_stream.open(DataStringGlobals::outputMddFileName);
        if (!mdd_stream) {
            ShowFatalError("ProduceRDDMDD: Could not open file \"" + DataStringGlobals::outputMddFileName + "\" for output (write).");
        }
        mdd_stream << "! Program Version," << VerString << ',' << IDDVerString << '\n';
        mdd_stream << "! Output:Meter Objects (applicable to this run)" << '\n';
    }

    Array1D_string VariableNames(NumVariablesForOutput);
    for (int i = 1; i <= NumVariablesForOutput; ++i)
        VariableNames(i) = DDVariableTypes(i).VarNameOnly;
    Array1D_int iVariableNames(NumVariablesForOutput);

    if (SortByName) {
        SetupAndSort(VariableNames, iVariableNames);
    } else {
        for (Item = 1; Item <= NumVariablesForOutput; ++Item) {
            iVariableNames(Item) = Item;
        }
    }

    for (Item = 1; Item <= NumVariablesForOutput; ++Item) {
        if (ProduceReportVDD == ReportVDD_Yes) {
            ItemPtr = iVariableNames(Item);
            if (!DDVariableTypes(ItemPtr).ReportedOnDDFile) {
                rdd_stream << StandardTimeStepTypeKey(DDVariableTypes(ItemPtr).timeStepType) << ','
                           << standardVariableTypeKey(DDVariableTypes(ItemPtr).storeType) << ',' << VariableNames(Item)
                           << unitStringFromDDitem(ItemPtr) << '\n';
                ResultsFramework::OutputSchema->RDD.push_back(StandardTimeStepTypeKey(DDVariableTypes(ItemPtr).timeStepType) + "," +
                                                              standardVariableTypeKey(DDVariableTypes(ItemPtr).storeType) + "," +
                                                              VariableNames(Item) + unitStringFromDDitem(ItemPtr));
                DDVariableTypes(ItemPtr).ReportedOnDDFile = true;
                while (DDVariableTypes(ItemPtr).Next != 0) {
                    if (SortByName) {
                        ++ItemPtr;
                    } else {
                        ItemPtr = DDVariableTypes(ItemPtr).Next;
                    }
                    rdd_stream << StandardTimeStepTypeKey(DDVariableTypes(ItemPtr).timeStepType) << ','
                               << standardVariableTypeKey(DDVariableTypes(ItemPtr).storeType) << ',' << VariableNames(Item)
                               << unitStringFromDDitem(ItemPtr) << '\n';
                    ResultsFramework::OutputSchema->RDD.push_back(StandardTimeStepTypeKey(DDVariableTypes(ItemPtr).timeStepType) + "," +
                                                                  standardVariableTypeKey(DDVariableTypes(ItemPtr).storeType) + "," +
                                                                  VariableNames(Item) + unitStringFromDDitem(ItemPtr));
                    DDVariableTypes(ItemPtr).ReportedOnDDFile = true;
                }
            }
        } else if (ProduceReportVDD == ReportVDD_IDF) {
            ItemPtr = iVariableNames(Item);
            if (!DDVariableTypes(ItemPtr).ReportedOnDDFile) {
                rdd_stream << "Output:Variable,*," << VariableNames(Item) << ",hourly; !- "
                           << StandardTimeStepTypeKey(DDVariableTypes(ItemPtr).timeStepType) << ' '
                           << standardVariableTypeKey(DDVariableTypes(ItemPtr).storeType) << unitStringFromDDitem(ItemPtr) << '\n';
                ResultsFramework::OutputSchema->RDD.push_back(StandardTimeStepTypeKey(DDVariableTypes(ItemPtr).timeStepType) + "," +
                                                              standardVariableTypeKey(DDVariableTypes(ItemPtr).storeType) + "," +
                                                              VariableNames(Item) + unitStringFromDDitem(ItemPtr));
                DDVariableTypes(ItemPtr).ReportedOnDDFile = true;
                while (DDVariableTypes(ItemPtr).Next != 0) {
                    if (SortByName) {
                        ++ItemPtr;
                    } else {
                        ItemPtr = DDVariableTypes(ItemPtr).Next;
                    }
                    rdd_stream << "Output:Variable,*," << VariableNames(Item) << ",hourly; !- "
                               << StandardTimeStepTypeKey(DDVariableTypes(ItemPtr).timeStepType) << ' '
                               << standardVariableTypeKey(DDVariableTypes(ItemPtr).storeType) << unitStringFromDDitem(ItemPtr) << '\n';
                    ResultsFramework::OutputSchema->RDD.push_back(StandardTimeStepTypeKey(DDVariableTypes(ItemPtr).timeStepType) + "," +
                                                                  standardVariableTypeKey(DDVariableTypes(ItemPtr).storeType) + "," +
                                                                  VariableNames(Item) + unitStringFromDDitem(ItemPtr));
                    DDVariableTypes(ItemPtr).ReportedOnDDFile = true;
                }
            }
        }
    }
    if (rdd_stream.is_open()) rdd_stream.close();

    //  Now EnergyMeter variables
    VariableNames.allocate(NumEnergyMeters);
    iVariableNames.allocate(NumEnergyMeters);
    if (SortByName) {
        for (Item = 1; Item <= NumEnergyMeters; ++Item) {
            VariableNames(Item) = EnergyMeters(Item).Name;
        }
        SetupAndSort(VariableNames, iVariableNames);
    } else {
        for (Item = 1; Item <= NumEnergyMeters; ++Item) {
            VariableNames(Item) = EnergyMeters(Item).Name;
            iVariableNames(Item) = Item;
        }
    }

    for (Item = 1; Item <= NumEnergyMeters; ++Item) {
        ItemPtr = iVariableNames(Item);
        if (ProduceReportVDD == ReportVDD_Yes) {
            mdd_stream << "Zone,Meter," << EnergyMeters(ItemPtr).Name << unitEnumToStringBrackets(EnergyMeters(ItemPtr).Units) << '\n';
            ResultsFramework::OutputSchema->MDD.push_back("Zone,Meter," + EnergyMeters(ItemPtr).Name +
                                                          unitEnumToStringBrackets(EnergyMeters(ItemPtr).Units));
        } else if (ProduceReportVDD == ReportVDD_IDF) {
            mdd_stream << "Output:Meter," << EnergyMeters(ItemPtr).Name << ",hourly; !-" << unitEnumToStringBrackets(EnergyMeters(ItemPtr).Units)
                       << '\n';
            ResultsFramework::OutputSchema->MDD.push_back("Output:Meter," + EnergyMeters(ItemPtr).Name +
                                                          unitEnumToStringBrackets(EnergyMeters(ItemPtr).Units));
            mdd_stream << "Output:Meter:Cumulative," << EnergyMeters(ItemPtr).Name << ",hourly; !-"
                       << unitEnumToStringBrackets(EnergyMeters(ItemPtr).Units) << '\n';
            ResultsFramework::OutputSchema->MDD.push_back("Output:Meter:Cumulative," + EnergyMeters(ItemPtr).Name +
                                                          unitEnumToStringBrackets(EnergyMeters(ItemPtr).Units));
        }
    }
    if (mdd_stream.is_open()) mdd_stream.close();
}

void AddToOutputVariableList(std::string const &VarName, // Variable Name
                             OutputProcessor::TimeStepType const TimeStepType,
                             OutputProcessor::StoreType const StateType,
                             int const VariableType,
                             OutputProcessor::Unit const unitsForVar,
                             Optional_string_const customUnitName // the custom name for the units from EMS definition of units
)
{

    // SUBROUTINE INFORMATION:
    //       AUTHOR         Linda Lawrie
    //       DATE WRITTEN   August 2010
    //       MODIFIED       na
    //       RE-ENGINEERED  na

    // PURPOSE OF THIS SUBROUTINE:
    // This routine maintains a unique list of Output Variables for the
    // Variable Dictionary output.

    // METHODOLOGY EMPLOYED:
    // na

    // REFERENCES:
    // na

    // Using/Aliasing
    using namespace OutputProcessor;

    // Locals
    // SUBROUTINE ARGUMENT DEFINITIONS:

    // SUBROUTINE PARAMETER DEFINITIONS:
    // na

    // INTERFACE BLOCK SPECIFICATIONS:
    // na

    // DERIVED TYPE DEFINITIONS:
    // na

    // SUBROUTINE LOCAL VARIABLE DECLARATIONS:

    int dup = 0; // for duplicate variable name
    if (NumVariablesForOutput > 0) {
        dup = UtilityRoutines::FindItemInList(VarName, DDVariableTypes, &VariableTypeForDDOutput::VarNameOnly, NumVariablesForOutput);
    } else {
        DDVariableTypes.allocate(LVarAllocInc);
        MaxVariablesForOutput = LVarAllocInc;
    }
    if (dup == 0) {
        ++NumVariablesForOutput;
        if (NumVariablesForOutput > MaxVariablesForOutput) {
            DDVariableTypes.redimension(MaxVariablesForOutput += LVarAllocInc);
        }
        DDVariableTypes(NumVariablesForOutput).timeStepType = TimeStepType;
        DDVariableTypes(NumVariablesForOutput).storeType = StateType;
        DDVariableTypes(NumVariablesForOutput).VariableType = VariableType;
        DDVariableTypes(NumVariablesForOutput).VarNameOnly = VarName;
        DDVariableTypes(NumVariablesForOutput).units = unitsForVar;
        if (present(customUnitName) && unitsForVar == OutputProcessor::Unit::customEMS) {
            DDVariableTypes(NumVariablesForOutput).unitNameCustomEMS = customUnitName;
        }
    } else if (unitsForVar != DDVariableTypes(dup).units) { // not the same as first units
        int dup2 = 0;                                       // for duplicate variable name
        while (DDVariableTypes(dup).Next != 0) {
            if (unitsForVar != DDVariableTypes(DDVariableTypes(dup).Next).units) {
                dup = DDVariableTypes(dup).Next;
                continue;
            }
            dup2 = DDVariableTypes(dup).Next;
            break;
        }
        if (dup2 == 0) {
            ++NumVariablesForOutput;
            if (NumVariablesForOutput > MaxVariablesForOutput) {
                DDVariableTypes.redimension(MaxVariablesForOutput += LVarAllocInc);
            }
            DDVariableTypes(NumVariablesForOutput).timeStepType = TimeStepType;
            DDVariableTypes(NumVariablesForOutput).storeType = StateType;
            DDVariableTypes(NumVariablesForOutput).VariableType = VariableType;
            DDVariableTypes(NumVariablesForOutput).VarNameOnly = VarName;
            DDVariableTypes(NumVariablesForOutput).units = unitsForVar;
            if (present(customUnitName) && unitsForVar == OutputProcessor::Unit::customEMS) {
                DDVariableTypes(NumVariablesForOutput).unitNameCustomEMS = customUnitName;
            }
            DDVariableTypes(dup).Next = NumVariablesForOutput;
        }
    }
}

int initErrorFile() {
    DataGlobals::OutputStandardError = GetNewUnitNumber();
    {
        IOFlags flags;
        flags.ACTION("write");
        flags.STATUS("UNKNOWN");
        ObjexxFCL::gio::open(DataGlobals::OutputStandardError, DataStringGlobals::outputErrFileName, flags);
        int write_stat = flags.ios();
        if (write_stat == 600) {
            DisplayString("ERROR: Could not open file " + DataStringGlobals::outputErrFileName + " for output (write). Write permission denied in output directory.");
            return EXIT_FAILURE;
        } else if (write_stat != 0) {
            DisplayString("ERROR: Could not open file " + DataStringGlobals::outputErrFileName + " for output (write).");
            return EXIT_FAILURE;
        }
    }
    DataGlobals::err_stream = ObjexxFCL::gio::out_stream(DataGlobals::OutputStandardError);
    return EXIT_SUCCESS;
}

} // namespace EnergyPlus<|MERGE_RESOLUTION|>--- conflicted
+++ resolved
@@ -8306,7 +8306,6 @@
     return NumVariables;
 }
 
-<<<<<<< HEAD
 void GetMeteredVariables(std::string const &ComponentType,                      // Given Component Type
                          std::string const &ComponentName,                      // Given Component Name (user defined)
                          Array1D_int &VarIndexes,                               // Variable Numbers
@@ -8318,19 +8317,6 @@
                          Array1D_string &Groups,                                // Groups for each variable
                          Array1D_string &Names,                                 // Variable Names for each variable
                          int &NumFound                                          // Number Found
-=======
-void GetMeteredVariables(std::string const &ComponentType,                     // Given Component Type
-                         std::string const &ComponentName,                     // Given Component Name (user defined)
-                         Array1D_int &VarIndexes,                              // Variable Numbers
-                         Array1D_int &VarTypes,                                // Variable Types (1=integer, 2=real, 3=meter)
-                         Array1A<OutputProcessor::TimeStepType> TimeStepTypes, // Variable Index Types (1=Zone,2=HVAC)
-                         Array1A<OutputProcessor::Unit> unitsForVar,           // units from enum for each variable
-                         Array1D_int &ResourceTypes,                           // ResourceTypes for each variable
-                         Array1D_string &EndUses,                              // EndUses for each variable
-                         Array1D_string &Groups,                               // Groups for each variable
-                         Array1D_string &Names,                                // Variable Names for each variable
-                         int &NumFound                                         // Number Found
->>>>>>> e3984a56
 )
 {
 
@@ -8405,13 +8391,8 @@
                          std::string const &ComponentName,                      // Given Component Name (user defined)
                          Array1D_int &VarIndexes,                               // Variable Numbers
                          Array1D_int &VarTypes,                                 // Variable Types (1=integer, 2=real, 3=meter)
-<<<<<<< HEAD
                          Array1D<OutputProcessor::TimeStepType> &TimeStepTypes, // Variable Index Types (1=Zone,2=HVAC)
                          Array1D<OutputProcessor::Unit> &unitsForVar,           // units from enum for each variable
-=======
-                         Array1A<OutputProcessor::TimeStepType> TimeStepTypes,  // Variable Index Types (1=Zone,2=HVAC)
-                         Array1A<OutputProcessor::Unit> unitsForVar,            // units from enum for each variable
->>>>>>> e3984a56
                          Array1D_int &ResourceTypes,                            // ResourceTypes for each variable
                          Array1D_string &EndUses,                               // EndUses for each variable
                          Array1D_string &Groups,                                // Groups for each variable
@@ -8487,14 +8468,12 @@
 
 }
 
-
 void GetVariableKeyCountandType(std::string const &varName,                 // Standard variable name
                                 int &numKeys,                               // Number of keys found
                                 int &varType,                               // 0=not found, 1=integer, 2=real, 3=meter
                                 OutputProcessor::StoreType &varAvgSum,      // Variable  is Averaged=1 or Summed=2
                                 OutputProcessor::TimeStepType &varStepType, // Variable time step is Zone=1 or HVAC=2
                                 OutputProcessor::Unit &varUnits             // Units enumeration
-
 )
 {
 
