--- conflicted
+++ resolved
@@ -1447,91 +1447,7 @@
         ErrorsFound = false;
         std::string const meterType = UtilityRoutines::MakeUPPERCase(UserInputResourceType);
 
-<<<<<<< HEAD
-        // Basic ResourceType for Meters
-        {
-            std::string const &meterType = UserInputResourceType;
-
-            if (meterType == "ELECTRICITY") {
-                OutResourceType = "Electricity";
-
-            } else if (meterType == "NATURALGAS") {
-                OutResourceType = "NaturalGas";
-
-            } else if (meterType == "GASOLINE") {
-                OutResourceType = "Gasoline";
-
-            } else if (meterType == "DIESEL") {
-                OutResourceType = "Diesel";
-
-            } else if (meterType == "COAL") {
-                OutResourceType = "Coal";
-
-            } else if (meterType == "FUELOILNO1") {
-                OutResourceType = "FuelOilNo1";
-
-            } else if (meterType == "FUELOILNO2") {
-                OutResourceType = "FuelOilNo2";
-
-            } else if (meterType == "PROPANE") {
-                OutResourceType = "Propane";
-
-            } else if (meterType == "WATER" || meterType == "H2O") {
-                OutResourceType = "Water"; // this is water "use"
-
-            } else if (meterType == "ONSITEWATER" || meterType == "WATERPRODUCED" || meterType == "ONSITE WATER") {
-                OutResourceType = "OnSiteWater"; // these are for supply record keeping
-
-            } else if (meterType == "MAINSWATER" || meterType == "WATERSUPPLY") {
-                OutResourceType = "MainsWater"; // record keeping
-
-            } else if (meterType == "RAINWATER" || meterType == "PRECIPITATION") {
-                OutResourceType = "RainWater"; // record keeping
-
-            } else if (meterType == "WELLWATER" || meterType == "GROUNDWATER") {
-                OutResourceType = "WellWater"; // record keeping
-
-            } else if (meterType == "CONDENSATE") {
-                OutResourceType = "Condensate"; // record keeping
-
-            } else if (meterType == "ENERGYTRANSFER" || meterType == "ENERGYXFER" || meterType == "XFER") {
-                OutResourceType = "EnergyTransfer";
-
-            } else if (meterType == "DISTRICTCOOLING") {
-                OutResourceType = "DistrictCooling";
-
-            } else if (meterType == "DISTRICTHEATINGWATER") {
-                OutResourceType = "DistrictHeatingWater";
-
-            } else if (meterType == "DISTRICTHEATINGSTEAM") {
-                OutResourceType = "DistrictHeatingSteam";
-
-            } else if (meterType == "ELECTRICITYPRODUCED") {
-                OutResourceType = "ElectricityProduced";
-
-            } else if (meterType == "ELECTRICITYPURCHASED") {
-                OutResourceType = "ElectricityPurchased";
-
-            } else if (meterType == "ELECTRICITYSURPLUSSOLD") {
-                OutResourceType = "ElectricitySurplusSold";
-
-            } else if (meterType == "ELECTRICITYNET") {
-                OutResourceType = "ElectricityNet";
-
-            } else if (meterType == "SOLARWATER") {
-                OutResourceType = "SolarWater";
-
-            } else if (meterType == "SOLARAIR") {
-                OutResourceType = "SolarAir";
-
-            } else if (meterType == "SO2") {
-                OutResourceType = "SO2";
-
-            } else if (meterType == "NOX") {
-                OutResourceType = "NOx";
-=======
         int eMeterResource = getEnumerationValue(Constant::eResourceNamesUC, meterType);
->>>>>>> 9dc1c558
 
         if (eMeterResource == static_cast<int>(Constant::eResource::Invalid)) {
             ShowSevereError(state, format("GetStandardMeterResourceType: Illegal OutResourceType (for Meters) Entered={}", UserInputResourceType));
