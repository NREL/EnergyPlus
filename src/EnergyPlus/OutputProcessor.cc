--- conflicted
+++ resolved
@@ -5783,78 +5783,6 @@
     }
 }
 
-<<<<<<< HEAD
-void SetupOutputVariable(EnergyPlusData &state,
-                         std::string const &VariableName,           // String Name of variable
-                         OutputProcessor::Unit const &VariableUnit, // Actual units corresponding to the actual variable
-                         Real64 &ActualVariable,                    // Actual Variable, used to set up pointer
-                         std::string const &TimeStepTypeKey,        // Zone, HeatBalance=1, HVAC, System, Plant=2
-                         std::string const &VariableTypeKey,        // State, Average=1, NonState, Sum=2
-                         int const KeyedValue,                      // Associated Key for this variable
-                         Optional_string_const ReportFreq,          // Internal use -- causes reporting at this frequency
-                         Optional_string_const ResourceTypeKey,     // Meter Resource Type (Electricity, Gas, etc)
-                         Optional_string_const EndUseKey,           // Meter End Use Key (Lights, Heating, Cooling, etc)
-                         Optional_string_const EndUseSubKey,        // Meter End Use Sub Key (General Lights, Task Lights, etc)
-                         Optional_string_const GroupKey,            // Meter Super Group Key (Building, System, Plant)
-                         Optional_string_const ZoneKey,             // Meter Zone Key (zone name)
-                         Optional_int_const ZoneMult,               // Zone Multiplier, defaults to 1
-                         Optional_int_const ZoneListMult,           // Zone List Multiplier, defaults to 1
-                         Optional_int_const indexGroupKey           // Group identifier for SQL output
-)
-{
-
-    // SUBROUTINE INFORMATION:
-    //       AUTHOR         Linda K. Lawrie
-    //       DATE WRITTEN   February 1999
-    //       MODIFIED       January 2001; Implement Meters
-    //       RE-ENGINEERED  na
-
-    // PURPOSE OF THIS SUBROUTINE:
-    // This subroutine allows an integer key for a variable.  Changes this to a
-    // standard character variable and passes everything to SetupOutputVariable.
-
-    // METHODOLOGY EMPLOYED:
-    // Pointers (as pointers), pointers (as indices), and lots of other KEWL data stuff.
-
-    // REFERENCES:
-    // na
-
-    // Using/Aliasing
-    // Locals
-    // SUBROUTINE ARGUMENT DEFINITIONS:
-
-    // SUBROUTINE PARAMETER DEFINITIONS:
-
-    // INTERFACE BLOCK SPECIFICATIONS:
-    // na
-
-    // DERIVED TYPE DEFINITIONS:
-    // na
-
-    // SUBROUTINE LOCAL VARIABLE DECLARATIONS:
-
-    // Not checking for valid number
-
-    SetupOutputVariable(state,
-                        VariableName,
-                        VariableUnit,
-                        ActualVariable,
-                        TimeStepTypeKey,
-                        VariableTypeKey,
-                        fmt::to_string(KeyedValue),
-                        ReportFreq,
-                        ResourceTypeKey,
-                        EndUseKey,
-                        EndUseSubKey,
-                        GroupKey,
-                        ZoneKey,
-                        ZoneMult,
-                        ZoneListMult,
-                        indexGroupKey);
-}
-
-=======
->>>>>>> 4a6a8d10
 void UpdateDataandReport(EnergyPlusData &state, OutputProcessor::TimeStepType const t_TimeStepTypeKey) // What kind of data to update (Zone, HVAC)
 {
 
