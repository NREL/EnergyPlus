// EnergyPlus, Copyright (c) 1996-2023, The Board of Trustees of the University of Illinois,
// The Regents of the University of California, through Lawrence Berkeley National Laboratory
// (subject to receipt of any required approvals from the U.S. Dept. of Energy), Oak Ridge
// National Laboratory, managed by UT-Battelle, Alliance for Sustainable Energy, LLC, and other
// contributors. All rights reserved.
//
// NOTICE: This Software was developed under funding from the U.S. Department of Energy and the
// U.S. Government consequently retains certain rights. As such, the U.S. Government has been
// granted for itself and others acting on its behalf a paid-up, nonexclusive, irrevocable,
// worldwide license in the Software to reproduce, distribute copies to the public, prepare
// derivative works, and perform publicly and display publicly, and to permit others to do so.
//
// Redistribution and use in source and binary forms, with or without modification, are permitted
// provided that the following conditions are met:
//
// (1) Redistributions of source code must retain the above copyright notice, this list of
//     conditions and the following disclaimer.
//
// (2) Redistributions in binary form must reproduce the above copyright notice, this list of
//     conditions and the following disclaimer in the documentation and/or other materials
//     provided with the distribution.
//
// (3) Neither the name of the University of California, Lawrence Berkeley National Laboratory,
//     the University of Illinois, U.S. Dept. of Energy nor the names of its contributors may be
//     used to endorse or promote products derived from this software without specific prior
//     written permission.
//
// (4) Use of EnergyPlus(TM) Name. If Licensee (i) distributes the software in stand-alone form
//     without changes from the version obtained under this License, or (ii) Licensee makes a
//     reference solely to the software portion of its product, Licensee must refer to the
//     software as "EnergyPlus version X" software, where "X" is the version number Licensee
//     obtained under this License and may not use a different name for the software. Except as
//     specifically required in this Section (4), Licensee shall not use in a company name, a
//     product name, in advertising, publicity, or other promotional activities any name, trade
//     name, trademark, logo, or other designation of "EnergyPlus", "E+", "e+" or confusingly
//     similar designation, without the U.S. Department of Energy's prior written consent.
//
// THIS SOFTWARE IS PROVIDED BY THE COPYRIGHT HOLDERS AND CONTRIBUTORS "AS IS" AND ANY EXPRESS OR
// IMPLIED WARRANTIES, INCLUDING, BUT NOT LIMITED TO, THE IMPLIED WARRANTIES OF MERCHANTABILITY
// AND FITNESS FOR A PARTICULAR PURPOSE ARE DISCLAIMED. IN NO EVENT SHALL THE COPYRIGHT OWNER OR
// CONTRIBUTORS BE LIABLE FOR ANY DIRECT, INDIRECT, INCIDENTAL, SPECIAL, EXEMPLARY, OR
// CONSEQUENTIAL DAMAGES (INCLUDING, BUT NOT LIMITED TO, PROCUREMENT OF SUBSTITUTE GOODS OR
// SERVICES; LOSS OF USE, DATA, OR PROFITS; OR BUSINESS INTERRUPTION) HOWEVER CAUSED AND ON ANY
// THEORY OF LIABILITY, WHETHER IN CONTRACT, STRICT LIABILITY, OR TORT (INCLUDING NEGLIGENCE OR
// OTHERWISE) ARISING IN ANY WAY OUT OF THE USE OF THIS SOFTWARE, EVEN IF ADVISED OF THE
// POSSIBILITY OF SUCH DAMAGE.

// C++ Headers
#include <algorithm>
#include <cassert>
#include <cmath>
#include <cstdio>
#include <cstring>
#include <memory>
#include <string>
#include <unordered_set>

// ObjexxFCL Headers
#include <ObjexxFCL/Array.functions.hh>
#include <ObjexxFCL/Fmath.hh>
#include <ObjexxFCL/string.functions.hh>

// EnergyPlus Headers
#include "re2/re2.h"
#include <EnergyPlus/Data/EnergyPlusData.hh>
#include <EnergyPlus/DataEnvironment.hh>
#include <EnergyPlus/DataGlobalConstants.hh>
#include <EnergyPlus/DataHVACGlobals.hh>
#include <EnergyPlus/DataIPShortCuts.hh>
#include <EnergyPlus/DataOutputs.hh>
#include <EnergyPlus/DataStringGlobals.hh>
#include <EnergyPlus/DataSystemVariables.hh>
#include <EnergyPlus/General.hh>
#include <EnergyPlus/GlobalNames.hh>
#include <EnergyPlus/InputProcessing/InputProcessor.hh>
#include <EnergyPlus/OutputProcessor.hh>
#include <EnergyPlus/OutputReportPredefined.hh>
#include <EnergyPlus/ResultsFramework.hh>
#include <EnergyPlus/SQLiteProcedures.hh>
#include <EnergyPlus/ScheduleManager.hh>
#include <EnergyPlus/SortAndStringUtilities.hh>
#include <EnergyPlus/UtilityRoutines.hh>

#include <fmt/ostream.h>
#include <milo/dtoa.h>
#include <milo/itoa.h>

namespace EnergyPlus {

namespace OutputProcessor {

    // MODULE INFORMATION:
    //       AUTHOR         Linda Lawrie
    //       DATE WRITTEN   December 1998
    //       MODIFIED       na
    //       RE-ENGINEERED  na

    // PURPOSE OF THIS MODULE:
    // This module contains the major Output Processor routines.
    // In addition, in this file are several routines which can be called
    // without using the OutputProcessor Module

    // METHODOLOGY EMPLOYED:
    // Lots of pointers and other fancy data stuff.

    // Routines tagged on the end of this module:
    //  AddToOutputVariableList
    //  AssignReportNumber
    //  GenOutputVariablesAuditReport
    //  GetCurrentMeterValue
    //  GetInstantMeterValue
    //  GetInternalVariableValue
    //  GetInternalVariableValueExternalInterface
    //  GetMeteredVariables
    //  GetMeterIndex
    //  GetMeterResourceType
    //  GetNumMeteredVariables
    //  GetVariableKeyCountandType
    //  GetVariableKeys
    //  InitPollutionMeterReporting
    //  ProduceRDDMDD
    //  ReportingThisVariable
    //  SetInitialMeterReportingAndOutputNames
    //  SetupOutputVariable
    //  UpdateDataandReport
    //  UpdateMeterReporting

    // Functions

    inline void ReallocateRVar(EnergyPlusData &state)
    {
        state.dataOutputProcessor->RVariableTypes.redimension(state.dataOutputProcessor->MaxRVariable += RVarAllocInc);
    }

    inline void ReallocateIVar(EnergyPlusData &state)
    {
        state.dataOutputProcessor->IVariableTypes.redimension(state.dataOutputProcessor->MaxIVariable += IVarAllocInc);
    }

    int DetermineMinuteForReporting(EnergyPlusData &state)
    {

        // FUNCTION INFORMATION:
        //       AUTHOR         Linda Lawrie
        //       DATE WRITTEN   January 2012
        //       MODIFIED       na
        //       RE-ENGINEERED  na

        // PURPOSE OF THIS FUNCTION:
        // When reporting peaks, minutes are used but not necessarily easily calculated.

        Real64 constexpr FracToMin(60.0);
        return ((state.dataGlobal->CurrentTime + state.dataHVACGlobal->SysTimeElapsed) - int(state.dataGlobal->CurrentTime)) * FracToMin;
    }

    void InitializeOutput(EnergyPlusData &state)
    {

        // SUBROUTINE INFORMATION:
        //       AUTHOR         Linda K. Lawrie
        //       DATE WRITTEN   December 1998
        //       MODIFIED       na
        //       RE-ENGINEERED  na

        // PURPOSE OF THIS SUBROUTINE:
        // This subroutine initializes the OutputProcessor data structures.

        auto &op = state.dataOutputProcessor;

        op->RVariableTypes.allocate(RVarAllocInc);
        op->MaxRVariable = RVarAllocInc;

        op->IVariableTypes.allocate(IVarAllocInc);
        op->MaxIVariable = IVarAllocInc;

        // First index is the frequency designation (-1 = each call, etc)
        // Second index is the variable type (1=Average, 2=Sum)
        // Note, Meters always report like Average (with min/max, etc) for hourly and above
        // FreqNotice( 1, -1 ) = " !Each Call";
        // FreqNotice( 1, 0 ) = " !TimeStep";
        // FreqNotice( 1, 1 ) = " !Hourly";
        // FreqNotice( 1, 2 ) = " !Daily [Value,Min,Hour,Minute,Max,Hour,Minute]";
        // FreqNotice( 1, 3 ) = " !Monthly [Value,Min,Day,Hour,Minute,Max,Day,Hour,Minute]";
        // FreqNotice( 1, 4 ) = " !RunPeriod [Value,Min,Month,Day,Hour,Minute,Max,Month,Day,Hour,Minute]";
        // FreqNotice( 2, -1 ) = " !Each Call";
        // FreqNotice( 2, 0 ) = " !TimeStep";
        // FreqNotice( 2, 1 ) = " !Hourly";
        // FreqNotice( 2, 2 ) = " !Daily [Value,Min,Hour,Minute,Max,Hour,Minute]";
        // FreqNotice( 2, 3 ) = " !Monthly [Value,Min,Day,Hour,Minute,Max,Day,Hour,Minute]";
        // FreqNotice( 2, 4 ) = " !RunPeriod [Value,Min,Month,Day,Hour,Minute,Max,Month,Day,Hour,Minute]";

        op->ReportList.allocate(500);
        op->NumReportList = 500;
        op->ReportList = 0;
        op->NumExtraVars = 0;

        // Initialize end use category names - the indices must match up with endUseNames in OutputReportTabular
        op->EndUseCategory.allocate(static_cast<int>(Constant::EndUse::Num));
        op->EndUseCategory(static_cast<int>(Constant::EndUse::Heating) + 1).Name = "Heating";
        op->EndUseCategory(static_cast<int>(Constant::EndUse::Cooling) + 1).Name = "Cooling";
        op->EndUseCategory(static_cast<int>(Constant::EndUse::InteriorLights) + 1).Name = "InteriorLights";
        op->EndUseCategory(static_cast<int>(Constant::EndUse::ExteriorLights) + 1).Name = "ExteriorLights";
        op->EndUseCategory(static_cast<int>(Constant::EndUse::InteriorEquipment) + 1).Name = "InteriorEquipment";
        op->EndUseCategory(static_cast<int>(Constant::EndUse::ExteriorEquipment) + 1).Name = "ExteriorEquipment";
        op->EndUseCategory(static_cast<int>(Constant::EndUse::Fans) + 1).Name = "Fans";
        op->EndUseCategory(static_cast<int>(Constant::EndUse::Pumps) + 1).Name = "Pumps";
        op->EndUseCategory(static_cast<int>(Constant::EndUse::HeatRejection) + 1).Name = "HeatRejection";
        op->EndUseCategory(static_cast<int>(Constant::EndUse::Humidification) + 1).Name = "Humidifier";
        op->EndUseCategory(static_cast<int>(Constant::EndUse::HeatRecovery) + 1).Name = "HeatRecovery";
        op->EndUseCategory(static_cast<int>(Constant::EndUse::WaterSystem) + 1).Name = "WaterSystems";
        op->EndUseCategory(static_cast<int>(Constant::EndUse::Refrigeration) + 1).Name = "Refrigeration";
        op->EndUseCategory(static_cast<int>(Constant::EndUse::Cogeneration) + 1).Name = "Cogeneration";

        // Initialize display names for output table - this could go away if end use key names are changed to match
        op->EndUseCategory(static_cast<int>(Constant::EndUse::Heating) + 1).DisplayName = "Heating";
        op->EndUseCategory(static_cast<int>(Constant::EndUse::Cooling) + 1).DisplayName = "Cooling";
        op->EndUseCategory(static_cast<int>(Constant::EndUse::InteriorLights) + 1).DisplayName = "Interior Lighting";
        op->EndUseCategory(static_cast<int>(Constant::EndUse::ExteriorLights) + 1).DisplayName = "Exterior Lighting";
        op->EndUseCategory(static_cast<int>(Constant::EndUse::InteriorEquipment) + 1).DisplayName = "Interior Equipment";
        op->EndUseCategory(static_cast<int>(Constant::EndUse::ExteriorEquipment) + 1).DisplayName = "Exterior Equipment";
        op->EndUseCategory(static_cast<int>(Constant::EndUse::Fans) + 1).DisplayName = "Fans";
        op->EndUseCategory(static_cast<int>(Constant::EndUse::Pumps) + 1).DisplayName = "Pumps";
        op->EndUseCategory(static_cast<int>(Constant::EndUse::HeatRejection) + 1).DisplayName = "Heat Rejection";
        op->EndUseCategory(static_cast<int>(Constant::EndUse::Humidification) + 1).DisplayName = "Humidification";
        op->EndUseCategory(static_cast<int>(Constant::EndUse::HeatRecovery) + 1).DisplayName = "Heat Recovery";
        op->EndUseCategory(static_cast<int>(Constant::EndUse::WaterSystem) + 1).DisplayName = "Water Systems";
        op->EndUseCategory(static_cast<int>(Constant::EndUse::Refrigeration) + 1).DisplayName = "Refrigeration";
        op->EndUseCategory(static_cast<int>(Constant::EndUse::Cogeneration) + 1).DisplayName = "Generators";

        op->OutputInitialized = true;

        op->TimeStepZoneSec = double(state.dataGlobal->MinutesPerTimeStep) * 60.0;

        state.files.mtd.ensure_open(state, "InitializeMeters", state.files.outputControl.mtd);
    }

    void SetupTimePointers(EnergyPlusData &state,
                           OutputProcessor::SOVTimeStepType const TimeStepTypeKey, // Which timestep is being set up, 'Zone'=1, 'HVAC'=2
                           Real64 &TimeStep                                        // The timestep variable.  Used to get the address
    )
    {

        // SUBROUTINE INFORMATION:
        //       AUTHOR         Linda K. Lawrie
        //       DATE WRITTEN   December 1998
        //       MODIFIED       na
        //       RE-ENGINEERED  na

        // PURPOSE OF THIS SUBROUTINE:
        // This subroutine sets up the derived type for the output processor that
        // contains pointers to the TimeStep values used in the simulation.

        // METHODOLOGY EMPLOYED:
        // Indicate that the TimeStep passed in is a target for the pointer
        // attributes in the derived types.

        // SUBROUTINE LOCAL VARIABLE DECLARATIONS:
        // ValidateTimeStepType will throw a Fatal if not valid
        TimeStepType timeStepType = ValidateTimeStepType(state, TimeStepTypeKey);

        TimeSteps tPtr;
        tPtr.TimeStep = &TimeStep;
        if (!state.dataOutputProcessor->TimeValue.insert(std::make_pair(timeStepType, tPtr)).second) {
            // The element was already present... shouldn't happen
            ShowFatalError(state, format("SetupTimePointers was already called for {}", sovTimeStepTypeStrings[(int)TimeStepTypeKey]));
        }
    }

    void CheckReportVariable(EnergyPlusData &state, std::string_view const KeyedValue, std::string_view const VarName)
    {

        // SUBROUTINE INFORMATION:
        //       AUTHOR         Linda K. Lawrie
        //       DATE WRITTEN   December 1998
        //       MODIFIED       na
        //       RE-ENGINEERED  na

        // PURPOSE OF THIS SUBROUTINE:
        // This subroutine will get the report variable information from input and
        // determine if this variable (KeyedValue and VariableName) should be reported
        // and, if so, what frequency to report.

        // This routine is called when SetupOutputVariable is called with no "optional"
        // Reporting Frequency.  It is expected that SetupOutputVariable would only be
        // called once for each keyed variable to be triggered for output (from the input
        // requests).  The optional report frequency would only be used for debugging
        // purposes.  Therefore, this routine will collect all occasions where this
        // passed variablename would be reported from the requested input.  It builds
        // a list of these requests (ReportList) so that the calling routine can propagate
        // the requests into the correct data structure.

        // METHODOLOGY EMPLOYED:
        // This instance being requested will always have a key associated with it.  Matching
        // instances (from input) may or may not have keys, but only one instance of a reporting
        // frequency per variable is allowed.  ReportList will be populated with ReqRepVars indices
        // of those extra things from input that satisfy this condition.

        // SUBROUTINE LOCAL VARIABLE DECLARATIONS:

        // Make sure that input has been read
        GetReportVariableInput(state);

        auto &op = state.dataOutputProcessor;

        // Zero out the array / counter we use to determine if there are duplicates
        op->NumExtraVars = 0;
        op->ReportList = 0;

        for (int i = 1; i <= op->NumOfReqVariables; ++i) {
            auto &reqRepVar = op->ReqRepVars(i);

            if (!UtilityRoutines::SameString(reqRepVar.VarName, VarName)) {
                continue;
            }

            if (!reqRepVar.Key.empty() && !(reqRepVar.is_simple_string && UtilityRoutines::SameString(reqRepVar.Key, KeyedValue)) &&
                !(!reqRepVar.is_simple_string && RE2::FullMatch(std::string{KeyedValue}, *(reqRepVar.case_insensitive_pattern)))) {
                continue;
            }

            // A match. Make sure doesn't duplicate
            reqRepVar.Used = true;
            bool Dup = false;
            // op->ReportList is allocated to a large value, so we can't use a std::find_if on it
            for (int Loop1 = 1; Loop1 <= op->NumExtraVars; ++Loop1) {
                if (op->ReqRepVars(op->ReportList(Loop1)).frequency == reqRepVar.frequency &&
                    op->ReqRepVars(op->ReportList(Loop1)).SchedPtr == reqRepVar.SchedPtr) {
                    Dup = true;
                    break;
                }
            }

            if (!Dup) {
                ++op->NumExtraVars;
                if (op->NumExtraVars == op->NumReportList) {
                    op->ReportList.redimension(op->NumReportList += 100, 0);
                }
                op->ReportList(op->NumExtraVars) = i;
            }
        }
    }

    static std::string frequencyNotice([[maybe_unused]] StoreType storeType, ReportingFrequency reportingInterval)
    {
        switch (reportingInterval) {
        case ReportingFrequency::EachCall:
            return " !Each Call";
            break;
        case ReportingFrequency::TimeStep:
            return " !TimeStep";
            break;
        case ReportingFrequency::Hourly:
            return " !Hourly";
            break;
        case ReportingFrequency::Daily:
            return " !Daily [Value,Min,Hour,Minute,Max,Hour,Minute]";
            break;
        case ReportingFrequency::Monthly:
            return " !Monthly [Value,Min,Day,Hour,Minute,Max,Day,Hour,Minute]";
            break;
        case ReportingFrequency::Yearly:
            return " !Annual [Value,Min,Month,Day,Hour,Minute,Max,Month,Day,Hour,Minute]";
            break;
        case ReportingFrequency::Simulation:
            return " !RunPeriod [Value,Min,Month,Day,Hour,Minute,Max,Month,Day,Hour,Minute]";
            break;
        default:
            return " !Hourly";
        }
    }

    std::string reportingFrequency(ReportingFrequency reportingInterval)
    {
        switch (reportingInterval) {
        case ReportingFrequency::EachCall:
            return "Each Call";
            break;
        case ReportingFrequency::TimeStep:
            return "TimeStep";
            break;
        case ReportingFrequency::Hourly:
            return "Hourly";
            break;
        case ReportingFrequency::Daily:
            return "Daily";
            break;
        case ReportingFrequency::Monthly:
            return "Monthly";
            break;
        case ReportingFrequency::Yearly:
            return "Annual";
            break;
        case ReportingFrequency::Simulation:
            return "RunPeriod";
            break;
        default:
            return "Hourly";
        }
    }

    ReportingFrequency determineFrequency(EnergyPlusData &state, const std::string &FreqString)
    {

        // SUBROUTINE INFORMATION:
        //       AUTHOR         Linda K. Lawrie
        //       DATE WRITTEN   December 1998
        //       MODIFIED       December 2017; Jason DeGraw
        //       RE-ENGINEERED  na

        // PURPOSE OF THIS SUBROUTINE:
        // This subroutine looks at the passed in report frequency string and
        // determines the reporting frequency.

        // METHODOLOGY EMPLOYED:
        // na

        // REFERENCES:
        //       \field Reporting Frequency
        //       \type choice
        //       \key Detailed
        //       \note Detailed lists every instance (i.e. HVAC variable timesteps)
        //       \key Timestep
        //       \note Timestep refers to the zone Timestep/Number of Timesteps in hour value
        //       \note RunPeriod, Environment, and Annual are the same
        //       \key Hourly
        //       \key Daily
        //       \key Monthly
        //       \key RunPeriod
        //       \key Environment
        //       \key Annual
        //       \default Hourly
        //       \note RunPeriod and Environment are synonymous

        // Locals
        // SUBROUTINE ARGUMENT DEFINITIONS:

        // SUBROUTINE PARAMETER DEFINITIONS:
        static std::vector<std::string> const PossibleFreqs({"DETA", "TIME", "HOUR", "DAIL", "MONT", "RUNP", "ENVI", "ANNU"});
        //=(/'detail','Timestep','Hourly','Daily','Monthly','RunPeriod','Environment','Annual'/)
        static std::vector<std::string> const ExactFreqStrings(
            {"Detailed", "Timestep", "Hourly", "Daily", "Monthly", "RunPeriod", "Environment", "Annual"});
        static std::vector<std::string> const ExactFreqStringsUpper(
            {"DETAILED", "TIMESTEP", "HOURLY", "DAILY", "MONTHLY", "RUNPERIOD", "ENVIRONMENT", "ANNUAL"});
        // Vector of the result, was { -1, 0, 1, 2, 3, 4, 4, 4 } before the addition of Yearly;
        static std::vector<ReportingFrequency> const FreqValues({ReportingFrequency::EachCall,
                                                                 ReportingFrequency::TimeStep,
                                                                 ReportingFrequency::Hourly,
                                                                 ReportingFrequency::Daily,
                                                                 ReportingFrequency::Monthly,
                                                                 ReportingFrequency::Simulation,
                                                                 ReportingFrequency::Simulation,
                                                                 ReportingFrequency::Yearly});
        // note: runperiod and environment are synonomous

        // INTERFACE BLOCK SPECIFICATIONS:
        // na

        // DERIVED TYPE DEFINITIONS:
        // na

        // SUBROUTINE LOCAL VARIABLE DECLARATIONS:

        ReportingFrequency ReportFreq(ReportingFrequency::Hourly); // Default
        // TODO: I think it's supposed to be upper case already, but tests aren't doing that at least...
        const std::string FreqStringUpper = UtilityRoutines::MakeUPPERCase(FreqString);
        std::string::size_type const LenString = min(len(FreqString), static_cast<std::string::size_type>(4u));

        if (LenString < 4u) {
            return ReportFreq;
        }

        std::string const FreqStringTrim(FreqStringUpper.substr(0, LenString));
        for (unsigned Loop = 0; Loop < FreqValues.size(); ++Loop) {
            if (FreqStringTrim == PossibleFreqs[Loop]) {
                if (FreqStringUpper != ExactFreqStringsUpper[Loop]) {
                    ShowWarningError(state, format("DetermineFrequency: Entered frequency=\"{}\" is not an exact match to key strings.", FreqString));
                    ShowContinueError(state, format("Frequency={} will be used.", ExactFreqStrings[Loop]));
                }
                ReportFreq = std::max(FreqValues[Loop], state.dataOutputProcessor->minimumReportFrequency);
                break;
            }
        }
        return ReportFreq;
    }

    void GetReportVariableInput(EnergyPlusData &state)
    {

        // SUBROUTINE INFORMATION:
        //       AUTHOR         Linda K. Lawrie
        //       DATE WRITTEN   December 1998
        //       MODIFIED       December 2017; Jason DeGraw
        //       RE-ENGINEERED  na

        // PURPOSE OF THIS SUBROUTINE:
        // This subroutine gets the requested report variables from
        // the input file.
        // Report Variable,
        //        \memo each Report Variable command picks variables to be put onto the standard output file (.eso)
        //        \memo some variables may not be reported for every simulation
        //   A1 , \field Key_Value
        //        \note use '*' (without quotes) to apply this variable to all keys
        //   A2 , \field Variable_Name
        //   A3 , \field Reporting_Frequency
        //        \type choice
        //        \key detailed
        //        \key timestep
        //        \key hourly
        //        \key daily
        //        \key monthly
        //        \key runperiod
        //   A4 ; \field Schedule_Name
        //        \type object-list
        //        \object-list ScheduleNames

        // Using/Aliasing
        using ScheduleManager::GetScheduleIndex;

        // SUBROUTINE LOCAL VARIABLE DECLARATIONS:
        int Loop;
        int NumAlpha;
        int NumNumbers;
        int IOStat;
        bool ErrorsFound(false); // If errors detected in input
        std::string cCurrentModuleObject;
        Array1D_string cAlphaArgs(4);
        Array1D_string cAlphaFieldNames(4);
        Array1D_bool lAlphaFieldBlanks(4);
        Array1D<Real64> rNumericArgs(1);
        Array1D_string cNumericFieldNames(1);
        Array1D_bool lNumericFieldBlanks(1);
        auto &op = state.dataOutputProcessor;

        // Bail out if the input has already been read in
        if (!op->GetOutputInputFlag) {
            return;
        }
        op->GetOutputInputFlag = false;

        // First check environment variable to see of possible override for minimum reporting frequency
        if (!state.dataSysVars->MinReportFrequency.empty()) {
            // Formats
            static constexpr std::string_view Format_800("! <Minimum Reporting Frequency (overriding input value)>, Value, Input Value\n");
            static constexpr std::string_view Format_801(" Minimum Reporting Frequency, {},{}\n");
            op->minimumReportFrequency = determineFrequency(state, state.dataSysVars->MinReportFrequency);
            print(state.files.eio, Format_800);
            print(
                state.files.eio, Format_801, frequencyNotice(StoreType::Averaged, op->minimumReportFrequency), state.dataSysVars->MinReportFrequency);
        }

        cCurrentModuleObject = "Output:Variable";
        op->NumOfReqVariables = state.dataInputProcessing->inputProcessor->getNumObjectsFound(state, cCurrentModuleObject);
        op->ReqRepVars.allocate(op->NumOfReqVariables);

        for (Loop = 1; Loop <= op->NumOfReqVariables; ++Loop) {

            state.dataInputProcessing->inputProcessor->getObjectItem(state,
                                                                     cCurrentModuleObject,
                                                                     Loop,
                                                                     cAlphaArgs,
                                                                     NumAlpha,
                                                                     rNumericArgs,
                                                                     NumNumbers,
                                                                     IOStat,
                                                                     lNumericFieldBlanks,
                                                                     lAlphaFieldBlanks,
                                                                     cAlphaFieldNames,
                                                                     cNumericFieldNames);

            // Check for duplicates?
            auto &reqRepVar = op->ReqRepVars(Loop);
            reqRepVar.Key = cAlphaArgs(1);
            if (reqRepVar.Key == "*") {
                reqRepVar.Key = std::string();
            }

            bool is_simple_string = !DataOutputs::isKeyRegexLike(reqRepVar.Key);
            reqRepVar.is_simple_string = is_simple_string;
            if (!is_simple_string) {
                reqRepVar.case_insensitive_pattern = std::make_shared<RE2>("(?i)" + reqRepVar.Key);
            }

            std::string::size_type const lbpos = index(cAlphaArgs(2), '['); // Remove Units designation if user put it in
            if (lbpos != std::string::npos) {
                cAlphaArgs(2).erase(lbpos);
                // right trim
                cAlphaArgs(2) = cAlphaArgs(2).substr(0, std::min(cAlphaArgs(2).find_last_not_of(" \f\n\r\t\v") + 1, cAlphaArgs(2).size()));
            }
            reqRepVar.VarName = cAlphaArgs(2);

            reqRepVar.frequency = determineFrequency(state, cAlphaArgs(3));

            // Schedule information
            reqRepVar.SchedName = cAlphaArgs(4);
            if (not_blank(reqRepVar.SchedName)) {
                reqRepVar.SchedPtr = GetScheduleIndex(state, reqRepVar.SchedName);
                if (reqRepVar.SchedPtr == 0) {
                    ShowSevereError(state,
                                    format("GetReportVariableInput: {}=\"{}:{}\" invalid {}=\"{}\" - not found.",
                                           cCurrentModuleObject,
                                           cAlphaArgs(1),
                                           reqRepVar.VarName,
                                           cAlphaFieldNames(4),
                                           reqRepVar.SchedName));
                    ErrorsFound = true;
                }
            } else {
                reqRepVar.SchedPtr = 0;
            }

            reqRepVar.Used = false;
        }

        if (ErrorsFound) {
            ShowFatalError(state, format("GetReportVariableInput:{}: errors in input.", cCurrentModuleObject));
        }
    }

    void ProduceMinMaxString(std::string &String,                // Current value
                             int const DateValue,                // Date of min/max
                             ReportingFrequency const ReportFreq // Reporting Frequency
    )
    {

        // SUBROUTINE INFORMATION:
        //       AUTHOR         Linda K. Lawrie
        //       DATE WRITTEN   December 1998
        //       MODIFIED       na
        //       RE-ENGINEERED  na

        // PURPOSE OF THIS SUBROUTINE:
        // This subroutine produces the appropriate min/max string depending
        // on the reporting frequency.

        // METHODOLOGY EMPLOYED:
        // Prior to calling this routine, the basic value string will be
        // produced, but DecodeMonDayHrMin will not have been called.

        // SUBROUTINE PARAMETER DEFINITIONS:
        static constexpr std::string_view DayFormat("{},{:2},{:2}");
        static constexpr std::string_view MonthFormat("{},{:2},{:2},{:2}");
        static constexpr std::string_view EnvrnFormat("{},{:2},{:2},{:2},{:2}");

        // SUBROUTINE LOCAL VARIABLE DECLARATIONS:
        int Mon;
        int Day;
        int Hour;
        int Minute;
        General::DecodeMonDayHrMin(DateValue, Mon, Day, Hour, Minute);

        switch (ReportFreq) {
        case ReportingFrequency::Daily:
            String = format(DayFormat, strip(String), Hour, Minute);
            return;
        case ReportingFrequency::Monthly:
            String = format(MonthFormat, strip(String), Day, Hour, Minute);
            return;
        case ReportingFrequency::Yearly:
        case ReportingFrequency::Simulation:
            String = format(EnvrnFormat, strip(String), Mon, Day, Hour, Minute);
            return;
        default: // Each, TimeStep, Hourly dont have this
            String = std::string();
            return;
        }
    }

    TimeStepType ValidateTimeStepType(EnergyPlusData &state,
                                      OutputProcessor::SOVTimeStepType const TimeStepTypeKey) // Index type (Zone, HVAC) for variables
    {

        // FUNCTION INFORMATION:
        //       AUTHOR         Linda K. Lawrie
        //       DATE WRITTEN   December 1998
        //       MODIFIED       na
        //       RE-ENGINEERED  na

        // PURPOSE OF THIS FUNCTION:
        // This function validates the requested "index" type and returns
        // the proper value for use inside the OutputProcessor.

        // METHODOLOGY EMPLOYED:
        // Look it up in a list of valid index types.
        switch (TimeStepTypeKey) {
        case OutputProcessor::SOVTimeStepType::Zone:
            return TimeStepType::Zone;
        case OutputProcessor::SOVTimeStepType::HVAC:
        case OutputProcessor::SOVTimeStepType::System:
        case OutputProcessor::SOVTimeStepType::Plant:
            return TimeStepType::System;
        case OutputProcessor::SOVTimeStepType::Invalid:
        case OutputProcessor::SOVTimeStepType::Num:
            ShowFatalError(state, "Bad SOVTimeStepType passed to ValidateTimeStepType");
        }
        return TimeStepType::System; // compiler doesn't understand that ShowFatalError aborts
    }

    std::string StandardTimeStepTypeKey(TimeStepType const timeStepType)
    {

        // FUNCTION INFORMATION:
        //       AUTHOR         Linda K. Lawrie
        //       DATE WRITTEN   December 1998
        //       MODIFIED       na
        //       RE-ENGINEERED  na

        // PURPOSE OF THIS FUNCTION:
        // This function gives the standard string for the index type
        // given.

        // METHODOLOGY EMPLOYED:
        // Look it up in a list of valid index types.

        if (timeStepType == TimeStepType::Zone) {
            return "Zone";
        } else if (timeStepType == TimeStepType::System) {
            return "HVAC";
        } else {
            return "UNKW";
        }
    }

    StoreType validateVariableType(EnergyPlusData &state, OutputProcessor::SOVStoreType const VariableTypeKey)
    {

        // FUNCTION INFORMATION:
        //       AUTHOR         Linda K. Lawrie
        //       DATE WRITTEN   December 1998
        //       MODIFIED       December 2017; Jason DeGraw
        //       RE-ENGINEERED  na

        // PURPOSE OF THIS FUNCTION:
        // This function validates the VariableTypeKey passed to the SetupVariable
        // routine and assigns it the value used in the OutputProcessor.

        // FUNCTION LOCAL VARIABLE DECLARATIONS:
        switch (VariableTypeKey) {
        case OutputProcessor::SOVStoreType::State:
        case OutputProcessor::SOVStoreType::Average:
            return StoreType::Averaged;
        case OutputProcessor::SOVStoreType::NonState:
        case OutputProcessor::SOVStoreType::Summed:
            return StoreType::Summed;
        case OutputProcessor::SOVStoreType::Invalid:
        case OutputProcessor::SOVStoreType::Num:
            ShowFatalError(state, "Bad SOVStoreType passed to validateVariableType");
        }
        return StoreType::Summed; // compiler doesn't understand that ShowFatalError aborts
    }

    std::string standardVariableTypeKey(StoreType const VariableType)
    {

        // FUNCTION INFORMATION:
        //       AUTHOR         Linda K. Lawrie
        //       DATE WRITTEN   July 1999
        //       MODIFIED       December 2017; Jason DeGraw
        //       RE-ENGINEERED  na

        // PURPOSE OF THIS FUNCTION:
        // This function gives the standard string for the variable type
        // given.

        // METHODOLOGY EMPLOYED:
        // From variable type value, produce proper string.

        // TODO: Use a constexpr std::array<std::string_view, ... for this
        switch (VariableType) {
        case StoreType::Averaged:
            return "Average";
        case StoreType::Summed:
            return "Sum";
        default:
            return "Unknown";
        }
    }

    // *****************************************************************************
    // The following routines implement Energy Meters in EnergyPlus.
    // *****************************************************************************

    void GetCustomMeterInput(EnergyPlusData &state, bool &ErrorsFound)
    {

        // SUBROUTINE INFORMATION:
        //       AUTHOR         Linda Lawrie
        //       DATE WRITTEN   January 2006
        //       MODIFIED       na
        //       RE-ENGINEERED  na

        // PURPOSE OF THIS SUBROUTINE:
        // This routine will help implement "custom"/user defined meters.  However, it must be called after all
        // the other meters are set up and all report variables are established.

        // METHODOLOGY EMPLOYED:
        // na

        // REFERENCES:
        // Processes the objects:
        // Meter:Custom,
        //    \extensible:2 - repeat last two fields, remembering to remove ; from "inner" fields.
        //    \memo Used to allow users to combine specific variables and/or meters into
        //    \memo "custom" meter configurations.
        //    A1,  \field Name
        //         \required-field
        //         \reference CustomMeterNames
        //    A2,  \field Fuel Type
        //         \type choice
        //         \key Electricity
        //         \key NaturalGas
        //         \key PropaneGas
        //         \key FuelOilNo1
        //         \key FuelOilNo2
        //         \key Coal
        //         \key Diesel
        //         \key Gasoline
        //         \key Water
        //         \key Generic
        //         \key OtherFuel1
        //         \key OtherFuel2
        //    A3,  \field Key Name 1
        //         \required-field
        //         \begin-extensible
        //    A4,  \field Report Variable or Meter Name 1
        //         \required-field
        // <etc>
        // AND
        // Meter:CustomDecrement,
        //    \extensible:2 - repeat last two fields, remembering to remove ; from "inner" fields.
        //    \memo Used to allow users to combine specific variables and/or meters into
        //    \memo "custom" meter configurations.
        //    A1,  \field Name
        //         \required-field
        //         \reference CustomMeterNames
        //    A2,  \field Fuel Type
        //         \type choice
        //         \key Electricity
        //         \key NaturalGas
        //         \key PropaneGas
        //         \key FuelOilNo1
        //         \key FuelOilNo2
        //         \key Coal
        //         \key Diesel
        //         \key Gasoline
        //         \key Water
        //         \key Generic
        //         \key OtherFuel1
        //         \key OtherFuel2
        //    A3,  \field Source Meter Name
        //         \required-field
        //    A4,  \field Key Name 1
        //         \required-field
        //         \begin-extensible
        //    A5,  \field Report Variable or Meter Name 1
        //         \required-field
        // <etc>

        // SUBROUTINE LOCAL VARIABLE DECLARATIONS:
        auto &op = state.dataOutputProcessor;
        int NumAlpha;
        int NumNumbers;
        int Loop;
        int IOStat;
        int NumCustomMeters;
        int NumCustomDecMeters;
        int fldIndex;
        bool KeyIsStar;
        Array1D_string NamesOfKeys;                                    // Specific key name
        Array1D_int IndexesForKeyVar;                                  // Array index
        OutputProcessor::Unit UnitsVar(OutputProcessor::Unit::None);   // Units enumeration
        OutputProcessor::Unit MeterUnits(OutputProcessor::Unit::None); // Units enumeration
        int KeyCount;
        VariableType TypeVar;
        OutputProcessor::StoreType AvgSumVar;
        OutputProcessor::TimeStepType StepTypeVar;
        int iKey;
        int iKey1;
        bool MeterCreated;
        Array1D_int VarsOnCustomMeter;
        int MaxVarsOnCustomMeter;
        int NumVarsOnCustomMeter;
        Array1D_int VarsOnSourceMeter;
        int MaxVarsOnSourceMeter;
        int NumVarsOnSourceMeter;
        int iOnMeter;
        int WhichMeter;
        bool errFlag;
        bool BigErrorsFound;
        bool testa;
        bool testb;
        bool Tagged; // variable is appropriate to put on meter
        std::string::size_type lbrackPos;

        BigErrorsFound = false;
        auto &cCurrentModuleObject = state.dataIPShortCut->cCurrentModuleObject;

        cCurrentModuleObject = "Meter:Custom";
        NumCustomMeters = state.dataInputProcessing->inputProcessor->getNumObjectsFound(state, cCurrentModuleObject);

        // make list of names for all Meter:Custom since they cannot refer to other Meter:Custom's
        std::unordered_set<std::string> namesOfMeterCustom;
        namesOfMeterCustom.reserve(NumCustomMeters);

        for (Loop = 1; Loop <= NumCustomMeters; ++Loop) {
            state.dataInputProcessing->inputProcessor->getObjectItem(state,
                                                                     cCurrentModuleObject,
                                                                     Loop,
                                                                     state.dataIPShortCut->cAlphaArgs,
                                                                     NumAlpha,
                                                                     state.dataIPShortCut->rNumericArgs,
                                                                     NumNumbers,
                                                                     IOStat,
                                                                     state.dataIPShortCut->lNumericFieldBlanks,
                                                                     state.dataIPShortCut->lAlphaFieldBlanks,
                                                                     state.dataIPShortCut->cAlphaFieldNames,
                                                                     state.dataIPShortCut->cNumericFieldNames);
            namesOfMeterCustom.emplace(UtilityRoutines::MakeUPPERCase(state.dataIPShortCut->cAlphaArgs(1)));
        }

        for (Loop = 1; Loop <= NumCustomMeters; ++Loop) {
            state.dataInputProcessing->inputProcessor->getObjectItem(state,
                                                                     cCurrentModuleObject,
                                                                     Loop,
                                                                     state.dataIPShortCut->cAlphaArgs,
                                                                     NumAlpha,
                                                                     state.dataIPShortCut->rNumericArgs,
                                                                     NumNumbers,
                                                                     IOStat,
                                                                     state.dataIPShortCut->lNumericFieldBlanks,
                                                                     state.dataIPShortCut->lAlphaFieldBlanks,
                                                                     state.dataIPShortCut->cAlphaFieldNames,
                                                                     state.dataIPShortCut->cNumericFieldNames);
            lbrackPos = index(state.dataIPShortCut->cAlphaArgs(1), '[');
            if (lbrackPos != std::string::npos) state.dataIPShortCut->cAlphaArgs(1).erase(lbrackPos);
            MeterCreated = false;
            if (GlobalNames::VerifyUniqueInterObjectName(state,
                                                         op->UniqueMeterNames,
                                                         state.dataIPShortCut->cAlphaArgs(1),
                                                         cCurrentModuleObject,
                                                         state.dataIPShortCut->cAlphaFieldNames(1),
                                                         ErrorsFound)) {
                continue;
            }
            if (allocated(VarsOnCustomMeter)) VarsOnCustomMeter.deallocate();
            VarsOnCustomMeter.allocate(1000);
            VarsOnCustomMeter = 0;
            MaxVarsOnCustomMeter = 1000;
            NumVarsOnCustomMeter = 0;
            // check if any fields reference another Meter:Custom
            int found = 0;
            for (fldIndex = 4; fldIndex <= NumAlpha; fldIndex += 2) {
                if (namesOfMeterCustom.find(UtilityRoutines::MakeUPPERCase(state.dataIPShortCut->cAlphaArgs(fldIndex))) != namesOfMeterCustom.end()) {
                    found = fldIndex;
                    break;
                }
            }
            if (found != 0) {
                ShowWarningError(state,
                                 format("{}=\"{}\", contains a reference to another {} in field: {}=\"{}\".",
                                        cCurrentModuleObject,
                                        state.dataIPShortCut->cAlphaArgs(1),
                                        cCurrentModuleObject,
                                        state.dataIPShortCut->cAlphaFieldNames(found),
                                        state.dataIPShortCut->cAlphaArgs(found)));
                continue;
            }

            for (fldIndex = 3; fldIndex <= NumAlpha; fldIndex += 2) {
                if (state.dataIPShortCut->cAlphaArgs(fldIndex) == "*" || state.dataIPShortCut->lAlphaFieldBlanks(fldIndex)) {
                    KeyIsStar = true;
                    state.dataIPShortCut->cAlphaArgs(fldIndex) = "*";
                } else {
                    KeyIsStar = false;
                }
                if (state.dataIPShortCut->lAlphaFieldBlanks(fldIndex + 1)) {
                    ShowSevereError(state,
                                    format("{}=\"{}\", blank {}.",
                                           cCurrentModuleObject,
                                           state.dataIPShortCut->cAlphaArgs(1),
                                           state.dataIPShortCut->cAlphaFieldNames(fldIndex + 1)));
                    ShowContinueError(state, "...cannot create custom meter.");
                    BigErrorsFound = true;
                    continue;
                }
                if (BigErrorsFound) continue;
                // Don't build/check things out if there were errors anywhere.  Use "GetVariableKeys" to map to actual variables...
                lbrackPos = index(state.dataIPShortCut->cAlphaArgs(fldIndex + 1), '[');
                if (lbrackPos != std::string::npos) state.dataIPShortCut->cAlphaArgs(fldIndex + 1).erase(lbrackPos);
                Tagged = false;
                GetVariableKeyCountandType(
                    state, state.dataIPShortCut->cAlphaArgs(fldIndex + 1), KeyCount, TypeVar, AvgSumVar, StepTypeVar, UnitsVar);
                if (TypeVar == VariableType::NotFound) {
                    ShowWarningError(state,
                                     format("{}=\"{}\", invalid {}=\"{}\".",
                                            cCurrentModuleObject,
                                            state.dataIPShortCut->cAlphaArgs(1),
                                            state.dataIPShortCut->cAlphaFieldNames(fldIndex + 1),
                                            state.dataIPShortCut->cAlphaArgs(fldIndex + 1)));
                    ShowContinueError(state, "...will not be shown with the Meter results.");
                    continue;
                }
                if (!MeterCreated) {
                    MeterUnits = UnitsVar; // meter units are same as first variable on custom meter
                    AddMeter(state, state.dataIPShortCut->cAlphaArgs(1), UnitsVar, std::string(), std::string(), std::string(), std::string());
                    op->EnergyMeters(op->NumEnergyMeters).TypeOfMeter = MtrType::Custom;
                    // Can't use resource type in AddMeter cause it will confuse it with other meters.  So, now:
                    GetStandardMeterResourceType(state,
                                                 op->EnergyMeters(op->NumEnergyMeters).ResourceType,
                                                 UtilityRoutines::MakeUPPERCase(state.dataIPShortCut->cAlphaArgs(2)),
                                                 errFlag);
                    if (errFlag) {
                        ShowContinueError(state, format("..on {}=\"{}\".", cCurrentModuleObject, state.dataIPShortCut->cAlphaArgs(1)));
                        BigErrorsFound = true;
                    }
                    DetermineMeterIPUnits(state,
                                          op->EnergyMeters(op->NumEnergyMeters).RT_forIPUnits,
                                          op->EnergyMeters(op->NumEnergyMeters).ResourceType,
                                          UnitsVar,
                                          errFlag);
                    if (errFlag) {
                        ShowContinueError(state, format("..on {}=\"{}\".", cCurrentModuleObject, state.dataIPShortCut->cAlphaArgs(1)));
                        ShowContinueError(state, "..requests for IP units from this meter will be ignored.");
                    }
                    //        EnergyMeters(NumEnergyMeters)%RT_forIPUnits=DetermineMeterIPUnits(EnergyMeters(NumEnergyMeters)%ResourceType,UnitsVar)
                    MeterCreated = true;
                }
                if (UnitsVar != MeterUnits) {
                    ShowWarningError(state,
                                     format("{}=\"{}\", differing units in {}=\"{}\".",
                                            cCurrentModuleObject,
                                            state.dataIPShortCut->cAlphaArgs(1),
                                            state.dataIPShortCut->cAlphaFieldNames(fldIndex + 1),
                                            state.dataIPShortCut->cAlphaArgs(fldIndex + 1)));
                    ShowContinueError(state,
                                      format("...will not be shown with the Meter results; units for meter={}, units for this variable={}.",
                                             unitEnumToString(MeterUnits),
                                             unitEnumToString(UnitsVar)));
                    continue;
                }
                if ((TypeVar == VariableType::Real || TypeVar == VariableType::Integer) && AvgSumVar == StoreType::Summed) {
                    Tagged = true;
                    NamesOfKeys.allocate(KeyCount);
                    IndexesForKeyVar.allocate(KeyCount);
                    GetVariableKeys(state, state.dataIPShortCut->cAlphaArgs(fldIndex + 1), TypeVar, NamesOfKeys, IndexesForKeyVar);
                    iOnMeter = 0;
                    if (KeyIsStar) {
                        for (iKey = 1; iKey <= KeyCount; ++iKey) {
                            ++NumVarsOnCustomMeter;
                            if (NumVarsOnCustomMeter > MaxVarsOnCustomMeter) {
                                VarsOnCustomMeter.redimension(MaxVarsOnCustomMeter += 100, 0);
                            }
                            VarsOnCustomMeter(NumVarsOnCustomMeter) = IndexesForKeyVar(iKey);
                            iOnMeter = 1;
                        }
                        if (iOnMeter == 0) {
                            ShowSevereError(state,
                                            format("{}=\"{}\", invalid (all keys) {}=\"{}\".",
                                                   cCurrentModuleObject,
                                                   state.dataIPShortCut->cAlphaArgs(1),
                                                   state.dataIPShortCut->cAlphaFieldNames(fldIndex + 1),
                                                   state.dataIPShortCut->cAlphaArgs(fldIndex + 1)));
                            ErrorsFound = true;
                        }
                    } else { // Key is not "*"
                        for (iKey = 1; iKey <= KeyCount; ++iKey) {
                            if (NamesOfKeys(iKey) != state.dataIPShortCut->cAlphaArgs(fldIndex)) continue;
                            ++NumVarsOnCustomMeter;
                            if (NumVarsOnCustomMeter > MaxVarsOnCustomMeter) {
                                VarsOnCustomMeter.redimension(MaxVarsOnCustomMeter += 100, 0);
                            }
                            VarsOnCustomMeter(NumVarsOnCustomMeter) = IndexesForKeyVar(iKey);
                            iOnMeter = 1;
                        }
                        if (iOnMeter == 0) {
                            ShowSevereError(state,
                                            format("{}=\"{}\", invalid {}:{}",
                                                   cCurrentModuleObject,
                                                   state.dataIPShortCut->cAlphaArgs(1),
                                                   state.dataIPShortCut->cAlphaArgs(fldIndex),
                                                   state.dataIPShortCut->cAlphaArgs(fldIndex + 1)));
                            ErrorsFound = true;
                        }
                    }
                    NamesOfKeys.deallocate();
                    IndexesForKeyVar.deallocate();
                }
                if (TypeVar == VariableType::Meter && AvgSumVar == StoreType::Summed) {
                    Tagged = true;
                    NamesOfKeys.allocate(KeyCount);
                    IndexesForKeyVar.allocate(KeyCount);
                    GetVariableKeys(state, state.dataIPShortCut->cAlphaArgs(fldIndex + 1), TypeVar, NamesOfKeys, IndexesForKeyVar);
                    WhichMeter = IndexesForKeyVar(1);
                    NamesOfKeys.deallocate();
                    IndexesForKeyVar.deallocate();
                    // for meters there will only be one key...  but it has variables associated...
                    for (iOnMeter = 1; iOnMeter <= op->NumVarMeterArrays; ++iOnMeter) {
                        if (!any_eq(op->VarMeterArrays(iOnMeter).OnMeters, WhichMeter)) continue;
                        ++NumVarsOnCustomMeter;
                        if (NumVarsOnCustomMeter > MaxVarsOnCustomMeter) {
                            VarsOnCustomMeter.redimension(MaxVarsOnCustomMeter += 100, 0);
                        }
                        VarsOnCustomMeter(NumVarsOnCustomMeter) = op->VarMeterArrays(iOnMeter).RepVariable;
                    }
                }
                if (!Tagged) { // couldn't find place for this item on a meter
                    if (AvgSumVar != StoreType::Summed) {
                        ShowWarningError(state,
                                         format("{}=\"{}\", variable not summed variable {}=\"{}\".",
                                                cCurrentModuleObject,
                                                state.dataIPShortCut->cAlphaArgs(1),
                                                state.dataIPShortCut->cAlphaFieldNames(fldIndex + 1),
                                                state.dataIPShortCut->cAlphaArgs(fldIndex + 1)));
                        ShowContinueError(state,
                                          format("...will not be shown with the Meter results; units for meter={}, units for this variable={}.",
                                                 unitEnumToString(MeterUnits),
                                                 unitEnumToString(UnitsVar)));
                    }
                }
            }
            // Check for duplicates
            for (iKey = 1; iKey <= NumVarsOnCustomMeter; ++iKey) {
                if (VarsOnCustomMeter(iKey) == 0) continue;
                for (iKey1 = iKey + 1; iKey1 <= NumVarsOnCustomMeter; ++iKey1) {
                    if (iKey == iKey1) continue;
                    if (VarsOnCustomMeter(iKey) != VarsOnCustomMeter(iKey1)) continue;
                    ShowWarningError(state,
                                     format("{}=\"{}\", duplicate name=\"{}\".",
                                            cCurrentModuleObject,
                                            state.dataIPShortCut->cAlphaArgs(1),
                                            op->RVariableTypes(VarsOnCustomMeter(iKey1)).VarName));
                    ShowContinueError(state, "...only one value with this name will be shown with the Meter results.");
                    VarsOnCustomMeter(iKey1) = 0;
                }
            }
            for (iKey = 1; iKey <= NumVarsOnCustomMeter; ++iKey) {
                if (VarsOnCustomMeter(iKey) == 0) continue;
                auto &tmpVar = op->RVariableTypes(VarsOnCustomMeter(iKey)).VarPtr;
                AttachCustomMeters(state, VarsOnCustomMeter(iKey), tmpVar.MeterArrayPtr, op->NumEnergyMeters);
            }
            if (NumVarsOnCustomMeter == 0) {
                ShowWarningError(state, format("{}=\"{}\", no items assigned ", cCurrentModuleObject, state.dataIPShortCut->cAlphaArgs(1)));
                ShowContinueError(
                    state, "...will not be shown with the Meter results. This may be caused by a Meter:Custom be assigned to another Meter:Custom.");
            }
        }

        cCurrentModuleObject = "Meter:CustomDecrement";
        NumCustomDecMeters = state.dataInputProcessing->inputProcessor->getNumObjectsFound(state, cCurrentModuleObject);

        for (Loop = 1; Loop <= NumCustomDecMeters; ++Loop) {
            state.dataInputProcessing->inputProcessor->getObjectItem(state,
                                                                     cCurrentModuleObject,
                                                                     Loop,
                                                                     state.dataIPShortCut->cAlphaArgs,
                                                                     NumAlpha,
                                                                     state.dataIPShortCut->rNumericArgs,
                                                                     NumNumbers,
                                                                     IOStat,
                                                                     state.dataIPShortCut->lNumericFieldBlanks,
                                                                     state.dataIPShortCut->lAlphaFieldBlanks,
                                                                     state.dataIPShortCut->cAlphaFieldNames,
                                                                     state.dataIPShortCut->cNumericFieldNames);
            lbrackPos = index(state.dataIPShortCut->cAlphaArgs(1), '[');
            if (lbrackPos != std::string::npos) state.dataIPShortCut->cAlphaArgs(1).erase(lbrackPos);
            MeterCreated = false;
            if (GlobalNames::VerifyUniqueInterObjectName(state,
                                                         op->UniqueMeterNames,
                                                         state.dataIPShortCut->cAlphaArgs(1),
                                                         cCurrentModuleObject,
                                                         state.dataIPShortCut->cAlphaFieldNames(1),
                                                         ErrorsFound)) {
                continue;
            }
            if (allocated(VarsOnCustomMeter)) VarsOnCustomMeter.deallocate();
            VarsOnCustomMeter.allocate(1000);
            VarsOnCustomMeter = 0;
            MaxVarsOnCustomMeter = 1000;
            NumVarsOnCustomMeter = 0;

            lbrackPos = index(state.dataIPShortCut->cAlphaArgs(3), '[');
            if (lbrackPos != std::string::npos) state.dataIPShortCut->cAlphaArgs(1).erase(lbrackPos);
            WhichMeter = UtilityRoutines::FindItem(state.dataIPShortCut->cAlphaArgs(3), op->EnergyMeters);
            if (WhichMeter == 0) {
                ShowSevereError(state,
                                format("{}=\"{}\", invalid {}=\"{}\".",
                                       cCurrentModuleObject,
                                       state.dataIPShortCut->cAlphaArgs(1),
                                       state.dataIPShortCut->cAlphaFieldNames(3),
                                       state.dataIPShortCut->cAlphaArgs(3)));
                ErrorsFound = true;
                continue;
            }
            //  Set up array of Vars that are on the source meter (for later validation).
            if (allocated(VarsOnSourceMeter)) VarsOnSourceMeter.deallocate();
            VarsOnSourceMeter.allocate(1000);
            VarsOnSourceMeter = 0;
            MaxVarsOnSourceMeter = 1000;
            NumVarsOnSourceMeter = 0;
            for (iKey = 1; iKey <= op->NumVarMeterArrays; ++iKey) {
                if (op->VarMeterArrays(iKey).NumOnMeters == 0 && op->VarMeterArrays(iKey).NumOnCustomMeters == 0) continue;
                //  On a meter
                if (any_eq(op->VarMeterArrays(iKey).OnMeters, WhichMeter)) {
                    ++NumVarsOnSourceMeter;
                    if (NumVarsOnSourceMeter > MaxVarsOnSourceMeter) {
                        VarsOnSourceMeter.redimension(MaxVarsOnSourceMeter += 100, 0);
                    }
                    VarsOnSourceMeter(NumVarsOnSourceMeter) = op->VarMeterArrays(iKey).RepVariable;
                    continue;
                }
                if (op->VarMeterArrays(iKey).NumOnCustomMeters == 0) continue;
                if (any_eq(op->VarMeterArrays(iKey).OnCustomMeters, WhichMeter)) {
                    ++NumVarsOnSourceMeter;
                    if (NumVarsOnSourceMeter > MaxVarsOnSourceMeter) {
                        VarsOnSourceMeter.redimension(MaxVarsOnSourceMeter += 100, 0);
                    }
                    VarsOnSourceMeter(NumVarsOnSourceMeter) = op->VarMeterArrays(iKey).RepVariable;
                    continue;
                }
            }

            for (fldIndex = 4; fldIndex <= NumAlpha; fldIndex += 2) {
                if (state.dataIPShortCut->cAlphaArgs(fldIndex) == "*" || state.dataIPShortCut->lAlphaFieldBlanks(fldIndex)) {
                    KeyIsStar = true;
                    state.dataIPShortCut->cAlphaArgs(fldIndex) = "*";
                } else {
                    KeyIsStar = false;
                }
                if (state.dataIPShortCut->lAlphaFieldBlanks(fldIndex + 1)) {
                    ShowSevereError(state,
                                    format("{}=\"{}\", blank {}.",
                                           cCurrentModuleObject,
                                           state.dataIPShortCut->cAlphaArgs(1),
                                           state.dataIPShortCut->cAlphaFieldNames(fldIndex + 1)));
                    ShowContinueError(state, "...cannot create custom meter.");
                    BigErrorsFound = true;
                    continue;
                }
                if (BigErrorsFound) continue;
                Tagged = false;
                lbrackPos = index(state.dataIPShortCut->cAlphaArgs(fldIndex + 1), '[');
                if (lbrackPos != std::string::npos) state.dataIPShortCut->cAlphaArgs(fldIndex + 1).erase(lbrackPos);
                // Don't build/check things out if there were errors anywhere.  Use "GetVariableKeys" to map to actual variables...
                GetVariableKeyCountandType(
                    state, state.dataIPShortCut->cAlphaArgs(fldIndex + 1), KeyCount, TypeVar, AvgSumVar, StepTypeVar, UnitsVar);
                if (TypeVar == VariableType::NotFound) {
                    ShowWarningError(state,
                                     format("{}=\"{}\", invalid {}=\"{}\".",
                                            cCurrentModuleObject,
                                            state.dataIPShortCut->cAlphaArgs(1),
                                            state.dataIPShortCut->cAlphaFieldNames(fldIndex + 1),
                                            state.dataIPShortCut->cAlphaArgs(fldIndex + 1)));
                    ShowContinueError(state, "...will not be shown with the Meter results.");
                    continue;
                }
                if (!MeterCreated) {
                    MeterUnits = UnitsVar;
                    AddMeter(state, state.dataIPShortCut->cAlphaArgs(1), UnitsVar, std::string(), std::string(), std::string(), std::string());
                    op->EnergyMeters(op->NumEnergyMeters).TypeOfMeter = MtrType::CustomDec;
                    op->EnergyMeters(op->NumEnergyMeters).SourceMeter = WhichMeter;

                    // Can't use resource type in AddMeter cause it will confuse it with other meters.  So, now:
                    GetStandardMeterResourceType(state,
                                                 op->EnergyMeters(op->NumEnergyMeters).ResourceType,
                                                 UtilityRoutines::MakeUPPERCase(state.dataIPShortCut->cAlphaArgs(2)),
                                                 errFlag);
                    if (errFlag) {
                        ShowContinueError(state, format("..on {}=\"{}\".", cCurrentModuleObject, state.dataIPShortCut->cAlphaArgs(1)));
                        BigErrorsFound = true;
                    }
                    DetermineMeterIPUnits(state,
                                          op->EnergyMeters(op->NumEnergyMeters).RT_forIPUnits,
                                          op->EnergyMeters(op->NumEnergyMeters).ResourceType,
                                          UnitsVar,
                                          errFlag);
                    if (errFlag) {
                        ShowContinueError(state, format("..on {}=\"{}\".", cCurrentModuleObject, state.dataIPShortCut->cAlphaArgs(1)));
                        ShowContinueError(state, "..requests for IP units from this meter will be ignored.");
                    }
                    //        EnergyMeters(NumEnergyMeters)%RT_forIPUnits=DetermineMeterIPUnits(EnergyMeters(NumEnergyMeters)%ResourceType,UnitsVar)
                    MeterCreated = true;
                }
                if (UnitsVar != MeterUnits) {
                    ShowWarningError(state,
                                     format("{}=\"{}\", differing units in {}=\"{}\".",
                                            cCurrentModuleObject,
                                            state.dataIPShortCut->cAlphaArgs(1),
                                            state.dataIPShortCut->cAlphaFieldNames(fldIndex + 1),
                                            state.dataIPShortCut->cAlphaArgs(fldIndex + 1)));
                    ShowContinueError(state,
                                      format("...will not be shown with the Meter results; units for meter={}, units for this variable={}.",
                                             unitEnumToString(MeterUnits),
                                             unitEnumToString(UnitsVar)));
                    continue;
                }
                if ((TypeVar == VariableType::Real || TypeVar == VariableType::Integer) && AvgSumVar == StoreType::Summed) {
                    Tagged = true;
                    NamesOfKeys.allocate(KeyCount);
                    IndexesForKeyVar.allocate(KeyCount);
                    GetVariableKeys(state, state.dataIPShortCut->cAlphaArgs(fldIndex + 1), TypeVar, NamesOfKeys, IndexesForKeyVar);
                    iOnMeter = 0;
                    if (KeyIsStar) {
                        for (iKey = 1; iKey <= KeyCount; ++iKey) {
                            ++NumVarsOnCustomMeter;
                            if (NumVarsOnCustomMeter > MaxVarsOnCustomMeter) {
                                VarsOnCustomMeter.redimension(MaxVarsOnCustomMeter += 100, 0);
                            }
                            VarsOnCustomMeter(NumVarsOnCustomMeter) = IndexesForKeyVar(iKey);
                            iOnMeter = 1;
                        }
                        if (iOnMeter == 0) {
                            ShowSevereError(state,
                                            format("{}=\"{}\", invalid (all keys) {}=\"{}\".",
                                                   cCurrentModuleObject,
                                                   state.dataIPShortCut->cAlphaArgs(1),
                                                   state.dataIPShortCut->cAlphaFieldNames(fldIndex + 1),
                                                   state.dataIPShortCut->cAlphaArgs(fldIndex + 1)));
                            ErrorsFound = true;
                        }
                    } else {
                        for (iKey = 1; iKey <= KeyCount; ++iKey) {
                            if (NamesOfKeys(iKey) != state.dataIPShortCut->cAlphaArgs(fldIndex)) continue;
                            ++NumVarsOnCustomMeter;
                            if (NumVarsOnCustomMeter > MaxVarsOnCustomMeter) {
                                VarsOnCustomMeter.redimension(MaxVarsOnCustomMeter += 100, 0);
                            }
                            VarsOnCustomMeter(NumVarsOnCustomMeter) = IndexesForKeyVar(iKey);
                            iOnMeter = 1;
                        }
                        if (iOnMeter == 0) {
                            ShowSevereError(state,
                                            format("{}=\"{}\", invalid {}:{}",
                                                   cCurrentModuleObject,
                                                   state.dataIPShortCut->cAlphaArgs(1),
                                                   state.dataIPShortCut->cAlphaArgs(fldIndex),
                                                   state.dataIPShortCut->cAlphaArgs(fldIndex + 1)));
                            ErrorsFound = true;
                        }
                    }
                    NamesOfKeys.deallocate();
                    IndexesForKeyVar.deallocate();
                }
                if (TypeVar == VariableType::Meter && AvgSumVar == StoreType::Summed) {
                    Tagged = true;
                    NamesOfKeys.allocate(KeyCount);
                    IndexesForKeyVar.allocate(KeyCount);
                    GetVariableKeys(state, state.dataIPShortCut->cAlphaArgs(fldIndex + 1), TypeVar, NamesOfKeys, IndexesForKeyVar);
                    WhichMeter = IndexesForKeyVar(1);
                    NamesOfKeys.deallocate();
                    IndexesForKeyVar.deallocate();
                    // for meters there will only be one key...  but it has variables associated...
                    for (iOnMeter = 1; iOnMeter <= op->NumVarMeterArrays; ++iOnMeter) {
                        testa = any_eq(op->VarMeterArrays(iOnMeter).OnMeters, WhichMeter);
                        testb = false;
                        if (op->VarMeterArrays(iOnMeter).NumOnCustomMeters > 0) {
                            testb = any_eq(op->VarMeterArrays(iOnMeter).OnCustomMeters, WhichMeter);
                        }
                        if (!(testa || testb)) continue;
                        ++NumVarsOnCustomMeter;
                        if (NumVarsOnCustomMeter > MaxVarsOnCustomMeter) {
                            VarsOnCustomMeter.redimension(MaxVarsOnCustomMeter += 100, 0);
                        }
                        VarsOnCustomMeter(NumVarsOnCustomMeter) = op->VarMeterArrays(iOnMeter).RepVariable;
                    }
                }
                if (!Tagged) { // couldn't find place for this item on a meter
                    if (AvgSumVar != StoreType::Summed) {
                        ShowWarningError(state,
                                         format("{}=\"{}\", variable not summed variable {}=\"{}\".",
                                                cCurrentModuleObject,
                                                state.dataIPShortCut->cAlphaArgs(1),
                                                state.dataIPShortCut->cAlphaFieldNames(fldIndex + 1),
                                                state.dataIPShortCut->cAlphaArgs(fldIndex + 1)));
                        ShowContinueError(state,
                                          format("...will not be shown with the Meter results; units for meter={}, units for this variable={}.",
                                                 unitEnumToString(MeterUnits),
                                                 unitEnumToString(UnitsVar)));
                    }
                }
            }
            // Check for duplicates
            for (iKey = 1; iKey <= NumVarsOnCustomMeter; ++iKey) {
                if (VarsOnCustomMeter(iKey) == 0) continue;
                for (iKey1 = iKey + 1; iKey1 <= NumVarsOnCustomMeter; ++iKey1) {
                    if (iKey == iKey1) continue;
                    if (VarsOnCustomMeter(iKey) != VarsOnCustomMeter(iKey1)) continue;
                    ShowWarningError(state,
                                     format("{}=\"{}\", duplicate name=\"{}\".",
                                            cCurrentModuleObject,
                                            state.dataIPShortCut->cAlphaArgs(1),
                                            op->RVariableTypes(VarsOnCustomMeter(iKey1)).VarName));
                    ShowContinueError(state, "...only one value with this name will be shown with the Meter results.");
                    VarsOnCustomMeter(iKey1) = 0;
                }
            }
            for (iKey = 1; iKey <= NumVarsOnCustomMeter; ++iKey) {
                if (VarsOnCustomMeter(iKey) == 0) continue;
                auto &tmpVar = op->RVariableTypes(VarsOnCustomMeter(iKey)).VarPtr;
                AttachCustomMeters(state, VarsOnCustomMeter(iKey), tmpVar.MeterArrayPtr, op->NumEnergyMeters);
            }

            errFlag = false;
            for (iKey = 1; iKey <= NumVarsOnCustomMeter; ++iKey) {
                for (iKey1 = 1; iKey1 <= NumVarsOnSourceMeter; ++iKey1) {
                    if (any_eq(VarsOnSourceMeter, VarsOnCustomMeter(iKey))) break;
                    if (!errFlag) {
                        ShowSevereError(state,
                                        format("{}=\"{}\", invalid specification to {}=\"{}\".",
                                               cCurrentModuleObject,
                                               state.dataIPShortCut->cAlphaArgs(1),
                                               state.dataIPShortCut->cAlphaFieldNames(3),
                                               state.dataIPShortCut->cAlphaArgs(3)));
                        errFlag = true;
                    }
                    ShowContinueError(state, format("..Variable={}", op->RVariableTypes(VarsOnCustomMeter(iKey)).VarName));
                    ErrorsFound = true;
                    break;
                }
            }
            if (NumVarsOnCustomMeter == 0) {
                ShowWarningError(state, format("{}=\"{}\", no items assigned ", cCurrentModuleObject, state.dataIPShortCut->cAlphaArgs(1)));
                ShowContinueError(state, "...will not be shown with the Meter results");
            }

            VarsOnCustomMeter.deallocate();
            VarsOnSourceMeter.deallocate();
        }

        if (BigErrorsFound) ErrorsFound = true;
    }

    void GetStandardMeterResourceType(EnergyPlusData &state,
                                      std::string &OutResourceType,
                                      std::string const &UserInputResourceType, // Passed uppercase
                                      bool &ErrorsFound)
    {

        // SUBROUTINE INFORMATION:
        //       AUTHOR         Linda Lawrie
        //       DATE WRITTEN   April 2006
        //       MODIFIED       na
        //       RE-ENGINEERED  na

        // PURPOSE OF THIS SUBROUTINE:
        // This routine compares the user input resource type with valid ones and returns
        // the standard resource type.

        ErrorsFound = false;

        // Basic ResourceType for Meters
        {
            std::string const &meterType = UserInputResourceType;

            if (meterType == "ELECTRICITY") {
                OutResourceType = "Electricity";

            } else if (meterType == "NATURALGAS") {
                OutResourceType = "NaturalGas";

            } else if (meterType == "GASOLINE") {
                OutResourceType = "Gasoline";

            } else if (meterType == "DIESEL") {
                OutResourceType = "Diesel";

            } else if (meterType == "COAL") {
                OutResourceType = "Coal";

            } else if (meterType == "FUELOILNO1") {
                OutResourceType = "FuelOilNo1";

            } else if (meterType == "FUELOILNO2") {
                OutResourceType = "FuelOilNo2";

            } else if (meterType == "PROPANE") {
                OutResourceType = "Propane";

            } else if (meterType == "WATER" || meterType == "H2O") {
                OutResourceType = "Water"; // this is water "use"

            } else if (meterType == "ONSITEWATER" || meterType == "WATERPRODUCED" || meterType == "ONSITE WATER") {
                OutResourceType = "OnSiteWater"; // these are for supply record keeping

            } else if (meterType == "MAINSWATER" || meterType == "WATERSUPPLY") {
                OutResourceType = "MainsWater"; // record keeping

            } else if (meterType == "RAINWATER" || meterType == "PRECIPITATION") {
                OutResourceType = "RainWater"; // record keeping

            } else if (meterType == "WELLWATER" || meterType == "GROUNDWATER") {
                OutResourceType = "WellWater"; // record keeping

            } else if (meterType == "CONDENSATE") {
                OutResourceType = "Condensate"; // record keeping

            } else if (meterType == "ENERGYTRANSFER" || meterType == "ENERGYXFER" || meterType == "XFER") {
                OutResourceType = "EnergyTransfer";

            } else if (meterType == "STEAM") {
                OutResourceType = "Steam";

            } else if (meterType == "DISTRICTCOOLING") {
                OutResourceType = "DistrictCooling";

            } else if (meterType == "DISTRICTHEATING") {
                OutResourceType = "DistrictHeating";

            } else if (meterType == "ELECTRICITYPRODUCED") {
                OutResourceType = "ElectricityProduced";

            } else if (meterType == "ELECTRICITYPURCHASED") {
                OutResourceType = "ElectricityPurchased";

            } else if (meterType == "ELECTRICITYSURPLUSSOLD") {
                OutResourceType = "ElectricitySurplusSold";

            } else if (meterType == "ELECTRICITYNET") {
                OutResourceType = "ElectricityNet";

            } else if (meterType == "SOLARWATER") {
                OutResourceType = "SolarWater";

            } else if (meterType == "SOLARAIR") {
                OutResourceType = "SolarAir";

            } else if (meterType == "SO2") {
                OutResourceType = "SO2";

            } else if (meterType == "NOX") {
                OutResourceType = "NOx";

            } else if (meterType == "N2O") {
                OutResourceType = "N2O";

            } else if (meterType == "PM") {
                OutResourceType = "PM";

            } else if (meterType == "PM2.5") {
                OutResourceType = "PM2.5";

            } else if (meterType == "PM10") {
                OutResourceType = "PM10";

            } else if (meterType == "CO") {
                OutResourceType = "CO";

            } else if (meterType == "CO2") {
                OutResourceType = "CO2";

            } else if (meterType == "CH4") {
                OutResourceType = "CH4";

            } else if (meterType == "NH3") {
                OutResourceType = "NH3";

            } else if (meterType == "NMVOC") {
                OutResourceType = "NMVOC";

            } else if (meterType == "HG") {
                OutResourceType = "Hg";

            } else if (meterType == "PB") {
                OutResourceType = "Pb";

            } else if (meterType == "NUCLEAR HIGH") {
                OutResourceType = "Nuclear High";

            } else if (meterType == "NUCLEAR LOW") {
                OutResourceType = "Nuclear Low";

            } else if (meterType == "WATERENVIRONMENTALFACTORS") {
                OutResourceType = "WaterEnvironmentalFactors";

            } else if (meterType == "CARBON EQUIVALENT") {
                OutResourceType = "Carbon Equivalent";

            } else if (meterType == "SOURCE") {
                OutResourceType = "Source";

            } else if (meterType == "PLANTLOOPHEATINGDEMAND") {
                OutResourceType = "PlantLoopHeatingDemand";

            } else if (meterType == "PLANTLOOPCOOLINGDEMAND") {
                OutResourceType = "PlantLoopCoolingDemand";

            } else if (meterType == "GENERIC") { // only used by custom meters
                OutResourceType = "Generic";

            } else if (meterType == "OTHERFUEL1") { // other fuel type (defined by user)
                OutResourceType = "OtherFuel1";

            } else if (meterType == "OTHERFUEL2") { // other fuel type (defined by user)
                OutResourceType = "OtherFuel2";

            } else {
                ShowSevereError(state,
                                format("GetStandardMeterResourceType: Illegal OutResourceType (for Meters) Entered={}", UserInputResourceType));
                ErrorsFound = true;
            }
        }
    }

    void AddMeter(EnergyPlusData &state,
                  std::string const &Name,              // Name for the meter
                  OutputProcessor::Unit const MtrUnits, // Units for the meter
                  std::string const &ResourceType,      // ResourceType for the meter
                  std::string const &EndUse,            // EndUse for the meter
                  std::string const &EndUseSub,         // EndUse subcategory for the meter
                  std::string const &Group              // Group for the meter
    )
    {

        // SUBROUTINE INFORMATION:
        //       AUTHOR         Linda Lawrie
        //       DATE WRITTEN   January 2001
        //       MODIFIED       na
        //       RE-ENGINEERED  na

        // PURPOSE OF THIS SUBROUTINE:
        // This subroutine adds a meter to the current definition set of meters.  If the maximum has
        // already been reached, a reallocation procedure begins.  This action needs to be done at the
        // start of the simulation, primarily before any output is stored.

        // Make sure this isn't already in the list of meter names
        auto &op = state.dataOutputProcessor;
        int Found;

        if (op->NumEnergyMeters > 0) {
            Found = UtilityRoutines::FindItemInList(Name, op->EnergyMeters);
        } else {
            Found = 0;
        }

        if (Found == 0) {
            op->EnergyMeters.redimension(++op->NumEnergyMeters);
            op->EnergyMeters(op->NumEnergyMeters).Name = Name;
            op->EnergyMeters(op->NumEnergyMeters).ResourceType = ResourceType;
            op->EnergyMeters(op->NumEnergyMeters).EndUse = EndUse;
            op->EnergyMeters(op->NumEnergyMeters).EndUseSub = EndUseSub;
            op->EnergyMeters(op->NumEnergyMeters).Group = Group;
            op->EnergyMeters(op->NumEnergyMeters).Units = MtrUnits;
            op->EnergyMeters(op->NumEnergyMeters).TSValue = 0.0;
            op->EnergyMeters(op->NumEnergyMeters).CurTSValue = 0.0;
            op->EnergyMeters(op->NumEnergyMeters).RptTS = false;
            op->EnergyMeters(op->NumEnergyMeters).RptTSFO = false;
            AssignReportNumber(state, op->EnergyMeters(op->NumEnergyMeters).TSRptNum);
            op->EnergyMeters(op->NumEnergyMeters).TSRptNumChr = fmt::to_string(op->EnergyMeters(op->NumEnergyMeters).TSRptNum);
            op->EnergyMeters(op->NumEnergyMeters).HRValue = 0.0;
            op->EnergyMeters(op->NumEnergyMeters).RptHR = false;
            op->EnergyMeters(op->NumEnergyMeters).RptHRFO = false;
            AssignReportNumber(state, op->EnergyMeters(op->NumEnergyMeters).HRRptNum);
            op->EnergyMeters(op->NumEnergyMeters).HRRptNumChr = fmt::to_string(op->EnergyMeters(op->NumEnergyMeters).HRRptNum);
            op->EnergyMeters(op->NumEnergyMeters).DYValue = 0.0;
            op->EnergyMeters(op->NumEnergyMeters).DYMaxVal = MaxSetValue;
            op->EnergyMeters(op->NumEnergyMeters).DYMaxValDate = 0;
            op->EnergyMeters(op->NumEnergyMeters).DYMinVal = MinSetValue;
            op->EnergyMeters(op->NumEnergyMeters).DYMinValDate = 0;
            op->EnergyMeters(op->NumEnergyMeters).RptDY = false;
            op->EnergyMeters(op->NumEnergyMeters).RptDYFO = false;
            AssignReportNumber(state, op->EnergyMeters(op->NumEnergyMeters).DYRptNum);
            op->EnergyMeters(op->NumEnergyMeters).DYRptNumChr = fmt::to_string(op->EnergyMeters(op->NumEnergyMeters).DYRptNum);
            op->EnergyMeters(op->NumEnergyMeters).MNValue = 0.0;
            op->EnergyMeters(op->NumEnergyMeters).MNMaxVal = MaxSetValue;
            op->EnergyMeters(op->NumEnergyMeters).MNMaxValDate = 0;
            op->EnergyMeters(op->NumEnergyMeters).MNMinVal = MinSetValue;
            op->EnergyMeters(op->NumEnergyMeters).MNMinValDate = 0;
            op->EnergyMeters(op->NumEnergyMeters).RptMN = false;
            op->EnergyMeters(op->NumEnergyMeters).RptMNFO = false;
            AssignReportNumber(state, op->EnergyMeters(op->NumEnergyMeters).MNRptNum);
            op->EnergyMeters(op->NumEnergyMeters).MNRptNumChr = fmt::to_string(op->EnergyMeters(op->NumEnergyMeters).MNRptNum);
            op->EnergyMeters(op->NumEnergyMeters).YRValue = 0.0;
            op->EnergyMeters(op->NumEnergyMeters).YRMaxVal = MaxSetValue;
            op->EnergyMeters(op->NumEnergyMeters).YRMaxValDate = 0;
            op->EnergyMeters(op->NumEnergyMeters).YRMinVal = MinSetValue;
            op->EnergyMeters(op->NumEnergyMeters).YRMinValDate = 0;
            op->EnergyMeters(op->NumEnergyMeters).RptYR = false;
            op->EnergyMeters(op->NumEnergyMeters).RptYRFO = false;
            AssignReportNumber(state, op->EnergyMeters(op->NumEnergyMeters).YRRptNum);
            op->EnergyMeters(op->NumEnergyMeters).YRRptNumChr = fmt::to_string(op->EnergyMeters(op->NumEnergyMeters).YRRptNum);
            op->EnergyMeters(op->NumEnergyMeters).SMValue = 0.0;
            op->EnergyMeters(op->NumEnergyMeters).SMMaxVal = MaxSetValue;
            op->EnergyMeters(op->NumEnergyMeters).SMMaxValDate = 0;
            op->EnergyMeters(op->NumEnergyMeters).SMMinVal = MinSetValue;
            op->EnergyMeters(op->NumEnergyMeters).SMMinValDate = 0;
            op->EnergyMeters(op->NumEnergyMeters).RptSM = false;
            op->EnergyMeters(op->NumEnergyMeters).RptSMFO = false;
            AssignReportNumber(state, op->EnergyMeters(op->NumEnergyMeters).SMRptNum);
            op->EnergyMeters(op->NumEnergyMeters).SMRptNumChr = fmt::to_string(op->EnergyMeters(op->NumEnergyMeters).SMRptNum);
            AssignReportNumber(state, op->EnergyMeters(op->NumEnergyMeters).TSAccRptNum);
            AssignReportNumber(state, op->EnergyMeters(op->NumEnergyMeters).HRAccRptNum);
            AssignReportNumber(state, op->EnergyMeters(op->NumEnergyMeters).DYAccRptNum);
            AssignReportNumber(state, op->EnergyMeters(op->NumEnergyMeters).MNAccRptNum);
            AssignReportNumber(state, op->EnergyMeters(op->NumEnergyMeters).YRAccRptNum);
            AssignReportNumber(state, op->EnergyMeters(op->NumEnergyMeters).SMAccRptNum);
            op->EnergyMeters(op->NumEnergyMeters).FinYrSMValue = 0.0;
            op->EnergyMeters(op->NumEnergyMeters).FinYrSMMaxVal = MaxSetValue;
            op->EnergyMeters(op->NumEnergyMeters).FinYrSMMaxValDate = 0;
            op->EnergyMeters(op->NumEnergyMeters).FinYrSMMinVal = MinSetValue;
            op->EnergyMeters(op->NumEnergyMeters).FinYrSMMinValDate = 0;
        } else {
            ShowFatalError(state, format("Requested to Add Meter which was already present={}", Name));
        }
        if (!ResourceType.empty()) {
            bool errFlag;
            DetermineMeterIPUnits(state, op->EnergyMeters(op->NumEnergyMeters).RT_forIPUnits, ResourceType, MtrUnits, errFlag);
            if (errFlag) {
                ShowContinueError(state, format("..on Meter=\"{}\".", Name));
                ShowContinueError(state, "..requests for IP units from this meter will be ignored.");
            }
        }
    }

    void AttachMeters(EnergyPlusData &state,
                      OutputProcessor::Unit const MtrUnits, // Units for this meter
                      std::string &ResourceType,            // Electricity, Gas, etc.
                      std::string &EndUse,                  // End-use category (Lights, Heating, etc.)
                      std::string &EndUseSub,               // End-use subcategory (user-defined, e.g., General Lights, Task Lights, etc.)
                      std::string &Group,                   // Group key (Facility, Zone, Building, etc.)
                      std::string const &ZoneName,          // Zone key only applicable for Building group
                      std::string const &SpaceType,         // Space Type key only applicable for Building group
                      int const RepVarNum,                  // Number of this report variable
                      int &MeterArrayPtr,                   // Output set of Pointers to Meters
                      bool &ErrorsFound                     // True if errors in this call
    )
    {

        // SUBROUTINE INFORMATION:
        //       AUTHOR         Linda Lawrie
        //       DATE WRITTEN   January 2001
        //       MODIFIED       na
        //       RE-ENGINEERED  na

        // PURPOSE OF THIS SUBROUTINE:
        // This subroutine determines which meters this variable will be on (if any),
        // sets up the meter pointer arrays, and returns a index value to this array which
        // is stored with the variable.

        // SUBROUTINE LOCAL VARIABLE DECLARATIONS:
        auto &op = state.dataOutputProcessor;

        ValidateNStandardizeMeterTitles(state, MtrUnits, ResourceType, EndUse, EndUseSub, Group, ErrorsFound, ZoneName, SpaceType);

        op->VarMeterArrays.redimension(++op->NumVarMeterArrays);
        MeterArrayPtr = op->NumVarMeterArrays;
        op->VarMeterArrays(op->NumVarMeterArrays).NumOnMeters = 0;
        op->VarMeterArrays(op->NumVarMeterArrays).RepVariable = RepVarNum;
        op->VarMeterArrays(op->NumVarMeterArrays).OnMeters = 0;
        int Found = UtilityRoutines::FindItem(ResourceType + ":Facility", op->EnergyMeters);
        if (Found != 0) {
            ++op->VarMeterArrays(op->NumVarMeterArrays).NumOnMeters;
            op->VarMeterArrays(op->NumVarMeterArrays).OnMeters(op->VarMeterArrays(op->NumVarMeterArrays).NumOnMeters) = Found;
        }
        if (!Group.empty()) {
            Found = UtilityRoutines::FindItem(ResourceType + ':' + Group, op->EnergyMeters);
            if (Found != 0) {
                ++op->VarMeterArrays(op->NumVarMeterArrays).NumOnMeters;
                op->VarMeterArrays(op->NumVarMeterArrays).OnMeters(op->VarMeterArrays(op->NumVarMeterArrays).NumOnMeters) = Found;
            }
            if (UtilityRoutines::SameString(Group, "Building")) { // Match to Zone and Space Type
                if (!ZoneName.empty()) {
                    Found = UtilityRoutines::FindItem(ResourceType + ":Zone:" + ZoneName, op->EnergyMeters);
                    if (Found != 0) {
                        ++op->VarMeterArrays(op->NumVarMeterArrays).NumOnMeters;
                        op->VarMeterArrays(op->NumVarMeterArrays).OnMeters(op->VarMeterArrays(op->NumVarMeterArrays).NumOnMeters) = Found;
                    }
                }
                if (!SpaceType.empty()) {
                    Found = UtilityRoutines::FindItem(ResourceType + ":SpaceType:" + SpaceType, op->EnergyMeters);
                    if (Found != 0) {
                        ++op->VarMeterArrays(op->NumVarMeterArrays).NumOnMeters;
                        op->VarMeterArrays(op->NumVarMeterArrays).OnMeters(op->VarMeterArrays(op->NumVarMeterArrays).NumOnMeters) = Found;
                    }
                }
            }
        }

        //!! Following if EndUse is by ResourceType
        if (!EndUse.empty()) {
            Found = UtilityRoutines::FindItem(EndUse + ':' + ResourceType, op->EnergyMeters);
            if (Found != 0) {
                ++op->VarMeterArrays(op->NumVarMeterArrays).NumOnMeters;
                op->VarMeterArrays(op->NumVarMeterArrays).OnMeters(op->VarMeterArrays(op->NumVarMeterArrays).NumOnMeters) = Found;
            }
            if (UtilityRoutines::SameString(Group, "Building")) { // Match to Zone
                if (!ZoneName.empty()) {
                    Found = UtilityRoutines::FindItem(EndUse + ':' + ResourceType + ":Zone:" + ZoneName, op->EnergyMeters);
                    if (Found != 0) {
                        ++op->VarMeterArrays(op->NumVarMeterArrays).NumOnMeters;
                        op->VarMeterArrays(op->NumVarMeterArrays).OnMeters(op->VarMeterArrays(op->NumVarMeterArrays).NumOnMeters) = Found;
                    }
                }
                if (!SpaceType.empty()) {
                    Found = UtilityRoutines::FindItem(EndUse + ':' + ResourceType + ":SpaceType:" + SpaceType, op->EnergyMeters);
                    if (Found != 0) {
                        ++op->VarMeterArrays(op->NumVarMeterArrays).NumOnMeters;
                        op->VarMeterArrays(op->NumVarMeterArrays).OnMeters(op->VarMeterArrays(op->NumVarMeterArrays).NumOnMeters) = Found;

                        addEndUseSpaceType(state, EndUse, SpaceType);
                    }
                }
            }

            // End use subcategory
            if (!EndUseSub.empty()) {
                Found = UtilityRoutines::FindItem(EndUseSub + ':' + EndUse + ':' + ResourceType, op->EnergyMeters);
                if (Found != 0) {
                    ++op->VarMeterArrays(op->NumVarMeterArrays).NumOnMeters;
                    op->VarMeterArrays(op->NumVarMeterArrays).OnMeters(op->VarMeterArrays(op->NumVarMeterArrays).NumOnMeters) = Found;

                    addEndUseSubcategory(state, EndUse, EndUseSub);
                }
                if (UtilityRoutines::SameString(Group, "Building")) { // Match to Zone
                    if (!ZoneName.empty()) {
                        Found = UtilityRoutines::FindItem(EndUseSub + ':' + EndUse + ':' + ResourceType + ":Zone:" + ZoneName, op->EnergyMeters);
                        if (Found != 0) {
                            ++op->VarMeterArrays(op->NumVarMeterArrays).NumOnMeters;
                            op->VarMeterArrays(op->NumVarMeterArrays).OnMeters(op->VarMeterArrays(op->NumVarMeterArrays).NumOnMeters) = Found;
                        }
                    }
                    if (!SpaceType.empty()) {
                        Found =
                            UtilityRoutines::FindItem(EndUseSub + ':' + EndUse + ':' + ResourceType + ":SpaceType:" + SpaceType, op->EnergyMeters);
                        if (Found != 0) {
                            ++op->VarMeterArrays(op->NumVarMeterArrays).NumOnMeters;
                            op->VarMeterArrays(op->NumVarMeterArrays).OnMeters(op->VarMeterArrays(op->NumVarMeterArrays).NumOnMeters) = Found;
                        }
                    }
                }
            }
        }
    }

    void AttachCustomMeters(EnergyPlusData &state,
                            int const RepVarNum, // Number of this report variable
                            int &MeterArrayPtr,  // Input/Output set of Pointers to Meters
                            int const MeterIndex // Which meter this is
    )
    {

        // SUBROUTINE INFORMATION:
        //       AUTHOR         Linda Lawrie
        //       DATE WRITTEN   January 2006
        //       MODIFIED       na
        //       RE-ENGINEERED  na

        // PURPOSE OF THIS SUBROUTINE:
        // This subroutine determines which meters this variable will be on (if any),
        // sets up the meter pointer arrays, and returns a index value to this array which
        // is stored with the variable.

        // SUBROUTINE LOCAL VARIABLE DECLARATIONS:
        auto &op = state.dataOutputProcessor;

        if (MeterArrayPtr == 0) {
            op->VarMeterArrays.redimension(++op->NumVarMeterArrays);
            MeterArrayPtr = op->NumVarMeterArrays;
            op->VarMeterArrays(op->NumVarMeterArrays).NumOnMeters = 0;
            op->VarMeterArrays(op->NumVarMeterArrays).RepVariable = RepVarNum;
            op->VarMeterArrays(op->NumVarMeterArrays).OnMeters = 0;
            op->VarMeterArrays(op->NumVarMeterArrays).OnCustomMeters.allocate(1);
            op->VarMeterArrays(op->NumVarMeterArrays).NumOnCustomMeters = 1;
        } else { // MeterArrayPtr set
            op->VarMeterArrays(MeterArrayPtr).OnCustomMeters.redimension(++op->VarMeterArrays(MeterArrayPtr).NumOnCustomMeters);
        }
        op->VarMeterArrays(MeterArrayPtr).OnCustomMeters(op->VarMeterArrays(MeterArrayPtr).NumOnCustomMeters) = MeterIndex;
    }

    void ValidateNStandardizeMeterTitles(EnergyPlusData &state,
                                         OutputProcessor::Unit const MtrUnits, // Units for the meter
                                         std::string &ResourceType,            // Electricity, Gas, etc.
                                         std::string &EndUse,                  // End Use Type (Lights, Heating, etc.)
                                         std::string &EndUseSub,               // End Use Sub Type (General Lights, Task Lights, etc.)
                                         std::string &Group,                   // Group key (Facility, Zone, Building, etc.)
                                         bool &ErrorsFound,                    // True if errors in this call
                                         const std::string &ZoneName,          // Zone Name when Group=Building
                                         const std::string &SpaceType          // Space Type when Group=Building
    )
    {

        // SUBROUTINE INFORMATION:
        //       AUTHOR         Linda Lawrie
        //       DATE WRITTEN   January 2001
        //       MODIFIED       na
        //       RE-ENGINEERED  na

        // PURPOSE OF THIS SUBROUTINE:
        // This subroutine uses the keys for the Energy Meters given to the SetupOutputVariable routines
        // and makes sure they are "standard" as well as creating meters which need to be added as this
        // is the first use of that kind of meter designation.

        // SUBROUTINE LOCAL VARIABLE DECLARATIONS:
        int Found; // For checking whether meter is already defined
        bool LocalErrorsFound = false;
        std::string MeterName;
        auto &op = state.dataOutputProcessor;

        // Basic ResourceType Meters
        GetStandardMeterResourceType(state, ResourceType, UtilityRoutines::MakeUPPERCase(ResourceType), LocalErrorsFound);

        if (!LocalErrorsFound) {
            if (op->NumEnergyMeters > 0) {
                Found = UtilityRoutines::FindItem(ResourceType + ":Facility", op->EnergyMeters);
            } else {
                Found = 0;
            }
            if (Found == 0) AddMeter(state, ResourceType + ":Facility", MtrUnits, ResourceType, "", "", "");
        }

        //!  Group Meters
        {
            std::string const groupMeter = uppercased(Group);

            if (groupMeter.empty()) {

            } else if (groupMeter == "BUILDING") {
                Group = "Building";

            } else if (groupMeter == "HVAC" || groupMeter == "SYSTEM") {
                Group = "HVAC";

            } else if (groupMeter == "PLANT") {
                Group = "Plant";

            } else {
                ShowSevereError(state, format("Illegal Group (for Meters) Entered={}", Group));
                LocalErrorsFound = true;
            }
        }

        if (!LocalErrorsFound && !Group.empty()) {
            Found = UtilityRoutines::FindItem(ResourceType + ':' + Group, op->EnergyMeters);
            if (Found == 0) AddMeter(state, ResourceType + ':' + Group, MtrUnits, ResourceType, "", "", Group);
            if (Group == "Building") {
                if (!ZoneName.empty()) {
                    Found = UtilityRoutines::FindItem(ResourceType + ":Zone:" + ZoneName, op->EnergyMeters);
                    if (Found == 0) {
                        AddMeter(state, ResourceType + ":Zone:" + ZoneName, MtrUnits, ResourceType, "", "", "Zone");
                    }
                }
                if (!SpaceType.empty()) {
                    Found = UtilityRoutines::FindItem(ResourceType + ":SpaceType:" + SpaceType, op->EnergyMeters);
                    if (Found == 0) {
                        AddMeter(state, ResourceType + ":SpaceType:" + SpaceType, MtrUnits, ResourceType, "", "", "SpaceType");
                    }
                }
            }
        }

        //!!! EndUse Meters
        {
            std::string const endUseMeter = uppercased(EndUse);

            if (endUseMeter.empty()) {

            } else if (endUseMeter == "INTERIOR LIGHTS" || endUseMeter == "INTERIORLIGHTS") {
                EndUse = "InteriorLights";

            } else if (endUseMeter == "EXTERIOR LIGHTS" || endUseMeter == "EXTERIORLIGHTS") {
                EndUse = "ExteriorLights";

            } else if (endUseMeter == "HEATING" || endUseMeter == "HTG") {
                EndUse = "Heating";

            } else if (endUseMeter == "HEATPRODUCED") {
                EndUse = "HeatProduced";

            } else if (endUseMeter == "COOLING" || endUseMeter == "CLG") {
                EndUse = "Cooling";

            } else if (endUseMeter == "DOMESTICHOTWATER" || endUseMeter == "DHW" || endUseMeter == "DOMESTIC HOT WATER") {
                EndUse = "WaterSystems";

            } else if (endUseMeter == "COGEN" || endUseMeter == "COGENERATION") {
                EndUse = "Cogeneration";

            } else if (endUseMeter == "INTERIOREQUIPMENT" || endUseMeter == "INTERIOR EQUIPMENT") {
                EndUse = "InteriorEquipment";

            } else if (endUseMeter == "EXTERIOREQUIPMENT" || endUseMeter == "EXTERIOR EQUIPMENT" || endUseMeter == "EXT EQ" ||
                       endUseMeter == "EXTERIOREQ") {
                EndUse = "ExteriorEquipment";

            } else if (endUseMeter == "EXTERIOR:WATEREQUIPMENT") {
                EndUse = "ExteriorEquipment";

            } else if (endUseMeter == "PURCHASEDHOTWATER" || endUseMeter == "DISTRICTHOTWATER" || endUseMeter == "PURCHASED HEATING") {
                EndUse = "DistrictHotWater";

            } else if (endUseMeter == "PURCHASEDCOLDWATER" || endUseMeter == "DISTRICTCHILLEDWATER" || endUseMeter == "PURCHASEDCHILLEDWATER" ||
                       endUseMeter == "PURCHASED COLD WATER" || endUseMeter == "PURCHASED COOLING") {
                EndUse = "DistrictChilledWater";

            } else if (endUseMeter == "FANS" || endUseMeter == "FAN") {
                EndUse = "Fans";

            } else if (endUseMeter == "HEATINGCOILS" || endUseMeter == "HEATINGCOIL" || endUseMeter == "HEATING COILS" ||
                       endUseMeter == "HEATING COIL") {
                EndUse = "HeatingCoils";

            } else if (endUseMeter == "COOLINGCOILS" || endUseMeter == "COOLINGCOIL" || endUseMeter == "COOLING COILS" ||
                       endUseMeter == "COOLING COIL") {
                EndUse = "CoolingCoils";

            } else if (endUseMeter == "PUMPS" || endUseMeter == "PUMP") {
                EndUse = "Pumps";

            } else if (endUseMeter == "FREECOOLING" || endUseMeter == "FREE COOLING") {
                EndUse = "Freecooling";

            } else if (endUseMeter == "LOOPTOLOOP") {
                EndUse = "LoopToLoop";

            } else if (endUseMeter == "CHILLERS" || endUseMeter == "CHILLER") {
                EndUse = "Chillers";

            } else if (endUseMeter == "BOILERS" || endUseMeter == "BOILER") {
                EndUse = "Boilers";

            } else if (endUseMeter == "BASEBOARD" || endUseMeter == "BASEBOARDS") {
                EndUse = "Baseboard";

            } else if (endUseMeter == "COOLINGPANEL" || endUseMeter == "COOLINGPANELS") {
                EndUse = "CoolingPanel";

            } else if (endUseMeter == "HEATREJECTION" || endUseMeter == "HEAT REJECTION") {
                EndUse = "HeatRejection";

            } else if (endUseMeter == "HUMIDIFIER" || endUseMeter == "HUMIDIFIERS") {
                EndUse = "Humidifier";

            } else if (endUseMeter == "HEATRECOVERY" || endUseMeter == "HEAT RECOVERY") {
                EndUse = "HeatRecovery";

            } else if (endUseMeter == "PHOTOVOLTAICS" || endUseMeter == "PV" || endUseMeter == "PHOTOVOLTAIC") {
                EndUse = "Photovoltaic";

            } else if (endUseMeter == "WINDTURBINES" || endUseMeter == "WT" || endUseMeter == "WINDTURBINE") {
                EndUse = "WindTurbine";

            } else if (endUseMeter == "ELECTRICSTORAGE") {
                EndUse = "ElectricStorage";

            } else if (endUseMeter == "POWERCONVERSION") {

                EndUse = "PowerConversion";

            } else if (endUseMeter == "HEAT RECOVERY FOR COOLING" || endUseMeter == "HEATRECOVERYFORCOOLING" ||
                       endUseMeter == "HEATRECOVERYCOOLING") {
                EndUse = "HeatRecoveryForCooling";

            } else if (endUseMeter == "HEAT RECOVERY FOR HEATING" || endUseMeter == "HEATRECOVERYFORHEATING" ||
                       endUseMeter == "HEATRECOVERYHEATING") {
                EndUse = "HeatRecoveryForHeating";

            } else if (endUseMeter == "ELECTRICITYEMISSIONS") {
                EndUse = "ElectricityEmissions";

            } else if (endUseMeter == "PURCHASEDELECTRICITYEMISSIONS") {
                EndUse = "PurchasedElectricityEmissions";

            } else if (endUseMeter == "SOLDELECTRICITYEMISSIONS") {
                EndUse = "SoldElectricityEmissions";

            } else if (endUseMeter == "NATURALGASEMISSIONS") {
                EndUse = "NaturalGasEmissions";

            } else if (endUseMeter == "FUELOILNO1EMISSIONS") {
                EndUse = "FuelOilNo1Emissions";

            } else if (endUseMeter == "FUELOILNO2EMISSIONS") {
                EndUse = "FuelOilNo2Emissions";

            } else if (endUseMeter == "COALEMISSIONS") {
                EndUse = "CoalEmissions";

            } else if (endUseMeter == "GASOLINEEMISSIONS") {
                EndUse = "GasolineEmissions";

            } else if (endUseMeter == "PROPANEEMISSIONS") {
                EndUse = "PropaneEmissions";

            } else if (endUseMeter == "DIESELEMISSIONS") {
                EndUse = "DieselEmissions";

            } else if (endUseMeter == "OTHERFUEL1EMISSIONS") {
                EndUse = "OtherFuel1Emissions";

            } else if (endUseMeter == "OTHERFUEL2EMISSIONS") {
                EndUse = "OtherFuel2Emissions";

            } else if (endUseMeter == "CARBONEQUIVALENTEMISSIONS") {
                EndUse = "CarbonEquivalentEmissions";

            } else if (endUseMeter == "REFRIGERATION") {
                EndUse = "Refrigeration";

            } else if (endUseMeter == "COLDSTORAGECHARGE") {
                EndUse = "ColdStorageCharge";

            } else if (endUseMeter == "COLDSTORAGEDISCHARGE") {
                EndUse = "ColdStorageDischarge";

            } else if (endUseMeter == "WATERSYSTEMS" || endUseMeter == "WATERSYSTEM" || endUseMeter == "Water System") {
                EndUse = "WaterSystems";

            } else if (endUseMeter == "RAINWATER") {
                EndUse = "Rainwater";

            } else if (endUseMeter == "CONDENSATE") {
                EndUse = "Condensate";

            } else if (endUseMeter == "WELLWATER") {
                EndUse = "Wellwater";

            } else if (endUseMeter == "MAINSWATER" || endUseMeter == "PURCHASEDWATER") {
                EndUse = "MainsWater";

            } else {
                ShowSevereError(state, format("Illegal EndUse (for Meters) Entered={}", EndUse));
                LocalErrorsFound = true;
            }
        }

        //!! Following if we do EndUse by ResourceType
        if (!LocalErrorsFound && !EndUse.empty()) {
            Found = UtilityRoutines::FindItem(EndUse + ':' + ResourceType, op->EnergyMeters);
            if (Found == 0) AddMeter(state, EndUse + ':' + ResourceType, MtrUnits, ResourceType, EndUse, "", "");

            if (Group == "Building") { // Match to Zone and Space
                if (!ZoneName.empty()) {
                    Found = UtilityRoutines::FindItem(EndUse + ':' + ResourceType + ":Zone:" + ZoneName, op->EnergyMeters);
                    if (Found == 0) {
                        AddMeter(state, EndUse + ':' + ResourceType + ":Zone:" + ZoneName, MtrUnits, ResourceType, EndUse, "", "Zone");
                    }
                }
                if (!SpaceType.empty()) {
                    Found = UtilityRoutines::FindItem(EndUse + ':' + ResourceType + ":SpaceType:" + SpaceType, op->EnergyMeters);
                    if (Found == 0) {
                        AddMeter(state, EndUse + ':' + ResourceType + ":SpaceType:" + SpaceType, MtrUnits, ResourceType, EndUse, "", "SpaceType");
                    }
                }
            }
        } else if (LocalErrorsFound) {
            ErrorsFound = true;
        }

        // End-Use Subcategories
        if (!LocalErrorsFound && !EndUseSub.empty()) {
            MeterName = EndUseSub + ':' + EndUse + ':' + ResourceType;
            Found = UtilityRoutines::FindItem(MeterName, op->EnergyMeters);
            if (Found == 0) AddMeter(state, MeterName, MtrUnits, ResourceType, EndUse, EndUseSub, "");

            if (Group == "Building") { // Match to Zone and Space
                if (!ZoneName.empty()) {
                    Found = UtilityRoutines::FindItem(EndUseSub + ':' + EndUse + ':' + ResourceType + ":Zone:" + ZoneName, op->EnergyMeters);
                    if (Found == 0) {
                        AddMeter(state,
                                 EndUseSub + ':' + EndUse + ':' + ResourceType + ":Zone:" + ZoneName,
                                 MtrUnits,
                                 ResourceType,
                                 EndUse,
                                 EndUseSub,
                                 "Zone");
                    }
                }
                if (!SpaceType.empty()) {
                    Found = UtilityRoutines::FindItem(EndUseSub + ':' + EndUse + ':' + ResourceType + ":SpaceType:" + SpaceType, op->EnergyMeters);
                    if (Found == 0) {
                        AddMeter(state,
                                 EndUseSub + ':' + EndUse + ':' + ResourceType + ":SpaceType:" + SpaceType,
                                 MtrUnits,
                                 ResourceType,
                                 EndUse,
                                 EndUseSub,
                                 "SpaceType");
                    }
                }
            }
        } else if (LocalErrorsFound) {
            ErrorsFound = true;
        }
    }

    void DetermineMeterIPUnits(EnergyPlusData &state,
                               OutputProcessor::RT_IPUnits &CodeForIPUnits, // Output Code for IP Units
                               std::string const &ResourceType,             // Resource Type
                               OutputProcessor::Unit const MtrUnits,        // Meter units
                               bool &ErrorsFound                            // true if errors found during subroutine
    )
    {

        // SUBROUTINE INFORMATION:
        //       AUTHOR         Linda Lawrie
        //       DATE WRITTEN   January 2012
        //       MODIFIED       September 2012; made into subroutine
        //       RE-ENGINEERED  na

        // PURPOSE OF THIS SUBROUTINE:
        // In order to set up tabular reports for IP units, need to search on same strings
        // that tabular reports does for IP conversion.

        // REFERENCES:
        // OutputReportTabular looks for:
        // CONSUMP - not used in meters
        // ELEC - Electricity (kWH)
        // GAS - Gas (therm)
        // COOL - Cooling (ton)
        // and we need to add WATER (for m3/gal, etc)

        // SUBROUTINE LOCAL VARIABLE DECLARATIONS:

        ErrorsFound = false;
        std::string UC_ResourceType = UtilityRoutines::MakeUPPERCase(ResourceType);

        CodeForIPUnits = RT_IPUnits::OtherJ;
        if (has(UC_ResourceType, "ELEC")) {
            CodeForIPUnits = RT_IPUnits::Electricity;
        } else if (has(UC_ResourceType, "GAS")) {
            CodeForIPUnits = RT_IPUnits::Gas;
        } else if (has(UC_ResourceType, "COOL")) {
            CodeForIPUnits = RT_IPUnits::Cooling;
        }
        if (MtrUnits == OutputProcessor::Unit::m3 && has(UC_ResourceType, "WATER")) {
            CodeForIPUnits = RT_IPUnits::Water;
        } else if (MtrUnits == OutputProcessor::Unit::m3) {
            CodeForIPUnits = RT_IPUnits::OtherM3;
        }
        if (MtrUnits == OutputProcessor::Unit::kg) {
            CodeForIPUnits = RT_IPUnits::OtherKG;
        }
        if (MtrUnits == OutputProcessor::Unit::L) {
            CodeForIPUnits = RT_IPUnits::OtherL;
        }
        //  write(outputfiledebug,*) 'resourcetype=',TRIM(resourcetype)
        //  write(outputfiledebug,*) 'ipunits type=',CodeForIPUnits
        if (MtrUnits != OutputProcessor::Unit::kg && MtrUnits != OutputProcessor::Unit::J && MtrUnits != OutputProcessor::Unit::m3 &&
            MtrUnits != OutputProcessor::Unit::L) {
            ShowWarningError(state,
                             format("DetermineMeterIPUnits: Meter units not recognized for IP Units conversion=[{}].", unitEnumToString(MtrUnits)));
            ErrorsFound = true;
        }
    }

    void UpdateMeters(EnergyPlusData &state, int const TimeStamp) // Current TimeStamp (for max/min)
    {

        // SUBROUTINE INFORMATION:
        //       AUTHOR         Linda Lawrie
        //       DATE WRITTEN   April 2001
        //       MODIFIED       na
        //       RE-ENGINEERED  na

        // PURPOSE OF THIS SUBROUTINE:
        // This subroutine updates the meters with the current time step value
        // for each meter.  Also, sets min/max values for hourly...run period reporting.

        // METHODOLOGY EMPLOYED:
        // Goes thru the number of meters, setting min/max as appropriate.  Uses timestamp
        // from calling program.

        // SUBROUTINE LOCAL VARIABLE DECLARATIONS:
        auto &op = state.dataOutputProcessor;

        if (!op->MeterValue.allocated()) {
            return;
        }

        for (int Meter = 1; Meter <= op->NumEnergyMeters; ++Meter) {
            if (op->EnergyMeters(Meter).TypeOfMeter != MtrType::CustomDec && op->EnergyMeters(Meter).TypeOfMeter != MtrType::CustomDiff) {
                op->EnergyMeters(Meter).TSValue += op->MeterValue(Meter);
            } else {
                op->EnergyMeters(Meter).TSValue = op->EnergyMeters(op->EnergyMeters(Meter).SourceMeter).TSValue - op->MeterValue(Meter);
            }
            op->EnergyMeters(Meter).HRValue += op->EnergyMeters(Meter).TSValue;
            op->EnergyMeters(Meter).DYValue += op->EnergyMeters(Meter).TSValue;
            op->EnergyMeters(Meter).MNValue += op->EnergyMeters(Meter).TSValue;
            op->EnergyMeters(Meter).YRValue += op->EnergyMeters(Meter).TSValue;
            op->EnergyMeters(Meter).SMValue += op->EnergyMeters(Meter).TSValue;
            if (op->isFinalYear) op->EnergyMeters(Meter).FinYrSMValue += op->EnergyMeters(Meter).TSValue;
        }
        // Set Max
        for (int Meter = 1; Meter <= op->NumEnergyMeters; ++Meter) {
            // Todo - HRMinVal, HRMaxVal not used
            if (op->EnergyMeters(Meter).TSValue > op->EnergyMeters(Meter).DYMaxVal) {
                op->EnergyMeters(Meter).DYMaxVal = op->EnergyMeters(Meter).TSValue;
                op->EnergyMeters(Meter).DYMaxValDate = TimeStamp;
            } else {
                continue; // Not max val of month or year, if not max of day so far
            }
            if (op->EnergyMeters(Meter).TSValue > op->EnergyMeters(Meter).MNMaxVal) {
                op->EnergyMeters(Meter).MNMaxVal = op->EnergyMeters(Meter).TSValue;
                op->EnergyMeters(Meter).MNMaxValDate = TimeStamp;
            } else {
                continue;
            }
            if (op->EnergyMeters(Meter).TSValue > op->EnergyMeters(Meter).YRMaxVal) {
                op->EnergyMeters(Meter).YRMaxVal = op->EnergyMeters(Meter).TSValue;
                op->EnergyMeters(Meter).YRMaxValDate = TimeStamp;
            }
            if (op->EnergyMeters(Meter).TSValue > op->EnergyMeters(Meter).SMMaxVal) {
                op->EnergyMeters(Meter).SMMaxVal = op->EnergyMeters(Meter).TSValue;
                op->EnergyMeters(Meter).SMMaxValDate = TimeStamp;
            }
            if (op->isFinalYear) {
                if (op->EnergyMeters(Meter).TSValue > op->EnergyMeters(Meter).FinYrSMMaxVal) {
                    op->EnergyMeters(Meter).FinYrSMMaxVal = op->EnergyMeters(Meter).TSValue;
                    op->EnergyMeters(Meter).FinYrSMMaxValDate = TimeStamp;
                }
            }
        }
        // Set Min
        for (int Meter = 1; Meter <= op->NumEnergyMeters; ++Meter) {
            if (op->EnergyMeters(Meter).TSValue < op->EnergyMeters(Meter).DYMinVal) {
                op->EnergyMeters(Meter).DYMinVal = op->EnergyMeters(Meter).TSValue;
                op->EnergyMeters(Meter).DYMinValDate = TimeStamp;
            } else {
                continue;
            }
            if (op->EnergyMeters(Meter).TSValue < op->EnergyMeters(Meter).MNMinVal) {
                op->EnergyMeters(Meter).MNMinVal = op->EnergyMeters(Meter).TSValue;
                op->EnergyMeters(Meter).MNMinValDate = TimeStamp;
            } else {
                continue;
            }
            if (op->EnergyMeters(Meter).TSValue < op->EnergyMeters(Meter).YRMinVal) {
                op->EnergyMeters(Meter).YRMinVal = op->EnergyMeters(Meter).TSValue;
                op->EnergyMeters(Meter).YRMinValDate = TimeStamp;
            }
            if (op->EnergyMeters(Meter).TSValue < op->EnergyMeters(Meter).SMMinVal) {
                op->EnergyMeters(Meter).SMMinVal = op->EnergyMeters(Meter).TSValue;
                op->EnergyMeters(Meter).SMMinValDate = TimeStamp;
            }
            if (op->isFinalYear) {
                if (op->EnergyMeters(Meter).TSValue < op->EnergyMeters(Meter).FinYrSMMinVal) {
                    op->EnergyMeters(Meter).FinYrSMMinVal = op->EnergyMeters(Meter).TSValue;
                    op->EnergyMeters(Meter).FinYrSMMinValDate = TimeStamp;
                }
            }
        }
        for (int Meter = 1; Meter <= op->NumEnergyMeters; ++Meter) {
            op->MeterValue(Meter) = 0.0; // Ready for next update
        }
    }

    void ResetAccumulationWhenWarmupComplete(EnergyPlusData &state)
    {
        // SUBROUTINE INFORMATION:
        //       AUTHOR         Jason Glazer
        //       DATE WRITTEN   June 2015
        //       MODIFIED       na
        //       RE-ENGINEERED  na

        // PURPOSE OF THIS SUBROUTINE:
        // Resets the accumulating meter values. Needed after warmup period is over to
        // reset the totals on meters so that they are not accumulated over the warmup period

        // METHODOLOGY EMPLOYED:
        // Cycle through the meters and reset all accumulating values

        // SUBROUTINE LOCAL VARIABLE DECLARATIONS:
        auto &op = state.dataOutputProcessor;

        for (auto &m : op->EnergyMeters) {
            m.HRValue = 0.0;

            m.DYValue = 0.0;
            m.DYMaxVal = MaxSetValue;
            m.DYMaxValDate = 0;
            m.DYMinVal = MinSetValue;
            m.DYMinValDate = 0;

            m.MNValue = 0.0;
            m.MNMaxVal = MaxSetValue;
            m.MNMaxValDate = 0;
            m.MNMinVal = MinSetValue;
            m.MNMinValDate = 0;

            m.YRValue = 0.0;
            m.YRMaxVal = MaxSetValue;
            m.YRMaxValDate = 0;
            m.YRMinVal = MinSetValue;
            m.YRMinValDate = 0;

            m.SMValue = 0.0;
            m.SMMaxVal = MaxSetValue;
            m.SMMaxValDate = 0;
            m.SMMinVal = MinSetValue;
            m.SMMinValDate = 0;

            m.FinYrSMValue = 0.0;
            m.FinYrSMMaxVal = MaxSetValue;
            m.FinYrSMMaxValDate = 0;
            m.FinYrSMMinVal = MinSetValue;
            m.FinYrSMMinValDate = 0;
        }

        for (int Loop = 1; Loop <= op->NumOfRVariable; ++Loop) {
            auto &rVar = op->RVariableTypes(Loop).VarPtr;
            if (rVar.frequency == ReportingFrequency::Monthly || rVar.frequency == ReportingFrequency::Yearly ||
                rVar.frequency == ReportingFrequency::Simulation) {
                rVar.StoreValue = 0.0;
                rVar.NumStored = 0;
            }
        }

        for (int Loop = 1; Loop <= op->NumOfIVariable; ++Loop) {
            auto &iVar = op->IVariableTypes(Loop).VarPtr;
            if (iVar.frequency == ReportingFrequency::Monthly || iVar.frequency == ReportingFrequency::Yearly ||
                iVar.frequency == ReportingFrequency::Simulation) {
                iVar.StoreValue = 0;
                iVar.NumStored = 0;
            }
        }
    }

    void ReportTSMeters(EnergyPlusData &state,
                        Real64 const StartMinute, // Start Minute for TimeStep
                        Real64 const EndMinute,   // End Minute for TimeStep
                        bool &PrintESOTimeStamp,  // True if the ESO Time Stamp also needs to be printed
                        bool PrintTimeStampToSQL  // Print Time Stamp to SQL file
    )
    {

        // SUBROUTINE INFORMATION:
        //       AUTHOR         Linda Lawrie
        //       DATE WRITTEN   January 2001
        //       MODIFIED       na
        //       RE-ENGINEERED  na

        // PURPOSE OF THIS SUBROUTINE:
        // This subroutine reports on the meters that have been requested for
        // reporting on each time step.

        // SUBROUTINE LOCAL VARIABLE DECLARATIONS:
        int Loop; // Loop Control
        bool PrintTimeStamp;
        int CurDayType;
        auto &op = state.dataOutputProcessor;

        if (!state.dataResultsFramework->resultsFramework->TSMeters.rDataFrameEnabled()) {
            state.dataResultsFramework->resultsFramework->initializeMeters(op->EnergyMeters, ReportingFrequency::TimeStep);
        }

        PrintTimeStamp = true;
        for (Loop = 1; Loop <= op->NumEnergyMeters; ++Loop) {
            op->EnergyMeters(Loop).CurTSValue = op->EnergyMeters(Loop).TSValue;
            if (!op->EnergyMeters(Loop).RptTS && !op->EnergyMeters(Loop).RptAccTS) continue;
            if (PrintTimeStamp) {
                CurDayType = state.dataEnvrn->DayOfWeek;
                if (state.dataEnvrn->HolidayIndex > 0) {
                    CurDayType = state.dataEnvrn->HolidayIndex;
                }
                WriteTimeStampFormatData(state,
                                         state.files.mtr,
                                         ReportingFrequency::EachCall,
                                         op->TimeStepStampReportNbr,
                                         op->TimeStepStampReportChr,
                                         state.dataGlobal->DayOfSimChr,
                                         PrintTimeStamp && PrintTimeStampToSQL,
                                         state.dataEnvrn->Month,
                                         state.dataEnvrn->DayOfMonth,
                                         state.dataGlobal->HourOfDay,
                                         EndMinute,
                                         StartMinute,
                                         state.dataEnvrn->DSTIndicator,
                                         ScheduleManager::dayTypeNames[CurDayType]);
                if (state.dataResultsFramework->resultsFramework->TSMeters.rDataFrameEnabled()) {
                    state.dataResultsFramework->resultsFramework->TSMeters.newRow(
                        state.dataEnvrn->Month, state.dataEnvrn->DayOfMonth, state.dataGlobal->HourOfDay, EndMinute, state.dataGlobal->CalendarYear);
                }
                PrintTimeStamp = false;
                PrintTimeStampToSQL = false;
            }

            if (PrintESOTimeStamp && !op->EnergyMeters(Loop).RptTSFO && !op->EnergyMeters(Loop).RptAccTSFO) {
                CurDayType = state.dataEnvrn->DayOfWeek;
                if (state.dataEnvrn->HolidayIndex > 0) {
                    CurDayType = state.dataEnvrn->HolidayIndex;
                }
                WriteTimeStampFormatData(state,
                                         state.files.eso,
                                         ReportingFrequency::EachCall,
                                         op->TimeStepStampReportNbr,
                                         op->TimeStepStampReportChr,
                                         state.dataGlobal->DayOfSimChr,
                                         PrintTimeStamp && PrintESOTimeStamp && PrintTimeStampToSQL,
                                         state.dataEnvrn->Month,
                                         state.dataEnvrn->DayOfMonth,
                                         state.dataGlobal->HourOfDay,
                                         EndMinute,
                                         StartMinute,
                                         state.dataEnvrn->DSTIndicator,
                                         ScheduleManager::dayTypeNames[CurDayType]);
                PrintESOTimeStamp = false;
            }

            if (op->EnergyMeters(Loop).RptTS) {
                WriteReportMeterData(state,
                                     op->EnergyMeters(Loop).TSRptNum,
                                     op->EnergyMeters(Loop).TSRptNumChr,
                                     op->EnergyMeters(Loop).TSValue,
                                     ReportingFrequency::TimeStep,
                                     state.dataOutputProcessor->rDummy1TS,
                                     state.dataOutputProcessor->iDummy1TS,
                                     state.dataOutputProcessor->rDummy2TS,
                                     state.dataOutputProcessor->iDummy2TS,
                                     op->EnergyMeters(Loop).RptTSFO);
                state.dataResultsFramework->resultsFramework->TSMeters.pushVariableValue(op->EnergyMeters(Loop).TSRptNum,
                                                                                         op->EnergyMeters(Loop).TSValue);
            }

            if (op->EnergyMeters(Loop).RptAccTS) {
                WriteCumulativeReportMeterData(state,
                                               op->EnergyMeters(Loop).TSAccRptNum,
                                               fmt::to_string(op->EnergyMeters(Loop).TSAccRptNum),
                                               op->EnergyMeters(Loop).SMValue,
                                               op->EnergyMeters(Loop).RptAccTSFO);
                state.dataResultsFramework->resultsFramework->TSMeters.pushVariableValue(op->EnergyMeters(Loop).TSAccRptNum,
                                                                                         op->EnergyMeters(Loop).SMValue);
            }
        }

        if (op->NumEnergyMeters > 0) {
            for (auto &e : op->EnergyMeters)
                e.TSValue = 0.0;
        }
    }

    void ReportHRMeters(EnergyPlusData &state, bool PrintTimeStampToSQL // Print Time Stamp to SQL file
    )
    {

        // SUBROUTINE INFORMATION:
        //       AUTHOR         Linda Lawrie
        //       DATE WRITTEN   January 2001
        //       MODIFIED       na
        //       RE-ENGINEERED  na

        // PURPOSE OF THIS SUBROUTINE:
        // This subroutine reports on the meters that have been requested for
        // reporting on each hour.

        // SUBROUTINE LOCAL VARIABLE DECLARATIONS:
        int Loop; // Loop Control
        bool PrintTimeStamp;
        int CurDayType;
        auto &op = state.dataOutputProcessor;

        if (!state.dataResultsFramework->resultsFramework->HRMeters.rDataFrameEnabled()) {
            state.dataResultsFramework->resultsFramework->initializeMeters(op->EnergyMeters, ReportingFrequency::Hourly);
        }

        PrintTimeStamp = true;
        for (Loop = 1; Loop <= op->NumEnergyMeters; ++Loop) {
            if (!op->EnergyMeters(Loop).RptHR && !op->EnergyMeters(Loop).RptAccHR) continue;
            if (PrintTimeStamp) {
                CurDayType = state.dataEnvrn->DayOfWeek;
                if (state.dataEnvrn->HolidayIndex > 0) {
                    CurDayType = state.dataEnvrn->HolidayIndex;
                }
                WriteTimeStampFormatData(state,
                                         state.files.mtr,
                                         ReportingFrequency::Hourly,
                                         op->TimeStepStampReportNbr,
                                         op->TimeStepStampReportChr,
                                         state.dataGlobal->DayOfSimChr,
                                         PrintTimeStamp && PrintTimeStampToSQL,
                                         state.dataEnvrn->Month,
                                         state.dataEnvrn->DayOfMonth,
                                         state.dataGlobal->HourOfDay,
                                         _,
                                         _,
                                         state.dataEnvrn->DSTIndicator,
                                         ScheduleManager::dayTypeNames[CurDayType]);
                if (state.dataResultsFramework->resultsFramework->HRMeters.rDataFrameEnabled()) {
                    state.dataResultsFramework->resultsFramework->HRMeters.newRow(
                        state.dataEnvrn->Month, state.dataEnvrn->DayOfMonth, state.dataGlobal->HourOfDay, 0, state.dataGlobal->CalendarYear);
                }
                PrintTimeStamp = false;
                PrintTimeStampToSQL = false;
            }

            if (op->EnergyMeters(Loop).RptHR) {
                WriteReportMeterData(state,
                                     op->EnergyMeters(Loop).HRRptNum,
                                     op->EnergyMeters(Loop).HRRptNumChr,
                                     op->EnergyMeters(Loop).HRValue,
                                     ReportingFrequency::Hourly,
                                     state.dataOutputProcessor->rDummy1,
                                     state.dataOutputProcessor->iDummy1,
                                     state.dataOutputProcessor->rDummy2,
                                     state.dataOutputProcessor->iDummy2,
                                     op->EnergyMeters(Loop).RptHRFO); // EnergyMeters(Loop)%HRMinVal, EnergyMeters(Loop)%HRMinValDate, & |
                                                                      // EnergyMeters(Loop)%HRMaxVal, EnergyMeters(Loop)%HRMaxValDate, &
                state.dataResultsFramework->resultsFramework->HRMeters.pushVariableValue(op->EnergyMeters(Loop).HRRptNum,
                                                                                         op->EnergyMeters(Loop).HRValue);
                op->EnergyMeters(Loop).HRValue = 0.0;
            }

            if (op->EnergyMeters(Loop).RptAccHR) {
                WriteCumulativeReportMeterData(state,
                                               op->EnergyMeters(Loop).HRAccRptNum,
                                               fmt::to_string(op->EnergyMeters(Loop).HRAccRptNum),
                                               op->EnergyMeters(Loop).SMValue,
                                               op->EnergyMeters(Loop).RptAccHRFO);
                state.dataResultsFramework->resultsFramework->HRMeters.pushVariableValue(op->EnergyMeters(Loop).HRAccRptNum,
                                                                                         op->EnergyMeters(Loop).SMValue);
            }
        }
    }

    void ReportDYMeters(EnergyPlusData &state, bool PrintTimeStampToSQL // Print Time Stamp to SQL file
    )
    {

        // SUBROUTINE INFORMATION:
        //       AUTHOR         Linda Lawrie
        //       DATE WRITTEN   January 2001
        //       MODIFIED       na
        //       RE-ENGINEERED  na

        // PURPOSE OF THIS SUBROUTINE:
        // This subroutine reports on the meters that have been requested for
        // reporting on each day.

        // SUBROUTINE LOCAL VARIABLE DECLARATIONS:
        int Loop; // Loop Control
        bool PrintTimeStamp;
        int CurDayType;
        auto &op = state.dataOutputProcessor;

        if (!state.dataResultsFramework->resultsFramework->DYMeters.rVariablesScanned()) {
            state.dataResultsFramework->resultsFramework->initializeMeters(op->EnergyMeters, ReportingFrequency::Daily);
        }

        PrintTimeStamp = true;
        for (Loop = 1; Loop <= op->NumEnergyMeters; ++Loop) {
            if (!op->EnergyMeters(Loop).RptDY && !op->EnergyMeters(Loop).RptAccDY) continue;
            if (PrintTimeStamp) {
                CurDayType = state.dataEnvrn->DayOfWeek;
                if (state.dataEnvrn->HolidayIndex > 0) {
                    CurDayType = state.dataEnvrn->HolidayIndex;
                }
                WriteTimeStampFormatData(state,
                                         state.files.mtr,
                                         ReportingFrequency::Daily,
                                         op->DailyStampReportNbr,
                                         op->DailyStampReportChr,
                                         state.dataGlobal->DayOfSimChr,
                                         PrintTimeStamp && PrintTimeStampToSQL,
                                         state.dataEnvrn->Month,
                                         state.dataEnvrn->DayOfMonth,
                                         _,
                                         _,
                                         _,
                                         state.dataEnvrn->DSTIndicator,
                                         ScheduleManager::dayTypeNames[CurDayType]);
                if (state.dataResultsFramework->resultsFramework->DYMeters.rDataFrameEnabled()) {
                    state.dataResultsFramework->resultsFramework->DYMeters.newRow(
                        state.dataEnvrn->Month, state.dataEnvrn->DayOfMonth, state.dataGlobal->HourOfDay, 0, state.dataGlobal->CalendarYear);
                }
                PrintTimeStamp = false;
                PrintTimeStampToSQL = false;
            }

            if (op->EnergyMeters(Loop).RptDY) {
                WriteReportMeterData(state,
                                     op->EnergyMeters(Loop).DYRptNum,
                                     op->EnergyMeters(Loop).DYRptNumChr,
                                     op->EnergyMeters(Loop).DYValue,
                                     ReportingFrequency::Daily,
                                     op->EnergyMeters(Loop).DYMinVal,
                                     op->EnergyMeters(Loop).DYMinValDate,
                                     op->EnergyMeters(Loop).DYMaxVal,
                                     op->EnergyMeters(Loop).DYMaxValDate,
                                     op->EnergyMeters(Loop).RptDYFO);
                state.dataResultsFramework->resultsFramework->DYMeters.pushVariableValue(op->EnergyMeters(Loop).DYRptNum,
                                                                                         op->EnergyMeters(Loop).DYValue);
                op->EnergyMeters(Loop).DYValue = 0.0;
                op->EnergyMeters(Loop).DYMinVal = MinSetValue;
                op->EnergyMeters(Loop).DYMaxVal = MaxSetValue;
            }

            if (op->EnergyMeters(Loop).RptAccDY) {
                WriteCumulativeReportMeterData(state,
                                               op->EnergyMeters(Loop).DYAccRptNum,
                                               fmt::to_string(op->EnergyMeters(Loop).DYAccRptNum),
                                               op->EnergyMeters(Loop).SMValue,
                                               op->EnergyMeters(Loop).RptAccDYFO);
                state.dataResultsFramework->resultsFramework->DYMeters.pushVariableValue(op->EnergyMeters(Loop).DYAccRptNum,
                                                                                         op->EnergyMeters(Loop).SMValue);
            }
        }
    }

    void ReportMNMeters(EnergyPlusData &state, bool PrintTimeStampToSQL // Print Time Stamp to SQL file
    )
    {

        // SUBROUTINE INFORMATION:
        //       AUTHOR         Linda Lawrie
        //       DATE WRITTEN   January 2001
        //       MODIFIED       na
        //       RE-ENGINEERED  na

        // PURPOSE OF THIS SUBROUTINE:
        // This subroutine reports on the meters that have been requested for
        // reporting on each month.

        // SUBROUTINE LOCAL VARIABLE DECLARATIONS:
        int Loop; // Loop Control
        bool PrintTimeStamp;
        auto &op = state.dataOutputProcessor;

        if (!state.dataResultsFramework->resultsFramework->MNMeters.rVariablesScanned()) {
            state.dataResultsFramework->resultsFramework->initializeMeters(op->EnergyMeters, ReportingFrequency::Monthly);
        }

        PrintTimeStamp = true;
        for (Loop = 1; Loop <= op->NumEnergyMeters; ++Loop) {
            if (!op->EnergyMeters(Loop).RptMN && !op->EnergyMeters(Loop).RptAccMN) continue;
            if (PrintTimeStamp) {
                WriteTimeStampFormatData(state,
                                         state.files.mtr,
                                         ReportingFrequency::Monthly,
                                         op->MonthlyStampReportNbr,
                                         op->MonthlyStampReportChr,
                                         state.dataGlobal->DayOfSimChr,
                                         PrintTimeStamp && PrintTimeStampToSQL,
                                         state.dataEnvrn->Month);
                if (state.dataResultsFramework->resultsFramework->MNMeters.rDataFrameEnabled()) {
                    state.dataResultsFramework->resultsFramework->MNMeters.newRow(
                        state.dataEnvrn->Month, state.dataEnvrn->DayOfMonth, state.dataGlobal->HourOfDay, 0, state.dataGlobal->CalendarYear);
                }
                PrintTimeStamp = false;
                PrintTimeStampToSQL = false;
            }

            if (op->EnergyMeters(Loop).RptMN) {
                WriteReportMeterData(state,
                                     op->EnergyMeters(Loop).MNRptNum,
                                     op->EnergyMeters(Loop).MNRptNumChr,
                                     op->EnergyMeters(Loop).MNValue,
                                     ReportingFrequency::Monthly,
                                     op->EnergyMeters(Loop).MNMinVal,
                                     op->EnergyMeters(Loop).MNMinValDate,
                                     op->EnergyMeters(Loop).MNMaxVal,
                                     op->EnergyMeters(Loop).MNMaxValDate,
                                     op->EnergyMeters(Loop).RptMNFO);
                state.dataResultsFramework->resultsFramework->MNMeters.pushVariableValue(op->EnergyMeters(Loop).MNRptNum,
                                                                                         op->EnergyMeters(Loop).MNValue);
                op->EnergyMeters(Loop).MNValue = 0.0;
                op->EnergyMeters(Loop).MNMinVal = MinSetValue;
                op->EnergyMeters(Loop).MNMaxVal = MaxSetValue;
            }

            if (op->EnergyMeters(Loop).RptAccMN) {
                WriteCumulativeReportMeterData(state,
                                               op->EnergyMeters(Loop).MNAccRptNum,
                                               fmt::to_string(op->EnergyMeters(Loop).MNAccRptNum),
                                               op->EnergyMeters(Loop).SMValue,
                                               op->EnergyMeters(Loop).RptAccMNFO);
                state.dataResultsFramework->resultsFramework->MNMeters.pushVariableValue(op->EnergyMeters(Loop).MNAccRptNum,
                                                                                         op->EnergyMeters(Loop).SMValue);
            }
        }
    }

    void ReportYRMeters(EnergyPlusData &state, bool PrintTimeStampToSQL)
    {

        // SUBROUTINE INFORMATION:
        //       AUTHOR         Jason DeGraw
        //       DATE WRITTEN   January 2018
        //       MODIFIED       na
        //       RE-ENGINEERED  na

        // PURPOSE OF THIS SUBROUTINE:
        // This subroutine reports on the meters that have been requested for
        // reporting on each year.

        // SUBROUTINE LOCAL VARIABLE DECLARATIONS:
        int Loop; // Loop Control
        bool PrintTimeStamp;
        auto &op = state.dataOutputProcessor;

        if (!state.dataResultsFramework->resultsFramework->YRMeters.rVariablesScanned()) {
            state.dataResultsFramework->resultsFramework->initializeMeters(op->EnergyMeters, ReportingFrequency::Yearly);
        }

        PrintTimeStamp = true;
        for (Loop = 1; Loop <= op->NumEnergyMeters; ++Loop) {
            if (!op->EnergyMeters(Loop).RptYR && !op->EnergyMeters(Loop).RptAccYR) continue;
            if (PrintTimeStamp) {
                WriteYearlyTimeStamp(
                    state, state.files.mtr, op->YearlyStampReportChr, state.dataGlobal->CalendarYearChr, PrintTimeStamp && PrintTimeStampToSQL);
                if (state.dataResultsFramework->resultsFramework->YRMeters.rDataFrameEnabled()) {
                    state.dataResultsFramework->resultsFramework->YRMeters.newRow(
                        state.dataEnvrn->Month, state.dataEnvrn->DayOfMonth, state.dataGlobal->HourOfDay, 0, state.dataGlobal->CalendarYear);
                }
                PrintTimeStamp = false;
                PrintTimeStampToSQL = false;
            }

            if (op->EnergyMeters(Loop).RptYR) {
                WriteReportMeterData(state,
                                     op->EnergyMeters(Loop).YRRptNum,
                                     op->EnergyMeters(Loop).YRRptNumChr,
                                     op->EnergyMeters(Loop).YRValue,
                                     ReportingFrequency::Yearly,
                                     op->EnergyMeters(Loop).YRMinVal,
                                     op->EnergyMeters(Loop).YRMinValDate,
                                     op->EnergyMeters(Loop).YRMaxVal,
                                     op->EnergyMeters(Loop).YRMaxValDate,
                                     op->EnergyMeters(Loop).RptYRFO);
                state.dataResultsFramework->resultsFramework->YRMeters.pushVariableValue(op->EnergyMeters(Loop).YRRptNum,
                                                                                         op->EnergyMeters(Loop).YRValue);
                op->EnergyMeters(Loop).YRValue = 0.0;
                op->EnergyMeters(Loop).YRMinVal = MinSetValue;
                op->EnergyMeters(Loop).YRMaxVal = MaxSetValue;
            }

            if (op->EnergyMeters(Loop).RptAccYR) {
                WriteCumulativeReportMeterData(state,
                                               op->EnergyMeters(Loop).YRAccRptNum,
                                               fmt::to_string(op->EnergyMeters(Loop).YRAccRptNum),
                                               op->EnergyMeters(Loop).YRValue,
                                               op->EnergyMeters(Loop).RptAccYRFO);
                state.dataResultsFramework->resultsFramework->YRMeters.pushVariableValue(op->EnergyMeters(Loop).YRAccRptNum,
                                                                                         op->EnergyMeters(Loop).SMValue);
            }
        }
    }

    void ReportSMMeters(EnergyPlusData &state, bool PrintTimeStampToSQL // Print Time Stamp to SQL file
    )
    {

        // SUBROUTINE INFORMATION:
        //       AUTHOR         Linda Lawrie
        //       DATE WRITTEN   January 2001
        //       MODIFIED       na
        //       RE-ENGINEERED  na

        // PURPOSE OF THIS SUBROUTINE:
        // This subroutine reports on the meters that have been requested for
        // reporting on each environment/run period.

        // SUBROUTINE LOCAL VARIABLE DECLARATIONS:
        int Loop; // Loop Control
        bool PrintTimeStamp;
        auto &op = state.dataOutputProcessor;

        if (!state.dataResultsFramework->resultsFramework->SMMeters.rVariablesScanned()) {
            state.dataResultsFramework->resultsFramework->initializeMeters(op->EnergyMeters, ReportingFrequency::Simulation);
        }

        PrintTimeStamp = true;
        for (Loop = 1; Loop <= op->NumEnergyMeters; ++Loop) {
            op->EnergyMeters(Loop).LastSMValue = op->EnergyMeters(Loop).SMValue;
            op->EnergyMeters(Loop).LastSMMinVal = op->EnergyMeters(Loop).SMMinVal;
            op->EnergyMeters(Loop).LastSMMinValDate = op->EnergyMeters(Loop).SMMinValDate;
            op->EnergyMeters(Loop).LastSMMaxVal = op->EnergyMeters(Loop).SMMaxVal;
            op->EnergyMeters(Loop).LastSMMaxValDate = op->EnergyMeters(Loop).SMMaxValDate;
            if (!op->EnergyMeters(Loop).RptSM && !op->EnergyMeters(Loop).RptAccSM) continue;
            if (PrintTimeStamp) {
                WriteTimeStampFormatData(state,
                                         state.files.mtr,
                                         ReportingFrequency::Simulation,
                                         op->RunPeriodStampReportNbr,
                                         op->RunPeriodStampReportChr,
                                         state.dataGlobal->DayOfSimChr,
                                         PrintTimeStamp && PrintTimeStampToSQL);
                if (state.dataResultsFramework->resultsFramework->SMMeters.rDataFrameEnabled()) {
                    state.dataResultsFramework->resultsFramework->SMMeters.newRow(
                        state.dataEnvrn->Month, state.dataEnvrn->DayOfMonth, state.dataGlobal->HourOfDay, 0, state.dataGlobal->CalendarYear);
                }
                PrintTimeStamp = false;
                PrintTimeStampToSQL = false;
            }

            if (op->EnergyMeters(Loop).RptSM) {
                WriteReportMeterData(state,
                                     op->EnergyMeters(Loop).SMRptNum,
                                     op->EnergyMeters(Loop).SMRptNumChr,
                                     op->EnergyMeters(Loop).SMValue,
                                     ReportingFrequency::Simulation,
                                     op->EnergyMeters(Loop).SMMinVal,
                                     op->EnergyMeters(Loop).SMMinValDate,
                                     op->EnergyMeters(Loop).SMMaxVal,
                                     op->EnergyMeters(Loop).SMMaxValDate,
                                     op->EnergyMeters(Loop).RptSMFO);
                state.dataResultsFramework->resultsFramework->SMMeters.pushVariableValue(op->EnergyMeters(Loop).SMRptNum,
                                                                                         op->EnergyMeters(Loop).SMValue);
            }

            if (op->EnergyMeters(Loop).RptAccSM) {
                WriteCumulativeReportMeterData(state,
                                               op->EnergyMeters(Loop).SMAccRptNum,
                                               fmt::to_string(op->EnergyMeters(Loop).SMAccRptNum),
                                               op->EnergyMeters(Loop).SMValue,
                                               op->EnergyMeters(Loop).RptAccSMFO);
                state.dataResultsFramework->resultsFramework->SMMeters.pushVariableValue(op->EnergyMeters(Loop).SMAccRptNum,
                                                                                         op->EnergyMeters(Loop).SMValue);
            }
        }

        if (op->NumEnergyMeters > 0) {
            for (auto &e : op->EnergyMeters) {
                e.SMValue = 0.0;
                e.SMMinVal = MinSetValue;
                e.SMMaxVal = MaxSetValue;
            }
        }
    }

    void ReportForTabularReports(EnergyPlusData &state)
    {

        // SUBROUTINE INFORMATION:
        //       AUTHOR         Linda Lawrie
        //       DATE WRITTEN   August 2013
        //       MODIFIED       na
        //       RE-ENGINEERED  na

        // PURPOSE OF THIS SUBROUTINE:
        // This subroutine is called after all the simulation is done and before
        // tabular reports in order to reduce the number of calls to the predefined routine
        // for SM (Simulation period) meters, the value of the last calculation is stored
        // in the data structure.

        // SUBROUTINE LOCAL VARIABLE DECLARATIONS:
        auto &op = state.dataOutputProcessor;

        for (auto &m : op->EnergyMeters) {
            OutputProcessor::RT_IPUnits const RT_forIPUnits(m.RT_forIPUnits);
            if (RT_forIPUnits == RT_IPUnits::Electricity) {
                OutputReportPredefined::PreDefTableEntry(
                    state, state.dataOutRptPredefined->pdchEMelecannual, m.Name, m.FinYrSMValue * Constant::convertJtoGJ);
                OutputReportPredefined::PreDefTableEntry(
                    state, state.dataOutRptPredefined->pdchEMelecminvalue, m.Name, m.FinYrSMMinVal / state.dataGlobal->TimeStepZoneSec);
                OutputReportPredefined::PreDefTableEntry(
                    state, state.dataOutRptPredefined->pdchEMelecminvaluetime, m.Name, DateToStringWithMonth(m.FinYrSMMinValDate));
                OutputReportPredefined::PreDefTableEntry(
                    state, state.dataOutRptPredefined->pdchEMelecmaxvalue, m.Name, m.FinYrSMMaxVal / state.dataGlobal->TimeStepZoneSec);
                OutputReportPredefined::PreDefTableEntry(
                    state, state.dataOutRptPredefined->pdchEMelecmaxvaluetime, m.Name, DateToStringWithMonth(m.FinYrSMMaxValDate));
            } else if (RT_forIPUnits == RT_IPUnits::Gas) {
                OutputReportPredefined::PreDefTableEntry(
                    state, state.dataOutRptPredefined->pdchEMgasannual, m.Name, m.FinYrSMValue * Constant::convertJtoGJ);
                OutputReportPredefined::PreDefTableEntry(
                    state, state.dataOutRptPredefined->pdchEMgasminvalue, m.Name, m.FinYrSMMinVal / state.dataGlobal->TimeStepZoneSec);
                OutputReportPredefined::PreDefTableEntry(
                    state, state.dataOutRptPredefined->pdchEMgasminvaluetime, m.Name, DateToStringWithMonth(m.FinYrSMMinValDate));
                OutputReportPredefined::PreDefTableEntry(
                    state, state.dataOutRptPredefined->pdchEMgasmaxvalue, m.Name, m.FinYrSMMaxVal / state.dataGlobal->TimeStepZoneSec);
                OutputReportPredefined::PreDefTableEntry(
                    state, state.dataOutRptPredefined->pdchEMgasmaxvaluetime, m.Name, DateToStringWithMonth(m.FinYrSMMaxValDate));
            } else if (RT_forIPUnits == RT_IPUnits::Cooling) {
                OutputReportPredefined::PreDefTableEntry(
                    state, state.dataOutRptPredefined->pdchEMcoolannual, m.Name, m.FinYrSMValue * Constant::convertJtoGJ);
                OutputReportPredefined::PreDefTableEntry(
                    state, state.dataOutRptPredefined->pdchEMcoolminvalue, m.Name, m.FinYrSMMinVal / state.dataGlobal->TimeStepZoneSec);
                OutputReportPredefined::PreDefTableEntry(
                    state, state.dataOutRptPredefined->pdchEMcoolminvaluetime, m.Name, DateToStringWithMonth(m.FinYrSMMinValDate));
                OutputReportPredefined::PreDefTableEntry(
                    state, state.dataOutRptPredefined->pdchEMcoolmaxvalue, m.Name, m.FinYrSMMaxVal / state.dataGlobal->TimeStepZoneSec);
                OutputReportPredefined::PreDefTableEntry(
                    state, state.dataOutRptPredefined->pdchEMcoolmaxvaluetime, m.Name, DateToStringWithMonth(m.FinYrSMMaxValDate));
            } else if (RT_forIPUnits == RT_IPUnits::Water) {
                OutputReportPredefined::PreDefTableEntry(state, state.dataOutRptPredefined->pdchEMwaterannual, m.Name, m.FinYrSMValue);
                OutputReportPredefined::PreDefTableEntry(
                    state, state.dataOutRptPredefined->pdchEMwaterminvalue, m.Name, m.FinYrSMMinVal / state.dataGlobal->TimeStepZoneSec);
                OutputReportPredefined::PreDefTableEntry(
                    state, state.dataOutRptPredefined->pdchEMwaterminvaluetime, m.Name, DateToStringWithMonth(m.FinYrSMMinValDate));
                OutputReportPredefined::PreDefTableEntry(
                    state, state.dataOutRptPredefined->pdchEMwatermaxvalue, m.Name, m.FinYrSMMaxVal / state.dataGlobal->TimeStepZoneSec);
                OutputReportPredefined::PreDefTableEntry(
                    state, state.dataOutRptPredefined->pdchEMwatermaxvaluetime, m.Name, DateToStringWithMonth(m.FinYrSMMaxValDate));
            } else if (RT_forIPUnits == RT_IPUnits::OtherKG) {
                OutputReportPredefined::PreDefTableEntry(state, state.dataOutRptPredefined->pdchEMotherKGannual, m.Name, m.FinYrSMValue);
                OutputReportPredefined::PreDefTableEntry(
                    state, state.dataOutRptPredefined->pdchEMotherKGminvalue, m.Name, m.FinYrSMMinVal / state.dataGlobal->TimeStepZoneSec, 3);
                OutputReportPredefined::PreDefTableEntry(
                    state, state.dataOutRptPredefined->pdchEMotherKGminvaluetime, m.Name, DateToStringWithMonth(m.FinYrSMMinValDate));
                OutputReportPredefined::PreDefTableEntry(
                    state, state.dataOutRptPredefined->pdchEMotherKGmaxvalue, m.Name, m.FinYrSMMaxVal / state.dataGlobal->TimeStepZoneSec, 3);
                OutputReportPredefined::PreDefTableEntry(
                    state, state.dataOutRptPredefined->pdchEMotherKGmaxvaluetime, m.Name, DateToStringWithMonth(m.FinYrSMMaxValDate));
            } else if (RT_forIPUnits == RT_IPUnits::OtherM3) {
                OutputReportPredefined::PreDefTableEntry(state, state.dataOutRptPredefined->pdchEMotherM3annual, m.Name, m.FinYrSMValue, 3);
                OutputReportPredefined::PreDefTableEntry(
                    state, state.dataOutRptPredefined->pdchEMotherM3minvalue, m.Name, m.FinYrSMMinVal / state.dataGlobal->TimeStepZoneSec, 3);
                OutputReportPredefined::PreDefTableEntry(
                    state, state.dataOutRptPredefined->pdchEMotherM3minvaluetime, m.Name, DateToStringWithMonth(m.FinYrSMMinValDate));
                OutputReportPredefined::PreDefTableEntry(
                    state, state.dataOutRptPredefined->pdchEMotherM3maxvalue, m.Name, m.FinYrSMMaxVal / state.dataGlobal->TimeStepZoneSec, 3);
                OutputReportPredefined::PreDefTableEntry(
                    state, state.dataOutRptPredefined->pdchEMotherM3maxvaluetime, m.Name, DateToStringWithMonth(m.FinYrSMMaxValDate));
            } else if (RT_forIPUnits == RT_IPUnits::OtherL) {
                OutputReportPredefined::PreDefTableEntry(state, state.dataOutRptPredefined->pdchEMotherLannual, m.Name, m.FinYrSMValue, 3);
                OutputReportPredefined::PreDefTableEntry(
                    state, state.dataOutRptPredefined->pdchEMotherLminvalue, m.Name, m.FinYrSMMinVal / state.dataGlobal->TimeStepZoneSec, 3);
                OutputReportPredefined::PreDefTableEntry(
                    state, state.dataOutRptPredefined->pdchEMotherLminvaluetime, m.Name, DateToStringWithMonth(m.FinYrSMMinValDate));
                OutputReportPredefined::PreDefTableEntry(
                    state, state.dataOutRptPredefined->pdchEMotherLmaxvalue, m.Name, m.FinYrSMMaxVal / state.dataGlobal->TimeStepZoneSec, 3);
                OutputReportPredefined::PreDefTableEntry(
                    state, state.dataOutRptPredefined->pdchEMotherLmaxvaluetime, m.Name, DateToStringWithMonth(m.FinYrSMMaxValDate));
            } else {
                OutputReportPredefined::PreDefTableEntry(
                    state, state.dataOutRptPredefined->pdchEMotherJannual, m.Name, m.FinYrSMValue * Constant::convertJtoGJ);
                OutputReportPredefined::PreDefTableEntry(
                    state, state.dataOutRptPredefined->pdchEMotherJminvalue, m.Name, m.FinYrSMMinVal / state.dataGlobal->TimeStepZoneSec);
                OutputReportPredefined::PreDefTableEntry(
                    state, state.dataOutRptPredefined->pdchEMotherJminvaluetime, m.Name, DateToStringWithMonth(m.FinYrSMMinValDate));
                OutputReportPredefined::PreDefTableEntry(
                    state, state.dataOutRptPredefined->pdchEMotherJmaxvalue, m.Name, m.FinYrSMMaxVal / state.dataGlobal->TimeStepZoneSec);
                OutputReportPredefined::PreDefTableEntry(
                    state, state.dataOutRptPredefined->pdchEMotherJmaxvaluetime, m.Name, DateToStringWithMonth(m.FinYrSMMaxValDate));
            }
        }
    }

    std::string DateToStringWithMonth(int const codedDate) // word containing encoded month, day, hour, minute
    {
        // SUBROUTINE INFORMATION:
        //       AUTHOR         Jason Glazer
        //       DATE WRITTEN   August 2003
        //       MODIFIED       na
        //       RE-ENGINEERED  na

        // PURPOSE OF THIS SUBROUTINE:
        //   Convert the coded date format into a usable
        //   string

        if (codedDate == 0) return "-";

        static constexpr std::string_view DateFmt("{:02}-{:3}-{:02}:{:02}");

        // ((month*100 + day)*100 + hour)*100 + minute
        int Month;  // month in integer format (1-12)
        int Day;    // day in integer format (1-31)
        int Hour;   // hour in integer format (1-24)
        int Minute; // minute in integer format (0:59)

        General::DecodeMonDayHrMin(codedDate, Month, Day, Hour, Minute);

        if (Month < 1 || Month > 12) return "-";
        if (Day < 1 || Day > 31) return "-";
        if (Hour < 1 || Hour > 24) return "-";
        if (Minute < 0 || Minute > 60) return "-";

        --Hour;
        if (Minute == 60) {
            ++Hour;
            Minute = 0;
        }

        std::string monthName;
        switch (Month) {
        case 1:
            monthName = "JAN";
            break;
        case 2:
            monthName = "FEB";
            break;
        case 3:
            monthName = "MAR";
            break;
        case 4:
            monthName = "APR";
            break;
        case 5:
            monthName = "MAY";
            break;
        case 6:
            monthName = "JUN";
            break;
        case 7:
            monthName = "JUL";
            break;
        case 8:
            monthName = "AUG";
            break;
        case 9:
            monthName = "SEP";
            break;
        case 10:
            monthName = "OCT";
            break;
        case 11:
            monthName = "NOV";
            break;
        case 12:
            monthName = "DEC";
            break;
        default:
            assert(false);
        }

        return format(DateFmt, Day, monthName, Hour, Minute);
    }

    void ReportMeterDetails(EnergyPlusData &state)
    {

        // SUBROUTINE INFORMATION:
        //       AUTHOR         Linda Lawrie
        //       DATE WRITTEN   January 2006
        //       MODIFIED       na
        //       RE-ENGINEERED  na

        // PURPOSE OF THIS SUBROUTINE:
        // Writes the meter details report.  This shows which variables are on
        // meters as well as the meter contents.

        // SUBROUTINE LOCAL VARIABLE DECLARATIONS:
        auto &op = state.dataOutputProcessor;

        for (int VarMeter = 1; VarMeter <= op->NumVarMeterArrays; ++VarMeter) {

            const std::string mtrUnitString = unitEnumToStringBrackets(op->RVariableTypes(op->VarMeterArrays(VarMeter).RepVariable).units);

            std::string Multipliers;
            Real64 const ZoneMult = op->RVariableTypes(op->VarMeterArrays(VarMeter).RepVariable).VarPtr.ZoneMult;
            Real64 const ZoneListMult = op->RVariableTypes(op->VarMeterArrays(VarMeter).RepVariable).VarPtr.ZoneListMult;

            if (ZoneMult > 1 || ZoneListMult > 1) {
                Multipliers = format(" * {}  (Zone Multiplier = {}, Zone List Multiplier = {})", ZoneMult * ZoneListMult, ZoneMult, ZoneListMult);
            }

            print(state.files.mtd,
                  "\n Meters for {},{}{}{}\n",
                  op->RVariableTypes(op->VarMeterArrays(VarMeter).RepVariable).VarPtr.ReportIDChr,
                  op->RVariableTypes(op->VarMeterArrays(VarMeter).RepVariable).VarName,
                  mtrUnitString,
                  Multipliers);

            for (int I = 1; I <= op->VarMeterArrays(VarMeter).NumOnMeters; ++I) {
                print(state.files.mtd, "  OnMeter={}{}\n", op->EnergyMeters(op->VarMeterArrays(VarMeter).OnMeters(I)).Name, mtrUnitString);
            }

            for (int I = 1; I <= op->VarMeterArrays(VarMeter).NumOnCustomMeters; ++I) {
                print(
                    state.files.mtd, "  OnCustomMeter={}{}\n", op->EnergyMeters(op->VarMeterArrays(VarMeter).OnCustomMeters(I)).Name, mtrUnitString);
            }
        }

        for (int Meter = 1; Meter <= op->NumEnergyMeters; ++Meter) {
            print(state.files.mtd, "\n For Meter={}{}", op->EnergyMeters(Meter).Name, unitEnumToStringBrackets(op->EnergyMeters(Meter).Units));
            if (!op->EnergyMeters(Meter).ResourceType.empty()) {
                print(state.files.mtd, ", ResourceType={}", op->EnergyMeters(Meter).ResourceType);
            }
            if (!op->EnergyMeters(Meter).EndUse.empty()) {
                print(state.files.mtd, ", EndUse={}", op->EnergyMeters(Meter).EndUse);
            }
            if (!op->EnergyMeters(Meter).Group.empty()) {
                print(state.files.mtd, ", Group={}", op->EnergyMeters(Meter).Group);
            }
            print(state.files.mtd, ", contents are:\n");

            bool CustDecWritten = false;

            for (int VarMeter = 1; VarMeter <= op->NumVarMeterArrays; ++VarMeter) {
                if (op->EnergyMeters(Meter).TypeOfMeter == MtrType::Normal) {
                    if (any_eq(op->VarMeterArrays(VarMeter).OnMeters, Meter)) {
                        for (int VarMeter1 = 1; VarMeter1 <= op->VarMeterArrays(VarMeter).NumOnMeters; ++VarMeter1) {
                            if (op->VarMeterArrays(VarMeter).OnMeters(VarMeter1) != Meter) continue;

                            std::string Multipliers;
                            Real64 const ZoneMult = op->RVariableTypes(op->VarMeterArrays(VarMeter).RepVariable).VarPtr.ZoneMult;
                            Real64 const ZoneListMult = op->RVariableTypes(op->VarMeterArrays(VarMeter).RepVariable).VarPtr.ZoneListMult;

                            if (ZoneMult > 1 || ZoneListMult > 1) {
                                Multipliers = format(
                                    " * {}  (Zone Multiplier = {}, Zone List Multiplier = {})", ZoneMult * ZoneListMult, ZoneMult, ZoneListMult);
                            }

                            print(state.files.mtd, "  {}{}\n", op->RVariableTypes(op->VarMeterArrays(VarMeter).RepVariable).VarName, Multipliers);
                        }
                    }
                }
                if (op->EnergyMeters(Meter).TypeOfMeter != MtrType::Normal) {
                    if (op->VarMeterArrays(VarMeter).NumOnCustomMeters > 0) {
                        if (any_eq(op->VarMeterArrays(VarMeter).OnCustomMeters, Meter)) {
                            if (!CustDecWritten && op->EnergyMeters(Meter).TypeOfMeter == MtrType::CustomDec) {
                                print(state.files.mtd,
                                      " Values for this meter will be Source Meter={}; but will be decremented by:\n",
                                      op->EnergyMeters(op->EnergyMeters(Meter).SourceMeter).Name);
                                CustDecWritten = true;
                            }
                            for (int VarMeter1 = 1; VarMeter1 <= op->VarMeterArrays(VarMeter).NumOnCustomMeters; ++VarMeter1) {
                                if (op->VarMeterArrays(VarMeter).OnCustomMeters(VarMeter1) != Meter) continue;

                                std::string Multipliers;
                                Real64 const ZoneMult = op->RVariableTypes(op->VarMeterArrays(VarMeter).RepVariable).VarPtr.ZoneMult;
                                Real64 const ZoneListMult = op->RVariableTypes(op->VarMeterArrays(VarMeter).RepVariable).VarPtr.ZoneListMult;

                                if (ZoneMult > 1 || ZoneListMult > 1) {
                                    Multipliers = format(
                                        " * {}  (Zone Multiplier = {}, Zone List Multiplier = {})", ZoneMult * ZoneListMult, ZoneMult, ZoneListMult);
                                }

                                print(state.files.mtd, "  {}{}\n", op->RVariableTypes(op->VarMeterArrays(VarMeter).RepVariable).VarName, Multipliers);
                            }
                        }
                    }
                }
            }
        }
    }

    // *****************************************************************************
    // End of routines for Energy Meters implementation in EnergyPlus.
    // *****************************************************************************

    void addEndUseSubcategory(EnergyPlusData &state, std::string const &EndUseName, std::string const &EndUseSubName)
    {

        // SUBROUTINE INFORMATION:
        //       AUTHOR         Peter Graham Ellis
        //       DATE WRITTEN   February 2006
        //       MODIFIED       na
        //       RE-ENGINEERED  na

        // PURPOSE OF THIS SUBROUTINE:
        // This subroutine manages the list of subcategories for each end-use category.

        // SUBROUTINE LOCAL VARIABLE DECLARATIONS:
        int EndUseSubNum;
        int NumSubs;
        auto &op = state.dataOutputProcessor;

        bool Found = false;
        for (size_t EndUseNum = 1; EndUseNum <= static_cast<size_t>(Constant::EndUse::Num); ++EndUseNum) {
            if (UtilityRoutines::SameString(op->EndUseCategory(EndUseNum).Name, EndUseName)) {

                for (EndUseSubNum = 1; EndUseSubNum <= op->EndUseCategory(EndUseNum).NumSubcategories; ++EndUseSubNum) {
                    if (UtilityRoutines::SameString(op->EndUseCategory(EndUseNum).SubcategoryName(EndUseSubNum), EndUseSubName)) {
                        // Subcategory already exists, no further action required
                        Found = true;
                        break;
                    }
                }

                if (!Found) {
                    // Add the subcategory by reallocating the array
                    NumSubs = op->EndUseCategory(EndUseNum).NumSubcategories;
                    op->EndUseCategory(EndUseNum).SubcategoryName.redimension(NumSubs + 1);

                    op->EndUseCategory(EndUseNum).NumSubcategories = NumSubs + 1;
                    op->EndUseCategory(EndUseNum).SubcategoryName(NumSubs + 1) = EndUseSubName;

                    if (op->EndUseCategory(EndUseNum).NumSubcategories > op->MaxNumSubcategories) {
                        op->MaxNumSubcategories = op->EndUseCategory(EndUseNum).NumSubcategories;
                    }

                    Found = true;
                }
                break;
            }
        }

        if (!Found) {
            ShowSevereError(state, format("Nonexistent end use passed to AddEndUseSubcategory={}", EndUseName));
        }
    }
    void addEndUseSpaceType(EnergyPlusData &state, std::string const &EndUseName, std::string const &EndUseSpaceTypeName)
    {

        auto &op = state.dataOutputProcessor;

        bool Found = false;
        for (size_t EndUseNum = 1; EndUseNum <= static_cast<size_t>(Constant::EndUse::Num); ++EndUseNum) {
            if (UtilityRoutines::SameString(op->EndUseCategory(EndUseNum).Name, EndUseName)) {

                for (int endUseSpTypeNum = 1; endUseSpTypeNum <= op->EndUseCategory(EndUseNum).numSpaceTypes; ++endUseSpTypeNum) {
                    if (UtilityRoutines::SameString(op->EndUseCategory(EndUseNum).spaceTypeName(endUseSpTypeNum), EndUseSpaceTypeName)) {
                        // Space type already exists, no further action required
                        Found = true;
                        break;
                    }
                }

                if (!Found) {
                    // Add the space type by reallocating the array
                    int numSpTypes = op->EndUseCategory(EndUseNum).numSpaceTypes;
                    op->EndUseCategory(EndUseNum).spaceTypeName.redimension(numSpTypes + 1);

                    op->EndUseCategory(EndUseNum).numSpaceTypes = numSpTypes + 1;
                    op->EndUseCategory(EndUseNum).spaceTypeName(numSpTypes + 1) = EndUseSpaceTypeName;

                    if (op->EndUseCategory(EndUseNum).numSpaceTypes > op->maxNumEndUseSpaceTypes) {
                        op->maxNumEndUseSpaceTypes = op->EndUseCategory(EndUseNum).numSpaceTypes;
                    }

                    Found = true;
                }
                break;
            }
        }

        if (!Found) {
            ShowSevereError(state, format("Nonexistent end use passed to addEndUseSpaceType={}", EndUseName));
        }
    }

    void WriteTimeStampFormatData(
        EnergyPlusData &state,
        InputOutputFile &outputFile,
        ReportingFrequency const reportingInterval, // See Module Parameter Definitions for ReportEach, ReportTimeStep, ReportHourly, etc.
        int const reportID,                         // The ID of the time stamp
        std::string const &reportIDString,          // The ID of the time stamp
        std::string const &DayOfSimChr,             // the number of days simulated so far
        bool writeToSQL,
        ObjexxFCL::Optional_int_const Month,           // the month of the reporting interval
        ObjexxFCL::Optional_int_const DayOfMonth,      // The day of the reporting interval
        ObjexxFCL::Optional_int_const Hour,            // The hour of the reporting interval
        ObjexxFCL::Optional<Real64 const> EndMinute,   // The last minute in the reporting interval
        ObjexxFCL::Optional<Real64 const> StartMinute, // The starting minute of the reporting interval
        ObjexxFCL::Optional_int_const DST,             // A flag indicating whether daylight savings time is observed
        ObjexxFCL::Optional_string_const DayType       // The day tied for the data (e.g., Monday)
    )
    {

        // FUNCTION INFORMATION:
        //       AUTHOR         Greg Stark
        //       DATE WRITTEN   July 2008
        //       MODIFIED       na
        //       RE-ENGINEERED  na

        // PURPOSE OF THIS FUNCTION:
        // This function reports the timestamp data for the output processor
        // Much of the code in this function was embedded in earlier versions of EnergyPlus
        // and was moved to this location to simplify maintenance and to allow for data output
        // to the SQL database

        assert(reportIDString.length() + DayOfSimChr.length() + (DayType.present() ? DayType().length() : 0u) + 26 <
               N_WriteTimeStampFormatData); // Check will fit in stamp size

        if (!outputFile.good()) return;

        switch (reportingInterval) {
        case ReportingFrequency::EachCall:
        case ReportingFrequency::TimeStep:
            print<FormatSyntax::FMT>(outputFile,
                                     "{},{},{:2d},{:2d},{:2d},{:2d},{:5.2f},{:5.2f},{}\n",
                                     reportIDString.c_str(),
                                     DayOfSimChr.c_str(),
                                     Month(),
                                     DayOfMonth(),
                                     DST(),
                                     Hour(),
                                     StartMinute(),
                                     EndMinute(),
                                     DayType().c_str());
            if (writeToSQL && state.dataSQLiteProcedures->sqlite) {
                state.dataSQLiteProcedures->sqlite->createSQLiteTimeIndexRecord(static_cast<int>(reportingInterval),
                                                                                reportID,
                                                                                state.dataGlobal->DayOfSim,
                                                                                state.dataEnvrn->CurEnvirNum,
                                                                                state.dataGlobal->CalendarYear,
                                                                                Month,
                                                                                DayOfMonth,
                                                                                Hour,
                                                                                EndMinute,
                                                                                StartMinute,
                                                                                DST,
                                                                                DayType,
                                                                                state.dataGlobal->WarmupFlag);
            }
            break;
        case ReportingFrequency::Hourly:
            print<FormatSyntax::FMT>(outputFile,
                                     "{},{},{:2d},{:2d},{:2d},{:2d},{:5.2f},{:5.2f},{}\n",
                                     reportIDString.c_str(),
                                     DayOfSimChr.c_str(),
                                     Month(),
                                     DayOfMonth(),
                                     DST(),
                                     Hour(),
                                     0.0,
                                     60.0,
                                     DayType().c_str());
            if (writeToSQL && state.dataSQLiteProcedures->sqlite) {
                state.dataSQLiteProcedures->sqlite->createSQLiteTimeIndexRecord(static_cast<int>(reportingInterval),
                                                                                reportID,
                                                                                state.dataGlobal->DayOfSim,
                                                                                state.dataEnvrn->CurEnvirNum,
                                                                                state.dataGlobal->CalendarYear,
                                                                                Month,
                                                                                DayOfMonth,
                                                                                Hour,
                                                                                _,
                                                                                _,
                                                                                DST,
                                                                                DayType,
                                                                                state.dataGlobal->WarmupFlag);
            }
            break;
        case ReportingFrequency::Daily:
            print<FormatSyntax::FMT>(outputFile,
                                     "{},{},{:2d},{:2d},{:2d},{}\n",
                                     reportIDString.c_str(),
                                     DayOfSimChr.c_str(),
                                     Month(),
                                     DayOfMonth(),
                                     DST(),
                                     DayType().c_str());
            if (writeToSQL && state.dataSQLiteProcedures->sqlite) {
                state.dataSQLiteProcedures->sqlite->createSQLiteTimeIndexRecord(static_cast<int>(reportingInterval),
                                                                                reportID,
                                                                                state.dataGlobal->DayOfSim,
                                                                                state.dataEnvrn->CurEnvirNum,
                                                                                state.dataGlobal->CalendarYear,
                                                                                Month,
                                                                                DayOfMonth,
                                                                                _,
                                                                                _,
                                                                                _,
                                                                                DST,
                                                                                DayType,
                                                                                state.dataGlobal->WarmupFlag);
            }
            break;
        case ReportingFrequency::Monthly:
            print<FormatSyntax::FMT>(outputFile, "{},{},{:2d}\n", reportIDString.c_str(), DayOfSimChr.c_str(), Month());
            if (writeToSQL && state.dataSQLiteProcedures->sqlite) {
                state.dataSQLiteProcedures->sqlite->createSQLiteTimeIndexRecord(static_cast<int>(reportingInterval),
                                                                                reportID,
                                                                                state.dataGlobal->DayOfSim,
                                                                                state.dataEnvrn->CurEnvirNum,
                                                                                state.dataGlobal->CalendarYear,
                                                                                Month);
            }
            break;
        case ReportingFrequency::Simulation:
            print<FormatSyntax::FMT>(outputFile, "{},{}\n", reportIDString.c_str(), DayOfSimChr.c_str());
            if (writeToSQL && state.dataSQLiteProcedures->sqlite) {
                state.dataSQLiteProcedures->sqlite->createSQLiteTimeIndexRecord(static_cast<int>(reportingInterval),
                                                                                reportID,
                                                                                state.dataGlobal->DayOfSim,
                                                                                state.dataEnvrn->CurEnvirNum,
                                                                                state.dataGlobal->CalendarYear);
            }
            break;
        default:
            if (state.dataSQLiteProcedures->sqlite) {
                state.dataSQLiteProcedures->sqlite->sqliteWriteMessage(format<FormatSyntax::FMT>(
                    "Illegal reportingInterval passed to WriteTimeStampFormatData: {}", static_cast<int>(reportingInterval)));
            }
            break;
        }
    }

    void WriteYearlyTimeStamp(EnergyPlusData &state,
                              InputOutputFile &outputFile,
                              std::string const &reportIDString, // The ID of the time stamp
                              std::string const &yearOfSimChr,   // the year of the simulation
                              bool writeToSQL)
    {
        print(outputFile, "{},{}\n", reportIDString, yearOfSimChr);
        if (writeToSQL && state.dataSQLiteProcedures->sqlite) {
            state.dataSQLiteProcedures->sqlite->createYearlyTimeIndexRecord(state.dataGlobal->CalendarYear, state.dataEnvrn->CurEnvirNum);
        }
    }

    void WriteReportVariableDictionaryItem(EnergyPlusData &state,
                                           ReportingFrequency const reportingInterval, // The reporting interval (e.g., hourly, daily)
                                           StoreType const storeType,
                                           int const reportID,                       // The reporting ID for the data
                                           [[maybe_unused]] int const indexGroupKey, // The reporting group (e.g., Zone, Plant Loop, etc.)
                                           std::string const &indexGroup,            // The reporting group (e.g., Zone, Plant Loop, etc.)
                                           std::string const &reportIDChr,           // The reporting ID for the data
                                           std::string_view const keyedValue,        // The key name for the data
                                           std::string_view const variableName,      // The variable's actual name
                                           TimeStepType const timeStepType,
                                           OutputProcessor::Unit const unitsForVar, // The variables units
                                           ObjexxFCL::Optional_string_const customUnitName,
                                           std::string_view const ScheduleName)
    {

        // SUBROUTINE INFORMATION:
        //       AUTHOR         Greg Stark
        //       DATE WRITTEN   August 2008
        //       MODIFIED       April 2011; Linda Lawrie
        //       RE-ENGINEERED  na

        // PURPOSE OF THIS SUBROUTINE:
        // This subroutine writes the ESO data dictionary information to the output files
        // and the SQL database

        // SUBROUTINE LOCAL VARIABLE DECLARATIONS:
        std::string FreqString;
        auto &op = state.dataOutputProcessor;

        FreqString = frequencyNotice(storeType, reportingInterval);

        if (!ScheduleName.empty()) {
            FreqString = fmt::format("{},{}", FreqString, ScheduleName);
        }

        std::string UnitsString;
        if (unitsForVar == OutputProcessor::Unit::customEMS && present(customUnitName)) {
            UnitsString = customUnitName;
        } else {
            UnitsString = unitEnumToString(unitsForVar);
        }

        const auto write = [&](InputOutputFile &file, const int interval) {
            if (file.good()) {
                print(file, "{},{},{},{} [{}]{}\n", reportIDChr, interval, keyedValue, variableName, UnitsString, FreqString);
            }
        };
        switch (reportingInterval) {
        case ReportingFrequency::EachCall:
        case ReportingFrequency::TimeStep:
            write(state.files.eso, 1);
            break;
        case ReportingFrequency::Hourly:
            op->TrackingHourlyVariables = true;
            write(state.files.eso, 1);
            break;
        case ReportingFrequency::Daily:
            op->TrackingDailyVariables = true;
            write(state.files.eso, 7);
            break;
        case ReportingFrequency::Monthly:
            op->TrackingMonthlyVariables = true;
            write(state.files.eso, 9);
            break;
        case ReportingFrequency::Simulation:
            op->TrackingRunPeriodVariables = true;
            write(state.files.eso, 11);
            break;
        case ReportingFrequency::Yearly:
            op->TrackingYearlyVariables = true;
            write(state.files.eso, 11);
            break;
        default:
            assert(false);
        }

        if (state.dataSQLiteProcedures->sqlite) {
            state.dataSQLiteProcedures->sqlite->createSQLiteReportDictionaryRecord(reportID,
                                                                                   static_cast<int>(storeType),
                                                                                   indexGroup,
                                                                                   keyedValue,
                                                                                   variableName,
                                                                                   static_cast<int>(timeStepType),
                                                                                   UnitsString,
                                                                                   static_cast<int>(reportingInterval),
                                                                                   false,
                                                                                   ScheduleName);
        }

        state.dataResultsFramework->resultsFramework->addReportVariable(keyedValue, variableName, UnitsString, reportingInterval);

        // add to ResultsFramework for output variable list, need to check RVI/MVI later
    }

    void WriteMeterDictionaryItem(EnergyPlusData &state,
                                  ReportingFrequency const reportingInterval, // The reporting interval (e.g., hourly, daily)
                                  StoreType const storeType,
                                  int const reportID,                       // The reporting ID in for the variable
                                  [[maybe_unused]] int const indexGroupKey, // The reporting group for the variable
                                  std::string const &indexGroup,            // The reporting group for the variable
                                  std::string const &reportIDChr,           // The reporting ID in for the variable
                                  std::string const &meterName,             // The variable's meter name
                                  OutputProcessor::Unit const unit,         // The variables units
                                  bool const cumulativeMeterFlag,           // A flag indicating cumulative data
                                  bool const meterFileOnlyFlag              // A flag indicating whether the data is to be written to standard output
    )
    {

        // SUBROUTINE INFORMATION:
        //       AUTHOR         Greg Stark
        //       DATE WRITTEN   August 2008
        //       MODIFIED       April 2011; Linda Lawrie
        //       RE-ENGINEERED  na

        // PURPOSE OF THIS SUBROUTINE:
        // The subroutine writes meter data dictionary information to the output files
        // and the SQL database. Much of the code here was embedded in other subroutines
        // and was moved here for the purposes of ease of maintenance and to allow easy
        // data reporting to the SQL database

        // SUBROUTINE LOCAL VARIABLE DECLARATIONS:
        std::string UnitsString = unitEnumToString(unit);

        std::string const FreqString(frequencyNotice(storeType, reportingInterval));

        const auto print_meter = [&](EnergyPlusData &state, const int frequency) {
            const auto out = [&](InputOutputFile &of) {
                if (of.good()) {
                    if (cumulativeMeterFlag) {
                        static constexpr std::string_view fmt = "{},{},Cumulative {} [{}]{}\n";
                        size_t const lenString = index(FreqString, '[');
                        print(of, fmt, reportIDChr, 1, meterName, UnitsString, FreqString.substr(0, lenString));
                    } else {
                        static constexpr std::string_view fmt = "{},{},{} [{}]{}\n";
                        print(of, fmt, reportIDChr, frequency, meterName, UnitsString, FreqString);
                    }
                }
            };

            out(state.files.mtr);
            if (!meterFileOnlyFlag) {
                out(state.files.eso);
            }
        };

        switch (reportingInterval) {
        case ReportingFrequency::EachCall:
        case ReportingFrequency::TimeStep:
        case ReportingFrequency::Hourly: // -1, 0, 1
            print_meter(state, 1);
            break;
        case ReportingFrequency::Daily: //  2
            print_meter(state, 7);
            break;
        case ReportingFrequency::Monthly: //  3
            print_meter(state, 9);
            break;
        case ReportingFrequency::Yearly:     //  5
        case ReportingFrequency::Simulation: //  4
            print_meter(state, 11);
            break;
        default:
            assert(false);
        }

        static constexpr std::string_view keyedValueStringCum("Cumulative ");
        static constexpr std::string_view keyedValueStringNon;
        std::string_view const keyedValueString(cumulativeMeterFlag ? keyedValueStringCum : keyedValueStringNon);

        if (state.dataSQLiteProcedures->sqlite) {
            state.dataSQLiteProcedures->sqlite->createSQLiteReportDictionaryRecord(reportID,
                                                                                   static_cast<int>(storeType),
                                                                                   indexGroup,
                                                                                   keyedValueString,
                                                                                   meterName,
                                                                                   1,
                                                                                   UnitsString,
                                                                                   static_cast<int>(reportingInterval),
                                                                                   true);
        }

        state.dataResultsFramework->resultsFramework->addReportMeter(meterName, UnitsString, reportingInterval);
        // add to ResultsFramework for output variable list, need to check RVI/MVI later
    }

    void WriteRealVariableOutput(EnergyPlusData &state,
                                 RealVariables &realVar,             // Real variable to write out
                                 ReportingFrequency const reportType // The report type or interval (e.g., hourly)
    )
    {

        // SUBROUTINE INFORMATION:
        //       AUTHOR         Greg Stark
        //       DATE WRITTEN   August 2008
        //       MODIFIED       April 2011; Linda Lawrie, December 2017; Jason DeGraw
        //       RE-ENGINEERED  na

        // PURPOSE OF THIS SUBROUTINE:
        // This subroutine writes real report variable data to the output file and
        // SQL database. Much of the code here was an included in earlier versions
        // of the UpdateDataandReport subroutine. The code was moved to facilitate
        // easier maintenance and writing of data to the SQL database.

        if (realVar.Report && realVar.frequency == reportType && realVar.Stored) {
            if (realVar.NumStored > 0.0) {
                WriteReportRealData(state,
                                    realVar.ReportID,
                                    realVar.ReportIDChr,
                                    realVar.StoreValue,
                                    realVar.storeType,
                                    realVar.NumStored,
                                    realVar.frequency,
                                    realVar.MinValue,
                                    realVar.minValueDate,
                                    realVar.MaxValue,
                                    realVar.maxValueDate);
                ++state.dataGlobal->StdOutputRecordCount;
            }

            realVar.StoreValue = 0.0;
            realVar.NumStored = 0.0;
            realVar.MinValue = MinSetValue;
            realVar.MaxValue = MaxSetValue;
            realVar.Stored = false;
        }
    }

    void WriteReportRealData(EnergyPlusData &state,
                             int const reportID,
                             std::string const &creportID,
                             Real64 const repValue,
                             StoreType const storeType,
                             Real64 const numOfItemsStored,
                             ReportingFrequency const reportingInterval,
                             Real64 const minValue,
                             int const minValueDate,
                             Real64 const MaxValue,
                             int const maxValueDate)
    {

        // SUBROUTINE INFORMATION:
        //       AUTHOR         Greg Stark
        //       DATE WRITTEN   July 2008
        //       MODIFIED       April 2011; Linda Lawrie
        //       RE-ENGINEERED  na

        // PURPOSE OF THIS SUBROUTINE:
        // This subroutine writes the average real data to the output files and
        // SQL database. It supports the WriteRealVariableOutput subroutine.
        // Much of the code here was an included in earlier versions
        // of the UpdateDataandReport subroutine. The code was moved to facilitate
        // easier maintenance and writing of data to the SQL database.

        std::string NumberOut;   // Character for producing "number out"
        Real64 repVal(repValue); // The variable's value

        if (storeType == StoreType::Averaged) {
            repVal /= numOfItemsStored;
        }
        if (repVal == 0.0) {
            NumberOut = "0.0";
        } else {
            dtoa(repVal, state.dataOutputProcessor->s_WriteReportRealData);
            NumberOut = std::string(state.dataOutputProcessor->s_WriteReportRealData);
        }

        if (state.dataResultsFramework->resultsFramework->timeSeriesEnabled()) {
            //// The others (<= hourly) are handled inline with the code
            // add to daily TS data store
            if (reportingInterval == ReportingFrequency::Daily) {
                state.dataResultsFramework->resultsFramework->RIDailyTSData.pushVariableValue(reportID, repVal);
            }
            // add to monthly TS data store
            if (reportingInterval == ReportingFrequency::Monthly) {
                state.dataResultsFramework->resultsFramework->RIMonthlyTSData.pushVariableValue(reportID, repVal);
            }
            // add to run period TS data store
            if (reportingInterval == ReportingFrequency::Simulation) {
                state.dataResultsFramework->resultsFramework->RIRunPeriodTSData.pushVariableValue(reportID, repVal);
            }
            // add to annual TS data store
            if (reportingInterval == ReportingFrequency::Yearly) {
                state.dataResultsFramework->resultsFramework->RIYearlyTSData.pushVariableValue(reportID, repVal);
            }
        }

        if (state.dataSQLiteProcedures->sqlite) {
            state.dataSQLiteProcedures->sqlite->createSQLiteReportDataRecord(
                reportID, repVal, static_cast<int>(reportingInterval), minValue, minValueDate, MaxValue, maxValueDate);
        }

        if ((reportingInterval == ReportingFrequency::EachCall) || (reportingInterval == ReportingFrequency::TimeStep) ||
            (reportingInterval == ReportingFrequency::Hourly)) { // -1, 0, 1
            if (state.files.eso.good()) {
                print(state.files.eso, "{},{}\n", creportID, NumberOut);
            }

        } else { // if ( ( reportingInterval == ReportingFrequency::Daily ) || ( reportingInterval == ReportingFrequency::Monthly ) || (
                 // reportingInterval == ReportingFrequency::Simulation ) ) { //  2, 3, 4, 5
            std::string MaxOut; // Character for Max out string
            std::string MinOut; // Character for Min out string

            if (MaxValue == 0.0) {
                MaxOut = "0.0";
            } else {
                dtoa(MaxValue, state.dataOutputProcessor->s_WriteReportRealData);
                MaxOut = std::string(state.dataOutputProcessor->s_WriteReportRealData);
            }

            if (minValue == 0.0) {
                MinOut = "0.0";
            } else {
                dtoa(minValue, state.dataOutputProcessor->s_WriteReportRealData);
                MinOut = std::string(state.dataOutputProcessor->s_WriteReportRealData);
            }

            // Append the min and max strings with date information
            ProduceMinMaxString(MinOut, minValueDate, reportingInterval);
            ProduceMinMaxString(MaxOut, maxValueDate, reportingInterval);

            if (state.files.eso.good()) {
                print(state.files.eso, "{},{},{},{}\n", creportID, NumberOut, MinOut, MaxOut);
            }
        }
    }

    void WriteCumulativeReportMeterData(EnergyPlusData &state,
                                        int const reportID,           // The variable's report ID
                                        std::string const &creportID, // variable ID in characters
                                        Real64 const repValue,        // The variable's value
                                        bool const meterOnlyFlag      // A flag that indicates if the data should be written to standard output
    )
    {

        // SUBROUTINE INFORMATION:
        //       AUTHOR         Greg Stark
        //       DATE WRITTEN   July 2008
        //       MODIFIED       na
        //       RE-ENGINEERED  na

        // PURPOSE OF THIS SUBROUTINE:
        // This subroutine writes the cumulative meter data to the output files and
        // SQL database.

        std::string NumberOut; // Character for producing "number out"

        if (repValue == 0.0) {
            NumberOut = "0.0";
        } else {
            dtoa(repValue, state.dataOutputProcessor->s_WriteCumulativeReportMeterData);
            NumberOut = std::string(state.dataOutputProcessor->s_WriteCumulativeReportMeterData);
        }

        if (state.dataSQLiteProcedures->sqlite) {
            state.dataSQLiteProcedures->sqlite->createSQLiteReportDataRecord(reportID, repValue);
        }

        if (state.files.mtr.good()) print(state.files.mtr, "{},{}\n", creportID, NumberOut);
        ++state.dataGlobal->StdMeterRecordCount;

        if (!meterOnlyFlag) {
            if (state.files.eso.good()) print(state.files.eso, "{},{}\n", creportID, NumberOut);
            ++state.dataGlobal->StdOutputRecordCount;
        }
    }

    void WriteReportMeterData(EnergyPlusData &state,
                              int const reportID,                         // The variable's report ID
                              std::string const &creportID,               // variable ID in characters
                              Real64 const repValue,                      // The variable's value
                              ReportingFrequency const reportingInterval, // The variable's reporting interval (e.g., hourly)
                              Real64 const minValue,                      // The variable's minimum value during the reporting interval
                              int const minValueDate,                     // The date the minimum value occurred
                              Real64 const MaxValue,                      // The variable's maximum value during the reporting interval
                              int const maxValueDate,                     // The date of the maximum value
                              bool const meterOnlyFlag                    // Indicates whether the data is for the meter file only
    )
    {

        // SUBROUTINE INFORMATION:
        //       AUTHOR         Greg Stark
        //       DATE WRITTEN   July 2008
        //       MODIFIED       na
        //       RE-ENGINEERED  na

        // PURPOSE OF THIS SUBROUTINE:
        // This subroutine writes for the non-cumulative meter data to the output files and
        // SQL database.

        std::string NumberOut; // Character for producing "number out"

        if (repValue == 0.0) {
            NumberOut = "0.0";
        } else {
            dtoa(repValue, state.dataOutputProcessor->s_WriteReportMeterData);
            NumberOut = std::string(state.dataOutputProcessor->s_WriteReportMeterData);
        }

        if (state.dataSQLiteProcedures->sqlite) {
            state.dataSQLiteProcedures->sqlite->createSQLiteReportDataRecord(reportID,
                                                                             repValue,
                                                                             static_cast<int>(reportingInterval),
                                                                             minValue,
                                                                             minValueDate,
                                                                             MaxValue,
                                                                             maxValueDate,
                                                                             state.dataGlobal->MinutesPerTimeStep);
        }

        if ((reportingInterval == ReportingFrequency::EachCall) || (reportingInterval == ReportingFrequency::TimeStep) ||
            (reportingInterval == ReportingFrequency::Hourly)) { // -1, 0, 1
            if (state.files.mtr.good()) {
                print(state.files.mtr, "{},{}\n", creportID, NumberOut);
            }
            ++state.dataGlobal->StdMeterRecordCount;
            if (state.files.eso.good() && !meterOnlyFlag) {
                print(state.files.eso, "{},{}\n", creportID, NumberOut);
                ++state.dataGlobal->StdOutputRecordCount;
            }
        } else { // if ( ( reportingInterval == ReportDaily ) || ( reportingInterval == ReportMonthly ) || ( reportingInterval == ReportSim ) ) {
                 // // 2, 3, 4
            std::string MaxOut; // Character for Max out string
            std::string MinOut; // Character for Min out string

            if (MaxValue == 0.0) {
                MaxOut = "0.0";
            } else {
                dtoa(MaxValue, state.dataOutputProcessor->s_WriteReportMeterData);
                MaxOut = std::string(state.dataOutputProcessor->s_WriteReportMeterData);
            }

            if (minValue == 0.0) {
                MinOut = "0.0";
            } else {
                dtoa(minValue, state.dataOutputProcessor->s_WriteReportMeterData);
                MinOut = std::string(state.dataOutputProcessor->s_WriteReportMeterData);
            }

            // Append the min and max strings with date information
            ProduceMinMaxString(MinOut, minValueDate, reportingInterval);
            ProduceMinMaxString(MaxOut, maxValueDate, reportingInterval);

            if (state.files.mtr.good()) {
                print(state.files.mtr, "{},{},{},{}\n", creportID, NumberOut, MinOut, MaxOut);
            }

            ++state.dataGlobal->StdMeterRecordCount;
            if (state.files.eso.good() && !meterOnlyFlag) {
                print(state.files.eso, "{},{},{},{}\n", creportID, NumberOut, MinOut, MaxOut);
                ++state.dataGlobal->StdOutputRecordCount;
            }
        }
    }

    void WriteNumericData(EnergyPlusData &state,
                          int const reportID,           // The variable's reporting ID
                          std::string const &creportID, // variable ID in characters
                          Real64 const repValue         // The variable's value
    )
    {
        // SUBROUTINE INFORMATION:
        //       AUTHOR         Mark Adams
        //       DATE WRITTEN   May 2016
        //       MODIFIED       na
        //       RE-ENGINEERED  na

        // PURPOSE:
        // This subroutine writes real data to the output files and
        // SQL database.
        // This is a refactor of WriteRealData.
        //
        // Much of the code here was an included in earlier versions
        // of the UpdateDataandReport subroutine. The code was moved to facilitate
        // easier maintenance and writing of data to the SQL database.

        if (state.dataSysVars->UpdateDataDuringWarmupExternalInterface && !state.dataSysVars->ReportDuringWarmup) return;

        dtoa(repValue, state.dataOutputProcessor->s_WriteNumericData);

        if (state.dataSQLiteProcedures->sqlite) {
            state.dataSQLiteProcedures->sqlite->createSQLiteReportDataRecord(reportID, repValue);
        }

        if (state.files.eso.good()) {
            print<FormatSyntax::FMT>(state.files.eso, "{},{}\n", creportID, state.dataOutputProcessor->s_WriteNumericData);
        }
    }

    void WriteNumericData(EnergyPlusData &state,
                          int const reportID,           // The variable's reporting ID
                          std::string const &creportID, // variable ID in characters
                          int32_t const repValue        // The variable's value
    )
    {
        // SUBROUTINE INFORMATION:
        //       AUTHOR         Mark Adams
        //       DATE WRITTEN   May 2016
        //       MODIFIED       na
        //       RE-ENGINEERED  na

        // PURPOSE:
        // This subroutine writes real data to the output files and
        // SQL database.
        // This is a refactor of WriteIntegerData.
        //
        // Much of the code here was an included in earlier versions
        // of the UpdateDataandReport subroutine. The code was moved to facilitate
        // easier maintenance and writing of data to the SQL database.

        //        i32toa(repValue, state.dataOutputProcessor->s_WriteNumericData);

        if (state.dataSQLiteProcedures->sqlite) {
            state.dataSQLiteProcedures->sqlite->createSQLiteReportDataRecord(reportID, repValue);
        }

        if (state.files.eso.good()) {
            print<FormatSyntax::FMT>(state.files.eso, "{},{}\n", creportID, fmt::format_int(repValue).c_str());
        }
    }

    void WriteIntegerVariableOutput(EnergyPlusData &state,
                                    IntegerVariables &intVar,           // Integer variable to write out
                                    ReportingFrequency const reportType // The report type (i.e., the reporting interval)
    )
    {

        // SUBROUTINE INFORMATION:
        //       AUTHOR         Greg Stark
        //       DATE WRITTEN   August 2008
        //       MODIFIED       April 2011; Linda Lawrie, December 2017; Jason DeGraw
        //       RE-ENGINEERED  na

        // PURPOSE OF THIS SUBROUTINE:
        // This subroutine writes integer report variable data to the output file and
        // SQL database. Much of the code here was an included in earlier versions
        // of the UpdateDataandReport subroutine. The code was moved to facilitate
        // easier maintenance and writing of data to the SQL database.

        if (state.dataSysVars->UpdateDataDuringWarmupExternalInterface && !state.dataSysVars->ReportDuringWarmup) return;

        if (intVar.Report && intVar.frequency == reportType && intVar.Stored) {
            if (intVar.NumStored > 0.0) {
                WriteReportIntegerData(state,
                                       intVar.ReportID,
                                       intVar.ReportIDChr,
                                       intVar.StoreValue,
                                       intVar.storeType,
                                       intVar.NumStored,
                                       intVar.frequency,
                                       intVar.MinValue,
                                       intVar.minValueDate,
                                       intVar.MaxValue,
                                       intVar.maxValueDate);
                ++state.dataGlobal->StdOutputRecordCount;
            }

            intVar.StoreValue = 0.0;
            intVar.NumStored = 0.0;
            intVar.MinValue = IMinSetValue;
            intVar.MaxValue = IMaxSetValue;
            intVar.Stored = false;
        }
    }

    void WriteReportIntegerData(EnergyPlusData &state,
                                int const reportID,                         // The variable's reporting ID
                                std::string const &reportIDString,          // The variable's reporting ID (character)
                                Real64 const repValue,                      // The variable's value
                                StoreType const storeType,                  // Type of item (averaged or summed)
                                Real64 const numOfItemsStored,              // The number of items (hours or timesteps) of data stored
                                ReportingFrequency const reportingInterval, // The reporting interval (e.g., monthly)
                                int const minValue,                         // The variable's minimum value during the reporting interval
                                int const minValueDate,                     // The date the minimum value occurred
                                int const MaxValue,                         // The variable's maximum value during the reporting interval
                                int const maxValueDate                      // The date the maximum value occurred
    )
    {

        // SUBROUTINE INFORMATION:
        //       AUTHOR         Greg Stark
        //       DATE WRITTEN   July 2008
        //       MODIFIED       April 2011; Linda Lawrie
        //       RE-ENGINEERED  na

        // PURPOSE OF THIS SUBROUTINE:
        // This subroutine writes averaged integer data to the output files and
        // SQL database. It supports the WriteIntegerVariableOutput subroutine.
        // Much of the code here was an included in earlier versions
        // of the UpdateDataandReport subroutine. The code was moved to facilitate
        // easier maintenance and writing of data to the SQL database.

        // SUBROUTINE LOCAL VARIABLE DECLARATIONS:
        std::string NumberOut; // Character for producing "number out"
        std::string MaxOut;    // Character for Max out string
        std::string MinOut;    // Character for Min out string
        Real64 rmaxValue;
        Real64 rminValue;
        Real64 repVal; // The variable's value

        repVal = repValue;
        if (storeType == StoreType::Averaged) {
            repVal /= numOfItemsStored;
        }
        if (repValue == 0.0) {
            NumberOut = "0.0";
        } else {
            NumberOut = format("{:f}", repVal);
        }

        // Append the min and max strings with date information
        MinOut = fmt::to_string(minValue);
        MaxOut = fmt::to_string(MaxValue);
        ProduceMinMaxString(MinOut, minValueDate, reportingInterval);
        ProduceMinMaxString(MaxOut, maxValueDate, reportingInterval);

        if (state.dataResultsFramework->resultsFramework->timeSeriesEnabled()) {
            // add to daily TS data store
            if (reportingInterval == ReportingFrequency::Daily) {
                state.dataResultsFramework->resultsFramework->RIDailyTSData.pushVariableValue(reportID, repVal);
            }
            // add to monthly TS data store
            if (reportingInterval == ReportingFrequency::Monthly) {
                state.dataResultsFramework->resultsFramework->RIMonthlyTSData.pushVariableValue(reportID, repVal);
            }
            // add to run period TS data store
            if (reportingInterval == ReportingFrequency::Simulation) {
                state.dataResultsFramework->resultsFramework->RIRunPeriodTSData.pushVariableValue(reportID, repVal);
            }
            // add to annual TS data store
            if (reportingInterval == ReportingFrequency::Yearly) {
                state.dataResultsFramework->resultsFramework->RIYearlyTSData.pushVariableValue(reportID, repVal);
            }
        }

        rminValue = minValue;
        rmaxValue = MaxValue;
        if (state.dataSQLiteProcedures->sqlite) {
            state.dataSQLiteProcedures->sqlite->createSQLiteReportDataRecord(
                reportID, repVal, static_cast<int>(reportingInterval), rminValue, minValueDate, rmaxValue, maxValueDate);
        }

        if ((reportingInterval == ReportingFrequency::EachCall) || (reportingInterval == ReportingFrequency::TimeStep) ||
            (reportingInterval == ReportingFrequency::Hourly)) { // -1, 0, 1
            if (state.files.eso.good()) {
                print(state.files.eso, "{},{}\n", reportIDString, NumberOut);
            }
        } else { // if ( ( reportingInterval == ReportDaily ) || ( reportingInterval == ReportMonthly ) || ( reportingInterval == ReportSim ) ) {
                 // // 2, 3, 4
            if (state.files.eso.good()) {
                print(state.files.eso, "{},{},{},{}\n", reportIDString, NumberOut, MinOut, MaxOut);
            }
        }
    }

    int DetermineIndexGroupKeyFromMeterName(EnergyPlusData &state, std::string const &meterName) // the meter name
    {

        // FUNCTION INFORMATION:
        //       AUTHOR         Greg Stark
        //       DATE WRITTEN   May 2009
        //       MODIFIED       na
        //       RE-ENGINEERED  na

        // PURPOSE OF THIS FUNCTION:
        // This function attemps to guess determine how a meter variable should be
        // grouped.  It does this by parsing the meter name and then assigns a
        // indexGroupKey based on the name

        // Facility indices are in the 100s
        if (has(meterName, "Electricity:Facility")) {
            state.dataOutputProcessor->indexGroupKey = 100;
        } else if (has(meterName, "NaturalGas:Facility")) {
            state.dataOutputProcessor->indexGroupKey = 101;
        } else if (has(meterName, "DistricHeating:Facility")) {
            state.dataOutputProcessor->indexGroupKey = 102;
        } else if (has(meterName, "DistricCooling:Facility")) {
            state.dataOutputProcessor->indexGroupKey = 103;
        } else if (has(meterName, "ElectricityNet:Facility")) {
            state.dataOutputProcessor->indexGroupKey = 104;

            // Building indices are in the 200s
        } else if (has(meterName, "Electricity:Building")) {
            state.dataOutputProcessor->indexGroupKey = 201;
        } else if (has(meterName, "NaturalGas:Building")) {
            state.dataOutputProcessor->indexGroupKey = 202;

            // HVAC indices are in the 300s
        } else if (has(meterName, "Electricity:HVAC")) {
            state.dataOutputProcessor->indexGroupKey = 301;

            // InteriorLights:Electricity:Zone indices are in the 500s
        } else if (has(meterName, "InteriorLights:Electricity:Zone")) {
            state.dataOutputProcessor->indexGroupKey = 501;

            // InteriorLights:Electricity indices are in the 400s
        } else if (has(meterName, "InteriorLights:Electricity")) {
            state.dataOutputProcessor->indexGroupKey = 401;

            // Unknown items have negative indices
        } else {
            state.dataOutputProcessor->indexGroupKey = -11;
        }

        return state.dataOutputProcessor->indexGroupKey;
    }

    std::string DetermineIndexGroupFromMeterGroup(MeterType const &meter) // the meter
    {

        // FUNCTION INFORMATION:
        //       AUTHOR         Greg Stark
        //       DATE WRITTEN   May 2009
        //       MODIFIED       na
        //       RE-ENGINEERED  na

        // PURPOSE OF THIS FUNCTION:
        // This function attemps to determine how a meter variable should be
        // grouped.  It does this by parsing the meter group

        // Return value
        std::string indexGroup;

        if (len(meter.Group) > 0) {
            indexGroup = meter.Group;
        } else {
            indexGroup = "Facility";
        }

        if (len(meter.ResourceType) > 0) {
            indexGroup += ":" + meter.ResourceType;
        }

        if (len(meter.EndUse) > 0) {
            indexGroup += ":" + meter.EndUse;
        }

        if (len(meter.EndUseSub) > 0) {
            indexGroup += ":" + meter.EndUseSub;
        }

        return indexGroup;
    }

    void SetInternalVariableValue(EnergyPlusData &state,
                                  OutputProcessor::VariableType const varType, // 1=integer, 2=real, 3=meter
                                  int const keyVarIndex,                       // Array index
                                  Real64 const SetRealVal,                     // real value to set, if type is real or meter
                                  int const SetIntVal                          // integer value to set if type is integer
    )
    {

        // SUBROUTINE INFORMATION:
        //       AUTHOR         B. Griffith
        //       DATE WRITTEN   August 2012
        //       MODIFIED       na
        //       RE-ENGINEERED  na

        // PURPOSE OF THIS SUBROUTINE:
        // This is a simple set routine for output pointers
        // It is intended for special use to reinitializations those pointers used for EMS sensors

        // METHODOLOGY EMPLOYED:
        // given a variable type and variable index,
        // assign the pointers the values passed in.

        // SUBROUTINE LOCAL VARIABLE DECLARATIONS:
        auto &op = state.dataOutputProcessor;

        if (varType == VariableType::Integer) {
            *op->IVariableTypes(keyVarIndex).VarPtr.Which = SetIntVal;
        } else if (varType == VariableType::Real) {
            *op->RVariableTypes(keyVarIndex).VarPtr.Which = SetRealVal;
        } else if (varType == VariableType::Meter) {
            op->EnergyMeters(keyVarIndex).CurTSValue = SetRealVal;
        }
    }

    // returns the string corresponding to the OutputProcessor::Unit enum in brackets
    std::string unitEnumToStringBrackets(EnergyPlus::OutputProcessor::Unit const unitIn)
    {
        // J.Glazer - August/September 2017
        return " [" + unitEnumToString(unitIn) + "]";
    }

    // returns the unit string for a DDVariableTypes item and custom string when customEMS is used
    std::string unitStringFromDDitem(EnergyPlusData &state, int const ddItemPtr // index provided for DDVariableTypes
    )
    {
        // J.Glazer - August/September 2017
        OutputProcessor::Unit ddUnit = state.dataOutputProcessor->DDVariableTypes(ddItemPtr).units;
        if (ddUnit != OutputProcessor::Unit::customEMS) {
            return unitEnumToStringBrackets(ddUnit);
        } else {
            return " [" + state.dataOutputProcessor->DDVariableTypes(ddItemPtr).unitNameCustomEMS + "]";
        }
    }

    // returns the string corresponding to the OutputProcessor::Unit enum
    std::string unitEnumToString(EnergyPlus::OutputProcessor::Unit const unitIn)
    {
        // J.Glazer - August/September 2017
        // TODO: Use a constexpr array of string views
        switch (unitIn) {
        case OutputProcessor::Unit::J:
            return "J";
        case OutputProcessor::Unit::W:
            return "W";
        case OutputProcessor::Unit::C:
            return "C";
        case OutputProcessor::Unit::None:
            return "";
        case OutputProcessor::Unit::kg:
            return "kg";
        case OutputProcessor::Unit::W_m2:
            return "W/m2";
        case OutputProcessor::Unit::m3:
            return "m3";
        case OutputProcessor::Unit::hr:
            return "hr";
        case OutputProcessor::Unit::kg_s:
            return "kg/s";
        case OutputProcessor::Unit::deg:
            return "deg";
        case OutputProcessor::Unit::m3_s:
            return "m3/s";
        case OutputProcessor::Unit::W_m2K:
            return "W/m2-K";
        case OutputProcessor::Unit::kgWater_kgDryAir:
            return "kgWater/kgDryAir";
        case OutputProcessor::Unit::Perc:
            return "%";
        case OutputProcessor::Unit::m_s:
            return "m/s";
        case OutputProcessor::Unit::lux:
            return "lux";
        case OutputProcessor::Unit::kgWater_s:
            return "kgWater/s";
        case OutputProcessor::Unit::rad:
            return "rad";
        case OutputProcessor::Unit::Pa:
            return "Pa";
        case OutputProcessor::Unit::J_kg:
            return "J/kg";
        case OutputProcessor::Unit::m:
            return "m";
        case OutputProcessor::Unit::lum_W:
            return "lum/W";
        case OutputProcessor::Unit::kg_m3:
            return "kg/m3";
        case OutputProcessor::Unit::L:
            return "L";
        case OutputProcessor::Unit::ach:
            return "ach";
        case OutputProcessor::Unit::m2:
            return "m2";
        case OutputProcessor::Unit::deltaC:
            return "deltaC";
        case OutputProcessor::Unit::J_kgK:
            return "J/kg-K";
        case OutputProcessor::Unit::W_W:
            return "W/W";
        case OutputProcessor::Unit::clo:
            return "clo";
        case OutputProcessor::Unit::W_mK:
            return "W/m-K";
        case OutputProcessor::Unit::W_K:
            return "W/K";
        case OutputProcessor::Unit::K_W:
            return "K/W";
        case OutputProcessor::Unit::ppm:
            return "ppm";
        case OutputProcessor::Unit::kg_kg:
            return "kg/kg";
        case OutputProcessor::Unit::s:
            return "s";
        case OutputProcessor::Unit::cd_m2:
            return "cd/m2";
        case OutputProcessor::Unit::kmol_s:
            return "kmol/s";
        case OutputProcessor::Unit::K_m:
            return "K/m";
        case OutputProcessor::Unit::min:
            return "min";
        case OutputProcessor::Unit::J_kgWater:
            return "J/kgWater";
        case OutputProcessor::Unit::rev_min:
            return "rev/min";
        case OutputProcessor::Unit::kg_m2s:
            return "kg/m2-s";
        case OutputProcessor::Unit::J_m2:
            return "J/m2";
        case OutputProcessor::Unit::A:
            return "A";
        case OutputProcessor::Unit::V:
            return "V";
        case OutputProcessor::Unit::W_m2C:
            return "W/m2-C";
        case OutputProcessor::Unit::Ah:
            return "Ah";
        case OutputProcessor::Unit::Btu_h_W:
            return "Btu/h-W";
        default:
            return "unknown";
        }
    }

    // returns the OutputProcessor::Unit enum value when a string containing the units is provided without brackets
    OutputProcessor::Unit unitStringToEnum(std::string const &unitIn)
    {
        // J.Glazer - August/September 2017
        std::string unitUpper = UtilityRoutines::MakeUPPERCase(unitIn);
        if (unitUpper == "J") {
            return OutputProcessor::Unit::J;
        } else if (unitUpper == "DELTAC") {
            return OutputProcessor::Unit::deltaC;
        } else if (unitUpper.empty()) {
            return OutputProcessor::Unit::None;
        } else if (unitUpper == "W") {
            return OutputProcessor::Unit::W;
        } else if (unitUpper == "C") {
            return OutputProcessor::Unit::C;
        } else if (unitUpper == "KG/S") {
            return OutputProcessor::Unit::kg_s;
        } else if (unitUpper == "KGWATER/KGDRYAIR") {
            return OutputProcessor::Unit::kgWater_kgDryAir;
        } else if (unitUpper == "PPM") {
            return OutputProcessor::Unit::ppm;
        } else if (unitUpper == "PA") {
            return OutputProcessor::Unit::Pa;
        } else if (unitUpper == "M3/S") {
            return OutputProcessor::Unit::m3_s;
        } else if (unitUpper == "MIN") {
            return OutputProcessor::Unit::min;
        } else if (unitUpper == "M3") {
            return OutputProcessor::Unit::m3;
        } else if (unitUpper == "KG") {
            return OutputProcessor::Unit::kg;
        } else if (unitUpper == "ACH") {
            return OutputProcessor::Unit::ach;
        } else if (unitUpper == "W/W") {
            return OutputProcessor::Unit::W_W;
        } else if (unitUpper == "LUX") {
            return OutputProcessor::Unit::lux;
        } else if (unitUpper == "LUM/W") {
            return OutputProcessor::Unit::lum_W;
        } else if (unitUpper == "HR") {
            return OutputProcessor::Unit::hr;
        } else if (unitUpper == "CD/M2") {
            return OutputProcessor::Unit::cd_m2;
        } else if (unitUpper == "J/KGWATER") {
            return OutputProcessor::Unit::J_kgWater;
        } else if (unitUpper == "M/S") {
            return OutputProcessor::Unit::m_s;
        } else if (unitUpper == "W/M2") {
            return OutputProcessor::Unit::W_m2;
        } else if (unitUpper == "M") {
            return OutputProcessor::Unit::m;
        } else if (unitUpper == "AH") {
            return OutputProcessor::Unit::Ah;
        } else if (unitUpper == "A") {
            return OutputProcessor::Unit::A;
        } else if (unitUpper == "V") {
            return OutputProcessor::Unit::V;
        } else if (unitUpper == "KMOL/S") {
            return OutputProcessor::Unit::kmol_s;
        } else if (unitUpper == "REV/MIN") {
            return OutputProcessor::Unit::rev_min;
        } else if (unitUpper == "W/M2-K") {
            return OutputProcessor::Unit::W_m2K;
        } else if (unitUpper == "J/KG") {
            return OutputProcessor::Unit::J_kg;
        } else if (unitUpper == "KG/KG") {
            return OutputProcessor::Unit::kg_kg;
        } else if (unitUpper == "%") {
            return OutputProcessor::Unit::Perc;
        } else if (unitUpper == "DEG") {
            return OutputProcessor::Unit::deg;
        } else if (unitUpper == "S") {
            return OutputProcessor::Unit::s;
        } else if (unitUpper == "KG/M3") {
            return OutputProcessor::Unit::kg_m3;
        } else if (unitUpper == "KG/M2-S") {
            return OutputProcessor::Unit::kg_m2s;
        } else if (unitUpper == "J/KG-K") {
            return OutputProcessor::Unit::J_kgK;
        } else if (unitUpper == "L") {
            return OutputProcessor::Unit::L;
        } else if (unitUpper == "K/M") {
            return OutputProcessor::Unit::K_m;
        } else if (unitUpper == "M2") {
            return OutputProcessor::Unit::m2;
        } else if (unitUpper == "W/M2-C") {
            return OutputProcessor::Unit::W_m2C;
        } else if (unitUpper == "RAD") {
            return OutputProcessor::Unit::rad;
        } else if (unitUpper == "J/M2") {
            return OutputProcessor::Unit::J_m2;
        } else if (unitUpper == "CLO") {
            return OutputProcessor::Unit::clo;
        } else if (unitUpper == "W/M-K") {
            return OutputProcessor::Unit::W_mK;
        } else if (unitUpper == "W/K") {
            return OutputProcessor::Unit::W_K;
        } else if (unitUpper == "K/W") {
            return OutputProcessor::Unit::K_W;
        } else if (unitUpper == "KGWATER/S") {
            return OutputProcessor::Unit::kgWater_s;
        } else {
            return OutputProcessor::Unit::unknown;
        }
    }

} // namespace OutputProcessor

// TODO: Probably move these to a different location

void SetupOutputVariable(EnergyPlusData &state,
                         std::string_view const VariableName,                    // String Name of variable (with units)
                         OutputProcessor::Unit const VariableUnit,               // Actual units corresponding to the actual variable
                         Real64 &ActualVariable,                                 // Actual Variable, used to set up pointer
                         OutputProcessor::SOVTimeStepType const TimeStepTypeKey, // Zone, HeatBalance=1, HVAC, System, Plant=2
                         OutputProcessor::SOVStoreType const VariableTypeKey,    // State, Average=1, NonState, Sum=2
                         std::string_view const KeyedValue,                      // Associated Key for this variable
                         ObjexxFCL::Optional_string_const ReportFreq,            // Internal use -- causes reporting at this frequency
                         ObjexxFCL::Optional_string_const ResourceTypeKey,       // Meter Resource Type (Electricity, Gas, etc)
                         ObjexxFCL::Optional_string_const EndUseKey,             // Meter End Use Key (Lights, Heating, Cooling, etc)
                         ObjexxFCL::Optional_string_const EndUseSubKey,          // Meter End Use Sub Key (General Lights, Task Lights, etc)
                         ObjexxFCL::Optional_string_const GroupKey,              // Meter Super Group Key (Building, System, Plant)
                         ObjexxFCL::Optional_string_const ZoneKey,               // Meter Zone Key (zone name)
                         ObjexxFCL::Optional_int_const ZoneMult,                 // Zone Multiplier, defaults to 1
                         ObjexxFCL::Optional_int_const ZoneListMult,             // Zone List Multiplier, defaults to 1
                         ObjexxFCL::Optional_int_const indexGroupKey,            // Group identifier for SQL output
                         ObjexxFCL::Optional_string_const customUnitName,        // the custom name for the units from EMS definition of units
                         ObjexxFCL::Optional_string_const SpaceType              // Space type (applicable for Building group only)
)
{

    // SUBROUTINE INFORMATION:
    //       AUTHOR         Linda K. Lawrie
    //       DATE WRITTEN   December 1998
    //       MODIFIED       January 2001; Implement Meters
    //                      August 2008; Implement SQL output
    //       RE-ENGINEERED  na

    // PURPOSE OF THIS SUBROUTINE:
    // This subroutine sets up the variable data structure that will be used
    // to track values of the output variables of EnergyPlus.

    // METHODOLOGY EMPLOYED:
    // Pointers (as pointers), pointers (as indices), and lots of other KEWL data stuff.

    // Using/Aliasing
    using namespace OutputProcessor;

    // SUBROUTINE LOCAL VARIABLE DECLARATIONS:
    int CV;
    TimeStepType TimeStepType; // 1=TimeStepZone, 2=TimeStepSys
    StoreType VariableType;    // 1=Average, 2=Sum, 3=Min/Max
    int Loop;
    ReportingFrequency RepFreq(ReportingFrequency::Hourly);
    std::string ResourceType; // Will hold value of ResourceTypeKey
    std::string EndUse;       // Will hold value of EndUseKey
    std::string EndUseSub;    // Will hold value of EndUseSubKey
    std::string Group;        // Will hold value of GroupKey
    std::string zoneName;     // Will hold value of ZoneKey
    std::string spaceType;    // Will hold value of SpaceType
    int localIndexGroupKey;
    auto &op = state.dataOutputProcessor;

    if (!op->OutputInitialized) InitializeOutput(state);

    // Variable name without units
    const std::string_view VarName = VariableName;

    // Determine whether to Report or not
    CheckReportVariable(state, KeyedValue, VarName);

    if (op->NumExtraVars == 0) {
        op->NumExtraVars = 1;
        op->ReportList = -1;
    }

    // If ReportFreq present, overrides input
    if (present(ReportFreq)) {
        RepFreq = determineFrequency(state, ReportFreq);
        op->NumExtraVars = 1;
        op->ReportList = 0;
    }

    // DataOutputs::OutputVariablesForSimulation is case-insensitive
    bool const ThisOneOnTheList = DataOutputs::FindItemInVariableList(state, KeyedValue, VarName);
    bool OnMeter = false; // True if this variable is on a meter

    for (Loop = 1; Loop <= op->NumExtraVars; ++Loop) {

        if (Loop == 1) ++op->NumOfRVariable_Setup;

        if (Loop == 1) {
            OnMeter = false;
            if (present(ResourceTypeKey)) {
                ResourceType = ResourceTypeKey;
                OnMeter = true;
            } else {
                ResourceType = "";
            }
            if (present(EndUseKey)) {
                EndUse = EndUseKey;
                OnMeter = true;
            } else {
                EndUse = "";
            }
            if (present(EndUseSubKey)) {
                EndUseSub = EndUseSubKey;
                OnMeter = true;
            } else {
                EndUseSub = "";
                if (present(EndUseKey)) {
                    if (std::find(endUseCategoryNames.begin(), endUseCategoryNames.end(), UtilityRoutines::MakeUPPERCase(std::string{EndUseKey})) !=
                        endUseCategoryNames.end()) {
                        EndUseSub = "General";
                    }
                }
            }
            if (present(GroupKey)) {
                Group = GroupKey;
                OnMeter = true;
            } else {
                Group = "";
            }
            if (present(ZoneKey)) {
                zoneName = ZoneKey;
                OnMeter = true;
            } else {
                zoneName = "";
            }
            if (present(SpaceType)) {
                spaceType = SpaceType;
                OnMeter = true;
            } else {
                spaceType = "";
            }
        }

        TimeStepType = ValidateTimeStepType(state, TimeStepTypeKey);
        VariableType = validateVariableType(state, VariableTypeKey);

        if (present(customUnitName)) {
            AddToOutputVariableList(state, VarName, TimeStepType, VariableType, VariableType::Real, VariableUnit, customUnitName);
        } else {
            AddToOutputVariableList(state, VarName, TimeStepType, VariableType, VariableType::Real, VariableUnit);
        }
        ++op->NumTotalRVariable;

        if (!OnMeter && !ThisOneOnTheList) continue;

        ++op->NumOfRVariable;
        if (Loop == 1 && VariableType == StoreType::Summed) {
            ++op->NumOfRVariable_Sum;
            if (present(ResourceTypeKey)) {
                if (!ResourceTypeKey().empty()) ++op->NumOfRVariable_Meter;
            }
        }
        if (op->NumOfRVariable > op->MaxRVariable) {
            ReallocateRVar(state);
        }
        CV = op->NumOfRVariable;
        auto &thisRvar = op->RVariableTypes(CV);
        thisRvar.timeStepType = TimeStepType;
        thisRvar.storeType = VariableType;
        thisRvar.VarName = fmt::format("{}:{}", KeyedValue, VarName);
        thisRvar.VarNameOnly = VarName;
        thisRvar.VarNameOnlyUC = UtilityRoutines::MakeUPPERCase(VarName);
        thisRvar.VarNameUC = UtilityRoutines::MakeUPPERCase(thisRvar.VarName);
        thisRvar.KeyNameOnlyUC = UtilityRoutines::MakeUPPERCase(KeyedValue);
        thisRvar.units = VariableUnit;
        if (VariableUnit == OutputProcessor::Unit::customEMS) {
            thisRvar.unitNameCustomEMS = customUnitName;
        }
        AssignReportNumber(state, op->CurrentReportNumber);
        std::string const IDOut = fmt::to_string(op->CurrentReportNumber);
        thisRvar.ReportID = op->CurrentReportNumber;
        auto &thisVarPtr = thisRvar.VarPtr;
        thisVarPtr.Value = 0.0;
        thisVarPtr.TSValue = 0.0;
        thisVarPtr.StoreValue = 0.0;
        thisVarPtr.NumStored = 0.0;
        thisVarPtr.MaxValue = MaxSetValue;
        thisVarPtr.maxValueDate = 0;
        thisVarPtr.MinValue = MinSetValue;
        thisVarPtr.minValueDate = 0;
        thisVarPtr.Which = &ActualVariable;
        thisVarPtr.ReportID = op->CurrentReportNumber;
        thisVarPtr.ReportIDChr = IDOut.substr(0, 15);
        thisVarPtr.storeType = VariableType;
        thisVarPtr.Stored = false;
        thisVarPtr.Report = false;
        thisVarPtr.frequency = ReportingFrequency::Hourly;
        thisVarPtr.SchedPtr = 0;
        thisVarPtr.MeterArrayPtr = 0;
        thisVarPtr.ZoneMult = 1;
        thisVarPtr.ZoneListMult = 1;
        if (present(ZoneMult) && present(ZoneListMult)) {
            thisVarPtr.ZoneMult = ZoneMult;
            thisVarPtr.ZoneListMult = ZoneListMult;
        }

        if (Loop == 1) {
            if (OnMeter) {
                if (VariableType == StoreType::Averaged) {
                    ShowSevereError(state, "Meters can only be \"Summed\" variables");
                    ShowContinueError(state, fmt::format("..reference variable={}:{}", KeyedValue, VariableName));
                } else {
                    Unit mtrUnits = op->RVariableTypes(CV).units;
                    bool ErrorsFound = false;
                    AttachMeters(
                        state, mtrUnits, ResourceType, EndUse, EndUseSub, Group, zoneName, spaceType, CV, thisVarPtr.MeterArrayPtr, ErrorsFound);
                    if (ErrorsFound) {
                        ShowContinueError(state, fmt::format("Invalid Meter spec for variable={}:{}", KeyedValue, VariableName));
                        op->ErrorsLogged = true;
                    }
                }
            }
        }

        if (op->ReportList(Loop) == -1) continue;

        thisVarPtr.Report = true;

        if (op->ReportList(Loop) == 0) {
            thisVarPtr.frequency = RepFreq;
            thisVarPtr.SchedPtr = 0;
        } else {
            thisVarPtr.frequency = op->ReqRepVars(op->ReportList(Loop)).frequency;
            thisVarPtr.SchedPtr = op->ReqRepVars(op->ReportList(Loop)).SchedPtr;
        }

        if (thisVarPtr.Report) {
            if (present(indexGroupKey)) {
                localIndexGroupKey = indexGroupKey;
            } else {
                localIndexGroupKey = -999; // Unknown Group
            }

            if (thisVarPtr.SchedPtr != 0) {
                WriteReportVariableDictionaryItem(state,
                                                  thisVarPtr.frequency,
                                                  thisVarPtr.storeType,
                                                  thisVarPtr.ReportID,
                                                  localIndexGroupKey,
                                                  std::string(sovTimeStepTypeStrings[(int)TimeStepTypeKey]),
                                                  thisVarPtr.ReportIDChr,
                                                  KeyedValue,
                                                  VarName,
                                                  thisRvar.timeStepType,
                                                  thisRvar.units,
                                                  thisRvar.unitNameCustomEMS,
                                                  op->ReqRepVars(op->ReportList(Loop)).SchedName);
            } else {
                WriteReportVariableDictionaryItem(state,
                                                  thisVarPtr.frequency,
                                                  thisVarPtr.storeType,
                                                  thisVarPtr.ReportID,
                                                  localIndexGroupKey,
                                                  std::string(sovTimeStepTypeStrings[(int)TimeStepTypeKey]),
                                                  thisVarPtr.ReportIDChr,
                                                  KeyedValue,
                                                  VarName,
                                                  thisRvar.timeStepType,
                                                  thisRvar.units,
                                                  thisRvar.unitNameCustomEMS);
            }
        }
    }
}

void SetupOutputVariable(EnergyPlusData &state,
                         std::string_view const VariableName,                    // String Name of variable
                         OutputProcessor::Unit const VariableUnit,               // Actual units corresponding to the actual variable
                         int &ActualVariable,                                    // Actual Variable, used to set up pointer
                         OutputProcessor::SOVTimeStepType const TimeStepTypeKey, // Zone, HeatBalance=1, HVAC, System, Plant=2
                         OutputProcessor::SOVStoreType const VariableTypeKey,    // State, Average=1, NonState, Sum=2
                         std::string_view const KeyedValue,                      // Associated Key for this variable
                         ObjexxFCL::Optional_string_const ReportFreq,            // Internal use -- causes reporting at this freqency
                         ObjexxFCL::Optional_int_const indexGroupKey             // Group identifier for SQL output
)
{

    // SUBROUTINE INFORMATION:
    //       AUTHOR         Linda K. Lawrie
    //       DATE WRITTEN   December 1998
    //       MODIFIED       August 2008; Added SQL output capability
    //       RE-ENGINEERED  na

    // PURPOSE OF THIS SUBROUTINE:
    // This subroutine sets up the variable data structure that will be used
    // to track values of the output variables of EnergyPlus.

    // METHODOLOGY EMPLOYED:
    // Pointers (as pointers), pointers (as indices), and lots of other KEWL data stuff.

    // Using/Aliasing
    using namespace OutputProcessor;

    // SUBROUTINE LOCAL VARIABLE DECLARATIONS:
    int CV;
    TimeStepType TimeStepType; // 1=TimeStepZone, 2=TimeStepSys
    StoreType VariableType;    // 1=Average, 2=Sum, 3=Min/Max
    int localIndexGroupKey;
    int Loop;
    ReportingFrequency RepFreq(ReportingFrequency::Hourly);
    auto &op = state.dataOutputProcessor;

    if (!op->OutputInitialized) InitializeOutput(state);

    // Variable name without units
    const std::string_view VarName = VariableName;

    // Determine whether to Report or not
    CheckReportVariable(state, KeyedValue, VarName);

    if (op->NumExtraVars == 0) {
        op->NumExtraVars = 1;
        op->ReportList = -1;
    }

    // If ReportFreq present, overrides input
    if (present(ReportFreq)) {
        RepFreq = determineFrequency(state, ReportFreq);
        op->NumExtraVars = 1;
        op->ReportList = 0;
    }

    // DataOutputs::OutputVariablesForSimulation is case-insentitive
    bool const ThisOneOnTheList = DataOutputs::FindItemInVariableList(state, KeyedValue, VarName);

    for (Loop = 1; Loop <= op->NumExtraVars; ++Loop) {

        if (Loop == 1) ++op->NumOfIVariable_Setup;

        TimeStepType = ValidateTimeStepType(state, TimeStepTypeKey);
        VariableType = validateVariableType(state, VariableTypeKey);

        AddToOutputVariableList(state, VarName, TimeStepType, VariableType, VariableType::Integer, VariableUnit);
        ++op->NumTotalIVariable;

        if (!ThisOneOnTheList) continue;

        ++op->NumOfIVariable;
        if (Loop == 1 && VariableType == StoreType::Summed) {
            ++op->NumOfIVariable_Sum;
        }
        if (op->NumOfIVariable > op->MaxIVariable) {
            ReallocateIVar(state);
        }

        CV = op->NumOfIVariable;
        auto &thisIVar = op->IVariableTypes(CV);
        thisIVar.timeStepType = TimeStepType;
        thisIVar.storeType = VariableType;
        thisIVar.VarName = fmt::format("{}:{}", KeyedValue, VarName);
        thisIVar.VarNameOnly = VarName;
        thisIVar.VarNameOnlyUC = UtilityRoutines::MakeUPPERCase(VarName);
        thisIVar.VarNameUC = UtilityRoutines::MakeUPPERCase(thisIVar.VarName);
        thisIVar.KeyNameOnlyUC = UtilityRoutines::MakeUPPERCase(KeyedValue);
        thisIVar.units = VariableUnit;
        AssignReportNumber(state, op->CurrentReportNumber);
        std::string const IDOut = fmt::to_string(op->CurrentReportNumber);
        thisIVar.ReportID = op->CurrentReportNumber;
        auto &thisVarPtr = thisIVar.VarPtr;
        thisVarPtr.Value = 0.0;
        thisVarPtr.StoreValue = 0.0;
        thisVarPtr.TSValue = 0.0;
        thisVarPtr.NumStored = 0.0;
        //    IVariable%LastTSValue=0
        thisVarPtr.MaxValue = IMaxSetValue;
        thisVarPtr.maxValueDate = 0;
        thisVarPtr.MinValue = IMinSetValue;
        thisVarPtr.minValueDate = 0;
        thisVarPtr.Which = &ActualVariable;
        thisVarPtr.ReportID = op->CurrentReportNumber;
        thisVarPtr.ReportIDChr = IDOut.substr(0, 15);
        thisVarPtr.storeType = VariableType;
        thisVarPtr.Stored = false;
        thisVarPtr.Report = false;
        thisVarPtr.frequency = ReportingFrequency::Hourly;
        thisVarPtr.SchedPtr = 0;

        if (op->ReportList(Loop) == -1) continue;

        thisVarPtr.Report = true;

        if (op->ReportList(Loop) == 0) {
            thisVarPtr.frequency = RepFreq;
            thisVarPtr.SchedPtr = 0;
        } else {
            thisVarPtr.frequency = op->ReqRepVars(op->ReportList(Loop)).frequency;
            thisVarPtr.SchedPtr = op->ReqRepVars(op->ReportList(Loop)).SchedPtr;
        }

        if (thisVarPtr.Report) {
            if (present(indexGroupKey)) {
                localIndexGroupKey = indexGroupKey;
            } else {
                localIndexGroupKey = -999; // Unknown Group
            }

            if (thisVarPtr.SchedPtr != 0) {
                WriteReportVariableDictionaryItem(state,
                                                  thisVarPtr.frequency,
                                                  thisVarPtr.storeType,
                                                  thisVarPtr.ReportID,
                                                  localIndexGroupKey,
                                                  std::string(sovTimeStepTypeStrings[(int)TimeStepTypeKey]),
                                                  thisVarPtr.ReportIDChr,
                                                  KeyedValue,
                                                  VarName,
                                                  thisIVar.timeStepType,
                                                  thisIVar.units,
                                                  op->ReqRepVars(op->ReportList(Loop)).SchedName);
            } else {
                WriteReportVariableDictionaryItem(state,
                                                  thisVarPtr.frequency,
                                                  thisVarPtr.storeType,
                                                  thisVarPtr.ReportID,
                                                  localIndexGroupKey,
                                                  std::string(sovTimeStepTypeStrings[(int)TimeStepTypeKey]),
                                                  thisVarPtr.ReportIDChr,
                                                  KeyedValue,
                                                  VarName,
                                                  thisIVar.timeStepType,
                                                  thisIVar.units);
            }
        }
    }
}

void UpdateDataandReport(EnergyPlusData &state, OutputProcessor::TimeStepType const t_TimeStepTypeKey) // What kind of data to update (Zone, HVAC)
{

    // SUBROUTINE INFORMATION:
    //       AUTHOR         Linda K. Lawrie
    //       DATE WRITTEN   December 1998
    //       MODIFIED       January 2001; Resolution integrated at the Zone TimeStep intervals
    //       MODIFIED       August 2008; Added SQL output capability
    //       RE-ENGINEERED  na

    // PURPOSE OF THIS SUBROUTINE:
    // This subroutine writes the actual report variable (for user requested
    // Report Variables) strings to the standard output file.

    // METHODOLOGY EMPLOYED:
    // na

    // REFERENCES:
    // na

    // Using/Aliasing
    using namespace OutputProcessor;
    using General::EncodeMonDayHrMin;
    using ScheduleManager::GetCurrentScheduleValue;

    // Locals
    // SUBROUTINE ARGUMENT DEFINITIONS:

    // SUBROUTINE PARAMETER DEFINITIONS:
    // na

    // INTERFACE BLOCK SPECIFICATIONS:
    // na

    // DERIVED TYPE DEFINITIONS:
    // na

    // SUBROUTINE LOCAL VARIABLE DECLARATIONS:
    bool TimePrint(true);        // True if the time needs to be printed
    bool EndTimeStepFlag(false); // True when it's the end of the Zone Time Step
    auto &op = state.dataOutputProcessor;

    if (t_TimeStepTypeKey != TimeStepType::Zone && t_TimeStepTypeKey != TimeStepType::System) {
        ShowFatalError(state, "Invalid reporting requested -- UpdateDataAndReport");
    }

    // Basic record keeping and report out if "detailed"
    Real64 StartMinute = op->TimeValue.at(t_TimeStepTypeKey).CurMinute; // StartMinute for UpdateData call
    op->TimeValue.at(t_TimeStepTypeKey).CurMinute += (*op->TimeValue.at(t_TimeStepTypeKey).TimeStep) * 60.0;
    if (t_TimeStepTypeKey == TimeStepType::System &&
        (op->TimeValue.at(TimeStepType::System).CurMinute == op->TimeValue.at(TimeStepType::Zone).CurMinute)) {
        EndTimeStepFlag = true;
    } else if (t_TimeStepTypeKey == TimeStepType::Zone) {
        EndTimeStepFlag = true;
    } else {
        EndTimeStepFlag = false;
    }
    Real64 MinuteNow = op->TimeValue.at(t_TimeStepTypeKey).CurMinute; // What minute it is now

    int MDHM; // Month,Day,Hour,Minute
    EncodeMonDayHrMin(MDHM, state.dataEnvrn->Month, state.dataEnvrn->DayOfMonth, state.dataGlobal->HourOfDay, int(MinuteNow));
    TimePrint = true;

    Real64 rxTime = (MinuteNow - StartMinute) /
                    double(state.dataGlobal->MinutesPerTimeStep); // (MinuteNow-StartMinute)/REAL(MinutesPerTimeStep,r64) - for execution time

    if (state.dataResultsFramework->resultsFramework->timeSeriesEnabled()) {
        // R and I data frames for TimeStepType::TimeStepZone
        if (t_TimeStepTypeKey == TimeStepType::Zone && !state.dataResultsFramework->resultsFramework->RIDetailedZoneTSData.rVariablesScanned()) {
            state.dataResultsFramework->resultsFramework->initializeRTSDataFrame(
                ReportingFrequency::EachCall, op->RVariableTypes, op->NumOfRVariable, TimeStepType::Zone);
        }
        if (t_TimeStepTypeKey == TimeStepType::Zone && !state.dataResultsFramework->resultsFramework->RIDetailedZoneTSData.iVariablesScanned()) {
            state.dataResultsFramework->resultsFramework->initializeITSDataFrame(
                ReportingFrequency::EachCall, op->IVariableTypes, op->NumOfIVariable, TimeStepType::Zone);
        }

        // R and I data frames for TimeStepType::TimeStepSystem
        if (t_TimeStepTypeKey == TimeStepType::System && !state.dataResultsFramework->resultsFramework->RIDetailedHVACTSData.rVariablesScanned()) {
            state.dataResultsFramework->resultsFramework->initializeRTSDataFrame(
                ReportingFrequency::EachCall, op->RVariableTypes, op->NumOfRVariable, TimeStepType::System);
        }
        if (t_TimeStepTypeKey == TimeStepType::System && !state.dataResultsFramework->resultsFramework->RIDetailedHVACTSData.iVariablesScanned()) {
            state.dataResultsFramework->resultsFramework->initializeITSDataFrame(
                ReportingFrequency::EachCall, op->IVariableTypes, op->NumOfIVariable, TimeStepType::System);
        }
    }

    if (state.dataResultsFramework->resultsFramework->timeSeriesEnabled()) {
        if (t_TimeStepTypeKey == TimeStepType::Zone) {
            state.dataResultsFramework->resultsFramework->RIDetailedZoneTSData.newRow(state.dataEnvrn->Month,
                                                                                      state.dataEnvrn->DayOfMonth,
                                                                                      state.dataGlobal->HourOfDay,
                                                                                      op->TimeValue.at(TimeStepType::Zone).CurMinute,
                                                                                      state.dataGlobal->CalendarYear);
        }
        if (t_TimeStepTypeKey == TimeStepType::System) {
            // TODO this was an error probably, was using TimeValue(1)
            state.dataResultsFramework->resultsFramework->RIDetailedHVACTSData.newRow(state.dataEnvrn->Month,
                                                                                      state.dataEnvrn->DayOfMonth,
                                                                                      state.dataGlobal->HourOfDay,
                                                                                      op->TimeValue.at(TimeStepType::System).CurMinute,
                                                                                      state.dataGlobal->CalendarYear);
        }
    }

    // Main "Record Keeping" Loops for R and I variables
    for (int Loop = 1; Loop <= op->NumOfRVariable; ++Loop) {
        if (op->RVariableTypes(Loop).timeStepType != t_TimeStepTypeKey) continue;

        // Act on the RVariables variable
        auto &rVar(op->RVariableTypes(Loop).VarPtr);
        rVar.Stored = true;
        if (rVar.storeType == StoreType::Averaged) {
            Real64 CurVal = (*rVar.Which) * rxTime;
            //        CALL SetMinMax(RVar%Which,MDHM,RVar%MaxValue,RVar%maxValueDate,RVar%MinValue,RVar%minValueDate)
            if ((*rVar.Which) > rVar.MaxValue) {
                rVar.MaxValue = (*rVar.Which);
                rVar.maxValueDate = MDHM;
            }
            if ((*rVar.Which) < rVar.MinValue) {
                rVar.MinValue = (*rVar.Which);
                rVar.minValueDate = MDHM;
            }
            rVar.TSValue += CurVal;
            rVar.EITSValue = rVar.TSValue; // CR - 8481 fix - 09/06/2011
        } else {
            //        CurVal=RVar%Which
            if ((*rVar.Which) > rVar.MaxValue) {
                rVar.MaxValue = (*rVar.Which);
                rVar.maxValueDate = MDHM;
            }
            if ((*rVar.Which) < rVar.MinValue) {
                rVar.MinValue = (*rVar.Which);
                rVar.minValueDate = MDHM;
            }
            rVar.TSValue += (*rVar.Which);
            rVar.EITSValue = rVar.TSValue; // CR - 8481 fix - 09/06/2011
        }

        // End of "record keeping"  Report if applicable
        if (!rVar.Report) continue;
        bool ReportNow = true;
        if (rVar.SchedPtr > 0) ReportNow = (GetCurrentScheduleValue(state, rVar.SchedPtr) != 0.0); // SetReportNow(RVar%SchedPtr)
        if (!ReportNow) continue;
        rVar.tsStored = true;
        if (!rVar.thisTSStored) {
            ++rVar.thisTSCount;
            rVar.thisTSStored = true;
        }

        if (rVar.frequency == ReportingFrequency::EachCall) {
            if (TimePrint) {
                if (op->LHourP != state.dataGlobal->HourOfDay || std::abs(op->LStartMin - StartMinute) > 0.001 ||
                    std::abs(op->LEndMin - op->TimeValue.at(t_TimeStepTypeKey).CurMinute) > 0.001) {
                    int CurDayType = state.dataEnvrn->DayOfWeek;
                    if (state.dataEnvrn->HolidayIndex > 0) {
                        CurDayType = state.dataEnvrn->HolidayIndex;
                    }
                    WriteTimeStampFormatData(state,
                                             state.files.eso,
                                             ReportingFrequency::EachCall,
                                             op->TimeStepStampReportNbr,
                                             op->TimeStepStampReportChr,
                                             state.dataGlobal->DayOfSimChr,
                                             true,
                                             state.dataEnvrn->Month,
                                             state.dataEnvrn->DayOfMonth,
                                             state.dataGlobal->HourOfDay,
                                             op->TimeValue.at(t_TimeStepTypeKey).CurMinute,
                                             StartMinute,
                                             state.dataEnvrn->DSTIndicator,
                                             ScheduleManager::dayTypeNames[CurDayType]);
                    op->LHourP = state.dataGlobal->HourOfDay;
                    op->LStartMin = StartMinute;
                    op->LEndMin = op->TimeValue.at(t_TimeStepTypeKey).CurMinute;
                }
                TimePrint = false;
            }
            WriteNumericData(state, rVar.ReportID, rVar.ReportIDChr, *rVar.Which);
            ++state.dataGlobal->StdOutputRecordCount;

            if (state.dataResultsFramework->resultsFramework->timeSeriesEnabled()) {
                if (t_TimeStepTypeKey == TimeStepType::Zone) {
                    state.dataResultsFramework->resultsFramework->RIDetailedZoneTSData.pushVariableValue(rVar.ReportID, *rVar.Which);
                }
                if (t_TimeStepTypeKey == TimeStepType::System) {
                    state.dataResultsFramework->resultsFramework->RIDetailedHVACTSData.pushVariableValue(rVar.ReportID, *rVar.Which);
                }
            }
        }
    }

    for (int Loop = 1; Loop <= op->NumOfIVariable; ++Loop) {
        if (op->IVariableTypes(Loop).timeStepType != t_TimeStepTypeKey) continue;

        // Act on the IVariables variable
        auto &iVar = op->IVariableTypes(Loop).VarPtr;
        iVar.Stored = true;
        //      ICurVal=IVar%Which
        if (iVar.storeType == StoreType::Averaged) {
            Real64 ICurVal = (*iVar.Which) * rxTime;
            iVar.TSValue += ICurVal;
            iVar.EITSValue = iVar.TSValue; // CR - 8481 fix - 09/06/2011
            if (nint(ICurVal) > iVar.MaxValue) {
                iVar.MaxValue = nint(ICurVal); // Record keeping for date and time go here too
                iVar.maxValueDate = MDHM;      //+ TimeValue.at(t_TimeStepTypeKey)%TimeStep
            }
            if (nint(ICurVal) < iVar.MinValue) {
                iVar.MinValue = nint(ICurVal);
                iVar.minValueDate = MDHM; //+ TimeValue.at(t_TimeStepTypeKey)%TimeStep
            }
        } else {
            if ((*iVar.Which) > iVar.MaxValue) {
                iVar.MaxValue = (*iVar.Which); // Record keeping for date and time go here too
                iVar.maxValueDate = MDHM;      //+ TimeValue(TimeStepType)%TimeStep
            }
            if ((*iVar.Which) < iVar.MinValue) {
                iVar.MinValue = (*iVar.Which);
                iVar.minValueDate = MDHM; //+ TimeValue(TimeStepType)%TimeStep
            }
            iVar.TSValue += (*iVar.Which);
            iVar.EITSValue = iVar.TSValue; // CR - 8481 fix - 09/06/2011
        }

        if (!iVar.Report) continue;
        bool ReportNow = true;
        if (iVar.SchedPtr > 0) ReportNow = (GetCurrentScheduleValue(state, iVar.SchedPtr) != 0.0); // SetReportNow(IVar%SchedPtr)
        if (!ReportNow) continue;
        iVar.tsStored = true;
        if (!iVar.thisTSStored) {
            ++iVar.thisTSCount;
            iVar.thisTSStored = true;
        }

        if (iVar.frequency == ReportingFrequency::EachCall) {
            if (TimePrint) {
                if (op->LHourP != state.dataGlobal->HourOfDay || std::abs(op->LStartMin - StartMinute) > 0.001 ||
                    std::abs(op->LEndMin - op->TimeValue.at(t_TimeStepTypeKey).CurMinute) > 0.001) {
                    int CurDayType = state.dataEnvrn->DayOfWeek;
                    if (state.dataEnvrn->HolidayIndex > 0) {
                        CurDayType = state.dataEnvrn->HolidayIndex;
                    }
                    WriteTimeStampFormatData(state,
                                             state.files.eso,
                                             ReportingFrequency::EachCall,
                                             op->TimeStepStampReportNbr,
                                             op->TimeStepStampReportChr,
                                             state.dataGlobal->DayOfSimChr,
                                             true,
                                             state.dataEnvrn->Month,
                                             state.dataEnvrn->DayOfMonth,
                                             state.dataGlobal->HourOfDay,
                                             op->TimeValue.at(t_TimeStepTypeKey).CurMinute,
                                             StartMinute,
                                             state.dataEnvrn->DSTIndicator,
                                             ScheduleManager::dayTypeNames[CurDayType]);
                    op->LHourP = state.dataGlobal->HourOfDay;
                    op->LStartMin = StartMinute;
                    op->LEndMin = op->TimeValue.at(t_TimeStepTypeKey).CurMinute;
                }
                TimePrint = false;
            }
            // only time integer vars actual report as integer only is "detailed"
            WriteNumericData(state, iVar.ReportID, iVar.ReportIDChr, *iVar.Which);
            ++state.dataGlobal->StdOutputRecordCount;

            if (state.dataResultsFramework->resultsFramework->timeSeriesEnabled()) {
                if (t_TimeStepTypeKey == TimeStepType::Zone) {
                    state.dataResultsFramework->resultsFramework->RIDetailedZoneTSData.pushVariableValue(iVar.ReportID, *iVar.Which);
                }
                if (t_TimeStepTypeKey == TimeStepType::System) {
                    state.dataResultsFramework->resultsFramework->RIDetailedHVACTSData.pushVariableValue(iVar.ReportID, *iVar.Which);
                }
            }
        }
    }

    if (t_TimeStepTypeKey == TimeStepType::System) return; // All other stuff happens at the "zone" time step call to this routine.

    // TimeStep Block (Report on Zone TimeStep)

    if (EndTimeStepFlag) {
        if (state.dataResultsFramework->resultsFramework->timeSeriesEnabled()) {
            if (!state.dataResultsFramework->resultsFramework->RITimestepTSData.rVariablesScanned()) {
                state.dataResultsFramework->resultsFramework->initializeRTSDataFrame(
                    ReportingFrequency::TimeStep, op->RVariableTypes, op->NumOfRVariable);
            }
            if (!state.dataResultsFramework->resultsFramework->RITimestepTSData.iVariablesScanned()) {
                state.dataResultsFramework->resultsFramework->initializeITSDataFrame(
                    ReportingFrequency::TimeStep, op->IVariableTypes, op->NumOfIVariable);
            }
            state.dataResultsFramework->resultsFramework->RITimestepTSData.newRow(state.dataEnvrn->Month,
                                                                                  state.dataEnvrn->DayOfMonth,
                                                                                  state.dataGlobal->HourOfDay,
                                                                                  op->TimeValue.at(TimeStepType::Zone).CurMinute,
                                                                                  state.dataGlobal->CalendarYear);
        }

        for (TimeStepType thisTimeStepType : {TimeStepType::Zone, TimeStepType::System}) { // Zone, HVAC
            for (int Loop = 1; Loop <= op->NumOfRVariable; ++Loop) {
                if (op->RVariableTypes(Loop).timeStepType != thisTimeStepType) continue;
                auto &rVar = op->RVariableTypes(Loop).VarPtr;
                // Update meters on the TimeStep  (Zone)
                if (rVar.MeterArrayPtr != 0 && !state.dataOutputProcessor->MeterValue.empty()) {
                    Real64 TimeStepValue = rVar.TSValue * rVar.ZoneMult * rVar.ZoneListMult;
                    for (int i = 1; i <= op->VarMeterArrays(rVar.MeterArrayPtr).NumOnMeters; i++) {
                        int index = op->VarMeterArrays(rVar.MeterArrayPtr).OnMeters(i);
                        state.dataOutputProcessor->MeterValue(index) += TimeStepValue;
                    }
                    for (int i = 1; i <= op->VarMeterArrays(rVar.MeterArrayPtr).NumOnCustomMeters; i++) {
                        int index = op->VarMeterArrays(rVar.MeterArrayPtr).OnCustomMeters(i);
                        state.dataOutputProcessor->MeterValue(index) += TimeStepValue;
                    }
                }

                bool ReportNow = true;
                if (rVar.SchedPtr > 0) ReportNow = (GetCurrentScheduleValue(state, rVar.SchedPtr) != 0.0); // SetReportNow(RVar%SchedPtr)
                if (!ReportNow || !rVar.Report) {
                    rVar.TSValue = 0.0;
                }
                //        IF (RVar%StoreType == AveragedVar) THEN
                //          RVar%Value=RVar%Value+RVar%TSValue/NumOfTimeStepInHour
                //        ELSE
                rVar.Value += rVar.TSValue;
                //        ENDIF

                if (!ReportNow || !rVar.Report) continue;

                if (rVar.frequency == ReportingFrequency::TimeStep) {
                    if (TimePrint) {
                        if (op->LHourP != state.dataGlobal->HourOfDay || std::abs(op->LStartMin - StartMinute) > 0.001 ||
                            std::abs(op->LEndMin - op->TimeValue.at(thisTimeStepType).CurMinute) > 0.001) {
                            int CurDayType = state.dataEnvrn->DayOfWeek;
                            if (state.dataEnvrn->HolidayIndex > 0) {
                                CurDayType = state.dataEnvrn->HolidayIndex;
                            }
                            WriteTimeStampFormatData(state,
                                                     state.files.eso,
                                                     ReportingFrequency::EachCall,
                                                     op->TimeStepStampReportNbr,
                                                     op->TimeStepStampReportChr,
                                                     state.dataGlobal->DayOfSimChr,
                                                     true,
                                                     state.dataEnvrn->Month,
                                                     state.dataEnvrn->DayOfMonth,
                                                     state.dataGlobal->HourOfDay,
                                                     op->TimeValue.at(thisTimeStepType).CurMinute,
                                                     StartMinute,
                                                     state.dataEnvrn->DSTIndicator,
                                                     ScheduleManager::dayTypeNames[CurDayType]);
                            op->LHourP = state.dataGlobal->HourOfDay;
                            op->LStartMin = StartMinute;
                            op->LEndMin = op->TimeValue.at(thisTimeStepType).CurMinute;
                        }
                        TimePrint = false;
                    }

                    WriteNumericData(state, rVar.ReportID, rVar.ReportIDChr, rVar.TSValue);
                    ++state.dataGlobal->StdOutputRecordCount;

                    if (state.dataResultsFramework->resultsFramework->timeSeriesEnabled()) {
                        state.dataResultsFramework->resultsFramework->RITimestepTSData.pushVariableValue(rVar.ReportID, rVar.TSValue);
                    }
                }
                rVar.TSValue = 0.0;
                rVar.thisTSStored = false;
            } // Number of R Variables

            for (int Loop = 1; Loop <= op->NumOfIVariable; ++Loop) {
                if (op->IVariableTypes(Loop).timeStepType != thisTimeStepType) continue;
                auto &iVar = op->IVariableTypes(Loop).VarPtr;
                bool ReportNow = true;
                if (iVar.SchedPtr > 0) ReportNow = (GetCurrentScheduleValue(state, iVar.SchedPtr) != 0.0); // SetReportNow(IVar%SchedPtr)
                if (!ReportNow) {
                    iVar.TSValue = 0.0;
                }
                //        IF (IVar%StoreType == AveragedVar) THEN
                //          IVar%Value=IVar%Value+REAL(IVar%TSValue,r64)/REAL(NumOfTimeStepInHour,r64)
                //        ELSE
                iVar.Value += iVar.TSValue;
                //        ENDIF

                if (!ReportNow || !iVar.Report) continue;

                if (iVar.frequency == ReportingFrequency::TimeStep) {
                    if (TimePrint) {
                        if (op->LHourP != state.dataGlobal->HourOfDay || std::abs(op->LStartMin - StartMinute) > 0.001 ||
                            std::abs(op->LEndMin - op->TimeValue.at(thisTimeStepType).CurMinute) > 0.001) {
                            int CurDayType = state.dataEnvrn->DayOfWeek;
                            if (state.dataEnvrn->HolidayIndex > 0) {
                                CurDayType = state.dataEnvrn->HolidayIndex;
                            }
                            WriteTimeStampFormatData(state,
                                                     state.files.eso,
                                                     ReportingFrequency::EachCall,
                                                     op->TimeStepStampReportNbr,
                                                     op->TimeStepStampReportChr,
                                                     state.dataGlobal->DayOfSimChr,
                                                     true,
                                                     state.dataEnvrn->Month,
                                                     state.dataEnvrn->DayOfMonth,
                                                     state.dataGlobal->HourOfDay,
                                                     op->TimeValue.at(thisTimeStepType).CurMinute,
                                                     StartMinute,
                                                     state.dataEnvrn->DSTIndicator,
                                                     ScheduleManager::dayTypeNames[CurDayType]);
                            op->LHourP = state.dataGlobal->HourOfDay;
                            op->LStartMin = StartMinute;
                            op->LEndMin = op->TimeValue.at(thisTimeStepType).CurMinute;
                        }
                        TimePrint = false;
                    }

                    WriteNumericData(state, iVar.ReportID, iVar.ReportIDChr, iVar.TSValue);
                    ++state.dataGlobal->StdOutputRecordCount;

                    if (state.dataResultsFramework->resultsFramework->timeSeriesEnabled()) {
                        state.dataResultsFramework->resultsFramework->RITimestepTSData.pushVariableValue(iVar.ReportID, iVar.TSValue);
                    }
                }
                iVar.TSValue = 0.0;
                iVar.thisTSStored = false;
            } // Number of I Variables
        }     // Index Type (Zone or HVAC)

        UpdateMeters(state, MDHM);

        ReportTSMeters(state, StartMinute, op->TimeValue.at(TimeStepType::Zone).CurMinute, TimePrint, TimePrint);

    } // TimeStep Block

    // Hour Block
    if (state.dataGlobal->EndHourFlag) {
        if (op->TrackingHourlyVariables) {
            int CurDayType = state.dataEnvrn->DayOfWeek;
            if (state.dataEnvrn->HolidayIndex > 0) {
                CurDayType = state.dataEnvrn->HolidayIndex;
            }
            WriteTimeStampFormatData(state,
                                     state.files.eso,
                                     ReportingFrequency::Hourly,
                                     op->TimeStepStampReportNbr,
                                     op->TimeStepStampReportChr,
                                     state.dataGlobal->DayOfSimChr,
                                     true,
                                     state.dataEnvrn->Month,
                                     state.dataEnvrn->DayOfMonth,
                                     state.dataGlobal->HourOfDay,
                                     _,
                                     _,
                                     state.dataEnvrn->DSTIndicator,
                                     ScheduleManager::dayTypeNames[CurDayType]);
            TimePrint = false;
        }

        if (state.dataResultsFramework->resultsFramework->timeSeriesEnabled()) {
            if (!state.dataResultsFramework->resultsFramework->RIHourlyTSData.rVariablesScanned()) {
                state.dataResultsFramework->resultsFramework->initializeRTSDataFrame(
                    ReportingFrequency::Hourly, op->RVariableTypes, op->NumOfRVariable);
            }
            if (!state.dataResultsFramework->resultsFramework->RIHourlyTSData.iVariablesScanned()) {
                state.dataResultsFramework->resultsFramework->initializeITSDataFrame(
                    ReportingFrequency::Hourly, op->IVariableTypes, op->NumOfIVariable);
            }
            state.dataResultsFramework->resultsFramework->RIHourlyTSData.newRow(
                state.dataEnvrn->Month, state.dataEnvrn->DayOfMonth, state.dataGlobal->HourOfDay, 0, state.dataGlobal->CalendarYear);
        }

        for (TimeStepType thisTimeStepType : {TimeStepType::Zone, TimeStepType::System}) { // Zone, HVAC
            op->TimeValue.at(thisTimeStepType).CurMinute = 0.0;
            for (int Loop = 1; Loop <= op->NumOfRVariable; ++Loop) {
                if (op->RVariableTypes(Loop).timeStepType != thisTimeStepType) continue;
                auto &rVar = op->RVariableTypes(Loop).VarPtr;
                //        ReportNow=.TRUE.
                //        IF (RVar%SchedPtr > 0) &
                //          ReportNow=(GetCurrentScheduleValue(state, RVar%SchedPtr) /= 0.0)  !SetReportNow(RVar%SchedPtr)

                //        IF (ReportNow) THEN
                if (rVar.tsStored) {
                    if (rVar.storeType == StoreType::Averaged) {
                        rVar.Value /= double(rVar.thisTSCount);
                    }
                    if (rVar.Report && rVar.frequency == ReportingFrequency::Hourly && rVar.Stored) {
                        WriteNumericData(state, rVar.ReportID, rVar.ReportIDChr, rVar.Value);
                        ++state.dataGlobal->StdOutputRecordCount;
                        rVar.Stored = false;
                        // add time series value for hourly to data store
                        if (state.dataResultsFramework->resultsFramework->timeSeriesEnabled()) {
                            state.dataResultsFramework->resultsFramework->RIHourlyTSData.pushVariableValue(rVar.ReportID, rVar.Value);
                        }
                    }
                    rVar.StoreValue += rVar.Value;
                    ++rVar.NumStored;
                }
                rVar.tsStored = false;
                rVar.thisTSStored = false;
                rVar.thisTSCount = 0;
                rVar.Value = 0.0;
            } // Number of R Variables

            for (int Loop = 1; Loop <= op->NumOfIVariable; ++Loop) {
                if (op->IVariableTypes(Loop).timeStepType != thisTimeStepType) continue;
                auto &iVar = op->IVariableTypes(Loop).VarPtr;
                //        ReportNow=.TRUE.
                //        IF (IVar%SchedPtr > 0) &
                //          ReportNow=(GetCurrentScheduleValue(state, IVar%SchedPtr) /= 0.0)  !SetReportNow(IVar%SchedPtr)
                //        IF (ReportNow) THEN
                if (iVar.tsStored) {
                    if (iVar.storeType == StoreType::Averaged) {
                        iVar.Value /= double(iVar.thisTSCount);
                    }
                    if (iVar.Report && iVar.frequency == ReportingFrequency::Hourly && iVar.Stored) {
                        WriteNumericData(state, iVar.ReportID, iVar.ReportIDChr, iVar.Value);
                        ++state.dataGlobal->StdOutputRecordCount;
                        iVar.Stored = false;
                        if (state.dataResultsFramework->resultsFramework->timeSeriesEnabled()) {
                            state.dataResultsFramework->resultsFramework->RIHourlyTSData.pushVariableValue(iVar.ReportID, iVar.Value);
                        }
                    }
                    iVar.StoreValue += iVar.Value;
                    ++iVar.NumStored;
                }
                iVar.tsStored = false;
                iVar.thisTSStored = false;
                iVar.thisTSCount = 0;
                iVar.Value = 0.0;
            } // Number of I Variables
        }     // thisTimeStepType (Zone or HVAC)

        ReportHRMeters(state, TimePrint);

    } // Hour Block

    if (!state.dataGlobal->EndHourFlag) return;

    // Day Block
    if (state.dataGlobal->EndDayFlag) {
        if (op->TrackingDailyVariables) {
            int CurDayType = state.dataEnvrn->DayOfWeek;
            if (state.dataEnvrn->HolidayIndex > 0) {
                CurDayType = state.dataEnvrn->HolidayIndex;
            }
            WriteTimeStampFormatData(state,
                                     state.files.eso,
                                     ReportingFrequency::Daily,
                                     op->DailyStampReportNbr,
                                     op->DailyStampReportChr,
                                     state.dataGlobal->DayOfSimChr,
                                     true,
                                     state.dataEnvrn->Month,
                                     state.dataEnvrn->DayOfMonth,
                                     _,
                                     _,
                                     _,
                                     state.dataEnvrn->DSTIndicator,
                                     ScheduleManager::dayTypeNames[CurDayType]);
            TimePrint = false;
        }
        if (state.dataResultsFramework->resultsFramework->timeSeriesEnabled()) {
            if (!state.dataResultsFramework->resultsFramework->RIDailyTSData.rVariablesScanned()) {
                state.dataResultsFramework->resultsFramework->initializeRTSDataFrame(
                    ReportingFrequency::Daily, op->RVariableTypes, op->NumOfRVariable);
            }
            if (!state.dataResultsFramework->resultsFramework->RIDailyTSData.iVariablesScanned()) {
                state.dataResultsFramework->resultsFramework->initializeITSDataFrame(
                    ReportingFrequency::Daily, op->IVariableTypes, op->NumOfIVariable);
            }
            state.dataResultsFramework->resultsFramework->RIDailyTSData.newRow(
                state.dataEnvrn->Month, state.dataEnvrn->DayOfMonth, state.dataGlobal->HourOfDay, 0, state.dataGlobal->CalendarYear);
        }

        op->NumHoursInMonth += 24;
        for (TimeStepType thisTimeStepType : {TimeStepType::Zone, TimeStepType::System}) { // Zone, HVAC
            for (int Loop = 1; Loop <= op->NumOfRVariable; ++Loop) {
                if (op->RVariableTypes(Loop).timeStepType == thisTimeStepType) {
                    WriteRealVariableOutput(state, op->RVariableTypes(Loop).VarPtr, ReportingFrequency::Daily);
                }
            } // Number of R Variables

            for (int Loop = 1; Loop <= op->NumOfIVariable; ++Loop) {
                if (op->IVariableTypes(Loop).timeStepType == thisTimeStepType) {
                    WriteIntegerVariableOutput(state, op->IVariableTypes(Loop).VarPtr, ReportingFrequency::Daily);
                }
            } // Number of I Variables
        }     // thisTimeStepType (Zone or HVAC)

        ReportDYMeters(state, TimePrint);

    } // Day Block

    // Only continue if EndDayFlag is set
    if (!state.dataGlobal->EndDayFlag) return;

    // Month Block
    if (state.dataEnvrn->EndMonthFlag || state.dataGlobal->EndEnvrnFlag) {
        if (op->TrackingMonthlyVariables) {
            WriteTimeStampFormatData(state,
                                     state.files.eso,
                                     ReportingFrequency::Monthly,
                                     op->MonthlyStampReportNbr,
                                     op->MonthlyStampReportChr,
                                     state.dataGlobal->DayOfSimChr,
                                     true,
                                     state.dataEnvrn->Month);
            TimePrint = false;
        }

        if (state.dataResultsFramework->resultsFramework->timeSeriesEnabled()) {
            if (!state.dataResultsFramework->resultsFramework->RIMonthlyTSData.rVariablesScanned()) {
                state.dataResultsFramework->resultsFramework->initializeRTSDataFrame(
                    ReportingFrequency::Monthly, op->RVariableTypes, op->NumOfRVariable);
            }
            if (!state.dataResultsFramework->resultsFramework->RIMonthlyTSData.iVariablesScanned()) {
                state.dataResultsFramework->resultsFramework->initializeITSDataFrame(
                    ReportingFrequency::Monthly, op->IVariableTypes, op->NumOfIVariable);
            }
            state.dataResultsFramework->resultsFramework->RIMonthlyTSData.newRow(
                state.dataEnvrn->Month, state.dataEnvrn->DayOfMonth, state.dataGlobal->HourOfDay, 0, state.dataGlobal->CalendarYear);
        }

        op->NumHoursInSim += op->NumHoursInMonth;
        state.dataEnvrn->EndMonthFlag = false;
        for (TimeStepType thisTimeStepType : {TimeStepType::Zone, TimeStepType::System}) { // Zone, HVAC
            for (int Loop = 1; Loop <= op->NumOfRVariable; ++Loop) {
                if (op->RVariableTypes(Loop).timeStepType == thisTimeStepType) {
                    WriteRealVariableOutput(state, op->RVariableTypes(Loop).VarPtr, ReportingFrequency::Monthly);
                }
            } // Number of R Variables

            for (int Loop = 1; Loop <= op->NumOfIVariable; ++Loop) {
                if (op->IVariableTypes(Loop).timeStepType == thisTimeStepType) {
                    WriteIntegerVariableOutput(state, op->IVariableTypes(Loop).VarPtr, ReportingFrequency::Monthly);
                }
            } // Number of I Variables
        }     // thisTimeStepType (Zone, HVAC)

        ReportMNMeters(state, TimePrint);

        op->NumHoursInMonth = 0;
    } // Month Block

    // Sim/Environment Block
    if (state.dataGlobal->EndEnvrnFlag) {
        if (op->TrackingRunPeriodVariables) {
            WriteTimeStampFormatData(state,
                                     state.files.eso,
                                     ReportingFrequency::Simulation,
                                     op->RunPeriodStampReportNbr,
                                     op->RunPeriodStampReportChr,
                                     state.dataGlobal->DayOfSimChr,
                                     true);
            TimePrint = false;
        }

        if (state.dataResultsFramework->resultsFramework->timeSeriesEnabled()) {
            if (!state.dataResultsFramework->resultsFramework->RIRunPeriodTSData.rVariablesScanned()) {
                state.dataResultsFramework->resultsFramework->initializeRTSDataFrame(
                    ReportingFrequency::Simulation, op->RVariableTypes, op->NumOfRVariable);
            }
            if (!state.dataResultsFramework->resultsFramework->RIRunPeriodTSData.iVariablesScanned()) {
                state.dataResultsFramework->resultsFramework->initializeITSDataFrame(
                    ReportingFrequency::Simulation, op->IVariableTypes, op->NumOfIVariable);
            }
            state.dataResultsFramework->resultsFramework->RIRunPeriodTSData.newRow(
                state.dataEnvrn->Month, state.dataEnvrn->DayOfMonth, state.dataGlobal->HourOfDay, 0, state.dataGlobal->CalendarYear);
        }
        for (TimeStepType thisTimeStepType : {TimeStepType::Zone, TimeStepType::System}) { // Zone, HVAC
            for (int Loop = 1; Loop <= op->NumOfRVariable; ++Loop) {
                if (op->RVariableTypes(Loop).timeStepType == thisTimeStepType) {
                    WriteRealVariableOutput(state, op->RVariableTypes(Loop).VarPtr, ReportingFrequency::Simulation);
                }
            } // Number of R Variables

            for (int Loop = 1; Loop <= op->NumOfIVariable; ++Loop) {
                if (op->IVariableTypes(Loop).timeStepType == thisTimeStepType) {
                    WriteIntegerVariableOutput(state, op->IVariableTypes(Loop).VarPtr, ReportingFrequency::Simulation);
                }
            } // Number of I Variables
        }     // thisTimeStepType (Zone, HVAC)

        ReportSMMeters(state, TimePrint);

        op->NumHoursInSim = 0;
    }

    // Yearly Block
    if (state.dataEnvrn->EndYearFlag) {
        if (op->TrackingYearlyVariables) {
            WriteYearlyTimeStamp(state, state.files.eso, op->YearlyStampReportChr, state.dataGlobal->CalendarYearChr, true);
            TimePrint = false;
        }
        if (state.dataResultsFramework->resultsFramework->timeSeriesEnabled()) {
            if (!state.dataResultsFramework->resultsFramework->RIYearlyTSData.rVariablesScanned()) {
                state.dataResultsFramework->resultsFramework->initializeRTSDataFrame(
                    ReportingFrequency::Yearly, op->RVariableTypes, op->NumOfRVariable);
            }
            if (!state.dataResultsFramework->resultsFramework->RIYearlyTSData.iVariablesScanned()) {
                state.dataResultsFramework->resultsFramework->initializeITSDataFrame(
                    ReportingFrequency::Yearly, op->IVariableTypes, op->NumOfIVariable);
            }
            state.dataResultsFramework->resultsFramework->RIYearlyTSData.newRow(
                state.dataEnvrn->Month, state.dataEnvrn->DayOfMonth, state.dataGlobal->HourOfDay, 0, state.dataGlobal->CalendarYear);
        }
        for (TimeStepType thisTimeStepType : {TimeStepType::Zone, TimeStepType::System}) { // Zone, HVAC
            for (int Loop = 1; Loop <= op->NumOfRVariable; ++Loop) {
                if (op->RVariableTypes(Loop).timeStepType == thisTimeStepType) {
                    WriteRealVariableOutput(state, op->RVariableTypes(Loop).VarPtr, ReportingFrequency::Yearly);
                }
            } // Number of R Variables

            for (int Loop = 1; Loop <= op->NumOfIVariable; ++Loop) {
                if (op->IVariableTypes(Loop).timeStepType == thisTimeStepType) {
                    WriteIntegerVariableOutput(state, op->IVariableTypes(Loop).VarPtr, ReportingFrequency::Yearly);
                }
            } // Number of I Variables
        }     // thisTimeStepType (Zone, HVAC)

        ReportYRMeters(state, TimePrint);

        state.dataGlobal->CalendarYear += 1;
        state.dataGlobal->CalendarYearChr = fmt::to_string(state.dataGlobal->CalendarYear);
    }
}

void AssignReportNumber(EnergyPlusData &state, int &ReportNumber)
{

    // SUBROUTINE INFORMATION:
    //       AUTHOR         Linda K. Lawrie
    //       DATE WRITTEN   December 1997
    //       MODIFIED       na
    //       RE-ENGINEERED  na

    // PURPOSE OF THIS SUBROUTINE:
    // This subroutine returns the next report number available.  The report number
    // is used in output reports as a key.

    // METHODOLOGY EMPLOYED:
    // Use internal ReportNumberCounter to maintain current report numbers.

    // REFERENCES:
    // na

    // USE STATEMENTS:
    using namespace OutputProcessor;

    // Locals
    // SUBROUTINE ARGUMENT DEFINITIONS:

    // FUNCTION PARAMETER DEFINITIONS:
    // na

    // INTERFACE BLOCK SPECIFICATIONS:
    // na

    // DERIVED TYPE DEFINITIONS:
    // na

    // FUNCTION LOCAL VARIABLE DECLARATIONS:

    ++state.dataOutputProcessor->ReportNumberCounter;
    ReportNumber = state.dataOutputProcessor->ReportNumberCounter;
}

void GenOutputVariablesAuditReport(EnergyPlusData &state)
{

    // SUBROUTINE INFORMATION:
    //       AUTHOR         Linda Lawrie
    //       DATE WRITTEN   February 2000
    //       MODIFIED       na
    //       RE-ENGINEERED  na

    // PURPOSE OF THIS SUBROUTINE:
    // This subroutine reports (to the .err file) any report variables
    // which were requested but not "setup" during the run.  These will
    // either be items that were not used in the IDF file or misspellings
    // of report variable names.

    // METHODOLOGY EMPLOYED:
    // Use flagged data structure in OutputProcessor.

    // Using/Aliasing
    using namespace OutputProcessor;

    // SUBROUTINE LOCAL VARIABLE DECLARATIONS:
    int Loop;
    auto &op = state.dataOutputProcessor;
    std::map<ReportingFrequency, std::string> reportFrequency({{ReportingFrequency::EachCall, "Detailed"},
                                                               {ReportingFrequency::TimeStep, "TimeStep"},
                                                               {ReportingFrequency::Hourly, "Hourly"},
                                                               {ReportingFrequency::Daily, "Daily"},
                                                               {ReportingFrequency::Monthly, "Monthly"},
                                                               {ReportingFrequency::Yearly, "Annual"}});

    for (Loop = 1; Loop <= op->NumOfReqVariables; ++Loop) {
        if (op->ReqRepVars(Loop).Used) continue;
        if (op->ReqRepVars(Loop).Key.empty()) op->ReqRepVars(Loop).Key = "*";
        if (has(op->ReqRepVars(Loop).VarName, "OPAQUE SURFACE INSIDE FACE CONDUCTION") && !state.dataGlobal->DisplayAdvancedReportVariables &&
            !state.dataOutputProcessor->OpaqSurfWarned) {
            ShowWarningError(state, R"(Variables containing "Opaque Surface Inside Face Conduction" are now "advanced" variables.)");
            ShowContinueError(state, "You must enter the \"Output:Diagnostics,DisplayAdvancedReportVariables;\" statement to view.");
            ShowContinueError(state, "First, though, read cautionary statements in the \"InputOutputReference\" document.");
            state.dataOutputProcessor->OpaqSurfWarned = true;
        }
        if (!state.dataOutputProcessor->Rept) {
            ShowWarningError(state, "The following Report Variables were requested but not generated -- check.rdd file");
            ShowContinueError(state, "Either the IDF did not contain these elements, the variable name is misspelled,");
            ShowContinueError(state,
                              "or the requested variable is an advanced output which requires Output : Diagnostics, DisplayAdvancedReportVariables;");
            state.dataOutputProcessor->Rept = true;
        }
        ShowMessage(state,
                    format("Key={}, VarName={}, Frequency={}",
                           op->ReqRepVars(Loop).Key,
                           op->ReqRepVars(Loop).VarName,
                           reportFrequency[op->ReqRepVars(Loop).frequency]));
    }
}

void UpdateMeterReporting(EnergyPlusData &state)
{

    // SUBROUTINE INFORMATION:
    //       AUTHOR         Linda Lawrie
    //       DATE WRITTEN   January 2001
    //       MODIFIED       February 2007 -- add cumulative meter reporting
    //                      January 2012 -- add predefined tabular meter reporting
    //       RE-ENGINEERED  na

    // PURPOSE OF THIS SUBROUTINE:
    // This subroutine is called at the end of the first HVAC iteration and
    // sets up the reporting for the Energy Meters.  It also may show a fatal error
    // if errors occurred during initial SetupOutputVariable processing.  It "gets"
    // the Report Meter input:
    // Report Meter,
    //        \memo Meters requested here show up on eplusout.eso and eplusout.mtr
    //   A1 , \field Meter_Name
    //        \required-field
    //        \note Form is EnergyUseType:..., e.g. Electricity:* for all Electricity meters
    //        \note or EndUse:..., e.g. InteriorLights:* for all interior lights
    //        \note Report MeterFileOnly puts results on the eplusout.mtr file only
    //   A2 ; \field Reporting_Frequency
    //        \type choice
    //        \key timestep
    //        \note timestep refers to the zone timestep/timestep in hour value
    //        \note runperiod, environment, and annual are the same
    //        \key hourly
    //        \key daily
    //        \key monthly
    //        \key runperiod
    //        \key environment
    //        \key annual
    //        \note runperiod, environment, and annual are synonymous
    // Report MeterFileOnly,
    //        \memo same reporting as Report Meter -- goes to eplusout.mtr only
    //   A1 , \field Meter_Name
    //        \required-field
    //        \note Form is EnergyUseType:..., e.g. Electricity:* for all Electricity meters
    //        \note or EndUse:..., e.g. InteriorLights:* for all interior lights
    //        \note Report MeterFileOnly puts results on the eplusout.mtr file only
    //   A2 ; \field Reporting_Frequency
    //        \type choice
    //        \key timestep
    //        \note timestep refers to the zone timestep/timestep in hour value
    //        \note runperiod, environment, and annual are the same
    //        \key hourly
    //        \key daily
    //        \key monthly
    //        \key runperiod
    //        \key environment
    //        \key annual
    //        \note runperiod, environment, and annual are synonymous

    // Using/Aliasing
    using namespace OutputProcessor;

    // SUBROUTINE LOCAL VARIABLE DECLARATIONS:
    int Loop;
    Array1D_string Alphas(2);
    Array1D<Real64> Numbers(1);
    int NumAlpha;
    int NumNumbers;
    int IOStat;
    int NumReqMeters;
    int NumReqMeterFOs;

    bool ErrorsFound(false); // If errors detected in input
    auto &op = state.dataOutputProcessor;

    GetCustomMeterInput(state, ErrorsFound);
    if (ErrorsFound) {
        op->ErrorsLogged = true;
    }

    // Helper lambda to locate a meter index from its name. Returns a negative value if not found
    auto setupMeterFromMeterName = // (AUTO_OK_LAMBDA)
        [&state](std::string &name, std::string const &freqString, bool MeterFileOnlyIndicator, bool CumulativeIndicator) -> bool {
        bool result = false;

        size_t varnameLen = index(name, '[');
        if (varnameLen != std::string::npos) {
            name.erase(varnameLen);
        }

        auto &op = state.dataOutputProcessor;

        std::string::size_type wildCardPosition = index(name, '*');

        if (wildCardPosition == std::string::npos) {
            int meterIndex = UtilityRoutines::FindItem(name, op->EnergyMeters);
            if (meterIndex > 0) {
                ReportingFrequency ReportFreq = determineFrequency(state, freqString);
                SetInitialMeterReportingAndOutputNames(state, meterIndex, MeterFileOnlyIndicator, ReportFreq, CumulativeIndicator);
                result = true;
            }
        } else { // Wildcard input
            ReportingFrequency ReportFreq = determineFrequency(state, freqString);
            for (int meterIndex = 1; meterIndex <= op->NumEnergyMeters; ++meterIndex) {
                if (UtilityRoutines::SameString(op->EnergyMeters(meterIndex).Name.substr(0, wildCardPosition), name.substr(0, wildCardPosition))) {
                    SetInitialMeterReportingAndOutputNames(state, meterIndex, MeterFileOnlyIndicator, ReportFreq, CumulativeIndicator);
                    result = true;
                }
            }
        }

        return result;
    };

    auto &cCurrentModuleObject = state.dataIPShortCut->cCurrentModuleObject;
    cCurrentModuleObject = "Output:Meter";
    NumReqMeters = state.dataInputProcessing->inputProcessor->getNumObjectsFound(state, cCurrentModuleObject);

    for (Loop = 1; Loop <= NumReqMeters; ++Loop) {

        state.dataInputProcessing->inputProcessor->getObjectItem(state,
                                                                 cCurrentModuleObject,
                                                                 Loop,
                                                                 Alphas,
                                                                 NumAlpha,
                                                                 Numbers,
                                                                 NumNumbers,
                                                                 IOStat,
                                                                 state.dataIPShortCut->lNumericFieldBlanks,
                                                                 state.dataIPShortCut->lAlphaFieldBlanks,
                                                                 state.dataIPShortCut->cAlphaFieldNames,
                                                                 state.dataIPShortCut->cNumericFieldNames);

        bool meterFileOnlyIndicator = false;
        bool cumulativeIndicator = false;
        if (!setupMeterFromMeterName(Alphas(1), Alphas(2), meterFileOnlyIndicator, cumulativeIndicator)) {
            ShowWarningError(
                state, format("{}: invalid {}=\"{}\" - not found.", cCurrentModuleObject, state.dataIPShortCut->cAlphaFieldNames(1), Alphas(1)));
        }
    }

    cCurrentModuleObject = "Output:Meter:MeterFileOnly";
    NumReqMeterFOs = state.dataInputProcessing->inputProcessor->getNumObjectsFound(state, cCurrentModuleObject);
    for (Loop = 1; Loop <= NumReqMeterFOs; ++Loop) {

        state.dataInputProcessing->inputProcessor->getObjectItem(state,
                                                                 cCurrentModuleObject,
                                                                 Loop,
                                                                 Alphas,
                                                                 NumAlpha,
                                                                 Numbers,
                                                                 NumNumbers,
                                                                 IOStat,
                                                                 state.dataIPShortCut->lNumericFieldBlanks,
                                                                 state.dataIPShortCut->lAlphaFieldBlanks,
                                                                 state.dataIPShortCut->cAlphaFieldNames,
                                                                 state.dataIPShortCut->cNumericFieldNames);

        bool meterFileOnlyIndicator = true;
        bool cumulativeIndicator = false;
        if (!setupMeterFromMeterName(Alphas(1), Alphas(2), meterFileOnlyIndicator, cumulativeIndicator)) {
            ShowWarningError(
                state, format("{}: invalid {}=\"{}\" - not found.", cCurrentModuleObject, state.dataIPShortCut->cAlphaFieldNames(1), Alphas(1)));
        }
    }

    cCurrentModuleObject = "Output:Meter:Cumulative";
    NumReqMeters = state.dataInputProcessing->inputProcessor->getNumObjectsFound(state, cCurrentModuleObject);

    for (Loop = 1; Loop <= NumReqMeters; ++Loop) {

        state.dataInputProcessing->inputProcessor->getObjectItem(state,
                                                                 cCurrentModuleObject,
                                                                 Loop,
                                                                 Alphas,
                                                                 NumAlpha,
                                                                 Numbers,
                                                                 NumNumbers,
                                                                 IOStat,
                                                                 state.dataIPShortCut->lNumericFieldBlanks,
                                                                 state.dataIPShortCut->lAlphaFieldBlanks,
                                                                 state.dataIPShortCut->cAlphaFieldNames,
                                                                 state.dataIPShortCut->cNumericFieldNames);

        bool meterFileOnlyIndicator = false;
        bool cumulativeIndicator = true;
        if (!setupMeterFromMeterName(Alphas(1), Alphas(2), meterFileOnlyIndicator, cumulativeIndicator)) {
            ShowWarningError(
                state, format("{}: invalid {}=\"{}\" - not found.", cCurrentModuleObject, state.dataIPShortCut->cAlphaFieldNames(1), Alphas(1)));
        }
    }

    cCurrentModuleObject = "Output:Meter:Cumulative:MeterFileOnly";
    NumReqMeterFOs = state.dataInputProcessing->inputProcessor->getNumObjectsFound(state, cCurrentModuleObject);
    for (Loop = 1; Loop <= NumReqMeterFOs; ++Loop) {

        state.dataInputProcessing->inputProcessor->getObjectItem(state,
                                                                 cCurrentModuleObject,
                                                                 Loop,
                                                                 Alphas,
                                                                 NumAlpha,
                                                                 Numbers,
                                                                 NumNumbers,
                                                                 IOStat,
                                                                 state.dataIPShortCut->lNumericFieldBlanks,
                                                                 state.dataIPShortCut->lAlphaFieldBlanks,
                                                                 state.dataIPShortCut->cAlphaFieldNames,
                                                                 state.dataIPShortCut->cNumericFieldNames);

        bool meterFileOnlyIndicator = true;
        bool cumulativeIndicator = true;
        if (!setupMeterFromMeterName(Alphas(1), Alphas(2), meterFileOnlyIndicator, cumulativeIndicator)) {
            ShowWarningError(
                state, format("{}: invalid {}=\"{}\" - not found.", cCurrentModuleObject, state.dataIPShortCut->cAlphaFieldNames(1), Alphas(1)));
        }
    }

    ReportMeterDetails(state);

    if (op->ErrorsLogged) {
        ShowFatalError(state, "UpdateMeterReporting: Previous Meter Specification errors cause program termination.");
    }

    op->MeterValue.dimension(op->NumEnergyMeters, 0.0);
}

void SetInitialMeterReportingAndOutputNames(EnergyPlusData &state,
                                            int const WhichMeter,              // Which meter number
                                            bool const MeterFileOnlyIndicator, // true if this is a meter file only reporting
                                            OutputProcessor::ReportingFrequency const FrequencyIndicator, // at what frequency is the meter reported
                                            bool const CumulativeIndicator // true if this is a Cumulative meter reporting
)
{

    // SUBROUTINE INFORMATION:
    //       AUTHOR         Linda Lawrie
    //       DATE WRITTEN   February 2007
    //       MODIFIED       na
    //       RE-ENGINEERED  na

    // PURPOSE OF THIS SUBROUTINE:
    // Set values and output initial names to output files.

    // Using/Aliasing
    using namespace OutputProcessor;

    // SUBROUTINE LOCAL VARIABLE DECLARATIONS:
    int indexGroupKey;
    std::string indexGroup;
    auto &op = state.dataOutputProcessor;

    if ((FrequencyIndicator == ReportingFrequency::EachCall) ||
        (FrequencyIndicator == ReportingFrequency::TimeStep)) { // roll "detailed" into TimeStep
        if (!CumulativeIndicator) {
            if (MeterFileOnlyIndicator) {
                if (op->EnergyMeters(WhichMeter).RptTS) {
                    ShowWarningError(
                        state,
                        format(
                            "Output:Meter:MeterFileOnly requested for \"{}\" (TimeStep), already on \"Output:Meter\". Will report to both {} and {}",
                            op->EnergyMeters(WhichMeter).Name,
                            state.files.eso.filePath.filename().string(),
                            state.files.mtr.filePath.filename().string()));
                }
            }
            if (!op->EnergyMeters(WhichMeter).RptTS) {
                op->EnergyMeters(WhichMeter).RptTS = true;
                if (MeterFileOnlyIndicator) op->EnergyMeters(WhichMeter).RptTSFO = true;
                indexGroupKey = DetermineIndexGroupKeyFromMeterName(state, op->EnergyMeters(WhichMeter).Name);
                indexGroup = DetermineIndexGroupFromMeterGroup(op->EnergyMeters(WhichMeter));
                WriteMeterDictionaryItem(state,
                                         FrequencyIndicator,
                                         StoreType::Summed,
                                         op->EnergyMeters(WhichMeter).TSRptNum,
                                         indexGroupKey,
                                         indexGroup,
                                         op->EnergyMeters(WhichMeter).TSRptNumChr,
                                         op->EnergyMeters(WhichMeter).Name,
                                         op->EnergyMeters(WhichMeter).Units,
                                         false,
                                         MeterFileOnlyIndicator);
            }
        } else {
            if (MeterFileOnlyIndicator) {
                if (op->EnergyMeters(WhichMeter).RptAccTS) {
                    ShowWarningError(state,
                                     format("Output:Meter:MeterFileOnly requested for \"Cumulative {}\" (TimeStep), already on \"Output:Meter\". "
                                            "Will report to both {} and {}",
                                            op->EnergyMeters(WhichMeter).Name,
                                            state.files.eso.filePath.filename().string(),
                                            state.files.mtr.filePath.filename().string()));
                }
            }
            if (!op->EnergyMeters(WhichMeter).RptAccTS) {
                op->EnergyMeters(WhichMeter).RptAccTS = true;
                if (MeterFileOnlyIndicator) op->EnergyMeters(WhichMeter).RptAccTSFO = true;
                indexGroupKey = DetermineIndexGroupKeyFromMeterName(state, op->EnergyMeters(WhichMeter).Name);
                indexGroup = DetermineIndexGroupFromMeterGroup(op->EnergyMeters(WhichMeter));
                WriteMeterDictionaryItem(state,
                                         FrequencyIndicator,
                                         StoreType::Summed,
                                         op->EnergyMeters(WhichMeter).TSAccRptNum,
                                         indexGroupKey,
                                         indexGroup,
                                         fmt::to_string(op->EnergyMeters(WhichMeter).TSAccRptNum),
                                         op->EnergyMeters(WhichMeter).Name,
                                         op->EnergyMeters(WhichMeter).Units,
                                         true,
                                         MeterFileOnlyIndicator);
            }
        }
    } else if (FrequencyIndicator == ReportingFrequency::Hourly) {
        if (!CumulativeIndicator) {
            if (MeterFileOnlyIndicator) {
                if (op->EnergyMeters(WhichMeter).RptHR) {
                    ShowWarningError(
                        state,
                        format("Output:Meter:MeterFileOnly requested for \"{}\" (Hourly), already on \"Output:Meter\". Will report to both {} and {}",
                               op->EnergyMeters(WhichMeter).Name,
                               state.files.eso.filePath.filename().string(),
                               state.files.mtr.filePath.filename().string()));
                }
            }
            if (!op->EnergyMeters(WhichMeter).RptHR) {
                op->EnergyMeters(WhichMeter).RptHR = true;
                if (MeterFileOnlyIndicator) op->EnergyMeters(WhichMeter).RptHRFO = true;
                if (!MeterFileOnlyIndicator) op->TrackingHourlyVariables = true;
                indexGroupKey = DetermineIndexGroupKeyFromMeterName(state, op->EnergyMeters(WhichMeter).Name);
                indexGroup = DetermineIndexGroupFromMeterGroup(op->EnergyMeters(WhichMeter));
                WriteMeterDictionaryItem(state,
                                         FrequencyIndicator,
                                         StoreType::Summed,
                                         op->EnergyMeters(WhichMeter).HRRptNum,
                                         indexGroupKey,
                                         indexGroup,
                                         op->EnergyMeters(WhichMeter).HRRptNumChr,
                                         op->EnergyMeters(WhichMeter).Name,
                                         op->EnergyMeters(WhichMeter).Units,
                                         false,
                                         MeterFileOnlyIndicator);
            }
        } else {
            if (MeterFileOnlyIndicator) {
                if (op->EnergyMeters(WhichMeter).RptAccHR) {
                    ShowWarningError(state,
                                     format("Output:Meter:MeterFileOnly requested for \"Cummulative {}\" (Hourly), already on \"Output:Meter\". Will "
                                            "report to both {} and {}",
                                            op->EnergyMeters(WhichMeter).Name,
                                            state.files.eso.filePath.filename().string(),
                                            state.files.mtr.filePath.filename().string()));
                }
            }
            if (!op->EnergyMeters(WhichMeter).RptAccHR) {
                op->EnergyMeters(WhichMeter).RptAccHR = true;
                if (MeterFileOnlyIndicator) op->EnergyMeters(WhichMeter).RptAccHRFO = true;
                if (!MeterFileOnlyIndicator) op->TrackingHourlyVariables = true;
                indexGroupKey = DetermineIndexGroupKeyFromMeterName(state, op->EnergyMeters(WhichMeter).Name);
                indexGroup = DetermineIndexGroupFromMeterGroup(op->EnergyMeters(WhichMeter));
                WriteMeterDictionaryItem(state,
                                         FrequencyIndicator,
                                         StoreType::Summed,
                                         op->EnergyMeters(WhichMeter).HRAccRptNum,
                                         indexGroupKey,
                                         indexGroup,
                                         fmt::to_string(op->EnergyMeters(WhichMeter).HRAccRptNum),
                                         op->EnergyMeters(WhichMeter).Name,
                                         op->EnergyMeters(WhichMeter).Units,
                                         true,
                                         MeterFileOnlyIndicator);
            }
        }
    } else if (FrequencyIndicator == ReportingFrequency::Daily) {
        if (!CumulativeIndicator) {
            if (MeterFileOnlyIndicator) {
                if (op->EnergyMeters(WhichMeter).RptDY) {
                    ShowWarningError(
                        state,
                        format("Output:Meter:MeterFileOnly requested for \"{}\" (Daily), already on \"Output:Meter\". Will report to both {} and {}",
                               op->EnergyMeters(WhichMeter).Name,
                               state.files.eso.filePath.filename().string(),
                               state.files.mtr.filePath.filename().string()));
                }
            }
            if (!op->EnergyMeters(WhichMeter).RptDY) {
                op->EnergyMeters(WhichMeter).RptDY = true;
                if (MeterFileOnlyIndicator) op->EnergyMeters(WhichMeter).RptDYFO = true;
                if (!MeterFileOnlyIndicator) op->TrackingDailyVariables = true;
                indexGroupKey = DetermineIndexGroupKeyFromMeterName(state, op->EnergyMeters(WhichMeter).Name);
                indexGroup = DetermineIndexGroupFromMeterGroup(op->EnergyMeters(WhichMeter));
                WriteMeterDictionaryItem(state,
                                         FrequencyIndicator,
                                         StoreType::Summed,
                                         op->EnergyMeters(WhichMeter).DYRptNum,
                                         indexGroupKey,
                                         indexGroup,
                                         op->EnergyMeters(WhichMeter).DYRptNumChr,
                                         op->EnergyMeters(WhichMeter).Name,
                                         op->EnergyMeters(WhichMeter).Units,
                                         false,
                                         MeterFileOnlyIndicator);
            }
        } else {
            if (MeterFileOnlyIndicator) {
                if (op->EnergyMeters(WhichMeter).RptAccDY) {
                    ShowWarningError(state,
                                     format("Output:Meter:MeterFileOnly requested for \"Cumulative {}\" (Daily), already on \"Output:Meter\". Will "
                                            "report to both {} and {}",
                                            op->EnergyMeters(WhichMeter).Name,
                                            state.files.eso.filePath.filename().string(),
                                            state.files.mtr.filePath.filename().string()));
                }
            }
            if (!op->EnergyMeters(WhichMeter).RptAccDY) {
                op->EnergyMeters(WhichMeter).RptAccDY = true;
                if (MeterFileOnlyIndicator) op->EnergyMeters(WhichMeter).RptAccDYFO = true;
                if (!MeterFileOnlyIndicator) op->TrackingDailyVariables = true;
                indexGroupKey = DetermineIndexGroupKeyFromMeterName(state, op->EnergyMeters(WhichMeter).Name);
                indexGroup = DetermineIndexGroupFromMeterGroup(op->EnergyMeters(WhichMeter));
                WriteMeterDictionaryItem(state,
                                         FrequencyIndicator,
                                         StoreType::Summed,
                                         op->EnergyMeters(WhichMeter).DYAccRptNum,
                                         indexGroupKey,
                                         indexGroup,
                                         fmt::to_string(op->EnergyMeters(WhichMeter).DYAccRptNum),
                                         op->EnergyMeters(WhichMeter).Name,
                                         op->EnergyMeters(WhichMeter).Units,
                                         true,
                                         MeterFileOnlyIndicator);
            }
        }
    } else if (FrequencyIndicator == ReportingFrequency::Monthly) {
        if (!CumulativeIndicator) {
            if (MeterFileOnlyIndicator) {
                if (op->EnergyMeters(WhichMeter).RptMN) {
                    ShowWarningError(
                        state,
                        format(
                            "Output:Meter:MeterFileOnly requested for \"{}\" (Monthly), already on \"Output:Meter\". Will report to both {} and {}",
                            op->EnergyMeters(WhichMeter).Name,
                            state.files.eso.filePath.filename().string(),
                            state.files.mtr.filePath.filename().string()));
                }
            }
            if (!op->EnergyMeters(WhichMeter).RptMN) {
                op->EnergyMeters(WhichMeter).RptMN = true;
                if (MeterFileOnlyIndicator) op->EnergyMeters(WhichMeter).RptMNFO = true;
                if (!MeterFileOnlyIndicator) op->TrackingMonthlyVariables = true;
                indexGroupKey = DetermineIndexGroupKeyFromMeterName(state, op->EnergyMeters(WhichMeter).Name);
                indexGroup = DetermineIndexGroupFromMeterGroup(op->EnergyMeters(WhichMeter));
                WriteMeterDictionaryItem(state,
                                         FrequencyIndicator,
                                         StoreType::Summed,
                                         op->EnergyMeters(WhichMeter).MNRptNum,
                                         indexGroupKey,
                                         indexGroup,
                                         op->EnergyMeters(WhichMeter).MNRptNumChr,
                                         op->EnergyMeters(WhichMeter).Name,
                                         op->EnergyMeters(WhichMeter).Units,
                                         false,
                                         MeterFileOnlyIndicator);
            }
        } else {
            if (MeterFileOnlyIndicator) {
                if (op->EnergyMeters(WhichMeter).RptAccMN) {
                    ShowWarningError(state,
                                     format("Output:Meter:MeterFileOnly requested for \"Cumulative {}\" (Monthly), already on \"Output:Meter\". Will "
                                            "report to both {} and {}",
                                            op->EnergyMeters(WhichMeter).Name,
                                            state.files.eso.filePath.filename().string(),
                                            state.files.mtr.filePath.filename().string()));
                }
            }
            if (!op->EnergyMeters(WhichMeter).RptAccMN) {
                op->EnergyMeters(WhichMeter).RptAccMN = true;
                if (MeterFileOnlyIndicator) op->EnergyMeters(WhichMeter).RptAccMNFO = true;
                if (!MeterFileOnlyIndicator) op->TrackingMonthlyVariables = true;
                indexGroupKey = DetermineIndexGroupKeyFromMeterName(state, op->EnergyMeters(WhichMeter).Name);
                indexGroup = DetermineIndexGroupFromMeterGroup(op->EnergyMeters(WhichMeter));
                WriteMeterDictionaryItem(state,
                                         FrequencyIndicator,
                                         StoreType::Summed,
                                         op->EnergyMeters(WhichMeter).MNAccRptNum,
                                         indexGroupKey,
                                         indexGroup,
                                         fmt::to_string(op->EnergyMeters(WhichMeter).MNAccRptNum),
                                         op->EnergyMeters(WhichMeter).Name,
                                         op->EnergyMeters(WhichMeter).Units,
                                         true,
                                         MeterFileOnlyIndicator);
            }
        }
    } else if (FrequencyIndicator == ReportingFrequency::Yearly) {
        if (!CumulativeIndicator) {
            if (MeterFileOnlyIndicator) {
                if (op->EnergyMeters(WhichMeter).RptYR) {
                    ShowWarningError(
                        state,
                        format("Output:Meter:MeterFileOnly requested for \"{}\" (Annual), already on \"Output:Meter\". Will report to both {} and {}",
                               op->EnergyMeters(WhichMeter).Name,
                               state.files.eso.filePath.filename().string(),
                               state.files.mtr.filePath.filename().string()));
                }
            }
            if (!op->EnergyMeters(WhichMeter).RptYR) {
                op->EnergyMeters(WhichMeter).RptYR = true;
                if (MeterFileOnlyIndicator) op->EnergyMeters(WhichMeter).RptYRFO = true;
                if (!MeterFileOnlyIndicator) op->TrackingYearlyVariables = true;
                indexGroupKey = DetermineIndexGroupKeyFromMeterName(state, op->EnergyMeters(WhichMeter).Name);
                indexGroup = DetermineIndexGroupFromMeterGroup(op->EnergyMeters(WhichMeter));
                WriteMeterDictionaryItem(state,
                                         FrequencyIndicator,
                                         StoreType::Summed,
                                         op->EnergyMeters(WhichMeter).YRRptNum,
                                         indexGroupKey,
                                         indexGroup,
                                         op->EnergyMeters(WhichMeter).YRRptNumChr,
                                         op->EnergyMeters(WhichMeter).Name,
                                         op->EnergyMeters(WhichMeter).Units,
                                         false,
                                         MeterFileOnlyIndicator);
            }
        } else {
            if (MeterFileOnlyIndicator) {
                if (op->EnergyMeters(WhichMeter).RptAccYR) {
                    ShowWarningError(state,
                                     format("Output:Meter:MeterFileOnly requested for \"Cumulative {}\" (Annual), already on \"Output:Meter\". Will "
                                            "report to both {} and {}",
                                            op->EnergyMeters(WhichMeter).Name,
                                            state.files.eso.filePath.filename().string(),
                                            state.files.mtr.filePath.filename().string()));
                }
            }
            if (!op->EnergyMeters(WhichMeter).RptAccYR) {
                op->EnergyMeters(WhichMeter).RptAccYR = true;
                if (MeterFileOnlyIndicator) op->EnergyMeters(WhichMeter).RptAccYRFO = true;
                if (!MeterFileOnlyIndicator) op->TrackingYearlyVariables = true;
                indexGroupKey = DetermineIndexGroupKeyFromMeterName(state, op->EnergyMeters(WhichMeter).Name);
                indexGroup = DetermineIndexGroupFromMeterGroup(op->EnergyMeters(WhichMeter));
                WriteMeterDictionaryItem(state,
                                         FrequencyIndicator,
                                         StoreType::Summed,
                                         op->EnergyMeters(WhichMeter).YRAccRptNum,
                                         indexGroupKey,
                                         indexGroup,
                                         fmt::to_string(op->EnergyMeters(WhichMeter).YRAccRptNum),
                                         op->EnergyMeters(WhichMeter).Name,
                                         op->EnergyMeters(WhichMeter).Units,
                                         true,
                                         MeterFileOnlyIndicator);
            }
        }
    } else if (FrequencyIndicator == ReportingFrequency::Simulation) {
        if (!CumulativeIndicator) {
            if (MeterFileOnlyIndicator) {
                if (op->EnergyMeters(WhichMeter).RptSM) {
                    ShowWarningError(state,
                                     format("Output:Meter:MeterFileOnly requested for \"{}\" (RunPeriod), already on \"Output:Meter\". Will report "
                                            "to both {} and {}",
                                            op->EnergyMeters(WhichMeter).Name,
                                            state.files.eso.filePath.filename().string(),
                                            state.files.mtr.filePath.filename().string()));
                }
            }
            if (!op->EnergyMeters(WhichMeter).RptSM) {
                op->EnergyMeters(WhichMeter).RptSM = true;
                if (MeterFileOnlyIndicator) op->EnergyMeters(WhichMeter).RptSMFO = true;
                if (!MeterFileOnlyIndicator) op->TrackingRunPeriodVariables = true;
                indexGroupKey = DetermineIndexGroupKeyFromMeterName(state, op->EnergyMeters(WhichMeter).Name);
                indexGroup = DetermineIndexGroupFromMeterGroup(op->EnergyMeters(WhichMeter));
                WriteMeterDictionaryItem(state,
                                         FrequencyIndicator,
                                         StoreType::Summed,
                                         op->EnergyMeters(WhichMeter).SMRptNum,
                                         indexGroupKey,
                                         indexGroup,
                                         op->EnergyMeters(WhichMeter).SMRptNumChr,
                                         op->EnergyMeters(WhichMeter).Name,
                                         op->EnergyMeters(WhichMeter).Units,
                                         false,
                                         MeterFileOnlyIndicator);
            }
        } else {
            if (MeterFileOnlyIndicator) {
                if (op->EnergyMeters(WhichMeter).RptAccSM) {
                    ShowWarningError(state,
                                     format("Output:Meter:MeterFileOnly requested for \"Cumulative {}\" (RunPeriod), already on \"Output:Meter\". "
                                            "Will report to both {} and {}",
                                            op->EnergyMeters(WhichMeter).Name,
                                            state.files.eso.filePath.filename().string(),
                                            state.files.mtr.filePath.filename().string()));
                }
            }
            if (!op->EnergyMeters(WhichMeter).RptAccSM) {
                op->EnergyMeters(WhichMeter).RptAccSM = true;
                if (MeterFileOnlyIndicator) op->EnergyMeters(WhichMeter).RptAccSMFO = true;
                if (!MeterFileOnlyIndicator) op->TrackingRunPeriodVariables = true;
                indexGroupKey = DetermineIndexGroupKeyFromMeterName(state, op->EnergyMeters(WhichMeter).Name);
                indexGroup = DetermineIndexGroupFromMeterGroup(op->EnergyMeters(WhichMeter));
                WriteMeterDictionaryItem(state,
                                         FrequencyIndicator,
                                         StoreType::Summed,
                                         op->EnergyMeters(WhichMeter).SMAccRptNum,
                                         indexGroupKey,
                                         indexGroup,
                                         fmt::to_string(op->EnergyMeters(WhichMeter).SMAccRptNum),
                                         op->EnergyMeters(WhichMeter).Name,
                                         op->EnergyMeters(WhichMeter).Units,
                                         true,
                                         MeterFileOnlyIndicator);
            }
        }
    } else {
    }
}

int GetMeterIndex(EnergyPlusData &state, std::string const &MeterName)
{

    // FUNCTION INFORMATION:
    //       AUTHOR         Linda K. Lawrie
    //       DATE WRITTEN   August 2002
    //       MODIFIED       na
    //       RE-ENGINEERED  na

    // PURPOSE OF THIS FUNCTION:
    // This function returns a index to the meter "number" (aka assigned report number)
    // for the meter name.  If none active for this run, a zero is returned.  This is used later to
    // obtain a meter "value".

    // Using/Aliasing
    using namespace OutputProcessor;
    using SortAndStringUtilities::SetupAndSort;

    // Return value
    int MeterIndex;

    // FUNCTION LOCAL VARIABLE DECLARATIONS:
    // Valid Meter names because matching case insensitive
    //////////// hoisted into namespace changed to GetMeterIndexFirstCall////////////
    // static bool FirstCall( true );
    ////////////////////////////////////////////////
    int Found;
    auto &op = state.dataOutputProcessor;

    if (op->GetMeterIndexFirstCall || (state.dataOutputProcessor->NumValidMeters != op->NumEnergyMeters)) {
        state.dataOutputProcessor->NumValidMeters = op->NumEnergyMeters;
        state.dataOutputProcessor->ValidMeterNames.allocate(state.dataOutputProcessor->NumValidMeters);
        for (Found = 1; Found <= state.dataOutputProcessor->NumValidMeters; ++Found) {
            state.dataOutputProcessor->ValidMeterNames(Found) = UtilityRoutines::MakeUPPERCase(op->EnergyMeters(Found).Name);
        }
        state.dataOutputProcessor->iValidMeterNames.allocate(state.dataOutputProcessor->NumValidMeters);
        SetupAndSort(state.dataOutputProcessor->ValidMeterNames, state.dataOutputProcessor->iValidMeterNames);
        op->GetMeterIndexFirstCall = false;
    }

    MeterIndex =
        UtilityRoutines::FindItemInSortedList(MeterName, state.dataOutputProcessor->ValidMeterNames, state.dataOutputProcessor->NumValidMeters);
    if (MeterIndex != 0) MeterIndex = state.dataOutputProcessor->iValidMeterNames(MeterIndex);

    return MeterIndex;
}

std::string GetMeterResourceType(EnergyPlusData &state, int const MeterNumber) // Which Meter Number (from GetMeterIndex)
{

    // FUNCTION INFORMATION:
    //       AUTHOR         Linda K. Lawrie
    //       DATE WRITTEN   August 2002
    //       MODIFIED       na
    //       RE-ENGINEERED  na

    // PURPOSE OF THIS FUNCTION:
    // This function returns the character string of Resource Type for the
    // given meter number/index. If MeterNumber is 0, ResourceType=Invalid/Unknown.

    // METHODOLOGY EMPLOYED:
    // na

    // REFERENCES:
    // na

    // Using/Aliasing
    using namespace OutputProcessor;

    // Return value
    std::string ResourceType;

    // Locals
    // FUNCTION ARGUMENT DEFINITIONS:

    // FUNCTION PARAMETER DEFINITIONS:
    // na

    // INTERFACE BLOCK SPECIFICATIONS:
    // na

    // DERIVED TYPE DEFINITIONS:
    // na

    // FUNCTION LOCAL VARIABLE DECLARATIONS:
    if (MeterNumber > 0) {
        ResourceType = state.dataOutputProcessor->EnergyMeters(MeterNumber).ResourceType;
    } else {
        ResourceType = "Invalid/Unknown";
    }

    return ResourceType;
}

Real64 GetCurrentMeterValue(EnergyPlusData &state, int const MeterNumber) // Which Meter Number (from GetMeterIndex)
{

    // FUNCTION INFORMATION:
    //       AUTHOR         Linda K. Lawrie
    //       DATE WRITTEN   August 2002
    //       MODIFIED       na
    //       RE-ENGINEERED  na

    // PURPOSE OF THIS FUNCTION:
    // This function returns the current meter value (timestep) for the meter number indicated.

    // METHODOLOGY EMPLOYED:
    // Uses internal EnergyMeters structure to get value.

    // REFERENCES:
    // na

    // Using/Aliasing
    using namespace OutputProcessor;

    // Return value
    Real64 CurrentMeterValue;

    // Locals
    // FUNCTION ARGUMENT DEFINITIONS:

    // FUNCTION PARAMETER DEFINITIONS:
    // na

    // INTERFACE BLOCK SPECIFICATIONS:
    // na

    // DERIVED TYPE DEFINITIONS:
    // na

    // FUNCTION LOCAL VARIABLE DECLARATIONS:
    // na

    if (MeterNumber > 0) {
        CurrentMeterValue = state.dataOutputProcessor->EnergyMeters(MeterNumber).CurTSValue;
    } else {
        CurrentMeterValue = 0.0;
    }

    return CurrentMeterValue;
}

Real64 GetInstantMeterValue(EnergyPlusData &state,
                            int const MeterNumber,                             // Which Meter Number (from GetMeterIndex)
                            OutputProcessor::TimeStepType const t_timeStepType // Whether this is zone of HVAC
)
{

    // FUNCTION INFORMATION:
    //       AUTHOR         Richard Liesen
    //       DATE WRITTEN   February 2003
    //       MODIFIED       na
    //       RE-ENGINEERED  na

    // PURPOSE OF THIS FUNCTION:
    // This function returns the Instantaneous meter value (timestep) for the meter number indicated
    //  using TimeStepType to differentiate between Zone and HVAC values.

    // METHODOLOGY EMPLOYED:
    // Uses internal EnergyMeters structure to get value.

    // REFERENCES:
    // na

    // Using/Aliasing
    using namespace OutputProcessor;

    // Return value
    Real64 InstantMeterValue(0.0);

    // Locals
    // FUNCTION ARGUMENT DEFINITIONS:

    // FUNCTION PARAMETER DEFINITIONS:
    // na

    // INTERFACE BLOCK SPECIFICATIONS:
    // na

    // DERIVED TYPE DEFINITIONS:
    // na

    // FUNCTION LOCAL VARIABLE DECLARATIONS:

    //      EnergyMeters(Meter)%TSValue=EnergyMeters(EnergyMeters(Meter)%SourceMeter)%TSValue-MeterValue(Meter)

    if (MeterNumber == 0) return InstantMeterValue;
    auto &op = state.dataOutputProcessor;

    auto &energy_meter = op->EnergyMeters(MeterNumber);
    auto &cache_beg = energy_meter.InstMeterCacheStart;
    auto &cache_end = energy_meter.InstMeterCacheEnd;
    if (energy_meter.TypeOfMeter != MtrType::CustomDec) {
        // section added to speed up the execution of this routine
        // instead of looping through all the VarMeterArrays to see if a RVariableType is used for a
        // specific meter, create a list of all the indexes for RVariableType that are used for that
        // meter.
        if (cache_beg == 0) { // not yet added to the cache
            for (int Loop = 1; Loop <= op->NumVarMeterArrays; ++Loop) {
                auto const &var_meter_on = op->VarMeterArrays(Loop).OnMeters;
                for (int Meter = 1, Meter_end = op->VarMeterArrays(Loop).NumOnMeters; Meter <= Meter_end; ++Meter) {
                    if (var_meter_on(Meter) == MeterNumber) {
                        IncrementInstMeterCache(state);
                        cache_end = op->InstMeterCacheLastUsed;
                        if (cache_beg == 0) cache_beg = op->InstMeterCacheLastUsed;
                        op->InstMeterCache(op->InstMeterCacheLastUsed) = op->VarMeterArrays(Loop).RepVariable;
                        break;
                    }
                }
                auto const &var_meter_on_custom = op->VarMeterArrays(Loop).OnCustomMeters;
                for (int Meter = 1, Meter_end = op->VarMeterArrays(Loop).NumOnCustomMeters; Meter <= Meter_end; ++Meter) {
                    if (var_meter_on_custom(Meter) == MeterNumber) {
                        IncrementInstMeterCache(state);
                        cache_end = op->InstMeterCacheLastUsed;
                        if (cache_beg == 0) cache_beg = op->InstMeterCacheLastUsed;
                        op->InstMeterCache(op->InstMeterCacheLastUsed) = op->VarMeterArrays(Loop).RepVariable;
                        break;
                    }
                } // End Number of Meters Loop
            }
        }
        for (int Loop = cache_beg; Loop <= cache_end; ++Loop) {
            auto &r_var_loop = op->RVariableTypes(op->InstMeterCache(Loop));
            // Separate the Zone variables from the HVAC variables using TimeStepType
            if (r_var_loop.timeStepType == t_timeStepType) {
                auto &rVar = r_var_loop.VarPtr;
                // Add to the total all of the appropriate variables
                InstantMeterValue += (*rVar.Which) * rVar.ZoneMult * rVar.ZoneListMult;
            }
        }
    } else { // MeterType_CustomDec
        // Get Source Meter value
        // Loop through all report meters to find correct report variables to add to instant meter total
        for (int Loop = 1; Loop <= op->NumVarMeterArrays; ++Loop) {
            auto &r_var_loop = op->RVariableTypes(op->VarMeterArrays(Loop).RepVariable);

            auto const &var_meter_on = op->VarMeterArrays(Loop).OnMeters;
            for (int Meter = 1, Meter_end = op->VarMeterArrays(Loop).NumOnMeters; Meter <= Meter_end; ++Meter) {
                if (var_meter_on(Meter) == energy_meter.SourceMeter) {
                    // Separate the Zone variables from the HVAC variables using TimeStepType
                    if (r_var_loop.timeStepType == t_timeStepType) {
                        auto &rVar = r_var_loop.VarPtr;
                        // Add to the total all of the appropriate variables
                        InstantMeterValue += (*rVar.Which) * rVar.ZoneMult * rVar.ZoneListMult;
                        break;
                    }
                }
            }

            auto const &var_meter_on_custom = op->VarMeterArrays(Loop).OnCustomMeters;
            for (int Meter = 1, Meter_end = op->VarMeterArrays(Loop).NumOnCustomMeters; Meter <= Meter_end; ++Meter) {
                if (var_meter_on_custom(Meter) == energy_meter.SourceMeter) {
                    // Separate the Zone variables from the HVAC variables using TimeStepType
                    if (r_var_loop.timeStepType == t_timeStepType) {
                        auto &rVar = r_var_loop.VarPtr;
                        // Add to the total all of the appropriate variables
                        InstantMeterValue += (*rVar.Which) * rVar.ZoneMult * rVar.ZoneListMult;
                        break;
                    }
                }
            }

        } // End Number of Meters Loop
        for (int Loop = 1; Loop <= op->NumVarMeterArrays; ++Loop) {
            auto &r_var_loop = op->RVariableTypes(op->VarMeterArrays(Loop).RepVariable);

            auto const &var_meter_on = op->VarMeterArrays(Loop).OnMeters;
            for (int Meter = 1, Meter_end = op->VarMeterArrays(Loop).NumOnMeters; Meter <= Meter_end; ++Meter) {
                if (var_meter_on(Meter) == MeterNumber) {
                    // Separate the Zone variables from the HVAC variables using TimeStepType
                    if (r_var_loop.timeStepType == t_timeStepType) {
                        auto &rVar = r_var_loop.VarPtr;
                        // Add to the total all of the appropriate variables
                        InstantMeterValue -= (*rVar.Which) * rVar.ZoneMult * rVar.ZoneListMult;
                        break;
                    }
                }
            }

            auto const &var_meter_on_custom = op->VarMeterArrays(Loop).OnCustomMeters;
            for (int Meter = 1, Meter_end = op->VarMeterArrays(Loop).NumOnCustomMeters; Meter <= Meter_end; ++Meter) {
                if (var_meter_on_custom(Meter) == MeterNumber) {
                    // Separate the Zone variables from the HVAC variables using TimeStepType
                    if (r_var_loop.timeStepType == t_timeStepType) {
                        auto &rVar = r_var_loop.VarPtr;
                        // Add to the total all of the appropriate variables
                        InstantMeterValue -= (*rVar.Which) * rVar.ZoneMult * rVar.ZoneListMult;
                        break;
                    }
                }
            }

        } // End Number of Meters Loop
    }

    return InstantMeterValue;
}

void IncrementInstMeterCache(EnergyPlusData &state)
{
    // SUBROUTINE INFORMATION:
    //       AUTHOR         Jason Glazer
    //       DATE WRITTEN   January 2013
    //       MODIFIED
    //       RE-ENGINEERED  na

    // PURPOSE OF THIS FUNCTION:
    // Manage the InstMeterCache array

    // METHODOLOGY EMPLOYED:
    // When the array grows to large, double it.

    auto &op = state.dataOutputProcessor;

    if (!allocated(op->InstMeterCache)) {
        op->InstMeterCache.dimension(op->InstMeterCacheSizeInc, 0); // zero the entire array
        op->InstMeterCacheLastUsed = 1;
    } else {
        ++op->InstMeterCacheLastUsed;
        // if larger than current size grow the array
        if (op->InstMeterCacheLastUsed > op->InstMeterCacheSize) {
            op->InstMeterCache.redimension(op->InstMeterCacheSize += op->InstMeterCacheSizeInc, 0);
        }
    }
}

Real64 GetInternalVariableValue(EnergyPlusData &state,
                                OutputProcessor::VariableType const varType, // 1=integer, 2=real, 3=meter
                                int const keyVarIndex                        // Array index
)
{
    // FUNCTION INFORMATION:
    //       AUTHOR         Linda K. Lawrie
    //       DATE WRITTEN   December 2000
    //       MODIFIED       August 2003, M. J. Witte
    //       RE-ENGINEERED  na

    // PURPOSE OF THIS FUNCTION:
    // This function returns the current value of the Internal Variable assigned to
    // the varType and keyVarIndex.  Values may be accessed for REAL(r64) and integer
    // report variables and meter variables.  The variable type (varType) may be
    // determined by calling subroutine and GetVariableKeyCountandType.  The
    // index (keyVarIndex) may be determined by calling subroutine GetVariableKeys.

    // METHODOLOGY EMPLOYED:
    // Uses Internal OutputProcessor data structure to return value.

    // REFERENCES:
    // na

    // Using/Aliasing
    using namespace OutputProcessor;
    using ScheduleManager::GetCurrentScheduleValue;

    // Return value
    Real64 resultVal; // value returned

    // Locals
    // FUNCTION ARGUMENT DEFINITIONS:

    // FUNCTION PARAMETER DEFINITIONS:
    // na

    // INTERFACE BLOCK SPECIFICATIONS:
    // na

    // DERIVED TYPE DEFINITIONS:
    // na

    // FUNCTION LOCAL VARIABLE DECLARATIONS:
    // na

    auto &op = state.dataOutputProcessor;

    // Select based on variable type:  integer, real, or meter
    if (varType == VariableType::NotFound) { // Variable not a found variable
        resultVal = 0.0;
    } else if (varType == VariableType::Integer) {
        if (keyVarIndex > op->NumOfIVariable) {
            ShowFatalError(state, "GetInternalVariableValue: Integer variable passed index beyond range of array.");
            ShowContinueError(state, format("Index = {} Number of integer variables = {}", keyVarIndex, op->NumOfIVariable));
        }
        if (keyVarIndex < 1) {
            ShowFatalError(state, format("GetInternalVariableValue: Integer variable passed index <1. Index = {}", keyVarIndex));
        }

        // must use %Which, %Value is always zero if variable is not a requested report variable
        resultVal = double(*op->IVariableTypes(keyVarIndex).VarPtr.Which);
    } else if (varType == VariableType::Real) {
        if (keyVarIndex > op->NumOfRVariable) {
            ShowFatalError(state, "GetInternalVariableValue: Real variable passed index beyond range of array.");
            ShowContinueError(state, format("Index = {} Number of real variables = {}", keyVarIndex, op->NumOfRVariable));
        }
        if (keyVarIndex < 1) {
            ShowFatalError(state, format("GetInternalVariableValue: Integer variable passed index <1. Index = {}", keyVarIndex));
        }

        // must use %Which, %Value is always zero if variable is not a requested report variable
        resultVal = *op->RVariableTypes(keyVarIndex).VarPtr.Which;
    } else if (varType == VariableType::Meter) {
        resultVal = GetCurrentMeterValue(state, keyVarIndex);
    } else if (varType == VariableType::Schedule) {
        resultVal = GetCurrentScheduleValue(state, keyVarIndex);
    } else {
        resultVal = 0.0;
    }

    return resultVal;
}

Real64 GetInternalVariableValueExternalInterface(EnergyPlusData &state,
                                                 OutputProcessor::VariableType const varType, // 1=integer, 2=REAL(r64), 3=meter
                                                 int const keyVarIndex                        // Array index
)
{
    // FUNCTION INFORMATION:
    //       AUTHOR         Thierry S. Nouidui
    //       DATE WRITTEN   August 2011
    //       MODIFIED       na
    //       RE-ENGINEERED  na

    // PURPOSE OF THIS FUNCTION:
    // This function returns the last zone-timestep value of the Internal Variable assigned to
    // the varType and keyVarIndex.  Values may be accessed for REAL(r64) and integer
    // report variables and meter variables.  The variable type (varType) may be
    // determined by calling subroutine and GetVariableKeyCountandType.  The
    // index (keyVarIndex) may be determined by calling subroutine GetVariableKeys.

    // METHODOLOGY EMPLOYED:
    // Uses Internal OutputProcessor data structure to return value.

    // REFERENCES:
    // na

    // Using/Aliasing
    using namespace OutputProcessor;
    using ScheduleManager::GetCurrentScheduleValue;

    // Return value
    Real64 resultVal; // value returned

    // Locals
    // FUNCTION ARGUMENT DEFINITIONS:

    // FUNCTION PARAMETER DEFINITIONS:
    // na

    // INTERFACE BLOCK SPECIFICATIONS:
    // na

    // DERIVED TYPE DEFINITIONS:
    // na

    // FUNCTION LOCAL VARIABLE DECLARATIONS:
    // na

    auto &op = state.dataOutputProcessor;

    // Select based on variable type:  integer, REAL(r64), or meter
    if (varType == VariableType::NotFound) { // Variable not a found variable
        resultVal = 0.0;
    } else if (varType == VariableType::Integer) {
        if (keyVarIndex > op->NumOfIVariable) {
            ShowFatalError(state, "GetInternalVariableValueExternalInterface: passed index beyond range of array.");
        }
        if (keyVarIndex < 1) {
            ShowFatalError(state, "GetInternalVariableValueExternalInterface: passed index beyond range of array.");
        }

        // must use %EITSValue, %This is the last-zonetimestep value
        resultVal = double(op->IVariableTypes(keyVarIndex).VarPtr.EITSValue);
    } else if (varType == VariableType::Real) {
        if (keyVarIndex > op->NumOfRVariable) {
            ShowFatalError(state, "GetInternalVariableValueExternalInterface: passed index beyond range of array.");
        }
        if (keyVarIndex < 1) {
            ShowFatalError(state, "GetInternalVariableValueExternalInterface: passed index beyond range of array.");
        }

        // must use %EITSValue, %This is the last-zonetimestep value
        resultVal = op->RVariableTypes(keyVarIndex).VarPtr.EITSValue;
    } else if (varType == VariableType::Meter) {
        resultVal = GetCurrentMeterValue(state, keyVarIndex);
    } else if (varType == VariableType::Schedule) {
        resultVal = GetCurrentScheduleValue(state, keyVarIndex);
    } else {
        resultVal = 0.0;
    }

    return resultVal;
}

int GetNumMeteredVariables(EnergyPlusData &state,
                           [[maybe_unused]] std::string const &ComponentType, // Given Component Type
                           std::string const &ComponentName                   // Given Component Name (user defined)
)
{

    // FUNCTION INFORMATION:
    //       AUTHOR         Linda Lawrie
    //       DATE WRITTEN   May 2005
    //       MODIFIED       na
    //       RE-ENGINEERED  na

    // PURPOSE OF THIS FUNCTION:
    // This function counts the number of metered variables associated with the
    // given ComponentType/Name.   This resultant number would then be used to
    // allocate arrays for a call the GetMeteredVariables routine.

    // FUNCTION LOCAL VARIABLE DECLARATIONS:
    int Loop;
    int NumVariables = 0;
    auto &op = state.dataOutputProcessor;

    for (Loop = 1; Loop <= op->NumOfRVariable; ++Loop) {
        //    Pos=INDEX(RVariableTypes(Loop)%VarName,':')
        //    IF (ComponentName /= RVariableTypes(Loop)%VarNameUC(1:Pos-1)) CYCLE
        if (ComponentName != op->RVariableTypes(Loop).KeyNameOnlyUC) continue;
        auto &rVar = op->RVariableTypes(Loop).VarPtr;
        if (rVar.MeterArrayPtr == 0) {
            continue;
        }
        if (op->VarMeterArrays(rVar.MeterArrayPtr).NumOnMeters > 0) {
            ++NumVariables;
        }
    }

    return NumVariables;
}

void GetMeteredVariables(EnergyPlusData &state,
<<<<<<< HEAD
                         std::string const &ComponentType,                             // Given Component Type
                         std::string const &ComponentName,                             // Given Component Name (user defined)
                         Array1D_int &VarIndexes,                                      // Variable Numbers
                         Array1D<OutputProcessor::VariableType> &VarTypes,             // Variable Types (1=integer, 2=real, 3=meter)
                         Array1D<OutputProcessor::TimeStepType> &TimeStepTypes,        // Variable Index Types (1=Zone,2=HVAC)
                         Array1D<OutputProcessor::Unit> &unitsForVar,                  // units from enum for each variable
                         std::map<int, DataGlobalConstants::eResource> &ResourceTypes, // ResourceTypes for each variable
                         Array1D_string &EndUses,                                      // EndUses for each variable
                         Array1D_string &Groups,                                       // Groups for each variable
                         Array1D_string &Names,                                        // Variable Names for each variable
                         int &NumFound                                                 // Number Found
=======
                         std::string const &ComponentType,                      // Given Component Type
                         std::string const &ComponentName,                      // Given Component Name (user defined)
                         Array1D_int &VarIndexes,                               // Variable Numbers
                         Array1D<OutputProcessor::VariableType> &VarTypes,      // Variable Types (1=integer, 2=real, 3=meter)
                         Array1D<OutputProcessor::TimeStepType> &TimeStepTypes, // Variable Index Types (1=Zone,2=HVAC)
                         Array1D<OutputProcessor::Unit> &unitsForVar,           // units from enum for each variable
                         std::map<int, Constant::ResourceType> &ResourceTypes,  // ResourceTypes for each variable
                         Array1D_string &EndUses,                               // EndUses for each variable
                         Array1D_string &Groups,                                // Groups for each variable
                         Array1D_string &Names,                                 // Variable Names for each variable
                         int &NumFound                                          // Number Found
>>>>>>> c1b367a1
)
{

    // SUBROUTINE INFORMATION:
    //       AUTHOR         Linda Lawrie
    //       DATE WRITTEN   May 2005
    //       MODIFIED       Jason DeGraw 2/12/2020, de-optionalized
    //       RE-ENGINEERED  na

    // PURPOSE OF THIS SUBROUTINE:
    // This routine gets the variable names and other associated information
    // for metered variables associated with the given ComponentType/Name.

    // Using/Aliasing
    using namespace OutputProcessor;

    // SUBROUTINE LOCAL VARIABLE DECLARATIONS:
    int Loop;
    int NumVariables;
    int MeterPtr;
    int NumOnMeterPtr;
    int MeterNum;
    auto &op = state.dataOutputProcessor;

    NumVariables = 0;

    for (Loop = 1; Loop <= op->NumOfRVariable; ++Loop) {
        //    Pos=INDEX(RVariableTypes(Loop)%VarName,':')
        //    IF (ComponentName /= RVariableTypes(Loop)%VarNameUC(1:Pos-1)) CYCLE
        if (ComponentName != op->RVariableTypes(Loop).KeyNameOnlyUC) continue;
        auto &rVar = op->RVariableTypes(Loop).VarPtr;
        if (rVar.MeterArrayPtr == 0) continue;
        NumOnMeterPtr = op->VarMeterArrays(rVar.MeterArrayPtr).NumOnMeters;
        MeterPtr = op->VarMeterArrays(rVar.MeterArrayPtr).OnMeters(1);
        if (MeterPtr) {
            ++NumVariables;
            VarIndexes(NumVariables) = Loop;
            VarTypes(NumVariables) = VariableType::Real;
            TimeStepTypes(NumVariables) = op->RVariableTypes(Loop).timeStepType;
            unitsForVar(NumVariables) = op->RVariableTypes(Loop).units;

<<<<<<< HEAD
            ResourceTypes.at(NumVariables) = static_cast<DataGlobalConstants::eResource>(getEnumerationValue(
                DataGlobalConstants::ResourceTypeNamesUC, UtilityRoutines::MakeUPPERCase(op->EnergyMeters(MeterPtr).ResourceType)));
=======
            ResourceTypes.at(NumVariables) = Constant::AssignResourceTypeNum(UtilityRoutines::MakeUPPERCase(op->EnergyMeters(MeterPtr).ResourceType));
>>>>>>> c1b367a1

            Names(NumVariables) = op->RVariableTypes(Loop).VarNameUC;

            for (MeterNum = 1; MeterNum <= NumOnMeterPtr; ++MeterNum) {
                MeterPtr = op->VarMeterArrays(rVar.MeterArrayPtr).OnMeters(MeterNum);
                if (!op->EnergyMeters(MeterPtr).EndUse.empty()) {
                    EndUses(NumVariables) = UtilityRoutines::MakeUPPERCase(op->EnergyMeters(MeterPtr).EndUse);
                    break;
                }
            }

            for (MeterNum = 1; MeterNum <= NumOnMeterPtr; ++MeterNum) {
                MeterPtr = op->VarMeterArrays(rVar.MeterArrayPtr).OnMeters(MeterNum);
                if (!op->EnergyMeters(MeterPtr).Group.empty()) {
                    Groups(NumVariables) = UtilityRoutines::MakeUPPERCase(op->EnergyMeters(MeterPtr).Group);
                    break;
                }
            }

        } else {
            ShowWarningError(state,
                             format("Referenced variable or meter used in the wrong context \"{}\" of type \"{}\"", ComponentName, ComponentType));
        }
    }

    NumFound = NumVariables; // Should just return this
}

void GetMeteredVariables(EnergyPlusData &state,
<<<<<<< HEAD
                         std::string const &ComponentType,                             // Given Component Type
                         std::string const &ComponentName,                             // Given Component Name (user defined)
                         Array1D_int &VarIndexes,                                      // Variable Numbers
                         Array1D<OutputProcessor::VariableType> &VarTypes,             // Variable Types (1=integer, 2=real, 3=meter)
                         Array1D<OutputProcessor::TimeStepType> &TimeStepTypes,        // Variable Index Types (1=Zone,2=HVAC)
                         Array1D<OutputProcessor::Unit> &unitsForVar,                  // units from enum for each variable
                         std::map<int, DataGlobalConstants::eResource> &ResourceTypes, // ResourceTypes for each variable
                         Array1D_string &EndUses,                                      // EndUses for each variable
                         Array1D_string &Groups,                                       // Groups for each variable
                         Array1D_string &Names,                                        // Variable Names for each variable
                         Array1D_int &VarIDs                                           // Variable Report Numbers
=======
                         std::string const &ComponentType,                      // Given Component Type
                         std::string const &ComponentName,                      // Given Component Name (user defined)
                         Array1D_int &VarIndexes,                               // Variable Numbers
                         Array1D<OutputProcessor::VariableType> &VarTypes,      // Variable Types (1=integer, 2=real, 3=meter)
                         Array1D<OutputProcessor::TimeStepType> &TimeStepTypes, // Variable Index Types (1=Zone,2=HVAC)
                         Array1D<OutputProcessor::Unit> &unitsForVar,           // units from enum for each variable
                         std::map<int, Constant::ResourceType> &ResourceTypes,  // ResourceTypes for each variable
                         Array1D_string &EndUses,                               // EndUses for each variable
                         Array1D_string &Groups,                                // Groups for each variable
                         Array1D_string &Names,                                 // Variable Names for each variable
                         Array1D_int &VarIDs                                    // Variable Report Numbers
>>>>>>> c1b367a1
)
{

    // SUBROUTINE INFORMATION:
    //       AUTHOR         Linda Lawrie
    //       DATE WRITTEN   May 2005
    //       MODIFIED       Jason DeGraw 2/12/2020, de-optionalized
    //       RE-ENGINEERED  na

    // PURPOSE OF THIS SUBROUTINE:
    // This routine gets the variable names and other associated information
    // for metered variables associated with the given ComponentType/Name.

    // Using/Aliasing
    using namespace OutputProcessor;

    // SUBROUTINE LOCAL VARIABLE DECLARATIONS:
    int Loop;
    int NumVariables;
    int MeterPtr;
    int NumOnMeterPtr;
    int MeterNum;
    auto &op = state.dataOutputProcessor;

    NumVariables = 0;

    for (Loop = 1; Loop <= op->NumOfRVariable; ++Loop) {
        //    Pos=INDEX(RVariableTypes(Loop)%VarName,':')
        //    IF (ComponentName /= RVariableTypes(Loop)%VarNameUC(1:Pos-1)) CYCLE
        if (ComponentName != op->RVariableTypes(Loop).KeyNameOnlyUC) continue;
        auto &rVar = op->RVariableTypes(Loop).VarPtr;
        if (rVar.MeterArrayPtr == 0) continue;
        NumOnMeterPtr = op->VarMeterArrays(rVar.MeterArrayPtr).NumOnMeters;
        MeterPtr = op->VarMeterArrays(rVar.MeterArrayPtr).OnMeters(1);
        if (MeterPtr) {
            ++NumVariables;
            VarIndexes(NumVariables) = Loop;
            VarTypes(NumVariables) = VariableType::Real;
            TimeStepTypes(NumVariables) = op->RVariableTypes(Loop).timeStepType;
            unitsForVar(NumVariables) = op->RVariableTypes(Loop).units;

<<<<<<< HEAD
            ResourceTypes.at(NumVariables) = static_cast<DataGlobalConstants::eResource>(getEnumerationValue(
                DataGlobalConstants::ResourceTypeNamesUC, UtilityRoutines::MakeUPPERCase(op->EnergyMeters(MeterPtr).ResourceType)));
=======
            ResourceTypes.at(NumVariables) = Constant::AssignResourceTypeNum(UtilityRoutines::MakeUPPERCase(op->EnergyMeters(MeterPtr).ResourceType));
>>>>>>> c1b367a1
            Names(NumVariables) = op->RVariableTypes(Loop).VarNameUC;

            for (MeterNum = 1; MeterNum <= NumOnMeterPtr; ++MeterNum) {
                MeterPtr = op->VarMeterArrays(rVar.MeterArrayPtr).OnMeters(MeterNum);
                if (!op->EnergyMeters(MeterPtr).EndUse.empty()) {
                    EndUses(NumVariables) = UtilityRoutines::MakeUPPERCase(op->EnergyMeters(MeterPtr).EndUse);
                    break;
                }
            }

            for (MeterNum = 1; MeterNum <= NumOnMeterPtr; ++MeterNum) {
                MeterPtr = op->VarMeterArrays(rVar.MeterArrayPtr).OnMeters(MeterNum);
                if (!op->EnergyMeters(MeterPtr).Group.empty()) {
                    Groups(NumVariables) = UtilityRoutines::MakeUPPERCase(op->EnergyMeters(MeterPtr).Group);
                    break;
                }
            }

            VarIDs(NumVariables) = rVar.ReportID;

        } else {
            ShowWarningError(state,
                             format("Referenced variable or meter used in the wrong context \"{}\" of type \"{}\"", ComponentName, ComponentType));
        }
    }
}

void GetVariableKeyCountandType(EnergyPlusData &state,
                                std::string const &varName, // Standard variable name
                                int &numKeys,               // Number of keys found
                                OutputProcessor::VariableType &varType,
                                OutputProcessor::StoreType &varAvgSum,      // Variable  is Averaged=1 or Summed=2
                                OutputProcessor::TimeStepType &varStepType, // Variable time step is Zone=1 or HVAC=2
                                OutputProcessor::Unit &varUnits             // Units enumeration
)
{

    // SUBROUTINE INFORMATION:
    //       AUTHOR         Michael J. Witte
    //       DATE WRITTEN   August 2003
    //       MODIFIED       na
    //       RE-ENGINEERED  na

    // PURPOSE OF THIS SUBROUTINE:
    // This subroutine returns the variable TYPE (Real, integer, meter, schedule, etc.)
    // (varType) whether it is an averaged or summed variable (varAvgSum),
    // whether it is a zone or HVAC time step (varStepType),
    // and the number of keynames for a given report variable or report meter name
    // (varName).  The variable type (varType) and number of keys (numKeys) are
    // used when calling subroutine GetVariableKeys to obtain a list of the
    // keynames for a particular variable and a corresponding list of indexes.

    // METHODOLOGY EMPLOYED:
    // Uses Internal OutputProcessor data structure to search for varName
    // in each of the three output data arrays:
    //       RVariableTypes - real report variables
    //       IVariableTypes - integer report variables
    //       EnergyMeters   - report meters (via GetMeterIndex function)
    //       Schedules      - specific schedule values
    // When the variable is found, the variable type (varType) is set and the
    // number of associated keys is counted.
    // varType is assigned as follows:
    //       0 = not found
    //       1 = integer
    //       2 = real
    //       3 = meter
    //       4 = schedule
    //  varAvgSum is assigned as follows:
    //       1 = averaged
    //       2 = summed
    //  varStepType is assigned as follows:
    //       1 = zone time step
    //       2 = HVAC time step

    // Using/Aliasing
    using namespace OutputProcessor;
    using ScheduleManager::GetScheduleIndex;
    using ScheduleManager::GetScheduleType;
    using SortAndStringUtilities::SetupAndSort;

    // SUBROUTINE LOCAL VARIABLE DECLARATIONS:
    int Loop; // Loop counters
    int Loop2;
    std::string::size_type Position; // Starting point of search string
    int VFound;                      // Found integer/real variable attributes
    bool Found;                      // True if varName is found
    bool Duplicate;                  // True if keyname is a duplicate
    std::string VarKeyPlusName;      // Full variable name including keyname and units
    std::string varNameUpper;        // varName pushed to all upper case
    auto &op = state.dataOutputProcessor;

    // INITIALIZATIONS
    if (op->InitFlag) {
        op->curKeyVarIndexLimit = 1000;
        op->keyVarIndexes.allocate(op->curKeyVarIndexLimit);
        op->numVarNames = op->NumVariablesForOutput;
        op->varNames.allocate(op->numVarNames);
        for (Loop = 1; Loop <= op->NumVariablesForOutput; ++Loop) {
            op->varNames(Loop) = UtilityRoutines::MakeUPPERCase(op->DDVariableTypes(Loop).VarNameOnly);
        }
        op->ivarNames.allocate(op->numVarNames);
        SetupAndSort(op->varNames, op->ivarNames);
        op->InitFlag = false;
    }

    if (op->numVarNames != op->NumVariablesForOutput) {
        op->numVarNames = op->NumVariablesForOutput;
        op->varNames.allocate(op->numVarNames);
        for (Loop = 1; Loop <= op->NumVariablesForOutput; ++Loop) {
            op->varNames(Loop) = UtilityRoutines::MakeUPPERCase(op->DDVariableTypes(Loop).VarNameOnly);
        }
        op->ivarNames.allocate(op->numVarNames);
        SetupAndSort(op->varNames, op->ivarNames);
    }

    op->keyVarIndexes = 0;
    varType = VariableType::NotFound;
    numKeys = 0;
    varAvgSum = StoreType::Averaged;
    varStepType = TimeStepType::Zone;
    varUnits = OutputProcessor::Unit::None;
    Found = false;
    Duplicate = false;
    varNameUpper = varName;

    // Search Variable List First
    VFound = UtilityRoutines::FindItemInSortedList(varNameUpper, op->varNames, op->numVarNames);
    if (VFound != 0) {
        varType = op->DDVariableTypes(op->ivarNames(VFound)).variableType;
    }

    if (varType == VariableType::Integer) {
        // Search Integer Variables
        for (Loop = 1; Loop <= op->NumOfIVariable; ++Loop) {
            VarKeyPlusName = op->IVariableTypes(Loop).VarNameUC;
            Position = index(VarKeyPlusName, ':' + varNameUpper, true);
            if (Position != std::string::npos) {
                if (VarKeyPlusName.substr(Position + 1) == varNameUpper) {
                    Found = true;
                    varType = VariableType::Integer;
                    Duplicate = false;
                    // Check if duplicate - duplicates happen if the same report variable/key name
                    // combination is requested more than once in the idf at different reporting
                    // frequencies
                    for (Loop2 = 1; Loop2 <= numKeys; ++Loop2) {
                        if (VarKeyPlusName == op->IVariableTypes(op->keyVarIndexes(Loop2)).VarNameUC) Duplicate = true;
                    }
                    if (!Duplicate) {
                        ++numKeys;
                        if (numKeys > op->curKeyVarIndexLimit) {
                            op->keyVarIndexes.redimension(op->curKeyVarIndexLimit += 500, 0);
                        }
                        op->keyVarIndexes(numKeys) = Loop;
                        varAvgSum = op->DDVariableTypes(op->ivarNames(VFound)).storeType;
                        varStepType = op->DDVariableTypes(op->ivarNames(VFound)).timeStepType;
                        varUnits = op->DDVariableTypes(op->ivarNames(VFound)).units;
                    }
                }
            }
        }
    } else if (varType == VariableType::Real) {
        // Search real Variables Next
        for (Loop = 1; Loop <= op->NumOfRVariable; ++Loop) {
            if (op->RVariableTypes(Loop).VarNameOnlyUC == varNameUpper) {
                Found = true;
                varType = VariableType::Real;
                Duplicate = false;
                // Check if duplicate - duplicates happen if the same report variable/key name
                // combination is requested more than once in the idf at different reporting
                // frequencies
                VarKeyPlusName = op->RVariableTypes(Loop).VarNameUC;
                for (Loop2 = 1; Loop2 <= numKeys; ++Loop2) {
                    if (VarKeyPlusName == op->RVariableTypes(op->keyVarIndexes(Loop2)).VarNameUC) Duplicate = true;
                }
                if (!Duplicate) {
                    ++numKeys;
                    if (numKeys > op->curKeyVarIndexLimit) {
                        op->keyVarIndexes.redimension(op->curKeyVarIndexLimit += 500, 0);
                    }
                    op->keyVarIndexes(numKeys) = Loop;
                    varAvgSum = op->DDVariableTypes(op->ivarNames(VFound)).storeType;
                    varStepType = op->DDVariableTypes(op->ivarNames(VFound)).timeStepType;
                    varUnits = op->DDVariableTypes(op->ivarNames(VFound)).units;
                }
            }
        }
    }

    // Search Meters if not found in integers or reals
    // Use the GetMeterIndex function
    // Meters do not have keys, so only one will be found
    if (!Found) {
        op->keyVarIndexes(1) = GetMeterIndex(state, varName);
        if (op->keyVarIndexes(1) > 0) {
            Found = true;
            numKeys = 1;
            varType = VariableType::Meter;
            varUnits = op->EnergyMeters(op->keyVarIndexes(1)).Units;
            varAvgSum = StoreType::Summed;
            varStepType = TimeStepType::Zone;
        }
    }

    // Search schedules if not found in integers, reals, or meters
    // Use the GetScheduleIndex function
    // Schedules do not have keys, so only one will be found
    if (!Found) {
        op->keyVarIndexes(1) = GetScheduleIndex(state, varName);
        if (op->keyVarIndexes(1) > 0) {
            Found = true;
            numKeys = 1;
            varType = VariableType::Schedule;
            varUnits = unitStringToEnum(GetScheduleType(state, op->keyVarIndexes(1)));
            varAvgSum = StoreType::Averaged;
            varStepType = TimeStepType::Zone;
        }
    }
}

void GetVariableKeys(EnergyPlusData &state,
                     std::string const &varName,                  // Standard variable name
                     OutputProcessor::VariableType const varType, // 1=integer, 2=real, 3=meter
                     Array1D_string &keyNames,                    // Specific key name
                     Array1D_int &keyVarIndexes                   // Array index for
)
{

    // SUBROUTINE INFORMATION:
    //       AUTHOR         Michael J. Witte
    //       DATE WRITTEN   August 2003
    //       MODIFIED       na
    //       RE-ENGINEERED  na

    // PURPOSE OF THIS SUBROUTINE:
    // This subroutine returns a list of keynames and indexes associated
    // with a particular report variable or report meter name (varName).
    // This routine assumes that the variable TYPE (Real, integer, meter, etc.)
    // may be determined by calling GetVariableKeyCountandType.  The variable type
    // and index can then be used with function GetInternalVariableValue to
    // to retrieve the current value of a particular variable/keyname combination.

    // METHODOLOGY EMPLOYED:
    // Uses Internal OutputProcessor data structure to search for varName
    // and build list of keynames and indexes.  The indexes are the array index
    // in the data array for the

    // Using/Aliasing
    using namespace OutputProcessor;
    using ScheduleManager::GetScheduleIndex;

    // SUBROUTINE LOCAL VARIABLE DECLARATIONS:
    int Loop; // Loop counters
    int Loop2;
    std::string::size_type Position; // Starting point of search string
    bool Duplicate;                  // True if keyname is a duplicate
    int maxKeyNames;                 // Max allowable # of key names=size of keyNames array
    int maxkeyVarIndexes;            // Max allowable # of key indexes=size of keyVarIndexes array
    int numKeys;                     // Number of keys found
    std::string VarKeyPlusName;      // Full variable name including keyname and units
    std::string varNameUpper;        // varName pushed to all upper case

    // INITIALIZATIONS
    keyNames = "";
    keyVarIndexes = 0;
    numKeys = 0;
    Duplicate = false;
    maxKeyNames = size(keyNames);
    maxkeyVarIndexes = size(keyVarIndexes);
    varNameUpper = UtilityRoutines::MakeUPPERCase(varName);
    auto &op = state.dataOutputProcessor;

    // Select based on variable type:  integer, real, or meter
    if (varType == VariableType::Integer) { // Integer
        for (Loop = 1; Loop <= op->NumOfIVariable; ++Loop) {
            VarKeyPlusName = op->IVariableTypes(Loop).VarNameUC;
            Position = index(VarKeyPlusName, ':' + varNameUpper, true);
            if (Position != std::string::npos) {
                if (VarKeyPlusName.substr(Position + 1) == varNameUpper) {
                    Duplicate = false;
                    // Check if duplicate - duplicates happen if the same report variable/key name
                    // combination is requested more than once in the idf at different reporting
                    // frequencies
                    for (Loop2 = 1; Loop2 <= numKeys; ++Loop2) {
                        if (VarKeyPlusName == op->IVariableTypes(keyVarIndexes(Loop2)).VarNameUC) Duplicate = true;
                    }
                    if (!Duplicate) {
                        ++numKeys;
                        if ((numKeys > maxKeyNames) || (numKeys > maxkeyVarIndexes)) {
                            ShowFatalError(state, "Invalid array size in GetVariableKeys");
                        }
                        keyNames(numKeys) = op->IVariableTypes(Loop).VarNameUC.substr(0, Position);
                        keyVarIndexes(numKeys) = Loop;
                    }
                }
            }
        }
    } else if (varType == VariableType::Real) { // Real
        for (Loop = 1; Loop <= op->NumOfRVariable; ++Loop) {
            if (op->RVariableTypes(Loop).VarNameOnlyUC == varNameUpper) {
                Duplicate = false;
                // Check if duplicate - duplicates happen if the same report variable/key name
                // combination is requested more than once in the idf at different reporting
                // frequencies
                VarKeyPlusName = op->RVariableTypes(Loop).VarNameUC;
                for (Loop2 = 1; Loop2 <= numKeys; ++Loop2) {
                    if (VarKeyPlusName == op->RVariableTypes(keyVarIndexes(Loop2)).VarNameUC) Duplicate = true;
                }
                if (!Duplicate) {
                    ++numKeys;
                    if ((numKeys > maxKeyNames) || (numKeys > maxkeyVarIndexes)) {
                        ShowFatalError(state, "Invalid array size in GetVariableKeys");
                    }
                    keyNames(numKeys) = op->RVariableTypes(Loop).KeyNameOnlyUC;
                    keyVarIndexes(numKeys) = Loop;
                }
            }
        }
    } else if (varType == VariableType::Meter) { // Meter
        numKeys = 1;
        if ((numKeys > maxKeyNames) || (numKeys > maxkeyVarIndexes)) {
            ShowFatalError(state, "Invalid array size in GetVariableKeys");
        }
        keyNames(1) = "Meter";
        keyVarIndexes(1) = GetMeterIndex(state, varName);
    } else if (varType == VariableType::Schedule) { // Schedule
        numKeys = 1;
        if ((numKeys > maxKeyNames) || (numKeys > maxkeyVarIndexes)) {
            ShowFatalError(state, "Invalid array size in GetVariableKeys");
        }
        keyNames(1) = "Environment";
        keyVarIndexes(1) = GetScheduleIndex(state, varName);
    } else {
        // do nothing
    }
}

bool ReportingThisVariable(EnergyPlusData &state, std::string const &RepVarName)
{

    // FUNCTION INFORMATION:
    //       AUTHOR         Linda Lawrie
    //       DATE WRITTEN   October 2008
    //       MODIFIED       na
    //       RE-ENGINEERED  na

    // PURPOSE OF THIS FUNCTION:
    // This function scans the report variables and reports back
    // if user has requested this variable be reported.

    // METHODOLOGY EMPLOYED:
    // na

    // REFERENCES:
    // na

    // Using/Aliasing
    using namespace OutputProcessor;

    // Return value
    bool BeingReported;

    // Locals
    // FUNCTION ARGUMENT DEFINITIONS:

    // FUNCTION PARAMETER DEFINITIONS:
    // na

    // INTERFACE BLOCK SPECIFICATIONS:
    // na

    // DERIVED TYPE DEFINITIONS:
    // na

    // FUNCTION LOCAL VARIABLE DECLARATIONS:
    int Found;
    auto &op = state.dataOutputProcessor;

    BeingReported = false;
    Found = UtilityRoutines::FindItem(RepVarName, op->ReqRepVars, &ReqReportVariables::VarName);
    if (Found > 0) {
        BeingReported = true;
    }

    if (!BeingReported) { // check meter names too
        Found = UtilityRoutines::FindItem(RepVarName, op->EnergyMeters);
        if (Found > 0) {
            if (op->EnergyMeters(Found).RptTS || op->EnergyMeters(Found).RptHR || op->EnergyMeters(Found).RptDY || op->EnergyMeters(Found).RptMN ||
                op->EnergyMeters(Found).RptSM || op->EnergyMeters(Found).RptTSFO || op->EnergyMeters(Found).RptHRFO ||
                op->EnergyMeters(Found).RptDYFO || op->EnergyMeters(Found).RptMNFO || op->EnergyMeters(Found).RptSMFO ||
                op->EnergyMeters(Found).RptAccTS || op->EnergyMeters(Found).RptAccHR || op->EnergyMeters(Found).RptAccDY ||
                op->EnergyMeters(Found).RptAccMN || op->EnergyMeters(Found).RptAccSM || op->EnergyMeters(Found).RptAccTSFO ||
                op->EnergyMeters(Found).RptAccHRFO || op->EnergyMeters(Found).RptAccDYFO || op->EnergyMeters(Found).RptAccMNFO ||
                op->EnergyMeters(Found).RptAccSMFO) {
                BeingReported = true;
            }
        }
    }

    return BeingReported;
}

void InitPollutionMeterReporting(EnergyPlusData &state, std::string const &ReportFreqName)
{

    // SUBROUTINE INFORMATION:Richard Liesen
    //       DATE WRITTEN   July 2002
    //       MODIFIED       na
    //       RE-ENGINEERED  na

    // PURPOSE OF THIS SUBROUTINE:
    // This subroutine is called at the end of the first HVAC iteration and
    // sets up the reporting for the Pollution Meters.
    // ReportPollutionOutput,
    //   A1 ; \field Reporting_Frequency
    //        \type choice
    //        \key timestep
    //        \key hourly
    //        \key daily
    //        \key monthly
    //        \key runperiod
    // METHODOLOGY EMPLOYED:
    // The program tries to setup all of the following meters if the Pollution Report is initiated.
    //       Electricity:Facility [J]
    //       Diesel:Facility [J]
    //       DistrictCooling:Facility [J]
    //       DistrictHeating:Facility [J]
    //       Gas:Facility [J]
    //       GASOLINE:Facility [J]
    //       COAL:Facility [J]
    //       FuelOilNo1:Facility [J]
    //       FuelOilNo2:Facility [J]
    //       Propane:Facility [J]
    //       ElectricityProduced:Facility [J]
    //       Pollutant:CO2
    //       Pollutant:CO
    //       Pollutant:CH4
    //       Pollutant:NOx
    //       Pollutant:N2O
    //       Pollutant:SO2
    //       Pollutant:PM
    //       Pollutant:PM10
    //       Pollutant:PM2.5
    //       Pollutant:NH3
    //       Pollutant:NMVOC
    //       Pollutant:Hg
    //       Pollutant:Pb
    //       Pollutant:WaterEnvironmentalFactors
    //       Pollutant:Nuclear High
    //       Pollutant:Nuclear Low
    //       Pollutant:Carbon Equivalent

    // Using/Aliasing
    using namespace OutputProcessor;
    // SUBROUTINE PARAMETER DEFINITIONS:
    //             Now for the Pollution Meters
    static Array1D_string const PollutionMeters({1, 29},
                                                {"Electricity:Facility",
                                                 "Diesel:Facility",
                                                 "DistrictCooling:Facility",
                                                 "DistrictHeating:Facility",
                                                 "NaturalGas:Facility",
                                                 "GASOLINE:Facility",
                                                 "COAL:Facility",
                                                 "FuelOilNo1:Facility",
                                                 "FuelOilNo2:Facility",
                                                 "Propane:Facility",
                                                 "ElectricityProduced:Facility",
                                                 "Steam:Facility",
                                                 "CO2:Facility",
                                                 "CO:Facility",
                                                 "CH4:Facility",
                                                 "NOx:Facility",
                                                 "N2O:Facility",
                                                 "SO2:Facility",
                                                 "PM:Facility",
                                                 "PM10:Facility",
                                                 "PM2.5:Facility",
                                                 "NH3:Facility",
                                                 "NMVOC:Facility",
                                                 "Hg:Facility",
                                                 "Pb:Facility",
                                                 "WaterEnvironmentalFactors:Facility",
                                                 "Nuclear High:Facility",
                                                 "Nuclear Low:Facility",
                                                 "Carbon Equivalent:Facility"});

    // SUBROUTINE LOCAL VARIABLE DECLARATIONS:
    int Loop;
    int NumReqMeters;
    int Meter;
    ReportingFrequency ReportFreq(determineFrequency(state, ReportFreqName));

    int indexGroupKey;
    std::string indexGroup;
    auto &op = state.dataOutputProcessor;

    NumReqMeters = 29;

    for (Loop = 1; Loop <= NumReqMeters; ++Loop) {

        Meter = UtilityRoutines::FindItem(PollutionMeters(Loop), op->EnergyMeters);
        if (Meter > 0) { // All the active meters for this run are set, but all are still searched for.

            indexGroupKey = DetermineIndexGroupKeyFromMeterName(state, op->EnergyMeters(Meter).Name);
            indexGroup = DetermineIndexGroupFromMeterGroup(op->EnergyMeters(Meter));
            // All of the specified meters are checked and the headers printed to the meter file if this
            //  has not been done previously
            if (ReportFreq == ReportingFrequency::TimeStep) {
                if (op->EnergyMeters(Meter).RptTS) {
                    op->EnergyMeters(Meter).RptTS = true;
                } else {
                    op->EnergyMeters(Meter).RptTS = true;
                    WriteMeterDictionaryItem(state,
                                             ReportFreq,
                                             StoreType::Summed,
                                             op->EnergyMeters(Meter).TSRptNum,
                                             indexGroupKey,
                                             indexGroup,
                                             op->EnergyMeters(Meter).TSRptNumChr,
                                             op->EnergyMeters(Meter).Name,
                                             op->EnergyMeters(Meter).Units,
                                             false,
                                             false);
                }
            } else if (ReportFreq == ReportingFrequency::Hourly) {
                if (op->EnergyMeters(Meter).RptHR) {
                    op->EnergyMeters(Meter).RptHR = true;
                    op->TrackingHourlyVariables = true;
                } else {
                    op->EnergyMeters(Meter).RptHR = true;
                    op->TrackingHourlyVariables = true;
                    WriteMeterDictionaryItem(state,
                                             ReportFreq,
                                             StoreType::Summed,
                                             op->EnergyMeters(Meter).HRRptNum,
                                             indexGroupKey,
                                             indexGroup,
                                             op->EnergyMeters(Meter).HRRptNumChr,
                                             op->EnergyMeters(Meter).Name,
                                             op->EnergyMeters(Meter).Units,
                                             false,
                                             false);
                }
            } else if (ReportFreq == ReportingFrequency::Daily) {
                if (op->EnergyMeters(Meter).RptDY) {
                    op->EnergyMeters(Meter).RptDY = true;
                    op->TrackingDailyVariables = true;
                } else {
                    op->EnergyMeters(Meter).RptDY = true;
                    op->TrackingDailyVariables = true;
                    WriteMeterDictionaryItem(state,
                                             ReportFreq,
                                             StoreType::Summed,
                                             op->EnergyMeters(Meter).DYRptNum,
                                             indexGroupKey,
                                             indexGroup,
                                             op->EnergyMeters(Meter).DYRptNumChr,
                                             op->EnergyMeters(Meter).Name,
                                             op->EnergyMeters(Meter).Units,
                                             false,
                                             false);
                }
            } else if (ReportFreq == ReportingFrequency::Monthly) {
                if (op->EnergyMeters(Meter).RptMN) {
                    op->EnergyMeters(Meter).RptMN = true;
                    op->TrackingMonthlyVariables = true;
                } else {
                    op->EnergyMeters(Meter).RptMN = true;
                    op->TrackingMonthlyVariables = true;
                    WriteMeterDictionaryItem(state,
                                             ReportFreq,
                                             StoreType::Summed,
                                             op->EnergyMeters(Meter).MNRptNum,
                                             indexGroupKey,
                                             indexGroup,
                                             op->EnergyMeters(Meter).MNRptNumChr,
                                             op->EnergyMeters(Meter).Name,
                                             op->EnergyMeters(Meter).Units,
                                             false,
                                             false);
                }
            } else if (ReportFreq == ReportingFrequency::Yearly) {
                if (op->EnergyMeters(Meter).RptYR) {
                    op->EnergyMeters(Meter).RptYR = true;
                    op->TrackingYearlyVariables = true;
                } else {
                    op->EnergyMeters(Meter).RptYR = true;
                    op->TrackingMonthlyVariables = true;
                    WriteMeterDictionaryItem(state,
                                             ReportFreq,
                                             StoreType::Summed,
                                             op->EnergyMeters(Meter).YRRptNum,
                                             indexGroupKey,
                                             indexGroup,
                                             op->EnergyMeters(Meter).YRRptNumChr,
                                             op->EnergyMeters(Meter).Name,
                                             op->EnergyMeters(Meter).Units,
                                             false,
                                             false);
                }
            } else if (ReportFreq == ReportingFrequency::Simulation) {
                if (op->EnergyMeters(Meter).RptSM) {
                    op->EnergyMeters(Meter).RptSM = true;
                    op->TrackingRunPeriodVariables = true;
                } else {
                    op->EnergyMeters(Meter).RptSM = true;
                    op->TrackingRunPeriodVariables = true;
                    WriteMeterDictionaryItem(state,
                                             ReportFreq,
                                             StoreType::Summed,
                                             op->EnergyMeters(Meter).SMRptNum,
                                             indexGroupKey,
                                             indexGroup,
                                             op->EnergyMeters(Meter).SMRptNumChr,
                                             op->EnergyMeters(Meter).Name,
                                             op->EnergyMeters(Meter).Units,
                                             false,
                                             false);
                }
            } else {
            }
        }
    }
}

void ProduceRDDMDD(EnergyPlusData &state)
{

    // SUBROUTINE INFORMATION:
    //       AUTHOR         Linda Lawrie
    //       DATE WRITTEN   March 2009
    //       MODIFIED       na
    //       RE-ENGINEERED  na

    // PURPOSE OF THIS SUBROUTINE:
    // provide a single call for writing out the Report Data Dictionary and Meter Data Dictionary.

    // Using/Aliasing
    using namespace OutputProcessor;
    using General::ScanForReports;
    using SortAndStringUtilities::SetupAndSort;

    // SUBROUTINE LOCAL VARIABLE DECLARATIONS:
    std::string VarOption1;
    std::string VarOption2;
    bool DoReport;
    int Item;
    bool SortByName;
    int ItemPtr;

    struct VariableTypes
    {
        // Members
        int RealIntegerType; // Real= 1, Integer=2
        int VarPtr;          // pointer to real/integer VariableTypes structures
        int TimeStepType;
        int StoreType;
        std::string UnitsString;

        // Default Constructor
        VariableTypes() : RealIntegerType(0), VarPtr(0), TimeStepType(0), StoreType(0)
        {
        }
    };

    auto &op = state.dataOutputProcessor;

    //  See if Report Variables should be turned on
    SortByName = false;
    ScanForReports(state, "VariableDictionary", DoReport, _, VarOption1, VarOption2);
    //  IF (.not. DoReport) RETURN

    if (DoReport) {
        op->ProduceReportVDD = ReportVDD::Yes;
        if (VarOption1 == std::string("IDF")) {
            op->ProduceReportVDD = ReportVDD::IDF;
        }
        if (!VarOption2.empty()) {
            if (UtilityRoutines::SameString(VarOption2, "Name") || UtilityRoutines::SameString(VarOption2, "AscendingName")) {
                SortByName = true;
            }
        }
    }

    state.files.rdd.ensure_open(state, "ProduceRDDMDD", state.files.outputControl.rdd);
    state.files.mdd.ensure_open(state, "ProduceRDDMDD", state.files.outputControl.mdd);
    if (op->ProduceReportVDD == ReportVDD::Yes) {
        print(state.files.rdd, "Program Version,{},{}{}", state.dataStrGlobals->VerStringVar, state.dataStrGlobals->IDDVerString, '\n');
        print(state.files.rdd, "Var Type (reported time step),Var Report Type,Variable Name [Units]{}", '\n');

        print(state.files.mdd, "Program Version,{},{}{}", state.dataStrGlobals->VerStringVar, state.dataStrGlobals->IDDVerString, '\n');
        print(state.files.mdd, "Var Type (reported time step),Var Report Type,Variable Name [Units]{}", '\n');
    } else if (op->ProduceReportVDD == ReportVDD::IDF) {
        print(state.files.rdd, "! Program Version,{},{}{}", state.dataStrGlobals->VerStringVar, state.dataStrGlobals->IDDVerString, '\n');
        print(state.files.rdd, "! Output:Variable Objects (applicable to this run){}", '\n');

        print(state.files.mdd, "! Program Version,{},{}{}", state.dataStrGlobals->VerStringVar, state.dataStrGlobals->IDDVerString, '\n');
        print(state.files.mdd, "! Output:Meter Objects (applicable to this run){}", '\n');
    }

    Array1D_string VariableNames(op->NumVariablesForOutput);
    for (int i = 1; i <= op->NumVariablesForOutput; ++i)
        VariableNames(i) = op->DDVariableTypes(i).VarNameOnly;
    Array1D_int iVariableNames(op->NumVariablesForOutput);

    if (SortByName) {
        SetupAndSort(VariableNames, iVariableNames);
    } else {
        for (Item = 1; Item <= op->NumVariablesForOutput; ++Item) {
            iVariableNames(Item) = Item;
        }
    }

    for (Item = 1; Item <= op->NumVariablesForOutput; ++Item) {
        if (op->ProduceReportVDD == ReportVDD::Yes) {
            ItemPtr = iVariableNames(Item);
            if (!op->DDVariableTypes(ItemPtr).ReportedOnDDFile) {
                print(state.files.rdd,
                      "{},{},{}{}{}",
                      StandardTimeStepTypeKey(op->DDVariableTypes(ItemPtr).timeStepType),
                      standardVariableTypeKey(op->DDVariableTypes(ItemPtr).storeType),
                      VariableNames(Item),
                      unitStringFromDDitem(state, ItemPtr),
                      '\n');
                state.dataResultsFramework->resultsFramework->RDD.push_back(StandardTimeStepTypeKey(op->DDVariableTypes(ItemPtr).timeStepType) + "," +
                                                                            standardVariableTypeKey(op->DDVariableTypes(ItemPtr).storeType) + "," +
                                                                            VariableNames(Item) + unitStringFromDDitem(state, ItemPtr));
                op->DDVariableTypes(ItemPtr).ReportedOnDDFile = true;
                while (op->DDVariableTypes(ItemPtr).Next != 0) {
                    if (SortByName) {
                        ++ItemPtr;
                    } else {
                        ItemPtr = op->DDVariableTypes(ItemPtr).Next;
                    }
                    print(state.files.rdd,
                          "{},{},{}{}{}",
                          StandardTimeStepTypeKey(op->DDVariableTypes(ItemPtr).timeStepType),
                          standardVariableTypeKey(op->DDVariableTypes(ItemPtr).storeType),
                          VariableNames(Item),
                          unitStringFromDDitem(state, ItemPtr),
                          '\n');
                    state.dataResultsFramework->resultsFramework->RDD.push_back(StandardTimeStepTypeKey(op->DDVariableTypes(ItemPtr).timeStepType) +
                                                                                "," +
                                                                                standardVariableTypeKey(op->DDVariableTypes(ItemPtr).storeType) +
                                                                                "," + VariableNames(Item) + unitStringFromDDitem(state, ItemPtr));
                    op->DDVariableTypes(ItemPtr).ReportedOnDDFile = true;
                }
            }
        } else if (op->ProduceReportVDD == ReportVDD::IDF) {
            ItemPtr = iVariableNames(Item);
            if (!op->DDVariableTypes(ItemPtr).ReportedOnDDFile) {
                print(state.files.rdd,
                      "Output:Variable,*,{},hourly; !- {} {}{}{}",
                      VariableNames(Item),
                      StandardTimeStepTypeKey(op->DDVariableTypes(ItemPtr).timeStepType),
                      standardVariableTypeKey(op->DDVariableTypes(ItemPtr).storeType),
                      unitStringFromDDitem(state, ItemPtr),
                      '\n');
                state.dataResultsFramework->resultsFramework->RDD.push_back(StandardTimeStepTypeKey(op->DDVariableTypes(ItemPtr).timeStepType) + "," +
                                                                            standardVariableTypeKey(op->DDVariableTypes(ItemPtr).storeType) + "," +
                                                                            VariableNames(Item) + unitStringFromDDitem(state, ItemPtr));
                op->DDVariableTypes(ItemPtr).ReportedOnDDFile = true;
                while (op->DDVariableTypes(ItemPtr).Next != 0) {
                    if (SortByName) {
                        ++ItemPtr;
                    } else {
                        ItemPtr = op->DDVariableTypes(ItemPtr).Next;
                    }
                    print(state.files.rdd,
                          "Output:Variable,*,{},hourly; !- {} {}{}{}",
                          VariableNames(Item),
                          StandardTimeStepTypeKey(op->DDVariableTypes(ItemPtr).timeStepType),
                          standardVariableTypeKey(op->DDVariableTypes(ItemPtr).storeType),
                          unitStringFromDDitem(state, ItemPtr),
                          '\n');
                    state.dataResultsFramework->resultsFramework->RDD.push_back(StandardTimeStepTypeKey(op->DDVariableTypes(ItemPtr).timeStepType) +
                                                                                "," +
                                                                                standardVariableTypeKey(op->DDVariableTypes(ItemPtr).storeType) +
                                                                                "," + VariableNames(Item) + unitStringFromDDitem(state, ItemPtr));
                    op->DDVariableTypes(ItemPtr).ReportedOnDDFile = true;
                }
            }
        }
    }
    state.files.rdd.close();

    //  Now EnergyMeter variables
    VariableNames.allocate(op->NumEnergyMeters);
    iVariableNames.allocate(op->NumEnergyMeters);
    if (SortByName) {
        for (Item = 1; Item <= op->NumEnergyMeters; ++Item) {
            VariableNames(Item) = op->EnergyMeters(Item).Name;
        }
        SetupAndSort(VariableNames, iVariableNames);
    } else {
        for (Item = 1; Item <= op->NumEnergyMeters; ++Item) {
            VariableNames(Item) = op->EnergyMeters(Item).Name;
            iVariableNames(Item) = Item;
        }
    }

    for (Item = 1; Item <= op->NumEnergyMeters; ++Item) {
        ItemPtr = iVariableNames(Item);
        if (op->ProduceReportVDD == ReportVDD::Yes) {
            print(state.files.mdd,
                  "Zone,Meter,{}{}{}",
                  op->EnergyMeters(ItemPtr).Name,
                  unitEnumToStringBrackets(op->EnergyMeters(ItemPtr).Units),
                  '\n');
            state.dataResultsFramework->resultsFramework->MDD.push_back("Zone,Meter," + op->EnergyMeters(ItemPtr).Name +
                                                                        unitEnumToStringBrackets(op->EnergyMeters(ItemPtr).Units));
        } else if (op->ProduceReportVDD == ReportVDD::IDF) {
            print(state.files.mdd,
                  "Output:Meter,{},hourly; !-{}{}",
                  op->EnergyMeters(ItemPtr).Name,
                  unitEnumToStringBrackets(op->EnergyMeters(ItemPtr).Units),
                  '\n');
            state.dataResultsFramework->resultsFramework->MDD.push_back("Output:Meter," + op->EnergyMeters(ItemPtr).Name +
                                                                        unitEnumToStringBrackets(op->EnergyMeters(ItemPtr).Units));
            print(state.files.mdd,
                  "Output:Meter:Cumulative,{},hourly; !-{}{}",
                  op->EnergyMeters(ItemPtr).Name,
                  unitEnumToStringBrackets(op->EnergyMeters(ItemPtr).Units),
                  '\n');
            state.dataResultsFramework->resultsFramework->MDD.push_back("Output:Meter:Cumulative," + op->EnergyMeters(ItemPtr).Name +
                                                                        unitEnumToStringBrackets(op->EnergyMeters(ItemPtr).Units));
        }
    }
    state.files.mdd.close();
}

void AddToOutputVariableList(EnergyPlusData &state,
                             std::string_view const VarName, // Variable Name
                             OutputProcessor::TimeStepType const TimeStepType,
                             OutputProcessor::StoreType const StateType,
                             OutputProcessor::VariableType const VariableType,
                             OutputProcessor::Unit const unitsForVar,
                             ObjexxFCL::Optional_string_const customUnitName // the custom name for the units from EMS definition of units
)
{

    // SUBROUTINE INFORMATION:
    //       AUTHOR         Linda Lawrie
    //       DATE WRITTEN   August 2010
    //       MODIFIED       na
    //       RE-ENGINEERED  na

    // PURPOSE OF THIS SUBROUTINE:
    // This routine maintains a unique list of Output Variables for the
    // Variable Dictionary output.

    // METHODOLOGY EMPLOYED:
    // na

    // REFERENCES:
    // na

    // Using/Aliasing
    using namespace OutputProcessor;

    // Locals
    // SUBROUTINE ARGUMENT DEFINITIONS:

    // SUBROUTINE PARAMETER DEFINITIONS:
    // na

    // INTERFACE BLOCK SPECIFICATIONS:
    // na

    // DERIVED TYPE DEFINITIONS:
    // na

    // SUBROUTINE LOCAL VARIABLE DECLARATIONS:
    auto &op = state.dataOutputProcessor;

    int dup = 0; // for duplicate variable name
    if (op->NumVariablesForOutput > 0) {
        dup = UtilityRoutines::FindItemInList(VarName, op->DDVariableTypes, &VariableTypeForDDOutput::VarNameOnly, op->NumVariablesForOutput);
    } else {
        op->DDVariableTypes.allocate(LVarAllocInc);
        op->MaxVariablesForOutput = LVarAllocInc;
    }
    if (dup == 0) {
        ++op->NumVariablesForOutput;
        if (op->NumVariablesForOutput > op->MaxVariablesForOutput) {
            op->DDVariableTypes.redimension(op->MaxVariablesForOutput += LVarAllocInc);
        }
        op->DDVariableTypes(op->NumVariablesForOutput).timeStepType = TimeStepType;
        op->DDVariableTypes(op->NumVariablesForOutput).storeType = StateType;
        op->DDVariableTypes(op->NumVariablesForOutput).variableType = VariableType;
        op->DDVariableTypes(op->NumVariablesForOutput).VarNameOnly = VarName;
        op->DDVariableTypes(op->NumVariablesForOutput).units = unitsForVar;
        if (present(customUnitName) && unitsForVar == OutputProcessor::Unit::customEMS) {
            op->DDVariableTypes(op->NumVariablesForOutput).unitNameCustomEMS = customUnitName;
        }
    } else if (unitsForVar != op->DDVariableTypes(dup).units) { // not the same as first units
        int dup2 = 0;                                           // for duplicate variable name
        while (op->DDVariableTypes(dup).Next != 0) {
            if (unitsForVar != op->DDVariableTypes(op->DDVariableTypes(dup).Next).units) {
                dup = op->DDVariableTypes(dup).Next;
                continue;
            }
            dup2 = op->DDVariableTypes(dup).Next;
            break;
        }
        if (dup2 == 0) {
            ++op->NumVariablesForOutput;
            if (op->NumVariablesForOutput > op->MaxVariablesForOutput) {
                op->DDVariableTypes.redimension(op->MaxVariablesForOutput += LVarAllocInc);
            }
            op->DDVariableTypes(op->NumVariablesForOutput).timeStepType = TimeStepType;
            op->DDVariableTypes(op->NumVariablesForOutput).storeType = StateType;
            op->DDVariableTypes(op->NumVariablesForOutput).variableType = VariableType;
            op->DDVariableTypes(op->NumVariablesForOutput).VarNameOnly = VarName;
            op->DDVariableTypes(op->NumVariablesForOutput).units = unitsForVar;
            if (present(customUnitName) && unitsForVar == OutputProcessor::Unit::customEMS) {
                op->DDVariableTypes(op->NumVariablesForOutput).unitNameCustomEMS = customUnitName;
            }
            op->DDVariableTypes(dup).Next = op->NumVariablesForOutput;
        }
    }
}

int initErrorFile(EnergyPlusData &state)
{
    state.files.err_stream = std::make_unique<std::ofstream>(state.files.outputErrFilePath);
    if (state.files.err_stream->bad()) {
        DisplayString(state, "ERROR: Could not open file " + state.files.outputErrFilePath.string() + " for output (write).");
        return EXIT_FAILURE;
    }
    return EXIT_SUCCESS;
}

} // namespace EnergyPlus<|MERGE_RESOLUTION|>--- conflicted
+++ resolved
@@ -6864,31 +6864,17 @@
 }
 
 void GetMeteredVariables(EnergyPlusData &state,
-<<<<<<< HEAD
-                         std::string const &ComponentType,                             // Given Component Type
-                         std::string const &ComponentName,                             // Given Component Name (user defined)
-                         Array1D_int &VarIndexes,                                      // Variable Numbers
-                         Array1D<OutputProcessor::VariableType> &VarTypes,             // Variable Types (1=integer, 2=real, 3=meter)
-                         Array1D<OutputProcessor::TimeStepType> &TimeStepTypes,        // Variable Index Types (1=Zone,2=HVAC)
-                         Array1D<OutputProcessor::Unit> &unitsForVar,                  // units from enum for each variable
-                         std::map<int, DataGlobalConstants::eResource> &ResourceTypes, // ResourceTypes for each variable
-                         Array1D_string &EndUses,                                      // EndUses for each variable
-                         Array1D_string &Groups,                                       // Groups for each variable
-                         Array1D_string &Names,                                        // Variable Names for each variable
-                         int &NumFound                                                 // Number Found
-=======
                          std::string const &ComponentType,                      // Given Component Type
                          std::string const &ComponentName,                      // Given Component Name (user defined)
                          Array1D_int &VarIndexes,                               // Variable Numbers
                          Array1D<OutputProcessor::VariableType> &VarTypes,      // Variable Types (1=integer, 2=real, 3=meter)
                          Array1D<OutputProcessor::TimeStepType> &TimeStepTypes, // Variable Index Types (1=Zone,2=HVAC)
                          Array1D<OutputProcessor::Unit> &unitsForVar,           // units from enum for each variable
-                         std::map<int, Constant::ResourceType> &ResourceTypes,  // ResourceTypes for each variable
+                         std::map<int, Constant::eResource> &ResourceTypes,     // ResourceTypes for each variable
                          Array1D_string &EndUses,                               // EndUses for each variable
                          Array1D_string &Groups,                                // Groups for each variable
                          Array1D_string &Names,                                 // Variable Names for each variable
                          int &NumFound                                          // Number Found
->>>>>>> c1b367a1
 )
 {
 
@@ -6930,12 +6916,8 @@
             TimeStepTypes(NumVariables) = op->RVariableTypes(Loop).timeStepType;
             unitsForVar(NumVariables) = op->RVariableTypes(Loop).units;
 
-<<<<<<< HEAD
-            ResourceTypes.at(NumVariables) = static_cast<DataGlobalConstants::eResource>(getEnumerationValue(
-                DataGlobalConstants::ResourceTypeNamesUC, UtilityRoutines::MakeUPPERCase(op->EnergyMeters(MeterPtr).ResourceType)));
-=======
-            ResourceTypes.at(NumVariables) = Constant::AssignResourceTypeNum(UtilityRoutines::MakeUPPERCase(op->EnergyMeters(MeterPtr).ResourceType));
->>>>>>> c1b367a1
+            ResourceTypes.at(NumVariables) = static_cast<Constant::eResource>(getEnumerationValue(
+                Constant::ResourceTypeNamesUC, UtilityRoutines::MakeUPPERCase(op->EnergyMeters(MeterPtr).ResourceType)));
 
             Names(NumVariables) = op->RVariableTypes(Loop).VarNameUC;
 
@@ -6965,31 +6947,17 @@
 }
 
 void GetMeteredVariables(EnergyPlusData &state,
-<<<<<<< HEAD
-                         std::string const &ComponentType,                             // Given Component Type
-                         std::string const &ComponentName,                             // Given Component Name (user defined)
-                         Array1D_int &VarIndexes,                                      // Variable Numbers
-                         Array1D<OutputProcessor::VariableType> &VarTypes,             // Variable Types (1=integer, 2=real, 3=meter)
-                         Array1D<OutputProcessor::TimeStepType> &TimeStepTypes,        // Variable Index Types (1=Zone,2=HVAC)
-                         Array1D<OutputProcessor::Unit> &unitsForVar,                  // units from enum for each variable
-                         std::map<int, DataGlobalConstants::eResource> &ResourceTypes, // ResourceTypes for each variable
-                         Array1D_string &EndUses,                                      // EndUses for each variable
-                         Array1D_string &Groups,                                       // Groups for each variable
-                         Array1D_string &Names,                                        // Variable Names for each variable
-                         Array1D_int &VarIDs                                           // Variable Report Numbers
-=======
                          std::string const &ComponentType,                      // Given Component Type
                          std::string const &ComponentName,                      // Given Component Name (user defined)
                          Array1D_int &VarIndexes,                               // Variable Numbers
                          Array1D<OutputProcessor::VariableType> &VarTypes,      // Variable Types (1=integer, 2=real, 3=meter)
                          Array1D<OutputProcessor::TimeStepType> &TimeStepTypes, // Variable Index Types (1=Zone,2=HVAC)
                          Array1D<OutputProcessor::Unit> &unitsForVar,           // units from enum for each variable
-                         std::map<int, Constant::ResourceType> &ResourceTypes,  // ResourceTypes for each variable
+                         std::map<int, Constant::eResource> &ResourceTypes,  // ResourceTypes for each variable
                          Array1D_string &EndUses,                               // EndUses for each variable
                          Array1D_string &Groups,                                // Groups for each variable
                          Array1D_string &Names,                                 // Variable Names for each variable
                          Array1D_int &VarIDs                                    // Variable Report Numbers
->>>>>>> c1b367a1
 )
 {
 
@@ -7031,12 +6999,8 @@
             TimeStepTypes(NumVariables) = op->RVariableTypes(Loop).timeStepType;
             unitsForVar(NumVariables) = op->RVariableTypes(Loop).units;
 
-<<<<<<< HEAD
-            ResourceTypes.at(NumVariables) = static_cast<DataGlobalConstants::eResource>(getEnumerationValue(
-                DataGlobalConstants::ResourceTypeNamesUC, UtilityRoutines::MakeUPPERCase(op->EnergyMeters(MeterPtr).ResourceType)));
-=======
-            ResourceTypes.at(NumVariables) = Constant::AssignResourceTypeNum(UtilityRoutines::MakeUPPERCase(op->EnergyMeters(MeterPtr).ResourceType));
->>>>>>> c1b367a1
+            ResourceTypes.at(NumVariables) = static_cast<Constant::eResource>(getEnumerationValue(
+                Constant::ResourceTypeNamesUC, UtilityRoutines::MakeUPPERCase(op->EnergyMeters(MeterPtr).ResourceType)));
             Names(NumVariables) = op->RVariableTypes(Loop).VarNameUC;
 
             for (MeterNum = 1; MeterNum <= NumOnMeterPtr; ++MeterNum) {
