// EnergyPlus, Copyright (c) 1996-2024, The Board of Trustees of the University of Illinois,
// The Regents of the University of California, through Lawrence Berkeley National Laboratory
// (subject to receipt of any required approvals from the U.S. Dept. of Energy), Oak Ridge
// National Laboratory, managed by UT-Battelle, Alliance for Sustainable Energy, LLC, and other
// contributors. All rights reserved.
//
// NOTICE: This Software was developed under funding from the U.S. Department of Energy and the
// U.S. Government consequently retains certain rights. As such, the U.S. Government has been
// granted for itself and others acting on its behalf a paid-up, nonexclusive, irrevocable,
// worldwide license in the Software to reproduce, distribute copies to the public, prepare
// derivative works, and perform publicly and display publicly, and to permit others to do so.
//
// Redistribution and use in source and binary forms, with or without modification, are permitted
// provided that the following conditions are met:
//
// (1) Redistributions of source code must retain the above copyright notice, this list of
//     conditions and the following disclaimer.
//
// (2) Redistributions in binary form must reproduce the above copyright notice, this list of
//     conditions and the following disclaimer in the documentation and/or other materials
//     provided with the distribution.
//
// (3) Neither the name of the University of California, Lawrence Berkeley National Laboratory,
//     the University of Illinois, U.S. Dept. of Energy nor the names of its contributors may be
//     used to endorse or promote products derived from this software without specific prior
//     written permission.
//
// (4) Use of EnergyPlus(TM) Name. If Licensee (i) distributes the software in stand-alone form
//     without changes from the version obtained under this License, or (ii) Licensee makes a
//     reference solely to the software portion of its product, Licensee must refer to the
//     software as "EnergyPlus version X" software, where "X" is the version number Licensee
//     obtained under this License and may not use a different name for the software. Except as
//     specifically required in this Section (4), Licensee shall not use in a company name, a
//     product name, in advertising, publicity, or other promotional activities any name, trade
//     name, trademark, logo, or other designation of "EnergyPlus", "E+", "e+" or confusingly
//     similar designation, without the U.S. Department of Energy's prior written consent.
//
// THIS SOFTWARE IS PROVIDED BY THE COPYRIGHT HOLDERS AND CONTRIBUTORS "AS IS" AND ANY EXPRESS OR
// IMPLIED WARRANTIES, INCLUDING, BUT NOT LIMITED TO, THE IMPLIED WARRANTIES OF MERCHANTABILITY
// AND FITNESS FOR A PARTICULAR PURPOSE ARE DISCLAIMED. IN NO EVENT SHALL THE COPYRIGHT OWNER OR
// CONTRIBUTORS BE LIABLE FOR ANY DIRECT, INDIRECT, INCIDENTAL, SPECIAL, EXEMPLARY, OR
// CONSEQUENTIAL DAMAGES (INCLUDING, BUT NOT LIMITED TO, PROCUREMENT OF SUBSTITUTE GOODS OR
// SERVICES; LOSS OF USE, DATA, OR PROFITS; OR BUSINESS INTERRUPTION) HOWEVER CAUSED AND ON ANY
// THEORY OF LIABILITY, WHETHER IN CONTRACT, STRICT LIABILITY, OR TORT (INCLUDING NEGLIGENCE OR
// OTHERWISE) ARISING IN ANY WAY OUT OF THE USE OF THIS SOFTWARE, EVEN IF ADVISED OF THE
// POSSIBILITY OF SUCH DAMAGE.

#ifndef SwimmingPool_hh_INCLUDED
#define SwimmingPool_hh_INCLUDED

// ObjexxFCL Headers
#include <ObjexxFCL/Array1D.hh>

// EnergyPlus Headers
#include <EnergyPlus/DataGlobals.hh>
#include <EnergyPlus/EnergyPlus.hh>
#include <EnergyPlus/PlantComponent.hh>

namespace EnergyPlus {

// Forward declarations
struct EnergyPlusData;

namespace SwimmingPool {

    struct SwimmingPoolData : PlantComponent
    {
        // Members
        // Input data
        std::string Name;                // name of swimming pool
        std::string SurfaceName;         // surface name of pool
        int SurfacePtr;                  // index to surface array
        std::string ZoneName;            // Name of zone the pool is in
        int ZonePtr;                     // Pointer to this zone in the Zone derived type
        std::string WaterInletNodeName;  // water inlet node name
        int WaterInletNode;              // water inlet node number
        std::string WaterOutletNodeName; // water outlet node name
        int WaterOutletNode;             // water outlet node number
        PlantLocation HWplantLoc;
        Real64 WaterVolFlowMax;              // maximum water flow rate for pool, m3/s
        Real64 WaterMassFlowRateMax;         // maximum water mass flow rate for pool, kg/s
        Real64 AvgDepth;                     // average depth of the pool, m
        Real64 ActivityFactor;               // Activity factor for the pool
        std::string ActivityFactorSchedName; // Activity factor schedule name
        int ActivityFactorSchedPtr;          // Activity factor schedule pointer
        Real64 CurActivityFactor;            // Current activity factor value
        int MakeupWaterSupplySchedPtr;       // Index to schedule for make-up water
        Real64 CurMakeupWaterTemp;           // Current makeup water temperature
        std::string CoverSchedName;          // Pool cover schedule name
        int CoverSchedPtr;                   // Index to pool cover schedule
        Real64 CurCoverSchedVal;             // Current cover schedule value based on schedule
        Real64 CoverEvapFactor;              // Pool cover evaporation factor
        Real64 CoverConvFactor;              // Pool cover convective factor
        Real64 CoverSWRadFactor;             // Pool cover short-wavelength radiation factor
        Real64 CoverLWRadFactor;             // Pool cover long-wavelength radiation factor
        Real64 CurCoverEvapFac;              // Current pool cover evaporation factor
        Real64 CurCoverConvFac;              // Current pool cover convective factor
        Real64 CurCoverSWRadFac;             // Current pool cover short-wavelength radiation factor
        Real64 CurCoverLWRadFac;             // Current pool cover long-wavelength radiation factor
        Real64 RadConvertToConvect;          // LW and SW radiation converted to convective gain by pool cover in W/m2
        Real64 MiscPowerFactor;              // Pool miscellaneous power equipment consumption coefficient in W/(kg/s)
        int SetPtTempSchedPtr;               // Schedule pointer for water setpoint temperature
        Real64 CurSetPtTemp;                 // Current water setpoint temperature
        Real64 MaxNumOfPeople;               // Number of people in the pool as defined by user input
        std::string PeopleSchedName;         // Name of people schedule
        int PeopleSchedPtr;                  // People schedule index
        std::string PeopleHeatGainSchedName; // Name of people heat gain schedule
        int PeopleHeatGainSchedPtr;          // People heat gain schedule index
        Real64 PeopleHeatGain;               // Current heat gain from people
        int GlycolIndex;                     // index in fluid property routines for water
        Real64 WaterMass;                    // pool water mass
        Real64 SatPressPoolWaterTemp;        // Saturation pressure at the pool water temperature
        Real64 PartPressZoneAirTemp;         // Partial pressure of water vapor in the air
        // Report data
        Real64 PoolWaterTemp;           // Average pool water temperature
        Real64 WaterInletTemp;          // water inlet temperature
        Real64 WaterOutletTemp;         // water outlet temperature
        Real64 WaterMassFlowRate;       // water mass flow rate
        Real64 MakeUpWaterMassFlowRate; // makeup water flow rate (addition to the pool)
        Real64 MakeUpWaterMass;         // makeup water mass added to pool
        Real64 MakeUpWaterVolFlowRate;  // makeup water volume flow rate
        Real64 MakeUpWaterVol;          // makeup water volume added to pool
        Real64 HeatPower;               // heating sent to pool in Watts
        Real64 HeatEnergy;              // heating sent to pool in Joules
        Real64 MiscEquipPower;          // power for miscellaneous pool equipment in Watts
        Real64 MiscEquipEnergy;         // energy for miscellaneous pool equipment in Joules
        Real64 RadConvertToConvectRep;  // LW and SW radiation converted to convective gain by pool cover (reporting) in W
        Real64 EvapHeatLossRate;        // Heat lost due to evaporation of pool water as a rate in Watts
        Real64 EvapEnergyLoss;          // Energy lost due to evaporation in Joules
        bool MyOneTimeFlag;
        bool MyEnvrnFlagGeneral;
        bool MyPlantScanFlagPool;
        Real64 QPoolSrcAvg;              // Average source over the time step for a particular radiant surface
        Real64 HeatTransCoefsAvg;        // Average denominator term over the time step for a particular pool
        Real64 ZeroPoolSourceSumHATsurf; // Equal to SumHATsurf for all the walls in a zone with no source
        // Record keeping variables used to calculate QRadSysSrcAvg locally
        Real64 LastQPoolSrc;       // Need to keep the last value in case we are still iterating
        Real64 LastHeatTransCoefs; // Need to keep the last value in case we are still iterating
        Real64 LastSysTimeElapsed; // Need to keep the last value in case we are still iterating
        Real64 LastTimeStepSys;    // Need to keep the last value in case we are still iterating

        // Default Constructor
        SwimmingPoolData()
            : SurfacePtr(0), ZonePtr(0), WaterInletNode(0), WaterOutletNode(0), HWplantLoc{}, WaterVolFlowMax(0.0), WaterMassFlowRateMax(0.0),
              AvgDepth(0.0), ActivityFactor(0.0), ActivityFactorSchedPtr(0), CurActivityFactor(0.0), MakeupWaterSupplySchedPtr(0),
              CurMakeupWaterTemp(0.0), CoverSchedPtr(0), CurCoverSchedVal(0.0), CoverEvapFactor(0.0), CoverConvFactor(0.0), CoverSWRadFactor(0.0),
              CoverLWRadFactor(0.0), CurCoverEvapFac(0.0), CurCoverConvFac(0.0), CurCoverSWRadFac(0.0), CurCoverLWRadFac(0.0),
              RadConvertToConvect(0.0), MiscPowerFactor(0.0), SetPtTempSchedPtr(0), CurSetPtTemp(23.0), MaxNumOfPeople(0.0), PeopleSchedPtr(0),
              PeopleHeatGainSchedPtr(0), PeopleHeatGain(0.0), GlycolIndex(0), WaterMass(0.0), SatPressPoolWaterTemp(0.0), PartPressZoneAirTemp(0.0),
              PoolWaterTemp(23.0), WaterInletTemp(0.0), WaterOutletTemp(0.0), WaterMassFlowRate(0.0), MakeUpWaterMassFlowRate(0.0),
              MakeUpWaterMass(0.0), MakeUpWaterVolFlowRate(0.0), MakeUpWaterVol(0.0), HeatPower(0.0), HeatEnergy(0.0), MiscEquipPower(0.0),
              MiscEquipEnergy(0.0), RadConvertToConvectRep(0.0), EvapHeatLossRate(0.0), EvapEnergyLoss(0.0), MyOneTimeFlag(true),
              MyEnvrnFlagGeneral(true), MyPlantScanFlagPool(true), QPoolSrcAvg(0.0), HeatTransCoefsAvg(0.0), ZeroPoolSourceSumHATsurf(0.0),
              LastQPoolSrc(0.0), LastHeatTransCoefs(0.0), LastSysTimeElapsed(0.0), LastTimeStepSys(0.0)
        {
        }

        static SwimmingPoolData *factory(EnergyPlusData &state, std::string const &objectName);

        void simulate([[maybe_unused]] EnergyPlusData &state,
                      const PlantLocation &calledFromLocation,
                      bool FirstHVACIteration,
                      Real64 &CurLoad,
                      bool RunFlag) override;

        void ErrorCheckSetupPoolSurface(
            EnergyPlusData &state, std::string_view Alpha1, std::string_view Alpha2, std::string_view cAlphaField2, bool &ErrorsFound);

        void initialize(EnergyPlusData &state, bool FirstHVACIteration // true during the first HVAC iteration
        );

        void setupOutputVars(EnergyPlusData &state);

        void initSwimmingPoolPlantLoopIndex(EnergyPlusData &state);

        void initSwimmingPoolPlantNodeFlow(EnergyPlusData &state) const;

        void calculate(EnergyPlusData &state);

        void calcMassFlowRate(EnergyPlusData &state,
                              Real64 &massFlowRate, // Mass Flow Rate (to be calculated)
                              Real64 TH22,          // Pool water temperature from previous time step
                              Real64 TLoopInletTemp //
        );

        void calcSwimmingPoolEvap(EnergyPlusData &state,
                                  Real64 &EvapRate, // Evaporation rate
                                  int SurfNum,      // Surface index
                                  Real64 MAT,       // mean air temperature
                                  Real64 HumRat     // zone air humidity ratio
        );

        void update(EnergyPlusData &state);

        void oneTimeInit(EnergyPlusData &state) override;

        void oneTimeInit_new(EnergyPlusData &state) override;

        void report(EnergyPlusData &state);
    };

    void GetSwimmingPool(EnergyPlusData &state);

    void UpdatePoolSourceValAvg(EnergyPlusData &state, bool &SwimmingPoolOn); // .TRUE. if the swimming pool has "run" this zone time step

    Real64 MakeUpWaterVolFlowFunct(Real64 MakeUpWaterMassFlowRate, Real64 Density);

    Real64 MakeUpWaterVolFunct(Real64 MakeUpWaterMass, Real64 Density);

} // namespace SwimmingPool

struct SwimmingPoolsData : BaseGlobalStruct
{

    // MODULE VARIABLE DECLARATIONS:
    int NumSwimmingPools = 0; // Number of swimming pools
    Array1D_bool CheckEquipName;
    bool getSwimmingPoolInput = true;
    Array1D<SwimmingPool::SwimmingPoolData> Pool;

    void init_state([[maybe_unused]] EnergyPlusData &state) override
    {
    }
<<<<<<< HEAD
        
=======

>>>>>>> 391ba016
    void clear_state() override
    {
        NumSwimmingPools = 0;
        getSwimmingPoolInput = true;
        CheckEquipName.deallocate();
        Pool.deallocate();
    }

    // Default Constructor
    SwimmingPoolsData() = default;
};
} // namespace EnergyPlus

#endif<|MERGE_RESOLUTION|>--- conflicted
+++ resolved
@@ -221,11 +221,7 @@
     void init_state([[maybe_unused]] EnergyPlusData &state) override
     {
     }
-<<<<<<< HEAD
-        
-=======
-
->>>>>>> 391ba016
+
     void clear_state() override
     {
         NumSwimmingPools = 0;
