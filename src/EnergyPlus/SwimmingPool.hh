// EnergyPlus, Copyright (c) 1996-2022, The Board of Trustees of the University of Illinois,
// The Regents of the University of California, through Lawrence Berkeley National Laboratory
// (subject to receipt of any required approvals from the U.S. Dept. of Energy), Oak Ridge
// National Laboratory, managed by UT-Battelle, Alliance for Sustainable Energy, LLC, and other
// contributors. All rights reserved.
//
// NOTICE: This Software was developed under funding from the U.S. Department of Energy and the
// U.S. Government consequently retains certain rights. As such, the U.S. Government has been
// granted for itself and others acting on its behalf a paid-up, nonexclusive, irrevocable,
// worldwide license in the Software to reproduce, distribute copies to the public, prepare
// derivative works, and perform publicly and display publicly, and to permit others to do so.
//
// Redistribution and use in source and binary forms, with or without modification, are permitted
// provided that the following conditions are met:
//
// (1) Redistributions of source code must retain the above copyright notice, this list of
//     conditions and the following disclaimer.
//
// (2) Redistributions in binary form must reproduce the above copyright notice, this list of
//     conditions and the following disclaimer in the documentation and/or other materials
//     provided with the distribution.
//
// (3) Neither the name of the University of California, Lawrence Berkeley National Laboratory,
//     the University of Illinois, U.S. Dept. of Energy nor the names of its contributors may be
//     used to endorse or promote products derived from this software without specific prior
//     written permission.
//
// (4) Use of EnergyPlus(TM) Name. If Licensee (i) distributes the software in stand-alone form
//     without changes from the version obtained under this License, or (ii) Licensee makes a
//     reference solely to the software portion of its product, Licensee must refer to the
//     software as "EnergyPlus version X" software, where "X" is the version number Licensee
//     obtained under this License and may not use a different name for the software. Except as
//     specifically required in this Section (4), Licensee shall not use in a company name, a
//     product name, in advertising, publicity, or other promotional activities any name, trade
//     name, trademark, logo, or other designation of "EnergyPlus", "E+", "e+" or confusingly
//     similar designation, without the U.S. Department of Energy's prior written consent.
//
// THIS SOFTWARE IS PROVIDED BY THE COPYRIGHT HOLDERS AND CONTRIBUTORS "AS IS" AND ANY EXPRESS OR
// IMPLIED WARRANTIES, INCLUDING, BUT NOT LIMITED TO, THE IMPLIED WARRANTIES OF MERCHANTABILITY
// AND FITNESS FOR A PARTICULAR PURPOSE ARE DISCLAIMED. IN NO EVENT SHALL THE COPYRIGHT OWNER OR
// CONTRIBUTORS BE LIABLE FOR ANY DIRECT, INDIRECT, INCIDENTAL, SPECIAL, EXEMPLARY, OR
// CONSEQUENTIAL DAMAGES (INCLUDING, BUT NOT LIMITED TO, PROCUREMENT OF SUBSTITUTE GOODS OR
// SERVICES; LOSS OF USE, DATA, OR PROFITS; OR BUSINESS INTERRUPTION) HOWEVER CAUSED AND ON ANY
// THEORY OF LIABILITY, WHETHER IN CONTRACT, STRICT LIABILITY, OR TORT (INCLUDING NEGLIGENCE OR
// OTHERWISE) ARISING IN ANY WAY OUT OF THE USE OF THIS SOFTWARE, EVEN IF ADVISED OF THE
// POSSIBILITY OF SUCH DAMAGE.

#ifndef SwimmingPool_hh_INCLUDED
#define SwimmingPool_hh_INCLUDED

// ObjexxFCL Headers
#include <ObjexxFCL/Array1D.hh>

// EnergyPlus Headers
#include <EnergyPlus/DataGlobals.hh>
#include <EnergyPlus/EnergyPlus.hh>
#include <EnergyPlus/PlantComponent.hh>

namespace EnergyPlus {

// Forward declarations
struct EnergyPlusData;

namespace SwimmingPool {

    struct SwimmingPoolData : PlantComponent
    {
        // Members
        // Input data
        std::string Name;                // name of swimming pool
        std::string SurfaceName;         // surface name of pool
        int SurfacePtr;                  // index to surface array
        std::string ZoneName;            // Name of zone the pool is in
        int ZonePtr;                     // Pointer to this zone in the Zone derived type
        std::string WaterInletNodeName;  // water inlet node name
        int WaterInletNode;              // water inlet node number
        std::string WaterOutletNodeName; // water outlet node name
        int WaterOutletNode;             // water outlet node number
        PlantLocation HWplantLoc{};
        Real64 WaterVolFlowMax;              // maximum water flow rate for pool, m3/s
        Real64 WaterMassFlowRateMax;         // maximum water mass flow rate for pool, kg/s
        Real64 AvgDepth;                     // average depth of the pool, m
        Real64 ActivityFactor;               // Activity factor for the pool
        std::string ActivityFactorSchedName; // Activity factor schedule name
        int ActivityFactorSchedPtr;          // Activity factor schedule pointer
        Real64 CurActivityFactor;            // Current activity factor value
        int MakeupWaterSupplySchedPtr;       // Index to schedule for make-up water
        Real64 CurMakeupWaterTemp;           // Current makeup water temperature
        std::string CoverSchedName;          // Pool cover schedule name
        int CoverSchedPtr;                   // Index to pool cover schedule
        Real64 CurCoverSchedVal;             // Current cover schedule value based on schedule
        Real64 CoverEvapFactor;              // Pool cover evaporation factor
        Real64 CoverConvFactor;              // Pool cover convective factor
        Real64 CoverSWRadFactor;             // Pool cover short-wavelength radiation factor
        Real64 CoverLWRadFactor;             // Pool cover long-wavelength radiation factor
        Real64 CurCoverEvapFac;              // Current pool cover evaporation factor
        Real64 CurCoverConvFac;              // Current pool cover convective factor
        Real64 CurCoverSWRadFac;             // Current pool cover short-wavelength radiation factor
        Real64 CurCoverLWRadFac;             // Current pool cover long-wavelength radiation factor
        Real64 RadConvertToConvect;          // LW and SW radiation converted to convective gain by pool cover in W/m2
        Real64 MiscPowerFactor;              // Pool miscellaneous power equipment consumption coefficient in W/(kg/s)
        int SetPtTempSchedPtr;               // Schedule pointer for water setpoint temperature
        Real64 CurSetPtTemp;                 // Current water setpoint temperature
        Real64 MaxNumOfPeople;               // Number of people in the pool as defined by user input
        std::string PeopleSchedName;         // Name of people schedule
        int PeopleSchedPtr;                  // People schedule index
        std::string PeopleHeatGainSchedName; // Name of people heat gain schedule
        int PeopleHeatGainSchedPtr;          // People heat gain schedule index
        Real64 PeopleHeatGain;               // Current heat gain from people
        int GlycolIndex;                     // index in fluid property routines for water
        Real64 WaterMass;                    // pool water mass
        Real64 SatPressPoolWaterTemp;        // Saturation pressure at the pool water temperature
        Real64 PartPressZoneAirTemp;         // Partial pressure of water vapor in the air
        // Report data
        Real64 PoolWaterTemp;           // Average pool water temperature
        Real64 WaterInletTemp;          // water inlet temperature
        Real64 WaterOutletTemp;         // water outlet temperature
        Real64 WaterMassFlowRate;       // water mass flow rate
        Real64 MakeUpWaterMassFlowRate; // makeup water flow rate (addition to the pool)
        Real64 MakeUpWaterMass;         // makeup water mass added to pool
        Real64 MakeUpWaterVolFlowRate;  // makeup water volume flow rate
        Real64 MakeUpWaterVol;          // makeup water volume added to pool
        Real64 HeatPower;               // heating sent to pool in Watts
        Real64 HeatEnergy;              // heating sent to pool in Joules
        Real64 MiscEquipPower;          // power for miscellaneous pool equipment in Watts
        Real64 MiscEquipEnergy;         // energy for miscellaneous pool equipment in Joules
        Real64 RadConvertToConvectRep;  // LW and SW radiation converted to convective gain by pool cover (reporting) in W
        Real64 EvapHeatLossRate;        // Heat lost due to evaporation of pool water as a rate in Watts
        Real64 EvapEnergyLoss;          // Energy lost due to evaporation in Joules
        bool MyOneTimeFlag;
        bool MyEnvrnFlagGeneral;
        bool MyPlantScanFlagPool;
        Array1D<Real64> QPoolSrcAvg;          // Average source over the time step for a particular radiant surface
        Array1D<Real64> HeatTransCoefsAvg;    // Average denominator term over the time step for a particular pool
        Array1D<Real64> ZeroSourceSumHATsurf; // Equal to SumHATsurf for all the walls in a zone with no source
        // Record keeping variables used to calculate QRadSysSrcAvg locally
        Array1D<Real64> LastQPoolSrc;       // Need to keep the last value in case we are still iterating
        Array1D<Real64> LastHeatTransCoefs; // Need to keep the last value in case we are still iterating
        Array1D<Real64> LastSysTimeElapsed; // Need to keep the last value in case we are still iterating
        Array1D<Real64> LastTimeStepSys;    // Need to keep the last value in case we are still iterating

        // Default Constructor
        SwimmingPoolData()
<<<<<<< HEAD
            : SurfacePtr(0), ZonePtr(0), WaterInletNode(0), WaterOutletNode(0),
              WaterVolFlowMax(0.0), WaterMassFlowRateMax(0.0), AvgDepth(0.0), ActivityFactor(0.0), ActivityFactorSchedPtr(0), CurActivityFactor(0.0),
              MakeupWaterSupplySchedPtr(0), CurMakeupWaterTemp(0.0), CoverSchedPtr(0), CurCoverSchedVal(0.0), CoverEvapFactor(0.0),
              CoverConvFactor(0.0), CoverSWRadFactor(0.0), CoverLWRadFactor(0.0), CurCoverEvapFac(0.0), CurCoverConvFac(0.0), CurCoverSWRadFac(0.0),
              CurCoverLWRadFac(0.0), RadConvertToConvect(0.0), MiscPowerFactor(0.0), SetPtTempSchedPtr(0), CurSetPtTemp(23.0), MaxNumOfPeople(0.0),
              PeopleSchedPtr(0), PeopleHeatGainSchedPtr(0), PeopleHeatGain(0.0), GlycolIndex(0), WaterMass(0.0), SatPressPoolWaterTemp(0.0),
              PartPressZoneAirTemp(0.0), PoolWaterTemp(23.0), WaterInletTemp(0.0), WaterOutletTemp(0.0), WaterMassFlowRate(0.0),
              MakeUpWaterMassFlowRate(0.0), MakeUpWaterMass(0.0), MakeUpWaterVolFlowRate(0.0), MakeUpWaterVol(0.0), HeatPower(0.0), HeatEnergy(0.0),
              MiscEquipPower(0.0), MiscEquipEnergy(0.0), RadConvertToConvectRep(0.0), EvapHeatLossRate(0.0), EvapEnergyLoss(0.0), MyOneTimeFlag(true),
              MyEnvrnFlagGeneral(true), MyPlantScanFlagPool(true)
=======
            : SurfacePtr(0), ZonePtr(0), WaterInletNode(0), WaterOutletNode(0), HWLoopNum(0), HWLoopSide(DataPlant::LoopSideLocation::Invalid),
              HWBranchNum(0), HWCompNum(0), WaterVolFlowMax(0.0), WaterMassFlowRateMax(0.0), AvgDepth(0.0), ActivityFactor(0.0),
              ActivityFactorSchedPtr(0), CurActivityFactor(0.0), MakeupWaterSupplySchedPtr(0), CurMakeupWaterTemp(0.0), CoverSchedPtr(0),
              CurCoverSchedVal(0.0), CoverEvapFactor(0.0), CoverConvFactor(0.0), CoverSWRadFactor(0.0), CoverLWRadFactor(0.0), CurCoverEvapFac(0.0),
              CurCoverConvFac(0.0), CurCoverSWRadFac(0.0), CurCoverLWRadFac(0.0), RadConvertToConvect(0.0), MiscPowerFactor(0.0),
              SetPtTempSchedPtr(0), CurSetPtTemp(23.0), MaxNumOfPeople(0.0), PeopleSchedPtr(0), PeopleHeatGainSchedPtr(0), PeopleHeatGain(0.0),
              GlycolIndex(0), WaterMass(0.0), SatPressPoolWaterTemp(0.0), PartPressZoneAirTemp(0.0), PoolWaterTemp(23.0), WaterInletTemp(0.0),
              WaterOutletTemp(0.0), WaterMassFlowRate(0.0), MakeUpWaterMassFlowRate(0.0), MakeUpWaterMass(0.0), MakeUpWaterVolFlowRate(0.0),
              MakeUpWaterVol(0.0), HeatPower(0.0), HeatEnergy(0.0), MiscEquipPower(0.0), MiscEquipEnergy(0.0), RadConvertToConvectRep(0.0),
              EvapHeatLossRate(0.0), EvapEnergyLoss(0.0), MyOneTimeFlag(true), MyEnvrnFlagGeneral(true), MyPlantScanFlagPool(true)
>>>>>>> 96bedded
        {
        }

        void simulate([[maybe_unused]] EnergyPlusData &state,
                      const PlantLocation &calledFromLocation,
                      bool FirstHVACIteration,
                      Real64 &CurLoad,
                      bool RunFlag) override;

        void ErrorCheckSetupPoolSurface(
            EnergyPlusData &state, std::string_view Alpha1, std::string_view Alpha2, std::string_view cAlphaField2, bool &ErrorsFound);

        void initialize(EnergyPlusData &state, bool FirstHVACIteration // true during the first HVAC iteration
        );

        void setupOutputVars(EnergyPlusData &state);

        void initSwimmingPoolPlantLoopIndex(EnergyPlusData &state);

        void initSwimmingPoolPlantNodeFlow(EnergyPlusData &state) const;

        void calculate(EnergyPlusData &state);

        void calcSwimmingPoolEvap(EnergyPlusData &state,
                                  Real64 &EvapRate, // Evaporation rate
                                  int SurfNum,      // Surface index
                                  Real64 MAT,       // mean air temperature
                                  Real64 HumRat     // zone air humidity ratio
        );

        void update(EnergyPlusData &state);

        void oneTimeInit(EnergyPlusData &state) override;

        void oneTimeInit_new(EnergyPlusData &state) override;
    };

    void GetSwimmingPool(EnergyPlusData &state);

    void SimSwimmingPool(EnergyPlusData &state, bool FirstHVACIteration);

    void UpdatePoolSourceValAvg(EnergyPlusData &state, bool &SwimmingPoolOn); // .TRUE. if the swimming pool has "run" this zone time step

    Real64 SumHATsurf(EnergyPlusData &state, int ZoneNum); // Zone number

    void ReportSwimmingPool(EnergyPlusData &state);

    Real64 MakeUpWaterVolFlowFunct(Real64 MakeUpWaterMassFlowRate, Real64 Density);

    Real64 MakeUpWaterVolFunct(Real64 MakeUpWaterMass, Real64 Density);

} // namespace SwimmingPool

struct SwimmingPoolsData : BaseGlobalStruct
{

    // MODULE VARIABLE DECLARATIONS:
    int NumSwimmingPools = 0; // Number of swimming pools
    Array1D_bool CheckEquipName;
    bool getSwimmingPoolInput = true;
    Array1D<SwimmingPool::SwimmingPoolData> Pool;

    void clear_state() override
    {
        NumSwimmingPools = 0;
        getSwimmingPoolInput = true;
        CheckEquipName.deallocate();
        Pool.deallocate();
    }

    // Default Constructor
    SwimmingPoolsData() = default;
};
} // namespace EnergyPlus

#endif<|MERGE_RESOLUTION|>--- conflicted
+++ resolved
@@ -141,7 +141,6 @@
 
         // Default Constructor
         SwimmingPoolData()
-<<<<<<< HEAD
             : SurfacePtr(0), ZonePtr(0), WaterInletNode(0), WaterOutletNode(0),
               WaterVolFlowMax(0.0), WaterMassFlowRateMax(0.0), AvgDepth(0.0), ActivityFactor(0.0), ActivityFactorSchedPtr(0), CurActivityFactor(0.0),
               MakeupWaterSupplySchedPtr(0), CurMakeupWaterTemp(0.0), CoverSchedPtr(0), CurCoverSchedVal(0.0), CoverEvapFactor(0.0),
@@ -152,18 +151,6 @@
               MakeUpWaterMassFlowRate(0.0), MakeUpWaterMass(0.0), MakeUpWaterVolFlowRate(0.0), MakeUpWaterVol(0.0), HeatPower(0.0), HeatEnergy(0.0),
               MiscEquipPower(0.0), MiscEquipEnergy(0.0), RadConvertToConvectRep(0.0), EvapHeatLossRate(0.0), EvapEnergyLoss(0.0), MyOneTimeFlag(true),
               MyEnvrnFlagGeneral(true), MyPlantScanFlagPool(true)
-=======
-            : SurfacePtr(0), ZonePtr(0), WaterInletNode(0), WaterOutletNode(0), HWLoopNum(0), HWLoopSide(DataPlant::LoopSideLocation::Invalid),
-              HWBranchNum(0), HWCompNum(0), WaterVolFlowMax(0.0), WaterMassFlowRateMax(0.0), AvgDepth(0.0), ActivityFactor(0.0),
-              ActivityFactorSchedPtr(0), CurActivityFactor(0.0), MakeupWaterSupplySchedPtr(0), CurMakeupWaterTemp(0.0), CoverSchedPtr(0),
-              CurCoverSchedVal(0.0), CoverEvapFactor(0.0), CoverConvFactor(0.0), CoverSWRadFactor(0.0), CoverLWRadFactor(0.0), CurCoverEvapFac(0.0),
-              CurCoverConvFac(0.0), CurCoverSWRadFac(0.0), CurCoverLWRadFac(0.0), RadConvertToConvect(0.0), MiscPowerFactor(0.0),
-              SetPtTempSchedPtr(0), CurSetPtTemp(23.0), MaxNumOfPeople(0.0), PeopleSchedPtr(0), PeopleHeatGainSchedPtr(0), PeopleHeatGain(0.0),
-              GlycolIndex(0), WaterMass(0.0), SatPressPoolWaterTemp(0.0), PartPressZoneAirTemp(0.0), PoolWaterTemp(23.0), WaterInletTemp(0.0),
-              WaterOutletTemp(0.0), WaterMassFlowRate(0.0), MakeUpWaterMassFlowRate(0.0), MakeUpWaterMass(0.0), MakeUpWaterVolFlowRate(0.0),
-              MakeUpWaterVol(0.0), HeatPower(0.0), HeatEnergy(0.0), MiscEquipPower(0.0), MiscEquipEnergy(0.0), RadConvertToConvectRep(0.0),
-              EvapHeatLossRate(0.0), EvapEnergyLoss(0.0), MyOneTimeFlag(true), MyEnvrnFlagGeneral(true), MyPlantScanFlagPool(true)
->>>>>>> 96bedded
         {
         }
 
