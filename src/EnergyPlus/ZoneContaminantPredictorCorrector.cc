// EnergyPlus, Copyright (c) 1996-2020, The Board of Trustees of the University of Illinois,
// The Regents of the University of California, through Lawrence Berkeley National Laboratory
// (subject to receipt of any required approvals from the U.S. Dept. of Energy), Oak Ridge
// National Laboratory, managed by UT-Battelle, Alliance for Sustainable Energy, LLC, and other
// contributors. All rights reserved.
//
// NOTICE: This Software was developed under funding from the U.S. Department of Energy and the
// U.S. Government consequently retains certain rights. As such, the U.S. Government has been
// granted for itself and others acting on its behalf a paid-up, nonexclusive, irrevocable,
// worldwide license in the Software to reproduce, distribute copies to the public, prepare
// derivative works, and perform publicly and display publicly, and to permit others to do so.
//
// Redistribution and use in source and binary forms, with or without modification, are permitted
// provided that the following conditions are met:
//
// (1) Redistributions of source code must retain the above copyright notice, this list of
//     conditions and the following disclaimer.
//
// (2) Redistributions in binary form must reproduce the above copyright notice, this list of
//     conditions and the following disclaimer in the documentation and/or other materials
//     provided with the distribution.
//
// (3) Neither the name of the University of California, Lawrence Berkeley National Laboratory,
//     the University of Illinois, U.S. Dept. of Energy nor the names of its contributors may be
//     used to endorse or promote products derived from this software without specific prior
//     written permission.
//
// (4) Use of EnergyPlus(TM) Name. If Licensee (i) distributes the software in stand-alone form
//     without changes from the version obtained under this License, or (ii) Licensee makes a
//     reference solely to the software portion of its product, Licensee must refer to the
//     software as "EnergyPlus version X" software, where "X" is the version number Licensee
//     obtained under this License and may not use a different name for the software. Except as
//     specifically required in this Section (4), Licensee shall not use in a company name, a
//     product name, in advertising, publicity, or other promotional activities any name, trade
//     name, trademark, logo, or other designation of "EnergyPlus", "E+", "e+" or confusingly
//     similar designation, without the U.S. Department of Energy's prior written consent.
//
// THIS SOFTWARE IS PROVIDED BY THE COPYRIGHT HOLDERS AND CONTRIBUTORS "AS IS" AND ANY EXPRESS OR
// IMPLIED WARRANTIES, INCLUDING, BUT NOT LIMITED TO, THE IMPLIED WARRANTIES OF MERCHANTABILITY
// AND FITNESS FOR A PARTICULAR PURPOSE ARE DISCLAIMED. IN NO EVENT SHALL THE COPYRIGHT OWNER OR
// CONTRIBUTORS BE LIABLE FOR ANY DIRECT, INDIRECT, INCIDENTAL, SPECIAL, EXEMPLARY, OR
// CONSEQUENTIAL DAMAGES (INCLUDING, BUT NOT LIMITED TO, PROCUREMENT OF SUBSTITUTE GOODS OR
// SERVICES; LOSS OF USE, DATA, OR PROFITS; OR BUSINESS INTERRUPTION) HOWEVER CAUSED AND ON ANY
// THEORY OF LIABILITY, WHETHER IN CONTRACT, STRICT LIABILITY, OR TORT (INCLUDING NEGLIGENCE OR
// OTHERWISE) ARISING IN ANY WAY OUT OF THE USE OF THIS SOFTWARE, EVEN IF ADVISED OF THE
// POSSIBILITY OF SUCH DAMAGE.

// C++ Headers
#include <cmath>

// ObjexxFCL Headers
#include <ObjexxFCL/Array.functions.hh>
#include <ObjexxFCL/Array1D.hh>
#include <ObjexxFCL/Fmath.hh>

// EnergyPlus Headers
#include <AirflowNetwork/Elements.hpp>
<<<<<<< HEAD
#include <EnergyPlus/Data/EnergyPlusData.hh>
=======
#include <EnergyPlus/AirflowNetworkBalanceManager.hh>
>>>>>>> e203f3f7
#include <EnergyPlus/DataContaminantBalance.hh>
#include <EnergyPlus/DataDefineEquip.hh>
#include <EnergyPlus/DataEnvironment.hh>
#include <EnergyPlus/DataGlobals.hh>
#include <EnergyPlus/DataHVACGlobals.hh>
#include <EnergyPlus/DataHeatBalFanSys.hh>
#include <EnergyPlus/DataHeatBalance.hh>
#include <EnergyPlus/DataIPShortCuts.hh>
#include <EnergyPlus/DataLoopNode.hh>
#include <EnergyPlus/DataPrecisionGlobals.hh>
#include <EnergyPlus/DataSurfaces.hh>
#include <EnergyPlus/DataZoneControls.hh>
#include <EnergyPlus/DataZoneEquipment.hh>
#include <EnergyPlus/General.hh>
#include <EnergyPlus/HeatBalanceInternalHeatGains.hh>
#include <EnergyPlus/HybridModel.hh>
#include <EnergyPlus/InputProcessing/InputProcessor.hh>
#include <EnergyPlus/InternalHeatGains.hh>
#include <EnergyPlus/OutputProcessor.hh>
#include <EnergyPlus/Psychrometrics.hh>
#include <EnergyPlus/ScheduleManager.hh>
#include <EnergyPlus/UtilityRoutines.hh>
#include <EnergyPlus/ZoneContaminantPredictorCorrector.hh>
#include <EnergyPlus/ZonePlenum.hh>
#include <EnergyPlus/ZoneTempPredictorCorrector.hh>

namespace EnergyPlus {
namespace ZoneContaminantPredictorCorrector {

    // MODULE INFORMATION:
    //       AUTHOR         Lixing Gu
    //       DATE WRITTEN   May, 2010
    //       MODIFIED       None
    //       RE-ENGINEERED  None

    // PURPOSE OF THIS MODULE:
    // This module contains routines to predict and correct zone contaminants.
    //  also includes zone contaminant controlling

    // METHODOLOGY EMPLOYED:
    // Similar apporach to ZoneTempPredictorCorrector

    // Using/Aliasing
    using namespace DataPrecisionGlobals;
    using namespace DataGlobals;
    using namespace DataHVACGlobals;
    using namespace DataHeatBalance;
    using namespace DataHeatBalFanSys;
    using DataEnvironment::OutBaroPress;
    using DataEnvironment::OutHumRat;
    using namespace Psychrometrics;
    using namespace DataZoneControls;
    using namespace DataContaminantBalance;
    using namespace HybridModel;
    using ScheduleManager::GetCurrentScheduleValue;
    using ZoneTempPredictorCorrector::DownInterpolate4HistoryValues;
    //  iGetZoneSetPoints, iPredictStep, iCorrectStep, &
    //                                        iPushZoneTimestepHistories, iRevertZoneTimestepHistories, &
    //                                        iPushSystemTimestepHistories,

<<<<<<< HEAD
    void ManageZoneContaminanUpdates(ZoneContaminantPredictorCorrectorData &dataZoneContaminantPredictorCorrector, int const UpdateType, // Can be iGetZoneSetPoints, iPredictStep, iCorrectStep
=======
    // Data
    // MODULE PARAMETER DEFINITIONS:
    // na

    // DERIVED TYPE DEFINITIONS:
    // INTERFACE BLOCK SPECIFICATIONS:
    // na

    // MODULE VARIABLE DECLARATIONS:

    bool GetZoneAirContamInputFlag(true); // True when need to get input
    int TotGCGenConstant(0);              // Number of constant generic contaminant sources and sinks
    int TotGCGenPDriven(0);               // Number of pressure driven generic contaminant sources and sinks
    int TotGCGenCutoff(0);                // Number of cutoff model generic contaminant sources and sinks
    int TotGCGenDecay(0);                 // Number of decay model generic contaminant sources and sinks
    int TotGCBLDiff(0);                   // Number of boudary layer diffusion generic contaminant model
    int TotGCDVS(0);                      // Number of deposition velocity sink generic contaminant model
    int TotGCDRS(0);                      // Number of deposition rate sink generic contaminant model

    // SUBROUTINE SPECIFICATIONS:

    // Functions

    void clear_state()
    {
        GetZoneAirContamInputFlag = true;
        TotGCGenConstant = 0;
        TotGCGenPDriven = 0;
        TotGCGenCutoff = 0;
        TotGCGenDecay = 0;
        TotGCBLDiff = 0;
        TotGCDVS = 0;
        TotGCDRS = 0;
        Contaminant.CO2Simulation = false;
        Contaminant.GenericContamSimulation = false;
    }

    void ManageZoneContaminanUpdates(ZonePlenumData &dataZonePlenum, int const UpdateType, // Can be iGetZoneSetPoints, iPredictStep, iCorrectStep
>>>>>>> e203f3f7
                                     bool const ShortenTimeStepSys,
                                     bool const UseZoneTimeStepHistory, // if true then use zone timestep history, if false use system time step
                                     Real64 const PriorTimeStep // the old value for timestep length is passed for possible use in interpolating
    )
    {

        // SUBROUTINE INFORMATION
        //       AUTHOR         Lixing Gu
        //       DATE WRITTEN   July, 2010
        //       MODIFIED       na

        // PURPOSE OF THIS SUBROUTINE:
        // This subroutine predicts or corrects the zone air temperature
        // depending on the simulation status and determines the correct
        // temperature setpoint for each zone from the schedule manager.
        // This module is revised from subroutine ManageZoneAirUpdates in
        // ZoneTempPredictorCorrector module.

        if (dataZoneContaminantPredictorCorrector.GetZoneAirContamInputFlag) {
            if (Contaminant.GenericContamSimulation) GetZoneContaminanInputs(dataZoneContaminantPredictorCorrector);
            GetZoneContaminanSetPoints();
            dataZoneContaminantPredictorCorrector.GetZoneAirContamInputFlag = false;
        }

        if (!Contaminant.SimulateContaminants) return;

        {
            auto const SELECT_CASE_var(UpdateType);

            if (SELECT_CASE_var == iGetZoneSetPoints) {
                InitZoneContSetPoints(dataZoneContaminantPredictorCorrector);

            } else if (SELECT_CASE_var == iPredictStep) {
                PredictZoneContaminants(ShortenTimeStepSys, UseZoneTimeStepHistory, PriorTimeStep);

            } else if (SELECT_CASE_var == iCorrectStep) {
                CorrectZoneContaminants(dataZonePlenum, ShortenTimeStepSys, UseZoneTimeStepHistory, PriorTimeStep);

            } else if (SELECT_CASE_var == iRevertZoneTimestepHistories) {
                RevertZoneTimestepHistories();

            } else if (SELECT_CASE_var == iPushZoneTimestepHistories) {
                PushZoneTimestepHistories();

            } else if (SELECT_CASE_var == iPushSystemTimestepHistories) {
                PushSystemTimestepHistories();
            }
        }
    }

    void GetZoneContaminanInputs(ZoneContaminantPredictorCorrectorData &dataZoneContaminantPredictorCorrector)
    {

        // SUBROUTINE INFORMATION:
        //       AUTHOR         Lixing Gu
        //       DATE WRITTEN   Dec. 2011
        //       MODIFIED       NA
        //       RE-ENGINEERED  na

        // PURPOSE OF THIS SUBROUTINE:
        // This subroutine gets the inputs related to generic contaminant internal gain.

        // METHODOLOGY EMPLOYED:
        // Uses the status flags to trigger events.

        // Using/Aliasing
        using namespace DataIPShortCuts;
        using DataSurfaces::ExternalEnvironment;
        using DataSurfaces::Surface;
        using General::FindNumberInList;
        using General::RoundSigDigits;
        using General::TrimSigDigits;
        using ScheduleManager::CheckScheduleValue;
        using ScheduleManager::CheckScheduleValueMinMax;
        using ScheduleManager::GetScheduleIndex;
        using ScheduleManager::GetScheduleMaxValue;
        using ScheduleManager::GetScheduleMinValue;

        // SUBROUTINE PARAMETER DEFINITIONS:
        static std::string const RoutineName("GetSourcesAndSinks: ");

        // SUBROUTINE LOCAL VARIABLE DECLARATIONS:
        Array1D_string AlphaName;
        Array1D<Real64> IHGNumbers;
        Real64 SchMin;
        Real64 SchMax;
        int NumAlpha;
        int NumNumber;
        int IOStat;
        int MaxAlpha;
        int MaxNumber;
        int Loop;
        int ZonePtr;
        static bool ErrorsFound(false);
        Array1D_bool RepVarSet;
        std::string CurrentModuleObject;

        RepVarSet.dimension(NumOfZones, true);

        MaxAlpha = -100;
        MaxNumber = -100;
        CurrentModuleObject = "ZoneContaminantSourceAndSink:Generic:Constant";
        inputProcessor->getObjectDefMaxArgs(CurrentModuleObject, Loop, NumAlpha, NumNumber);
        MaxAlpha = max(MaxAlpha, NumAlpha);
        MaxNumber = max(MaxNumber, NumNumber);
        CurrentModuleObject = "SurfaceContaminantSourceAndSink:Generic:PressureDriven";
        inputProcessor->getObjectDefMaxArgs(CurrentModuleObject, Loop, NumAlpha, NumNumber);
        MaxAlpha = max(MaxAlpha, NumAlpha);
        MaxNumber = max(MaxNumber, NumNumber);
        CurrentModuleObject = "ZoneContaminantSourceAndSink:Generic:CutoffModel";
        inputProcessor->getObjectDefMaxArgs(CurrentModuleObject, Loop, NumAlpha, NumNumber);
        MaxAlpha = max(MaxAlpha, NumAlpha);
        MaxNumber = max(MaxNumber, NumNumber);
        CurrentModuleObject = "ZoneContaminantSourceAndSink:Generic:DecaySource";
        inputProcessor->getObjectDefMaxArgs(CurrentModuleObject, Loop, NumAlpha, NumNumber);
        MaxAlpha = max(MaxAlpha, NumAlpha);
        MaxNumber = max(MaxNumber, NumNumber);
        CurrentModuleObject = "SurfaceContaminantSourceAndSink:Generic:BoundaryLayerDiffusion";
        inputProcessor->getObjectDefMaxArgs(CurrentModuleObject, Loop, NumAlpha, NumNumber);
        MaxAlpha = max(MaxAlpha, NumAlpha);
        MaxNumber = max(MaxNumber, NumNumber);
        CurrentModuleObject = "SurfaceContaminantSourceAndSink:Generic:DepositionVelocitySink";
        inputProcessor->getObjectDefMaxArgs(CurrentModuleObject, Loop, NumAlpha, NumNumber);
        MaxAlpha = max(MaxAlpha, NumAlpha);
        MaxNumber = max(MaxNumber, NumNumber);
        CurrentModuleObject = "ZoneContaminantSourceAndSink:Generic:DepositionRateSink";
        inputProcessor->getObjectDefMaxArgs(CurrentModuleObject, Loop, NumAlpha, NumNumber);
        MaxAlpha = max(MaxAlpha, NumAlpha);
        MaxNumber = max(MaxNumber, NumNumber);
        IHGNumbers.allocate(MaxNumber);
        AlphaName.allocate(MaxAlpha);
        IHGNumbers = 0.0;
        AlphaName = "";

        CurrentModuleObject = "ZoneContaminantSourceAndSink:Generic:Constant";
        dataZoneContaminantPredictorCorrector.TotGCGenConstant = inputProcessor->getNumObjectsFound(CurrentModuleObject);
        ZoneContamGenericConstant.allocate(dataZoneContaminantPredictorCorrector.TotGCGenConstant);

        for (Loop = 1; Loop <= dataZoneContaminantPredictorCorrector.TotGCGenConstant; ++Loop) {
            AlphaName = "";
            IHGNumbers = 0.0;
            inputProcessor->getObjectItem(CurrentModuleObject,
                                          Loop,
                                          AlphaName,
                                          NumAlpha,
                                          IHGNumbers,
                                          NumNumber,
                                          IOStat,
                                          lNumericFieldBlanks,
                                          lAlphaFieldBlanks,
                                          cAlphaFieldNames,
                                          cNumericFieldNames);
            UtilityRoutines::IsNameEmpty(AlphaName(1), CurrentModuleObject, ErrorsFound);
            ZoneContamGenericConstant(Loop).Name = AlphaName(1);

            ZoneContamGenericConstant(Loop).ZoneName = AlphaName(2);
            ZoneContamGenericConstant(Loop).ActualZoneNum = UtilityRoutines::FindItemInList(AlphaName(2), Zone);
            if (ZoneContamGenericConstant(Loop).ActualZoneNum == 0) {
                ShowSevereError(RoutineName + CurrentModuleObject + "=\"" + AlphaName(1) + "\", invalid " + cAlphaFieldNames(2) +
                                " entered=" + AlphaName(2));
                ErrorsFound = true;
            }

            ZoneContamGenericConstant(Loop).GCGenerateRateSchedPtr = GetScheduleIndex(AlphaName(3));
            if (ZoneContamGenericConstant(Loop).GCGenerateRateSchedPtr == 0) {
                if (lAlphaFieldBlanks(3)) {
                    ShowSevereError(RoutineName + CurrentModuleObject + "=\"" + AlphaName(1) + "\", " + cAlphaFieldNames(3) + " is required.");
                } else {
                    ShowSevereError(RoutineName + CurrentModuleObject + "=\"" + AlphaName(1) + "\", invalid " + cAlphaFieldNames(3) +
                                    " entered=" + AlphaName(3));
                }
                ErrorsFound = true;
            } else { // check min/max on schedule
                SchMin = GetScheduleMinValue(ZoneContamGenericConstant(Loop).GCGenerateRateSchedPtr);
                SchMax = GetScheduleMaxValue(ZoneContamGenericConstant(Loop).GCGenerateRateSchedPtr);
                if (SchMin < 0.0 || SchMax < 0.0) {
                    if (SchMin < 0.0) {
                        ShowSevereError(RoutineName + CurrentModuleObject + "=\"" + AlphaName(1) + "\", " + cAlphaFieldNames(3) +
                                        ", minimum is < 0.0");
                        ShowContinueError("Schedule=\"" + AlphaName(3) + "\". Minimum is [" + RoundSigDigits(SchMin, 1) +
                                          "]. Values must be >= 0.0.");
                        ErrorsFound = true;
                    }
                    if (SchMax < 0.0) {
                        ShowSevereError(RoutineName + CurrentModuleObject + "=\"" + AlphaName(1) + "\", " + cAlphaFieldNames(3) +
                                        ", maximum is < 0.0");
                        ShowContinueError("Schedule=\"" + AlphaName(3) + "\". Maximum is [" + RoundSigDigits(SchMax, 1) +
                                          "]. Values must be >= 0.0.");
                        ErrorsFound = true;
                    }
                }
            }

            ZoneContamGenericConstant(Loop).GCGenerateRate = IHGNumbers(1);
            ZoneContamGenericConstant(Loop).GCRemovalCoef = IHGNumbers(2);

            ZoneContamGenericConstant(Loop).GCRemovalCoefSchedPtr = GetScheduleIndex(AlphaName(4));
            if (ZoneContamGenericConstant(Loop).GCRemovalCoefSchedPtr == 0) {
                if (lAlphaFieldBlanks(3)) {
                    ShowSevereError(RoutineName + CurrentModuleObject + "=\"" + AlphaName(1) + "\", " + cAlphaFieldNames(4) + " is required.");
                } else {
                    ShowSevereError(RoutineName + CurrentModuleObject + "=\"" + AlphaName(1) + "\", invalid " + cAlphaFieldNames(4) +
                                    " entered=" + AlphaName(4));
                }
                ErrorsFound = true;
            } else { // check min/max on schedule
                SchMin = GetScheduleMinValue(ZoneContamGenericConstant(Loop).GCRemovalCoefSchedPtr);
                SchMax = GetScheduleMaxValue(ZoneContamGenericConstant(Loop).GCRemovalCoefSchedPtr);
                if (SchMin < 0.0 || SchMax < 0.0) {
                    if (SchMin < 0.0) {
                        ShowSevereError(RoutineName + CurrentModuleObject + "=\"" + AlphaName(1) + "\", " + cAlphaFieldNames(4) +
                                        ", minimum is < 0.0");
                        ShowContinueError("Schedule=\"" + AlphaName(4) + "\". Minimum is [" + RoundSigDigits(SchMin, 1) +
                                          "]. Values must be >= 0.0.");
                        ErrorsFound = true;
                    }
                    if (SchMax < 0.0) {
                        ShowSevereError(RoutineName + CurrentModuleObject + "=\"" + AlphaName(1) + "\", " + cAlphaFieldNames(4) +
                                        ", maximum is < 0.0");
                        ShowContinueError("Schedule=\"" + AlphaName(4) + "\". Maximum is [" + RoundSigDigits(SchMax, 1) +
                                          "]. Values must be >= 0.0.");
                        ErrorsFound = true;
                    }
                }
            }

            if (ZoneContamGenericConstant(Loop).ActualZoneNum <= 0) continue; // Error, will be caught and terminated later

            // Object report variables
            SetupOutputVariable("Generic Air Contaminant Constant Source Generation Volume Flow Rate",
                                OutputProcessor::Unit::m3_s,
                                ZoneContamGenericConstant(Loop).GCGenRate,
                                "Zone",
                                "Average",
                                ZoneContamGenericConstant(Loop).Name);

            // Zone total report variables
            ZonePtr = ZoneContamGenericConstant(Loop).ActualZoneNum;
            if (RepVarSet(ZonePtr)) {
                RepVarSet(ZonePtr) = false;
                SetupOutputVariable("Zone Generic Air Contaminant Generation Volume Flow Rate",
                                    OutputProcessor::Unit::m3_s,
                                    ZnRpt(ZonePtr).GCRate,
                                    "Zone",
                                    "Average",
                                    Zone(ZonePtr).Name);
            }
            SetupZoneInternalGain(ZonePtr,
                                  "ZoneContaminantSourceAndSink:GenericContaminant",
                                  ZoneContamGenericConstant(Loop).Name,
                                  IntGainTypeOf_ZoneContaminantSourceAndSinkGenericContam,
                                  nullptr,
                                  nullptr,
                                  nullptr,
                                  nullptr,
                                  nullptr,
                                  nullptr,
                                  &ZoneContamGenericConstant(Loop).GCGenRate);
        }

        CurrentModuleObject = "SurfaceContaminantSourceAndSink:Generic:PressureDriven";
        dataZoneContaminantPredictorCorrector.TotGCGenPDriven = inputProcessor->getNumObjectsFound(CurrentModuleObject);
        ZoneContamGenericPDriven.allocate(dataZoneContaminantPredictorCorrector.TotGCGenPDriven);

        for (Loop = 1; Loop <= dataZoneContaminantPredictorCorrector.TotGCGenPDriven; ++Loop) {
            AlphaName = "";
            IHGNumbers = 0.0;
            inputProcessor->getObjectItem(CurrentModuleObject,
                                          Loop,
                                          AlphaName,
                                          NumAlpha,
                                          IHGNumbers,
                                          NumNumber,
                                          IOStat,
                                          lNumericFieldBlanks,
                                          lAlphaFieldBlanks,
                                          cAlphaFieldNames,
                                          cNumericFieldNames);
            UtilityRoutines::IsNameEmpty(AlphaName(1), CurrentModuleObject, ErrorsFound);
            ZoneContamGenericPDriven(Loop).Name = AlphaName(1);

            ZoneContamGenericPDriven(Loop).SurfName = AlphaName(2);
            ZoneContamGenericPDriven(Loop).SurfNum =
                UtilityRoutines::FindItemInList(AlphaName(2), AirflowNetwork::MultizoneSurfaceData, &AirflowNetwork::MultizoneSurfaceProp::SurfName);
            if (ZoneContamGenericPDriven(Loop).SurfNum == 0) {
                ShowSevereError(RoutineName + CurrentModuleObject + "=\"" + AlphaName(1) + "\", invalid " + cAlphaFieldNames(2) +
                                " entered=" + AlphaName(2));
                ShowContinueError("which is not listed in AirflowNetwork:MultiZone:Surface.");
                ErrorsFound = true;
            }
            // Ensure external surface
            if (ZoneContamGenericPDriven(Loop).SurfNum > 0 &&
                Surface(AirflowNetwork::MultizoneSurfaceData(ZoneContamGenericPDriven(Loop).SurfNum).SurfNum).ExtBoundCond != ExternalEnvironment) {
                ShowSevereError(RoutineName + CurrentModuleObject + "=\"" + AlphaName(1) + ". The entered surface (" + AlphaName(2) +
                                ") is not an exterior surface");
                ErrorsFound = true;
            }

            ZoneContamGenericPDriven(Loop).GCGenRateCoefSchedPtr = GetScheduleIndex(AlphaName(3));
            if (ZoneContamGenericPDriven(Loop).GCGenRateCoefSchedPtr == 0) {
                if (lAlphaFieldBlanks(3)) {
                    ShowSevereError(RoutineName + CurrentModuleObject + "=\"" + AlphaName(1) + "\", " + cAlphaFieldNames(3) + " is required.");
                } else {
                    ShowSevereError(RoutineName + CurrentModuleObject + "=\"" + AlphaName(1) + "\", invalid " + cAlphaFieldNames(3) +
                                    " entered=" + AlphaName(3));
                }
                ErrorsFound = true;
            } else { // check min/max on schedule
                SchMin = GetScheduleMinValue(ZoneContamGenericPDriven(Loop).GCGenRateCoefSchedPtr);
                SchMax = GetScheduleMaxValue(ZoneContamGenericPDriven(Loop).GCGenRateCoefSchedPtr);
                if (SchMin < 0.0 || SchMax < 0.0) {
                    if (SchMin < 0.0) {
                        ShowSevereError(RoutineName + CurrentModuleObject + "=\"" + AlphaName(1) + "\", " + cAlphaFieldNames(3) +
                                        ", minimum is < 0.0");
                        ShowContinueError("Schedule=\"" + AlphaName(3) + "\". Minimum is [" + RoundSigDigits(SchMin, 1) +
                                          "]. Values must be >= 0.0.");
                        ErrorsFound = true;
                    }
                    if (SchMax < 0.0) {
                        ShowSevereError(RoutineName + CurrentModuleObject + "=\"" + AlphaName(1) + "\", " + cAlphaFieldNames(3) +
                                        ", maximum is < 0.0");
                        ShowContinueError("Schedule=\"" + AlphaName(3) + "\". Maximum is [" + RoundSigDigits(SchMax, 1) +
                                          "]. Values must be >= 0.0.");
                        ErrorsFound = true;
                    }
                }
            }

            ZoneContamGenericPDriven(Loop).GCGenRateCoef = IHGNumbers(1);
            if (IHGNumbers(1) < 0.0) {
                ShowSevereError(RoutineName + "Negative values are not allowed for " + cNumericFieldNames(1) + " in " + CurrentModuleObject + " = " +
                                AlphaName(1));
                ShowContinueError("The input value is " + RoundSigDigits(IHGNumbers(1), 2));
                ErrorsFound = true;
            }

            ZoneContamGenericPDriven(Loop).GCExpo = IHGNumbers(2);
            if (IHGNumbers(2) <= 0.0) {
                ShowSevereError(RoutineName + "Negative or zero value is not allowed for " + cNumericFieldNames(2) + " in " + CurrentModuleObject +
                                " = " + AlphaName(1));
                ShowContinueError("The input value is " + RoundSigDigits(IHGNumbers(2), 2));
                ErrorsFound = true;
            }
            if (IHGNumbers(2) > 1.0) {
                ShowSevereError(RoutineName + "The value greater than 1.0 is not allowed for " + cNumericFieldNames(2) + " in " +
                                CurrentModuleObject + " = " + AlphaName(1));
                ShowContinueError("The input value is " + RoundSigDigits(IHGNumbers(2), 2));
                ErrorsFound = true;
            }

            // Object report variables
            SetupOutputVariable("Generic Air Contaminant Pressure Driven Generation Volume Flow Rate",
                                OutputProcessor::Unit::m3_s,
                                ZoneContamGenericPDriven(Loop).GCGenRate,
                                "Zone",
                                "Average",
                                ZoneContamGenericPDriven(Loop).Name);

            if (ZoneContamGenericPDriven(Loop).SurfNum > 0) {
                ZonePtr = Surface(AirflowNetwork::MultizoneSurfaceData(ZoneContamGenericPDriven(Loop).SurfNum).SurfNum).Zone;
            } else {
                ZonePtr = 0;
            }
            // Zone total report variables
            if (ZonePtr > 0 && RepVarSet(ZonePtr)) {
                RepVarSet(ZonePtr) = false;
                SetupOutputVariable("Zone Generic Air Contaminant Generation Volume Flow Rate",
                                    OutputProcessor::Unit::m3_s,
                                    ZnRpt(ZonePtr).GCRate,
                                    "Zone",
                                    "Average",
                                    Zone(ZonePtr).Name);
            }
            if (ZonePtr > 0)
                SetupZoneInternalGain(ZonePtr,
                                      "ZoneContaminantSourceAndSink:GenericContaminant",
                                      ZoneContamGenericPDriven(Loop).Name,
                                      IntGainTypeOf_ZoneContaminantSourceAndSinkGenericContam,
                                      nullptr,
                                      nullptr,
                                      nullptr,
                                      nullptr,
                                      nullptr,
                                      nullptr,
                                      &ZoneContamGenericPDriven(Loop).GCGenRate);
        }

        CurrentModuleObject = "ZoneContaminantSourceAndSink:Generic:CutoffModel";
        dataZoneContaminantPredictorCorrector.TotGCGenCutoff = inputProcessor->getNumObjectsFound(CurrentModuleObject);
        ZoneContamGenericCutoff.allocate(dataZoneContaminantPredictorCorrector.TotGCGenCutoff);

        for (Loop = 1; Loop <= dataZoneContaminantPredictorCorrector.TotGCGenCutoff; ++Loop) {
            AlphaName = "";
            IHGNumbers = 0.0;
            inputProcessor->getObjectItem(CurrentModuleObject,
                                          Loop,
                                          AlphaName,
                                          NumAlpha,
                                          IHGNumbers,
                                          NumNumber,
                                          IOStat,
                                          lNumericFieldBlanks,
                                          lAlphaFieldBlanks,
                                          cAlphaFieldNames,
                                          cNumericFieldNames);
            UtilityRoutines::IsNameEmpty(AlphaName(1), CurrentModuleObject, ErrorsFound);
            ZoneContamGenericCutoff(Loop).Name = AlphaName(1);

            ZoneContamGenericCutoff(Loop).ZoneName = AlphaName(2);
            ZoneContamGenericCutoff(Loop).ActualZoneNum = UtilityRoutines::FindItemInList(AlphaName(2), Zone);
            if (ZoneContamGenericCutoff(Loop).ActualZoneNum == 0) {
                ShowSevereError(RoutineName + CurrentModuleObject + "=\"" + AlphaName(1) + "\", invalid " + cAlphaFieldNames(2) +
                                " entered=" + AlphaName(2));
                ErrorsFound = true;
            }

            ZoneContamGenericCutoff(Loop).GCGenerateRateSchedPtr = GetScheduleIndex(AlphaName(3));
            if (ZoneContamGenericCutoff(Loop).GCGenerateRateSchedPtr == 0) {
                if (lAlphaFieldBlanks(3)) {
                    ShowSevereError(RoutineName + CurrentModuleObject + "=\"" + AlphaName(1) + "\", " + cAlphaFieldNames(3) + " is required.");
                } else {
                    ShowSevereError(RoutineName + CurrentModuleObject + "=\"" + AlphaName(1) + "\", invalid " + cAlphaFieldNames(3) +
                                    " entered=" + AlphaName(3));
                }
                ErrorsFound = true;
            } else { // check min/max on schedule
                SchMin = GetScheduleMinValue(ZoneContamGenericCutoff(Loop).GCGenerateRateSchedPtr);
                SchMax = GetScheduleMaxValue(ZoneContamGenericCutoff(Loop).GCGenerateRateSchedPtr);
                if (SchMin < 0.0 || SchMax < 0.0) {
                    if (SchMin < 0.0) {
                        ShowSevereError(RoutineName + CurrentModuleObject + "=\"" + AlphaName(1) + "\", " + cAlphaFieldNames(3) +
                                        ", minimum is < 0.0");
                        ShowContinueError("Schedule=\"" + AlphaName(3) + "\". Minimum is [" + RoundSigDigits(SchMin, 1) +
                                          "]. Values must be >= 0.0.");
                        ErrorsFound = true;
                    }
                    if (SchMax < 0.0) {
                        ShowSevereError(RoutineName + CurrentModuleObject + "=\"" + AlphaName(1) + "\", " + cAlphaFieldNames(3) +
                                        ", maximum is < 0.0");
                        ShowContinueError("Schedule=\"" + AlphaName(3) + "\". Maximum is [" + RoundSigDigits(SchMax, 1) +
                                          "]. Values must be >= 0.0.");
                        ErrorsFound = true;
                    }
                }
            }

            ZoneContamGenericCutoff(Loop).GCGenerateRate = IHGNumbers(1);
            ZoneContamGenericCutoff(Loop).GCCutoffValue = IHGNumbers(2);

            if (IHGNumbers(1) < 0.0) {
                ShowSevereError(RoutineName + "Negative values are not allowed for " + cNumericFieldNames(1) + " in " + CurrentModuleObject + " = " +
                                AlphaName(1));
                ShowContinueError("The input value is " + RoundSigDigits(IHGNumbers(1), 2));
                ErrorsFound = true;
            }
            if (IHGNumbers(2) <= 0.0) {
                ShowSevereError(RoutineName + "Negative values or zero are not allowed for " + cNumericFieldNames(2) + " in " + CurrentModuleObject +
                                " = " + AlphaName(1));
                ShowContinueError("The input value is " + RoundSigDigits(IHGNumbers(2), 2));
                ErrorsFound = true;
            }

            // Object report variables
            SetupOutputVariable("Generic Air Contaminant Cutoff Model Generation Volume Flow Rate",
                                OutputProcessor::Unit::m3_s,
                                ZoneContamGenericCutoff(Loop).GCGenRate,
                                "Zone",
                                "Average",
                                ZoneContamGenericCutoff(Loop).Name);

            // Zone total report variables
            ZonePtr = ZoneContamGenericCutoff(Loop).ActualZoneNum;
            if (RepVarSet(ZonePtr)) {
                RepVarSet(ZonePtr) = false;
                SetupOutputVariable("Zone Generic Air Contaminant Generation Volume Flow Rate",
                                    OutputProcessor::Unit::m3_s,
                                    ZnRpt(ZonePtr).GCRate,
                                    "Zone",
                                    "Average",
                                    Zone(ZonePtr).Name);
            }
            SetupZoneInternalGain(ZonePtr,
                                  "ZoneContaminantSourceAndSink:GenericContaminant",
                                  ZoneContamGenericCutoff(Loop).Name,
                                  IntGainTypeOf_ZoneContaminantSourceAndSinkGenericContam,
                                  nullptr,
                                  nullptr,
                                  nullptr,
                                  nullptr,
                                  nullptr,
                                  nullptr,
                                  &ZoneContamGenericCutoff(Loop).GCGenRate);
        }

        CurrentModuleObject = "ZoneContaminantSourceAndSink:Generic:DecaySource";
        dataZoneContaminantPredictorCorrector.TotGCGenDecay = inputProcessor->getNumObjectsFound(CurrentModuleObject);
        ZoneContamGenericDecay.allocate(dataZoneContaminantPredictorCorrector.TotGCGenDecay);

        for (Loop = 1; Loop <= dataZoneContaminantPredictorCorrector.TotGCGenDecay; ++Loop) {
            AlphaName = "";
            IHGNumbers = 0.0;
            inputProcessor->getObjectItem(CurrentModuleObject,
                                          Loop,
                                          AlphaName,
                                          NumAlpha,
                                          IHGNumbers,
                                          NumNumber,
                                          IOStat,
                                          lNumericFieldBlanks,
                                          lAlphaFieldBlanks,
                                          cAlphaFieldNames,
                                          cNumericFieldNames);
            UtilityRoutines::IsNameEmpty(AlphaName(1), CurrentModuleObject, ErrorsFound);
            ZoneContamGenericDecay(Loop).Name = AlphaName(1);

            ZoneContamGenericDecay(Loop).ZoneName = AlphaName(2);
            ZoneContamGenericDecay(Loop).ActualZoneNum = UtilityRoutines::FindItemInList(AlphaName(2), Zone);
            if (ZoneContamGenericDecay(Loop).ActualZoneNum == 0) {
                ShowSevereError(RoutineName + CurrentModuleObject + "=\"" + AlphaName(1) + "\", invalid " + cAlphaFieldNames(2) +
                                " entered=" + AlphaName(2));
                ErrorsFound = true;
            }

            ZoneContamGenericDecay(Loop).GCEmiRateSchedPtr = GetScheduleIndex(AlphaName(3));
            if (ZoneContamGenericDecay(Loop).GCEmiRateSchedPtr == 0) {
                if (lAlphaFieldBlanks(3)) {
                    ShowSevereError(RoutineName + CurrentModuleObject + "=\"" + AlphaName(1) + "\", " + cAlphaFieldNames(3) + " is required.");
                } else {
                    ShowSevereError(RoutineName + CurrentModuleObject + "=\"" + AlphaName(1) + "\", invalid " + cAlphaFieldNames(3) +
                                    " entered=" + AlphaName(3));
                }
                ErrorsFound = true;
            } else { // check min/max on schedule
                SchMin = GetScheduleMinValue(ZoneContamGenericDecay(Loop).GCEmiRateSchedPtr);
                SchMax = GetScheduleMaxValue(ZoneContamGenericDecay(Loop).GCEmiRateSchedPtr);
                if (SchMin < 0.0 || SchMax < 0.0) {
                    if (SchMin < 0.0) {
                        ShowSevereError(RoutineName + CurrentModuleObject + "=\"" + AlphaName(1) + "\", " + cAlphaFieldNames(3) +
                                        ", minimum is < 0.0");
                        ShowContinueError("Schedule=\"" + AlphaName(3) + "\". Minimum is [" + RoundSigDigits(SchMin, 1) +
                                          "]. Values must be >= 0.0.");
                        ErrorsFound = true;
                    }
                    if (SchMax < 0.0) {
                        ShowSevereError(RoutineName + CurrentModuleObject + "=\"" + AlphaName(1) + "\", " + cAlphaFieldNames(3) +
                                        ", maximum is < 0.0");
                        ShowContinueError("Schedule=\"" + AlphaName(3) + "\". Maximum is [" + RoundSigDigits(SchMax, 1) +
                                          "]. Values must be >= 0.0.");
                        ErrorsFound = true;
                    }
                }
            }

            ZoneContamGenericDecay(Loop).GCInitEmiRate = IHGNumbers(1);
            ZoneContamGenericDecay(Loop).GCDelayTime = IHGNumbers(2);

            if (IHGNumbers(1) < 0.0) {
                ShowSevereError(RoutineName + "Negative values are not allowed for " + cNumericFieldNames(1) + " in " + CurrentModuleObject + " = " +
                                AlphaName(1));
                ShowContinueError("The input value is " + RoundSigDigits(IHGNumbers(1), 2));
                ErrorsFound = true;
            }
            if (IHGNumbers(2) <= 0.0) {
                ShowSevereError(RoutineName + "Negative values or zero are not allowed for " + cNumericFieldNames(2) + " in " + CurrentModuleObject +
                                " = " + AlphaName(1));
                ShowContinueError("The input value is " + RoundSigDigits(IHGNumbers(2), 2));
                ErrorsFound = true;
            }

            // Object report variables
            SetupOutputVariable("Generic Air Contaminant Decay Model Generation Volume Flow Rate",
                                OutputProcessor::Unit::m3_s,
                                ZoneContamGenericDecay(Loop).GCGenRate,
                                "Zone",
                                "Average",
                                ZoneContamGenericDecay(Loop).Name);
            SetupOutputVariable("Generic Air Contaminant Decay Model Generation Emission Start Elapsed Time",
                                OutputProcessor::Unit::s,
                                ZoneContamGenericDecay(Loop).GCTime,
                                "Zone",
                                "Average",
                                ZoneContamGenericDecay(Loop).Name);

            // Zone total report variables
            ZonePtr = ZoneContamGenericDecay(Loop).ActualZoneNum;
            if (RepVarSet(ZonePtr)) {
                RepVarSet(ZonePtr) = false;
                SetupOutputVariable("Zone Generic Air Contaminant Generation Volume Flow Rate",
                                    OutputProcessor::Unit::m3_s,
                                    ZnRpt(ZonePtr).GCRate,
                                    "Zone",
                                    "Average",
                                    Zone(ZonePtr).Name);
            }
            SetupZoneInternalGain(ZonePtr,
                                  "ZoneContaminantSourceAndSink:GenericContaminant",
                                  ZoneContamGenericDecay(Loop).Name,
                                  IntGainTypeOf_ZoneContaminantSourceAndSinkGenericContam,
                                  nullptr,
                                  nullptr,
                                  nullptr,
                                  nullptr,
                                  nullptr,
                                  nullptr,
                                  &ZoneContamGenericDecay(Loop).GCGenRate);
        }

        CurrentModuleObject = "SurfaceContaminantSourceAndSink:Generic:BoundaryLayerDiffusion";
        dataZoneContaminantPredictorCorrector.TotGCBLDiff = inputProcessor->getNumObjectsFound(CurrentModuleObject);
        ZoneContamGenericBLDiff.allocate(dataZoneContaminantPredictorCorrector.TotGCBLDiff);

        for (Loop = 1; Loop <= dataZoneContaminantPredictorCorrector.TotGCBLDiff; ++Loop) {
            AlphaName = "";
            IHGNumbers = 0.0;
            inputProcessor->getObjectItem(CurrentModuleObject,
                                          Loop,
                                          AlphaName,
                                          NumAlpha,
                                          IHGNumbers,
                                          NumNumber,
                                          IOStat,
                                          lNumericFieldBlanks,
                                          lAlphaFieldBlanks,
                                          cAlphaFieldNames,
                                          cNumericFieldNames);
            UtilityRoutines::IsNameEmpty(AlphaName(1), CurrentModuleObject, ErrorsFound);
            ZoneContamGenericBLDiff(Loop).Name = AlphaName(1);

            ZoneContamGenericBLDiff(Loop).SurfName = AlphaName(2);
            ZoneContamGenericBLDiff(Loop).SurfNum = UtilityRoutines::FindItemInList(AlphaName(2), Surface);
            if (ZoneContamGenericBLDiff(Loop).SurfNum == 0) {
                ShowSevereError(RoutineName + CurrentModuleObject + "=\"" + AlphaName(1) + "\", invalid " + cAlphaFieldNames(2) +
                                " entered=" + AlphaName(2));
                ErrorsFound = true;
            }

            ZoneContamGenericBLDiff(Loop).GCTranCoefSchedPtr = GetScheduleIndex(AlphaName(3));
            if (ZoneContamGenericBLDiff(Loop).GCTranCoefSchedPtr == 0) {
                if (lAlphaFieldBlanks(3)) {
                    ShowSevereError(RoutineName + CurrentModuleObject + "=\"" + AlphaName(1) + "\", " + cAlphaFieldNames(3) + " is required.");
                } else {
                    ShowSevereError(RoutineName + CurrentModuleObject + "=\"" + AlphaName(1) + "\", invalid " + cAlphaFieldNames(3) +
                                    " entered=" + AlphaName(3));
                }
                ErrorsFound = true;
            } else { // check min/max on schedule
                SchMin = GetScheduleMinValue(ZoneContamGenericBLDiff(Loop).GCTranCoefSchedPtr);
                SchMax = GetScheduleMaxValue(ZoneContamGenericBLDiff(Loop).GCTranCoefSchedPtr);
                if (SchMin < 0.0 || SchMax < 0.0) {
                    if (SchMin < 0.0) {
                        ShowSevereError(RoutineName + CurrentModuleObject + "=\"" + AlphaName(1) + "\", " + cAlphaFieldNames(3) +
                                        ", minimum is < 0.0");
                        ShowContinueError("Schedule=\"" + AlphaName(3) + "\". Minimum is [" + RoundSigDigits(SchMin, 1) +
                                          "]. Values must be >= 0.0.");
                        ErrorsFound = true;
                    }
                    if (SchMax < 0.0) {
                        ShowSevereError(RoutineName + CurrentModuleObject + "=\"" + AlphaName(1) + "\", " + cAlphaFieldNames(3) +
                                        ", maximum is < 0.0");
                        ShowContinueError("Schedule=\"" + AlphaName(3) + "\". Maximum is [" + RoundSigDigits(SchMax, 1) +
                                          "]. Values must be >= 0.0.");
                        ErrorsFound = true;
                    }
                }
            }

            ZoneContamGenericBLDiff(Loop).GCTranCoef = IHGNumbers(1);
            ZoneContamGenericBLDiff(Loop).GCHenryCoef = IHGNumbers(2);
            if (IHGNumbers(1) < 0.0) {
                ShowSevereError(RoutineName + "Negative values are not allowed for " + cNumericFieldNames(1) + " in " + CurrentModuleObject + " = " +
                                AlphaName(1));
                ShowContinueError("The input value is " + RoundSigDigits(IHGNumbers(1), 2));
                ErrorsFound = true;
            }
            if (IHGNumbers(2) <= 0.0) {
                ShowSevereError(RoutineName + "Negative values or zero are not allowed for " + cNumericFieldNames(2) + " in " + CurrentModuleObject +
                                " = " + AlphaName(1));
                ShowContinueError("The input value is " + RoundSigDigits(IHGNumbers(2), 2));
                ErrorsFound = true;
            }

            // Object report variables
            SetupOutputVariable("Generic Air Contaminant Boundary Layer Diffusion Generation Volume Flow Rate",
                                OutputProcessor::Unit::m3_s,
                                ZoneContamGenericBLDiff(Loop).GCGenRate,
                                "Zone",
                                "Average",
                                ZoneContamGenericBLDiff(Loop).Name);
            if (ZoneContamGenericBLDiff(Loop).SurfNum > 0) {
                SetupOutputVariable("Generic Air Contaminant Boundary Layer Diffusion Inside Face Concentration",
                                    OutputProcessor::Unit::ppm,
                                    Surface(ZoneContamGenericBLDiff(Loop).SurfNum).GenericContam,
                                    "Zone",
                                    "Average",
                                    ZoneContamGenericBLDiff(Loop).SurfName);
            }

            ZonePtr = Surface(ZoneContamGenericBLDiff(Loop).SurfNum).Zone;
            // Zone total report variables
            if (RepVarSet(ZonePtr)) {
                RepVarSet(ZonePtr) = false;
                SetupOutputVariable("Zone Generic Air Contaminant Generation Volume Flow Rate",
                                    OutputProcessor::Unit::m3_s,
                                    ZnRpt(ZonePtr).GCRate,
                                    "Zone",
                                    "Average",
                                    Zone(ZonePtr).Name);
            }
            SetupZoneInternalGain(ZonePtr,
                                  "ZoneContaminantSourceAndSink:GenericContaminant",
                                  ZoneContamGenericBLDiff(Loop).Name,
                                  IntGainTypeOf_ZoneContaminantSourceAndSinkGenericContam,
                                  nullptr,
                                  nullptr,
                                  nullptr,
                                  nullptr,
                                  nullptr,
                                  nullptr,
                                  &ZoneContamGenericBLDiff(Loop).GCGenRate);
        }

        CurrentModuleObject = "SurfaceContaminantSourceAndSink:Generic:DepositionVelocitySink";
        dataZoneContaminantPredictorCorrector.TotGCDVS = inputProcessor->getNumObjectsFound(CurrentModuleObject);
        ZoneContamGenericDVS.allocate(dataZoneContaminantPredictorCorrector.TotGCDVS);

        for (Loop = 1; Loop <= dataZoneContaminantPredictorCorrector.TotGCDVS; ++Loop) {
            AlphaName = "";
            IHGNumbers = 0.0;
            inputProcessor->getObjectItem(CurrentModuleObject,
                                          Loop,
                                          AlphaName,
                                          NumAlpha,
                                          IHGNumbers,
                                          NumNumber,
                                          IOStat,
                                          lNumericFieldBlanks,
                                          lAlphaFieldBlanks,
                                          cAlphaFieldNames,
                                          cNumericFieldNames);
            UtilityRoutines::IsNameEmpty(AlphaName(1), CurrentModuleObject, ErrorsFound);
            ZoneContamGenericDVS(Loop).Name = AlphaName(1);

            ZoneContamGenericDVS(Loop).SurfName = AlphaName(2);
            ZoneContamGenericDVS(Loop).SurfNum = UtilityRoutines::FindItemInList(AlphaName(2), Surface);
            if (ZoneContamGenericDVS(Loop).SurfNum == 0) {
                ShowSevereError(RoutineName + CurrentModuleObject + "=\"" + AlphaName(1) + "\", invalid " + cAlphaFieldNames(2) +
                                " entered=" + AlphaName(2));
                ErrorsFound = true;
            }

            ZoneContamGenericDVS(Loop).GCDepoVeloPtr = GetScheduleIndex(AlphaName(3));
            if (ZoneContamGenericDVS(Loop).GCDepoVeloPtr == 0) {
                if (lAlphaFieldBlanks(3)) {
                    ShowSevereError(RoutineName + CurrentModuleObject + "=\"" + AlphaName(1) + "\", " + cAlphaFieldNames(3) + " is required.");
                } else {
                    ShowSevereError(RoutineName + CurrentModuleObject + "=\"" + AlphaName(1) + "\", invalid " + cAlphaFieldNames(3) +
                                    " entered=" + AlphaName(3));
                }
                ErrorsFound = true;
            } else { // check min/max on schedule
                SchMin = GetScheduleMinValue(ZoneContamGenericDVS(Loop).GCDepoVeloPtr);
                SchMax = GetScheduleMaxValue(ZoneContamGenericDVS(Loop).GCDepoVeloPtr);
                if (SchMin < 0.0 || SchMax < 0.0) {
                    if (SchMin < 0.0) {
                        ShowSevereError(RoutineName + CurrentModuleObject + "=\"" + AlphaName(1) + "\", " + cAlphaFieldNames(3) +
                                        ", minimum is < 0.0");
                        ShowContinueError("Schedule=\"" + AlphaName(3) + "\". Minimum is [" + RoundSigDigits(SchMin, 1) +
                                          "]. Values must be >= 0.0.");
                        ErrorsFound = true;
                    }
                    if (SchMax < 0.0) {
                        ShowSevereError(RoutineName + CurrentModuleObject + "=\"" + AlphaName(1) + "\", " + cAlphaFieldNames(3) +
                                        ", maximum is < 0.0");
                        ShowContinueError("Schedule=\"" + AlphaName(3) + "\". Maximum is [" + RoundSigDigits(SchMax, 1) +
                                          "]. Values must be >= 0.0.");
                        ErrorsFound = true;
                    }
                }
            }

            ZoneContamGenericDVS(Loop).GCDepoVelo = IHGNumbers(1);
            if (IHGNumbers(1) < 0.0) {
                ShowSevereError(RoutineName + "Negative values are not allowed for " + cNumericFieldNames(1) + " in " + CurrentModuleObject + " = " +
                                AlphaName(1));
                ShowContinueError("The input value is " + RoundSigDigits(IHGNumbers(1), 2));
                ErrorsFound = true;
            }

            // Object report variables
            SetupOutputVariable("Generic Air Contaminant Deposition Velocity Removal Volume Flow Rate",
                                OutputProcessor::Unit::m3_s,
                                ZoneContamGenericDVS(Loop).GCGenRate,
                                "Zone",
                                "Average",
                                ZoneContamGenericDVS(Loop).Name);

            ZonePtr = Surface(ZoneContamGenericDVS(Loop).SurfNum).Zone;
            // Zone total report variables
            if (RepVarSet(ZonePtr)) {
                RepVarSet(ZonePtr) = false;
                SetupOutputVariable("Zone Generic Air Contaminant Generation Volume Flow Rate",
                                    OutputProcessor::Unit::m3_s,
                                    ZnRpt(ZonePtr).GCRate,
                                    "Zone",
                                    "Average",
                                    Zone(ZonePtr).Name);
            }
            SetupZoneInternalGain(ZonePtr,
                                  "ZoneContaminantSourceAndSink:GenericContaminant",
                                  ZoneContamGenericDVS(Loop).Name,
                                  IntGainTypeOf_ZoneContaminantSourceAndSinkGenericContam,
                                  nullptr,
                                  nullptr,
                                  nullptr,
                                  nullptr,
                                  nullptr,
                                  nullptr,
                                  &ZoneContamGenericDVS(Loop).GCGenRate);
        }

        CurrentModuleObject = "ZoneContaminantSourceAndSink:Generic:DepositionRateSink";
        dataZoneContaminantPredictorCorrector.TotGCDRS = inputProcessor->getNumObjectsFound(CurrentModuleObject);
        ZoneContamGenericDRS.allocate(dataZoneContaminantPredictorCorrector.TotGCDRS);

        for (Loop = 1; Loop <= dataZoneContaminantPredictorCorrector.TotGCDRS; ++Loop) {
            AlphaName = "";
            IHGNumbers = 0.0;
            inputProcessor->getObjectItem(CurrentModuleObject,
                                          Loop,
                                          AlphaName,
                                          NumAlpha,
                                          IHGNumbers,
                                          NumNumber,
                                          IOStat,
                                          lNumericFieldBlanks,
                                          lAlphaFieldBlanks,
                                          cAlphaFieldNames,
                                          cNumericFieldNames);
            UtilityRoutines::IsNameEmpty(AlphaName(1), CurrentModuleObject, ErrorsFound);
            ZoneContamGenericDRS(Loop).Name = AlphaName(1);

            ZoneContamGenericDRS(Loop).ZoneName = AlphaName(2);
            ZoneContamGenericDRS(Loop).ActualZoneNum = UtilityRoutines::FindItemInList(AlphaName(2), Zone);
            if (ZoneContamGenericDRS(Loop).ActualZoneNum == 0) {
                ShowSevereError(RoutineName + CurrentModuleObject + "=\"" + AlphaName(1) + "\", invalid " + cAlphaFieldNames(2) +
                                " entered=" + AlphaName(2));
                ErrorsFound = true;
            }

            ZoneContamGenericDRS(Loop).GCDepoRatePtr = GetScheduleIndex(AlphaName(3));
            if (ZoneContamGenericDRS(Loop).GCDepoRatePtr == 0) {
                if (lAlphaFieldBlanks(3)) {
                    ShowSevereError(RoutineName + CurrentModuleObject + "=\"" + AlphaName(1) + "\", " + cAlphaFieldNames(3) + " is required.");
                } else {
                    ShowSevereError(RoutineName + CurrentModuleObject + "=\"" + AlphaName(1) + "\", invalid " + cAlphaFieldNames(3) +
                                    " entered=" + AlphaName(3));
                }
                ErrorsFound = true;
            } else { // check min/max on schedule
                SchMin = GetScheduleMinValue(ZoneContamGenericDRS(Loop).GCDepoRatePtr);
                SchMax = GetScheduleMaxValue(ZoneContamGenericDRS(Loop).GCDepoRatePtr);
                if (SchMin < 0.0 || SchMax < 0.0) {
                    if (SchMin < 0.0) {
                        ShowSevereError(RoutineName + CurrentModuleObject + "=\"" + AlphaName(1) + "\", " + cAlphaFieldNames(3) +
                                        ", minimum is < 0.0");
                        ShowContinueError("Schedule=\"" + AlphaName(3) + "\". Minimum is [" + RoundSigDigits(SchMin, 1) +
                                          "]. Values must be >= 0.0.");
                        ErrorsFound = true;
                    }
                    if (SchMax < 0.0) {
                        ShowSevereError(RoutineName + CurrentModuleObject + "=\"" + AlphaName(1) + "\", " + cAlphaFieldNames(3) +
                                        ", maximum is < 0.0");
                        ShowContinueError("Schedule=\"" + AlphaName(3) + "\". Maximum is [" + RoundSigDigits(SchMax, 1) +
                                          "]. Values must be >= 0.0.");
                        ErrorsFound = true;
                    }
                }
            }

            ZoneContamGenericDRS(Loop).GCDepoRate = IHGNumbers(1);

            if (IHGNumbers(1) < 0.0) {
                ShowSevereError(RoutineName + "Negative values are not allowed for " + cNumericFieldNames(1) + " in " + CurrentModuleObject + " = " +
                                AlphaName(1));
                ShowContinueError("The input value is " + RoundSigDigits(IHGNumbers(1), 2));
                ErrorsFound = true;
            }

            // Object report variables
            SetupOutputVariable("Generic Air Contaminant Deposition Rate Removal Volume Flow Rate",
                                OutputProcessor::Unit::m3_s,
                                ZoneContamGenericDRS(Loop).GCGenRate,
                                "Zone",
                                "Average",
                                ZoneContamGenericDRS(Loop).Name);

            ZonePtr = ZoneContamGenericDRS(Loop).ActualZoneNum;
            // Zone total report variables
            if (RepVarSet(ZonePtr)) {
                RepVarSet(ZonePtr) = false;
                SetupOutputVariable("Zone Generic Air Contaminant Generation Volume Flow Rate",
                                    OutputProcessor::Unit::m3_s,
                                    ZnRpt(ZonePtr).GCRate,
                                    "Zone",
                                    "Average",
                                    Zone(ZonePtr).Name);
            }
            SetupZoneInternalGain(ZonePtr,
                                  "ZoneContaminantSourceAndSink:GenericContaminant",
                                  ZoneContamGenericDRS(Loop).Name,
                                  IntGainTypeOf_ZoneContaminantSourceAndSinkGenericContam,
                                  nullptr,
                                  nullptr,
                                  nullptr,
                                  nullptr,
                                  nullptr,
                                  nullptr,
                                  &ZoneContamGenericDRS(Loop).GCGenRate);
        }

        RepVarSet.deallocate();
        IHGNumbers.deallocate();
        AlphaName.deallocate();

        if (ErrorsFound) {
            ShowFatalError("Errors getting Zone Contaminant Sources and Sinks input data.  Preceding condition(s) cause termination.");
        }
    }

    void GetZoneContaminanSetPoints()
    {

        // SUBROUTINE INFORMATION:
        //       AUTHOR         Lixing Gu
        //       DATE WRITTEN   May 2010
        //       MODIFIED       NA
        //       RE-ENGINEERED  na

        // PURPOSE OF THIS SUBROUTINE:
        // This subroutine gets the inputs related to contaminant control.

        // METHODOLOGY EMPLOYED:
        // Uses the status flags to trigger events.

        // Using/Aliasing
        using namespace DataIPShortCuts;
        using General::TrimSigDigits;
        using ScheduleManager::CheckScheduleValue;
        using ScheduleManager::CheckScheduleValueMinMax;
        using ScheduleManager::GetScheduleIndex;
        using ScheduleManager::GetScheduleMaxValue;
        using ScheduleManager::GetScheduleMinValue;

        // SUBROUTINE LOCAL VARIABLE DECLARATIONS:
        int ContControlledZoneNum; // The Splitter that you are currently loading input into
        int NumAlphas;
        int NumNums;
        int IOStat;
        static bool ErrorsFound(false);
        bool ValidScheduleType;

        struct NeededControlTypes
        {
            // Members
            Array1D_bool MustHave; // 4= the four control types
            Array1D_bool DidHave;

            // Default Constructor
            NeededControlTypes() : MustHave(4, false), DidHave(4, false)
            {
            }
        };

        struct NeededComfortControlTypes
        {
            // Members
            Array1D_bool MustHave; // 4= the four control types
            Array1D_bool DidHave;

            // Default Constructor
            NeededComfortControlTypes() : MustHave(12, false), DidHave(12, false)
            {
            }
        };

        cCurrentModuleObject = "ZoneControl:ContaminantController";
        NumContControlledZones = inputProcessor->getNumObjectsFound(cCurrentModuleObject);

        if (NumContControlledZones > 0) {
            ContaminantControlledZone.allocate(NumContControlledZones);
        }

        for (ContControlledZoneNum = 1; ContControlledZoneNum <= NumContControlledZones; ++ContControlledZoneNum) {
            inputProcessor->getObjectItem(cCurrentModuleObject,
                                          ContControlledZoneNum,
                                          cAlphaArgs,
                                          NumAlphas,
                                          rNumericArgs,
                                          NumNums,
                                          IOStat,
                                          lNumericFieldBlanks,
                                          lAlphaFieldBlanks,
                                          cAlphaFieldNames,
                                          cNumericFieldNames);
            UtilityRoutines::IsNameEmpty(cAlphaArgs(1), cCurrentModuleObject, ErrorsFound);

            ContaminantControlledZone(ContControlledZoneNum).Name = cAlphaArgs(1);
            ContaminantControlledZone(ContControlledZoneNum).ZoneName = cAlphaArgs(2);
            ContaminantControlledZone(ContControlledZoneNum).ActualZoneNum = UtilityRoutines::FindItemInList(cAlphaArgs(2), Zone);
            if (ContaminantControlledZone(ContControlledZoneNum).ActualZoneNum == 0) {
                ShowSevereError(cCurrentModuleObject + "=\"" + cAlphaArgs(1) + "\" invalid " + cAlphaFieldNames(2) + "=\"" + cAlphaArgs(2) +
                                "\" not found.");
                ErrorsFound = true;
            } else {
                //      Zone(ContaminantControlledZone(ContControlledZoneNum)%ActualZoneNum)%TempControlledZoneIndex = ContControlledZoneNum
            }

            ContaminantControlledZone(ContControlledZoneNum).AvaiSchedule = cAlphaArgs(3);
            if (lAlphaFieldBlanks(3)) {
                ContaminantControlledZone(ContControlledZoneNum).AvaiSchedPtr = ScheduleAlwaysOn; // (Returns 1.0)
            } else {
                ContaminantControlledZone(ContControlledZoneNum).AvaiSchedPtr = GetScheduleIndex(cAlphaArgs(3));
                if (ContaminantControlledZone(ContControlledZoneNum).AvaiSchedPtr == 0) {
                    ShowSevereError(cCurrentModuleObject + "=\"" + cAlphaArgs(1) + "\" invalid " + cAlphaFieldNames(3) + "=\"" + cAlphaArgs(3) +
                                    "\" not found.");
                    ErrorsFound = true;
                } else {
                    // Check validity of control types.
                    ValidScheduleType = CheckScheduleValueMinMax(ContaminantControlledZone(ContControlledZoneNum).AvaiSchedPtr, ">=", 0.0, "<=", 1.0);
                    if (!ValidScheduleType) {
                        ShowSevereError(cCurrentModuleObject + "=\"" + cAlphaArgs(1) + "\" invalid range " + cAlphaFieldNames(3) + "=\"" +
                                        cAlphaArgs(3) + "\"");
                        ShowContinueError("..contains values outside of range [0,1].");
                        ErrorsFound = true;
                    } else {
                        Zone(ContaminantControlledZone(ContControlledZoneNum).ActualZoneNum).ZoneContamControllerSchedIndex =
                            ContaminantControlledZone(ContControlledZoneNum).AvaiSchedPtr;
                    }
                }
            }

            ContaminantControlledZone(ContControlledZoneNum).SetPointSchedName = cAlphaArgs(4);
            ContaminantControlledZone(ContControlledZoneNum).SPSchedIndex = GetScheduleIndex(cAlphaArgs(4));
            if (ContaminantControlledZone(ContControlledZoneNum).SPSchedIndex == 0) {
                ShowSevereError(cCurrentModuleObject + "=\"" + cAlphaArgs(1) + "\" invalid " + cAlphaFieldNames(4) + "=\"" + cAlphaArgs(4) +
                                "\" not found.");
                ErrorsFound = true;
            } else {
                // Check validity of control types.
                ValidScheduleType = CheckScheduleValueMinMax(ContaminantControlledZone(ContControlledZoneNum).SPSchedIndex, ">=", 0.0, "<=", 2000.0);
                if (!ValidScheduleType) {
                    ShowSevereError(cCurrentModuleObject + "=\"" + cAlphaArgs(1) + "\" invalid range " + cAlphaFieldNames(4) + "=\"" + cAlphaArgs(4) +
                                    "\"");
                    ShowContinueError("..contains values outside of range [0,2000 ppm].");
                    ErrorsFound = true;
                }
            }

            ContaminantControlledZone(ContControlledZoneNum).ZoneMinCO2SchedName = cAlphaArgs(5);
            ContaminantControlledZone(ContControlledZoneNum).ZoneMinCO2SchedIndex = GetScheduleIndex(cAlphaArgs(5));
            if (ContaminantControlledZone(ContControlledZoneNum).ZoneMinCO2SchedIndex > 0) {
                // Check validity of control types.
                ValidScheduleType =
                    CheckScheduleValueMinMax(ContaminantControlledZone(ContControlledZoneNum).ZoneMinCO2SchedIndex, ">=", 0.0, "<=", 2000.0);
                if (!ValidScheduleType) {
                    ShowSevereError(cCurrentModuleObject + "=\"" + cAlphaArgs(1) + "\" invalid range " + cAlphaFieldNames(5) + "=\"" + cAlphaArgs(5) +
                                    "\"");
                    ShowContinueError("..contains values outside of range [0,2000 ppm].");
                    ErrorsFound = true;
                } else {
                    Zone(ContaminantControlledZone(ContControlledZoneNum).ActualZoneNum).ZoneMinCO2SchedIndex =
                        ContaminantControlledZone(ContControlledZoneNum).ZoneMinCO2SchedIndex;
                }
            }

            ContaminantControlledZone(ContControlledZoneNum).ZoneMaxCO2SchedName = cAlphaArgs(6);
            ContaminantControlledZone(ContControlledZoneNum).ZoneMaxCO2SchedIndex = GetScheduleIndex(cAlphaArgs(6));
            if (ContaminantControlledZone(ContControlledZoneNum).ZoneMaxCO2SchedIndex > 0) {
                // Check validity of control types.
                ValidScheduleType =
                    CheckScheduleValueMinMax(ContaminantControlledZone(ContControlledZoneNum).ZoneMaxCO2SchedIndex, ">=", 0.0, "<=", 2000.0);
                if (!ValidScheduleType) {
                    ShowSevereError(cCurrentModuleObject + "=\"" + cAlphaArgs(1) + "\" invalid range " + cAlphaFieldNames(6) + "=\"" + cAlphaArgs(6) +
                                    "\"");
                    ShowContinueError("..contains values outside of range [0,2000 ppm].");
                    ErrorsFound = true;
                } else {
                    Zone(ContaminantControlledZone(ContControlledZoneNum).ActualZoneNum).ZoneMaxCO2SchedIndex =
                        ContaminantControlledZone(ContControlledZoneNum).ZoneMaxCO2SchedIndex;
                }
            }

            if (NumAlphas > 6) {
                ContaminantControlledZone(ContControlledZoneNum).GCAvaiSchedule = cAlphaArgs(7);
                if (lAlphaFieldBlanks(7)) {
                    ContaminantControlledZone(ContControlledZoneNum).GCAvaiSchedPtr = ScheduleAlwaysOn;
                } else {
                    ContaminantControlledZone(ContControlledZoneNum).GCAvaiSchedPtr = GetScheduleIndex(cAlphaArgs(7));
                    if (ContaminantControlledZone(ContControlledZoneNum).AvaiSchedPtr == 0) {
                        ShowSevereError(cCurrentModuleObject + "=\"" + cAlphaArgs(1) + "\" invalid " + cAlphaFieldNames(3) + "=\"" + cAlphaArgs(7) +
                                        "\" not found.");
                        ErrorsFound = true;
                    } else {
                        // Check validity of control types.
                        ValidScheduleType =
                            CheckScheduleValueMinMax(ContaminantControlledZone(ContControlledZoneNum).GCAvaiSchedPtr, ">=", 0.0, "<=", 1.0);
                        if (!ValidScheduleType) {
                            ShowSevereError(cCurrentModuleObject + "=\"" + cAlphaArgs(1) + "\" invalid range " + cAlphaFieldNames(3) + "=\"" +
                                            cAlphaArgs(7) + "\"");
                            ShowContinueError("..contains values outside of range [0,1].");
                            ErrorsFound = true;
                        }
                    }
                }
                if (lAlphaFieldBlanks(8)) {
                    ShowSevereError(cCurrentModuleObject + " \"" + cAlphaArgs(8) + "\" is required, but blank.");
                    ErrorsFound = true;
                } else {
                    ContaminantControlledZone(ContControlledZoneNum).GCSetPointSchedName = cAlphaArgs(8);
                    ContaminantControlledZone(ContControlledZoneNum).GCSPSchedIndex = GetScheduleIndex(cAlphaArgs(8));
                    if (ContaminantControlledZone(ContControlledZoneNum).GCSPSchedIndex == 0) {
                        ShowSevereError(cCurrentModuleObject + "=\"" + cAlphaArgs(1) + "\" invalid " + cAlphaFieldNames(8) + "=\"" + cAlphaArgs(8) +
                                        "\" not found.");
                        ErrorsFound = true;
                    }
                }
            }

        } // ContControlledZoneNum

        if (ErrorsFound) {
            ShowFatalError("Errors getting Zone Contaminant Control input data.  Preceding condition(s) cause termination.");
        }
    }

    void InitZoneContSetPoints(ZoneContaminantPredictorCorrectorData &dataZoneContaminantPredictorCorrector)
    {

        // SUBROUTINE INFORMATION:
        //       AUTHOR         Lixing Gu
        //       DATE WRITTEN   May 2010
        //       MODIFIED       NA
        //       RE-ENGINEERED  na

        // PURPOSE OF THIS SUBROUTINE:
        // This subroutine initializes the data for the zone air contaminant setpoints.

        // METHODOLOGY EMPLOYED:
        // Uses the status flags to trigger events.

        // Using/Aliasing
        using DataSurfaces::Surface;
        using DataZoneEquipment::ZoneEquipConfig;
        using InternalHeatGains::SumAllInternalCO2Gains;
        using InternalHeatGains::SumAllInternalCO2GainsExceptPeople; // Added for hybrid model
        using InternalHeatGains::SumAllInternalGenericContamGains;
        using InternalHeatGains::SumInternalCO2GainsByTypes;
        using ScheduleManager::GetCurrentScheduleValue;

        // SUBROUTINE LOCAL VARIABLE DECLARATIONS:
        int Loop;
        int ZoneNum;
        int SurfNum;
        static bool MyOneTimeFlag(true);
        static bool MyEnvrnFlag(true);
        static bool MyDayFlag(true);
        Real64 GCGain; // Zone generic contaminant gain
        Real64 Pi;     // Pressue at zone i
        Real64 Pj;     // Pressue at zone j
        Real64 Sch;    // Schedule value
        Real64 Cs;     // Surface concentration level for the Boundary Layer Diffusion Controlled Model
        static bool MyConfigOneTimeFlag(true);
        int ContZoneNum;
        int I;
        static bool ErrorsFound(false);

        if (Contaminant.CO2Simulation) {
            OutdoorCO2 = GetCurrentScheduleValue(Contaminant.CO2OutdoorSchedPtr);
        }

        if (Contaminant.GenericContamSimulation) {
            OutdoorGC = GetCurrentScheduleValue(Contaminant.GenericContamOutdoorSchedPtr);
        }

        if (MyOneTimeFlag) {
            // CO2
            if (Contaminant.CO2Simulation) {
                ZoneCO2SetPoint.dimension(NumOfZones, 0.0);
                CO2PredictedRate.dimension(NumOfZones, 0.0);
                CO2ZoneTimeMinus1.dimension(NumOfZones, 0.0);
                CO2ZoneTimeMinus2.dimension(NumOfZones, 0.0);
                CO2ZoneTimeMinus3.dimension(NumOfZones, 0.0);
                CO2ZoneTimeMinus4.dimension(NumOfZones, 0.0);
                DSCO2ZoneTimeMinus1.dimension(NumOfZones, 0.0);
                DSCO2ZoneTimeMinus2.dimension(NumOfZones, 0.0);
                DSCO2ZoneTimeMinus3.dimension(NumOfZones, 0.0);
                DSCO2ZoneTimeMinus4.dimension(NumOfZones, 0.0);
                CO2ZoneTimeMinus1Temp.dimension(NumOfZones, 0.0);
                CO2ZoneTimeMinus2Temp.dimension(NumOfZones, 0.0);
                CO2ZoneTimeMinus3Temp.dimension(NumOfZones, 0.0);
                ZoneCO2MX.dimension(NumOfZones, 0.0);
                ZoneCO2M2.dimension(NumOfZones, 0.0);
                ZoneCO21.dimension(NumOfZones, 0.0);

                ZoneSysContDemand.allocate(NumOfZones);
                ZoneCO2Gain.dimension(NumOfZones, 0.0);
                ZoneCO2GainFromPeople.dimension(NumOfZones, 0.0);
                ZoneCO2GainExceptPeople.dimension(NumOfZones, 0.0); // Added for hybrid model
                MixingMassFlowCO2.dimension(NumOfZones, 0.0);
                ZoneAirDensityCO.dimension(NumOfZones, 0.0);
                AZ.dimension(NumOfZones, 0.0);
                BZ.dimension(NumOfZones, 0.0);
                CZ.dimension(NumOfZones, 0.0);
            }

            CONTRAT.dimension(NumOfZones, 0.0);

            // Allocate Derived Types

            for (Loop = 1; Loop <= NumOfZones; ++Loop) {
                // Zone CO2
                if (Contaminant.CO2Simulation) {
                    SetupOutputVariable(
                        "Zone Air CO2 Concentration", OutputProcessor::Unit::ppm, ZoneAirCO2(Loop), "System", "Average", Zone(Loop).Name);
                    SetupOutputVariable("Zone Air CO2 Predicted Load to Setpoint Mass Flow Rate",
                                        OutputProcessor::Unit::kg_s,
                                        CO2PredictedRate(Loop),
                                        "System",
                                        "Average",
                                        Zone(Loop).Name);
                    SetupOutputVariable("Zone Air CO2 Setpoint Concentration",
                                        OutputProcessor::Unit::ppm,
                                        ZoneCO2SetPoint(Loop),
                                        "System",
                                        "Average",
                                        Zone(Loop).Name);
                    SetupOutputVariable("Zone Air CO2 Internal Gain Volume Flow Rate",
                                        OutputProcessor::Unit::m3_s,
                                        ZoneCO2Gain(Loop),
                                        "System",
                                        "Average",
                                        Zone(Loop).Name);
                }

            } // Loop

            // Generic contaminant
            if (Contaminant.GenericContamSimulation) {
                ZoneGCSetPoint.dimension(NumOfZones, 0.0);
                GCPredictedRate.dimension(NumOfZones, 0.0);
                GCZoneTimeMinus1.dimension(NumOfZones, 0.0);
                GCZoneTimeMinus2.dimension(NumOfZones, 0.0);
                GCZoneTimeMinus3.dimension(NumOfZones, 0.0);
                GCZoneTimeMinus4.dimension(NumOfZones, 0.0);
                DSGCZoneTimeMinus1.dimension(NumOfZones, 0.0);
                DSGCZoneTimeMinus2.dimension(NumOfZones, 0.0);
                DSGCZoneTimeMinus3.dimension(NumOfZones, 0.0);
                DSGCZoneTimeMinus4.dimension(NumOfZones, 0.0);
                GCZoneTimeMinus1Temp.dimension(NumOfZones, 0.0);
                GCZoneTimeMinus2Temp.dimension(NumOfZones, 0.0);
                GCZoneTimeMinus3Temp.dimension(NumOfZones, 0.0);
                ZoneGCMX.dimension(NumOfZones, 0.0);
                ZoneGCM2.dimension(NumOfZones, 0.0);
                ZoneGC1.dimension(NumOfZones, 0.0);

                if (!allocated(ZoneSysContDemand)) ZoneSysContDemand.allocate(NumOfZones);
                ZoneGCGain.dimension(NumOfZones, 0.0);
                MixingMassFlowGC.dimension(NumOfZones, 0.0);
                ZoneAirDensityGC.dimension(NumOfZones, 0.0);
                AZGC.dimension(NumOfZones, 0.0);
                BZGC.dimension(NumOfZones, 0.0);
                CZGC.dimension(NumOfZones, 0.0);
            }

            CONTRATGC.dimension(NumOfZones, 0.0);

            // Allocate Derived Types

            for (Loop = 1; Loop <= NumOfZones; ++Loop) {
                // Zone CO2
                if (Contaminant.GenericContamSimulation) {
                    SetupOutputVariable("Zone Air Generic Air Contaminant Concentration",
                                        OutputProcessor::Unit::ppm,
                                        ZoneAirGC(Loop),
                                        "System",
                                        "Average",
                                        Zone(Loop).Name);
                    SetupOutputVariable("Zone Generic Air Contaminant Predicted Load to Setpoint Mass Flow Rate",
                                        OutputProcessor::Unit::kg_s,
                                        GCPredictedRate(Loop),
                                        "System",
                                        "Average",
                                        Zone(Loop).Name);
                    SetupOutputVariable("Zone Generic Air Contaminant Setpoint Concentration",
                                        OutputProcessor::Unit::ppm,
                                        ZoneGCSetPoint(Loop),
                                        "System",
                                        "Average",
                                        Zone(Loop).Name);
                }
            } // Loop

            MyOneTimeFlag = false;
        }

        // Do the Begin Environment initializations
        if (MyEnvrnFlag && BeginEnvrnFlag) {
            if (Contaminant.CO2Simulation) {
                CONTRAT = 0.0;
                CO2ZoneTimeMinus1 = OutdoorCO2;
                CO2ZoneTimeMinus2 = OutdoorCO2;
                CO2ZoneTimeMinus3 = OutdoorCO2;
                CO2ZoneTimeMinus4 = OutdoorCO2;
                DSCO2ZoneTimeMinus1 = OutdoorCO2;
                DSCO2ZoneTimeMinus2 = OutdoorCO2;
                DSCO2ZoneTimeMinus3 = OutdoorCO2;
                DSCO2ZoneTimeMinus4 = OutdoorCO2;
                CO2ZoneTimeMinus1Temp = 0.0;
                CO2ZoneTimeMinus2Temp = 0.0;
                CO2ZoneTimeMinus3Temp = 0.0;
                ZoneAirCO2Temp = OutdoorCO2;
                ZoneCO2SetPoint = 0.0;
                CO2PredictedRate = 0.0;
                ZoneAirCO2 = OutdoorCO2;
                ZoneCO21 = OutdoorCO2;
                ZoneCO2MX = OutdoorCO2;
                ZoneCO2M2 = OutdoorCO2;
            }
            if (Contaminant.GenericContamSimulation) {
                CONTRAT = 0.0;
                GCZoneTimeMinus1 = OutdoorGC;
                GCZoneTimeMinus2 = OutdoorGC;
                GCZoneTimeMinus3 = OutdoorGC;
                GCZoneTimeMinus4 = OutdoorGC;
                DSGCZoneTimeMinus1 = OutdoorGC;
                DSGCZoneTimeMinus2 = OutdoorGC;
                DSGCZoneTimeMinus3 = OutdoorGC;
                DSGCZoneTimeMinus4 = OutdoorGC;
                GCZoneTimeMinus1Temp = 0.0;
                GCZoneTimeMinus2Temp = 0.0;
                GCZoneTimeMinus3Temp = 0.0;
                ZoneAirGCTemp = OutdoorGC;
                ZoneGCSetPoint = 0.0;
                GCPredictedRate = 0.0;
                ZoneAirGC = OutdoorGC;
                ZoneGC1 = OutdoorGC;
                ZoneGCMX = OutdoorGC;
                ZoneGCM2 = OutdoorGC;
                for (Loop = 1; Loop <= dataZoneContaminantPredictorCorrector.TotGCBLDiff; ++Loop) {
                    Surface(ZoneContamGenericBLDiff(Loop).SurfNum).GenericContam = OutdoorGC;
                }
                if (dataZoneContaminantPredictorCorrector.TotGCGenDecay > 0)
                    for (auto &e : ZoneContamGenericDecay)
                        e.GCTime = 0.0;
            }
            MyEnvrnFlag = false;
        }

        if (!BeginEnvrnFlag) {
            MyEnvrnFlag = true;
        }

        // Do the Begin Day initializations
        if (MyDayFlag && BeginDayFlag) {
            MyDayFlag = false;
        }

        if (!BeginDayFlag) {
            MyDayFlag = true;
        }

        if (allocated(ZoneEquipConfig) && MyConfigOneTimeFlag) {
            for (ContZoneNum = 1; ContZoneNum <= NumContControlledZones; ++ContZoneNum) {
                ZoneNum = ContaminantControlledZone(ContZoneNum).ActualZoneNum;
                for (int zoneInNode = 1; zoneInNode <= ZoneEquipConfig(ZoneNum).NumInletNodes; ++zoneInNode) {
                    int AirLoopNum = ZoneEquipConfig(ZoneNum).InletNodeAirLoopNum(zoneInNode);
                    ContaminantControlledZone(ContZoneNum).NumOfZones = 0;
                    for (Loop = 1; Loop <= NumOfZones; ++Loop) {
                        if (!ZoneEquipConfig(Loop).IsControlled) continue;
                        for (int zoneInNode2 = 1; zoneInNode2 <= ZoneEquipConfig(Loop).NumInletNodes; ++zoneInNode2) {
                            if (AirLoopNum == ZoneEquipConfig(Loop).InletNodeAirLoopNum(zoneInNode2)) {
                                ++ContaminantControlledZone(ContZoneNum).NumOfZones;
                                break; // only count a zone once
                            }
                        }
                    }
                    if (ContaminantControlledZone(ContZoneNum).NumOfZones > 0) {
                        ContaminantControlledZone(ContZoneNum).ControlZoneNum.allocate(ContaminantControlledZone(ContZoneNum).NumOfZones);
                        I = 1;
                        for (Loop = 1; Loop <= NumOfZones; ++Loop) {
                            if (!ZoneEquipConfig(Loop).IsControlled) continue;
                            for (int zoneInNode2 = 1; zoneInNode2 <= ZoneEquipConfig(Loop).NumInletNodes; ++zoneInNode2) {
                                if (AirLoopNum == ZoneEquipConfig(Loop).InletNodeAirLoopNum(zoneInNode2)) {
                                    ContaminantControlledZone(ContZoneNum).ControlZoneNum(I) = Loop;
                                    ++I;
                                    break; // only count a zone once
                                }
                            }
                        }
                    } else {
                        ShowSevereError("ZoneControl:ContaminantController: a corresponding AirLoopHVAC is not found for the controlled zone =" +
                                        Zone(ZoneNum).Name);
                        ErrorsFound = true;
                    }
                }
            }
            MyConfigOneTimeFlag = false;
            if (ErrorsFound) {
                ShowFatalError("ZoneControl:ContaminantController: Program terminates for preceding reason(s).");
            }
        }

        for (Loop = 1; Loop <= NumContControlledZones; ++Loop) {
            if (Contaminant.CO2Simulation) {
                ZoneNum = ContaminantControlledZone(Loop).ActualZoneNum;
                ZoneCO2SetPoint(ZoneNum) = GetCurrentScheduleValue(ContaminantControlledZone(Loop).SPSchedIndex);
            }
            if (Contaminant.GenericContamSimulation) {
                ZoneNum = ContaminantControlledZone(Loop).ActualZoneNum;
                ZoneGCSetPoint(ZoneNum) = GetCurrentScheduleValue(ContaminantControlledZone(Loop).GCSPSchedIndex);
            }
        }

        // CO2 gain
        if (Contaminant.CO2Simulation) {
            for (Loop = 1; Loop <= NumOfZones; ++Loop) {
                SumAllInternalCO2Gains(Loop, ZoneCO2Gain(Loop));
                if (HybridModel::FlagHybridModel_PC) {
                    SumAllInternalCO2GainsExceptPeople(Loop, ZoneCO2GainExceptPeople(Loop));
                }
                SumInternalCO2GainsByTypes(Loop, Array1D_int(1, IntGainTypeOf_People), ZoneCO2GainFromPeople(Loop));
            }
        }

        // Generic contaminant gain
        if (Contaminant.GenericContamSimulation) {
            ZoneGCGain = 0.0;
            // from constant model
            for (Loop = 1; Loop <= dataZoneContaminantPredictorCorrector.TotGCGenConstant; ++Loop) {
                ZoneNum = ZoneContamGenericConstant(Loop).ActualZoneNum;
                GCGain =
                    ZoneContamGenericConstant(Loop).GCGenerateRate * GetCurrentScheduleValue(ZoneContamGenericConstant(Loop).GCGenerateRateSchedPtr) -
                    ZoneContamGenericConstant(Loop).GCRemovalCoef * GetCurrentScheduleValue(ZoneContamGenericConstant(Loop).GCRemovalCoefSchedPtr) *
                        ZoneAirGC(ZoneNum) * 1.0e-6;
                ZoneContamGenericConstant(Loop).GCGenRate = GCGain;
            }

            // from pressure driven model
            if (AirflowNetwork::SimulateAirflowNetwork > AirflowNetwork::AirflowNetworkControlSimple) {
                for (Loop = 1; Loop <= dataZoneContaminantPredictorCorrector.TotGCGenPDriven; ++Loop) {
                    SurfNum = ZoneContamGenericPDriven(Loop).SurfNum;
                    Pi = AirflowNetwork::AirflowNetworkNodeSimu(AirflowNetwork::MultizoneSurfaceData(SurfNum).NodeNums[0]).PZ;
                    Pj = AirflowNetwork::AirflowNetworkNodeSimu(AirflowNetwork::MultizoneSurfaceData(SurfNum).NodeNums[1]).PZ;
                    if (Pj >= Pi) {
                        GCGain = ZoneContamGenericPDriven(Loop).GCGenRateCoef *
                                 GetCurrentScheduleValue(ZoneContamGenericPDriven(Loop).GCGenRateCoefSchedPtr) *
                                 std::pow(Pj - Pi, ZoneContamGenericPDriven(Loop).GCExpo);
                    } else {
                        GCGain = 0.0;
                    }
                    ZoneContamGenericPDriven(Loop).GCGenRate = GCGain;
                }
            }

            // from cutoff model
            for (Loop = 1; Loop <= dataZoneContaminantPredictorCorrector.TotGCGenCutoff; ++Loop) {
                ZoneNum = ZoneContamGenericCutoff(Loop).ActualZoneNum;
                if (ZoneAirGC(ZoneNum) < ZoneContamGenericCutoff(Loop).GCCutoffValue) {
                    GCGain = ZoneContamGenericCutoff(Loop).GCGenerateRate *
                             GetCurrentScheduleValue(ZoneContamGenericCutoff(Loop).GCGenerateRateSchedPtr) *
                             (1.0 - ZoneAirGC(ZoneNum) / ZoneContamGenericCutoff(Loop).GCCutoffValue);
                } else {
                    GCGain = 0.0;
                }
                ZoneContamGenericCutoff(Loop).GCGenRate = GCGain;
            }

            // From decay model
            for (Loop = 1; Loop <= dataZoneContaminantPredictorCorrector.TotGCGenDecay; ++Loop) {
                Sch = GetCurrentScheduleValue(ZoneContamGenericDecay(Loop).GCEmiRateSchedPtr);
                ZoneNum = ZoneContamGenericDecay(Loop).ActualZoneNum;
                if (Sch == 0.0 || BeginEnvrnFlag || WarmupFlag) {
                    ZoneContamGenericDecay(Loop).GCTime = 0.0;
                } else {
                    ZoneContamGenericDecay(Loop).GCTime += TimeStepZoneSec;
                }
                GCGain = ZoneContamGenericDecay(Loop).GCInitEmiRate * Sch *
                         std::exp(-ZoneContamGenericDecay(Loop).GCTime / ZoneContamGenericDecay(Loop).GCDelayTime);
                ZoneContamGenericDecay(Loop).GCGenRate = GCGain;
            }

            // From boudary layer diffusion
            for (Loop = 1; Loop <= dataZoneContaminantPredictorCorrector.TotGCBLDiff; ++Loop) {
                SurfNum = ZoneContamGenericBLDiff(Loop).SurfNum;
                ZoneNum = Surface(SurfNum).Zone;
                Cs = Surface(SurfNum).GenericContam;
                Sch = GetCurrentScheduleValue(ZoneContamGenericBLDiff(Loop).GCTranCoefSchedPtr);
                GCGain = ZoneContamGenericBLDiff(Loop).GCTranCoef * Sch * Surface(SurfNum).Area * Surface(SurfNum).Multiplier *
                         (Cs / ZoneContamGenericBLDiff(Loop).GCHenryCoef - ZoneAirGC(ZoneNum)) * 1.0e-6;
                ZoneContamGenericBLDiff(Loop).GCGenRate = GCGain;
                // Surface concentration level based on steady-state assumption
                Surface(SurfNum).GenericContam = Cs - GCGain * 1.0e6 / Surface(SurfNum).Multiplier / Surface(SurfNum).Area;
            }

            // From deposition velocity sink model
            for (Loop = 1; Loop <= dataZoneContaminantPredictorCorrector.TotGCDVS; ++Loop) {
                SurfNum = ZoneContamGenericDVS(Loop).SurfNum;
                ZoneNum = Surface(SurfNum).Zone;
                Sch = GetCurrentScheduleValue(ZoneContamGenericDVS(Loop).GCDepoVeloPtr);
                GCGain =
                    -ZoneContamGenericDVS(Loop).GCDepoVelo * Surface(SurfNum).Area * Sch * ZoneAirGC(ZoneNum) * Surface(SurfNum).Multiplier * 1.0e-6;
                ZoneContamGenericDVS(Loop).GCGenRate = GCGain;
            }

            // From deposition rate sink model
            for (Loop = 1; Loop <= dataZoneContaminantPredictorCorrector.TotGCDRS; ++Loop) {
                ZoneNum = ZoneContamGenericDRS(Loop).ActualZoneNum;
                Sch = GetCurrentScheduleValue(ZoneContamGenericDRS(Loop).GCDepoRatePtr);
                GCGain = -ZoneContamGenericDRS(Loop).GCDepoRate * Zone(ZoneNum).Volume * Sch * ZoneAirGC(ZoneNum) * 1.0e-6;
                ZoneContamGenericDRS(Loop).GCGenRate = GCGain;
            }
        }
    }

    void PredictZoneContaminants(bool const ShortenTimeStepSys,
                                 bool const UseZoneTimeStepHistory, // if true then use zone timestep history, if false use system time step
                                 Real64 const PriorTimeStep         // the old value for timestep length is passed for possible use in interpolating
    )
    {

        // SUBROUTINE INFORMATION:
        //       AUTHOR         Lixing Gu
        //       DATE WRITTEN   May 2010
        //       MODIFIED       na
        //       RE-ENGINEERED  na

        // PURPOSE OF THIS SUBROUTINE:
        // This subroutine does the prediction step for contaminant control

        // METHODOLOGY EMPLOYED:
        // This solves for the required outdoor airflow to achieve the desired
        // contaminant setpoint in the Zone

        // Using/Aliasing
        using DataLoopNode::Node;
        using General::RoundSigDigits;
        using ScheduleManager::GetCurrentScheduleValue;

        static std::string const RoutineName("PredictZoneContaminants");

        Real64 CO2Gain;              // Zone CO2 internal load
        Real64 RhoAir;               // Zone air density
        Real64 A;                    // Coefficient of storage term in a zone balance equation
        Real64 B;                    // Coefficient of variable term in a zone balance equation
        Real64 C;                    // Coefficient of constnat term in a zone balance equation
        Real64 SysTimeStepInSeconds; // System time step lenght [s]
        bool ControlledCO2ZoneFlag;  // This determines whether this is a CO2 controlled zone or not
        Real64 LoadToCO2SetPoint;    // CO2 load at CO2 set point
        int ContControlledZoneNum;   // The Splitter that you are currently loading input into
        int ZoneNum;
        int I;
        Real64 ZoneAirCO2SetPoint; // Zone CO2 setpoint
        Real64 LoadToGCSetPoint;   // Generic contaminant load at generic contaminant set point
        bool ControlledGCZoneFlag; // This determines whether this is a generic contaminant controlled zone or not
        Real64 ZoneAirGCSetPoint;  // Zone generic contaminant setpoint
        Real64 GCGain;             // Zone generic contaminant internal load

        // Update zone CO2
        for (ZoneNum = 1; ZoneNum <= NumOfZones; ++ZoneNum) {

            if (ShortenTimeStepSys) {

                if (Zone(ZoneNum).SystemZoneNodeNumber > 0) { // roll back result for zone air node,
                    if (Contaminant.CO2Simulation) Node(Zone(ZoneNum).SystemZoneNodeNumber).CO2 = CO2ZoneTimeMinus1(ZoneNum);
                    if (Contaminant.GenericContamSimulation) Node(Zone(ZoneNum).SystemZoneNodeNumber).GenContam = GCZoneTimeMinus1(ZoneNum);
                }

                if (NumOfSysTimeSteps != NumOfSysTimeStepsLastZoneTimeStep) { // cannot reuse existing DS data, interpolate from zone time

                    if (Contaminant.CO2Simulation)
                        DownInterpolate4HistoryValues(PriorTimeStep,
                                                      TimeStepSys,
                                                      CO2ZoneTimeMinus1(ZoneNum),
                                                      CO2ZoneTimeMinus2(ZoneNum),
                                                      CO2ZoneTimeMinus3(ZoneNum),
                                                      CO2ZoneTimeMinus4(ZoneNum),
                                                      CO2ZoneTimeMinus4(ZoneNum),
                                                      ZoneAirCO2(ZoneNum),
                                                      DSCO2ZoneTimeMinus1(ZoneNum),
                                                      DSCO2ZoneTimeMinus2(ZoneNum),
                                                      DSCO2ZoneTimeMinus3(ZoneNum),
                                                      DSCO2ZoneTimeMinus4(ZoneNum));
                    if (Contaminant.GenericContamSimulation)
                        DownInterpolate4HistoryValues(PriorTimeStep,
                                                      TimeStepSys,
                                                      GCZoneTimeMinus1(ZoneNum),
                                                      GCZoneTimeMinus2(ZoneNum),
                                                      GCZoneTimeMinus3(ZoneNum),
                                                      GCZoneTimeMinus4(ZoneNum),
                                                      GCZoneTimeMinus4(ZoneNum),
                                                      ZoneAirGC(ZoneNum),
                                                      DSGCZoneTimeMinus1(ZoneNum),
                                                      DSGCZoneTimeMinus2(ZoneNum),
                                                      DSGCZoneTimeMinus3(ZoneNum),
                                                      DSGCZoneTimeMinus4(ZoneNum));

                } else { // reuse history data in DS terms from last zone time step to preserve information that would be lost
                         // do nothing because DS history would have been pushed prior and should be ready
                }
            }
            // now update the variables actually used in the balance equations.
            if (UseZoneTimeStepHistory) {

                if (Contaminant.CO2Simulation) {
                    CO2ZoneTimeMinus1Temp(ZoneNum) = CO2ZoneTimeMinus1(ZoneNum);
                    CO2ZoneTimeMinus2Temp(ZoneNum) = CO2ZoneTimeMinus2(ZoneNum);
                    CO2ZoneTimeMinus3Temp(ZoneNum) = CO2ZoneTimeMinus3(ZoneNum);
                }
                if (Contaminant.GenericContamSimulation) {
                    GCZoneTimeMinus1Temp(ZoneNum) = GCZoneTimeMinus1(ZoneNum);
                    GCZoneTimeMinus2Temp(ZoneNum) = GCZoneTimeMinus2(ZoneNum);
                    GCZoneTimeMinus3Temp(ZoneNum) = GCZoneTimeMinus3(ZoneNum);
                }

            } else { // use down-stepped history

                if (Contaminant.CO2Simulation) {
                    CO2ZoneTimeMinus1Temp(ZoneNum) = DSCO2ZoneTimeMinus1(ZoneNum);
                    CO2ZoneTimeMinus2Temp(ZoneNum) = DSCO2ZoneTimeMinus2(ZoneNum);
                    CO2ZoneTimeMinus3Temp(ZoneNum) = DSCO2ZoneTimeMinus3(ZoneNum);
                }
                if (Contaminant.GenericContamSimulation) {
                    GCZoneTimeMinus1Temp(ZoneNum) = DSGCZoneTimeMinus1(ZoneNum);
                    GCZoneTimeMinus2Temp(ZoneNum) = DSGCZoneTimeMinus2(ZoneNum);
                    GCZoneTimeMinus3Temp(ZoneNum) = DSGCZoneTimeMinus3(ZoneNum);
                }
            }

            if (ZoneAirSolutionAlgo != Use3rdOrder) {
                if (Contaminant.CO2Simulation) {
                    if (ShortenTimeStepSys && TimeStepSys < TimeStepZone) {
                        if (PreviousTimeStep < TimeStepZone) {
                            ZoneCO21(ZoneNum) = ZoneCO2M2(ZoneNum);
                        } else {
                            ZoneCO21(ZoneNum) = ZoneCO2MX(ZoneNum);
                        }
                        ShortenTimeStepSysRoomAir = true;
                    } else {
                        ZoneCO21(ZoneNum) = ZoneAirCO2(ZoneNum);
                    }
                }
                if (Contaminant.GenericContamSimulation) {
                    if (ShortenTimeStepSys && TimeStepSys < TimeStepZone) {
                        if (PreviousTimeStep < TimeStepZone) {
                            ZoneGC1(ZoneNum) = ZoneGCM2(ZoneNum);
                        } else {
                            ZoneGC1(ZoneNum) = ZoneGCMX(ZoneNum);
                        }
                        ShortenTimeStepSysRoomAir = true;
                    } else {
                        ZoneGC1(ZoneNum) = ZoneAirGC(ZoneNum);
                    }
                }
            }

            if (Contaminant.CO2Simulation) {

                CO2PredictedRate(ZoneNum) = 0.0;
                LoadToCO2SetPoint = 0.0;
                ZoneSysContDemand(ZoneNum).OutputRequiredToCO2SP = 0.0;

                // Check to see if this is a "CO2 controlled zone"
                ControlledCO2ZoneFlag = false;
                // Check all the controlled zones to see if it matches the zone simulated
                for (ContControlledZoneNum = 1; ContControlledZoneNum <= NumContControlledZones; ++ContControlledZoneNum) {
                    if (ContaminantControlledZone(ContControlledZoneNum).ActualZoneNum == ZoneNum) {
                        if (GetCurrentScheduleValue(ContaminantControlledZone(ContControlledZoneNum).AvaiSchedPtr) > 0.0) {
                            ZoneAirCO2SetPoint = ZoneCO2SetPoint(ContaminantControlledZone(ContControlledZoneNum).ActualZoneNum);
                            if (ContaminantControlledZone(ContControlledZoneNum).EMSOverrideCO2SetPointOn) {
                                ZoneAirCO2SetPoint = ContaminantControlledZone(ContControlledZoneNum).EMSOverrideCO2SetPointValue;
                            }
                            ControlledCO2ZoneFlag = true;
                            break;
                        }
                    }
                }
                if (!ControlledCO2ZoneFlag) {
                    for (ContControlledZoneNum = 1; ContControlledZoneNum <= NumContControlledZones; ++ContControlledZoneNum) {
                        if (GetCurrentScheduleValue(ContaminantControlledZone(ContControlledZoneNum).AvaiSchedPtr) > 0.0) {
                            ZoneAirCO2SetPoint = ZoneCO2SetPoint(ContaminantControlledZone(ContControlledZoneNum).ActualZoneNum);
                            if (ContaminantControlledZone(ContControlledZoneNum).EMSOverrideCO2SetPointOn) {
                                ZoneAirCO2SetPoint = ContaminantControlledZone(ContControlledZoneNum).EMSOverrideCO2SetPointValue;
                            }
                            if (ContaminantControlledZone(ContControlledZoneNum).NumOfZones >= 1) {
                                if (ContaminantControlledZone(ContControlledZoneNum).ActualZoneNum != ZoneNum) {
                                    for (I = 1; I <= ContaminantControlledZone(ContControlledZoneNum).NumOfZones; ++I) {
                                        if (ContaminantControlledZone(ContControlledZoneNum).ControlZoneNum(I) == ZoneNum) {
                                            ControlledCO2ZoneFlag = true;
                                            break;
                                        }
                                    }
                                    if (ControlledCO2ZoneFlag) break;
                                } else {
                                    ControlledCO2ZoneFlag = true;
                                    break;
                                }
                            }
                        }
                    }
                } // CO2ControlledZoneNum

                if (ControlledCO2ZoneFlag) {
                    // The density of air
                    RhoAir = PsyRhoAirFnPbTdbW(OutBaroPress, ZT(ZoneNum), ZoneAirHumRat(ZoneNum), RoutineName);

                    // Calculate Co2 from infiltration + humidity added from latent load
                    // to determine system added/subtracted moisture.
                    CO2Gain = ZoneCO2Gain(ZoneNum) * RhoAir * 1.0e6;

                    SysTimeStepInSeconds = SecInHour * TimeStepSys;

                    // Calculate the coefficients for the 3rd Order derivative for final
                    // zone CO2.  The A, B, C coefficients are analogous to the CO2 balance.
                    // Assume that the system will have flow
                    if (AirflowNetwork::SimulateAirflowNetwork == AirflowNetwork::AirflowNetworkControlMultizone ||
                        AirflowNetwork::SimulateAirflowNetwork == AirflowNetwork::AirflowNetworkControlMultiADS ||
                        (AirflowNetwork::SimulateAirflowNetwork == AirflowNetwork::AirflowNetworkControlSimpleADS &&
                         AirflowNetwork::AirflowNetworkFanActivated)) {
                        // Multizone airflow calculated in AirflowNetwork
                        B = CO2Gain + dataAirflowNetworkBalanceManager.exchangeData(ZoneNum).SumMHrCO +
                            dataAirflowNetworkBalanceManager.exchangeData(ZoneNum).SumMMHrCO;
                        A = dataAirflowNetworkBalanceManager.exchangeData(ZoneNum).SumMHr + dataAirflowNetworkBalanceManager.exchangeData(ZoneNum).SumMMHr;
                    } else {
                        B = CO2Gain + ((OAMFL(ZoneNum) + VAMFL(ZoneNum) + EAMFL(ZoneNum) + CTMFL(ZoneNum)) * OutdoorCO2) +
                            MixingMassFlowCO2(ZoneNum) + MDotOA(ZoneNum) * OutdoorCO2;
                        A = OAMFL(ZoneNum) + VAMFL(ZoneNum) + EAMFL(ZoneNum) + CTMFL(ZoneNum) + MixingMassFlowZone(ZoneNum) + MDotOA(ZoneNum);
                    }
                    C = RhoAir * Zone(ZoneNum).Volume * Zone(ZoneNum).ZoneVolCapMultpCO2 / SysTimeStepInSeconds;

                    // Use a 3rd Order derivative to predict zone moisture addition or removal and
                    // smooth the changes using the zone air capacitance.  Positive values of CO2 Load means that
                    // this amount of CO2 must be added to the zone to reach the setpoint.  Negative values represent
                    // the amount of CO2 that must be removed by the system.
                    {
                        auto const SELECT_CASE_var(ZoneAirSolutionAlgo);
                        if (SELECT_CASE_var == Use3rdOrder) {
                            LoadToCO2SetPoint = ((11.0 / 6.0) * C + A) * ZoneAirCO2SetPoint -
                                                (B + C * (3.0 * CO2ZoneTimeMinus1Temp(ZoneNum) - (3.0 / 2.0) * CO2ZoneTimeMinus2Temp(ZoneNum) +
                                                          (1.0 / 3.0) * CO2ZoneTimeMinus3Temp(ZoneNum)));
                            // Exact solution
                        } else if (SELECT_CASE_var == UseAnalyticalSolution) {
                            if (A == 0.0) { // B=0
                                LoadToCO2SetPoint = C * (ZoneAirCO2SetPoint - ZoneCO21(ZoneNum)) - B;
                            } else {
                                LoadToCO2SetPoint = A * (ZoneAirCO2SetPoint - ZoneCO21(ZoneNum) * std::exp(min(700.0, -A / C))) /
                                                        (1.0 - std::exp(min(700.0, -A / C))) -
                                                    B;
                            }
                        } else if (SELECT_CASE_var == UseEulerMethod) {
                            LoadToCO2SetPoint = C * (ZoneAirCO2SetPoint - ZoneCO21(ZoneNum)) + A * ZoneAirCO2SetPoint - B;
                        }
                    }
                    if (ZoneAirCO2SetPoint > OutdoorCO2 && LoadToCO2SetPoint < 0.0) {
                        ZoneSysContDemand(ZoneNum).OutputRequiredToCO2SP = LoadToCO2SetPoint / (OutdoorCO2 - ZoneAirCO2SetPoint);
                    }
                }

                // Apply the Zone Multiplier to the total zone moisture load
                ZoneSysContDemand(ZoneNum).OutputRequiredToCO2SP *= Zone(ZoneNum).Multiplier * Zone(ZoneNum).ListMultiplier;
                CO2PredictedRate(ZoneNum) = ZoneSysContDemand(ZoneNum).OutputRequiredToCO2SP;
            }

            if (Contaminant.GenericContamSimulation) {

                GCPredictedRate(ZoneNum) = 0.0;
                LoadToGCSetPoint = 0.0;
                ZoneSysContDemand(ZoneNum).OutputRequiredToGCSP = 0.0;

                // Check to see if this is a "GC controlled zone"
                ControlledGCZoneFlag = false;
                // Check all the controlled zones to see if it matches the zone simulated
                for (ContControlledZoneNum = 1; ContControlledZoneNum <= NumContControlledZones; ++ContControlledZoneNum) {
                    if (ContaminantControlledZone(ContControlledZoneNum).ActualZoneNum == ZoneNum) {
                        if (GetCurrentScheduleValue(ContaminantControlledZone(ContControlledZoneNum).AvaiSchedPtr) > 0.0) {
                            ZoneAirGCSetPoint = ZoneGCSetPoint(ContaminantControlledZone(ContControlledZoneNum).ActualZoneNum);
                            if (ContaminantControlledZone(ContControlledZoneNum).EMSOverrideCO2SetPointOn) {
                                ZoneAirGCSetPoint = ContaminantControlledZone(ContControlledZoneNum).EMSOverrideGCSetPointValue;
                            }
                            ControlledGCZoneFlag = true;
                            break;
                        }
                    }
                }
                if (!ControlledGCZoneFlag) {
                    for (ContControlledZoneNum = 1; ContControlledZoneNum <= NumContControlledZones; ++ContControlledZoneNum) {
                        if (GetCurrentScheduleValue(ContaminantControlledZone(ContControlledZoneNum).AvaiSchedPtr) > 0.0) {
                            ZoneAirGCSetPoint = ZoneGCSetPoint(ContaminantControlledZone(ContControlledZoneNum).ActualZoneNum);
                            if (ContaminantControlledZone(ContControlledZoneNum).EMSOverrideCO2SetPointOn) {
                                ZoneAirGCSetPoint = ContaminantControlledZone(ContControlledZoneNum).EMSOverrideGCSetPointValue;
                            }
                            if (ContaminantControlledZone(ContControlledZoneNum).NumOfZones >= 1) {
                                if (ContaminantControlledZone(ContControlledZoneNum).ActualZoneNum != ZoneNum) {
                                    for (I = 1; I <= ContaminantControlledZone(ContControlledZoneNum).NumOfZones; ++I) {
                                        if (ContaminantControlledZone(ContControlledZoneNum).ControlZoneNum(I) == ZoneNum) {
                                            ControlledGCZoneFlag = true;
                                            break;
                                        }
                                    }
                                    if (ControlledGCZoneFlag) break;
                                } else {
                                    ControlledGCZoneFlag = true;
                                    break;
                                }
                            }
                        }
                    }
                } // GCControlledZoneNum

                if (ControlledGCZoneFlag) {
                    // The density of air
                    RhoAir = PsyRhoAirFnPbTdbW(OutBaroPress, ZT(ZoneNum), ZoneAirHumRat(ZoneNum), RoutineName);

                    // Calculate generic contaminant from infiltration + humidity added from latent load
                    // to determine system added/subtracted moisture.
                    GCGain = ZoneGCGain(ZoneNum) * RhoAir * 1.0e6;

                    SysTimeStepInSeconds = SecInHour * TimeStepSys;

                    // Calculate the coefficients for the 3rd Order derivative for final
                    // zone GC.  The A, B, C coefficients are analogous to the GC balance.
                    // Assume that the system will have flow
                    if (AirflowNetwork::SimulateAirflowNetwork == AirflowNetwork::AirflowNetworkControlMultizone ||
                        AirflowNetwork::SimulateAirflowNetwork == AirflowNetwork::AirflowNetworkControlMultiADS ||
                        (AirflowNetwork::SimulateAirflowNetwork == AirflowNetwork::AirflowNetworkControlSimpleADS &&
                         AirflowNetwork::AirflowNetworkFanActivated)) {
                        // Multizone airflow calculated in AirflowNetwork
                        B = GCGain + dataAirflowNetworkBalanceManager.exchangeData(ZoneNum).SumMHrGC +
                            dataAirflowNetworkBalanceManager.exchangeData(ZoneNum).SumMMHrGC;
                        A = dataAirflowNetworkBalanceManager.exchangeData(ZoneNum).SumMHr + dataAirflowNetworkBalanceManager.exchangeData(ZoneNum).SumMMHr;
                    } else {
                        B = GCGain + ((OAMFL(ZoneNum) + VAMFL(ZoneNum) + EAMFL(ZoneNum) + CTMFL(ZoneNum)) * OutdoorGC) + MixingMassFlowGC(ZoneNum) +
                            MDotOA(ZoneNum) * OutdoorGC;
                        A = OAMFL(ZoneNum) + VAMFL(ZoneNum) + EAMFL(ZoneNum) + CTMFL(ZoneNum) + MixingMassFlowZone(ZoneNum) + MDotOA(ZoneNum);
                    }
                    C = RhoAir * Zone(ZoneNum).Volume * Zone(ZoneNum).ZoneVolCapMultpGenContam / SysTimeStepInSeconds;

                    // Use a 3rd Order derivative to predict zone moisture addition or removal and
                    // smooth the changes using the zone air capacitance.  Positive values of GC Load means that
                    // this amount of GC must be added to the zone to reach the setpoint.  Negative values represent
                    // the amount of GC that must be removed by the system.
                    {
                        auto const SELECT_CASE_var(ZoneAirSolutionAlgo);
                        if (SELECT_CASE_var == Use3rdOrder) {
                            LoadToGCSetPoint = ((11.0 / 6.0) * C + A) * ZoneAirGCSetPoint -
                                               (B + C * (3.0 * GCZoneTimeMinus1Temp(ZoneNum) - (3.0 / 2.0) * GCZoneTimeMinus2Temp(ZoneNum) +
                                                         (1.0 / 3.0) * GCZoneTimeMinus3Temp(ZoneNum)));
                            // Exact solution
                        } else if (SELECT_CASE_var == UseAnalyticalSolution) {
                            if (A == 0.0) { // B=0
                                LoadToGCSetPoint = C * (ZoneAirGCSetPoint - ZoneGC1(ZoneNum)) - B;
                            } else {
                                LoadToGCSetPoint =
                                    A * (ZoneAirGCSetPoint - ZoneGC1(ZoneNum) * std::exp(min(700.0, -A / C))) / (1.0 - std::exp(min(700.0, -A / C))) -
                                    B;
                            }
                        } else if (SELECT_CASE_var == UseEulerMethod) {
                            LoadToGCSetPoint = C * (ZoneAirGCSetPoint - ZoneGC1(ZoneNum)) + A * ZoneAirGCSetPoint - B;
                        }
                    }
                    if (ZoneAirGCSetPoint > OutdoorGC && LoadToGCSetPoint < 0.0) {
                        ZoneSysContDemand(ZoneNum).OutputRequiredToGCSP = LoadToGCSetPoint / (OutdoorGC - ZoneAirGCSetPoint);
                    }
                }

                // Apply the Zone Multiplier to the total zone moisture load
                ZoneSysContDemand(ZoneNum).OutputRequiredToGCSP *= Zone(ZoneNum).Multiplier * Zone(ZoneNum).ListMultiplier;
                GCPredictedRate(ZoneNum) = ZoneSysContDemand(ZoneNum).OutputRequiredToGCSP;
            }
        }
    }

    void PushZoneTimestepHistories()
    {

        // SUBROUTINE INFORMATION:
        //       AUTHOR         Lixing Gu
        //       DATE WRITTEN   July, 2010
        //       MODIFIED       na
        //       RE-ENGINEERED  na

        // PURPOSE OF THIS SUBROUTINE:
        // push histories for timestep advancing.
        // This subroutine is modified from PushZoneTimestepHistories in ZoneTempPredictorCorrector module

        int ZoneNum;

        // Push the temperature and humidity ratio histories

        for (ZoneNum = 1; ZoneNum <= NumOfZones; ++ZoneNum) {
            if (Contaminant.CO2Simulation) {
                CO2ZoneTimeMinus4(ZoneNum) = CO2ZoneTimeMinus3(ZoneNum);
                CO2ZoneTimeMinus3(ZoneNum) = CO2ZoneTimeMinus2(ZoneNum);
                CO2ZoneTimeMinus2(ZoneNum) = CO2ZoneTimeMinus1(ZoneNum);
                CO2ZoneTimeMinus1(ZoneNum) = ZoneAirCO2Avg(ZoneNum); // using average for whole zone time step.
                ZoneAirCO2(ZoneNum) = ZoneAirCO2Temp(ZoneNum);

                if (ZoneAirSolutionAlgo != Use3rdOrder) {
                    ZoneCO2M2(ZoneNum) = ZoneCO2MX(ZoneNum);
                    ZoneCO2MX(ZoneNum) = ZoneAirCO2Avg(ZoneNum); // using average for whole zone time step.
                }
            }

            if (Contaminant.GenericContamSimulation) {
                GCZoneTimeMinus4(ZoneNum) = GCZoneTimeMinus3(ZoneNum);
                GCZoneTimeMinus3(ZoneNum) = GCZoneTimeMinus2(ZoneNum);
                GCZoneTimeMinus2(ZoneNum) = GCZoneTimeMinus1(ZoneNum);
                GCZoneTimeMinus1(ZoneNum) = ZoneAirGCAvg(ZoneNum); // using average for whole zone time step.
                ZoneAirGC(ZoneNum) = ZoneAirGCTemp(ZoneNum);

                if (ZoneAirSolutionAlgo != Use3rdOrder) {
                    ZoneGCM2(ZoneNum) = ZoneGCMX(ZoneNum);
                    ZoneGCMX(ZoneNum) = ZoneAirGCAvg(ZoneNum); // using average for whole zone time step.
                }
            }
        } // zone loop
    }

    void PushSystemTimestepHistories()
    {

        // SUBROUTINE INFORMATION:
        //       AUTHOR         Lixing Gu
        //       DATE WRITTEN   July, 2010
        //       MODIFIED       na
        //       RE-ENGINEERED  na

        // PURPOSE OF THIS SUBROUTINE:
        // push histories
        // This subroutine is modified from PushSystemTimestepHistories in ZoneTempPredictorCorrector module

        int ZoneNum;

        // Push the temperature and humidity ratio histories back in time

        for (ZoneNum = 1; ZoneNum <= NumOfZones; ++ZoneNum) {
            if (Contaminant.CO2Simulation) {
                DSCO2ZoneTimeMinus4(ZoneNum) = DSCO2ZoneTimeMinus3(ZoneNum);
                DSCO2ZoneTimeMinus3(ZoneNum) = DSCO2ZoneTimeMinus2(ZoneNum);
                DSCO2ZoneTimeMinus2(ZoneNum) = DSCO2ZoneTimeMinus1(ZoneNum);
                DSCO2ZoneTimeMinus1(ZoneNum) = ZoneAirCO2(ZoneNum);
            }
            if (Contaminant.GenericContamSimulation) {
                DSGCZoneTimeMinus4(ZoneNum) = DSGCZoneTimeMinus3(ZoneNum);
                DSGCZoneTimeMinus3(ZoneNum) = DSGCZoneTimeMinus2(ZoneNum);
                DSGCZoneTimeMinus2(ZoneNum) = DSGCZoneTimeMinus1(ZoneNum);
                DSGCZoneTimeMinus1(ZoneNum) = ZoneAirGC(ZoneNum);
            }
        } // zone loop

        if (ZoneAirSolutionAlgo != Use3rdOrder) {
            for (ZoneNum = 1; ZoneNum <= NumOfZones; ++ZoneNum) {
                if (Contaminant.CO2Simulation) {
                    ZoneCO2M2(ZoneNum) = ZoneCO2MX(ZoneNum);
                    ZoneCO2MX(ZoneNum) = ZoneAirCO2Temp(ZoneNum); // using average for whole zone time step.
                }
                if (Contaminant.GenericContamSimulation) {
                    ZoneGCM2(ZoneNum) = ZoneGCMX(ZoneNum);
                    ZoneGCMX(ZoneNum) = ZoneAirGCTemp(ZoneNum); // using average for whole zone time step.
                }
            } // zone loop
        }
    }

    void RevertZoneTimestepHistories()
    {

        // SUBROUTINE INFORMATION:
        //       AUTHOR         Lixing Gu
        //       DATE WRITTEN   July, 2010
        //       MODIFIED       na
        //       RE-ENGINEERED  na

        // PURPOSE OF THIS SUBROUTINE:
        // rewind histories to undo inadvertent pushing
        // This subroutine is modified from RevertZoneTimestepHistories in ZoneTempPredictorCorrector module

        int ZoneNum;

        // REvert the contaminnants histories

        for (ZoneNum = 1; ZoneNum <= NumOfZones; ++ZoneNum) {
            if (Contaminant.CO2Simulation) {
                CO2ZoneTimeMinus1(ZoneNum) = CO2ZoneTimeMinus2(ZoneNum);
                CO2ZoneTimeMinus2(ZoneNum) = CO2ZoneTimeMinus3(ZoneNum);
                CO2ZoneTimeMinus3(ZoneNum) = CO2ZoneTimeMinus4(ZoneNum);
            }
            if (Contaminant.GenericContamSimulation) {
                GCZoneTimeMinus1(ZoneNum) = GCZoneTimeMinus2(ZoneNum);
                GCZoneTimeMinus2(ZoneNum) = GCZoneTimeMinus3(ZoneNum);
                GCZoneTimeMinus3(ZoneNum) = GCZoneTimeMinus4(ZoneNum);
            }
        } // zone loop
    }

    void InverseModelCO2(int const ZoneNum,           // Zone number
                         Real64 &CO2Gain,             // Zone total CO2 gain
                         Real64 &CO2GainExceptPeople, // ZOne total CO2 gain from sources except for people
                         Real64 &ZoneMassFlowRate,    // Zone air mass flow rate
                         Real64 &CO2MassFlowRate,     // Zone air CO2 mass flow rate
                         Real64 &RhoAir               // Air density
    )
    {
        // SUBROUTINE INFORMATION:
        //       AUTHOR         Han Li
        //       DATE WRITTEN   February 2019
        //       MODIFIED		na
        //       RE-ENGINEERED	na

        // PURPOSE OF THIS SUBROUTINE:
        // This subroutine inversely solve infiltration airflow rate or people count with zone air CO2 concentration measurements.

        // Using/Aliasing
        using DataEnvironment::DayOfYear;

        static std::string const RoutineName("InverseModelCO2");

        Real64 AA(0.0);
        Real64 BB(0.0);
        Real64 CC(0.0);
        Real64 DD(0.0);
        Real64 zone_M_CO2(0.0);
        Real64 delta_CO2(0.0);
        Real64 AirDensity(0.0);
        Real64 CpAir(0.0);
        Real64 M_inf(0.0);   // Reversely solved infiltration mass flow rate
        Real64 ACH_inf(0.0); // Reversely solved infiltration air change rate
        Real64 SumSysM_HM(0.0);
        Real64 SumSysMxCO2_HM(0.0);
        Real64 CO2GainPeople(0.0); // Inversely solved convectice heat gain from people (m^3/s)
        Real64 NumPeople(0.0);     // Inversely solved number of people in the zone
        Real64 CO2GenRate(0.0);
        Real64 ActivityLevel(0.0);
        Real64 UpperBound(0.0); // Upper bound of number of people

        Real64 SysTimeStepInSeconds(0.0);
        SysTimeStepInSeconds = SecInHour * TimeStepSys;

        Zone(ZoneNum).ZoneMeasuredCO2Concentration = GetCurrentScheduleValue(HybridModelZone(ZoneNum).ZoneMeasuredCO2ConcentrationSchedulePtr);

        if (DayOfYear >= HybridModelZone(ZoneNum).HybridStartDayOfYear && DayOfYear <= HybridModelZone(ZoneNum).HybridEndDayOfYear) {
            ZoneAirCO2(ZoneNum) = Zone(ZoneNum).ZoneMeasuredCO2Concentration;

            if (HybridModelZone(ZoneNum).InfiltrationCalc_C && UseZoneTimeStepHistory) {
                static std::string const RoutineNameInfiltration("CalcAirFlowSimple:Infiltration");

                // Conditionally calculate the CO2-dependent and CO2-independent terms.
                if (HybridModelZone(ZoneNum).IncludeSystemSupplyParameters) {
                    Zone(ZoneNum).ZoneMeasuredSupplyAirFlowRate =
                        GetCurrentScheduleValue(HybridModelZone(ZoneNum).ZoneSupplyAirMassFlowRateSchedulePtr);
                    Zone(ZoneNum).ZoneMeasuredSupplyAirCO2Concentration =
                        GetCurrentScheduleValue(HybridModelZone(ZoneNum).ZoneSupplyAirCO2ConcentrationSchedulePtr);

                    SumSysM_HM = Zone(ZoneNum).ZoneMeasuredSupplyAirFlowRate;
                    SumSysMxCO2_HM = Zone(ZoneNum).ZoneMeasuredSupplyAirFlowRate * Zone(ZoneNum).ZoneMeasuredSupplyAirCO2Concentration;

                    AA = SumSysM_HM + VAMFL(ZoneNum) + EAMFL(ZoneNum) + CTMFL(ZoneNum) + MixingMassFlowZone(ZoneNum) + MDotOA(ZoneNum);
                    BB = SumSysMxCO2_HM + CO2Gain + ((VAMFL(ZoneNum) + EAMFL(ZoneNum) + CTMFL(ZoneNum)) * OutdoorCO2) + MixingMassFlowCO2(ZoneNum) +
                         MDotOA(ZoneNum) * OutdoorCO2;

                } else {
                    AA = VAMFL(ZoneNum) + EAMFL(ZoneNum) + CTMFL(ZoneNum) + MixingMassFlowZone(ZoneNum) + MDotOA(ZoneNum);
                    BB = CO2Gain + ((VAMFL(ZoneNum) + EAMFL(ZoneNum) + CTMFL(ZoneNum)) * OutdoorCO2) + MixingMassFlowCO2(ZoneNum) +
                         MDotOA(ZoneNum) * OutdoorCO2;
                }

                CC = RhoAir * Zone(ZoneNum).Volume * Zone(ZoneNum).ZoneVolCapMultpCO2 / SysTimeStepInSeconds;
                DD = (3.0 * CO2ZoneTimeMinus1Temp(ZoneNum) - (3.0 / 2.0) * CO2ZoneTimeMinus2Temp(ZoneNum) +
                      (1.0 / 3.0) * CO2ZoneTimeMinus3Temp(ZoneNum));

                zone_M_CO2 = Zone(ZoneNum).ZoneMeasuredCO2Concentration;
                delta_CO2 = (Zone(ZoneNum).ZoneMeasuredCO2Concentration - OutdoorCO2) / 1000;
                CpAir = PsyCpAirFnW(OutHumRat);
                AirDensity = PsyRhoAirFnPbTdbW(OutBaroPress, Zone(ZoneNum).OutDryBulbTemp, OutHumRat, RoutineNameInfiltration);

                if (Zone(ZoneNum).ZoneMeasuredCO2Concentration == OutdoorCO2) {
                    M_inf = 0.0;
                } else {
                    M_inf = (CC * DD + BB - ((11.0 / 6.0) * CC + AA) * Zone(ZoneNum).ZoneMeasuredCO2Concentration) / delta_CO2;
                }

                // Add threshold for air change rate
                ACH_inf = max(0.0, min(10.0, M_inf / (CpAir * AirDensity / SecInHour * Zone(ZoneNum).Volume)));
                M_inf = ACH_inf * Zone(ZoneNum).Volume * AirDensity / SecInHour;
                Zone(ZoneNum).MCPIHM = M_inf;
                Zone(ZoneNum).InfilOAAirChangeRateHM = ACH_inf;
            }

            // Hybrid Model calculate people count
            if (HybridModelZone(ZoneNum).PeopleCountCalc_C && UseZoneTimeStepHistory) {
                Zone(ZoneNum).ZonePeopleActivityLevel = GetCurrentScheduleValue(HybridModelZone(ZoneNum).ZonePeopleActivityLevelSchedulePtr);
                ActivityLevel = GetCurrentScheduleValue(HybridModelZone(ZoneNum).ZonePeopleActivityLevelSchedulePtr);
                CO2GenRate = GetCurrentScheduleValue(HybridModelZone(ZoneNum).ZonePeopleCO2GenRateSchedulePtr);

                if (ActivityLevel <= 0.0) {
                    ActivityLevel = 130.0; // 130.0 is the default people activity level [W]
                }
                if (CO2GenRate <= 0.0) {
                    CO2GenRate = 0.0000000382; // 0.0000000382 is the default CO2
                                               // generation rate [m3/(s*W)]
                }

                // Conditionally calculate the CO2-dependent and CO2-independent terms.
                if (HybridModelZone(ZoneNum).IncludeSystemSupplyParameters) {
                    Zone(ZoneNum).ZoneMeasuredSupplyAirFlowRate =
                        GetCurrentScheduleValue(HybridModelZone(ZoneNum).ZoneSupplyAirMassFlowRateSchedulePtr);
                    Zone(ZoneNum).ZoneMeasuredSupplyAirCO2Concentration =
                        GetCurrentScheduleValue(HybridModelZone(ZoneNum).ZoneSupplyAirCO2ConcentrationSchedulePtr);

                    SumSysM_HM = Zone(ZoneNum).ZoneMeasuredSupplyAirFlowRate;
                    SumSysMxCO2_HM = Zone(ZoneNum).ZoneMeasuredSupplyAirFlowRate * Zone(ZoneNum).ZoneMeasuredSupplyAirCO2Concentration;

                    AA = SumSysM_HM + OAMFL(ZoneNum) + VAMFL(ZoneNum) + EAMFL(ZoneNum) + CTMFL(ZoneNum) + MixingMassFlowZone(ZoneNum) +
                         MDotOA(ZoneNum);
                    BB = CO2GainExceptPeople + ((OAMFL(ZoneNum) + VAMFL(ZoneNum) + EAMFL(ZoneNum) + CTMFL(ZoneNum)) * OutdoorCO2) + (SumSysMxCO2_HM) +
                         MixingMassFlowCO2(ZoneNum) + MDotOA(ZoneNum) * OutdoorCO2;

                } else {
                    AA = ZoneMassFlowRate + OAMFL(ZoneNum) + VAMFL(ZoneNum) + EAMFL(ZoneNum) + CTMFL(ZoneNum) + MixingMassFlowZone(ZoneNum) +
                         MDotOA(ZoneNum);
                    BB = CO2GainExceptPeople + ((OAMFL(ZoneNum) + VAMFL(ZoneNum) + EAMFL(ZoneNum) + CTMFL(ZoneNum)) * OutdoorCO2) +
                         (CO2MassFlowRate) + MixingMassFlowCO2(ZoneNum) + MDotOA(ZoneNum) * OutdoorCO2;
                }

                CC = RhoAir * Zone(ZoneNum).Volume * Zone(ZoneNum).ZoneVolCapMultpCO2 / SysTimeStepInSeconds;
                DD = (3.0 * CO2ZoneTimeMinus1Temp(ZoneNum) - (3.0 / 2.0) * CO2ZoneTimeMinus2Temp(ZoneNum) +
                      (1.0 / 3.0) * CO2ZoneTimeMinus3Temp(ZoneNum));

                CO2GainPeople = (((11.0 / 6.0) * CC + AA) * Zone(ZoneNum).ZoneMeasuredCO2Concentration - BB - CC * DD) / (1000000 * RhoAir);

                // Make sure the results are reasonable
                UpperBound = CO2Gain / (1000000 * RhoAir * CO2GenRate * ActivityLevel);
                NumPeople = min(UpperBound, CO2GainPeople / (CO2GenRate * ActivityLevel));

                NumPeople = floor(NumPeople * 100.00 + 0.5) / 100.00;
                if (NumPeople < 0.05) {
                    NumPeople = 0;
                }
                Zone(ZoneNum).NumOccHM = NumPeople;
            }
        }

        // Update zone humidity ratio in the previous steps
        CO2ZoneTimeMinus3Temp(ZoneNum) = CO2ZoneTimeMinus2Temp(ZoneNum);
        CO2ZoneTimeMinus2Temp(ZoneNum) = CO2ZoneTimeMinus1Temp(ZoneNum);
        CO2ZoneTimeMinus1Temp(ZoneNum) = Zone(ZoneNum).ZoneMeasuredCO2Concentration;
    }

    void CorrectZoneContaminants(ZonePlenumData &dataZonePlenum, bool const ShortenTimeStepSys,
                                 bool const UseZoneTimeStepHistory, // if true then use zone timestep history, if false use system time step history
                                 Real64 const PriorTimeStep         // the old value for timestep length is passed for possible use in interpolating
    )
    {

        // SUBROUTINE INFORMATION:
        //       AUTHOR         Lixing Gu
        //       DATE WRITTEN   July, 2010
        //       MODIFIED       na
        //       RE-ENGINEERED  na

        // PURPOSE OF THIS SUBROUTINE:
        // This subroutine updates the zone contaminants.
        // This subroutine is modified from CorrectZoneHumRat in ZoneTempPredictorCorrector module

        // REFERENCES:
        // Routine FinalZnCalcs - FINAL ZONE CALCULATIONS, authored by Dale Herron
        // for BLAST.

        // Using/Aliasing
        using DataDefineEquip::AirDistUnit;
        using DataEnvironment::DayOfYear;
        using DataLoopNode::Node;
        using DataZoneEquipment::ZoneEquipConfig;
        //using ZonePlenum::NumZoneReturnPlenums;
        //using ZonePlenum::NumZoneSupplyPlenums;
        //using ZonePlenum::ZoneRetPlenCond;
        //using ZonePlenum::ZoneSupPlenCond;

        static std::string const RoutineName("CorrectZoneContaminants");

        int NodeNum;
        int ZoneNodeNum;
        int ZoneEquipConfigNum;
        bool ControlledZoneAirFlag;
        int ZoneRetPlenumNum;
        int ZoneSupPlenumNum;
        bool ZoneRetPlenumAirFlag;
        bool ZoneSupPlenumAirFlag;
        Real64 CO2Gain;             // Zone CO2 internal gain
        Real64 CO2GainExceptPeople; // Added for hybrid model, Zone CO2 internal gain
        Real64 GCGain;              // Zone generic contaminant internal gain
        Real64 RhoAir;
        Real64 A;
        Real64 B;
        Real64 C;
        Real64 CO2MassFlowRate;
        Real64 GCMassFlowRate;
        Real64 ZoneMassFlowRate;
        Real64 SysTimeStepInSeconds;
        Real64 ZoneMult;
        int ADUListIndex;
        int ADUNum;
        int ADUInNode;
        int ADUOutNode;
        int ZoneNum;

        // Update zone CO2
        for (ZoneNum = 1; ZoneNum <= NumOfZones; ++ZoneNum) {

            if (Contaminant.CO2Simulation) {
                AZ(ZoneNum) = 0.0;
                BZ(ZoneNum) = 0.0;
                CZ(ZoneNum) = 0.0;
            }
            if (Contaminant.GenericContamSimulation) {
                AZGC(ZoneNum) = 0.0;
                BZGC(ZoneNum) = 0.0;
                CZGC(ZoneNum) = 0.0;
            }
            // Update variables
            if (ShortenTimeStepSys) {
                // time step has gotten smaller, use zone timestep history to interpolate new set of "DS" history terms.
                if (NumOfSysTimeSteps != NumOfSysTimeStepsLastZoneTimeStep) { // cannot reuse existing DS data, interpolate from zone time
                    if (Contaminant.CO2Simulation) {
                        DownInterpolate4HistoryValues(PriorTimeStep,
                                                      TimeStepSys,
                                                      ZoneAirCO2(ZoneNum),
                                                      CO2ZoneTimeMinus1(ZoneNum),
                                                      CO2ZoneTimeMinus2(ZoneNum),
                                                      CO2ZoneTimeMinus3(ZoneNum),
                                                      CO2ZoneTimeMinus4(ZoneNum),
                                                      ZoneAirCO2(ZoneNum),
                                                      DSCO2ZoneTimeMinus1(ZoneNum),
                                                      DSCO2ZoneTimeMinus2(ZoneNum),
                                                      DSCO2ZoneTimeMinus3(ZoneNum),
                                                      DSCO2ZoneTimeMinus4(ZoneNum));
                    }
                    if (Contaminant.GenericContamSimulation) {
                        DownInterpolate4HistoryValues(PriorTimeStep,
                                                      TimeStepSys,
                                                      ZoneAirGC(ZoneNum),
                                                      GCZoneTimeMinus1(ZoneNum),
                                                      GCZoneTimeMinus2(ZoneNum),
                                                      GCZoneTimeMinus3(ZoneNum),
                                                      GCZoneTimeMinus4(ZoneNum),
                                                      ZoneAirGC(ZoneNum),
                                                      DSGCZoneTimeMinus1(ZoneNum),
                                                      DSGCZoneTimeMinus2(ZoneNum),
                                                      DSGCZoneTimeMinus3(ZoneNum),
                                                      DSGCZoneTimeMinus4(ZoneNum));
                    }

                } else { // reuse history data in DS terms from last zone time step to preserve information that would be lost
                         // do nothing because DS history would have been pushed prior and should be ready?
                }
            }

            // now update the variables actually used in the balance equations.
            if (!UseZoneTimeStepHistory) {
                if (Contaminant.CO2Simulation) {
                    CO2ZoneTimeMinus1Temp(ZoneNum) = DSCO2ZoneTimeMinus1(ZoneNum);
                    CO2ZoneTimeMinus2Temp(ZoneNum) = DSCO2ZoneTimeMinus2(ZoneNum);
                    CO2ZoneTimeMinus3Temp(ZoneNum) = DSCO2ZoneTimeMinus3(ZoneNum);
                }
                if (Contaminant.GenericContamSimulation) {
                    GCZoneTimeMinus1Temp(ZoneNum) = DSGCZoneTimeMinus1(ZoneNum);
                    GCZoneTimeMinus2Temp(ZoneNum) = DSGCZoneTimeMinus2(ZoneNum);
                    GCZoneTimeMinus3Temp(ZoneNum) = DSGCZoneTimeMinus3(ZoneNum);
                }
            } else {
                if (Contaminant.CO2Simulation) {
                    CO2ZoneTimeMinus1Temp(ZoneNum) = CO2ZoneTimeMinus1(ZoneNum);
                    CO2ZoneTimeMinus2Temp(ZoneNum) = CO2ZoneTimeMinus2(ZoneNum);
                    CO2ZoneTimeMinus3Temp(ZoneNum) = CO2ZoneTimeMinus3(ZoneNum);
                }
                if (Contaminant.GenericContamSimulation) {
                    GCZoneTimeMinus1Temp(ZoneNum) = GCZoneTimeMinus1(ZoneNum);
                    GCZoneTimeMinus2Temp(ZoneNum) = GCZoneTimeMinus2(ZoneNum);
                    GCZoneTimeMinus3Temp(ZoneNum) = GCZoneTimeMinus3(ZoneNum);
                }
            }

            // Start to calculate zone CO2 and genric contaminant levels
            CO2MassFlowRate = 0.0;
            GCMassFlowRate = 0.0;
            ZoneMassFlowRate = 0.0;
            ZoneMult = Zone(ZoneNum).Multiplier * Zone(ZoneNum).ListMultiplier;

            // Check to see if this is a controlled zone
            ControlledZoneAirFlag = false;
            for (ZoneEquipConfigNum = 1; ZoneEquipConfigNum <= NumOfZones; ++ZoneEquipConfigNum) {
                if (!Zone(ZoneEquipConfigNum).IsControlled) continue;
                if (ZoneEquipConfig(ZoneEquipConfigNum).ActualZoneNum != ZoneNum) continue;
                ControlledZoneAirFlag = true;
                break;
            } // ZoneEquipConfigNum

            // Check to see if this is a plenum zone
            ZoneRetPlenumAirFlag = false;
            for (ZoneRetPlenumNum = 1; ZoneRetPlenumNum <= dataZonePlenum.NumZoneReturnPlenums; ++ZoneRetPlenumNum) {
                if (dataZonePlenum.ZoneRetPlenCond(ZoneRetPlenumNum).ActualZoneNum != ZoneNum) continue;
                ZoneRetPlenumAirFlag = true;
                break;
            } // ZoneRetPlenumNum
            ZoneSupPlenumAirFlag = false;
            for (ZoneSupPlenumNum = 1; ZoneSupPlenumNum <= dataZonePlenum.NumZoneSupplyPlenums; ++ZoneSupPlenumNum) {
                if (dataZonePlenum.ZoneSupPlenCond(ZoneSupPlenumNum).ActualZoneNum != ZoneNum) continue;
                ZoneSupPlenumAirFlag = true;
                break;
            } // ZoneSupPlenumNum

            if (ControlledZoneAirFlag) { // If there is system flow then calculate the flow rates

                // Calculate moisture flow rate into each zone
                for (NodeNum = 1; NodeNum <= ZoneEquipConfig(ZoneEquipConfigNum).NumInletNodes; ++NodeNum) {

                    if (Contaminant.CO2Simulation) {
                        CO2MassFlowRate += (Node(ZoneEquipConfig(ZoneEquipConfigNum).InletNode(NodeNum)).MassFlowRate *
                                            Node(ZoneEquipConfig(ZoneEquipConfigNum).InletNode(NodeNum)).CO2) /
                                           ZoneMult;
                    }
                    if (Contaminant.GenericContamSimulation) {
                        GCMassFlowRate += (Node(ZoneEquipConfig(ZoneEquipConfigNum).InletNode(NodeNum)).MassFlowRate *
                                           Node(ZoneEquipConfig(ZoneEquipConfigNum).InletNode(NodeNum)).GenContam) /
                                          ZoneMult;
                    }
                    ZoneMassFlowRate += Node(ZoneEquipConfig(ZoneEquipConfigNum).InletNode(NodeNum)).MassFlowRate / ZoneMult;
                } // NodeNum

                // Do the calculations for the plenum zone
            } else if (ZoneRetPlenumAirFlag) {
                for (NodeNum = 1; NodeNum <= dataZonePlenum.ZoneRetPlenCond(ZoneRetPlenumNum).NumInletNodes; ++NodeNum) {

                    if (Contaminant.CO2Simulation) {
                        CO2MassFlowRate += (Node(dataZonePlenum.ZoneRetPlenCond(ZoneRetPlenumNum).InletNode(NodeNum)).MassFlowRate *
                                            Node(dataZonePlenum.ZoneRetPlenCond(ZoneRetPlenumNum).InletNode(NodeNum)).CO2) /
                                           ZoneMult;
                    }
                    if (Contaminant.GenericContamSimulation) {
                        GCMassFlowRate += (Node(dataZonePlenum.ZoneRetPlenCond(ZoneRetPlenumNum).InletNode(NodeNum)).MassFlowRate *
                                           Node(dataZonePlenum.ZoneRetPlenCond(ZoneRetPlenumNum).InletNode(NodeNum)).GenContam) /
                                          ZoneMult;
                    }
                    ZoneMassFlowRate += Node(dataZonePlenum.ZoneRetPlenCond(ZoneRetPlenumNum).InletNode(NodeNum)).MassFlowRate / ZoneMult;
                } // NodeNum
                  // add in the leak flow
                for (ADUListIndex = 1; ADUListIndex <= dataZonePlenum.ZoneRetPlenCond(ZoneRetPlenumNum).NumADUs; ++ADUListIndex) {
                    ADUNum = dataZonePlenum.ZoneRetPlenCond(ZoneRetPlenumNum).ADUIndex(ADUListIndex);
                    if (AirDistUnit(ADUNum).UpStreamLeak) {
                        ADUInNode = AirDistUnit(ADUNum).InletNodeNum;
                        if (Contaminant.CO2Simulation) {
                            CO2MassFlowRate += (AirDistUnit(ADUNum).MassFlowRateUpStrLk * Node(ADUInNode).CO2) / ZoneMult;
                        }
                        if (Contaminant.GenericContamSimulation) {
                            GCMassFlowRate += (AirDistUnit(ADUNum).MassFlowRateUpStrLk * Node(ADUInNode).GenContam) / ZoneMult;
                        }
                        ZoneMassFlowRate += AirDistUnit(ADUNum).MassFlowRateUpStrLk / ZoneMult;
                    }
                    if (AirDistUnit(ADUNum).DownStreamLeak) {
                        ADUOutNode = AirDistUnit(ADUNum).OutletNodeNum;
                        if (Contaminant.CO2Simulation) {
                            CO2MassFlowRate += (AirDistUnit(ADUNum).MassFlowRateDnStrLk * Node(ADUOutNode).CO2) / ZoneMult;
                        }
                        if (Contaminant.GenericContamSimulation) {
                            GCMassFlowRate += (AirDistUnit(ADUNum).MassFlowRateDnStrLk * Node(ADUOutNode).GenContam) / ZoneMult;
                        }
                        ZoneMassFlowRate += AirDistUnit(ADUNum).MassFlowRateDnStrLk / ZoneMult;
                    }
                }

            } else if (ZoneSupPlenumAirFlag) {

                if (Contaminant.CO2Simulation) {
                    CO2MassFlowRate +=
                        (Node(dataZonePlenum.ZoneSupPlenCond(ZoneSupPlenumNum).InletNode).MassFlowRate * Node(dataZonePlenum.ZoneSupPlenCond(ZoneSupPlenumNum).InletNode).CO2) /
                        ZoneMult;
                }
                if (Contaminant.GenericContamSimulation) {
                    GCMassFlowRate += (Node(dataZonePlenum.ZoneSupPlenCond(ZoneSupPlenumNum).InletNode).MassFlowRate *
                                       Node(dataZonePlenum.ZoneSupPlenCond(ZoneSupPlenumNum).InletNode).GenContam) /
                                      ZoneMult;
                }
                ZoneMassFlowRate += Node(dataZonePlenum.ZoneSupPlenCond(ZoneSupPlenumNum).InletNode).MassFlowRate / ZoneMult;
            }

            SysTimeStepInSeconds = SecInHour * TimeStepSys;

            // Calculate the coefficients for the 3rd order derivative for final
            // zone humidity ratio.  The A, B, C coefficients are analogous to the
            // CO2 balance.  There are 2 cases that should be considered, system
            // operating and system shutdown.

            RhoAir = PsyRhoAirFnPbTdbW(OutBaroPress, ZT(ZoneNum), ZoneAirHumRat(ZoneNum), RoutineName);
            //    RhoAir = ZoneAirDensityCO(ZoneNum)

            if (Contaminant.CO2Simulation) ZoneAirDensityCO(ZoneNum) = RhoAir;
            // Calculate Co2 internal gain
            if (Contaminant.CO2Simulation) CO2Gain = ZoneCO2Gain(ZoneNum) * RhoAir * 1.0e6;
            if (Contaminant.CO2Simulation) CO2GainExceptPeople = ZoneCO2GainExceptPeople(ZoneNum) * RhoAir * 1.0e6; // Addded for hybrid model
            if (Contaminant.GenericContamSimulation) GCGain = ZoneGCGain(ZoneNum) * RhoAir * 1.0e6;

            if (Contaminant.CO2Simulation) {
                B = CO2Gain + ((OAMFL(ZoneNum) + VAMFL(ZoneNum) + EAMFL(ZoneNum) + CTMFL(ZoneNum)) * OutdoorCO2) + (CO2MassFlowRate) +
                    MixingMassFlowCO2(ZoneNum) + MDotOA(ZoneNum) * OutdoorCO2;
                A = ZoneMassFlowRate + OAMFL(ZoneNum) + VAMFL(ZoneNum) + EAMFL(ZoneNum) + CTMFL(ZoneNum) + MixingMassFlowZone(ZoneNum) +
                    MDotOA(ZoneNum);
                if (AirflowNetwork::SimulateAirflowNetwork == AirflowNetwork::AirflowNetworkControlMultizone ||
                    AirflowNetwork::SimulateAirflowNetwork == AirflowNetwork::AirflowNetworkControlMultiADS ||
                    (AirflowNetwork::SimulateAirflowNetwork == AirflowNetwork::AirflowNetworkControlSimpleADS &&
                     AirflowNetwork::AirflowNetworkFanActivated)) {
                    // Multizone airflow calculated in AirflowNetwork
                    B = CO2Gain +
                        (dataAirflowNetworkBalanceManager.exchangeData(ZoneNum).SumMHrCO +
                         dataAirflowNetworkBalanceManager.exchangeData(ZoneNum).SumMMHrCO) +
                        CO2MassFlowRate;
                    A = ZoneMassFlowRate + dataAirflowNetworkBalanceManager.exchangeData(ZoneNum).SumMHr +
                        dataAirflowNetworkBalanceManager.exchangeData(ZoneNum).SumMMHr;
                }
                C = RhoAir * Zone(ZoneNum).Volume * Zone(ZoneNum).ZoneVolCapMultpCO2 / SysTimeStepInSeconds;
            }

            if (Contaminant.CO2Simulation) {
                if (AirflowNetwork::SimulateAirflowNetwork > AirflowNetwork::AirflowNetworkControlMultizone) {
                    B += dataAirflowNetworkBalanceManager.exchangeData(ZoneNum).TotalCO2;
                }

                AZ(ZoneNum) = A;
                BZ(ZoneNum) = B;
                CZ(ZoneNum) = C;

                // Use a 3rd order derivative to predict final zone CO2 and
                // smooth the changes using the zone air capacitance.
                {
                    auto const SELECT_CASE_var(ZoneAirSolutionAlgo);
                    if (SELECT_CASE_var == Use3rdOrder) {
                        ZoneAirCO2Temp(ZoneNum) = (B + C * (3.0 * CO2ZoneTimeMinus1Temp(ZoneNum) - (3.0 / 2.0) * CO2ZoneTimeMinus2Temp(ZoneNum) +
                                                            (1.0 / 3.0) * CO2ZoneTimeMinus3Temp(ZoneNum))) /
                                                  ((11.0 / 6.0) * C + A);
                        // Exact solution
                    } else if (SELECT_CASE_var == UseAnalyticalSolution) {
                        if (A == 0.0) { // B=0
                            ZoneAirCO2Temp(ZoneNum) = ZoneCO21(ZoneNum) + B / C;
                        } else {
                            ZoneAirCO2Temp(ZoneNum) = (ZoneCO21(ZoneNum) - B / A) * std::exp(min(700.0, -A / C)) + B / A;
                        }
                    } else if (SELECT_CASE_var == UseEulerMethod) {
                        ZoneAirCO2Temp(ZoneNum) = (C * ZoneCO21(ZoneNum) + B) / (C + A);
                    }
                }

                // Set the CO2 to zero if the zone has been large sinks
                if (ZoneAirCO2Temp(ZoneNum) < 0.0) ZoneAirCO2Temp(ZoneNum) = 0.0;

                ZoneAirCO2(ZoneNum) = ZoneAirCO2Temp(ZoneNum);

                if ((HybridModelZone(ZoneNum).InfiltrationCalc_C || HybridModelZone(ZoneNum).PeopleCountCalc_C) && (!WarmupFlag) && (!DoingSizing)) {
                    InverseModelCO2(ZoneNum, CO2Gain, CO2GainExceptPeople, ZoneMassFlowRate, CO2MassFlowRate, RhoAir);
                }
                // Now put the calculated info into the actual zone nodes; ONLY if there is zone air flow, i.e. controlled zone or plenum zone
                ZoneNodeNum = Zone(ZoneNum).SystemZoneNodeNumber;
                if (ZoneNodeNum > 0) {
                    Node(ZoneNodeNum).CO2 = ZoneAirCO2Temp(ZoneNum);
                }
            }

            if (Contaminant.GenericContamSimulation) {
                B = GCGain + ((OAMFL(ZoneNum) + VAMFL(ZoneNum) + EAMFL(ZoneNum) + CTMFL(ZoneNum)) * OutdoorGC) + (GCMassFlowRate) +
                    MixingMassFlowGC(ZoneNum) + MDotOA(ZoneNum) * OutdoorGC;
                A = ZoneMassFlowRate + OAMFL(ZoneNum) + VAMFL(ZoneNum) + EAMFL(ZoneNum) + CTMFL(ZoneNum) + MixingMassFlowZone(ZoneNum) +
                    MDotOA(ZoneNum);
                if (AirflowNetwork::SimulateAirflowNetwork == AirflowNetwork::AirflowNetworkControlMultizone ||
                    AirflowNetwork::SimulateAirflowNetwork == AirflowNetwork::AirflowNetworkControlMultiADS ||
                    (AirflowNetwork::SimulateAirflowNetwork == AirflowNetwork::AirflowNetworkControlSimpleADS &&
                     AirflowNetwork::AirflowNetworkFanActivated)) {
                    // Multizone airflow calculated in AirflowNetwork
                    B = GCGain +
                        (dataAirflowNetworkBalanceManager.exchangeData(ZoneNum).SumMHrGC +
                         dataAirflowNetworkBalanceManager.exchangeData(ZoneNum).SumMMHrGC) +
                        GCMassFlowRate;
                    A = ZoneMassFlowRate + dataAirflowNetworkBalanceManager.exchangeData(ZoneNum).SumMHr +
                        dataAirflowNetworkBalanceManager.exchangeData(ZoneNum).SumMMHr;
                }
                C = RhoAir * Zone(ZoneNum).Volume * Zone(ZoneNum).ZoneVolCapMultpGenContam / SysTimeStepInSeconds;
            }

            if (Contaminant.GenericContamSimulation) {
                if (AirflowNetwork::SimulateAirflowNetwork > AirflowNetwork::AirflowNetworkControlMultizone) {
                    B += dataAirflowNetworkBalanceManager.exchangeData(ZoneNum).TotalGC;
                }

                AZGC(ZoneNum) = A;
                BZGC(ZoneNum) = B;
                CZGC(ZoneNum) = C;

                // Use a 3rd order derivative to predict final zone generic contaminant and
                // smooth the changes using the zone air capacitance.
                {
                    auto const SELECT_CASE_var(ZoneAirSolutionAlgo);
                    if (SELECT_CASE_var == Use3rdOrder) {
                        ZoneAirGCTemp(ZoneNum) = (B + C * (3.0 * GCZoneTimeMinus1Temp(ZoneNum) - (3.0 / 2.0) * GCZoneTimeMinus2Temp(ZoneNum) +
                                                           (1.0 / 3.0) * GCZoneTimeMinus3Temp(ZoneNum))) /
                                                 ((11.0 / 6.0) * C + A);
                        // Exact solution
                    } else if (SELECT_CASE_var == UseAnalyticalSolution) {
                        if (A == 0.0) { // B=0
                            ZoneAirGCTemp(ZoneNum) = ZoneGC1(ZoneNum) + B / C;
                        } else {
                            ZoneAirGCTemp(ZoneNum) = (ZoneGC1(ZoneNum) - B / A) * std::exp(min(700.0, -A / C)) + B / A;
                        }
                    } else if (SELECT_CASE_var == UseEulerMethod) {
                        ZoneAirGCTemp(ZoneNum) = (C * ZoneGC1(ZoneNum) + B) / (C + A);
                    }
                }

                // Set the generic contaminant to zero if the zone has been large sinks
                if (ZoneAirGCTemp(ZoneNum) < 0.0) ZoneAirGCTemp(ZoneNum) = 0.0;

                ZoneAirGC(ZoneNum) = ZoneAirGCTemp(ZoneNum);

                // Now put the calculated info into the actual zone nodes; ONLY if there is zone air flow, i.e. controlled zone or plenum zone
                ZoneNodeNum = Zone(ZoneNum).SystemZoneNodeNumber;
                if (ZoneNodeNum > 0) {
                    Node(ZoneNodeNum).GenContam = ZoneAirGCTemp(ZoneNum);
                }
            }
        }
    }

} // namespace ZoneContaminantPredictorCorrector

} // namespace EnergyPlus<|MERGE_RESOLUTION|>--- conflicted
+++ resolved
@@ -55,11 +55,8 @@
 
 // EnergyPlus Headers
 #include <AirflowNetwork/Elements.hpp>
-<<<<<<< HEAD
+#include <EnergyPlus/AirflowNetworkBalanceManager.hh>
 #include <EnergyPlus/Data/EnergyPlusData.hh>
-=======
-#include <EnergyPlus/AirflowNetworkBalanceManager.hh>
->>>>>>> e203f3f7
 #include <EnergyPlus/DataContaminantBalance.hh>
 #include <EnergyPlus/DataDefineEquip.hh>
 #include <EnergyPlus/DataEnvironment.hh>
@@ -120,48 +117,7 @@
     //                                        iPushZoneTimestepHistories, iRevertZoneTimestepHistories, &
     //                                        iPushSystemTimestepHistories,
 
-<<<<<<< HEAD
-    void ManageZoneContaminanUpdates(ZoneContaminantPredictorCorrectorData &dataZoneContaminantPredictorCorrector, int const UpdateType, // Can be iGetZoneSetPoints, iPredictStep, iCorrectStep
-=======
-    // Data
-    // MODULE PARAMETER DEFINITIONS:
-    // na
-
-    // DERIVED TYPE DEFINITIONS:
-    // INTERFACE BLOCK SPECIFICATIONS:
-    // na
-
-    // MODULE VARIABLE DECLARATIONS:
-
-    bool GetZoneAirContamInputFlag(true); // True when need to get input
-    int TotGCGenConstant(0);              // Number of constant generic contaminant sources and sinks
-    int TotGCGenPDriven(0);               // Number of pressure driven generic contaminant sources and sinks
-    int TotGCGenCutoff(0);                // Number of cutoff model generic contaminant sources and sinks
-    int TotGCGenDecay(0);                 // Number of decay model generic contaminant sources and sinks
-    int TotGCBLDiff(0);                   // Number of boudary layer diffusion generic contaminant model
-    int TotGCDVS(0);                      // Number of deposition velocity sink generic contaminant model
-    int TotGCDRS(0);                      // Number of deposition rate sink generic contaminant model
-
-    // SUBROUTINE SPECIFICATIONS:
-
-    // Functions
-
-    void clear_state()
-    {
-        GetZoneAirContamInputFlag = true;
-        TotGCGenConstant = 0;
-        TotGCGenPDriven = 0;
-        TotGCGenCutoff = 0;
-        TotGCGenDecay = 0;
-        TotGCBLDiff = 0;
-        TotGCDVS = 0;
-        TotGCDRS = 0;
-        Contaminant.CO2Simulation = false;
-        Contaminant.GenericContamSimulation = false;
-    }
-
-    void ManageZoneContaminanUpdates(ZonePlenumData &dataZonePlenum, int const UpdateType, // Can be iGetZoneSetPoints, iPredictStep, iCorrectStep
->>>>>>> e203f3f7
+    void ManageZoneContaminanUpdates(EnergyPlusData &state, int const UpdateType, // Can be iGetZoneSetPoints, iPredictStep, iCorrectStep
                                      bool const ShortenTimeStepSys,
                                      bool const UseZoneTimeStepHistory, // if true then use zone timestep history, if false use system time step
                                      Real64 const PriorTimeStep // the old value for timestep length is passed for possible use in interpolating
@@ -180,10 +136,10 @@
         // This module is revised from subroutine ManageZoneAirUpdates in
         // ZoneTempPredictorCorrector module.
 
-        if (dataZoneContaminantPredictorCorrector.GetZoneAirContamInputFlag) {
-            if (Contaminant.GenericContamSimulation) GetZoneContaminanInputs(dataZoneContaminantPredictorCorrector);
+        if (state.dataZoneContaminantPredictorCorrector.GetZoneAirContamInputFlag) {
+            if (Contaminant.GenericContamSimulation) GetZoneContaminanInputs(state.dataZoneContaminantPredictorCorrector);
             GetZoneContaminanSetPoints();
-            dataZoneContaminantPredictorCorrector.GetZoneAirContamInputFlag = false;
+            state.dataZoneContaminantPredictorCorrector.GetZoneAirContamInputFlag = false;
         }
 
         if (!Contaminant.SimulateContaminants) return;
@@ -192,13 +148,13 @@
             auto const SELECT_CASE_var(UpdateType);
 
             if (SELECT_CASE_var == iGetZoneSetPoints) {
-                InitZoneContSetPoints(dataZoneContaminantPredictorCorrector);
+                InitZoneContSetPoints(state.dataZoneContaminantPredictorCorrector);
 
             } else if (SELECT_CASE_var == iPredictStep) {
                 PredictZoneContaminants(ShortenTimeStepSys, UseZoneTimeStepHistory, PriorTimeStep);
 
             } else if (SELECT_CASE_var == iCorrectStep) {
-                CorrectZoneContaminants(dataZonePlenum, ShortenTimeStepSys, UseZoneTimeStepHistory, PriorTimeStep);
+                CorrectZoneContaminants(state.dataZonePlenum, ShortenTimeStepSys, UseZoneTimeStepHistory, PriorTimeStep);
 
             } else if (SELECT_CASE_var == iRevertZoneTimestepHistories) {
                 RevertZoneTimestepHistories();
