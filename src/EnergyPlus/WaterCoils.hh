--- conflicted
+++ resolved
@@ -220,12 +220,9 @@
         int ControllerIndex;            // controller index used by water coil
         bool reportCoilFinalSizes;      // one time report of sizes to coil summary report
         bool AirLoopDOASFlag;           // True when this coil is used AirLoopDOAS
-<<<<<<< HEAD
         Real64 DesignInletWaterTemp;    // coil water inlet temperature for coil sizing [C]
         bool UseDesignInletWaterTemp;   // is true, the UseDesignWaterInletTemp is used for sizing detailed coil design parameters
         bool heatRecoveryCoil;          // is true when coils are connected to each other to create a heat recovery loop
-=======
->>>>>>> a8e373da
 
         // Default Constructor
         WaterCoilEquipConditions()
@@ -251,7 +248,7 @@
               CondensateTankSupplyARRID(0), CondensateVdot(0.0), CondensateVol(0.0), CoilPerfInpMeth(0), FaultyCoilFoulingFlag(false),
               FaultyCoilFoulingIndex(0), FaultyCoilFoulingFactor(0.0), DesiccantRegenerationCoil(false), DesiccantDehumNum(0),
               DesignWaterDeltaTemp(0.0), UseDesignWaterDeltaTemp(false), ControllerName(""), ControllerIndex(0), reportCoilFinalSizes(true),
-              AirLoopDOASFlag(false)
+              AirLoopDOASFlag(false), DesignInletWaterTemp(0.0), UseDesignInletWaterTemp(false), heatRecoveryCoil(false)
         {
         }
     };
