--- conflicted
+++ resolved
@@ -548,94 +548,7 @@
 
 } // namespace WaterCoils
 
-<<<<<<< HEAD
-    struct WaterCoilsData : BaseGlobalStruct {
-
-        int const MaxPolynomOrder;
-        int const MaxOrderedPairs;
-
-        Real64 const PolyConvgTol;
-        Real64 const MinWaterMassFlowFrac;
-        Real64 const MinAirMassFlow;
-
-        int const CoilType_Cooling;
-        int const CoilType_Heating;
-
-        int const CoilModel_Simple;
-        int const CoilModel_Cooling;
-        int const CoilModel_Detailed;
-
-        // Parameters for Heat Exchanger Configuration
-        int const CounterFlow;
-        int const CrossFlow;
-        int const SimpleAnalysis;
-        int const DetailedAnalysis;
-
-        // Water Systems
-        int const CondensateDiscarded; // default mode where water is "lost"
-        int const CondensateToTank;    // collect coil condensate from air and store in water storage tank
-
-                                             // Parameters for COIL:Water:SimpleHeating Coil Performance Input Method
-        int const UAandFlow; // for Coil Performance Input Method = UA and Design Water Flow Rate
-        int const NomCap;    // for Coil Performance Input Method = Nominal Capacity
-
-                                // Parameters Subroutine CoolingCoil: design calc or simulation calc.
-        int const DesignCalc; // ignore on/off check in CoolingCoil
-        int const SimCalc;    // pay attention to on/off check in CoolingCoil
-
-                                 // DERIVED TYPE DEFINITIONS
-
-                                 // MODULE VARIABLE DECLARATIONS:
-        int NumWaterCoils; // The Number of WaterCoils found in the Input
-        Array1D_bool MySizeFlag;
-        Array1D_bool MyUAAndFlowCalcFlag;
-        Array1D_bool MyCoilDesignFlag;
-        Array1D_bool CoilWarningOnceFlag;
-        Array1D_int WaterTempCoolCoilErrs;              // error counting for detailed coils
-        Array1D_int PartWetCoolCoilErrs;                // error counting for detailed coils
-        bool GetWaterCoilsInputFlag;              // Flag set to make sure you get input once
-        bool WaterCoilControllerCheckOneTimeFlag; // flg used to check water coil controller
-        Array1D_bool CheckEquipName;
-
-        bool InitWaterCoilOneTimeFlag;
-
-        // coil types in this module
-        int const WaterCoil_SimpleHeating;
-        int const WaterCoil_DetFlatFinCooling;
-        int const WaterCoil_Cooling;
-
-        SimpleArray1D<WaterCoils::WaterCoilEquipConditions> WaterCoil;
-        SimpleArray1D<WaterCoils::WaterCoilNumericFieldData> WaterCoilNumericFields;
-
-        void clear_state() override
-        {
-            this->NumWaterCoils = 0;
-            this->InitWaterCoilOneTimeFlag = true;
-            this->MySizeFlag.deallocate();
-            this->MyUAAndFlowCalcFlag.deallocate();
-            this->MyCoilDesignFlag.deallocate();
-            this->CoilWarningOnceFlag.deallocate();
-            this->WaterTempCoolCoilErrs.deallocate();
-            this->PartWetCoolCoilErrs.deallocate();
-            this->GetWaterCoilsInputFlag = true;
-            this->CheckEquipName.deallocate();
-            this->WaterCoil.deallocate();
-            this->WaterCoilNumericFields.deallocate();
-            this->WaterCoilControllerCheckOneTimeFlag = true;
-        }
-
-        // Default Constructor
-        WaterCoilsData()
-            : MaxPolynomOrder(4), MaxOrderedPairs(60), PolyConvgTol(1.E-05), MinWaterMassFlowFrac(0.000001),
-              MinAirMassFlow(0.001), CoilType_Cooling(1), CoilType_Heating(2), CoilModel_Simple(1), CoilModel_Cooling(2), CoilModel_Detailed(3),
-              CounterFlow(1), CrossFlow(2), SimpleAnalysis(1), DetailedAnalysis(2), CondensateDiscarded(1001),
-              CondensateToTank(1002), UAandFlow(1), NomCap(2), DesignCalc(1), SimCalc(2), NumWaterCoils(0),
-              GetWaterCoilsInputFlag(true), WaterCoilControllerCheckOneTimeFlag(true),
-              InitWaterCoilOneTimeFlag(true), WaterCoil_SimpleHeating(DataPlant::TypeOf_CoilWaterSimpleHeating), WaterCoil_DetFlatFinCooling(DataPlant::TypeOf_CoilWaterDetailedFlatCooling), WaterCoil_Cooling(DataPlant::TypeOf_CoilWaterCooling)
-        {
-        }
-    };
-=======
+
 struct WaterCoilsData : BaseGlobalStruct
 {
 
@@ -673,8 +586,8 @@
 
     bool InitWaterCoilOneTimeFlag;
 
-    Array1D<WaterCoils::WaterCoilEquipConditions> WaterCoil;
-    Array1D<WaterCoils::WaterCoilNumericFieldData> WaterCoilNumericFields;
+    SimpleArray1D<WaterCoils::WaterCoilEquipConditions> WaterCoil;
+    SimpleArray1D<WaterCoils::WaterCoilNumericFieldData> WaterCoilNumericFields;
 
     Real64 TOutNew = 0.0;            // reset outlet air temperature for Coil:Cooling:Water
     Real64 WOutNew = 0.0;            // reset outlet air humidity ratio for Coil:Cooling:Water
@@ -750,7 +663,6 @@
     {
     }
 };
->>>>>>> 2f8b2517
 
 } // namespace EnergyPlus
 
