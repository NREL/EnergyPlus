--- conflicted
+++ resolved
@@ -70,10 +70,7 @@
 
     // Forward Declarations
     struct EnergyPlusData;
-<<<<<<< HEAD
-=======
     struct WindowComplexManagerData;
->>>>>>> 81de3b86
     struct WindowEquivalentLayerData;
 
 namespace SolarShading {
@@ -344,15 +341,9 @@
 
     void CalcAborbedOnExteriorOpaqueSurfaces();
 
-<<<<<<< HEAD
-    void CalcInteriorSolarDistributionWCE(WindowManagerData &dataWindowManager);
-
-    void CalcInteriorSolarDistributionWCESimple(WindowManagerData &dataWindowManager);
-=======
     void CalcInteriorSolarDistributionWCE(WindowComplexManagerData &dataWindowComplexManager, WindowManagerData &dataWindowManager);
 
     void CalcInteriorSolarDistributionWCESimple(WindowComplexManagerData &dataWindowComplexManager, WindowManagerData &dataWindowManager);
->>>>>>> 81de3b86
 
     int WindowScheduledSolarAbs(int const SurfNum, // Surface number
                                 int const ConstNum // Construction number
