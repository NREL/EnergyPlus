// EnergyPlus, Copyright (c) 1996-2024, The Board of Trustees of the University of Illinois,
// The Regents of the University of California, through Lawrence Berkeley National Laboratory
// (subject to receipt of any required approvals from the U.S. Dept. of Energy), Oak Ridge
// National Laboratory, managed by UT-Battelle, Alliance for Sustainable Energy, LLC, and other
// contributors. All rights reserved.
//
// NOTICE: This Software was developed under funding from the U.S. Department of Energy and the
// U.S. Government consequently retains certain rights. As such, the U.S. Government has been
// granted for itself and others acting on its behalf a paid-up, nonexclusive, irrevocable,
// worldwide license in the Software to reproduce, distribute copies to the public, prepare
// derivative works, and perform publicly and display publicly, and to permit others to do so.
//
// Redistribution and use in source and binary forms, with or without modification, are permitted
// provided that the following conditions are met:
//
// (1) Redistributions of source code must retain the above copyright notice, this list of
//     conditions and the following disclaimer.
//
// (2) Redistributions in binary form must reproduce the above copyright notice, this list of
//     conditions and the following disclaimer in the documentation and/or other materials
//     provided with the distribution.
//
// (3) Neither the name of the University of California, Lawrence Berkeley National Laboratory,
//     the University of Illinois, U.S. Dept. of Energy nor the names of its contributors may be
//     used to endorse or promote products derived from this software without specific prior
//     written permission.
//
// (4) Use of EnergyPlus(TM) Name. If Licensee (i) distributes the software in stand-alone form
//     without changes from the version obtained under this License, or (ii) Licensee makes a
//     reference solely to the software portion of its product, Licensee must refer to the
//     software as "EnergyPlus version X" software, where "X" is the version number Licensee
//     obtained under this License and may not use a different name for the software. Except as
//     specifically required in this Section (4), Licensee shall not use in a company name, a
//     product name, in advertising, publicity, or other promotional activities any name, trade
//     name, trademark, logo, or other designation of "EnergyPlus", "E+", "e+" or confusingly
//     similar designation, without the U.S. Department of Energy's prior written consent.
//
// THIS SOFTWARE IS PROVIDED BY THE COPYRIGHT HOLDERS AND CONTRIBUTORS "AS IS" AND ANY EXPRESS OR
// IMPLIED WARRANTIES, INCLUDING, BUT NOT LIMITED TO, THE IMPLIED WARRANTIES OF MERCHANTABILITY
// AND FITNESS FOR A PARTICULAR PURPOSE ARE DISCLAIMED. IN NO EVENT SHALL THE COPYRIGHT OWNER OR
// CONTRIBUTORS BE LIABLE FOR ANY DIRECT, INDIRECT, INCIDENTAL, SPECIAL, EXEMPLARY, OR
// CONSEQUENTIAL DAMAGES (INCLUDING, BUT NOT LIMITED TO, PROCUREMENT OF SUBSTITUTE GOODS OR
// SERVICES; LOSS OF USE, DATA, OR PROFITS; OR BUSINESS INTERRUPTION) HOWEVER CAUSED AND ON ANY
// THEORY OF LIABILITY, WHETHER IN CONTRACT, STRICT LIABILITY, OR TORT (INCLUDING NEGLIGENCE OR
// OTHERWISE) ARISING IN ANY WAY OUT OF THE USE OF THIS SOFTWARE, EVEN IF ADVISED OF THE
// POSSIBILITY OF SUCH DAMAGE.

#ifndef ChillerGasAbsorption_hh_INCLUDED
#define ChillerGasAbsorption_hh_INCLUDED

// ObjexxFCL Headers
#include <ObjexxFCL/Array1D.hh>

// EnergyPlus Headers
#include <EnergyPlus/Data/BaseData.hh>
#include <EnergyPlus/DataGlobalConstants.hh>
#include <EnergyPlus/DataGlobals.hh>
#include <EnergyPlus/EnergyPlus.hh>
#include <EnergyPlus/Plant/Enums.hh>
#include <EnergyPlus/Plant/PlantLocation.hh>
#include <EnergyPlus/PlantComponent.hh>
#include <EnergyPlus/UtilityRoutines.hh>

namespace EnergyPlus {

// Forward declarations
struct EnergyPlusData;

namespace ChillerGasAbsorption {

    struct GasAbsorberSpecs : PlantComponent
    {
        // Members
        // Parts of Type that do not correspond with IDD definition
        bool Available = false; // need an array of logicals--load identifiers of available equipment
        bool ON = false;        // simulate the machine at it's operating part load ratio
        bool InCoolingMode = false;
        bool InHeatingMode = false;
        // Part of Type that directly corresponds with IDD definition
        std::string Name;                         // user identifier
        Constant::eFuel FuelType;                 // Type of Fuel - DIESEL, GASOLINE, GAS
        Real64 NomCoolingCap = 0.0;               // W - design nominal capacity of Absorber
        bool NomCoolingCapWasAutoSized = false;   // true if nominal capacity was autosize on input
        Real64 NomHeatCoolRatio = 0.0;            // ratio of heating to cooling capacity
        Real64 FuelCoolRatio = 0.0;               // ratio of fuel input to cooling output
        Real64 FuelHeatRatio = 0.0;               // ratio of fuel input to heating output
        Real64 ElecCoolRatio = 0.0;               // ratio of electricity input to cooling output
        Real64 ElecHeatRatio = 0.0;               // ratio of electricity input to heating output
        int ChillReturnNodeNum = 0;               // Node number on the inlet side of the plant
        int ChillSupplyNodeNum = 0;               // Node number on the outlet side of the plant
        bool ChillSetPointErrDone = false;        // flag to report missing setpoint on CW outlet
        bool ChillSetPointSetToLoop = false;      // flag to use overall loop setpoint
        int CondReturnNodeNum = 0;                // Node number on the inlet side of the condenser
        int CondSupplyNodeNum = 0;                // Node number on the outlet side of the condenser
        int HeatReturnNodeNum = 0;                // absorber steam inlet node number, water side
        int HeatSupplyNodeNum = 0;                // absorber steam outlet node number, water side
        bool HeatSetPointErrDone = false;         // flag to report missing setpoint on HW outlet
        bool HeatSetPointSetToLoop = false;       // flag to use overall loop setpoint
        Real64 MinPartLoadRat = 0.0;              // min allowed operating frac full load
        Real64 MaxPartLoadRat = 0.0;              // max allowed operating frac full load
        Real64 OptPartLoadRat = 0.0;              // optimal operating frac full load
        Real64 TempDesCondReturn = 0.0;           // design secondary loop fluid temperature at the Absorber condenser side inlet
        Real64 TempDesCHWSupply = 0.0;            // design chilled water supply temperature
        Real64 EvapVolFlowRate = 0.0;             // m**3/s - design nominal water volumetric flow rate through the evaporator
        bool EvapVolFlowRateWasAutoSized = false; // true if evaporator flow rate was autosize on input
        Real64 CondVolFlowRate = 0.0;             // m**3/s - design nominal water volumetric flow rate through the condenser
        bool CondVolFlowRateWasAutoSized = false; // true if condenser flow rate was autosize on input
        Real64 HeatVolFlowRate = 0.0;             // m**3/s - design nominal water volumetric flow rate through the heater side
        bool HeatVolFlowRateWasAutoSized = false; // true if hot water flow rate was autosize on input
        Real64 SizFac = 0.0;                      // sizing factor
        int CoolCapFTCurve = 0;                   // cooling capacity as a function of temperature curve (chilled water temp,
        // condenser water temp)
        int FuelCoolFTCurve = 0; // Fuel-Input-to cooling output Ratio Function of Temperature Curve (chilled
        // water temp, condenser water temp)
        int FuelCoolFPLRCurve = 0; // Fuel-Input-to cooling output Ratio Function of Part Load Ratio Curve
        int ElecCoolFTCurve = 0;   // Electric-Input-to cooling output Ratio Function of Temperature Curve
        // (chilled water temp, condenser water temp)
        int ElecCoolFPLRCurve = 0;       // Electric-Input-to cooling output Ratio Function of Part Load Ratio Curve
        int HeatCapFCoolCurve = 0;       // Heating Capacity Function of Cooling Capacity Curve
        int FuelHeatFHPLRCurve = 0;      // Fuel Input to heat output ratio during heating only function
        bool isEnterCondensTemp = false; // if using entering conderser water temperature is TRUE, exiting is FALSE
        bool isWaterCooled = false;      // if water cooled it is TRUE
        Real64 CHWLowLimitTemp = 0.0;    // Chilled Water Lower Limit Temperature
        Real64 FuelHeatingValue = 0.0;
        // Calculated design values
        Real64 DesCondMassFlowRate = 0.0; // design nominal mass flow rate of water through the condenser [kg/s]
        Real64 DesHeatMassFlowRate = 0.0; // design nominal mass flow rate of water through the hot water side [kg/s]
        Real64 DesEvapMassFlowRate = 0.0; // design nominal mass flow rate of water through chilled water side [kg/s]
        // other values used during simulation
        int DeltaTempCoolErrCount = 0;        // error count for Delta Temp = 0 while cooling
        int DeltaTempHeatErrCount = 0;        // error count for Delta Temp = 0 while heating
        int CondErrCount = 0;                 // error count for poor Condenser Supply Estimate
        int lCondWaterMassFlowRate_Index = 0; // index for condenser water mass flow rate too low recurring severe warning
        bool PossibleSubcooling = false;      // Flag to determine whether plant is overcooled
        // loop topology variables
        PlantLocation CWplantLoc; // chilled water plant loop component index
        PlantLocation CDplantLoc; // condenser water plant loop component index
        PlantLocation HWplantLoc; // hot water plant loop component index
        bool envrnFlag = true;
        Real64 oldCondSupplyTemp = 0.0; // save the last iteration value of leaving condenser water temperature

        // Originally on report variable structure
        Real64 CoolingLoad = 0.0;             // cooling load on the chiller (previously called QEvap)
        Real64 CoolingEnergy = 0.0;           // variable to track total cooling load for period (was EvapEnergy)
        Real64 HeatingLoad = 0.0;             // heating load on the chiller
        Real64 HeatingEnergy = 0.0;           // heating energy
        Real64 TowerLoad = 0.0;               // load on the cooling tower/condenser (previously called QCond)
        Real64 TowerEnergy = 0.0;             // variable to track total tower load for a period (was CondEnergy)
        Real64 FuelUseRate = 0.0;             // instantaneous use of gas for period
        Real64 FuelEnergy = 0.0;              // variable to track total fuel used for a period
        Real64 CoolFuelUseRate = 0.0;         // instantaneous use of gas for period for cooling
        Real64 CoolFuelEnergy = 0.0;          // variable to track total fuel used for a period for cooling
        Real64 HeatFuelUseRate = 0.0;         // instantaneous use of gas for period for heating
        Real64 HeatFuelEnergy = 0.0;          // variable to track total fuel used for a period for heating
        Real64 ElectricPower = 0.0;           // parasitic electric power used (was PumpingPower)
        Real64 ElectricEnergy = 0.0;          // track the total electricity used for a period (was PumpingEnergy)
        Real64 CoolElectricPower = 0.0;       // parasitic electric power used  for cooling
        Real64 CoolElectricEnergy = 0.0;      // track the total electricity used for a period for cooling
        Real64 HeatElectricPower = 0.0;       // parasitic electric power used  for heating
        Real64 HeatElectricEnergy = 0.0;      // track the total electricity used for a period for heating
        Real64 ChillReturnTemp = 0.0;         // reporting: evaporator inlet temperature (was EvapInletTemp)
        Real64 ChillSupplyTemp = 0.0;         // reporting: evaporator outlet temperature (was EvapOutletTemp)
        Real64 ChillWaterFlowRate = 0.0;      // reporting: evaporator mass flow rate (was Evapmdot)
        Real64 CondReturnTemp = 0.0;          // reporting: condenser inlet temperature (was CondInletTemp)
        Real64 CondSupplyTemp = 0.0;          // reporting: condenser outlet temperature (was CondOutletTemp)
        Real64 CondWaterFlowRate = 0.0;       // reporting: condenser mass flow rate (was Condmdot)
        Real64 HotWaterReturnTemp = 0.0;      // reporting: hot water return (inlet) temperature
        Real64 HotWaterSupplyTemp = 0.0;      // reporting: hot water supply (outlet) temperature
        Real64 HotWaterFlowRate = 0.0;        // reporting: hot water mass flow rate
        Real64 CoolPartLoadRatio = 0.0;       // operating part load ratio (load/capacity for cooling)
        Real64 HeatPartLoadRatio = 0.0;       // operating part load ratio (load/capacity for heating)
        Real64 CoolingCapacity = 0.0;         // current capacity after temperature adjustment
        Real64 HeatingCapacity = 0.0;         // current heating capacity
        Real64 FractionOfPeriodRunning = 0.0; // fraction of the time period that the unit is operating
        Real64 FuelCOP = 0.0;                 // reporting: cooling output/fuel input = CoolingLoad/CoolFuelUseRate

        static GasAbsorberSpecs *factory(EnergyPlusData &state, std::string const &objectName);

        void
        simulate(EnergyPlusData &state, const PlantLocation &calledFromLocation, bool FirstHVACIteration, Real64 &CurLoad, bool RunFlag) override;

        void getDesignCapacities(
            EnergyPlusData &state, const PlantLocation &calledFromLocation, Real64 &MaxLoad, Real64 &MinLoad, Real64 &OptLoad) override;

        void getSizingFactor(Real64 &SizFac) override;

        void onInitLoopEquip(EnergyPlusData &state, const PlantLocation &calledFromLocation) override;

        void getDesignTemperatures(Real64 &TempDesCondIn, Real64 &TempDesEvapOut) override;

        void oneTimeInit(EnergyPlusData &state) override;

        void oneTimeInit_new(EnergyPlusData &state) override;

        void initialize(EnergyPlusData &state);

        void setupOutputVariables(EnergyPlusData &state);

        void size(EnergyPlusData &state);

        void calculateChiller(EnergyPlusData &state, Real64 &MyLoad);

        void calculateHeater(EnergyPlusData &state, Real64 &MyLoad, bool RunFlag);

        void updateCoolRecords(EnergyPlusData &state,
                               Real64 MyLoad, // current load
                               bool RunFlag   // TRUE if Absorber operating
        );

        void updateHeatRecords(EnergyPlusData &state,
                               Real64 MyLoad, // current load
                               bool RunFlag   // TRUE if Absorber operating
        );
    };

    void GetGasAbsorberInput(EnergyPlusData &state);

} // namespace ChillerGasAbsorption

struct ChillerGasAbsorptionData : BaseGlobalStruct
{
    bool getGasAbsorberInputs = true;
    Array1D<ChillerGasAbsorption::GasAbsorberSpecs> GasAbsorber;

    void init_state([[maybe_unused]] EnergyPlusData &state)
    {
    }
<<<<<<< HEAD
        
=======

>>>>>>> 391ba016
    void clear_state() override
    {
        new (this) ChillerGasAbsorptionData();
    }
};

} // namespace EnergyPlus

#endif<|MERGE_RESOLUTION|>--- conflicted
+++ resolved
@@ -225,11 +225,7 @@
     void init_state([[maybe_unused]] EnergyPlusData &state)
     {
     }
-<<<<<<< HEAD
-        
-=======
-
->>>>>>> 391ba016
+
     void clear_state() override
     {
         new (this) ChillerGasAbsorptionData();
