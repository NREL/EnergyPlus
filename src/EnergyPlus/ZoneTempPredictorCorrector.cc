--- conflicted
+++ resolved
@@ -893,7 +893,7 @@
 			IsNotOK = false;
 			IsBlank = false;
 
-			//TODO: re-think search for Name and Zone Name duplicates in HumidityContolZone
+            //TODO: re-think search for Name and Zone Name duplicates in HumidityContolZone
 			InputProcessor::VerifyName( cAlphaArgs( 1 ), HumidityControlZone, &ZoneHumidityControls::ControlName, HumidControlledZoneNum - 1, IsNotOK, IsBlank, cCurrentModuleObject + " Name" );
 			if ( IsNotOK ) {
 				ErrorsFound = true;
@@ -1215,10 +1215,6 @@
 			InputProcessor::GetObjectItem( cCurrentModuleObject, SingleFangerCoolingControlNum, cAlphaArgs, NumAlphas, rNumericArgs, NumNums, IOStat, lNumericFieldBlanks, lAlphaFieldBlanks, cAlphaFieldNames, cNumericFieldNames );
 			IsNotOK = false;
 			IsBlank = false;
-<<<<<<< HEAD
-			//TODO: re-think checking for singleCooling and SingleCoolingorHeating fangers in SetPointSingleCoolingFanger
-=======
->>>>>>> 9e205673
 			InputProcessor::VerifyName( cAlphaArgs( 1 ), SetPointSingleCoolingFanger, SingleFangerCoolingControlNum - 1, IsNotOK, IsBlank, cCurrentModuleObject + " Name" );
 			if ( IsNotOK ) {
 				ErrorsFound = true;
@@ -1250,7 +1246,7 @@
 			InputProcessor::GetObjectItem( cCurrentModuleObject, SingleFangerHeatCoolControlNum, cAlphaArgs, NumAlphas, rNumericArgs, NumNums, IOStat, lNumericFieldBlanks, lAlphaFieldBlanks, cAlphaFieldNames, cNumericFieldNames );
 			IsNotOK = false;
 			IsBlank = false;
-			//TODO: re-think checking for singleCooling and SingleCoolingorHeating fangers in SetPointSingleCoolingFanger
+            //TODO: re-think checking for singleCooling and SingleCoolingorHeating fangers in SetPointSingleCoolingFanger
 			InputProcessor::VerifyName( cAlphaArgs( 1 ), SetPointSingleCoolingFanger, SingleFangerCoolingControlNum - 1, IsNotOK, IsBlank, cCurrentModuleObject + " Name" );
 			if ( IsNotOK ) {
 				ErrorsFound = true;
