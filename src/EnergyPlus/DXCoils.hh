--- conflicted
+++ resolved
@@ -59,13 +59,9 @@
 #include <EnergyPlus/EnergyPlus.hh>
 
 namespace EnergyPlus {
-<<<<<<< HEAD
-    class IOFiles;
-=======
     // Forward declarations
     struct EnergyPlusData;
-    class OutputFiles;
->>>>>>> 4f18c328
+    class IOFiles;
 
 namespace DXCoils {
 
