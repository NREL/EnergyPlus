--- conflicted
+++ resolved
@@ -186,13 +186,8 @@
 
         // Default Constructor
         OAEquipList()
-<<<<<<< HEAD
-            : Type(CompType::Unassigned), ComponentIndex(0), CoilAirInletNode(0), CoilAirOutletNode(0), CoilWaterInletNode(0), CoilWaterOutletNode(0),
-              CoilType(DataPlant::PlantEquipmentType::Invalid), LoopNum(0), LoopSideNum(DataPlant::LoopSideLocation::Invalid), BranchNum(0), CompNum(0), FluidIndex(0),
-=======
             : Type(CompType::Invalid), ComponentIndex(0), CoilAirInletNode(0), CoilAirOutletNode(0), CoilWaterInletNode(0), CoilWaterOutletNode(0),
               CoilType(DataPlant::PlantEquipmentType::Invalid), LoopNum(0), LoopSideNum(0), BranchNum(0), CompNum(0), FluidIndex(0),
->>>>>>> b03bdf04
               MaxVolWaterFlow(0.0), MaxWaterMassFlow(0.0), MinVolWaterFlow(0.0), MinWaterMassFlow(0.0), FirstPass(true)
         {
         }
