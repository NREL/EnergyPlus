--- conflicted
+++ resolved
@@ -469,8 +469,7 @@
         if (this->SetLoopIndexFlag) {
             if (allocated(DataPlant::PlantLoop) && (this->PlantInletNodeNum > 0)) {
                 bool errFlag = false;
-<<<<<<< HEAD
-                PlantUtilities::ScanPlantLoopsForObject(dataBranchInputManager,
+                PlantUtilities::ScanPlantLoopsForObject(state,
                                                         this->Name,
                                                         this->TypeNum,
                                                         this->WLoopNum,
@@ -483,10 +482,6 @@
                                                         _,
                                                         _,
                                                         _);
-=======
-                PlantUtilities::ScanPlantLoopsForObject(state,
-                    this->Name, this->TypeNum, this->WLoopNum, this->WLoopSideNum, this->WLoopBranchNum, this->WLoopCompNum, errFlag, _, _, _, _, _);
->>>>>>> 5a40ebd3
                 if (errFlag) {
                     ShowFatalError("InitPVTcollectors: Program terminated for previous conditions.");
                 }
