// EnergyPlus, Copyright (c) 1996-2024, The Board of Trustees of the University of Illinois,
// The Regents of the University of California, through Lawrence Berkeley National Laboratory
// (subject to receipt of any required approvals from the U.S. Dept. of Energy), Oak Ridge
// National Laboratory, managed by UT-Battelle, Alliance for Sustainable Energy, LLC, and other
// contributors. All rights reserved.
//
// NOTICE: This Software was developed under funding from the U.S. Department of Energy and the
// U.S. Government consequently retains certain rights. As such, the U.S. Government has been
// granted for itself and others acting on its behalf a paid-up, nonexclusive, irrevocable,
// worldwide license in the Software to reproduce, distribute copies to the public, prepare
// derivative works, and perform publicly and display publicly, and to permit others to do so.
//
// Redistribution and use in source and binary forms, with or without modification, are permitted
// provided that the following conditions are met:
//
// (1) Redistributions of source code must retain the above copyright notice, this list of
//     conditions and the following disclaimer.
//
// (2) Redistributions in binary form must reproduce the above copyright notice, this list of
//     conditions and the following disclaimer in the documentation and/or other materials
//     provided with the distribution.
//
// (3) Neither the name of the University of California, Lawrence Berkeley National Laboratory,
//     the University of Illinois, U.S. Dept. of Energy nor the names of its contributors may be
//     used to endorse or promote products derived from this software without specific prior
//     written permission.
//
// (4) Use of EnergyPlus(TM) Name. If Licensee (i) distributes the software in stand-alone form
//     without changes from the version obtained under this License, or (ii) Licensee makes a
//     reference solely to the software portion of its product, Licensee must refer to the
//     software as "EnergyPlus version X" software, where "X" is the version number Licensee
//     obtained under this License and may not use a different name for the software. Except as
//     specifically required in this Section (4), Licensee shall not use in a company name, a
//     product name, in advertising, publicity, or other promotional activities any name, trade
//     name, trademark, logo, or other designation of "EnergyPlus", "E+", "e+" or confusingly
//     similar designation, without the U.S. Department of Energy's prior written consent.
//
// THIS SOFTWARE IS PROVIDED BY THE COPYRIGHT HOLDERS AND CONTRIBUTORS "AS IS" AND ANY EXPRESS OR
// IMPLIED WARRANTIES, INCLUDING, BUT NOT LIMITED TO, THE IMPLIED WARRANTIES OF MERCHANTABILITY
// AND FITNESS FOR A PARTICULAR PURPOSE ARE DISCLAIMED. IN NO EVENT SHALL THE COPYRIGHT OWNER OR
// CONTRIBUTORS BE LIABLE FOR ANY DIRECT, INDIRECT, INCIDENTAL, SPECIAL, EXEMPLARY, OR
// CONSEQUENTIAL DAMAGES (INCLUDING, BUT NOT LIMITED TO, PROCUREMENT OF SUBSTITUTE GOODS OR
// SERVICES; LOSS OF USE, DATA, OR PROFITS; OR BUSINESS INTERRUPTION) HOWEVER CAUSED AND ON ANY
// THEORY OF LIABILITY, WHETHER IN CONTRACT, STRICT LIABILITY, OR TORT (INCLUDING NEGLIGENCE OR
// OTHERWISE) ARISING IN ANY WAY OUT OF THE USE OF THIS SOFTWARE, EVEN IF ADVISED OF THE
// POSSIBILITY OF SUCH DAMAGE.

// C++ Headers
#include <cmath>
#include <iostream>

// ObjexxFCL Headers
#include <ObjexxFCL/Array.functions.hh>
#include <ObjexxFCL/Fmath.hh>

// EnergyPlus Headers
#include <EnergyPlus/Autosizing/Base.hh>
#include <EnergyPlus/BranchNodeConnections.hh>
#include <EnergyPlus/Construction.hh>
#include <EnergyPlus/ConvectionCoefficients.hh>
#include <EnergyPlus/Data/EnergyPlusData.hh>
#include <EnergyPlus/DataEnvironment.hh>
#include <EnergyPlus/DataHVACGlobals.hh>
#include <EnergyPlus/DataHeatBalSurface.hh>
#include <EnergyPlus/DataHeatBalance.hh>
#include <EnergyPlus/DataIPShortCuts.hh>
#include <EnergyPlus/DataLoopNode.hh>
#include <EnergyPlus/DataPhotovoltaics.hh>
#include <EnergyPlus/DataSizing.hh>
#include <EnergyPlus/DataSurfaces.hh>
#include <EnergyPlus/EMSManager.hh>
#include <EnergyPlus/FluidProperties.hh>
#include <EnergyPlus/General.hh>
#include <EnergyPlus/GeneralRoutines.hh>
#include <EnergyPlus/InputProcessing/InputProcessor.hh>
#include <EnergyPlus/NodeInputManager.hh>
#include <EnergyPlus/OutputProcessor.hh>
#include <EnergyPlus/PhotovoltaicThermalCollectors.hh>
#include <EnergyPlus/Plant/DataPlant.hh>
#include <EnergyPlus/Plant/PlantLocation.hh>
#include <EnergyPlus/PlantUtilities.hh>
#include <EnergyPlus/Psychrometrics.hh>
#include <EnergyPlus/ScheduleManager.hh>
#include <EnergyPlus/SurfaceGeometry.hh>
#include <EnergyPlus/UtilityRoutines.hh>

namespace EnergyPlus {

namespace PhotovoltaicThermalCollectors {

    // Module containing the routines dealing with the photovoltaic thermal collectors

    // MODULE INFORMATION:
    //       AUTHOR         Brent. Griffith
    //       DATE WRITTEN   June-August 2008
    //       MODIFIED       na
    //       RE-ENGINEERED  na

    // PURPOSE OF THIS MODULE:
    // collect models related to PVT or hybrid, photovoltaic - thermal solar collectors

    // METHODOLOGY EMPLOYED:
    // The approach is to have one PVT structure that works with different models.
    //  the PVT model reuses photovoltaic modeling in Photovoltaics.cc for electricity generation.
    //  the electric load center and "generator" is all accessed thru PV objects and models.
    //  this module is for the thermal portion of PVT.
    //  the first model is a "simple" or "ideal" model useful for sizing, early design, or policy analyses
    //  Simple PV/T model just converts incoming solar to electricity and temperature rise of a working fluid.

    PlantComponent *PVTCollectorStruct::factory(EnergyPlusData &state, std::string_view objectName)

    {
        if (state.dataPhotovoltaicThermalCollector->GetInputFlag) {
            GetPVTcollectorsInput(state);
            state.dataPhotovoltaicThermalCollector->GetInputFlag = false;
        }

        for (auto &thisComp : state.dataPhotovoltaicThermalCollector->PVT) {
            if (thisComp.Name == objectName) {
                return &thisComp;
            }
        }

        // If we didn't find it, fatal
        ShowFatalError(state, format("Solar Thermal Collector Factory: Error getting inputs for object named: {}", objectName));
        // Shut up the compiler
        return nullptr;
    }

    void PVTCollectorStruct::onInitLoopEquip(EnergyPlusData &state, [[maybe_unused]] const PlantLocation &calledFromLocation)
    {
        this->initialize(state, true);
        this->size(state);
    }

    void PVTCollectorStruct::simulate(EnergyPlusData &state,
                                      [[maybe_unused]] const PlantLocation &calledFromLocation,
                                      bool const FirstHVACIteration,
                                      [[maybe_unused]] Real64 &CurLoad,
                                      [[maybe_unused]] bool const RunFlag)
    {

        this->initialize(state, FirstHVACIteration);
        this->control(state);
        this->calculate(state);
        this->update(state);
    }

    void GetPVTcollectorsInput(EnergyPlusData &state)
    {
        // SUBROUTINE INFORMATION:
        //       AUTHOR         B. Griffith
        //       DATE WRITTEN   June 2008
        //       RE-ENGINEERED  na

        // PURPOSE OF THIS SUBROUTINE:
        // Get input for PVT and BIPVT objects

        // Object Data
        Array1D<SimplePVTModelStruct> tmpSimplePVTperf;
        Array1D<BIPVTModelStruct> tmpBIPVTperf;

        // first load the 'Simple' performance object info into temporary structure
        state.dataIPShortCut->cCurrentModuleObject = "SolarCollectorPerformance:PhotovoltaicThermal:Simple";
        int NumSimplePVTPerform = state.dataInputProcessing->inputProcessor->getNumObjectsFound(state, state.dataIPShortCut->cCurrentModuleObject);
        if (NumSimplePVTPerform > 0) GetPVTSimpleCollectorsInput(state, NumSimplePVTPerform, tmpSimplePVTperf);

        // load the 'BIPVT' performance object info into temporary structure
        state.dataIPShortCut->cCurrentModuleObject = "SolarCollectorPerformance:PhotovoltaicThermal:BIPVT";
        int NumBIPVTPerform = state.dataInputProcessing->inputProcessor->getNumObjectsFound(state, state.dataIPShortCut->cCurrentModuleObject);
        if (NumBIPVTPerform > 0) GetBIPVTCollectorsInput(state, NumBIPVTPerform, tmpBIPVTperf);

        // now get main PVT objects
        state.dataIPShortCut->cCurrentModuleObject = "SolarCollector:FlatPlate:PhotovoltaicThermal";
        state.dataPhotovoltaicThermalCollector->NumPVT =
            state.dataInputProcessing->inputProcessor->getNumObjectsFound(state, state.dataIPShortCut->cCurrentModuleObject);
        if (state.dataPhotovoltaicThermalCollector->NumPVT > 0)
            GetMainPVTInput(
                state, state.dataPhotovoltaicThermalCollector->NumPVT, state.dataPhotovoltaicThermalCollector->PVT, tmpSimplePVTperf, tmpBIPVTperf);
        if (allocated(tmpSimplePVTperf)) tmpSimplePVTperf.deallocate();
        if (allocated(tmpBIPVTperf)) tmpBIPVTperf.deallocate();
    }

    void GetPVTSimpleCollectorsInput(EnergyPlusData &state, int NumSimplePVTPerform, Array1D<SimplePVTModelStruct> &tmpSimplePVTperf)
    {
        // PURPOSE OF THIS SUBROUTINE:
        // Get input for PVT Simple objects

        int Item;                // Item to be "gotten"
        int NumAlphas;           // Number of Alphas for each GetObjectItem call
        int NumNumbers;          // Number of Numbers for each GetObjectItem call
        int IOStatus;            // Used in GetObjectItem
        bool ErrorsFound(false); // Set to true if errors in input, fatal at end of routine

        tmpSimplePVTperf.allocate(NumSimplePVTPerform);
        for (Item = 1; Item <= NumSimplePVTPerform; ++Item) {
            state.dataInputProcessing->inputProcessor->getObjectItem(state,
                                                                     state.dataIPShortCut->cCurrentModuleObject,
                                                                     Item,
                                                                     state.dataIPShortCut->cAlphaArgs,
                                                                     NumAlphas,
                                                                     state.dataIPShortCut->rNumericArgs,
                                                                     NumNumbers,
                                                                     IOStatus,
                                                                     _,
                                                                     state.dataIPShortCut->lAlphaFieldBlanks,
                                                                     state.dataIPShortCut->cAlphaFieldNames,
                                                                     state.dataIPShortCut->cNumericFieldNames);
            auto &thisTmpSimplePVTperf = tmpSimplePVTperf(Item);
            thisTmpSimplePVTperf.Name = state.dataIPShortCut->cAlphaArgs(1);
            thisTmpSimplePVTperf.ThermEfficMode =
                static_cast<ThermEfficEnum>(getEnumValue(ThermEfficTypeNamesUC, Util::makeUPPER(state.dataIPShortCut->cAlphaArgs(2))));
            thisTmpSimplePVTperf.ThermalActiveFract = state.dataIPShortCut->rNumericArgs(1);
            thisTmpSimplePVTperf.ThermEffic = state.dataIPShortCut->rNumericArgs(2);
            thisTmpSimplePVTperf.ThermEffSchedNum = ScheduleManager::GetScheduleIndex(state, state.dataIPShortCut->cAlphaArgs(3));
            if ((thisTmpSimplePVTperf.ThermEffSchedNum == 0) && (thisTmpSimplePVTperf.ThermEfficMode == ThermEfficEnum::SCHEDULED)) {
                ShowSevereError(state,
                                format("GetPVTSimpleCollectorsInput: Invalid efficiency schedule name passed={}, object type={}, object name={}",
                                       state.dataIPShortCut->cAlphaArgs(3),
                                       state.dataIPShortCut->cCurrentModuleObject,
                                       thisTmpSimplePVTperf.Name));
                ErrorsFound = true;
            }
            thisTmpSimplePVTperf.SurfEmissivity = state.dataIPShortCut->rNumericArgs(3);
        }
    }

    void GetBIPVTCollectorsInput(EnergyPlusData &state, int NumBIPVTPerform, Array1D<BIPVTModelStruct> &tmpBIPVTperf)
    {
        // PURPOSE OF THIS SUBROUTINE:
        // Get input for BIPVT objects

        int Item;       // Item to be "gotten"
        int NumAlphas;  // Number of Alphas for each GetObjectItem call
        int NumNumbers; // Number of Numbers for each GetObjectItem call
        int IOStatus;   // Used in GetObjectItem
        int Found;
        bool ErrorsFound(false); // Set to true if errors in input, fatal at end of routine
        using DataSurfaces::OSCMData;
        using ScheduleManager::GetScheduleIndex;
        using ScheduleManager::ScheduleAlwaysOn;

        tmpBIPVTperf.allocate(NumBIPVTPerform);
        for (Item = 1; Item <= NumBIPVTPerform; ++Item) {
            state.dataInputProcessing->inputProcessor->getObjectItem(state,
                                                                     state.dataIPShortCut->cCurrentModuleObject,
                                                                     Item,
                                                                     state.dataIPShortCut->cAlphaArgs,
                                                                     NumAlphas,
                                                                     state.dataIPShortCut->rNumericArgs,
                                                                     NumNumbers,
                                                                     IOStatus,
                                                                     _,
                                                                     state.dataIPShortCut->lAlphaFieldBlanks,
                                                                     state.dataIPShortCut->cAlphaFieldNames,
                                                                     state.dataIPShortCut->cNumericFieldNames);
            auto &thisTmpBIPVTperf = tmpBIPVTperf(Item);
            thisTmpBIPVTperf.Name = state.dataIPShortCut->cAlphaArgs(1);
            thisTmpBIPVTperf.OSCMName = state.dataIPShortCut->cAlphaArgs(2);
            Found = Util::FindItemInList(thisTmpBIPVTperf.OSCMName, state.dataSurface->OSCM);
            if (Found == 0) {
                ShowSevereError(state,
                                format("GetBIPVTCollectorsInput: Invalid outside model name={}, object type={}, object name={}",
                                       thisTmpBIPVTperf.OSCMName,
                                       state.dataIPShortCut->cCurrentModuleObject,
                                       thisTmpBIPVTperf.Name));
                ErrorsFound = true;
            }
            thisTmpBIPVTperf.OSCMPtr = Found;
            thisTmpBIPVTperf.PVEffGapWidth = state.dataIPShortCut->rNumericArgs(1);
            thisTmpBIPVTperf.PVCellTransAbsProduct = state.dataIPShortCut->rNumericArgs(2);
            thisTmpBIPVTperf.BackMatTranAbsProduct = state.dataIPShortCut->rNumericArgs(3);
            thisTmpBIPVTperf.CladTranAbsProduct = state.dataIPShortCut->rNumericArgs(4);
            thisTmpBIPVTperf.PVAreaFract = state.dataIPShortCut->rNumericArgs(5);
            thisTmpBIPVTperf.PVCellAreaFract = state.dataIPShortCut->rNumericArgs(6);
            thisTmpBIPVTperf.PVRTop = state.dataIPShortCut->rNumericArgs(7);
            thisTmpBIPVTperf.PVRBot = state.dataIPShortCut->rNumericArgs(8);
            thisTmpBIPVTperf.PVGEmiss = state.dataIPShortCut->rNumericArgs(9);
            thisTmpBIPVTperf.BackMatEmiss = state.dataIPShortCut->rNumericArgs(10);
            thisTmpBIPVTperf.ThGlass = state.dataIPShortCut->rNumericArgs(11);
            thisTmpBIPVTperf.RIndGlass = state.dataIPShortCut->rNumericArgs(12);
            thisTmpBIPVTperf.ECoffGlass = state.dataIPShortCut->rNumericArgs(13);
            if (state.dataIPShortCut->lAlphaFieldBlanks(3)) {
                thisTmpBIPVTperf.SchedPtr = ScheduleAlwaysOn;
            } else {
                thisTmpBIPVTperf.SchedPtr = GetScheduleIndex(state, state.dataIPShortCut->cAlphaArgs(3));
                if (thisTmpBIPVTperf.SchedPtr == 0) {
                    ShowSevereError(state,
                                    format("GetBIPVTCollectorsInput: Invalid schedule name ={}, object type={}, object name={}",
                                           state.dataIPShortCut->cAlphaArgs(3),
                                           state.dataIPShortCut->cCurrentModuleObject,
                                           thisTmpBIPVTperf.Name));
                    ErrorsFound = true;
                    continue;
                }
            }
        }
    }

    void GetMainPVTInput(EnergyPlusData &state,
                         int NumPVT,
                         Array1D<PVTCollectorStruct> &PVT,
                         Array1D<SimplePVTModelStruct> const &tmpSimplePVTperf,
                         Array1D<BIPVTModelStruct> const &tmpBIPVTperf)
    {
        // SUBROUTINE INFORMATION:
        //       AUTHOR         B. Griffith
        //       DATE WRITTEN   June 2008
        //       RE-ENGINEERED  na

        // PURPOSE OF THIS SUBROUTINE:
        // Get input for main PVT objects

        int Item;                // Item to be "gotten"
        int NumAlphas;           // Number of Alphas for each GetObjectItem call
        int NumNumbers;          // Number of Numbers for each GetObjectItem call
        int IOStatus;            // Used in GetObjectItem
        bool ErrorsFound(false); // Set to true if errors in input, fatal at end of routine

        PVT.allocate(NumPVT);
        for (Item = 1; Item <= NumPVT; ++Item) {
            state.dataInputProcessing->inputProcessor->getObjectItem(state,
                                                                     state.dataIPShortCut->cCurrentModuleObject,
                                                                     Item,
                                                                     state.dataIPShortCut->cAlphaArgs,
                                                                     NumAlphas,
                                                                     state.dataIPShortCut->rNumericArgs,
                                                                     NumNumbers,
                                                                     IOStatus,
                                                                     _,
                                                                     state.dataIPShortCut->lAlphaFieldBlanks,
                                                                     state.dataIPShortCut->cAlphaFieldNames,
                                                                     state.dataIPShortCut->cNumericFieldNames);
            auto &thisPVT = state.dataPhotovoltaicThermalCollector->PVT(Item);
            thisPVT.Name = state.dataIPShortCut->cAlphaArgs(1);
            thisPVT.Type = DataPlant::PlantEquipmentType::PVTSolarCollectorFlatPlate;

            thisPVT.SurfNum = Util::FindItemInList(state.dataIPShortCut->cAlphaArgs(2), state.dataSurface->Surface);
            // check surface
            if (thisPVT.SurfNum == 0) {
                if (state.dataIPShortCut->lAlphaFieldBlanks(2)) {
                    ShowSevereError(state, format("Invalid {} = {}", state.dataIPShortCut->cAlphaFieldNames(2), state.dataIPShortCut->cAlphaArgs(2)));
                    ShowContinueError(state,
                                      format("Entered in {} = {}", state.dataIPShortCut->cCurrentModuleObject, state.dataIPShortCut->cAlphaArgs(1)));

                    ShowContinueError(state, "Surface name cannot be blank.");
                } else {
                    ShowSevereError(state, format("Invalid {} = {}", state.dataIPShortCut->cAlphaFieldNames(2), state.dataIPShortCut->cAlphaArgs(2)));
                    ShowContinueError(state,
                                      format("Entered in {} = {}", state.dataIPShortCut->cCurrentModuleObject, state.dataIPShortCut->cAlphaArgs(1)));
                    ShowContinueError(state, "Surface was not found.");
                }
                ErrorsFound = true;
            } else {

                if (!state.dataSurface->Surface(thisPVT.SurfNum).ExtSolar) {
                    ShowSevereError(state, format("Invalid {} = {}", state.dataIPShortCut->cAlphaFieldNames(2), state.dataIPShortCut->cAlphaArgs(2)));
                    ShowContinueError(state,
                                      format("Entered in {} = {}", state.dataIPShortCut->cCurrentModuleObject, state.dataIPShortCut->cAlphaArgs(1)));
                    ShowContinueError(state, "Surface must be exposed to solar.");
                    ErrorsFound = true;
                }
                // check surface orientation, warn if upside down
                if ((state.dataSurface->Surface(thisPVT.SurfNum).Tilt < -95.0) || (state.dataSurface->Surface(thisPVT.SurfNum).Tilt > 95.0)) {
                    ShowWarningError(state,
                                     format("Suspected input problem with {} = {}",
                                            state.dataIPShortCut->cAlphaFieldNames(2),
                                            state.dataIPShortCut->cAlphaArgs(2)));
                    ShowContinueError(state,
                                      format("Entered in {} = {}", state.dataIPShortCut->cCurrentModuleObject, state.dataIPShortCut->cAlphaArgs(1)));
                    ShowContinueError(state, "Surface used for solar collector faces down");
                    ShowContinueError(
                        state,
                        format("Surface tilt angle (degrees from ground outward normal) = {:.2R}", state.dataSurface->Surface(thisPVT.SurfNum).Tilt));
                }
            } // check surface

            if (state.dataIPShortCut->lAlphaFieldBlanks(3)) {
                ShowSevereError(state, format("Invalid {} = {}", state.dataIPShortCut->cAlphaFieldNames(3), state.dataIPShortCut->cAlphaArgs(3)));
                ShowContinueError(state,
                                  format("Entered in {} = {}", state.dataIPShortCut->cCurrentModuleObject, state.dataIPShortCut->cAlphaArgs(1)));
                ShowContinueError(state, format("{}, name cannot be blank.", state.dataIPShortCut->cAlphaFieldNames(3)));
                ErrorsFound = true;
            } else {
                thisPVT.PVTModelName = state.dataIPShortCut->cAlphaArgs(3);
                int ThisParamObj = Util::FindItemInList(thisPVT.PVTModelName, tmpSimplePVTperf);
                if (ThisParamObj > 0) {
                    thisPVT.Simple = tmpSimplePVTperf(ThisParamObj); // entire structure assigned
                    // do one-time setups on input data
                    thisPVT.AreaCol = state.dataSurface->Surface(thisPVT.SurfNum).Area * thisPVT.Simple.ThermalActiveFract;
                    thisPVT.ModelType = PVTModelType::Simple;
                } else {
                    ThisParamObj = Util::FindItemInList(PVT(Item).PVTModelName, tmpBIPVTperf);
                    if (ThisParamObj > 0) {
                        thisPVT.BIPVT = tmpBIPVTperf(ThisParamObj); // entire structure assigned
                        // do one-time setups on input data
                        thisPVT.AreaCol = state.dataSurface->Surface(thisPVT.SurfNum).Area;
                        thisPVT.ModelType = PVTModelType::BIPVT;
                    } else {
                        ShowSevereError(state,
                                        format("Invalid {} = {}", state.dataIPShortCut->cAlphaFieldNames(3), state.dataIPShortCut->cAlphaArgs(3)));
                        ShowContinueError(
                            state, format("Entered in {} = {}", state.dataIPShortCut->cCurrentModuleObject, state.dataIPShortCut->cAlphaArgs(1)));
                        ShowContinueError(state, format("{}, was not found.", state.dataIPShortCut->cAlphaFieldNames(3)));
                        ErrorsFound = true;
                    }
                }

                if (allocated(state.dataPhotovoltaic->PVarray)) { // then PV input gotten... but don't expect this to be true.
                    thisPVT.PVnum = Util::FindItemInList(state.dataIPShortCut->cAlphaArgs(4), state.dataPhotovoltaic->PVarray);
                    // check PV
                    if (thisPVT.PVnum == 0) {
                        ShowSevereError(state,
                                        format("Invalid {} = {}", state.dataIPShortCut->cAlphaFieldNames(4), state.dataIPShortCut->cAlphaArgs(4)));
                        ShowContinueError(
                            state, format("Entered in {} = {}", state.dataIPShortCut->cCurrentModuleObject, state.dataIPShortCut->cAlphaArgs(1)));
                        ErrorsFound = true;
                    } else {
                        thisPVT.PVname = state.dataIPShortCut->cAlphaArgs(4);
                        thisPVT.PVfound = true;
                    }
                } else { // no PV or not yet gotten.
                    thisPVT.PVname = state.dataIPShortCut->cAlphaArgs(4);
                    thisPVT.PVfound = false;
                }

                if (Util::SameString(state.dataIPShortCut->cAlphaArgs(5), "Water")) {
                    thisPVT.WorkingFluidType = WorkingFluidEnum::LIQUID;
                } else if (Util::SameString(state.dataIPShortCut->cAlphaArgs(5), "Air")) {
                    thisPVT.WorkingFluidType = WorkingFluidEnum::AIR;
                } else {
                    if (state.dataIPShortCut->lAlphaFieldBlanks(5)) {
                        ShowSevereError(state,
                                        format("Invalid {} = {}", state.dataIPShortCut->cAlphaFieldNames(5), state.dataIPShortCut->cAlphaArgs(5)));
                        ShowContinueError(
                            state, format("Entered in {} = {}", state.dataIPShortCut->cCurrentModuleObject, state.dataIPShortCut->cAlphaArgs(1)));
                        ShowContinueError(state, format("{} field cannot be blank.", state.dataIPShortCut->cAlphaFieldNames(5)));
                    } else {
                        ShowSevereError(state,
                                        format("Invalid {} = {}", state.dataIPShortCut->cAlphaFieldNames(5), state.dataIPShortCut->cAlphaArgs(5)));
                        ShowContinueError(
                            state, format("Entered in {} = {}", state.dataIPShortCut->cCurrentModuleObject, state.dataIPShortCut->cAlphaArgs(1)));
                    }
                    ErrorsFound = true;
                }

                if (thisPVT.WorkingFluidType == WorkingFluidEnum::LIQUID) {
                    thisPVT.PlantInNodeNum =
                        Node::GetSingleNode(state,
                                                            state.dataIPShortCut->cAlphaArgs(6),
                                                            ErrorsFound,
                                                            Node::ConnObjType::SolarCollectorFlatPlatePhotovoltaicThermal,
                                                            state.dataIPShortCut->cAlphaArgs(1),
                                                            Node::FluidType::Water,
                                                            Node::ConnType::Inlet,
                                                            Node::CompFluidStream::Primary,
                                                            Node::ObjectIsNotParent);
                    thisPVT.PlantOutNodeNum =
                        Node::GetSingleNode(state,
                                                            state.dataIPShortCut->cAlphaArgs(7),
                                                            ErrorsFound,
                                                            Node::ConnObjType::SolarCollectorFlatPlatePhotovoltaicThermal,
                                                            state.dataIPShortCut->cAlphaArgs(1),
                                                            Node::FluidType::Water,
                                                            Node::ConnType::Outlet,
                                                            Node::CompFluidStream::Primary,
                                                            Node::ObjectIsNotParent);
                    BranchNodeConnections::TestCompSet(state,
                                                       state.dataIPShortCut->cCurrentModuleObject,
                                                       state.dataIPShortCut->cAlphaArgs(1),
                                                       state.dataIPShortCut->cAlphaArgs(6),
                                                       state.dataIPShortCut->cAlphaArgs(7),
                                                       "Water Nodes");

                    thisPVT.WPlantLoc.loopSideNum = DataPlant::LoopSideLocation::Invalid;
                }
                if (thisPVT.WorkingFluidType == WorkingFluidEnum::AIR) {
                    thisPVT.HVACInNodeNum =
                        Node::GetSingleNode(state,
                                                            state.dataIPShortCut->cAlphaArgs(8),
                                                            ErrorsFound,
                                                            Node::ConnObjType::SolarCollectorFlatPlatePhotovoltaicThermal,
                                                            state.dataIPShortCut->cAlphaArgs(1),
                                                            Node::FluidType::Air,
                                                            Node::ConnType::Inlet,
                                                            Node::CompFluidStream::Primary,
                                                            Node::ObjectIsNotParent);
                    thisPVT.HVACOutNodeNum =
                        Node::GetSingleNode(state,
                                                            state.dataIPShortCut->cAlphaArgs(9),
                                                            ErrorsFound,
                                                            Node::ConnObjType::SolarCollectorFlatPlatePhotovoltaicThermal,
                                                            state.dataIPShortCut->cAlphaArgs(1),
                                                            Node::FluidType::Air,
                                                            Node::ConnType::Outlet,
                                                            Node::CompFluidStream::Primary,
                                                            Node::ObjectIsNotParent);

                    BranchNodeConnections::TestCompSet(state,
                                                       state.dataIPShortCut->cCurrentModuleObject,
                                                       state.dataIPShortCut->cAlphaArgs(1),
                                                       state.dataIPShortCut->cAlphaArgs(8),
                                                       state.dataIPShortCut->cAlphaArgs(9),
                                                       "Air Nodes");
                }

                thisPVT.DesignVolFlowRate = state.dataIPShortCut->rNumericArgs(1);
                thisPVT.SizingInit = true;
                if (thisPVT.DesignVolFlowRate == DataSizing::AutoSize) {
                    thisPVT.DesignVolFlowRateWasAutoSized = true;
                }
                if (thisPVT.DesignVolFlowRate != DataSizing::AutoSize) {

                    if (thisPVT.WorkingFluidType == WorkingFluidEnum::LIQUID) {
                        PlantUtilities::RegisterPlantCompDesignFlow(state, thisPVT.PlantInNodeNum, thisPVT.DesignVolFlowRate);
                    } else if (thisPVT.WorkingFluidType == WorkingFluidEnum::AIR) {
                        thisPVT.MaxMassFlowRate = thisPVT.DesignVolFlowRate * state.dataEnvrn->StdRhoAir;
                    }
                    thisPVT.SizingInit = false;
                }
            }

            if (ErrorsFound) {
                ShowFatalError(state, "Errors found in processing input for photovoltaic thermal collectors");
            }
        }
    }

    void PVTCollectorStruct::setupReportVars(EnergyPlusData &state)
    {
        SetupOutputVariable(state,
                            "Generator Produced Thermal Rate",
                            Constant::Units::W,
                            this->Report.ThermPower,
                            OutputProcessor::TimeStepType::System,
                            OutputProcessor::StoreType::Average,
                            this->Name);

        if (this->WorkingFluidType == WorkingFluidEnum::LIQUID) {
            SetupOutputVariable(state,
                                "Generator Produced Thermal Energy",
                                Constant::Units::J,
                                this->Report.ThermEnergy,
                                OutputProcessor::TimeStepType::System,
                                OutputProcessor::StoreType::Sum,
                                this->Name,
                                Constant::eResource::SolarWater,
                                OutputProcessor::Group::Plant,
                                OutputProcessor::EndUseCat::HeatProduced);

        } else if (this->WorkingFluidType == WorkingFluidEnum::AIR) {
            SetupOutputVariable(state,
                                "Generator Produced Thermal Energy",
                                Constant::Units::J,
                                this->Report.ThermEnergy,
                                OutputProcessor::TimeStepType::System,
                                OutputProcessor::StoreType::Sum,
                                this->Name,
                                Constant::eResource::SolarAir,
                                OutputProcessor::Group::HVAC,
                                OutputProcessor::EndUseCat::HeatProduced);

            SetupOutputVariable(state,
                                "Generator PVT Fluid Bypass Status",
                                Constant::Units::None,
                                this->Report.BypassStatus,
                                OutputProcessor::TimeStepType::System,
                                OutputProcessor::StoreType::Average,
                                this->Name);
        }

        SetupOutputVariable(state,
                            "Generator PVT Fluid Inlet Temperature",
                            Constant::Units::C,
                            this->Report.TinletWorkFluid,
                            OutputProcessor::TimeStepType::System,
                            OutputProcessor::StoreType::Average,
                            this->Name);

        SetupOutputVariable(state,
                            "Generator PVT Fluid Outlet Temperature",
                            Constant::Units::C,
                            this->Report.ToutletWorkFluid,
                            OutputProcessor::TimeStepType::System,
                            OutputProcessor::StoreType::Average,
                            this->Name);

        SetupOutputVariable(state,
                            "Generator PVT Fluid Mass Flow Rate",
                            Constant::Units::kg_s,
                            this->Report.MdotWorkFluid,
                            OutputProcessor::TimeStepType::System,
                            OutputProcessor::StoreType::Average,
                            this->Name);
    }

    void PVTCollectorStruct::initialize(EnergyPlusData &state, bool const FirstHVACIteration)
    {

        // SUBROUTINE INFORMATION:
        //       AUTHOR         B. Griffith
        //       DATE WRITTEN   June 2008
        //       MODIFIED       B. Griffith, May 2009, EMS setpoint check
        //       RE-ENGINEERED  na

        // PURPOSE OF THIS SUBROUTINE:
        // init for PVT

        static constexpr std::string_view RoutineName("InitPVTcollectors");

        auto &dln = state.dataLoopNodes;
        
        // Do the one time initializations
        this->oneTimeInit(state);

        // finish set up of PV, because PV get-input follows PVT's get input.
        if (!this->PVfound) {
            if (allocated(state.dataPhotovoltaic->PVarray)) {
                this->PVnum = Util::FindItemInList(this->PVname, state.dataPhotovoltaic->PVarray);
                if (this->PVnum == 0) {
                    ShowSevereError(state, format("Invalid name for photovoltaic generator = {}", this->PVname));
                    ShowContinueError(state, format("Entered in flat plate photovoltaic-thermal collector = {}", this->Name));
                } else {
                    this->PVfound = true;
                }
            } else {
                if ((!state.dataGlobal->BeginEnvrnFlag) && (!FirstHVACIteration)) {
                    ShowSevereError(state, "Photovoltaic generators are missing for Photovoltaic Thermal modeling");
                    ShowContinueError(state, format("Needed for flat plate photovoltaic-thermal collector = {}", this->Name));
                }
            }
        }

        if (!state.dataGlobal->SysSizingCalc && this->MySetPointCheckFlag && state.dataHVACGlobal->DoSetPointTest) {
            for (int PVTindex = 1; PVTindex <= state.dataPhotovoltaicThermalCollector->NumPVT; ++PVTindex) {
                if (state.dataPhotovoltaicThermalCollector->PVT(PVTindex).WorkingFluidType == WorkingFluidEnum::AIR) {
                    if (dln->nodes(state.dataPhotovoltaicThermalCollector->PVT(PVTindex).HVACOutNodeNum)->TempSetPoint ==
                        Node::SensedNodeFlagValue) {
                        if (!state.dataGlobal->AnyEnergyManagementSystemInModel) {
                            ShowSevereError(state, "Missing temperature setpoint for PVT outlet node  ");
                            ShowContinueError(state,
                                              format("Add a setpoint manager to outlet node of PVT named {}",
                                                     state.dataPhotovoltaicThermalCollector->PVT(PVTindex).Name));
                            state.dataHVACGlobal->SetPointErrorFlag = true;
                        } else {
                            // need call to EMS to check node
                            EMSManager::CheckIfNodeSetPointManagedByEMS(state,
<<<<<<< HEAD
                                                                        state.dataPhotovoltaicThermalCollector->PVT(PVTindex).HVACOutNodeNum,
                                                                        EMSManager::SPControlType::TemperatureSetPoint,
=======
                                                                        state.dataPhotovoltaicThermalCollector->PVT(PVTindex).HVACOutletNodeNum,
                                                                        HVAC::CtrlVarType::Temp,
>>>>>>> 3c8844fe
                                                                        state.dataHVACGlobal->SetPointErrorFlag);
                            if (state.dataHVACGlobal->SetPointErrorFlag) {
                                ShowSevereError(state, "Missing temperature setpoint for PVT outlet node  ");
                                ShowContinueError(state,
                                                  format("Add a setpoint manager to outlet node of PVT named {}",
                                                         state.dataPhotovoltaicThermalCollector->PVT(PVTindex).Name));
                                ShowContinueError(state, "  or use an EMS actuator to establish a setpoint at the outlet node of PVT");
                            }
                        }
                    }
                }
            }
            this->MySetPointCheckFlag = false;
        }

        if (!state.dataGlobal->SysSizingCalc && this->SizingInit && (this->WorkingFluidType == WorkingFluidEnum::AIR)) {
            this->size(state);
        }

        int InNodeNum = 0;
        int OutNodeNum = 0;

        switch (this->WorkingFluidType) {
        case WorkingFluidEnum::LIQUID: {
            InNodeNum = this->PlantInNodeNum;
            OutNodeNum = this->PlantOutNodeNum;
        } break;
        case WorkingFluidEnum::AIR: {
            InNodeNum = this->HVACInNodeNum;
            OutNodeNum = this->HVACOutNodeNum;
        } break;
        default: {
            assert(false);
        } break;
        }

        if (state.dataGlobal->BeginEnvrnFlag && this->EnvrnInit) {

            this->MassFlowRate = 0.0;
            this->BypassDamperOff = true;
            this->CoolingUseful = false;
            this->HeatingUseful = false;
            this->Simple.LastCollectorTemp = 0.0;
            this->BIPVT.LastCollectorTemp = 0.0;
            this->Report.ThermPower = 0.0;
            this->Report.ThermHeatGain = 0.0;
            this->Report.ThermHeatLoss = 0.0;
            this->Report.ThermEnergy = 0.0;
            this->Report.MdotWorkFluid = 0.0;
            this->Report.TinletWorkFluid = 0.0;
            this->Report.ToutletWorkFluid = 0.0;
            this->Report.BypassStatus = 0.0;

            switch (this->WorkingFluidType) {
            case WorkingFluidEnum::LIQUID: {

                Real64 rho = FluidProperties::GetDensityGlycol(state,
                                                               state.dataPlnt->PlantLoop(this->WPlantLoc.loopNum).FluidName,
                                                               Constant::HWInitConvTemp,
                                                               state.dataPlnt->PlantLoop(this->WPlantLoc.loopNum).FluidIndex,
                                                               RoutineName);

                this->MaxMassFlowRate = this->DesignVolFlowRate * rho;

                PlantUtilities::InitComponentNodes(state, 0.0, this->MaxMassFlowRate, InNodeNum, OutNodeNum);

                this->Simple.LastCollectorTemp = 23.0;
            } break;
            case WorkingFluidEnum::AIR: {
                this->Simple.LastCollectorTemp = 23.0;
                this->BIPVT.LastCollectorTemp = 23.0;
            } break;
            default:
                break;
            }

            this->EnvrnInit = false;
        }
        if (!state.dataGlobal->BeginEnvrnFlag) this->EnvrnInit = true;

        switch (this->WorkingFluidType) {
        case WorkingFluidEnum::LIQUID: {
            // heating only right now, so control flow requests based on incident solar;
            if (state.dataHeatBal->SurfQRadSWOutIncident(this->SurfNum) > DataPhotovoltaics::MinIrradiance) {
                this->MassFlowRate = this->MaxMassFlowRate;
            } else {
                this->MassFlowRate = 0.0;
            }

            PlantUtilities::SetComponentFlowRate(state, this->MassFlowRate, InNodeNum, OutNodeNum, this->WPlantLoc);
        } break;
        case WorkingFluidEnum::AIR: {
            this->MassFlowRate = dln->nodes(InNodeNum)->MassFlowRate;
        } break;
        default:
            break;
        }
    }

    void PVTCollectorStruct::size(EnergyPlusData &state)
    {

        // SUBROUTINE INFORMATION:
        //       AUTHOR         Brent Griffith
        //       DATE WRITTEN   August 2008
        //       MODIFIED       November 2013 Daeho Kang, add component sizing table entries
        //       RE-ENGINEERED  na

        // PURPOSE OF THIS SUBROUTINE:
        // This subroutine is for sizing PVT flow rates that
        // have not been specified in the input.

        // METHODOLOGY EMPLOYED:
        // Obtains hot water flow rate from the plant sizing array.

        bool SizingDesRunThisAirSys; // true if a particular air system had a Sizing:System object and system sizing done

        // Indicator to hardsize and no sizing run
        bool HardSizeNoDesRun = !(state.dataSize->SysSizingRunDone || state.dataSize->ZoneSizingRunDone);

        if (state.dataSize->CurSysNum > 0) {
            CheckThisAirSystemForSizing(state, state.dataSize->CurSysNum, SizingDesRunThisAirSys);
        } else {
            SizingDesRunThisAirSys = false;
        }

        Real64 DesignVolFlowRateDes = 0.0; // Autosize design volume flow for reporting
        int PltSizNum = 0;                 // Plant Sizing index corresponding to CurLoopNum
        bool ErrorsFound = false;

        if (this->WorkingFluidType == WorkingFluidEnum::LIQUID) {

            if (!allocated(state.dataSize->PlantSizData)) return;
            if (!allocated(state.dataPlnt->PlantLoop)) return;

            if (this->WPlantLoc.loopNum > 0) {
                PltSizNum = state.dataPlnt->PlantLoop(this->WPlantLoc.loopNum).PlantSizNum;
            }
            if (this->WPlantLoc.loopSideNum == DataPlant::LoopSideLocation::Supply) {
                if (PltSizNum > 0) {
                    if (state.dataSize->PlantSizData(PltSizNum).DesVolFlowRate >= HVAC::SmallWaterVolFlow) {
                        DesignVolFlowRateDes = state.dataSize->PlantSizData(PltSizNum).DesVolFlowRate;
                    } else {
                        DesignVolFlowRateDes = 0.0;
                    }
                } else {
                    if (this->DesignVolFlowRateWasAutoSized) {
                        if (state.dataPlnt->PlantFirstSizesOkayToFinalize) {
                            ShowSevereError(state, "Autosizing of PVT solar collector design flow rate requires a Sizing:Plant object");
                            ShowContinueError(state, format("Occurs in PVT object={}", this->Name));
                            ErrorsFound = true;
                        }
                    } else { // Hardsized
                        if (state.dataPlnt->PlantFinalSizesOkayToReport && this->DesignVolFlowRate > 0.0) {
                            BaseSizer::reportSizerOutput(state,
                                                         "SolarCollector:FlatPlate:PhotovoltaicThermal",
                                                         this->Name,
                                                         "User-Specified Design Flow Rate [m3/s]",
                                                         this->DesignVolFlowRate);
                        }
                    }
                }
            } else if (this->WPlantLoc.loopSideNum == DataPlant::LoopSideLocation::Demand) {
                Real64 constexpr SimplePVTWaterSizeFactor(1.905e-5); // [ m3/s/m2 ] average of collectors in SolarCollectors.idf
                DesignVolFlowRateDes = this->AreaCol * SimplePVTWaterSizeFactor;
            }
            if (this->DesignVolFlowRateWasAutoSized) {
                this->DesignVolFlowRate = DesignVolFlowRateDes;
                if (state.dataPlnt->PlantFinalSizesOkayToReport) {
                    BaseSizer::reportSizerOutput(state,
                                                 "SolarCollector:FlatPlate:PhotovoltaicThermal",
                                                 this->Name,
                                                 "Design Size Design Flow Rate [m3/s]",
                                                 DesignVolFlowRateDes);
                }
                if (state.dataPlnt->PlantFirstSizesOkayToReport) {
                    BaseSizer::reportSizerOutput(state,
                                                 "SolarCollector:FlatPlate:PhotovoltaicThermal",
                                                 this->Name,
                                                 "Initial Design Size Design Flow Rate [m3/s]",
                                                 DesignVolFlowRateDes);
                }
                PlantUtilities::RegisterPlantCompDesignFlow(state, this->PlantInNodeNum, this->DesignVolFlowRate);

            } else { // Hardsized with sizing data
                if (this->DesignVolFlowRate > 0.0 && DesignVolFlowRateDes > 0.0 && state.dataPlnt->PlantFinalSizesOkayToReport) {
                    Real64 DesignVolFlowRateUser = this->DesignVolFlowRate;
                    BaseSizer::reportSizerOutput(state,
                                                 "SolarCollector:FlatPlate:PhotovoltaicThermal",
                                                 this->Name,
                                                 "Design Size Design Flow Rate [m3/s]",
                                                 DesignVolFlowRateDes,
                                                 "User-Specified Design Flow Rate [m3/s]",
                                                 DesignVolFlowRateUser);
                    if (state.dataGlobal->DisplayExtraWarnings) {
                        if ((std::abs(DesignVolFlowRateDes - DesignVolFlowRateUser) / DesignVolFlowRateUser) >
                            state.dataSize->AutoVsHardSizingThreshold) {
                            ShowMessage(state, format("SizeSolarCollector: Potential issue with equipment sizing for {}", this->Name));
                            ShowContinueError(state, format("User-Specified Design Flow Rate of {:.5R} [W]", DesignVolFlowRateUser));
                            ShowContinueError(state, format("differs from Design Size Design Flow Rate of {:.5R} [W]", DesignVolFlowRateDes));
                            ShowContinueError(state, "This may, or may not, indicate mismatched component sizes.");
                            ShowContinueError(state, "Verify that the value entered is intended and is consistent with other components.");
                        }
                    }
                }
            }
        } // plant component

        if (this->WorkingFluidType == WorkingFluidEnum::AIR) {

            if (state.dataSize->CurSysNum > 0) {
                if (!this->DesignVolFlowRateWasAutoSized && !SizingDesRunThisAirSys) { // Simulation continue
                    HardSizeNoDesRun = true;
                    if (this->DesignVolFlowRate > 0.0) {
                        BaseSizer::reportSizerOutput(state,
                                                     "SolarCollector:FlatPlate:PhotovoltaicThermal",
                                                     this->Name,
                                                     "User-Specified Design Flow Rate [m3/s]",
                                                     this->DesignVolFlowRate);
                    }
                } else {
                    CheckSysSizing(state, "SolarCollector:FlatPlate:PhotovoltaicThermal", this->Name);
                    auto &thisFinalSysSizing(state.dataSize->FinalSysSizing(state.dataSize->CurSysNum));
                    if (state.dataSize->CurOASysNum > 0) {
                        DesignVolFlowRateDes = thisFinalSysSizing.DesOutAirVolFlow;
                    } else {
                        switch (state.dataSize->CurDuctType) {
                        case HVAC::AirDuctType::Main: {
                            DesignVolFlowRateDes = thisFinalSysSizing.SysAirMinFlowRat * thisFinalSysSizing.DesMainVolFlow;
                        } break;
                        case HVAC::AirDuctType::Cooling: {
                            DesignVolFlowRateDes = thisFinalSysSizing.SysAirMinFlowRat * thisFinalSysSizing.DesCoolVolFlow;
                        } break;
                        case HVAC::AirDuctType::Heating: {
                            DesignVolFlowRateDes = thisFinalSysSizing.DesHeatVolFlow;
                        } break;
                        default: {
                            DesignVolFlowRateDes = thisFinalSysSizing.DesMainVolFlow;
                        } break;
                        }
                    }
                    Real64 DesMassFlow = state.dataEnvrn->StdRhoAir * DesignVolFlowRateDes;
                    this->MaxMassFlowRate = DesMassFlow;
                }
                if (!HardSizeNoDesRun) {
                    if (this->DesignVolFlowRateWasAutoSized) {
                        this->DesignVolFlowRate = DesignVolFlowRateDes;
                        BaseSizer::reportSizerOutput(state,
                                                     "SolarCollector:FlatPlate:PhotovoltaicThermal",
                                                     this->Name,
                                                     "Design Size Design Flow Rate [m3/s]",
                                                     DesignVolFlowRateDes);
                        this->SizingInit = false;
                    } else {
                        if (this->DesignVolFlowRate > 0.0 && DesignVolFlowRateDes > 0.0) {
                            Real64 DesignVolFlowRateUser = this->DesignVolFlowRate;
                            BaseSizer::reportSizerOutput(state,
                                                         "SolarCollector:FlatPlate:PhotovoltaicThermal",
                                                         this->Name,
                                                         "Design Size Design Flow Rate [m3/s]",
                                                         DesignVolFlowRateDes,
                                                         "User-Specified Design Flow Rate [m3/s]",
                                                         DesignVolFlowRateUser);
                            if (state.dataGlobal->DisplayExtraWarnings) {
                                if ((std::abs(DesignVolFlowRateDes - DesignVolFlowRateUser) / DesignVolFlowRateUser) >
                                    state.dataSize->AutoVsHardSizingThreshold) {
                                    ShowMessage(state, format("SizeSolarCollector: Potential issue with equipment sizing for {}", this->Name));
                                    ShowContinueError(state, format("User-Specified Design Flow Rate of {:.5R} [W]", DesignVolFlowRateUser));
                                    ShowContinueError(state, format("differs from Design Size Design Flow Rate of {:.5R} [W]", DesignVolFlowRateDes));
                                    ShowContinueError(state, "This may, or may not, indicate mismatched component sizes.");
                                    ShowContinueError(state, "Verify that the value entered is intended and is consistent with other components.");
                                }
                            }
                        }
                    }
                }
            } else if (state.dataSize->CurZoneEqNum > 0) {
                // PVT is not currently for zone equipment, should not come here.
            }
        }

        if (ErrorsFound) {
            ShowFatalError(state, "Preceding sizing errors cause program termination");
        }
    }

    void PVTCollectorStruct::control(EnergyPlusData &state)
    {

        // SUBROUTINE INFORMATION:
        //       AUTHOR         Brent Griffith
        //       DATE WRITTEN   August 2008
        //       RE-ENGINEERED  na

        // PURPOSE OF THIS SUBROUTINE:
        // make control decisions for PVT collector

        // METHODOLOGY EMPLOYED:
        // decide if PVT should be in cooling or heat mode and if it should be bypassed or not
        auto &dln = state.dataLoopNodes;
            
        if (this->WorkingFluidType == WorkingFluidEnum::AIR) {
            if ((this->ModelType == PVTModelType::Simple) || (this->ModelType == PVTModelType::BIPVT)) {
                if (state.dataHeatBal->SurfQRadSWOutIncident(this->SurfNum) > DataPhotovoltaics::MinIrradiance) {
                    // is heating wanted?
                    //  Outlet node is required to have a setpoint.
                    if (dln->nodes(this->HVACOutNodeNum)->TempSetPoint > dln->nodes(this->HVACInNodeNum)->Temp) {
                        this->HeatingUseful = true;
                        this->CoolingUseful = false;
                        this->BypassDamperOff = true;
                    } else {
                        this->HeatingUseful = false;
                        this->CoolingUseful = true;
                        this->BypassDamperOff = false;
                    }
                } else {
                    // is cooling wanted?
                    if (dln->nodes(this->HVACOutNodeNum)->TempSetPoint < dln->nodes(this->HVACInNodeNum)->Temp) {
                        this->CoolingUseful = true;
                        this->HeatingUseful = false;
                        this->BypassDamperOff = true;
                    } else {
                        this->CoolingUseful = false;
                        this->HeatingUseful = true;
                        this->BypassDamperOff = false;
                    }
                }
            }

        } else if (this->WorkingFluidType == WorkingFluidEnum::LIQUID) {
            if (this->ModelType == PVTModelType::Simple) {
                if (state.dataHeatBal->SurfQRadSWOutIncident(this->SurfNum) > DataPhotovoltaics::MinIrradiance) {
                    // is heating wanted?
                    this->HeatingUseful = true;
                    this->BypassDamperOff = true;
                } else {
                    // is cooling wanted?
                    this->CoolingUseful = false;
                    this->BypassDamperOff = false;
                }
            }
        }
    }

    void PVTCollectorStruct::calculate(EnergyPlusData &state)
    {

        // SUBROUTINE INFORMATION:
        //       AUTHOR         Brent Griffith
        //       DATE WRITTEN   August 2008
        //       RE-ENGINEERED  na

        // PURPOSE OF THIS SUBROUTINE:
        // Calculate PVT collector thermal performance

        // METHODOLOGY EMPLOYED:

        if (this->ModelType == PVTModelType::Simple) {
            calculateSimplePVT(state);
        } else if (this->ModelType == PVTModelType::BIPVT) {
            calculateBIPVT(state);
        }
    }

    void PVTCollectorStruct::calculateSimplePVT(EnergyPlusData &state)
    {

        // SUBROUTINE INFORMATION:
        //       AUTHOR         Brent Griffith
        //       DATE WRITTEN   August 2008
        //       RE-ENGINEERED  na

        // PURPOSE OF THIS SUBROUTINE:
        // Calculate PVT Simple collector thermal

        // METHODOLOGY EMPLOYED:
        // Current model is "simple" fixed efficiency and simple night sky balance for cooling

        static constexpr std::string_view RoutineName("CalcSimplePVTcollectors");

        auto &dln = state.dataLoopNodes;
        
        int InNodeNum = (this->WorkingFluidType == WorkingFluidEnum::LIQUID) ? this->PlantInNodeNum : this->HVACInNodeNum;

        Real64 mdot = this->MassFlowRate;
        Real64 Tinlet = dln->nodes(InNodeNum)->Temp;

        Real64 BypassFraction(0.0);
        Real64 PotentialOutletTemp(0.0);

        if (this->HeatingUseful && this->BypassDamperOff && (mdot > 0.0)) {

            Real64 Eff(0.0);

            switch (this->Simple.ThermEfficMode) {
            case ThermEfficEnum::FIXED: {
                Eff = this->Simple.ThermEffic;
            } break;
            case ThermEfficEnum::SCHEDULED: {
                Eff = ScheduleManager::GetCurrentScheduleValue(state, this->Simple.ThermEffSchedNum);
                this->Simple.ThermEffic = Eff;
            } break;
            default:
                break;
            }

            Real64 PotentialHeatGain = state.dataHeatBal->SurfQRadSWOutIncident(this->SurfNum) * Eff * this->AreaCol;

            if (this->WorkingFluidType == WorkingFluidEnum::AIR) {
                auto *hvacOutNode = dln->nodes(this->HVACOutNodeNum);
                Real64 Winlet = dln->nodes(InNodeNum)->HumRat;
                Real64 CpInlet = Psychrometrics::PsyCpAirFnW(Winlet);
                if (mdot * CpInlet > 0.0) {
                    PotentialOutletTemp = Tinlet + PotentialHeatGain / (mdot * CpInlet);
                } else {
                    PotentialOutletTemp = Tinlet;
                }
                // now compare heating potential to setpoint and figure bypass fraction
                if (PotentialOutletTemp > hvacOutNode->TempSetPoint) { // need to modulate
                    if (Tinlet != PotentialOutletTemp) {
                        BypassFraction = (hvacOutNode->TempSetPoint - PotentialOutletTemp) / (Tinlet - PotentialOutletTemp);
                    } else {
                        BypassFraction = 0.0;
                    }
                    BypassFraction = max(0.0, BypassFraction);
                    PotentialOutletTemp = hvacOutNode->TempSetPoint;
                    PotentialHeatGain = mdot * Psychrometrics::PsyCpAirFnW(Winlet) * (PotentialOutletTemp - Tinlet);

                } else {
                    BypassFraction = 0.0;
                }
            } else if (this->WorkingFluidType == WorkingFluidEnum::LIQUID) {
                Real64 CpInlet = Psychrometrics::CPHW(Tinlet);
                if (mdot * CpInlet != 0.0) { // protect divide by zero
                    PotentialOutletTemp = Tinlet + PotentialHeatGain / (mdot * CpInlet);
                } else {
                    PotentialOutletTemp = Tinlet;
                }
                BypassFraction = 0.0;
            }

            this->Report.ThermHeatGain = PotentialHeatGain;
            this->Report.ThermPower = this->Report.ThermHeatGain;
            this->Report.ThermEnergy = this->Report.ThermPower * state.dataHVACGlobal->TimeStepSysSec;
            this->Report.ThermHeatLoss = 0.0;
            this->Report.TinletWorkFluid = Tinlet;
            this->Report.MdotWorkFluid = mdot;
            this->Report.ToutletWorkFluid = PotentialOutletTemp;
            this->Report.BypassStatus = BypassFraction;

        } else if (this->CoolingUseful && this->BypassDamperOff && (mdot > 0.0)) {
            // calculate cooling using energy balance

            Real64 HrGround(0.0);
            Real64 HrAir(0.0);
            Real64 HcExt(0.0);
            Real64 HrSky(0.0);
            Real64 HrSrdSurf(0.0);

            Convect::InitExtConvCoeff(state,
                                      this->SurfNum,
                                      0.0,
                                      Material::SurfaceRoughness::VerySmooth,
                                      this->Simple.SurfEmissivity,
                                      this->Simple.LastCollectorTemp,
                                      HcExt,
                                      HrSky,
                                      HrGround,
                                      HrAir,
                                      HrSrdSurf);

            Real64 WetBulbInlet(0.0);
            Real64 DewPointInlet(0.0);
            Real64 CpInlet(0.0);

            if (this->WorkingFluidType == WorkingFluidEnum::AIR) {
                Real64 Winlet = dln->nodes(InNodeNum)->HumRat;
                CpInlet = Psychrometrics::PsyCpAirFnW(Winlet);
                WetBulbInlet = Psychrometrics::PsyTwbFnTdbWPb(state, Tinlet, Winlet, state.dataEnvrn->OutBaroPress, RoutineName);
                DewPointInlet = Psychrometrics::PsyTdpFnTdbTwbPb(state, Tinlet, WetBulbInlet, state.dataEnvrn->OutBaroPress, RoutineName);
            } else if (this->WorkingFluidType == WorkingFluidEnum::LIQUID) {
                CpInlet = Psychrometrics::CPHW(Tinlet);
            }
            Real64 Tcollector =
                (2.0 * mdot * CpInlet * Tinlet + this->AreaCol * (HrGround * state.dataEnvrn->OutDryBulbTemp + HrSky * state.dataEnvrn->SkyTemp +
                                                                  HrAir * state.dataSurface->SurfOutDryBulbTemp(this->SurfNum) +
                                                                  HcExt * state.dataSurface->SurfOutDryBulbTemp(this->SurfNum))) /
                (2.0 * mdot * CpInlet + this->AreaCol * (HrGround + HrSky + HrAir + HcExt));
            PotentialOutletTemp = 2.0 * Tcollector - Tinlet;
            this->Report.ToutletWorkFluid = PotentialOutletTemp;
            // trap for air not being cooled below its wetbulb.
            if (this->WorkingFluidType == WorkingFluidEnum::AIR) {
                if (PotentialOutletTemp < DewPointInlet) {
                    //  water removal would be needed.. not going to allow that for now.  limit cooling to dew point and model bypass
                    if (Tinlet != PotentialOutletTemp) {
                        BypassFraction = (DewPointInlet - PotentialOutletTemp) / (Tinlet - PotentialOutletTemp);

                    } else {
                        BypassFraction = 0.0;
                    }
                    BypassFraction = max(0.0, BypassFraction);
                    PotentialOutletTemp = DewPointInlet;
                }
            }

            this->Report.MdotWorkFluid = mdot;
            this->Report.TinletWorkFluid = Tinlet;
            this->Report.ToutletWorkFluid = PotentialOutletTemp;
            this->Report.ThermHeatLoss = mdot * CpInlet * (Tinlet - this->Report.ToutletWorkFluid);
            this->Report.ThermHeatGain = 0.0;
            this->Report.ThermPower = -1.0 * this->Report.ThermHeatLoss;
            this->Report.ThermEnergy = this->Report.ThermPower * state.dataHVACGlobal->TimeStepSysSec;
            this->Simple.LastCollectorTemp = Tcollector;
            this->Report.BypassStatus = BypassFraction;

        } else {
            this->Report.TinletWorkFluid = Tinlet;
            this->Report.ToutletWorkFluid = Tinlet;
            this->Report.ThermHeatLoss = 0.0;
            this->Report.ThermHeatGain = 0.0;
            this->Report.ThermPower = 0.0;
            this->Report.ThermEnergy = 0.0;
            this->Report.BypassStatus = 1.0;
            this->Report.MdotWorkFluid = mdot;
        }
    }

    void PVTCollectorStruct::calculateBIPVT(EnergyPlusData &state)
    {

        // PURPOSE OF THIS SUBROUTINE:
        // Calculate BIPVT collector thermal peformancce

        // METHODOLOGY EMPLOYED:
        // ???

        static std::string const RoutineName("CalcBIPVTcollectors");
        using ScheduleManager::GetCurrentScheduleValue;

        auto &dln = state.dataLoopNodes;
        auto const *hvacInNode = dln->nodes(this->HVACInNodeNum);
        auto *hvacOutNode = dln->nodes(this->HVACOutNodeNum);
        
        Real64 mdot = this->MassFlowRate;
        Real64 Tinlet = hvacInNode->Temp;
        Real64 BypassFraction(0.0);
        Real64 PotentialOutletTemp(Tinlet);
        Real64 PotentialHeatGain(0.0);
        Real64 Eff(0.0);
        Real64 Tcollector(Tinlet);
        this->OperatingMode = PVTMode::Heating;

        if (this->HeatingUseful && this->BypassDamperOff && (GetCurrentScheduleValue(state, this->BIPVT.SchedPtr) > 0.0)) {

            if ((hvacOutNode->TempSetPoint - Tinlet) > 0.1) {
                calculateBIPVTMaxHeatGain(state,
                                          hvacOutNode->TempSetPoint,
                                          BypassFraction,
                                          PotentialHeatGain,
                                          PotentialOutletTemp,
                                          Eff,
                                          Tcollector);
                if (PotentialHeatGain < 0.0) {
                    BypassFraction = 1.0;
                    PotentialHeatGain = 0.0;
                    PotentialOutletTemp = Tinlet;
                }
            }

            this->Report.ThermHeatGain = PotentialHeatGain;
            this->Report.ThermPower = this->Report.ThermHeatGain;
            this->Report.ThermEnergy = this->Report.ThermPower * state.dataHVACGlobal->TimeStepSysSec;
            this->Report.ThermHeatLoss = 0.0;
            this->Report.TinletWorkFluid = Tinlet;
            this->Report.MdotWorkFluid = mdot;
            this->Report.ToutletWorkFluid = PotentialOutletTemp;
            this->Report.BypassStatus = BypassFraction;
            if (PotentialHeatGain > 0.0) this->BIPVT.LastCollectorTemp = Tcollector;

        } else if (this->CoolingUseful && this->BypassDamperOff && (GetCurrentScheduleValue(state, this->BIPVT.SchedPtr) > 0.0)) {

            this->OperatingMode = PVTMode::Cooling;
            if ((Tinlet - hvacOutNode->TempSetPoint) > 0.1) {
                calculateBIPVTMaxHeatGain(state,
                                          hvacOutNode->TempSetPoint,
                                          BypassFraction,
                                          PotentialHeatGain,
                                          PotentialOutletTemp,
                                          Eff,
                                          Tcollector);
                if (PotentialHeatGain > 0.0) {
                    PotentialHeatGain = 0.0;
                    BypassFraction = 1.0;
                    PotentialOutletTemp = Tinlet;
                } else {
                    Real64 WetBulbInlet(0.0);
                    Real64 DewPointInlet(0.0);
                    Real64 CpInlet(0.0);
                    Real64 Winlet = hvacInNode->HumRat;
                    CpInlet = Psychrometrics::PsyCpAirFnW(Winlet);
                    WetBulbInlet = Psychrometrics::PsyTwbFnTdbWPb(state, Tinlet, Winlet, state.dataEnvrn->OutBaroPress, RoutineName);
                    DewPointInlet = Psychrometrics::PsyTdpFnTdbTwbPb(state, Tinlet, WetBulbInlet, state.dataEnvrn->OutBaroPress, RoutineName);
                    // trap for air not being cooled below its dewpoint.
                    if ((PotentialOutletTemp < DewPointInlet) && ((Tinlet - DewPointInlet) > 0.1)) {
                        //  water removal would be needed.. not going to allow that for now.  limit cooling to dew point and model bypass
                        calculateBIPVTMaxHeatGain(state, DewPointInlet, BypassFraction, PotentialHeatGain, PotentialOutletTemp, Eff, Tcollector);
                        PotentialOutletTemp = DewPointInlet;
                    }
                }
            } else {
                PotentialHeatGain = 0.0;
                BypassFraction = 1.0;
                PotentialOutletTemp = Tinlet;
            }
            this->Report.MdotWorkFluid = mdot;
            this->Report.TinletWorkFluid = Tinlet;
            this->Report.ToutletWorkFluid = PotentialOutletTemp;
            this->Report.ThermHeatLoss = -PotentialHeatGain;
            this->Report.ThermHeatGain = 0.0;
            this->Report.ThermPower = -1.0 * this->Report.ThermHeatLoss;
            this->Report.ThermEnergy = this->Report.ThermPower * state.dataHVACGlobal->TimeStepSysSec;
            if (PotentialHeatGain < 0.0) this->BIPVT.LastCollectorTemp = Tcollector;
            this->Report.BypassStatus = BypassFraction;
        } else {
            this->Report.TinletWorkFluid = Tinlet;
            this->Report.ToutletWorkFluid = Tinlet;
            this->Report.ThermHeatLoss = 0.0;
            this->Report.ThermHeatGain = 0.0;
            this->Report.ThermPower = 0.0;
            this->Report.ThermEnergy = 0.0;
            this->Report.BypassStatus = 1.0;
            this->Report.MdotWorkFluid = mdot;
        }
    } // namespace PhotovoltaicThermalCollectors

    void PVTCollectorStruct::calculateBIPVTMaxHeatGain(
        EnergyPlusData &state, Real64 tsp, Real64 &bfr, Real64 &q, Real64 &tmixed, Real64 &ThEff, Real64 &tpv)
    {
        // PURPOSE OF THIS SUBROUTINE:
        // Calculate the maximum heat transfer from the BIPVT system to the air stream in the channel behind the PV module

        // METHODOLOGY EMPLOYED:
        // Numerical & Analytical

        auto &dln = state.dataLoopNodes;
            
        Real64 pi(Constant::Pi);
        // BIPVT system geometry
        Real64 l = state.dataSurface->Surface(this->SurfNum).Height;
        Real64 w = state.dataSurface->Surface(this->SurfNum).Width;
        Real64 depth_channel = this->BIPVT.PVEffGapWidth;                             // depth of air channel (m)
        Real64 slope = (pi / 180.0) * state.dataSurface->Surface(this->SurfNum).Tilt; // surface tilt in rad
        Real64 beta(0); // surface tilt for calculating internal convective coefficient for stagnation condition
        Real64 surf_azimuth = state.dataSurface->Surface(this->SurfNum).Azimuth; // surface azimuth (deg)
        Real64 fcell = this->BIPVT.PVCellAreaFract;                              // area fraction of cells on pv module
        Real64 glass_thickness = this->BIPVT.ThGlass;                            // glass thickness
        Real64 area_pv = w * l * this->BIPVT.PVAreaFract;                        // total area of pv modules
        Real64 area_wall_total = w * l;                                          // total area of wall
        Real64 length_conv = l;                                                  // length for wind convection coefficient calc
        DataSurfaces::SurfaceShape shape_bld_surf = state.dataSurface->Surface(this->SurfNum).Shape;

        if (shape_bld_surf != EnergyPlus::DataSurfaces::SurfaceShape::Rectangle) {
            ShowFatalError(state,
                           "BIPVT is located on non-rectangular surface. Surface name = " + state.dataSurface->Surface(this->SurfNum).Name +
                               ". BIPVT model requires rectangular surface.");
        }

        // BIPVT materials thermal properties
        Real64 emiss_b = this->BIPVT.BackMatEmiss;                 // emissivity of backing surface
        Real64 emiss_2(0.85);                                      // emissivity of bldg surface
        Real64 emiss_pvg = this->BIPVT.PVGEmiss;                   // emissivity of glass surface
        Real64 rpvg_pv = this->BIPVT.PVRTop;                       // thermal resistance of glass (m2-K/W)
        Real64 rpv_1 = this->BIPVT.PVRBot;                         // thermal resistance of backing layer (m2-K/W)
        Real64 taoalpha_back = this->BIPVT.BackMatTranAbsProduct;  // tao-alpha product normal back of PV panel
        Real64 taoalpha_pv = this->BIPVT.PVCellTransAbsProduct;    // tao-aplha product normal PV cells
        Real64 taoaplha_cladding = this->BIPVT.CladTranAbsProduct; // tao-alpha product normal cladding
        Real64 refrac_index_glass = this->BIPVT.RIndGlass;         // glass refractive index
        Real64 k_glass = this->BIPVT.ECoffGlass;                   // extinction coefficient pv glass

        // PV panel efficiency
        Real64 eff_pv(0.0); // efficiency pv panel

        // Weather/thermodynamic state/air properties/heat transfer
        Real64 g(0.0);                                // Solar incident on surface of BIPVT collector (W/m^2)
        Real64 tsurr, tsurrK;                         // surrouding temperature (DegC, DegK)
        Real64 t1, t1K, t1_new;                       // temperature of pv backing surface (DegC, DegK, DegC)
        Real64 tpv_new;                               // temperature of pv surface (DegC, DegC)
        Real64 tpvg, tpvgK, tpvg_new;                 // temperature of pv glass cover (DegC, DegK,DegC)
        Real64 tfavg(18.0);                           // average fluid temperature (DegC)
        Real64 tfout;                                 // outlet fluid temperature from BIPVT channel (DegC)
        Real64 hconvf1(100.0);                        // heat transfer coefficient between fluid and backing surface (W/m2-K)
        Real64 hconvf2(100.0);                        // heat transfer coefficient between fluid and bldg surface (W/m2-K)
        Real64 hconvt_nat(0.0);                       // htc external natural
        Real64 hconvt_forced(0.0);                    // htc external forced
        Real64 hconvt(0.0);                           // htc external total
        Real64 hpvg_pv;                               // conductance of pv glass cover (W/m2-K)
        Real64 hpv_1;                                 // conductance of pv backing (W/m2-K)
        Real64 hrad12;                                // radiative heat transfer coefficient between bldg surface and pv backing surface (W/m2-K)
        Real64 hrad_surr;                             // radiative heat transfer coefficient between pv glass cover and surrounding (W/m2-K)
        constexpr Real64 sigma(5.67e-8);              // stephan bolzmann constant
        Real64 reynolds(0.0);                         // Reynolds inside collector
        Real64 nusselt(0.0);                          // Nusselt inside collector
        Real64 vel(0.0);                              // flow velocity (m/s)
        Real64 raleigh(0.0);                          // Raleigh number for stagnation calculations
        Real64 dhyd(0.0);                             // Hydraulic diameter of channel (m)
        constexpr Real64 gravity(9.81);               // gravity (m/s^2)
        Real64 mu_air(22.7e-6);                       // dynamic viscosity (kg/m-s)
        Real64 k_air(0.026);                          // thermal conductivity (W/m-K)
        Real64 prandtl_air(0.7);                      // Prandtl number
        Real64 density_air(1.2);                      // density (kg/m^3)
        Real64 diffusivity_air(0.0);                  // thermal diffusivity (m^2/s)
        Real64 kin_viscosity_air(0.0);                // kinematic viscosity (m^2/s)
        Real64 extHTCcoeff(0.0);                      // coefficient for calculating external forced HTC
        Real64 extHTCexp(0.0);                        // exponent for calculating external forced HTC
        auto const *hvacInNode = dln->nodes(this->HVACInNodeNum); // HVAC node associated with inlet of BIPVT
        Real64 tfin = hvacInNode->Temp;            // inlet fluid temperature (DegC)
        Real64 w_in = hvacInNode->HumRat;          // inlet air humidity ratio (kgda/kg)
        Real64 cp_in = Psychrometrics::PsyCpAirFnW(w_in);                   // inlet air specific heat (J/kg-K)
        Real64 tamb = state.dataEnvrn->OutDryBulbTemp;                      // ambient temperature (DegC)
        Real64 wamb = state.dataEnvrn->OutHumRat;                           // ambient humidity ratio (kg/kg)
        Real64 cp_amb = Psychrometrics::PsyCpAirFnW(wamb);                  // ambient air specific heat (J/kg-K)
        Real64 t_film(20.0);                                                // film temperature to calculate htc at ambient/pv interface (DegC)
        Real64 tsky = state.dataEnvrn->SkyTemp;                             // sky temperature (DegC)
        Real64 v_wind = state.dataEnvrn->WindSpeed;                         // wind speed (m/s)
        Real64 wind_dir = state.dataEnvrn->WindDir;                         // wind direction (deg)
        Real64 t2 = state.dataHeatBalSurf->SurfTempOut(this->SurfNum), t2K; // temperature of bldg surface (DegC)
        Real64 mdot = this->MassFlowRate;                                   // fluid mass flow rate (kg/s)
        Real64 mdot_bipvt(mdot), mdot_bipvt_new(mdot);                      // mass flow rate through the bipvt duct (kg/s)
        Real64 s(0.0);                                                      // solar radiation gain at pv surface (W/m2)
        Real64 s1(0.0);                                                     // solar radiation gain at pv backing surface (W/m2)
        Real64 k_taoalpha_beam(0.0);
        Real64 k_taoalpha_sky(0.0);
        Real64 k_taoalpha_ground(0.0); // solar radiation gain at pv backing surface (W/m2)
        Real64 iam_pv_beam(1.0);       // incident angle modifier pv cells
        Real64 iam_back_beam(1.0);     // incident angle modifier back
        Real64 iam_pv_sky(1.0);
        Real64 iam_back_sky(1.0);
        Real64 iam_pv_ground(1.0);
        Real64 iam_back_ground(1.0);
        Real64 theta_sky(0.0 * pi / 180.0);                                                     // incident angle sky
        Real64 theta_ground(0.0 * pi / 180.0);                                                  // incident angle ground
        Real64 theta_beam = std::acos(state.dataHeatBal->SurfCosIncidenceAngle(this->SurfNum)); // incident angle beam in rad
        Real64 wind_incidence(0);                                                               // wind incidence angle on surface

        // other parameters
        constexpr Real64 small_num(1.0e-10);                                  // small real number
        Real64 a(0), b(0), c(0), d(0), e(0);                                  // variables used for solving average fluid temperature
        Real64 err_tpvg(1.0), err_tpv(1.0), err_t1(1.0), err_mdot_bipvt(1.0); // convergence errors for temperatures
        constexpr Real64 tol(1.0e-3);                                         // temperature convergence tolerance
        constexpr Real64 rf(0.75);                                            // relaxation factor
        constexpr Real64 degc_to_kelvin(273.15);                              // conversion constant degC to Kelvin
        Real64 ebal1, ebal2, ebal3;                                           // energy balances on 3 surfaces
        std::array<Real64, 9> jj = {0.0};                                     // 3x3 array for coefficient matrix
        std::array<Real64, 3> f = {0.0};                                      // 3 element array for constant term
        std::array<Real64, 3> y = {0.0};                                      // solution array for tpvg,tpv, and t1
        int m(3);                                                             // parameter for number of unknwons
        int i;                                                                // index
        int iter(0);                                                          // iteration counter

        emiss_2 = state.dataConstruction->Construct(state.dataSurface->Surface(this->SurfNum).Construction)
                      .OutsideAbsorpThermal; // get emissivity of interior surface of channel from building properties
        theta_ground = (pi / 180) * (90 - 0.5788 * (slope * 180 / pi) + 0.002693 * std::pow((slope * 180 / pi), 2)); // incidence angle ground rad
        theta_sky = (pi / 180) * (59.7 - 0.1388 * (slope * 180 / pi) + 0.001497 * std::pow((slope * 180 / pi), 2));  // incidence angle sky rad
        t1 = (tamb + t2) / 2.0;
        tpv = (tamb + t2) / 2.0;
        tpvg = (tamb + t2) / 2.0;
        hpvg_pv = 1.0 / rpvg_pv;
        hpv_1 = 1.0 / rpv_1;

        k_taoalpha_beam = calc_k_taoalpha(theta_beam, glass_thickness, refrac_index_glass, k_glass);
        iam_back_beam = k_taoalpha_beam;
        iam_pv_beam = k_taoalpha_beam;

        k_taoalpha_sky = calc_k_taoalpha(theta_sky, glass_thickness, refrac_index_glass, k_glass);
        iam_back_sky = k_taoalpha_sky;
        iam_pv_sky = k_taoalpha_sky;

        k_taoalpha_ground = calc_k_taoalpha(theta_ground, glass_thickness, refrac_index_glass, k_glass);
        iam_back_ground = k_taoalpha_sky;
        iam_pv_ground = k_taoalpha_sky;

        tsurrK =
            std::pow((std::pow((tamb + 273.15), 4) * 0.5 * (1 - std::cos(slope)) + std::pow((tsky + 273.15), 4) * 0.5 * (1 + std::cos(slope))), 0.25);
        tsurr = tsurrK - degc_to_kelvin;
        tpvgK = tpvg + degc_to_kelvin;
        hrad_surr = sigma * emiss_pvg * (pow(tsurrK, 2) + pow(tpvgK, 2)) * (tsurrK + tpvgK);

        dhyd = 4 * w * l / (2 * (w + l));

        tmixed = tfin;
        bfr = 0.0;
        q = 0.0;
        while ((err_t1 > tol) || (err_tpv > tol) || (err_tpvg > tol) || (err_mdot_bipvt > tol)) {
            // Properties of air required for external convective heat transfer coefficient calculations - function of exterior film temperature
            t_film = (tamb + tpvg) * 0.5;
            mu_air =
                0.0000171 * (std::pow(((t_film + 273.15) / 273.0), 1.5)) *
                ((273.0 + 110.4) /
                 ((t_film + 273.15) +
                  110.4)); // Sutherland's formula https://www.grc.nasa.gov/www/k-12/airplane/viscosity.html Sutherland's constant = 198.72 R
                           // converted to K =>110.4. At 273.15, Viscosity is 1.71E-5 as per Incropera, et al 6th ed. Temp range approx 273K - 373K
            k_air = 0.000000000015207 * std::pow(t_film + 273.15, 3.0) - 0.000000048574 * std::pow(t_film + 273.15, 2.0) +
                    0.00010184 * (t_film + 273.15) - 0.00039333;                        // Dumas, A., and Trancossi, M., SAE Technical Papers, 2009
            prandtl_air = 0.680 + 0.000000469 * std::pow(t_film + 273.15 - 540.0, 2.0); // The Schock Absorber Handbook, 2nd Ed. John C. Dixon 2007
            density_air = 101.3 / (0.287 * (t_film + 273.15));                          // Ideal gas law
            diffusivity_air = k_air / (cp_amb * density_air);                           // definition
            kin_viscosity_air = mu_air / density_air;                                   // definition

            // duffie and beckman correlation for nat convection - This is for exterior
            raleigh = (gravity * (1.0 / (0.5 * (tamb + tpvg) + 273.15)) * (std::max((Real64)(0.000001), std::abs(tpvg - tamb))) * std::pow(dhyd, 3)) /
                      (diffusivity_air * kin_viscosity_air);             // definition
            hconvt_nat = 0.15 * std::pow(raleigh, 0.333) * k_air / dhyd; // Incropera et al. 6th ed.

            wind_incidence = std::abs(wind_dir - surf_azimuth);
            if ((wind_incidence - 180.0) > 0.001) wind_incidence -= 360.0;

            if (slope > 75.0 * pi / 180.0) { // If slope of surface if greater than 75deg, assume it's a wall and use wall external htc
                if (wind_incidence <= 45) {
                    extHTCcoeff = 10.9247; // Windward Vert
                    extHTCexp = 0.6434;    // Windward Vert
                    length_conv = dhyd;
                } else if (wind_incidence > 45.0 && wind_incidence <= 135.0) {
                    extHTCcoeff = 8.8505; // Sides
                    extHTCexp = 0.6765;   // Sides
                    length_conv = w;
                } else {
                    extHTCcoeff = 7.5141; // Leeward Vertical
                    extHTCexp = 0.6235;   // Leeward Vertical
                    length_conv = dhyd;
                }

            } else { // if not, it's a roof
                if (wind_incidence <= 90.0) {

                    extHTCcoeff = 7.7283; // Windward Roof
                    extHTCexp = 0.7586;   // Windward Roof
                    length_conv = l;
                } else {

                    extHTCcoeff = 5.6217; // Leeward Roof
                    extHTCexp = 0.6569;   // Leeward Roof;
                    length_conv = l;
                }
            }

            // forced conv htc derived from results from Gorman et al 2019 - Charact. lenght is: Roof - length along flow direction, windward and
            // leeawrd vert - hydraulic perimeter of surface, vert sides - length of surface along flow direction
            hconvt_forced = extHTCcoeff * std::pow((v_wind), extHTCexp) / (std::pow(l, 1.0 - extHTCexp)); // derived correlation for forced convection

            //"total" exterior htc is a combination of natural and forced htc - As described in Churchill and Usagi 1972, n=3 is a good value in most
            // cases.
            hconvt = std::pow((std::pow(hconvt_forced, 3.0) + std::pow(hconvt_nat, 3.0)), 1.0 / 3.0);

            if (state.dataPhotovoltaic->PVarray(this->PVnum).PVModelType == DataPhotovoltaics::PVModel::Simple) {
                eff_pv = state.dataPhotovoltaic->PVarray(this->PVnum).SimplePVModule.PVEfficiency;
            } else if (state.dataPhotovoltaic->PVarray(this->PVnum).PVModelType == DataPhotovoltaics::PVModel::Sandia) {
                eff_pv = state.dataPhotovoltaic->PVarray(this->PVnum).SNLPVCalc.EffMax;
            } else if (state.dataPhotovoltaic->PVarray(this->PVnum).PVModelType == DataPhotovoltaics::PVModel::TRNSYS) {
                eff_pv = state.dataPhotovoltaic->PVarray(this->PVnum).TRNSYSPVcalc.ArrayEfficiency;
            }

            g = state.dataHeatBal->SurfQRadSWOutIncidentBeam(SurfNum) * iam_pv_beam +
                state.dataHeatBal->SurfQRadSWOutIncidentSkyDiffuse(SurfNum) * iam_pv_sky +
                state.dataHeatBal->SurfQRadSWOutIncidentGndDiffuse(SurfNum) * iam_pv_ground;
            // s1 = DataHeatBalance::QRadSWOutIncident(this->SurfNum) * (1.0 - this->BIPVT.PVAreaFract) * IAM_bs;
            s = g * taoalpha_pv * fcell * area_pv / area_wall_total - g * eff_pv * area_pv / area_wall_total;
            s1 = taoalpha_back * g * (1.0 - fcell) * (area_pv / area_wall_total) + taoaplha_cladding * g * (1 - area_pv / area_wall_total);

            // Below are properties of air required for convective heat transfer coefficient calculations inside channel - function of avg channel
            // temperature

            mu_air =
                0.0000171 * (std::pow(((tfavg + 273.15) / 273.0), 1.5)) *
                ((273.0 + 110.4) /
                 ((tfavg + 273.15) +
                  110.4)); // Sutherland's formula https://www.grc.nasa.gov/www/k-12/airplane/viscosity.html Sutherland's constant = 198.72 R
                           // converted to K =>110.4. At 273.15, Viscosity is 1.71E-5 as per Incropera, et al 6th ed. Temp range approx 273K - 373K
            k_air = 0.000000000015207 * std::pow(tfavg + 273.15, 3.0) - 0.000000048574 * std::pow(tfavg + 273.15, 2.0) +
                    0.00010184 * (tfavg + 273.15) - 0.00039333;                        // Dumas, A., and Trancossi, M., SAE Technical Papers, 2009
            prandtl_air = 0.680 + 0.000000469 * std::pow(tfavg + 273.15 - 540.0, 2.0); // The Schock Absorber Handbook, 2nd Ed. John C. Dixon 2007
            density_air = 101.3 / (0.287 * (tfavg + 273.15));                          // Ideal gas law
            diffusivity_air = k_air / (cp_in * density_air);                           // definition
            kin_viscosity_air = mu_air / density_air;                                  // definition
            t1K = t1 + degc_to_kelvin;
            t2K = t2 + degc_to_kelvin;
            tpvgK = tpvg + degc_to_kelvin;
            hrad12 = sigma * (pow(t1K, 2) + pow(t2K, 2)) * (t1K + t2K) / (1 / emiss_b + 1 / emiss_2 - 1);
            hrad_surr = sigma * emiss_pvg * (pow(tsurrK, 2) + pow(tpvgK, 2)) * (tsurrK + tpvgK);
            if (mdot_bipvt > 0.0) // If there is a positive flow rate
            {
                vel = mdot_bipvt / (density_air * w * depth_channel);
                reynolds = density_air * (vel) * (4 * w * depth_channel / (2 * (w + depth_channel))) / mu_air;
                nusselt = 0.052 * (std::pow(reynolds, 0.78)) * (std::pow(prandtl_air, 0.4)); // Candanedo et al. 2011
                hconvf1 = k_air * nusselt / (4 * w * depth_channel / (2 * (w + depth_channel)));
                nusselt = 1.017 * (std::pow(reynolds, 0.471)) * (std::pow(prandtl_air, 0.4));
                hconvf2 = k_air * nusselt / (4 * w * depth_channel / (2 * (w + depth_channel))); // Candanedo et al. 2011
                a = -(w / (mdot_bipvt * cp_in)) * (hconvf1 + hconvf2);
                b = (w / (mdot_bipvt * cp_in)) * (hconvf1 * t1 + hconvf2 * t2);
                tfavg = (1.0 / (a * l)) * (tfin + b / a) * (std::exp(a * l) - 1.0) - b / a;
            } else // if there is no flow rate (stagnation)
            {
                raleigh = (gravity * (1.0 / (tfavg + 273.15)) * (std::max((Real64)(0.000001), std::abs(t1 - t2))) * std::pow(depth_channel, 3)) /
                          (diffusivity_air * kin_viscosity_air);
                if (slope > 75.0 * pi / 180.0) {
                    beta = 75.0 * pi / 180.0;
                } else {
                    beta = slope;
                }
                nusselt =
                    1.0 +
                    1.44 * (1.0 - 1708.0 * (std::pow((std::sin(1.8 * beta)), 1.6)) / raleigh / std::cos(beta)) *
                        std::max(0.0, (1.0 - 1708.0 / raleigh / std::cos(beta))) +
                    std::max(0.0, ((std::pow((raleigh * std::cos(beta) / 5830.0), (1.0 / 3.0))) - 1.0)); // Hollands et al J. Heat transfer v.98, 1976
                hconvf1 = 2.0 * k_air * nusselt / depth_channel; // cavity is split in two; hconvf1 and hconvf2. hconvf1 is assumed equal to hconvf2.
                                                                 // Therefore, hconvf1 = 2*hcavity = hconvf2
                hconvf2 = hconvf1;
                c = s + s1 + hconvt * (tamb - tpvg) + hrad_surr * (tsurr - tpvg) + hrad12 * (t2 - t1);
                d = c + hconvf2 * t2;
                e = -hconvf2;
                tfavg = -d / e;
            }
            tfavg = std::max(tfavg, -50.0);

            for (i = 0; i <= (m - 1); i++) {
                f[i] = 0.0;
                y[i] = 0.0;
            }
            for (i = 0; i <= ((m ^ 2) - 1); i++) {
                jj[i] = 0.0;
            }
            jj[0] = hconvt + hrad_surr + hpvg_pv;
            jj[1] = -hpvg_pv;
            jj[2] = 0.0;
            jj[3] = hpvg_pv;
            jj[4] = -hpv_1 - hpvg_pv;
            jj[5] = hpv_1;
            jj[6] = 0.0;
            jj[7] = hpv_1;
            jj[8] = -hpv_1 - hconvf1 - hrad12;
            f[0] = hconvt * tamb + hrad_surr * tsurr;
            f[1] = -s;
            f[2] = -s1 - hconvf1 * tfavg - hrad12 * t2;
            solveLinSysBackSub(jj, f, y);
            tpvg_new = y[0];
            tpv_new = y[1];
            t1_new = y[2];
            if (mdot > 0.0) {
                tfout = (tfin + b / a) * std::exp(a * l) - b / a; // air outlet temperature (DegC)
                if (((this->OperatingMode == PVTMode::Heating) && (q > 0.0) && (tmixed > tsp) && (tfin < tsp)) ||
                    ((this->OperatingMode == PVTMode::Cooling) && (q < 0.0) && (tmixed < tsp) && (tfin > tsp))) {
                    bfr = (tsp - tfout) / (tfin - tfout); // bypass fraction
                    bfr = std::max(0.0, bfr);
                    bfr = std::min(1.0, bfr);
                } else if (((this->OperatingMode == PVTMode::Heating) && (q > 0.0) && (tmixed > tsp) && (tfin >= tsp)) ||
                           ((this->OperatingMode == PVTMode::Cooling) && (q < 0.0) && (tmixed < tsp) && (tfin <= tsp))) {
                    bfr = 1.0;
                    tfout = tfin;
                }
            } else {
                tfout = tfin;
            }
            tmixed = bfr * tfin + (1.0 - bfr) * tfout;
            mdot_bipvt_new = (1.0 - bfr) * mdot;
            err_tpvg = std::abs((tpvg_new - tpvg) / (tpvg + small_num));
            err_tpv = std::abs((tpv_new - tpv) / (tpv + small_num));
            err_t1 = std::abs((t1_new - t1) / (t1 + small_num));
            err_mdot_bipvt = std::abs((mdot_bipvt_new - mdot_bipvt) / (mdot_bipvt + small_num));
            tpvg = tpvg + rf * (tpvg_new - tpvg);
            tpv = tpv + rf * (tpv_new - tpv);
            t1 = t1 + rf * (t1_new - t1);
            mdot_bipvt = mdot_bipvt + rf * (mdot_bipvt_new - mdot_bipvt);
            q = mdot_bipvt * cp_in * (tfout - tfin); // heat transfer to the air
            ebal1 = s1 + hpv_1 * (tpv - t1) + hconvf1 * (tfavg - t1) + hrad12 * (t2 - t1);
            ebal2 = s + hpvg_pv * (tpvg - tpv) + hpv_1 * (t1 - tpv);
            ebal3 = hconvt * (tpvg - tamb) + hrad_surr * (tpvg - tsurr) + hpvg_pv * (tpvg - tpv);
            iter += 1;
            if (iter == 50) {
                ShowSevereError(state, "Function PVTCollectorStruct::calculateBIPVTMaxHeatGain: Maximum number of iterations 50 reached");
                break;
            }
        }
        ThEff = 0.0;
        if ((q > small_num) && (state.dataHeatBal->SurfQRadSWOutIncident(SurfNum) > small_num))
            ThEff = q / (area_wall_total * state.dataHeatBal->SurfQRadSWOutIncident(SurfNum) + small_num); // Thermal efficiency of BIPVT
        this->BIPVT.Tcoll = t1;
        this->BIPVT.HrPlen = hrad12;
        this->BIPVT.Tplen = tfavg;
        this->BIPVT.HcPlen = hconvf2;
    }

    void PVTCollectorStruct::solveLinSysBackSub(std::array<Real64, 9> &jj, std::array<Real64, 3> &f, std::array<Real64, 3> &y)
    {
        // PURPOSE OF THIS SUBROUTINE:
        // Solve a system of linear equations using Gaussian elimination and back substitution method.

        Real64 sum, dummy1, dummy2, mm, small(1.0e-10);
        int i, j, ii, p, k, m(3);
        bool coeff_not_zero;

        for (i = 0; i < m; i++) {
            y[i] = 0.0;
        }

        for (i = 0; i <= (m - 2); i++) {
            coeff_not_zero = false;
            for (j = i; j <= (m - 1); j++) {
                if (std::abs(jj[j * m + i]) > small) {
                    coeff_not_zero = true;
                    p = j;
                    break;
                }
            }

            if (coeff_not_zero) {
                if (p != i) {
                    dummy2 = f[i];
                    f[i] = f[p];
                    f[p] = dummy2;
                    for (j = 0; j <= (m - 1); j++) {
                        dummy1 = jj[i * m + j];
                        jj[i * m + j] = jj[p * m + j];
                        jj[p * m + j] = dummy1;
                    }
                }
                for (j = (i + 1); j <= (m - 1); j++) {
                    if (std::abs(jj[i * m + i]) < small) jj[i * m + i] = small;
                    mm = jj[j * m + i] / jj[i * m + i];
                    f[j] = f[j] - mm * f[i];
                    for (k = 0; k <= (m - 1); k++) {
                        jj[j * m + k] = jj[j * m + k] - mm * jj[i * m + k];
                    }
                }
            }
        }
        if (std::abs(jj[(m - 1) * m + m - 1]) < small) jj[(m - 1) * m + m - 1] = small;
        y[m - 1] = f[m - 1] / jj[(m - 1) * m + m - 1];
        sum = 0.0;
        for (i = 0; i <= (m - 2); i++) {
            ii = m - 2 - i;
            for (j = ii; j <= (m - 1); j++) {
                sum = sum + jj[ii * m + j] * y[j];
            }
            if (std::abs(jj[ii * m + ii]) < small) jj[ii * m + ii] = small;
            y[ii] = (f[ii] - sum) / jj[ii * m + ii];
            sum = 0.0;
        }
    }

    Real64 PVTCollectorStruct::calc_taoalpha(Real64 theta,
                                             Real64 glass_thickness,
                                             Real64 refrac_index_glass,
                                             Real64 k_glass) // typ refrac_index_glass is 1.526, k_glass typ 4 m^-1, glass_thickness typ 0.002 m
    {
        // PURPOSE OF THIS SUBROUTINE:
        // calculates the transmissivity absorptance of a glass/air interface, assuming all transmitted is absorbed

        Real64 theta_r(0.0);
        Real64 taoalpha(0.0);

        if (theta == 0.0) // if theta is zero, set to very small positive, otehrwise, taoalpha calculation causes division by zero
        {
            theta = 0.000000001;
        }

        theta_r = std::asin(std::sin(theta) / refrac_index_glass);

        taoalpha = std::exp(-k_glass * glass_thickness / (std::cos(theta_r))) *
                   (1 - 0.5 * ((std::pow(std::sin(theta_r - theta), 2) / std::pow(std::sin(theta_r + theta), 2)) +
                               (std::pow(std::tan(theta_r - theta), 2) / std::pow(std::tan(theta_r + theta), 2))));

        return taoalpha;
    }

    Real64 PVTCollectorStruct::calc_k_taoalpha(Real64 theta,
                                               Real64 glass_thickness,
                                               Real64 refrac_index_glass,
                                               Real64 k_glass) // typ refrac_index_glass is 1.526, k_glass typ 4 m^-1, glass_thickness typ 0.002 m
    {
        // PURPOSE OF THIS SUBROUTINE:
        // calculates the off-normal angle factor K for the tao-alpha product
        Real64 taoalpha(0.0);
        Real64 taoalpha_zero(0.0);
        Real64 k_taoalpha(0.0);

        taoalpha = calc_taoalpha(theta, glass_thickness, refrac_index_glass, k_glass);
        taoalpha_zero = calc_taoalpha(0.0, glass_thickness, refrac_index_glass, k_glass);
        k_taoalpha = taoalpha / taoalpha_zero;

        return k_taoalpha;
    }

    void PVTCollectorStruct::update(EnergyPlusData &state)
    {

        // SUBROUTINE INFORMATION:
        //       AUTHOR         Brent Griffith
        //       DATE WRITTEN   August 2008
        //       MODIFIED       na
        //       RE-ENGINEERED  na

        auto &dln = state.dataLoopNodes;
        
        switch (this->WorkingFluidType) {
        case WorkingFluidEnum::LIQUID: {
            PlantUtilities::SafeCopyPlantNode(state, this->PlantInNodeNum, this->PlantOutNodeNum);
            dln->nodes(this->PlantOutNodeNum)->Temp = this->Report.ToutletWorkFluid;
        } break;
                    
        case WorkingFluidEnum::AIR: {
            auto *hvacOutNode = dln->nodes(this->HVACOutNodeNum);
            auto const *hvacInNode = dln->nodes(this->HVACInNodeNum);
            
            
            // Set the outlet nodes for properties that just pass through & not used
            hvacOutNode->Quality = hvacInNode->Quality;
            hvacOutNode->Press = hvacInNode->Press;
            hvacOutNode->MassFlowRate = hvacInNode->MassFlowRate;
            hvacOutNode->MassFlowRateMin = hvacInNode->MassFlowRateMin;
            hvacOutNode->MassFlowRateMax = hvacInNode->MassFlowRateMax;
            hvacOutNode->MassFlowRateMinAvail = hvacInNode->MassFlowRateMinAvail;
            hvacOutNode->MassFlowRateMaxAvail = hvacInNode->MassFlowRateMaxAvail;
            
            // Set outlet node variables that are possibly changed
            hvacOutNode->Temp = this->Report.ToutletWorkFluid;
            hvacOutNode->HumRat = hvacInNode->HumRat; // assumes dewpoint bound on cooling ....
            hvacOutNode->Enthalpy = Psychrometrics::PsyHFnTdbW(this->Report.ToutletWorkFluid, hvacOutNode->HumRat);
            
            // update the OtherSideConditionsModel coefficients for BIPVT
            if (this->ModelType == PVTModelType::BIPVT) {
                auto &oscm = state.dataSurface->OSCM(this->BIPVT.OSCMPtr);
                oscm.TConv = this->BIPVT.Tplen;
                oscm.HConv = this->BIPVT.HcPlen;
                oscm.TRad = this->BIPVT.Tcoll;
                oscm.HRad = this->BIPVT.HrPlen;
            }
        } break;
        default:
            break;
        }
    }

    void PVTCollectorStruct::oneTimeInit(EnergyPlusData &state)
    {

        if (this->MyOneTimeFlag) {
            this->setupReportVars(state);
            this->MyOneTimeFlag = false;
        }

        if (this->SetLoopIndexFlag) {
            if (allocated(state.dataPlnt->PlantLoop) && (this->PlantInNodeNum > 0)) {
                bool errFlag = false;
                PlantUtilities::ScanPlantLoopsForObject(state, this->Name, this->Type, this->WPlantLoc, errFlag, _, _, _, _, _);
                if (errFlag) {
                    ShowFatalError(state, "InitPVTcollectors: Program terminated for previous conditions.");
                }
                this->SetLoopIndexFlag = false;
            }
        }
    }

    void GetPVTThermalPowerProduction(EnergyPlusData &state, int const PVindex, Real64 &ThermalPower, Real64 &ThermalEnergy)
    {
        int PVTnum(0);

        // first find PVT index that is associated with this PV generator
        for (int loop = 1; loop <= state.dataPhotovoltaicThermalCollector->NumPVT; ++loop) {
            if (!state.dataPhotovoltaicThermalCollector->PVT(loop).PVfound) continue;
            if (state.dataPhotovoltaicThermalCollector->PVT(loop).PVnum == PVindex) { // we found it
                PVTnum = loop;
            }
        }

        if (PVTnum > 0) {
            ThermalPower = state.dataPhotovoltaicThermalCollector->PVT(PVTnum).Report.ThermPower;
            ThermalEnergy = state.dataPhotovoltaicThermalCollector->PVT(PVTnum).Report.ThermEnergy;
        } else {
            ThermalPower = 0.0;
            ThermalEnergy = 0.0;
        }
    }

    int GetAirInletNodeNum(EnergyPlusData &state, std::string_view PVTName, bool &ErrorsFound)
    {
        // FUNCTION INFORMATION:
        //       AUTHOR         Lixing Gu
        //       DATE WRITTEN   May 2019
        //       MODIFIED       na
        //       RE-ENGINEERED  na

        // PURPOSE OF THIS FUNCTION:
        // This function looks up the given PVT and returns the air inlet node number.
        // If incorrect PVT name is given, ErrorsFound is returned as true and node number as zero.

        int NodeNum; // node number returned
        int WhichPVT;

        if (state.dataPhotovoltaicThermalCollector->GetInputFlag) {
            GetPVTcollectorsInput(state);
            state.dataPhotovoltaicThermalCollector->GetInputFlag = false;
        }

        WhichPVT = Util::FindItemInList(PVTName, state.dataPhotovoltaicThermalCollector->PVT);
        if (WhichPVT != 0) {
            NodeNum = state.dataPhotovoltaicThermalCollector->PVT(WhichPVT).HVACInNodeNum;
        } else {
            ShowSevereError(state, format("GetAirInletNodeNum: Could not find SolarCollector FlatPlate PhotovoltaicThermal = \"{}\"", PVTName));
            ErrorsFound = true;
            NodeNum = 0;
        }

        return NodeNum;
    }
    int GetAirOutletNodeNum(EnergyPlusData &state, std::string_view PVTName, bool &ErrorsFound)
    {
        // FUNCTION INFORMATION:
        //       AUTHOR         Lixing Gu
        //       DATE WRITTEN   May 2019
        //       MODIFIED       na
        //       RE-ENGINEERED  na

        // PURPOSE OF THIS FUNCTION:
        // This function looks up the given PVT and returns the air outlet node number.
        // If incorrect PVT name is given, ErrorsFound is returned as true and node number as zero.

        int NodeNum; // node number returned
        int WhichPVT;

        if (state.dataPhotovoltaicThermalCollector->GetInputFlag) {
            GetPVTcollectorsInput(state);
            state.dataPhotovoltaicThermalCollector->GetInputFlag = false;
        }

        WhichPVT = Util::FindItemInList(PVTName, state.dataPhotovoltaicThermalCollector->PVT);
        if (WhichPVT != 0) {
            NodeNum = state.dataPhotovoltaicThermalCollector->PVT(WhichPVT).HVACOutNodeNum;
        } else {
            ShowSevereError(state, format("GetAirInletNodeNum: Could not find SolarCollector FlatPlate PhotovoltaicThermal = \"{}\"", PVTName));
            ErrorsFound = true;
            NodeNum = 0;
        }

        return NodeNum;
    }

    int getPVTindexFromName(EnergyPlusData &state, std::string_view objectName)
    {
        if (state.dataPhotovoltaicThermalCollector->GetInputFlag) {
            GetPVTcollectorsInput(state);
            state.dataPhotovoltaicThermalCollector->GetInputFlag = false;
        }

        for (auto it = state.dataPhotovoltaicThermalCollector->PVT.begin(); it != state.dataPhotovoltaicThermalCollector->PVT.end(); ++it) {
            if (it->Name == objectName) {
                return static_cast<int>(std::distance(state.dataPhotovoltaicThermalCollector->PVT.begin(), it) + 1);
            }
        }

        // If we didn't find it, fatal
        ShowFatalError(state, format("Solar Thermal Collector GetIndexFromName: Error getting inputs for object named: {}", objectName));
        assert(false);
        return 0; // Shutup compiler
    }

    void simPVTfromOASys(EnergyPlusData &state, int const index, bool const FirstHVACIteration)
    {
        PlantLocation dummyLoc(0, DataPlant::LoopSideLocation::Invalid, 0, 0);
        Real64 dummyCurLoad(0.0);
        bool dummyRunFlag(true);

        state.dataPhotovoltaicThermalCollector->PVT(index).simulate(state, dummyLoc, FirstHVACIteration, dummyCurLoad, dummyRunFlag);
    }

    int GetPVTmodelIndex(EnergyPlusData &state, int const SurfacePtr)
    {
        // PURPOSE OF THIS SUBROUTINE:
        // object oriented "Get" routine for establishing correct integer index from outside this module

        // METHODOLOGY EMPLOYED:
        // mine Surface derived type for correct index/number of surface
        // mine PVT derived type that has the surface.

        // SUBROUTINE LOCAL VARIABLE DECLARATIONS:
        int PVTNum; // temporary
        int thisPVT;
        bool Found;
        int PVTIndex(0);

        if (state.dataPhotovoltaicThermalCollector->GetInputFlag) {
            GetPVTcollectorsInput(state);
            state.dataPhotovoltaicThermalCollector->GetInputFlag = false;
        }

        if (SurfacePtr == 0) {
            ShowFatalError(state, "Invalid surface passed to GetPVTmodelIndex");
        }

        PVTNum = 0;
        Found = false;
        for (thisPVT = 1; thisPVT <= state.dataPhotovoltaicThermalCollector->NumPVT; ++thisPVT) {
            if (SurfacePtr == state.dataPhotovoltaicThermalCollector->PVT(thisPVT).SurfNum) {
                Found = true;
                PVTNum = thisPVT;
            }
        }

        if (!Found) {
            ShowFatalError(
                state, "Did not find surface in PVT description in GetPVTmodelIndex, Surface name = " + state.dataSurface->Surface(SurfacePtr).Name);
        } else {

            PVTIndex = PVTNum;
        }

        return PVTIndex;
    }

    void SetPVTQdotSource(EnergyPlusData &state,
                          int const PVTNum,
                          Real64 const QSource // source term in Watts
    )
    {
        // PURPOSE OF THIS SUBROUTINE:
        // object oriented "Set" routine for updating sink term without exposing variables

        // METHODOLOGY EMPLOYED:
        // update derived type with new data , turn power into W/m2

        state.dataPhotovoltaicThermalCollector->PVT(PVTNum).QdotSource = QSource / state.dataPhotovoltaicThermalCollector->PVT(PVTNum).AreaCol;
    }

    void GetPVTTsColl(EnergyPlusData &state, int const PVTNum, Real64 &TsColl)
    {
        // PURPOSE OF THIS SUBROUTINE:
        // object oriented "Get" routine for collector surface temperature

        // SUBROUTINE LOCAL VARIABLE DECLARATIONS:
        if (state.dataPhotovoltaicThermalCollector->PVT(PVTNum).ModelType == PVTModelType::BIPVT) {
            TsColl = state.dataPhotovoltaicThermalCollector->PVT(PVTNum).BIPVT.LastCollectorTemp;
        }
    }

} // namespace PhotovoltaicThermalCollectors

} // namespace EnergyPlus<|MERGE_RESOLUTION|>--- conflicted
+++ resolved
@@ -645,13 +645,8 @@
                         } else {
                             // need call to EMS to check node
                             EMSManager::CheckIfNodeSetPointManagedByEMS(state,
-<<<<<<< HEAD
                                                                         state.dataPhotovoltaicThermalCollector->PVT(PVTindex).HVACOutNodeNum,
-                                                                        EMSManager::SPControlType::TemperatureSetPoint,
-=======
-                                                                        state.dataPhotovoltaicThermalCollector->PVT(PVTindex).HVACOutletNodeNum,
                                                                         HVAC::CtrlVarType::Temp,
->>>>>>> 3c8844fe
                                                                         state.dataHVACGlobal->SetPointErrorFlag);
                             if (state.dataHVACGlobal->SetPointErrorFlag) {
                                 ShowSevereError(state, "Missing temperature setpoint for PVT outlet node  ");
