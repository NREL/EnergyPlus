// EnergyPlus, Copyright (c) 1996-2022, The Board of Trustees of the University of Illinois,
// The Regents of the University of California, through Lawrence Berkeley National Laboratory
// (subject to receipt of any required approvals from the U.S. Dept. of Energy), Oak Ridge
// National Laboratory, managed by UT-Battelle, Alliance for Sustainable Energy, LLC, and other
// contributors. All rights reserved.
//
// NOTICE: This Software was developed under funding from the U.S. Department of Energy and the
// U.S. Government consequently retains certain rights. As such, the U.S. Government has been
// granted for itself and others acting on its behalf a paid-up, nonexclusive, irrevocable,
// worldwide license in the Software to reproduce, distribute copies to the public, prepare
// derivative works, and perform publicly and display publicly, and to permit others to do so.
//
// Redistribution and use in source and binary forms, with or without modification, are permitted
// provided that the following conditions are met:
//
// (1) Redistributions of source code must retain the above copyright notice, this list of
//     conditions and the following disclaimer.
//
// (2) Redistributions in binary form must reproduce the above copyright notice, this list of
//     conditions and the following disclaimer in the documentation and/or other materials
//     provided with the distribution.
//
// (3) Neither the name of the University of California, Lawrence Berkeley National Laboratory,
//     the University of Illinois, U.S. Dept. of Energy nor the names of its contributors may be
//     used to endorse or promote products derived from this software without specific prior
//     written permission.
//
// (4) Use of EnergyPlus(TM) Name. If Licensee (i) distributes the software in stand-alone form
//     without changes from the version obtained under this License, or (ii) Licensee makes a
//     reference solely to the software portion of its product, Licensee must refer to the
//     software as "EnergyPlus version X" software, where "X" is the version number Licensee
//     obtained under this License and may not use a different name for the software. Except as
//     specifically required in this Section (4), Licensee shall not use in a company name, a
//     product name, in advertising, publicity, or other promotional activities any name, trade
//     name, trademark, logo, or other designation of "EnergyPlus", "E+", "e+" or confusingly
//     similar designation, without the U.S. Department of Energy's prior written consent.
//
// THIS SOFTWARE IS PROVIDED BY THE COPYRIGHT HOLDERS AND CONTRIBUTORS "AS IS" AND ANY EXPRESS OR
// IMPLIED WARRANTIES, INCLUDING, BUT NOT LIMITED TO, THE IMPLIED WARRANTIES OF MERCHANTABILITY
// AND FITNESS FOR A PARTICULAR PURPOSE ARE DISCLAIMED. IN NO EVENT SHALL THE COPYRIGHT OWNER OR
// CONTRIBUTORS BE LIABLE FOR ANY DIRECT, INDIRECT, INCIDENTAL, SPECIAL, EXEMPLARY, OR
// CONSEQUENTIAL DAMAGES (INCLUDING, BUT NOT LIMITED TO, PROCUREMENT OF SUBSTITUTE GOODS OR
// SERVICES; LOSS OF USE, DATA, OR PROFITS; OR BUSINESS INTERRUPTION) HOWEVER CAUSED AND ON ANY
// THEORY OF LIABILITY, WHETHER IN CONTRACT, STRICT LIABILITY, OR TORT (INCLUDING NEGLIGENCE OR
// OTHERWISE) ARISING IN ANY WAY OUT OF THE USE OF THIS SOFTWARE, EVEN IF ADVISED OF THE
// POSSIBILITY OF SUCH DAMAGE.

// C++ Headers
#include <cmath>
#include <iostream>

// ObjexxFCL Headers
#include <ObjexxFCL/Array.functions.hh>
#include <ObjexxFCL/Fmath.hh>

// EnergyPlus Headers
#include <EnergyPlus/Autosizing/Base.hh>
#include <EnergyPlus/BranchNodeConnections.hh>
#include <EnergyPlus/Construction.hh>
#include <EnergyPlus/ConvectionCoefficients.hh>
#include <EnergyPlus/Data/EnergyPlusData.hh>
#include <EnergyPlus/DataEnvironment.hh>
#include <EnergyPlus/DataHVACGlobals.hh>
#include <EnergyPlus/DataHeatBalSurface.hh>
#include <EnergyPlus/DataHeatBalance.hh>
#include <EnergyPlus/DataIPShortCuts.hh>
#include <EnergyPlus/DataLoopNode.hh>
#include <EnergyPlus/DataPhotovoltaics.hh>
#include <EnergyPlus/DataSizing.hh>
#include <EnergyPlus/DataSurfaces.hh>
#include <EnergyPlus/EMSManager.hh>
#include <EnergyPlus/FluidProperties.hh>
#include <EnergyPlus/General.hh>
#include <EnergyPlus/GeneralRoutines.hh>
#include <EnergyPlus/InputProcessing/InputProcessor.hh>
#include <EnergyPlus/NodeInputManager.hh>
#include <EnergyPlus/OutputProcessor.hh>
#include <EnergyPlus/PhotovoltaicThermalCollectors.hh>
#include <EnergyPlus/Plant/DataPlant.hh>
#include <EnergyPlus/Plant/PlantLocation.hh>
#include <EnergyPlus/PlantUtilities.hh>
#include <EnergyPlus/Psychrometrics.hh>
#include <EnergyPlus/ScheduleManager.hh>
#include <EnergyPlus/UtilityRoutines.hh>

namespace EnergyPlus {

namespace PhotovoltaicThermalCollectors {

    // Module containing the routines dealing with the photovoltaic thermal collectors

    // MODULE INFORMATION:
    //       AUTHOR         Brent. Griffith
    //       DATE WRITTEN   June-August 2008
    //       MODIFIED       na
    //       RE-ENGINEERED  na

    // PURPOSE OF THIS MODULE:
    // collect models related to PVT or hybrid, photovoltaic - thermal solar collectors

    // METHODOLOGY EMPLOYED:
    // The approach is to have one PVT structure that works with different models.
    //  the PVT model reuses photovoltaic modeling in Photovoltaics.cc for electricity generation.
    //  the electric load center and "generator" is all accessed thru PV objects and models.
    //  this module is for the thermal portion of PVT.
    //  the first model is a "simple" or "ideal" model useful for sizing, early design, or policy analyses
    //  Simple PV/T model just converts incoming solar to electricity and temperature rise of a working fluid.

<<<<<<< HEAD
    int const SimplePVTmodel(1001);
    int const BIPVTmodel(1002);
=======
    int constexpr SimplePVTmodel(1001);
>>>>>>> d695545c

    Real64 constexpr SimplePVTWaterSizeFactor(1.905e-5); // [ m3/s/m2 ] average of collectors in SolarCollectors.idf

    int NumPVT(0); // count of all types of PVT in input file

    PlantComponent *PVTCollectorStruct::factory(EnergyPlusData &state, std::string_view objectName)

    {
        if (state.dataPhotovoltaicThermalCollector->GetInputFlag) {
            GetPVTcollectorsInput(state);
            state.dataPhotovoltaicThermalCollector->GetInputFlag = false;
        }

        for (auto &thisComp : state.dataPhotovoltaicThermalCollector->PVT) {
            if (thisComp.Name == objectName) {
                return &thisComp;
            }
        }

        // If we didn't find it, fatal
        ShowFatalError(state, "Solar Thermal Collector Factory: Error getting inputs for object named: " + std::string{objectName});
        // Shut up the compiler
        return nullptr;
    }

    void PVTCollectorStruct::onInitLoopEquip(EnergyPlusData &state, [[maybe_unused]] const PlantLocation &calledFromLocation)
    {
        this->initialize(state, true);
        this->size(state);
    }

    void PVTCollectorStruct::simulate(EnergyPlusData &state,
                                      [[maybe_unused]] const PlantLocation &calledFromLocation,
                                      bool const FirstHVACIteration,
                                      [[maybe_unused]] Real64 &CurLoad,
                                      [[maybe_unused]] bool const RunFlag)
    {

        this->initialize(state, FirstHVACIteration);
        this->control(state);
        this->calculate(state);
        this->update(state);
    }

    void GetPVTcollectorsInput(EnergyPlusData &state)
    {
        // SUBROUTINE INFORMATION:
        //       AUTHOR         B. Griffith
        //       DATE WRITTEN   June 2008
        //       MODIFIED       K. Haddad, March 2020, add support to read inputs for BIPVT objects
        //       RE-ENGINEERED  na

        // PURPOSE OF THIS SUBROUTINE:
        // Get input for PVT and BIPVT objects

        int Item;                // Item to be "gotten"
        int NumAlphas;           // Number of Alphas for each GetObjectItem call
        int NumNumbers;          // Number of Numbers for each GetObjectItem call
        int IOStatus;            // Used in GetObjectItem
        bool ErrorsFound(false); // Set to true if errors in input, fatal at end of routine
        using ScheduleManager::GetScheduleIndex;

        // Object Data
        Array1D<SimplePVTModelStruct> tmpSimplePVTperf;
        Array1D<BIPVTModelStruct> tmpBIPVTperf;

        // first load the 'Simple' performance object info into temporary structure
        state.dataIPShortCut->cCurrentModuleObject = "SolarCollectorPerformance:PhotovoltaicThermal:Simple";
        int NumSimplePVTPerform = state.dataInputProcessing->inputProcessor->getNumObjectsFound(state, state.dataIPShortCut->cCurrentModuleObject);
        if (NumSimplePVTPerform > 0) GetPVTSimpleCollectorsInput(state, NumSimplePVTPerform, tmpSimplePVTperf);

        // load the 'BIPVT' performance object info into temporary structure
        state.dataIPShortCut->cCurrentModuleObject = "SolarCollectorPerformance:PhotovoltaicThermal:BIPVT";
        int NumBIPVTPerform = state.dataInputProcessing->inputProcessor->getNumObjectsFound(state, state.dataIPShortCut->cCurrentModuleObject);
        if (NumBIPVTPerform > 0) GetBIPVTCollectorsInput(state, NumBIPVTPerform, tmpBIPVTperf);

        // now get main PVT objects
        state.dataIPShortCut->cCurrentModuleObject = "SolarCollector:FlatPlate:PhotovoltaicThermal";
        state.dataPhotovoltaicThermalCollector->NumPVT =
            state.dataInputProcessing->inputProcessor->getNumObjectsFound(state, state.dataIPShortCut->cCurrentModuleObject);
        if (state.dataPhotovoltaicThermalCollector->NumPVT > 0)
            GetMainPVTInput(
                state, state.dataPhotovoltaicThermalCollector->NumPVT, state.dataPhotovoltaicThermalCollector->PVT, tmpSimplePVTperf, tmpBIPVTperf);
        if (allocated(tmpSimplePVTperf)) tmpSimplePVTperf.deallocate();
        if (allocated(tmpBIPVTperf)) tmpBIPVTperf.deallocate();
    }

    void GetPVTSimpleCollectorsInput(EnergyPlusData &state, int NumSimplePVTPerform, Array1D<SimplePVTModelStruct> &tmpSimplePVTperf)
    {
        // SUBROUTINE INFORMATION:
        //       AUTHOR         B. Griffith
        //       DATE WRITTEN   June 2008
        //       MODIFIED       K. Haddad, March 2020, subroutine created from original code in subroutine
        //                      "GetPVTcollectorsInput" to read inputs for PVT objects
        //       RE-ENGINEERED  na

        // PURPOSE OF THIS SUBROUTINE:
        // Get input for PVT Simple objects

        int Item;                // Item to be "gotten"
        int NumAlphas;           // Number of Alphas for each GetObjectItem call
        int NumNumbers;          // Number of Numbers for each GetObjectItem call
        int IOStatus;            // Used in GetObjectItem
        bool ErrorsFound(false); // Set to true if errors in input, fatal at end of routine
        using ScheduleManager::GetScheduleIndex;

        tmpSimplePVTperf.allocate(NumSimplePVTPerform);
        for (Item = 1; Item <= NumSimplePVTPerform; ++Item) {
            state.dataInputProcessing->inputProcessor->getObjectItem(state,
                                                                     state.dataIPShortCut->cCurrentModuleObject,
                                                                     Item,
                                                                     state.dataIPShortCut->cAlphaArgs,
                                                                     NumAlphas,
                                                                     state.dataIPShortCut->rNumericArgs,
                                                                     NumNumbers,
                                                                     IOStatus,
                                                                     _,
                                                                     state.dataIPShortCut->lAlphaFieldBlanks,
                                                                     state.dataIPShortCut->cAlphaFieldNames,
                                                                     state.dataIPShortCut->cNumericFieldNames);
            if (UtilityRoutines::IsNameEmpty(state, state.dataIPShortCut->cAlphaArgs(1), state.dataIPShortCut->cCurrentModuleObject, ErrorsFound))
                continue;
            tmpSimplePVTperf(Item).Name = state.dataIPShortCut->cAlphaArgs(1);
            if (UtilityRoutines::SameString(state.dataIPShortCut->cAlphaArgs(2), "Fixed")) {
                tmpSimplePVTperf(Item).ThermEfficMode = ThermEfficEnum::FIXED;
            } else if (UtilityRoutines::SameString(state.dataIPShortCut->cAlphaArgs(2), "Scheduled")) {
                tmpSimplePVTperf(Item).ThermEfficMode = ThermEfficEnum::SCHEDULED;
            } else {
                ShowSevereError(state, "Invalid " + state.dataIPShortCut->cAlphaFieldNames(2) + " = " + state.dataIPShortCut->cAlphaArgs(2));
                ShowContinueError(state, "Entered in " + state.dataIPShortCut->cCurrentModuleObject + " = " + state.dataIPShortCut->cAlphaArgs(1));
                ErrorsFound = true;
            }
            tmpSimplePVTperf(Item).ThermalActiveFract = state.dataIPShortCut->rNumericArgs(1);
            tmpSimplePVTperf(Item).ThermEffic = state.dataIPShortCut->rNumericArgs(2);
            tmpSimplePVTperf(Item).ThermEffSchedNum = ScheduleManager::GetScheduleIndex(state, state.dataIPShortCut->cAlphaArgs(3));
            if ((tmpSimplePVTperf(Item).ThermEffSchedNum == 0) && (tmpSimplePVTperf(Item).ThermEfficMode == ThermEfficEnum::SCHEDULED)) {
                ShowSevereError(state, "Invalid " + state.dataIPShortCut->cAlphaFieldNames(3) + " = " + state.dataIPShortCut->cAlphaArgs(3));
                ShowContinueError(state, "Entered in " + state.dataIPShortCut->cCurrentModuleObject + " = " + state.dataIPShortCut->cAlphaArgs(1));
                ErrorsFound = true;
            }
            tmpSimplePVTperf(Item).SurfEmissivity = state.dataIPShortCut->rNumericArgs(3);
        }
    }

    void GetBIPVTCollectorsInput(EnergyPlusData &state, int NumBIPVTPerform, Array1D<BIPVTModelStruct> &tmpBIPVTperf)
    {
        // SUBROUTINE INFORMATION:
        //       AUTHOR         B. Griffith
        //       DATE WRITTEN   June 2008
        //       MODIFIED       K. Haddad, March 2020, subroutine created from original code in subroutine
        //                      "GetPVTcollectorsInput" to read inputs for BIPVT objects
        //       RE-ENGINEERED  na

        // PURPOSE OF THIS SUBROUTINE:
        // Get input for BIPVT objects

        int Item;       // Item to be "gotten"
        int NumAlphas;  // Number of Alphas for each GetObjectItem call
        int NumNumbers; // Number of Numbers for each GetObjectItem call
        int IOStatus;   // Used in GetObjectItem
        int Found;
        bool ErrorsFound(false); // Set to true if errors in input, fatal at end of routine
        using DataGlobalConstants::ScheduleAlwaysOn;
        using DataSurfaces::OSCMData;
        using ScheduleManager::GetScheduleIndex;

        tmpBIPVTperf.allocate(NumBIPVTPerform);
        for (Item = 1; Item <= NumBIPVTPerform; ++Item) {
            state.dataInputProcessing->inputProcessor->getObjectItem(state,
                                                                     state.dataIPShortCut->cCurrentModuleObject,
                                                                     Item,
                                                                     state.dataIPShortCut->cAlphaArgs,
                                                                     NumAlphas,
                                                                     state.dataIPShortCut->rNumericArgs,
                                                                     NumNumbers,
                                                                     IOStatus,
                                                                     _,
                                                                     state.dataIPShortCut->lAlphaFieldBlanks,
                                                                     state.dataIPShortCut->cAlphaFieldNames,
                                                                     state.dataIPShortCut->cNumericFieldNames);
            if (UtilityRoutines::IsNameEmpty(state, state.dataIPShortCut->cAlphaArgs(1), state.dataIPShortCut->cCurrentModuleObject, ErrorsFound))
                continue;
            tmpBIPVTperf(Item).Name = state.dataIPShortCut->cAlphaArgs(1);
            tmpBIPVTperf(Item).OSCMName = state.dataIPShortCut->cAlphaArgs(2);
            Found = UtilityRoutines::FindItemInList(tmpBIPVTperf(Item).OSCMName, state.dataSurface->OSCM);
            if (Found == 0) {
                std::string object_name = "SolarCollectorPerformance:PhotovoltaicThermal:BIPVT";
                ShowSevereError(state,
                                state.dataIPShortCut->cAlphaFieldNames(2) + " not found = " + tmpBIPVTperf(Item).OSCMName + " in " + object_name +
                                    " = " + tmpBIPVTperf(Item).Name);
                ErrorsFound = true;
            }
            tmpBIPVTperf(Item).OSCMPtr = Found;
            tmpBIPVTperf(Item).PVEffGapWidth = state.dataIPShortCut->rNumericArgs(1);
            tmpBIPVTperf(Item).EffCollHeight = state.dataIPShortCut->rNumericArgs(2);
            tmpBIPVTperf(Item).EffCollWidth = state.dataIPShortCut->rNumericArgs(3);
            tmpBIPVTperf(Item).PVTranAbsProduct = state.dataIPShortCut->rNumericArgs(4);
            tmpBIPVTperf(Item).PVCellTransAbsProduct = state.dataIPShortCut->rNumericArgs(5);
            tmpBIPVTperf(Item).PVBackTransAbsProduct = state.dataIPShortCut->rNumericArgs(6);
            tmpBIPVTperf(Item).BackMatTranAbsProduct = state.dataIPShortCut->rNumericArgs(7);
            tmpBIPVTperf(Item).CladTranAbsProduct = state.dataIPShortCut->rNumericArgs(8);
            tmpBIPVTperf(Item).PVAreaFract = state.dataIPShortCut->rNumericArgs(9);
            tmpBIPVTperf(Item).PVCellAreaFract = state.dataIPShortCut->rNumericArgs(10);
            tmpBIPVTperf(Item).PVRTop = state.dataIPShortCut->rNumericArgs(11);
            tmpBIPVTperf(Item).PVRBot = state.dataIPShortCut->rNumericArgs(12);
            tmpBIPVTperf(Item).PVGEmiss = state.dataIPShortCut->rNumericArgs(13);
            tmpBIPVTperf(Item).BackMatEmiss = state.dataIPShortCut->rNumericArgs(14);
            tmpBIPVTperf(Item).ThGlass = state.dataIPShortCut->rNumericArgs(15);
            tmpBIPVTperf(Item).RIndGlass = state.dataIPShortCut->rNumericArgs(16);
            tmpBIPVTperf(Item).ECoffGlass = state.dataIPShortCut->rNumericArgs(17);
            if (state.dataIPShortCut->lAlphaFieldBlanks(3)) {
                tmpBIPVTperf(Item).SchedPtr = ScheduleAlwaysOn;
            } else {
                tmpBIPVTperf(Item).SchedPtr = GetScheduleIndex(state, state.dataIPShortCut->cAlphaArgs(3));
                if (tmpBIPVTperf(Item).SchedPtr == 0) {
                    ShowSevereError(state,
                                    state.dataIPShortCut->cAlphaFieldNames(3) + "not found=" + state.dataIPShortCut->cAlphaArgs(3) + " in " +
                                        state.dataIPShortCut->cCurrentModuleObject + " =" + tmpBIPVTperf(Item).Name);
                    ErrorsFound = true;
                    continue;
                }
            }
        }
    }

    void GetMainPVTInput(EnergyPlusData &state,
                         int NumPVT,
                         Array1D<PVTCollectorStruct> &PVT,
                         Array1D<SimplePVTModelStruct> tmpSimplePVTperf,
                         Array1D<BIPVTModelStruct> tmpBIPVTperf)
    {
        // SUBROUTINE INFORMATION:
        //       AUTHOR         B. Griffith
        //       DATE WRITTEN   June 2008
        //       MODIFIED       K. Haddad, March 2020, add linkage to BIPVT objects
        //       RE-ENGINEERED  na

        // PURPOSE OF THIS SUBROUTINE:
        // Get input for main PVT objects

        int Item;                // Item to be "gotten"
        int NumAlphas;           // Number of Alphas for each GetObjectItem call
        int NumNumbers;          // Number of Numbers for each GetObjectItem call
        int IOStatus;            // Used in GetObjectItem
        bool ErrorsFound(false); // Set to true if errors in input, fatal at end of routine

        PVT.allocate(NumPVT);
        for (Item = 1; Item <= NumPVT; ++Item) {
            state.dataInputProcessing->inputProcessor->getObjectItem(state,
                                                                     state.dataIPShortCut->cCurrentModuleObject,
                                                                     Item,
                                                                     state.dataIPShortCut->cAlphaArgs,
                                                                     NumAlphas,
                                                                     state.dataIPShortCut->rNumericArgs,
                                                                     NumNumbers,
                                                                     IOStatus,
                                                                     _,
                                                                     state.dataIPShortCut->lAlphaFieldBlanks,
                                                                     state.dataIPShortCut->cAlphaFieldNames,
                                                                     state.dataIPShortCut->cNumericFieldNames);
            if (UtilityRoutines::IsNameEmpty(state, state.dataIPShortCut->cAlphaArgs(1), state.dataIPShortCut->cCurrentModuleObject, ErrorsFound))
                continue;
            state.dataPhotovoltaicThermalCollector->PVT(Item).Name = state.dataIPShortCut->cAlphaArgs(1);
            state.dataPhotovoltaicThermalCollector->PVT(Item).Type = DataPlant::PlantEquipmentType::PVTSolarCollectorFlatPlate;

            state.dataPhotovoltaicThermalCollector->PVT(Item).SurfNum =
                UtilityRoutines::FindItemInList(state.dataIPShortCut->cAlphaArgs(2), state.dataSurface->Surface);
            // check surface
            if (state.dataPhotovoltaicThermalCollector->PVT(Item).SurfNum == 0) {
                if (state.dataIPShortCut->lAlphaFieldBlanks(2)) {
                    ShowSevereError(state, "Invalid " + state.dataIPShortCut->cAlphaFieldNames(2) + " = " + state.dataIPShortCut->cAlphaArgs(2));
                    ShowContinueError(state,
                                      "Entered in " + state.dataIPShortCut->cCurrentModuleObject + " = " + state.dataIPShortCut->cAlphaArgs(1));

                    ShowContinueError(state, "Surface name cannot be blank.");
                } else {
                    ShowSevereError(state, "Invalid " + state.dataIPShortCut->cAlphaFieldNames(2) + " = " + state.dataIPShortCut->cAlphaArgs(2));
                    ShowContinueError(state,
                                      "Entered in " + state.dataIPShortCut->cCurrentModuleObject + " = " + state.dataIPShortCut->cAlphaArgs(1));
                    ShowContinueError(state, "Surface was not found.");
                }
                ErrorsFound = true;
            } else {

                if (!state.dataSurface->Surface(state.dataPhotovoltaicThermalCollector->PVT(Item).SurfNum).ExtSolar) {
                    ShowSevereError(state, "Invalid " + state.dataIPShortCut->cAlphaFieldNames(2) + " = " + state.dataIPShortCut->cAlphaArgs(2));
                    ShowContinueError(state,
                                      "Entered in " + state.dataIPShortCut->cCurrentModuleObject + " = " + state.dataIPShortCut->cAlphaArgs(1));
                    ShowContinueError(state, "Surface must be exposed to solar.");
                    ErrorsFound = true;
                }
                // check surface orientation, warn if upside down
                if ((state.dataSurface->Surface(state.dataPhotovoltaicThermalCollector->PVT(Item).SurfNum).Tilt < -95.0) ||
                    (state.dataSurface->Surface(state.dataPhotovoltaicThermalCollector->PVT(Item).SurfNum).Tilt > 95.0)) {
                    ShowWarningError(state,
                                     "Suspected input problem with " + state.dataIPShortCut->cAlphaFieldNames(2) + " = " +
                                         state.dataIPShortCut->cAlphaArgs(2));
                    ShowContinueError(state,
                                      "Entered in " + state.dataIPShortCut->cCurrentModuleObject + " = " + state.dataIPShortCut->cAlphaArgs(1));
                    ShowContinueError(state, "Surface used for solar collector faces down");
                    ShowContinueError(state,
                                      format("Surface tilt angle (degrees from ground outward normal) = {:.2R}",
                                             state.dataSurface->Surface(state.dataPhotovoltaicThermalCollector->PVT(Item).SurfNum).Tilt));
                }
            } // check surface

            if (state.dataIPShortCut->lAlphaFieldBlanks(3)) {
                ShowSevereError(state, "Invalid " + state.dataIPShortCut->cAlphaFieldNames(3) + " = " + state.dataIPShortCut->cAlphaArgs(3));
                ShowContinueError(state, "Entered in " + state.dataIPShortCut->cCurrentModuleObject + " = " + state.dataIPShortCut->cAlphaArgs(1));
                ShowContinueError(state, state.dataIPShortCut->cAlphaFieldNames(3) + ", name cannot be blank.");
                ErrorsFound = true;
            } else {
                state.dataPhotovoltaicThermalCollector->PVT(Item).PVTModelName = state.dataIPShortCut->cAlphaArgs(3);
                int ThisParamObj = UtilityRoutines::FindItemInList(state.dataPhotovoltaicThermalCollector->PVT(Item).PVTModelName, tmpSimplePVTperf);
                if (ThisParamObj > 0) {
                    state.dataPhotovoltaicThermalCollector->PVT(Item).Simple = tmpSimplePVTperf(ThisParamObj); // entire structure assigned
                    // do one-time setups on input data
                    state.dataPhotovoltaicThermalCollector->PVT(Item).AreaCol =
                        state.dataSurface->Surface(state.dataPhotovoltaicThermalCollector->PVT(Item).SurfNum).Area *
                        state.dataPhotovoltaicThermalCollector->PVT(Item).Simple.ThermalActiveFract;
                    state.dataPhotovoltaicThermalCollector->PVT(Item).PVTModelType = SimplePVTmodel;
                } else {
                    ThisParamObj = UtilityRoutines::FindItemInList(PVT(Item).PVTModelName, tmpBIPVTperf);
                    if (ThisParamObj > 0) {
                        state.dataPhotovoltaicThermalCollector->PVT(Item).BIPVT = tmpBIPVTperf(ThisParamObj); // entire structure assigned
                        // do one-time setups on input data
                        state.dataPhotovoltaicThermalCollector->PVT(Item).AreaCol =
                            state.dataPhotovoltaicThermalCollector->PVT(Item).BIPVT.EffCollWidth *
                            state.dataPhotovoltaicThermalCollector->PVT(Item).BIPVT.EffCollHeight;
                        state.dataPhotovoltaicThermalCollector->PVT(Item).PVTModelType = BIPVTmodel;
                    } else {
                        ShowSevereError(state, "Invalid " + state.dataIPShortCut->cAlphaFieldNames(3) + " = " + state.dataIPShortCut->cAlphaArgs(3));
                        ShowContinueError(state,
                                          "Entered in " + state.dataIPShortCut->cCurrentModuleObject + " = " + state.dataIPShortCut->cAlphaArgs(1));
                        ShowContinueError(state, state.dataIPShortCut->cAlphaFieldNames(3) + ", was not found.");
                        ErrorsFound = true;
                    }
                }

                if (allocated(state.dataPhotovoltaic->PVarray)) { // then PV input gotten... but don't expect this to be true.
                    state.dataPhotovoltaicThermalCollector->PVT(Item).PVnum =
                        UtilityRoutines::FindItemInList(state.dataIPShortCut->cAlphaArgs(4), state.dataPhotovoltaic->PVarray);
                    // check PV
                    if (state.dataPhotovoltaicThermalCollector->PVT(Item).PVnum == 0) {
                        ShowSevereError(state, "Invalid " + state.dataIPShortCut->cAlphaFieldNames(4) + " = " + state.dataIPShortCut->cAlphaArgs(4));
                        ShowContinueError(state,
                                          "Entered in " + state.dataIPShortCut->cCurrentModuleObject + " = " + state.dataIPShortCut->cAlphaArgs(1));
                        ErrorsFound = true;
                    } else {
                        state.dataPhotovoltaicThermalCollector->PVT(Item).PVname = state.dataIPShortCut->cAlphaArgs(4);
                        state.dataPhotovoltaicThermalCollector->PVT(Item).PVfound = true;
                    }
                } else { // no PV or not yet gotten.
                    state.dataPhotovoltaicThermalCollector->PVT(Item).PVname = state.dataIPShortCut->cAlphaArgs(4);
                    state.dataPhotovoltaicThermalCollector->PVT(Item).PVfound = false;
                }

                if (UtilityRoutines::SameString(state.dataIPShortCut->cAlphaArgs(5), "Water")) {
                    state.dataPhotovoltaicThermalCollector->PVT(Item).WorkingFluidType = WorkingFluidEnum::LIQUID;
                } else if (UtilityRoutines::SameString(state.dataIPShortCut->cAlphaArgs(5), "Air")) {
                    state.dataPhotovoltaicThermalCollector->PVT(Item).WorkingFluidType = WorkingFluidEnum::AIR;
                } else {
                    if (state.dataIPShortCut->lAlphaFieldBlanks(5)) {
                        ShowSevereError(state, "Invalid " + state.dataIPShortCut->cAlphaFieldNames(5) + " = " + state.dataIPShortCut->cAlphaArgs(5));
                        ShowContinueError(state,
                                          "Entered in " + state.dataIPShortCut->cCurrentModuleObject + " = " + state.dataIPShortCut->cAlphaArgs(1));
                        ShowContinueError(state, state.dataIPShortCut->cAlphaFieldNames(5) + " field cannot be blank.");
                    } else {
                        ShowSevereError(state, "Invalid " + state.dataIPShortCut->cAlphaFieldNames(5) + " = " + state.dataIPShortCut->cAlphaArgs(5));
                        ShowContinueError(state,
                                          "Entered in " + state.dataIPShortCut->cCurrentModuleObject + " = " + state.dataIPShortCut->cAlphaArgs(1));
                    }
                    ErrorsFound = true;
                }
<<<<<<< HEAD
=======
                ErrorsFound = true;
            }

            if (state.dataPhotovoltaicThermalCollector->PVT(Item).WorkingFluidType == WorkingFluidEnum::LIQUID) {
                state.dataPhotovoltaicThermalCollector->PVT(Item).PlantInletNodeNum =
                    NodeInputManager::GetOnlySingleNode(state,
                                                        state.dataIPShortCut->cAlphaArgs(6),
                                                        ErrorsFound,
                                                        DataLoopNode::ConnectionObjectType::SolarCollectorFlatPlatePhotovoltaicThermal,
                                                        state.dataIPShortCut->cAlphaArgs(1),
                                                        DataLoopNode::NodeFluidType::Water,
                                                        DataLoopNode::ConnectionType::Inlet,
                                                        NodeInputManager::CompFluidStream::Primary,
                                                        DataLoopNode::ObjectIsNotParent);
                state.dataPhotovoltaicThermalCollector->PVT(Item).PlantOutletNodeNum =
                    NodeInputManager::GetOnlySingleNode(state,
                                                        state.dataIPShortCut->cAlphaArgs(7),
                                                        ErrorsFound,
                                                        DataLoopNode::ConnectionObjectType::SolarCollectorFlatPlatePhotovoltaicThermal,
                                                        state.dataIPShortCut->cAlphaArgs(1),
                                                        DataLoopNode::NodeFluidType::Water,
                                                        DataLoopNode::ConnectionType::Outlet,
                                                        NodeInputManager::CompFluidStream::Primary,
                                                        DataLoopNode::ObjectIsNotParent);

                BranchNodeConnections::TestCompSet(state,
                                                   state.dataIPShortCut->cCurrentModuleObject,
                                                   state.dataIPShortCut->cAlphaArgs(1),
                                                   state.dataIPShortCut->cAlphaArgs(6),
                                                   state.dataIPShortCut->cAlphaArgs(7),
                                                   "Water Nodes");

                state.dataPhotovoltaicThermalCollector->PVT(Item).WPlantLoc.loopSideNum = DataPlant::LoopSideLocation::Invalid;
            }

            if (state.dataPhotovoltaicThermalCollector->PVT(Item).WorkingFluidType == WorkingFluidEnum::AIR) {
                state.dataPhotovoltaicThermalCollector->PVT(Item).HVACInletNodeNum =
                    NodeInputManager::GetOnlySingleNode(state,
                                                        state.dataIPShortCut->cAlphaArgs(8),
                                                        ErrorsFound,
                                                        DataLoopNode::ConnectionObjectType::SolarCollectorFlatPlatePhotovoltaicThermal,
                                                        state.dataIPShortCut->cAlphaArgs(1),
                                                        DataLoopNode::NodeFluidType::Air,
                                                        DataLoopNode::ConnectionType::Inlet,
                                                        NodeInputManager::CompFluidStream::Primary,
                                                        DataLoopNode::ObjectIsNotParent);
                state.dataPhotovoltaicThermalCollector->PVT(Item).HVACOutletNodeNum =
                    NodeInputManager::GetOnlySingleNode(state,
                                                        state.dataIPShortCut->cAlphaArgs(9),
                                                        ErrorsFound,
                                                        DataLoopNode::ConnectionObjectType::SolarCollectorFlatPlatePhotovoltaicThermal,
                                                        state.dataIPShortCut->cAlphaArgs(1),
                                                        DataLoopNode::NodeFluidType::Air,
                                                        DataLoopNode::ConnectionType::Outlet,
                                                        NodeInputManager::CompFluidStream::Primary,
                                                        DataLoopNode::ObjectIsNotParent);

                BranchNodeConnections::TestCompSet(state,
                                                   state.dataIPShortCut->cCurrentModuleObject,
                                                   state.dataIPShortCut->cAlphaArgs(1),
                                                   state.dataIPShortCut->cAlphaArgs(8),
                                                   state.dataIPShortCut->cAlphaArgs(9),
                                                   "Air Nodes");
            }

            state.dataPhotovoltaicThermalCollector->PVT(Item).DesignVolFlowRate = state.dataIPShortCut->rNumericArgs(1);
            state.dataPhotovoltaicThermalCollector->PVT(Item).SizingInit = true;
            if (state.dataPhotovoltaicThermalCollector->PVT(Item).DesignVolFlowRate == DataSizing::AutoSize) {
                state.dataPhotovoltaicThermalCollector->PVT(Item).DesignVolFlowRateWasAutoSized = true;
            }
            if (state.dataPhotovoltaicThermalCollector->PVT(Item).DesignVolFlowRate != DataSizing::AutoSize) {
>>>>>>> d695545c

                if (state.dataPhotovoltaicThermalCollector->PVT(Item).WorkingFluidType == WorkingFluidEnum::LIQUID) {
                    state.dataPhotovoltaicThermalCollector->PVT(Item).PlantInletNodeNum =
                        NodeInputManager::GetOnlySingleNode(state,
                                                            state.dataIPShortCut->cAlphaArgs(6),
                                                            ErrorsFound,
                                                            state.dataIPShortCut->cCurrentModuleObject,
                                                            state.dataIPShortCut->cAlphaArgs(1),
                                                            DataLoopNode::NodeFluidType::Water,
                                                            DataLoopNode::NodeConnectionType::Inlet,
                                                            NodeInputManager::compFluidStream::Primary,
                                                            DataLoopNode::ObjectIsNotParent);
                    state.dataPhotovoltaicThermalCollector->PVT(Item).PlantOutletNodeNum =
                        NodeInputManager::GetOnlySingleNode(state,
                                                            state.dataIPShortCut->cAlphaArgs(7),
                                                            ErrorsFound,
                                                            state.dataIPShortCut->cCurrentModuleObject,
                                                            state.dataIPShortCut->cAlphaArgs(1),
                                                            DataLoopNode::NodeFluidType::Water,
                                                            DataLoopNode::NodeConnectionType::Outlet,
                                                            NodeInputManager::compFluidStream::Primary,
                                                            DataLoopNode::ObjectIsNotParent);
                    BranchNodeConnections::TestCompSet(state,
                                                       state.dataIPShortCut->cCurrentModuleObject,
                                                       state.dataIPShortCut->cAlphaArgs(1),
                                                       state.dataIPShortCut->cAlphaArgs(6),
                                                       state.dataIPShortCut->cAlphaArgs(7),
                                                       "Water Nodes");

                    state.dataPhotovoltaicThermalCollector->PVT(Item).WLoopSideNum = DataPlant::DemandSupply_No;
                }
                if (state.dataPhotovoltaicThermalCollector->PVT(Item).WorkingFluidType == WorkingFluidEnum::AIR) {
                    state.dataPhotovoltaicThermalCollector->PVT(Item).HVACInletNodeNum =
                        NodeInputManager::GetOnlySingleNode(state,
                                                            state.dataIPShortCut->cAlphaArgs(8),
                                                            ErrorsFound,
                                                            state.dataIPShortCut->cCurrentModuleObject,
                                                            state.dataIPShortCut->cAlphaArgs(1),
                                                            DataLoopNode::NodeFluidType::Air,
                                                            DataLoopNode::NodeConnectionType::Inlet,
                                                            NodeInputManager::compFluidStream::Primary,
                                                            DataLoopNode::ObjectIsNotParent);
                    state.dataPhotovoltaicThermalCollector->PVT(Item).HVACOutletNodeNum =
                        NodeInputManager::GetOnlySingleNode(state,
                                                            state.dataIPShortCut->cAlphaArgs(9),
                                                            ErrorsFound,
                                                            state.dataIPShortCut->cCurrentModuleObject,
                                                            state.dataIPShortCut->cAlphaArgs(1),
                                                            DataLoopNode::NodeFluidType::Air,
                                                            DataLoopNode::NodeConnectionType::Outlet,
                                                            NodeInputManager::compFluidStream::Primary,
                                                            DataLoopNode::ObjectIsNotParent);

                    BranchNodeConnections::TestCompSet(state,
                                                       state.dataIPShortCut->cCurrentModuleObject,
                                                       state.dataIPShortCut->cAlphaArgs(1),
                                                       state.dataIPShortCut->cAlphaArgs(8),
                                                       state.dataIPShortCut->cAlphaArgs(9),
                                                       "Air Nodes");
                }

                state.dataPhotovoltaicThermalCollector->PVT(Item).DesignVolFlowRate = state.dataIPShortCut->rNumericArgs(1);
                state.dataPhotovoltaicThermalCollector->PVT(Item).SizingInit = true;
                if (state.dataPhotovoltaicThermalCollector->PVT(Item).DesignVolFlowRate == DataSizing::AutoSize) {
                    state.dataPhotovoltaicThermalCollector->PVT(Item).DesignVolFlowRateWasAutoSized = true;
                }
                if (state.dataPhotovoltaicThermalCollector->PVT(Item).DesignVolFlowRate != DataSizing::AutoSize) {

                    if (state.dataPhotovoltaicThermalCollector->PVT(Item).WorkingFluidType == WorkingFluidEnum::LIQUID) {
                        PlantUtilities::RegisterPlantCompDesignFlow(state,
                                                                    state.dataPhotovoltaicThermalCollector->PVT(Item).PlantInletNodeNum,
                                                                    state.dataPhotovoltaicThermalCollector->PVT(Item).DesignVolFlowRate);
                    } else if (state.dataPhotovoltaicThermalCollector->PVT(Item).WorkingFluidType == WorkingFluidEnum::AIR) {
                        state.dataPhotovoltaicThermalCollector->PVT(Item).MaxMassFlowRate =
                            state.dataPhotovoltaicThermalCollector->PVT(Item).DesignVolFlowRate * state.dataEnvrn->StdRhoAir;
                    }
                    state.dataPhotovoltaicThermalCollector->PVT(Item).SizingInit = false;
                }
            }

            if (ErrorsFound) {
                ShowFatalError(state, "Errors found in processing input for photovoltaic thermal collectors");
            }
        }
    }

    void PVTCollectorStruct::setupReportVars(EnergyPlusData &state)
    {
        SetupOutputVariable(state,
                            "Generator Produced Thermal Rate",
                            OutputProcessor::Unit::W,
                            this->Report.ThermPower,
                            OutputProcessor::SOVTimeStepType::System,
                            OutputProcessor::SOVStoreType::Average,
                            this->Name);

        if (this->WorkingFluidType == WorkingFluidEnum::LIQUID) {
            SetupOutputVariable(state,
                                "Generator Produced Thermal Energy",
                                OutputProcessor::Unit::J,
                                this->Report.ThermEnergy,
                                OutputProcessor::SOVTimeStepType::System,
                                OutputProcessor::SOVStoreType::Summed,
                                this->Name,
                                _,
                                "SolarWater",
                                "HeatProduced",
                                _,
                                "Plant");

        } else if (this->WorkingFluidType == WorkingFluidEnum::AIR) {
            SetupOutputVariable(state,
                                "Generator Produced Thermal Energy",
                                OutputProcessor::Unit::J,
                                this->Report.ThermEnergy,
                                OutputProcessor::SOVTimeStepType::System,
                                OutputProcessor::SOVStoreType::Summed,
                                this->Name,
                                _,
                                "SolarAir",
                                "HeatProduced",
                                _,
                                "System");

            SetupOutputVariable(state,
                                "Generator PVT Fluid Bypass Status",
                                OutputProcessor::Unit::None,
                                this->Report.BypassStatus,
                                OutputProcessor::SOVTimeStepType::System,
                                OutputProcessor::SOVStoreType::Average,
                                this->Name);
        }

        SetupOutputVariable(state,
                            "Generator PVT Fluid Inlet Temperature",
                            OutputProcessor::Unit::C,
                            this->Report.TinletWorkFluid,
                            OutputProcessor::SOVTimeStepType::System,
                            OutputProcessor::SOVStoreType::Average,
                            this->Name);

        SetupOutputVariable(state,
                            "Generator PVT Fluid Outlet Temperature",
                            OutputProcessor::Unit::C,
                            this->Report.ToutletWorkFluid,
                            OutputProcessor::SOVTimeStepType::System,
                            OutputProcessor::SOVStoreType::Average,
                            this->Name);

        SetupOutputVariable(state,
                            "Generator PVT Fluid Mass Flow Rate",
                            OutputProcessor::Unit::kg_s,
                            this->Report.MdotWorkFluid,
                            OutputProcessor::SOVTimeStepType::System,
                            OutputProcessor::SOVStoreType::Average,
                            this->Name);
    }

    void PVTCollectorStruct::initialize(EnergyPlusData &state, bool const FirstHVACIteration)
    {

        // SUBROUTINE INFORMATION:
        //       AUTHOR         B. Griffith
        //       DATE WRITTEN   June 2008
        //       MODIFIED       B. Griffith, May 2009, EMS setpoint check
        //                      K. Haddad, March 2020, add support for BIPVT objects
        //       RE-ENGINEERED  na

        // PURPOSE OF THIS SUBROUTINE:
        // init for PVT

        static constexpr std::string_view RoutineName("InitPVTcollectors");

        // Do the one time initializations
        this->oneTimeInit(state);

        // finish set up of PV, because PV get-input follows PVT's get input.
        if (!this->PVfound) {
            if (allocated(state.dataPhotovoltaic->PVarray)) {
                this->PVnum = UtilityRoutines::FindItemInList(this->PVname, state.dataPhotovoltaic->PVarray);
                if (this->PVnum == 0) {
                    ShowSevereError(state, "Invalid name for photovoltaic generator = " + this->PVname);
                    ShowContinueError(state, "Entered in flat plate photovoltaic-thermal collector = " + this->Name);
                } else {
                    this->PVfound = true;
                }
            } else {
                if ((!state.dataGlobal->BeginEnvrnFlag) && (!FirstHVACIteration)) {
                    ShowSevereError(state, "Photovoltaic generators are missing for Photovoltaic Thermal modeling");
                    ShowContinueError(state, "Needed for flat plate photovoltaic-thermal collector = " + this->Name);
                }
            }
        }

        if (!state.dataGlobal->SysSizingCalc && this->MySetPointCheckFlag && state.dataHVACGlobal->DoSetPointTest) {
            for (int PVTindex = 1; PVTindex <= state.dataPhotovoltaicThermalCollector->NumPVT; ++PVTindex) {
                if (state.dataPhotovoltaicThermalCollector->PVT(PVTindex).WorkingFluidType == WorkingFluidEnum::AIR) {
                    if (state.dataLoopNodes->Node(state.dataPhotovoltaicThermalCollector->PVT(PVTindex).HVACOutletNodeNum).TempSetPoint ==
                        DataLoopNode::SensedNodeFlagValue) {
                        if (!state.dataGlobal->AnyEnergyManagementSystemInModel) {
                            ShowSevereError(state, "Missing temperature setpoint for PVT outlet node  ");
                            ShowContinueError(state,
                                              "Add a setpoint manager to outlet node of PVT named " +
                                                  state.dataPhotovoltaicThermalCollector->PVT(PVTindex).Name);
                            state.dataHVACGlobal->SetPointErrorFlag = true;
                        } else {
                            // need call to EMS to check node
                            EMSManager::CheckIfNodeSetPointManagedByEMS(state,
                                                                        state.dataPhotovoltaicThermalCollector->PVT(PVTindex).HVACOutletNodeNum,
                                                                        EMSManager::SPControlType::TemperatureSetPoint,
                                                                        state.dataHVACGlobal->SetPointErrorFlag);
                            if (state.dataHVACGlobal->SetPointErrorFlag) {
                                ShowSevereError(state, "Missing temperature setpoint for PVT outlet node  ");
                                ShowContinueError(state,
                                                  "Add a setpoint manager to outlet node of PVT named " +
                                                      state.dataPhotovoltaicThermalCollector->PVT(PVTindex).Name);
                                ShowContinueError(state, "  or use an EMS actuator to establish a setpoint at the outlet node of PVT");
                            }
                        }
                    }
                }
            }
            this->MySetPointCheckFlag = false;
        }

        if (!state.dataGlobal->SysSizingCalc && this->SizingInit && (this->WorkingFluidType == WorkingFluidEnum::AIR)) {
            this->size(state);
        }

        int InletNode = 0;
        int OutletNode = 0;

        switch (this->WorkingFluidType) {
        case WorkingFluidEnum::LIQUID: {
            InletNode = this->PlantInletNodeNum;
            OutletNode = this->PlantOutletNodeNum;
        } break;
        case WorkingFluidEnum::AIR: {
            InletNode = this->HVACInletNodeNum;
            OutletNode = this->HVACOutletNodeNum;
        } break;
        default: {
            assert(false);
        } break;
        }

        if (state.dataGlobal->BeginEnvrnFlag && this->EnvrnInit) {

            this->MassFlowRate = 0.0;
            this->BypassDamperOff = true;
            this->CoolingUseful = false;
            this->HeatingUseful = false;
            this->Simple.LastCollectorTemp = 0.0;
            this->Simple.CollectorTemp = 0.0;
            this->BIPVT.LastCollectorTemp = 0.0;
            this->BIPVT.CollectorTemp = 0.0;
            this->Report.ThermEfficiency = 0.0;
            this->Report.ThermPower = 0.0;
            this->Report.ThermHeatGain = 0.0;
            this->Report.ThermHeatLoss = 0.0;
            this->Report.ThermEnergy = 0.0;
            this->Report.MdotWorkFluid = 0.0;
            this->Report.TinletWorkFluid = 0.0;
            this->Report.ToutletWorkFluid = 0.0;
            this->Report.BypassStatus = 0.0;

            switch (this->WorkingFluidType) {
            case WorkingFluidEnum::LIQUID: {

                Real64 rho = FluidProperties::GetDensityGlycol(state,
                                                               state.dataPlnt->PlantLoop(this->WPlantLoc.loopNum).FluidName,
                                                               DataGlobalConstants::HWInitConvTemp,
                                                               state.dataPlnt->PlantLoop(this->WPlantLoc.loopNum).FluidIndex,
                                                               RoutineName);

                this->MaxMassFlowRate = this->DesignVolFlowRate * rho;

                PlantUtilities::InitComponentNodes(state, 0.0, this->MaxMassFlowRate, InletNode, OutletNode);

                this->Simple.LastCollectorTemp = 23.0;

<<<<<<< HEAD
                    this->Simple.LastCollectorTemp = 23.0;

                } else if (SELECT_CASE_var == WorkingFluidEnum::AIR) {
                    this->Simple.LastCollectorTemp = 23.0;
                    this->BIPVT.LastCollectorTemp = 23.0;
                }
=======
            } break;
            case WorkingFluidEnum::AIR: {
                this->Simple.LastCollectorTemp = 23.0;
            } break;
            default:
                break;
>>>>>>> d695545c
            }

            this->EnvrnInit = false;
        }
        if (!state.dataGlobal->BeginEnvrnFlag) this->EnvrnInit = true;

        switch (this->WorkingFluidType) {
        case WorkingFluidEnum::LIQUID: {
            // heating only right now, so control flow requests based on incident solar;
            if (state.dataHeatBal->SurfQRadSWOutIncident(this->SurfNum) > DataPhotovoltaics::MinIrradiance) {
                this->MassFlowRate = this->MaxMassFlowRate;
            } else {
                this->MassFlowRate = 0.0;
            }

            PlantUtilities::SetComponentFlowRate(state, this->MassFlowRate, InletNode, OutletNode, this->WPlantLoc);
        } break;
        case WorkingFluidEnum::AIR: {
            this->MassFlowRate = state.dataLoopNodes->Node(InletNode).MassFlowRate;
        } break;
        default:
            break;
        }
    }

    void PVTCollectorStruct::size(EnergyPlusData &state)
    {

        // SUBROUTINE INFORMATION:
        //       AUTHOR         Brent Griffith
        //       DATE WRITTEN   August 2008
        //       MODIFIED       November 2013 Daeho Kang, add component sizing table entries
        //       RE-ENGINEERED  na

        // PURPOSE OF THIS SUBROUTINE:
        // This subroutine is for sizing PVT flow rates that
        // have not been specified in the input.

        // METHODOLOGY EMPLOYED:
        // Obtains hot water flow rate from the plant sizing array.

        bool SizingDesRunThisAirSys; // true if a particular air system had a Sizing:System object and system sizing done

        // Indicator to hardsize and no sizing run
        bool HardSizeNoDesRun = !(state.dataSize->SysSizingRunDone || state.dataSize->ZoneSizingRunDone);

        if (state.dataSize->CurSysNum > 0) {
            CheckThisAirSystemForSizing(state, state.dataSize->CurSysNum, SizingDesRunThisAirSys);
        } else {
            SizingDesRunThisAirSys = false;
        }

        Real64 DesignVolFlowRateDes = 0.0; // Autosize design volume flow for reporting
        int PltSizNum = 0;                 // Plant Sizing index corresponding to CurLoopNum
        bool ErrorsFound = false;

        if (this->WorkingFluidType == WorkingFluidEnum::LIQUID) {

            if (!allocated(state.dataSize->PlantSizData)) return;
            if (!allocated(state.dataPlnt->PlantLoop)) return;

            if (this->WPlantLoc.loopNum > 0) {
                PltSizNum = state.dataPlnt->PlantLoop(this->WPlantLoc.loopNum).PlantSizNum;
            }
            if (this->WPlantLoc.loopSideNum == DataPlant::LoopSideLocation::Supply) {
                if (PltSizNum > 0) {
                    if (state.dataSize->PlantSizData(PltSizNum).DesVolFlowRate >= DataHVACGlobals::SmallWaterVolFlow) {
                        DesignVolFlowRateDes = state.dataSize->PlantSizData(PltSizNum).DesVolFlowRate;
                    } else {
                        DesignVolFlowRateDes = 0.0;
                    }
                } else {
                    if (this->DesignVolFlowRateWasAutoSized) {
                        if (state.dataPlnt->PlantFirstSizesOkayToFinalize) {
                            ShowSevereError(state, "Autosizing of PVT solar collector design flow rate requires a Sizing:Plant object");
                            ShowContinueError(state, "Occurs in PVT object=" + this->Name);
                            ErrorsFound = true;
                        }
                    } else { // Hardsized
                        if (state.dataPlnt->PlantFinalSizesOkayToReport && this->DesignVolFlowRate > 0.0) {
                            BaseSizer::reportSizerOutput(state,
                                                         "SolarCollector:FlatPlate:PhotovoltaicThermal",
                                                         this->Name,
                                                         "User-Specified Design Flow Rate [m3/s]",
                                                         this->DesignVolFlowRate);
                        }
                    }
                }
            } else if (this->WPlantLoc.loopSideNum == DataPlant::LoopSideLocation::Demand) {
                DesignVolFlowRateDes = this->AreaCol * SimplePVTWaterSizeFactor;
            }
            if (this->DesignVolFlowRateWasAutoSized) {
                this->DesignVolFlowRate = DesignVolFlowRateDes;
                if (state.dataPlnt->PlantFinalSizesOkayToReport) {
                    BaseSizer::reportSizerOutput(state,
                                                 "SolarCollector:FlatPlate:PhotovoltaicThermal",
                                                 this->Name,
                                                 "Design Size Design Flow Rate [m3/s]",
                                                 DesignVolFlowRateDes);
                }
                if (state.dataPlnt->PlantFirstSizesOkayToReport) {
                    BaseSizer::reportSizerOutput(state,
                                                 "SolarCollector:FlatPlate:PhotovoltaicThermal",
                                                 this->Name,
                                                 "Initial Design Size Design Flow Rate [m3/s]",
                                                 DesignVolFlowRateDes);
                }
                PlantUtilities::RegisterPlantCompDesignFlow(state, this->PlantInletNodeNum, this->DesignVolFlowRate);

            } else { // Hardsized with sizing data
                if (this->DesignVolFlowRate > 0.0 && DesignVolFlowRateDes > 0.0 && state.dataPlnt->PlantFinalSizesOkayToReport) {
                    Real64 DesignVolFlowRateUser = this->DesignVolFlowRate;
                    BaseSizer::reportSizerOutput(state,
                                                 "SolarCollector:FlatPlate:PhotovoltaicThermal",
                                                 this->Name,
                                                 "Design Size Design Flow Rate [m3/s]",
                                                 DesignVolFlowRateDes,
                                                 "User-Specified Design Flow Rate [m3/s]",
                                                 DesignVolFlowRateUser);
                    if (state.dataGlobal->DisplayExtraWarnings) {
                        if ((std::abs(DesignVolFlowRateDes - DesignVolFlowRateUser) / DesignVolFlowRateUser) >
                            state.dataSize->AutoVsHardSizingThreshold) {
                            ShowMessage(state, "SizeSolarCollector: Potential issue with equipment sizing for " + this->Name);
                            ShowContinueError(state, format("User-Specified Design Flow Rate of {:.5R} [W]", DesignVolFlowRateUser));
                            ShowContinueError(state, format("differs from Design Size Design Flow Rate of {:.5R} [W]", DesignVolFlowRateDes));
                            ShowContinueError(state, "This may, or may not, indicate mismatched component sizes.");
                            ShowContinueError(state, "Verify that the value entered is intended and is consistent with other components.");
                        }
                    }
                }
            }
        } // plant component

        if (this->WorkingFluidType == WorkingFluidEnum::AIR) {

            if (state.dataSize->CurSysNum > 0) {
                if (!this->DesignVolFlowRateWasAutoSized && !SizingDesRunThisAirSys) { // Simulation continue
                    HardSizeNoDesRun = true;
                    if (this->DesignVolFlowRate > 0.0) {
                        BaseSizer::reportSizerOutput(state,
                                                     "SolarCollector:FlatPlate:PhotovoltaicThermal",
                                                     this->Name,
                                                     "User-Specified Design Flow Rate [m3/s]",
                                                     this->DesignVolFlowRate);
                    }
                } else {
                    CheckSysSizing(state, "SolarCollector:FlatPlate:PhotovoltaicThermal", this->Name);
                    if (state.dataSize->CurOASysNum > 0) {
                        DesignVolFlowRateDes = state.dataSize->FinalSysSizing(state.dataSize->CurSysNum).DesOutAirVolFlow;
                    } else {
                        switch (state.dataSize->CurDuctType) {
                        case DataHVACGlobals::Main: {
                            DesignVolFlowRateDes = state.dataSize->FinalSysSizing(state.dataSize->CurSysNum).SysAirMinFlowRat *
                                                   state.dataSize->FinalSysSizing(state.dataSize->CurSysNum).DesMainVolFlow;
                        } break;
                        case DataHVACGlobals::Cooling: {
                            DesignVolFlowRateDes = state.dataSize->FinalSysSizing(state.dataSize->CurSysNum).SysAirMinFlowRat *
                                                   state.dataSize->FinalSysSizing(state.dataSize->CurSysNum).DesCoolVolFlow;
                        } break;
                        case DataHVACGlobals::Heating: {
                            DesignVolFlowRateDes = state.dataSize->FinalSysSizing(state.dataSize->CurSysNum).DesHeatVolFlow;
                        } break;
                        default: {
                            DesignVolFlowRateDes = state.dataSize->FinalSysSizing(state.dataSize->CurSysNum).DesMainVolFlow;
                        } break;
                        }
                    }
                    Real64 DesMassFlow = state.dataEnvrn->StdRhoAir * DesignVolFlowRateDes;
                    this->MaxMassFlowRate = DesMassFlow;
                }
                if (!HardSizeNoDesRun) {
                    if (this->DesignVolFlowRateWasAutoSized) {
                        this->DesignVolFlowRate = DesignVolFlowRateDes;
                        BaseSizer::reportSizerOutput(state,
                                                     "SolarCollector:FlatPlate:PhotovoltaicThermal",
                                                     this->Name,
                                                     "Design Size Design Flow Rate [m3/s]",
                                                     DesignVolFlowRateDes);
                        this->SizingInit = false;
                    } else {
                        if (this->DesignVolFlowRate > 0.0 && DesignVolFlowRateDes > 0.0) {
                            Real64 DesignVolFlowRateUser = this->DesignVolFlowRate;
                            BaseSizer::reportSizerOutput(state,
                                                         "SolarCollector:FlatPlate:PhotovoltaicThermal",
                                                         this->Name,
                                                         "Design Size Design Flow Rate [m3/s]",
                                                         DesignVolFlowRateDes,
                                                         "User-Specified Design Flow Rate [m3/s]",
                                                         DesignVolFlowRateUser);
                            if (state.dataGlobal->DisplayExtraWarnings) {
                                if ((std::abs(DesignVolFlowRateDes - DesignVolFlowRateUser) / DesignVolFlowRateUser) >
                                    state.dataSize->AutoVsHardSizingThreshold) {
                                    ShowMessage(state, "SizeSolarCollector: Potential issue with equipment sizing for " + this->Name);
                                    ShowContinueError(state, format("User-Specified Design Flow Rate of {:.5R} [W]", DesignVolFlowRateUser));
                                    ShowContinueError(state, format("differs from Design Size Design Flow Rate of {:.5R} [W]", DesignVolFlowRateDes));
                                    ShowContinueError(state, "This may, or may not, indicate mismatched component sizes.");
                                    ShowContinueError(state, "Verify that the value entered is intended and is consistent with other components.");
                                }
                            }
                        }
                    }
                }
            } else if (state.dataSize->CurZoneEqNum > 0) {
                // PVT is not currently for zone equipment, should not come here.
            }
        }

        if (ErrorsFound) {
            ShowFatalError(state, "Preceding sizing errors cause program termination");
        }
    }

    void PVTCollectorStruct::control(EnergyPlusData &state)
    {

        // SUBROUTINE INFORMATION:
        //       AUTHOR         Brent Griffith
        //       DATE WRITTEN   August 2008
        //       MODIFIED       K. Haddad, March 2020, add support for BIPVT objects
        //       RE-ENGINEERED  na

        // PURPOSE OF THIS SUBROUTINE:
        // make control decisions for PVT collector

        // METHODOLOGY EMPLOYED:
        // decide if PVT should be in cooling or heat mode and if it should be bypassed or not

        if (this->WorkingFluidType == WorkingFluidEnum::AIR) {
<<<<<<< HEAD
            if ((this->PVTModelType == SimplePVTmodel) || (this->PVTModelType == BIPVTmodel)) {
                if (state.dataHeatBal->SurfQRadSWOutIncident(this->SurfNum) > state.dataPhotovoltaic->MinIrradiance) {
=======

            if (this->PVTModelType == SimplePVTmodel) {
                if (state.dataHeatBal->SurfQRadSWOutIncident(this->SurfNum) > DataPhotovoltaics::MinIrradiance) {
>>>>>>> d695545c
                    // is heating wanted?
                    //  Outlet node is required to have a setpoint.
                    if (state.dataLoopNodes->Node(this->HVACOutletNodeNum).TempSetPoint > state.dataLoopNodes->Node(this->HVACInletNodeNum).Temp) {
                        this->HeatingUseful = true;
                        this->CoolingUseful = false;
                        this->BypassDamperOff = true;
                    } else {
                        this->HeatingUseful = false;
                        this->CoolingUseful = true;
                        this->BypassDamperOff = false;
                    }
                } else {
                    // is cooling wanted?
                    if (state.dataLoopNodes->Node(this->HVACOutletNodeNum).TempSetPoint < state.dataLoopNodes->Node(this->HVACInletNodeNum).Temp) {
                        this->CoolingUseful = true;
                        this->HeatingUseful = false;
                        this->BypassDamperOff = true;
                    } else {
                        this->CoolingUseful = false;
                        this->HeatingUseful = true;
                        this->BypassDamperOff = false;
                    }
                }
            }

        } else if (this->WorkingFluidType == WorkingFluidEnum::LIQUID) {
            if (this->PVTModelType == SimplePVTmodel) {
                if (state.dataHeatBal->SurfQRadSWOutIncident(this->SurfNum) > DataPhotovoltaics::MinIrradiance) {
                    // is heating wanted?
                    this->HeatingUseful = true;
                    this->BypassDamperOff = true;
                } else {
                    // is cooling wanted?
                    this->CoolingUseful = false;
                    this->BypassDamperOff = false;
                }
            }
        }
    }

    void PVTCollectorStruct::calculate(EnergyPlusData &state)
    {

        // SUBROUTINE INFORMATION:
        //       AUTHOR         Brent Griffith
        //       DATE WRITTEN   August 2008
        //       MODIFIED       K. Haddad, March 2020, add support for BIPVT objects
        //       RE-ENGINEERED  na

        // PURPOSE OF THIS SUBROUTINE:
        // Calculate PVT collector thermal performance

        // METHODOLOGY EMPLOYED:

        static constexpr std::string_view RoutineName("CalcPVTcollectors");

        if (this->PVTModelType == SimplePVTmodel) {
            SimplePVTcalculate(state);
        } else if (this->PVTModelType == BIPVTmodel) {
            BIPVTcalculate(state);
        }
    }

    void PVTCollectorStruct::SimplePVTcalculate(EnergyPlusData &state)
    {

        // SUBROUTINE INFORMATION:
        //       AUTHOR         Brent Griffith
        //       DATE WRITTEN   August 2008
        //       MODIFIED       K. Haddad, March 2020, subroutine crated from original code in subroutine
        //                      "PVTCollectorStruct::calculate()"
        //       RE-ENGINEERED  na

        // PURPOSE OF THIS SUBROUTINE:
        // Calculate PVT Simple collector thermal

        // METHODOLOGY EMPLOYED:
        // Current model is "simple" fixed efficiency and simple night sky balance for cooling

        static std::string const RoutineName("CalcSimplePVTcollectors");

        int InletNode(0);

        switch (this->WorkingFluidType) {
        case WorkingFluidEnum::LIQUID: {
            InletNode = this->PlantInletNodeNum;
        } break;
        case WorkingFluidEnum::AIR: {
            InletNode = this->HVACInletNodeNum;
        } break;
        default:
            break;
        }

        Real64 mdot = this->MassFlowRate;
        Real64 Tinlet = state.dataLoopNodes->Node(InletNode).Temp;

        Real64 BypassFraction(0.0);
        Real64 PotentialOutletTemp(0.0);

        if (this->HeatingUseful && this->BypassDamperOff && (mdot > 0.0)) {

            Real64 Eff(0.0);

<<<<<<< HEAD
            {
                auto const SELECT_CASE_var(this->Simple.ThermEfficMode);

                if (SELECT_CASE_var == ThermEfficEnum::FIXED) {
                    Eff = this->Simple.ThermEffic;
                } else if (SELECT_CASE_var == ThermEfficEnum::SCHEDULED) {
                    Eff = ScheduleManager::GetCurrentScheduleValue(state, this->Simple.ThermEffSchedNum);
                    this->Simple.ThermEffic = Eff;
=======
                switch (this->Simple.ThermEfficMode) {
                case ThermEfficEnum::FIXED: {
                    Eff = this->Simple.ThermEffic;
                } break;
                case ThermEfficEnum::SCHEDULED: {
                    Eff = ScheduleManager::GetCurrentScheduleValue(state, this->Simple.ThermEffSchedNum);
                    this->Simple.ThermEffic = Eff;
                } break;
                default:
                    break;
>>>>>>> d695545c
                }
            }

            Real64 PotentialHeatGain = state.dataHeatBal->SurfQRadSWOutIncident(this->SurfNum) * Eff * this->AreaCol;

            if (this->WorkingFluidType == WorkingFluidEnum::AIR) {
                Real64 Winlet = state.dataLoopNodes->Node(InletNode).HumRat;
                Real64 CpInlet = Psychrometrics::PsyCpAirFnW(Winlet);
                if (mdot * CpInlet > 0.0) {
                    PotentialOutletTemp = Tinlet + PotentialHeatGain / (mdot * CpInlet);
                } else {
                    PotentialOutletTemp = Tinlet;
                }
                // now compare heating potential to setpoint and figure bypass fraction
                if (PotentialOutletTemp > state.dataLoopNodes->Node(this->HVACOutletNodeNum).TempSetPoint) { // need to modulate
                    if (Tinlet != PotentialOutletTemp) {
                        BypassFraction =
                            (state.dataLoopNodes->Node(this->HVACOutletNodeNum).TempSetPoint - PotentialOutletTemp) / (Tinlet - PotentialOutletTemp);
                    } else {
                        BypassFraction = 0.0;
                    }
                    BypassFraction = max(0.0, BypassFraction);
                    PotentialOutletTemp = state.dataLoopNodes->Node(this->HVACOutletNodeNum).TempSetPoint;
                    PotentialHeatGain = mdot * Psychrometrics::PsyCpAirFnW(Winlet) * (PotentialOutletTemp - Tinlet);

                } else {
                    BypassFraction = 0.0;
                }
            } else if (this->WorkingFluidType == WorkingFluidEnum::LIQUID) {
                Real64 CpInlet = Psychrometrics::CPHW(Tinlet);
                if (mdot * CpInlet != 0.0) { // protect divide by zero
                    PotentialOutletTemp = Tinlet + PotentialHeatGain / (mdot * CpInlet);
                } else {
                    PotentialOutletTemp = Tinlet;
                }
                BypassFraction = 0.0;
            }

            this->Report.ThermEfficiency = Eff;
            this->Report.ThermHeatGain = PotentialHeatGain;
            this->Report.ThermPower = this->Report.ThermHeatGain;
            this->Report.ThermEnergy = this->Report.ThermPower * state.dataHVACGlobal->TimeStepSys * DataGlobalConstants::SecInHour;
            this->Report.ThermHeatLoss = 0.0;
            this->Report.TinletWorkFluid = Tinlet;
            this->Report.MdotWorkFluid = mdot;
            this->Report.ToutletWorkFluid = PotentialOutletTemp;
            this->Report.BypassStatus = BypassFraction;

        } else if (this->CoolingUseful && this->BypassDamperOff && (mdot > 0.0)) {
            // calculate cooling using energy balance

            Real64 HrGround(0.0);
            Real64 HrAir(0.0);
            Real64 HcExt(0.0);
            Real64 HrSky(0.0);

            ConvectionCoefficients::InitExteriorConvectionCoeff(state,
                                                                this->SurfNum,
                                                                0.0,
                                                                DataSurfaces::SurfaceRoughness::VerySmooth,
                                                                this->Simple.SurfEmissivity,
                                                                this->Simple.LastCollectorTemp,
                                                                HcExt,
                                                                HrSky,
                                                                HrGround,
                                                                HrAir);

            Real64 WetBulbInlet(0.0);
            Real64 DewPointInlet(0.0);
            Real64 CpInlet(0.0);

            if (this->WorkingFluidType == WorkingFluidEnum::AIR) {
                Real64 Winlet = state.dataLoopNodes->Node(InletNode).HumRat;
                CpInlet = Psychrometrics::PsyCpAirFnW(Winlet);
                WetBulbInlet = Psychrometrics::PsyTwbFnTdbWPb(state, Tinlet, Winlet, state.dataEnvrn->OutBaroPress, RoutineName);
                DewPointInlet = Psychrometrics::PsyTdpFnTdbTwbPb(state, Tinlet, WetBulbInlet, state.dataEnvrn->OutBaroPress, RoutineName);
            } else if (this->WorkingFluidType == WorkingFluidEnum::LIQUID) {
                CpInlet = Psychrometrics::CPHW(Tinlet);
            }
            Real64 Tcollector =
                (2.0 * mdot * CpInlet * Tinlet +
                 this->AreaCol * (HrGround * state.dataEnvrn->OutDryBulbTemp + HrSky * state.dataEnvrn->SkyTemp +
                                  HrAir * state.dataHeatBalSurf->TH(1, 1, SurfNum) + HcExt * state.dataHeatBalSurf->TH(1, 1, SurfNum))) /
                (2.0 * mdot * CpInlet + this->AreaCol * (HrGround + HrSky + HrAir + HcExt));
            PotentialOutletTemp = 2.0 * Tcollector - Tinlet;
            this->Report.ToutletWorkFluid = PotentialOutletTemp;
            // trap for air not being cooled below its wetbulb.
            if (this->WorkingFluidType == WorkingFluidEnum::AIR) {
                if (PotentialOutletTemp < DewPointInlet) {
                    //  water removal would be needed.. not going to allow that for now.  limit cooling to dew point and model bypass
                    if (Tinlet != PotentialOutletTemp) {
                        BypassFraction = (DewPointInlet - PotentialOutletTemp) / (Tinlet - PotentialOutletTemp);

                    } else {
                        BypassFraction = 0.0;
                    }
                    BypassFraction = max(0.0, BypassFraction);
                    PotentialOutletTemp = DewPointInlet;
                }
            }

            this->Report.MdotWorkFluid = mdot;
            this->Report.TinletWorkFluid = Tinlet;
            this->Report.ToutletWorkFluid = PotentialOutletTemp;
            this->Report.ThermHeatLoss = mdot * CpInlet * (Tinlet - this->Report.ToutletWorkFluid);
            this->Report.ThermHeatGain = 0.0;
            this->Report.ThermPower = -1.0 * this->Report.ThermHeatLoss;
            this->Report.ThermEnergy = this->Report.ThermPower * state.dataHVACGlobal->TimeStepSys * DataGlobalConstants::SecInHour;
            this->Report.ThermEfficiency = 0.0;
            this->Simple.LastCollectorTemp = Tcollector;
            this->Report.BypassStatus = BypassFraction;

        } else {
            this->Report.TinletWorkFluid = Tinlet;
            this->Report.ToutletWorkFluid = Tinlet;
            this->Report.ThermHeatLoss = 0.0;
            this->Report.ThermHeatGain = 0.0;
            this->Report.ThermPower = 0.0;
            this->Report.ThermEfficiency = 0.0;
            this->Report.ThermEnergy = 0.0;
            this->Report.BypassStatus = 1.0;
            this->Report.MdotWorkFluid = mdot;
        }
    }

    void PVTCollectorStruct::BIPVTcalculate(EnergyPlusData &state)
    {

        // SUBROUTINE INFORMATION:
        //       AUTHOR         Brent Griffith
        //       DATE WRITTEN   August 2008
        //       MODIFIED       K. Haddad, March 2020, subroutine created from original code in subroutine
        //                      "PVTCollectorStruct::calculate()" to model BIPVT systems.
        //       RE-ENGINEERED  na

        // PURPOSE OF THIS SUBROUTINE:
        // Calculate BIPVT collector thermal peformancce

        // METHODOLOGY EMPLOYED:
        // ???

        static std::string const RoutineName("CalcBIPVTcollectors");
        using ScheduleManager::GetCurrentScheduleValue;

        int InletNode = this->HVACInletNodeNum;
        Real64 mdot = this->MassFlowRate;
        Real64 Tinlet = state.dataLoopNodes->Node(InletNode).Temp;
        Real64 BypassFraction(0.0);
        Real64 PotentialOutletTemp(Tinlet);
        Real64 PotentialHeatGain(0.0);
        Real64 Eff(0.0);
        Real64 Tcollector(Tinlet);
        Real64 small_num(1.0e-10);
        std::string Mode("Heating");

        if (this->HeatingUseful && this->BypassDamperOff && (GetCurrentScheduleValue(state, this->BIPVT.SchedPtr) > 0.0)) {

            if ((state.dataLoopNodes->Node(this->HVACOutletNodeNum).TempSetPoint - Tinlet) > 0.1) {
                BIPVT_MaxHeatGain_calculate(state,
                                            state.dataLoopNodes->Node(this->HVACOutletNodeNum).TempSetPoint,
                                            Mode,
                                            BypassFraction,
                                            PotentialHeatGain,
                                            PotentialOutletTemp,
                                            Eff,
                                            Tcollector);
                if (PotentialHeatGain < 0.0) {
                    BypassFraction = 1.0;
                    PotentialHeatGain = 0.0;
                    PotentialOutletTemp = Tinlet;
                }
            }

            this->Report.ThermEfficiency = Eff;
            this->Report.ThermHeatGain = PotentialHeatGain;
            this->Report.ThermPower = this->Report.ThermHeatGain;
            this->Report.ThermEnergy = this->Report.ThermPower * state.dataHVACGlobal->TimeStepSys * DataGlobalConstants::SecInHour;
            this->Report.ThermHeatLoss = 0.0;
            this->Report.TinletWorkFluid = Tinlet;
            this->Report.MdotWorkFluid = mdot;
            this->Report.ToutletWorkFluid = PotentialOutletTemp;
            this->Report.BypassStatus = BypassFraction;
            if (PotentialHeatGain > 0.0) this->BIPVT.LastCollectorTemp = Tcollector;

        } else if (this->CoolingUseful && this->BypassDamperOff && (GetCurrentScheduleValue(state, this->BIPVT.SchedPtr) > 0.0)) {

            Mode = "Cooling";
            if ((Tinlet - state.dataLoopNodes->Node(this->HVACOutletNodeNum).TempSetPoint) > 0.1) {
                BIPVT_MaxHeatGain_calculate(state,
                                            state.dataLoopNodes->Node(this->HVACOutletNodeNum).TempSetPoint,
                                            Mode,
                                            BypassFraction,
                                            PotentialHeatGain,
                                            PotentialOutletTemp,
                                            Eff,
                                            Tcollector);
                if (PotentialHeatGain > 0.0) {
                    PotentialHeatGain = 0.0;
                    BypassFraction = 1.0;
                    PotentialOutletTemp = Tinlet;
                } else {
                    Real64 WetBulbInlet(0.0);
                    Real64 DewPointInlet(0.0);
                    Real64 CpInlet(0.0);
                    Real64 Winlet = state.dataLoopNodes->Node(InletNode).HumRat;
                    CpInlet = Psychrometrics::PsyCpAirFnW(Winlet);
                    WetBulbInlet = Psychrometrics::PsyTwbFnTdbWPb(state, Tinlet, Winlet, state.dataEnvrn->OutBaroPress, RoutineName);
                    DewPointInlet = Psychrometrics::PsyTdpFnTdbTwbPb(state, Tinlet, WetBulbInlet, state.dataEnvrn->OutBaroPress, RoutineName);
                    // trap for air not being cooled below its dewpoint.
                    if ((PotentialOutletTemp < DewPointInlet) && ((Tinlet - DewPointInlet) > 0.1)) {
                        //  water removal would be needed.. not going to allow that for now.  limit cooling to dew point and model bypass
                        BIPVT_MaxHeatGain_calculate(
                            state, DewPointInlet, Mode, BypassFraction, PotentialHeatGain, PotentialOutletTemp, Eff, Tcollector);
                        PotentialOutletTemp = DewPointInlet;
                    }
                }
            } else {
                PotentialHeatGain = 0.0;
                BypassFraction = 1.0;
                PotentialOutletTemp = Tinlet;
            }
            this->Report.MdotWorkFluid = mdot;
            this->Report.TinletWorkFluid = Tinlet;
            this->Report.ToutletWorkFluid = PotentialOutletTemp;
            this->Report.ThermHeatLoss = -PotentialHeatGain;
            this->Report.ThermHeatGain = 0.0;
            this->Report.ThermPower = -1.0 * this->Report.ThermHeatLoss;
            this->Report.ThermEnergy = this->Report.ThermPower * state.dataHVACGlobal->TimeStepSys * DataGlobalConstants::SecInHour;
            this->Report.ThermEfficiency = 0.0;
            if (PotentialHeatGain < 0.0) this->BIPVT.LastCollectorTemp = Tcollector;
            this->Report.BypassStatus = BypassFraction;
        } else {
            this->Report.TinletWorkFluid = Tinlet;
            this->Report.ToutletWorkFluid = Tinlet;
            this->Report.ThermHeatLoss = 0.0;
            this->Report.ThermHeatGain = 0.0;
            this->Report.ThermPower = 0.0;
            this->Report.ThermEfficiency = 0.0;
            this->Report.ThermEnergy = 0.0;
            this->Report.BypassStatus = 1.0;
            this->Report.MdotWorkFluid = mdot;
        }
    } // namespace PhotovoltaicThermalCollectors

    void PVTCollectorStruct::BIPVT_MaxHeatGain_calculate(
        EnergyPlusData &state, Real64 tsp, std::string Mode, Real64 &bfr, Real64 &q, Real64 &tmixed, Real64 &ThEff, Real64 &tpv)
    {
        // SUBROUTINE INFORMATION:
        //       AUTHOR         K. Haddad & S. Brideau
        //       DATE WRITTEN   March 2020
        //       MODIFIED       Sept 2020
        //       RE-ENGINEERED  na

        // PURPOSE OF THIS SUBROUTINE:
        // Calculate the maximum heat transfer from the BIPVT system to the air stream in the channel behind the PV module

        // METHODOLOGY EMPLOYED:
        // Numerical & Analytical

        const Real64 pi(3.14159);
        // BIPVT system parameters
        Real64 rpvg_pv = this->BIPVT.PVRTop;              // thermal resistance of glass (m2-K/W)
        Real64 rpv_1 = this->BIPVT.PVRBot;                // thermal resistance of backing layer (m2-K/W)
        Real64 w = this->BIPVT.EffCollWidth;              // width of BIPVT panel (m)
        Real64 l = this->BIPVT.EffCollHeight;             // length of BIPVT panel (m)
        Real64 depth_channel = this->BIPVT.PVEffGapWidth; // depth of air channel (m)
        Real64 emiss_b = this->BIPVT.BackMatEmiss;        // emissivity of backing surface
        Real64 emiss_2(0.85);                             // emissivity of bldg surface
        Real64 emiss_pvg = this->BIPVT.PVGEmiss;          // emissivity of glass surface

        // BIPVT model parameters
        Real64 tsurr, tsurrK;            // surrouding temperature (DegC, DegK)
        Real64 t1, t1K, t1_new;          // temperature of pv backing surface (DegC, DegK, DegC)
        Real64 tpv_new;                  // temperature of pv surface (DegC, DegC)
        Real64 tpvg, tpvgK, tpvg_new;    // temperature of pv glass cover (DegC, DegK,DegC)
        Real64 tfavg(18.0);              // average fluid temperature (DegC)
        Real64 tfout;                    // outlet fluid temperature from BIPVT channel (DegC)
        Real64 hconvf1(100.0);           // heat transfer coefficient between fluid and backing surface (W/m2-K)
        Real64 hconvf2(100.0);           // heat transfer coefficient between fluid and bldg surface (W/m2-K)
        Real64 hconvt_nat(0.0);          // htc external natural
        Real64 hconvt_forced(0.0);       // htc external forced
        Real64 hconvt(0.0);              // htc external total
        Real64 hpvg_pv;                  // conductance of pv glass cover (W/m2-K)
        Real64 hpv_1;                    // conductance of pv backing (W/m2-K)
        Real64 hrad12;                   // radiative heat transfer coefficient between bldg surface and pv backing surface (W/m2-K)
        Real64 hrad_surr;                // radiative heat transfer coefficient between pv glass cover and surrounding (W/m2-K)
        const Real64 small_num(1.0e-10); // small real number
        const Real64 sigma(5.67e-8);     // stephan bolzmann constant
        Real64 eff_pv(0.0);              // efficiency pv panel

        // other parameters
        Real64 a(0), b(0), c(0), d(0), e(0);                                  // variables used for solving average fluid temperature
        Real64 err_tpvg(1.0), err_tpv(1.0), err_t1(1.0), err_mdot_bipvt(1.0); // convergence errors for temperatures
        const Real64 tol(1.0e-3);                                             // temperature convergence tolerance
        const Real64 rf(0.75);                                                // relaxation factor
        const Real64 degc_to_kelvin(273.15);                                  // conversion constant degC to Kelvin
        Real64 ebal1, ebal2, ebal3;                                           // energy balances on 3 surfaces
        Real64 jj[9];                                                         // 3x3 array for coefficient matrix
        Real64 f[3];                                                          // 3 element array for constant term
        Real64 y[3];                                                          // solution array for tpvg,tpv, and t1
        int m(3);                                                             // parameter for number of unknwons
        int i;                                                                // index
        const int MaxNumIter(50);                                             // maximum number of iterations
        int iter(0);                                                          // iteration counter
        Real64 reynolds(0.0);                                                 // Reynolds inside collector
        Real64 nusselt(0.0);                                                  // Nusselt inside collector
        Real64 vel(0.0);                                                      // flow velocity (m/s)
        Real64 raleigh(0.0);                                                  // Raleigh number for stagnation calculations
        Real64 dhyd(0.0);                                                     // Hydraulic diameter of channel (m)
        Real64 gravity(9.81);                                                 // gravity m/s^2
        Real64 mu_air(22.7e-6);
        Real64 k_air(0.026);
        Real64 prandtl_air(0.7);
        Real64 density_air(1.2);
        Real64 diffusivity_air(0.0);
        Real64 kin_viscosity_air(0.0);

        // boundary conditions parameters
        int InletNode = this->HVACInletNodeNum;
        Real64 tfin = state.dataLoopNodes->Node(InletNode).Temp;         // inlet fluid temperature (DegC)
        Real64 w_in = state.dataLoopNodes->Node(InletNode).HumRat;       // inlet air humidity ratio (kgda/kg)
        Real64 cp_in = Psychrometrics::PsyCpAirFnW(w_in);                // inlet air specific heat (J/kg-K)
        Real64 tamb = state.dataEnvrn->OutDryBulbTemp;                   // ambient temperature (DegC)
        Real64 tsky = state.dataEnvrn->SkyTemp;                          // sky temperature (DegC)
        Real64 v_wind = state.dataEnvrn->WindSpeed;                      // wind speed (m/s)
        Real64 t2 = state.dataHeatBalSurf->TH(1, 1, this->SurfNum), t2K; // temperature of bldg surface (DegC)
        Real64 mdot = this->MassFlowRate;                                // fluid mass flow rate (kg/s)
        Real64 mdot_bipvt(mdot), mdot_bipvt_new(mdot);                   // mass flow rate through the bipvt duct (kg/s)
        Real64 s(0.0);                                                   // solar radiation gain at pv surface (W/m2)
        Real64 s1(0.0);
        Real64 k_taoalpha_beam(0.0);
        Real64 k_taoalpha_sky(0.0);
        Real64 k_taoalpha_ground(0.0); // solar radiation gain at pv backing surface (W/m2)
        Real64 iam_pv_beam(1.0);       // incident angle modifier pv cells
        Real64 iam_back_beam(1.0);     // incident angle modifier back
        Real64 iam_pv_sky(1.0);
        Real64 iam_back_sky(1.0);
        Real64 iam_pv_ground(1.0);
        Real64 iam_back_ground(1.0);
        Real64 theta_sky(0.0 * pi / 180.0);                                                     // incident angle sky
        Real64 theta_ground(0.0 * pi / 180.0);                                                  // incident angle ground
        Real64 theta_beam = std::acos(state.dataHeatBal->SurfCosIncidenceAngle(this->SurfNum)); // incident angle beam in rad

        Real64 glass_thickness = this->BIPVT.ThGlass;                                 // glass thickness
        Real64 refrac_index_glass = this->BIPVT.RIndGlass;                            // glass refractive index
        Real64 k_glass = this->BIPVT.ECoffGlass;                                      // extinction coefficient pv glass
        Real64 slope = (pi / 180.0) * state.dataSurface->Surface(this->SurfNum).Tilt; // surface tilt in rad
        Real64 beta(0); // surface tilt for calculating internal convective coefficient for stagnation condition
        Real64 taoalpha_back = this->BIPVT.BackMatTranAbsProduct;  // tao-alpha product normal back of PV panel
        Real64 taoalpha_pv = this->BIPVT.PVCellTransAbsProduct;    // tao-aplha product normal PV cells
        Real64 taoaplha_cladding = this->BIPVT.CladTranAbsProduct; // tao-alpha product normal cladding
        Real64 g(0.0);                                             // Solar incident on surface
        Real64 fcell = this->BIPVT.PVCellAreaFract;                // area fraction of cells on pv module
        Real64 area_pv = w * l * this->BIPVT.PVAreaFract;          // total area of pv modules
        Real64 area_wall_total = w * l;                            // total area of wall

        emiss_2 = state.dataConstruction->Construct(state.dataSurface->Surface(this->SurfNum).Construction).OutsideAbsorpThermal;
        theta_ground = (pi / 180) * (90 - 0.5788 * (slope * 180 / pi) + 0.002693 * std::pow((slope * 180 / pi), 2)); // incidence angle ground rad
        theta_sky = (pi / 180) * (59.7 - 0.1388 * (slope * 180 / pi) + 0.001497 * std::pow((slope * 180 / pi), 2));  // incidence angle sky rad
        t1 = (tamb + t2) / 2.0;
        tpv = (tamb + t2) / 2.0;
        tpvg = (tamb + t2) / 2.0;
        hpvg_pv = 1.0 / rpvg_pv;
        hpv_1 = 1.0 / rpv_1;

        k_taoalpha_beam = calc_k_taoalpha(theta_beam, glass_thickness, refrac_index_glass, k_glass);
        iam_back_beam = k_taoalpha_beam;
        iam_pv_beam = k_taoalpha_beam;

        k_taoalpha_sky = calc_k_taoalpha(theta_sky, glass_thickness, refrac_index_glass, k_glass);
        iam_back_sky = k_taoalpha_sky;
        iam_pv_sky = k_taoalpha_sky;

        k_taoalpha_ground = calc_k_taoalpha(theta_ground, glass_thickness, refrac_index_glass, k_glass);
        iam_back_ground = k_taoalpha_sky;
        iam_pv_ground = k_taoalpha_sky;

        tsurrK =
            std::pow((std::pow((tamb + 273.15), 4) * 0.5 * (1 - std::cos(slope)) + std::pow((tsky + 273.15), 4) * 0.5 * (1 + std::cos(slope))), 0.25);
        tsurr = tsurrK - degc_to_kelvin;
        tpvgK = tpvg + degc_to_kelvin;
        hrad_surr = sigma * emiss_pvg * (pow(tsurrK, 2) + pow(tpvgK, 2)) * (tsurrK + tpvgK);

        dhyd = 4 * w * l / (2 * (w + l));

        while ((err_t1 > tol) || (err_tpv > tol) || (err_tpvg > tol) || (err_mdot_bipvt > tol)) {
            // duffie and beckman correlation for nat convection - This is for exterior
            raleigh = (gravity * (1.0 / (0.5 * (tamb + tpvg) + 273.15)) * (std::max((Real64)(0.000001), std::abs(tpvg - tamb))) * std::pow(dhyd, 3)) /
                      (21.7E-6 * 1.71E-5);
            hconvt_nat = 0.15 * std::pow(raleigh, 0.333) * 0.026 / dhyd;

            hconvt_forced = 5.622 * std::pow((v_wind), 0.657) / (std::pow(l, 0.343)); // derived correlation for forced convection leeward roof
            // hconvt_forced = 7.729 * std::pow((v_wind), 0.759) / (std::pow(l, 0.0.241)); // derived correlation for forced convection windward
            // roof
            hconvt = std::pow((std::pow(hconvt_forced, 3.0) + std::pow(hconvt_nat, 3.0)), 1.0 / 3.0);

            if (state.dataPhotovoltaic->PVarray(this->PVnum).PVModelType == DataPhotovoltaics::PVModel::Simple) {
                eff_pv = state.dataPhotovoltaic->PVarray(this->PVnum).SimplePVModule.PVEfficiency;
            } else if (state.dataPhotovoltaic->PVarray(this->PVnum).PVModelType == DataPhotovoltaics::PVModel::Sandia) {
                eff_pv = state.dataPhotovoltaic->PVarray(this->PVnum).SNLPVCalc.EffMax;
            } else if (state.dataPhotovoltaic->PVarray(this->PVnum).PVModelType == DataPhotovoltaics::PVModel::TRNSYS) {
                eff_pv = state.dataPhotovoltaic->PVarray(this->PVnum).TRNSYSPVcalc.ArrayEfficiency;
            }

            g = state.dataHeatBal->SurfQRadSWOutIncidentBeam(SurfNum) * iam_pv_beam +
                state.dataHeatBal->SurfQRadSWOutIncidentSkyDiffuse(SurfNum) * iam_pv_sky +
                state.dataHeatBal->SurfQRadSWOutIncidentGndDiffuse(SurfNum) * iam_pv_ground;
            // s1 = DataHeatBalance::QRadSWOutIncident(this->SurfNum) * (1.0 - this->BIPVT.PVAreaFract) * IAM_bs;
            s = g * taoalpha_pv * fcell * area_pv / area_wall_total - g * eff_pv * area_pv / area_wall_total;
            s1 = taoalpha_back * g * (1.0 - fcell) * (area_pv / area_wall_total) + taoaplha_cladding * g * (1 - area_pv / area_wall_total);

            // Properties of air required for convective heat transfer coefficient calculations inside channel - function of temperature and
            // velocity (except for Cp_in, which is function of humidity ratio) (not moisture)

            mu_air = 0.0000171 * (std::pow(((tfavg + 273.15) / 273.0), 1.5)) * ((273.0 + 110.4) / ((tfavg + 273.15) + 110.4));
            k_air = 0.000000000015207 * std::pow(tfavg + 273.15, 3.0) - 0.000000048574 * std::pow(tfavg + 273.15, 2.0) +
                    0.00010184 * (tfavg + 273.15) - 0.00039333;
            prandtl_air = (-2.1415e-12) * std::pow(tfavg, 4.0) + (1.6785e-9) * std::pow(tfavg, 3.0) + (4.8260e-8) * std::pow(tfavg, 2.0) -
                          (2.4939e-4) * tfavg + 7.3506e-1;
            density_air = 101.3 / (0.287 * (tfavg + 273.15));
            diffusivity_air = k_air / (cp_in * density_air);
            kin_viscosity_air = mu_air / density_air;
            t1K = t1 + degc_to_kelvin;
            t2K = t2 + degc_to_kelvin;
            tpvgK = tpvg + degc_to_kelvin;
            hrad12 = sigma * (pow(t1K, 2) + pow(t2K, 2)) * (t1K + t2K) / (1 / emiss_b + 1 / emiss_2 - 1);
            hrad_surr = sigma * emiss_pvg * (pow(tsurrK, 2) + pow(tpvgK, 2)) * (tsurrK + tpvgK);
            if (mdot_bipvt > 0.0) // If there is a positive flow rate
            {
                vel = mdot_bipvt / (density_air * w * depth_channel);
                reynolds = density_air * (vel) * (4 * w * depth_channel / (2 * (w + depth_channel))) / mu_air;
                nusselt = 0.052 * (std::pow(reynolds, 0.78)) * (std::pow(prandtl_air, 0.4));

                hconvf1 = k_air * nusselt / (4 * w * depth_channel / (2 * (w + depth_channel)));
                hconvf1 = 12.0 * vel + 3.0;
                nusselt = 1.017 * (std::pow(reynolds, 0.471)) * (std::pow(prandtl_air, 0.4));

                hconvf2 = k_air * nusselt / (4 * w * depth_channel / (2 * (w + depth_channel)));
                hconvf2 = hconvf1;

                a = -(w / (mdot_bipvt * cp_in)) * (hconvf1 + hconvf2);
                b = (w / (mdot_bipvt * cp_in)) * (hconvf1 * t1 + hconvf2 * t2);
                tfavg = (1.0 / (a * l)) * (tfin + b / a) * (std::exp(a * l) - 1.0) - b / a;
            } else // if there is no flow rate (stagnation)
            {
                raleigh = (gravity * (1.0 / (tfavg + 273.15)) * (std::max((Real64)(0.000001), std::abs(t1 - t2))) * std::pow(depth_channel, 3)) /
                          (diffusivity_air * kin_viscosity_air);
                if (slope > 75.0 * pi / 180.0) {
                    beta = 75.0 * pi / 180.0;
                } else {
                    beta = slope;
                }
                nusselt = 1.0 +
                          1.44 * (1.0 - 1708.0 * (std::pow((std::sin(1.8 * beta)), 1.6)) / raleigh / std::cos(beta)) *
                              std::max(0.0, (1.0 - 1708.0 / raleigh / std::cos(beta))) +
                          std::max(0.0, ((std::pow((raleigh * std::cos(beta) / 5830.0), (1.0 / 3.0))) - 1.0));
                hconvf1 = k_air * nusselt / depth_channel;
                hconvf2 = hconvf1;
                c = s + s1 + hconvt * (tamb - tpvg) + hrad_surr * (tsurr - tpvg) + hrad12 * (t2 - t1);
                d = c + hconvf2 * t2;
                e = -hconvf2;
                tfavg = -d / e;
            }
            tfavg = std::max(tfavg, -50.0);

            for (i = 0; i <= m - 1; i++) {
                f[i] = 0.0;
                y[i] = 0.0;
            }
            for (i = 0; i <= m ^ 2 - 1; i++) {
                jj[i] = 0.0;
            }
            jj[0] = hconvt + hrad_surr + hpvg_pv;
            jj[1] = -hpvg_pv;
            jj[2] = 0.0;
            jj[3] = hpvg_pv;
            jj[4] = -hpv_1 - hpvg_pv;
            jj[5] = hpv_1;
            jj[6] = 0.0;
            jj[7] = hpv_1;
            jj[8] = -hpv_1 - hconvf1 - hrad12;
            f[0] = hconvt * tamb + hrad_surr * tsurr;
            f[1] = -s;
            f[2] = -s1 - hconvf1 * tfavg - hrad12 * t2;
            solve_lin_sys_back_sub(jj, f, y);
            tpvg_new = y[0];
            tpv_new = y[1];
            t1_new = y[2];
            if (mdot > 0.0) {
                tfout = (tfin + b / a) * std::exp(a * l) - b / a; // air outlet temperature (DegC)
                if (((Mode == "Heating") && (q > 0.0) && (tmixed > tsp)) || ((Mode == "Cooling") && (q < 0.0) && (tmixed < tsp))) {
                    bfr = (tsp - tfout) / (tfin - tfout); // bypass fraction
                }
            } else {
                tfout = tfin;
            }
            tmixed = bfr * tfin + (1.0 - bfr) * tfout;
            mdot_bipvt_new = (1.0 - bfr) * mdot;
            err_tpvg = std::abs((tpvg_new - tpvg) / (tpvg + small_num));
            err_tpv = std::abs((tpv_new - tpv) / (tpv + small_num));
            err_t1 = std::abs((t1_new - t1) / (t1 + small_num));
            err_mdot_bipvt = std::abs((mdot_bipvt_new - mdot_bipvt) / (mdot_bipvt + small_num));
            tpvg = tpvg + rf * (tpvg_new - tpvg);
            tpv = tpv + rf * (tpv_new - tpv);
            t1 = t1 + rf * (t1_new - t1);
            mdot_bipvt = mdot_bipvt + rf * (mdot_bipvt_new - mdot_bipvt);
            q = mdot_bipvt * cp_in * (tfout - tfin); // heat transfer to the air
            ebal1 = s1 + hpv_1 * (tpv - t1) + hconvf1 * (tfavg - t1) + hrad12 * (t2 - t1);
            ebal2 = s + hpvg_pv * (tpvg - tpv) + hpv_1 * (t1 - tpv);
            ebal3 = hconvt * (tpvg - tamb) + hrad_surr * (tpvg - tsurr) + hpvg_pv * (tpvg - tpv);
            iter += 1;
            if (iter == 50) {
                ShowSevereError(state, "Function PVTCollectorStruct::BIPVT_MaxHeatGain_calculate: Maximum number of iterations 50 reached");
                break;
            }
        }
        if (q > 0.0) ThEff = q / (state.dataHeatBal->SurfQRadSWOutIncident(this->SurfNum) + small_num); // Thermal efficiency of BIPVT
        this->BIPVT.Tcoll = t1;
        this->BIPVT.HrPlen = hrad12;
        this->BIPVT.Tplen = tfavg;
        this->BIPVT.HcPlen = hconvf2;
    }

    void PVTCollectorStruct::solve_lin_sys_back_sub(Real64 jj[9], Real64 f[3], Real64 (&y)[3])
    {
        // SUBROUTINE INFORMATION:
        //       AUTHOR         K. Haddad
        //       DATE WRITTEN   March 2020
        //       MODIFIED       na
        //       RE-ENGINEERED  na

        // PURPOSE OF THIS SUBROUTINE:
        // Solve a system of linear equations using Gaussian elimination and back substitution method.

        float sum, dummy1, dummy2, mm, small(1.0e-10);
        int i, j, kk, ii, p, k, m(3);
        bool coeff_not_zero;

        for (i = 0; i < m; i++) {
            y[i] = 0.0;
        }

        for (i = 0; i <= m - 2; i++) {
            coeff_not_zero = false;
            for (j = i; j <= m - 1; j++) {
                if (std::abs(jj[j * m + i]) > small) {
                    coeff_not_zero = true;
                    p = j;
                    break;
                }
            }

            if (coeff_not_zero) {
                if (p != i) {
                    dummy2 = f[i];
                    f[i] = f[p];
                    f[p] = dummy2;
                    for (j = 0; j <= m - 1; j++) {
                        dummy1 = jj[i * m + j];
                        jj[i * m + j] = jj[p * m + j];
                        jj[p * m + j] = dummy1;
                    }
                }
                for (j = i + 1; j <= m - 1; j++) {
                    if (std::abs(jj[i * m + i]) < small) jj[i * m + i] = small;
                    mm = jj[j * m + i] / jj[i * m + i];
                    f[j] = f[j] - mm * f[i];
                    for (k = 0; k <= m - 1; k++) {
                        jj[j * m + k] = jj[j * m + k] - mm * jj[i * m + k];
                    }
                }
            }
        }
        if (std::abs(jj[(m - 1) * m + m - 1]) < small) jj[(m - 1) * m + m - 1] = small;
        y[m - 1] = f[m - 1] / jj[(m - 1) * m + m - 1];
        sum = 0.0;
        for (i = 0; i <= m - 2; i++) {
            ii = m - 2 - i;
            for (j = ii; j <= m - 1; j++) {
                sum = sum + jj[ii * m + j] * y[j];
            }
            if (std::abs(jj[ii * m + ii]) < small) jj[ii * m + ii] = small;
            y[ii] = (f[ii] - sum) / jj[ii * m + ii];
            sum = 0.0;
        }
    }

    Real64 PVTCollectorStruct::calc_taoalpha(Real64 theta,
                                             Real64 glass_thickness,
                                             Real64 refrac_index_glass,
                                             Real64 k_glass) // typ refrac_index_glass is 1.526, k_glass typ 4 m^-1, glass_thickness typ 0.002 m
    {
        // SUBROUTINE INFORMATION:
        //       AUTHOR         S.Brideau
        //       DATE WRITTEN   May 2020
        //       MODIFIED       na
        //       RE-ENGINEERED  na

        // PURPOSE OF THIS SUBROUTINE:
        // calculates the transmissivity absorptance of a glass/air interface, assuming all transmitted is absorbed

        Real64 theta_r(0.0);
        Real64 taoalpha(0.0);

        if (theta == 0.0) // if theta is zero, set to very small positive, otehrwise, taoalpha calculation causes division by zero
        {
            theta = 0.000000001;
        }

        theta_r = std::asin(std::sin(theta) / refrac_index_glass);

        taoalpha = std::exp(-k_glass * glass_thickness / (std::cos(theta_r))) *
                   (1 - 0.5 * ((std::pow(std::sin(theta_r - theta), 2) / std::pow(std::sin(theta_r + theta), 2)) +
                               (std::pow(std::tan(theta_r - theta), 2) / std::pow(std::tan(theta_r + theta), 2))));

        return taoalpha;
    }

    Real64 PVTCollectorStruct::calc_k_taoalpha(Real64 theta,
                                               Real64 glass_thickness,
                                               Real64 refrac_index_glass,
                                               Real64 k_glass) // typ refrac_index_glass is 1.526, k_glass typ 4 m^-1, glass_thickness typ 0.002 m
    {
        // SUBROUTINE INFORMATION:
        //       AUTHOR         S.Brideau
        //       DATE WRITTEN   May 2020
        //       MODIFIED       na
        //       RE-ENGINEERED  na

        // PURPOSE OF THIS SUBROUTINE:
        // calculates the off-normal angle factor K for the tao-alpha product
        Real64 taoalpha(0.0);
        Real64 taoalpha_zero(0.0);
        Real64 k_taoalpha(0.0);

        taoalpha = calc_taoalpha(theta, glass_thickness, refrac_index_glass, k_glass);
        taoalpha_zero = calc_taoalpha(0.0, glass_thickness, refrac_index_glass, k_glass);
        k_taoalpha = taoalpha / taoalpha_zero;

        return k_taoalpha;
    }

    void PVTCollectorStruct::update(EnergyPlusData &state)
    {

        // SUBROUTINE INFORMATION:
        //       AUTHOR         Brent Griffith
        //       DATE WRITTEN   August 2008
        //       MODIFIED       na
        //       RE-ENGINEERED  na

        int InletNode;
        int OutletNode;
        int thisOSCM;

<<<<<<< HEAD
        {
            auto const SELECT_CASE_var(this->WorkingFluidType);
            if (SELECT_CASE_var == WorkingFluidEnum::LIQUID) {
                InletNode = this->PlantInletNodeNum;
                OutletNode = this->PlantOutletNodeNum;

                PlantUtilities::SafeCopyPlantNode(state, InletNode, OutletNode);
                state.dataLoopNodes->Node(OutletNode).Temp = this->Report.ToutletWorkFluid;

            } else if (SELECT_CASE_var == WorkingFluidEnum::AIR) {
                InletNode = this->HVACInletNodeNum;
                OutletNode = this->HVACOutletNodeNum;

                // Set the outlet nodes for properties that just pass through & not used
                state.dataLoopNodes->Node(OutletNode).Quality = state.dataLoopNodes->Node(InletNode).Quality;
                state.dataLoopNodes->Node(OutletNode).Press = state.dataLoopNodes->Node(InletNode).Press;
                state.dataLoopNodes->Node(OutletNode).MassFlowRate = state.dataLoopNodes->Node(InletNode).MassFlowRate;
                state.dataLoopNodes->Node(OutletNode).MassFlowRateMin = state.dataLoopNodes->Node(InletNode).MassFlowRateMin;
                state.dataLoopNodes->Node(OutletNode).MassFlowRateMax = state.dataLoopNodes->Node(InletNode).MassFlowRateMax;
                state.dataLoopNodes->Node(OutletNode).MassFlowRateMinAvail = state.dataLoopNodes->Node(InletNode).MassFlowRateMinAvail;
                state.dataLoopNodes->Node(OutletNode).MassFlowRateMaxAvail = state.dataLoopNodes->Node(InletNode).MassFlowRateMaxAvail;

                // Set outlet node variables that are possibly changed
                state.dataLoopNodes->Node(OutletNode).Temp = this->Report.ToutletWorkFluid;
                state.dataLoopNodes->Node(OutletNode).HumRat = state.dataLoopNodes->Node(InletNode).HumRat; // assumes dewpoint bound on cooling ....
                state.dataLoopNodes->Node(OutletNode).Enthalpy =
                    Psychrometrics::PsyHFnTdbW(this->Report.ToutletWorkFluid, state.dataLoopNodes->Node(OutletNode).HumRat);

                // update the OtherSideConditionsModel coefficients for BIPVT
                if (this->PVTModelType == BIPVTmodel) {
                    thisOSCM = this->BIPVT.OSCMPtr;
                    state.dataSurface->OSCM(thisOSCM).TConv = this->BIPVT.Tplen;
                    state.dataSurface->OSCM(thisOSCM).HConv = this->BIPVT.HcPlen;
                    state.dataSurface->OSCM(thisOSCM).TRad = this->BIPVT.Tcoll;
                    state.dataSurface->OSCM(thisOSCM).HRad = this->BIPVT.HrPlen;
                }
            }
=======
        switch (this->WorkingFluidType) {
        case WorkingFluidEnum::LIQUID: {
            InletNode = this->PlantInletNodeNum;
            OutletNode = this->PlantOutletNodeNum;

            PlantUtilities::SafeCopyPlantNode(state, InletNode, OutletNode);
            state.dataLoopNodes->Node(OutletNode).Temp = this->Report.ToutletWorkFluid;
        } break;
        case WorkingFluidEnum::AIR: {
            InletNode = this->HVACInletNodeNum;
            OutletNode = this->HVACOutletNodeNum;

            // Set the outlet nodes for properties that just pass through & not used
            state.dataLoopNodes->Node(OutletNode).Quality = state.dataLoopNodes->Node(InletNode).Quality;
            state.dataLoopNodes->Node(OutletNode).Press = state.dataLoopNodes->Node(InletNode).Press;
            state.dataLoopNodes->Node(OutletNode).MassFlowRate = state.dataLoopNodes->Node(InletNode).MassFlowRate;
            state.dataLoopNodes->Node(OutletNode).MassFlowRateMin = state.dataLoopNodes->Node(InletNode).MassFlowRateMin;
            state.dataLoopNodes->Node(OutletNode).MassFlowRateMax = state.dataLoopNodes->Node(InletNode).MassFlowRateMax;
            state.dataLoopNodes->Node(OutletNode).MassFlowRateMinAvail = state.dataLoopNodes->Node(InletNode).MassFlowRateMinAvail;
            state.dataLoopNodes->Node(OutletNode).MassFlowRateMaxAvail = state.dataLoopNodes->Node(InletNode).MassFlowRateMaxAvail;

            // Set outlet node variables that are possibly changed
            state.dataLoopNodes->Node(OutletNode).Temp = this->Report.ToutletWorkFluid;
            state.dataLoopNodes->Node(OutletNode).HumRat = state.dataLoopNodes->Node(InletNode).HumRat; // assumes dewpoint bound on cooling ....
            state.dataLoopNodes->Node(OutletNode).Enthalpy =
                Psychrometrics::PsyHFnTdbW(this->Report.ToutletWorkFluid, state.dataLoopNodes->Node(OutletNode).HumRat);
        } break;
        default:
            break;
>>>>>>> d695545c
        }
    }
    void PVTCollectorStruct::oneTimeInit(EnergyPlusData &state)
    {

        if (this->MyOneTimeFlag) {
            this->setupReportVars(state);
            this->MyOneTimeFlag = false;
        }

        if (this->SetLoopIndexFlag) {
            if (allocated(state.dataPlnt->PlantLoop) && (this->PlantInletNodeNum > 0)) {
                bool errFlag = false;
                PlantUtilities::ScanPlantLoopsForObject(state, this->Name, this->Type, this->WPlantLoc, errFlag, _, _, _, _, _);
                if (errFlag) {
                    ShowFatalError(state, "InitPVTcollectors: Program terminated for previous conditions.");
                }
                this->SetLoopIndexFlag = false;
            }
        }
    }

    void GetPVTThermalPowerProduction(EnergyPlusData &state, int const PVindex, Real64 &ThermalPower, Real64 &ThermalEnergy)
    {

        // SUBROUTINE INFORMATION:
        //       AUTHOR         <author>
        //       DATE WRITTEN   <date_written>
        //       MODIFIED       na
        //       RE-ENGINEERED  na

        int PVTnum(0);

        // first find PVT index that is associated with this PV generator
        for (int loop = 1; loop <= state.dataPhotovoltaicThermalCollector->NumPVT; ++loop) {
            if (!state.dataPhotovoltaicThermalCollector->PVT(loop).PVfound) continue;
            if (state.dataPhotovoltaicThermalCollector->PVT(loop).PVnum == PVindex) { // we found it
                PVTnum = loop;
            }
        }

        if (PVTnum > 0) {
            ThermalPower = state.dataPhotovoltaicThermalCollector->PVT(PVTnum).Report.ThermPower;
            ThermalEnergy = state.dataPhotovoltaicThermalCollector->PVT(PVTnum).Report.ThermEnergy;
        } else {
            ThermalPower = 0.0;
            ThermalEnergy = 0.0;
        }
    }

    int GetAirInletNodeNum(EnergyPlusData &state, std::string_view PVTName, bool &ErrorsFound)
    {
        // FUNCTION INFORMATION:
        //       AUTHOR         Lixing Gu
        //       DATE WRITTEN   May 2019
        //       MODIFIED       na
        //       RE-ENGINEERED  na

        // PURPOSE OF THIS FUNCTION:
        // This function looks up the given PVT and returns the air inlet node number.
        // If incorrect PVT name is given, ErrorsFound is returned as true and node number as zero.

        int NodeNum; // node number returned
        int WhichPVT;

        if (state.dataPhotovoltaicThermalCollector->GetInputFlag) {
            GetPVTcollectorsInput(state);
            state.dataPhotovoltaicThermalCollector->GetInputFlag = false;
        }

        WhichPVT = UtilityRoutines::FindItemInList(PVTName, state.dataPhotovoltaicThermalCollector->PVT);
        if (WhichPVT != 0) {
            NodeNum = state.dataPhotovoltaicThermalCollector->PVT(WhichPVT).HVACInletNodeNum;
        } else {
            ShowSevereError(state,
                            "GetAirInletNodeNum: Could not find SolarCollector FlatPlate PhotovoltaicThermal = \"" + std::string{PVTName} + "\"");
            ErrorsFound = true;
            NodeNum = 0;
        }

        return NodeNum;
    }
    int GetAirOutletNodeNum(EnergyPlusData &state, std::string_view PVTName, bool &ErrorsFound)
    {
        // FUNCTION INFORMATION:
        //       AUTHOR         Lixing Gu
        //       DATE WRITTEN   May 2019
        //       MODIFIED       na
        //       RE-ENGINEERED  na

        // PURPOSE OF THIS FUNCTION:
        // This function looks up the given PVT and returns the air outlet node number.
        // If incorrect PVT name is given, ErrorsFound is returned as true and node number as zero.

        int NodeNum; // node number returned
        int WhichPVT;

        if (state.dataPhotovoltaicThermalCollector->GetInputFlag) {
            GetPVTcollectorsInput(state);
            state.dataPhotovoltaicThermalCollector->GetInputFlag = false;
        }

        WhichPVT = UtilityRoutines::FindItemInList(PVTName, state.dataPhotovoltaicThermalCollector->PVT);
        if (WhichPVT != 0) {
            NodeNum = state.dataPhotovoltaicThermalCollector->PVT(WhichPVT).HVACOutletNodeNum;
        } else {
            ShowSevereError(state,
                            "GetAirInletNodeNum: Could not find SolarCollector FlatPlate PhotovoltaicThermal = \"" + std::string{PVTName} + "\"");
            ErrorsFound = true;
            NodeNum = 0;
        }

        return NodeNum;
    }

    int getPVTindexFromName(EnergyPlusData &state, std::string_view objectName)
    {
        if (state.dataPhotovoltaicThermalCollector->GetInputFlag) {
            GetPVTcollectorsInput(state);
            state.dataPhotovoltaicThermalCollector->GetInputFlag = false;
        }

        for (auto it = state.dataPhotovoltaicThermalCollector->PVT.begin(); it != state.dataPhotovoltaicThermalCollector->PVT.end(); ++it) {
            if (it->Name == objectName) {
                return static_cast<int>(std::distance(state.dataPhotovoltaicThermalCollector->PVT.begin(), it) + 1);
            }
        }

        // If we didn't find it, fatal
        ShowFatalError(state, "Solar Thermal Collector GetIndexFromName: Error getting inputs for object named: " + std::string{objectName});
        assert(false);
        return 0; // Shutup compiler
    }

    void simPVTfromOASys(EnergyPlusData &state, int const index, bool const FirstHVACIteration)
    {
        PlantLocation dummyLoc(0, DataPlant::LoopSideLocation::Invalid, 0, 0);
        Real64 dummyCurLoad(0.0);
        bool dummyRunFlag(true);

        state.dataPhotovoltaicThermalCollector->PVT(index).simulate(state, dummyLoc, FirstHVACIteration, dummyCurLoad, dummyRunFlag);
    }

    void GetPVTmodelIndex(EnergyPlusData &state, int const SurfacePtr, int &PVTIndex)
    {

        // SUBROUTINE INFORMATION:
        //       AUTHOR         K. Haddad (adpated from subroutine "GetTranspiredCollectorIndex")
        //       DATE WRITTEN   May 2020.
        //       MODIFIED       na
        //       RE-ENGINEERED  na

        // PURPOSE OF THIS SUBROUTINE:
        // object oriented "Get" routine for establishing correct integer index from outside this module

        // METHODOLOGY EMPLOYED:
        // mine Surface derived type for correct index/number of surface
        // mine PVT derived type that has the surface.

        // SUBROUTINE LOCAL VARIABLE DECLARATIONS:
        int PVTNum;   // temporary
        int ThisSurf; // temporary
        int thisPVT;
        bool Found;

        if (state.dataPhotovoltaicThermalCollector->GetInputFlag) {
            GetPVTcollectorsInput(state);
            state.dataPhotovoltaicThermalCollector->GetInputFlag = false;
        }

        if (SurfacePtr == 0) {
            ShowFatalError(state, "Invalid surface passed to GetPVTmodelIndex, Surface name = " + state.dataSurface->Surface(SurfacePtr).Name);
        }

        PVTNum = 0;
        Found = false;
        for (thisPVT = 1; thisPVT <= state.dataPhotovoltaicThermalCollector->NumPVT; ++thisPVT) {
            if (SurfacePtr == state.dataPhotovoltaicThermalCollector->PVT(thisPVT).SurfNum) {
                Found = true;
                PVTNum = thisPVT;
            }
        }

        if (!Found) {
            ShowFatalError(
                state, "Did not find surface in PVT description in GetPVTmodelIndex, Surface name = " + state.dataSurface->Surface(SurfacePtr).Name);
        } else {

            PVTIndex = PVTNum;
        }
    }

    void SetPVTQdotSource(EnergyPlusData &state,
                          int const PVTNum,
                          Real64 const QSource // source term in Watts
    )
    {

        // SUBROUTINE INFORMATION:
        //       AUTHOR         K. Haddad (adapted from subroutine "SetUTSCQdotSource")
        //       DATE WRITTEN   May 2020
        //       MODIFIED       na
        //       RE-ENGINEERED  na

        // PURPOSE OF THIS SUBROUTINE:
        // object oriented "Set" routine for updating sink term without exposing variables

        // METHODOLOGY EMPLOYED:
        // update derived type with new data , turn power into W/m2

        state.dataPhotovoltaicThermalCollector->PVT(PVTNum).QdotSource = QSource / state.dataPhotovoltaicThermalCollector->PVT(PVTNum).AreaCol;
    }

    void GetPVTTsColl(EnergyPlusData &state, int const PVTNum, Real64 &TsColl)
    {

        // SUBROUTINE INFORMATION:
        //       AUTHOR         <author>
        //       DATE WRITTEN   <date_written>
        //       MODIFIED       na
        //       RE-ENGINEERED  na

        // PURPOSE OF THIS SUBROUTINE:
        // object oriented "Get" routine for collector surface temperature

        // SUBROUTINE LOCAL VARIABLE DECLARATIONS:
        if (state.dataPhotovoltaicThermalCollector->PVT(PVTNum).PVTModelType == BIPVTmodel) {
            TsColl = state.dataPhotovoltaicThermalCollector->PVT(PVTNum).BIPVT.LastCollectorTemp;
        }
    }

} // namespace PhotovoltaicThermalCollectors

} // namespace EnergyPlus<|MERGE_RESOLUTION|>--- conflicted
+++ resolved
@@ -106,12 +106,8 @@
     //  the first model is a "simple" or "ideal" model useful for sizing, early design, or policy analyses
     //  Simple PV/T model just converts incoming solar to electricity and temperature rise of a working fluid.
 
-<<<<<<< HEAD
-    int const SimplePVTmodel(1001);
-    int const BIPVTmodel(1002);
-=======
     int constexpr SimplePVTmodel(1001);
->>>>>>> d695545c
+    int constexpr BIPVTmodel(1002);
 
     Real64 constexpr SimplePVTWaterSizeFactor(1.905e-5); // [ m3/s/m2 ] average of collectors in SolarCollectors.idf
 
@@ -486,80 +482,6 @@
                     }
                     ErrorsFound = true;
                 }
-<<<<<<< HEAD
-=======
-                ErrorsFound = true;
-            }
-
-            if (state.dataPhotovoltaicThermalCollector->PVT(Item).WorkingFluidType == WorkingFluidEnum::LIQUID) {
-                state.dataPhotovoltaicThermalCollector->PVT(Item).PlantInletNodeNum =
-                    NodeInputManager::GetOnlySingleNode(state,
-                                                        state.dataIPShortCut->cAlphaArgs(6),
-                                                        ErrorsFound,
-                                                        DataLoopNode::ConnectionObjectType::SolarCollectorFlatPlatePhotovoltaicThermal,
-                                                        state.dataIPShortCut->cAlphaArgs(1),
-                                                        DataLoopNode::NodeFluidType::Water,
-                                                        DataLoopNode::ConnectionType::Inlet,
-                                                        NodeInputManager::CompFluidStream::Primary,
-                                                        DataLoopNode::ObjectIsNotParent);
-                state.dataPhotovoltaicThermalCollector->PVT(Item).PlantOutletNodeNum =
-                    NodeInputManager::GetOnlySingleNode(state,
-                                                        state.dataIPShortCut->cAlphaArgs(7),
-                                                        ErrorsFound,
-                                                        DataLoopNode::ConnectionObjectType::SolarCollectorFlatPlatePhotovoltaicThermal,
-                                                        state.dataIPShortCut->cAlphaArgs(1),
-                                                        DataLoopNode::NodeFluidType::Water,
-                                                        DataLoopNode::ConnectionType::Outlet,
-                                                        NodeInputManager::CompFluidStream::Primary,
-                                                        DataLoopNode::ObjectIsNotParent);
-
-                BranchNodeConnections::TestCompSet(state,
-                                                   state.dataIPShortCut->cCurrentModuleObject,
-                                                   state.dataIPShortCut->cAlphaArgs(1),
-                                                   state.dataIPShortCut->cAlphaArgs(6),
-                                                   state.dataIPShortCut->cAlphaArgs(7),
-                                                   "Water Nodes");
-
-                state.dataPhotovoltaicThermalCollector->PVT(Item).WPlantLoc.loopSideNum = DataPlant::LoopSideLocation::Invalid;
-            }
-
-            if (state.dataPhotovoltaicThermalCollector->PVT(Item).WorkingFluidType == WorkingFluidEnum::AIR) {
-                state.dataPhotovoltaicThermalCollector->PVT(Item).HVACInletNodeNum =
-                    NodeInputManager::GetOnlySingleNode(state,
-                                                        state.dataIPShortCut->cAlphaArgs(8),
-                                                        ErrorsFound,
-                                                        DataLoopNode::ConnectionObjectType::SolarCollectorFlatPlatePhotovoltaicThermal,
-                                                        state.dataIPShortCut->cAlphaArgs(1),
-                                                        DataLoopNode::NodeFluidType::Air,
-                                                        DataLoopNode::ConnectionType::Inlet,
-                                                        NodeInputManager::CompFluidStream::Primary,
-                                                        DataLoopNode::ObjectIsNotParent);
-                state.dataPhotovoltaicThermalCollector->PVT(Item).HVACOutletNodeNum =
-                    NodeInputManager::GetOnlySingleNode(state,
-                                                        state.dataIPShortCut->cAlphaArgs(9),
-                                                        ErrorsFound,
-                                                        DataLoopNode::ConnectionObjectType::SolarCollectorFlatPlatePhotovoltaicThermal,
-                                                        state.dataIPShortCut->cAlphaArgs(1),
-                                                        DataLoopNode::NodeFluidType::Air,
-                                                        DataLoopNode::ConnectionType::Outlet,
-                                                        NodeInputManager::CompFluidStream::Primary,
-                                                        DataLoopNode::ObjectIsNotParent);
-
-                BranchNodeConnections::TestCompSet(state,
-                                                   state.dataIPShortCut->cCurrentModuleObject,
-                                                   state.dataIPShortCut->cAlphaArgs(1),
-                                                   state.dataIPShortCut->cAlphaArgs(8),
-                                                   state.dataIPShortCut->cAlphaArgs(9),
-                                                   "Air Nodes");
-            }
-
-            state.dataPhotovoltaicThermalCollector->PVT(Item).DesignVolFlowRate = state.dataIPShortCut->rNumericArgs(1);
-            state.dataPhotovoltaicThermalCollector->PVT(Item).SizingInit = true;
-            if (state.dataPhotovoltaicThermalCollector->PVT(Item).DesignVolFlowRate == DataSizing::AutoSize) {
-                state.dataPhotovoltaicThermalCollector->PVT(Item).DesignVolFlowRateWasAutoSized = true;
-            }
-            if (state.dataPhotovoltaicThermalCollector->PVT(Item).DesignVolFlowRate != DataSizing::AutoSize) {
->>>>>>> d695545c
 
                 if (state.dataPhotovoltaicThermalCollector->PVT(Item).WorkingFluidType == WorkingFluidEnum::LIQUID) {
                     state.dataPhotovoltaicThermalCollector->PVT(Item).PlantInletNodeNum =
@@ -840,22 +762,13 @@
                 PlantUtilities::InitComponentNodes(state, 0.0, this->MaxMassFlowRate, InletNode, OutletNode);
 
                 this->Simple.LastCollectorTemp = 23.0;
-
-<<<<<<< HEAD
-                    this->Simple.LastCollectorTemp = 23.0;
-
-                } else if (SELECT_CASE_var == WorkingFluidEnum::AIR) {
-                    this->Simple.LastCollectorTemp = 23.0;
-                    this->BIPVT.LastCollectorTemp = 23.0;
-                }
-=======
             } break;
             case WorkingFluidEnum::AIR: {
                 this->Simple.LastCollectorTemp = 23.0;
+                this->BIPVT.LastCollectorTemp = 23.0;
             } break;
             default:
                 break;
->>>>>>> d695545c
             }
 
             this->EnvrnInit = false;
@@ -1084,14 +997,8 @@
         // decide if PVT should be in cooling or heat mode and if it should be bypassed or not
 
         if (this->WorkingFluidType == WorkingFluidEnum::AIR) {
-<<<<<<< HEAD
-            if ((this->PVTModelType == SimplePVTmodel) || (this->PVTModelType == BIPVTmodel)) {
-                if (state.dataHeatBal->SurfQRadSWOutIncident(this->SurfNum) > state.dataPhotovoltaic->MinIrradiance) {
-=======
-
-            if (this->PVTModelType == SimplePVTmodel) {
+            if (this->PVTModelType == SimplePVTmodel) || (this->PVTModelType == BIPVTmodel)) {
                 if (state.dataHeatBal->SurfQRadSWOutIncident(this->SurfNum) > DataPhotovoltaics::MinIrradiance) {
->>>>>>> d695545c
                     // is heating wanted?
                     //  Outlet node is required to have a setpoint.
                     if (state.dataLoopNodes->Node(this->HVACOutletNodeNum).TempSetPoint > state.dataLoopNodes->Node(this->HVACInletNodeNum).Temp) {
@@ -1196,16 +1103,6 @@
 
             Real64 Eff(0.0);
 
-<<<<<<< HEAD
-            {
-                auto const SELECT_CASE_var(this->Simple.ThermEfficMode);
-
-                if (SELECT_CASE_var == ThermEfficEnum::FIXED) {
-                    Eff = this->Simple.ThermEffic;
-                } else if (SELECT_CASE_var == ThermEfficEnum::SCHEDULED) {
-                    Eff = ScheduleManager::GetCurrentScheduleValue(state, this->Simple.ThermEffSchedNum);
-                    this->Simple.ThermEffic = Eff;
-=======
                 switch (this->Simple.ThermEfficMode) {
                 case ThermEfficEnum::FIXED: {
                     Eff = this->Simple.ThermEffic;
@@ -1216,7 +1113,6 @@
                 } break;
                 default:
                     break;
->>>>>>> d695545c
                 }
             }
 
@@ -1872,17 +1768,16 @@
         int OutletNode;
         int thisOSCM;
 
-<<<<<<< HEAD
         {
-            auto const SELECT_CASE_var(this->WorkingFluidType);
-            if (SELECT_CASE_var == WorkingFluidEnum::LIQUID) {
+            switch (this->WorkingFluidType) {
+            case WorkingFluidEnum::LIQUID: {
                 InletNode = this->PlantInletNodeNum;
                 OutletNode = this->PlantOutletNodeNum;
 
                 PlantUtilities::SafeCopyPlantNode(state, InletNode, OutletNode);
                 state.dataLoopNodes->Node(OutletNode).Temp = this->Report.ToutletWorkFluid;
-
-            } else if (SELECT_CASE_var == WorkingFluidEnum::AIR) {
+            } break;
+            case WorkingFluidEnum::AIR: {
                 InletNode = this->HVACInletNodeNum;
                 OutletNode = this->HVACOutletNodeNum;
 
@@ -1908,41 +1803,14 @@
                     state.dataSurface->OSCM(thisOSCM).HConv = this->BIPVT.HcPlen;
                     state.dataSurface->OSCM(thisOSCM).TRad = this->BIPVT.Tcoll;
                     state.dataSurface->OSCM(thisOSCM).HRad = this->BIPVT.HrPlen;
-                }
-            }
-=======
-        switch (this->WorkingFluidType) {
-        case WorkingFluidEnum::LIQUID: {
-            InletNode = this->PlantInletNodeNum;
-            OutletNode = this->PlantOutletNodeNum;
-
-            PlantUtilities::SafeCopyPlantNode(state, InletNode, OutletNode);
-            state.dataLoopNodes->Node(OutletNode).Temp = this->Report.ToutletWorkFluid;
-        } break;
-        case WorkingFluidEnum::AIR: {
-            InletNode = this->HVACInletNodeNum;
-            OutletNode = this->HVACOutletNodeNum;
-
-            // Set the outlet nodes for properties that just pass through & not used
-            state.dataLoopNodes->Node(OutletNode).Quality = state.dataLoopNodes->Node(InletNode).Quality;
-            state.dataLoopNodes->Node(OutletNode).Press = state.dataLoopNodes->Node(InletNode).Press;
-            state.dataLoopNodes->Node(OutletNode).MassFlowRate = state.dataLoopNodes->Node(InletNode).MassFlowRate;
-            state.dataLoopNodes->Node(OutletNode).MassFlowRateMin = state.dataLoopNodes->Node(InletNode).MassFlowRateMin;
-            state.dataLoopNodes->Node(OutletNode).MassFlowRateMax = state.dataLoopNodes->Node(InletNode).MassFlowRateMax;
-            state.dataLoopNodes->Node(OutletNode).MassFlowRateMinAvail = state.dataLoopNodes->Node(InletNode).MassFlowRateMinAvail;
-            state.dataLoopNodes->Node(OutletNode).MassFlowRateMaxAvail = state.dataLoopNodes->Node(InletNode).MassFlowRateMaxAvail;
-
-            // Set outlet node variables that are possibly changed
-            state.dataLoopNodes->Node(OutletNode).Temp = this->Report.ToutletWorkFluid;
-            state.dataLoopNodes->Node(OutletNode).HumRat = state.dataLoopNodes->Node(InletNode).HumRat; // assumes dewpoint bound on cooling ....
-            state.dataLoopNodes->Node(OutletNode).Enthalpy =
-                Psychrometrics::PsyHFnTdbW(this->Report.ToutletWorkFluid, state.dataLoopNodes->Node(OutletNode).HumRat);
-        } break;
-        default:
-            break;
->>>>>>> d695545c
-        }
-    }
+                 }
+            } break;
+            default:
+                break;
+            }
+        }
+    }
+
     void PVTCollectorStruct::oneTimeInit(EnergyPlusData &state)
     {
 
