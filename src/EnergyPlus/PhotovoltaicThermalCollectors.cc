// EnergyPlus, Copyright (c) 1996-2020, The Board of Trustees of the University of Illinois,
// The Regents of the University of California, through Lawrence Berkeley National Laboratory
// (subject to receipt of any required approvals from the U.S. Dept. of Energy), Oak Ridge
// National Laboratory, managed by UT-Battelle, Alliance for Sustainable Energy, LLC, and other
// contributors. All rights reserved.
//
// NOTICE: This Software was developed under funding from the U.S. Department of Energy and the
// U.S. Government consequently retains certain rights. As such, the U.S. Government has been
// granted for itself and others acting on its behalf a paid-up, nonexclusive, irrevocable,
// worldwide license in the Software to reproduce, distribute copies to the public, prepare
// derivative works, and perform publicly and display publicly, and to permit others to do so.
//
// Redistribution and use in source and binary forms, with or without modification, are permitted
// provided that the following conditions are met:
//
// (1) Redistributions of source code must retain the above copyright notice, this list of
//     conditions and the following disclaimer.
//
// (2) Redistributions in binary form must reproduce the above copyright notice, this list of
//     conditions and the following disclaimer in the documentation and/or other materials
//     provided with the distribution.
//
// (3) Neither the name of the University of California, Lawrence Berkeley National Laboratory,
//     the University of Illinois, U.S. Dept. of Energy nor the names of its contributors may be
//     used to endorse or promote products derived from this software without specific prior
//     written permission.
//
// (4) Use of EnergyPlus(TM) Name. If Licensee (i) distributes the software in stand-alone form
//     without changes from the version obtained under this License, or (ii) Licensee makes a
//     reference solely to the software portion of its product, Licensee must refer to the
//     software as "EnergyPlus version X" software, where "X" is the version number Licensee
//     obtained under this License and may not use a different name for the software. Except as
//     specifically required in this Section (4), Licensee shall not use in a company name, a
//     product name, in advertising, publicity, or other promotional activities any name, trade
//     name, trademark, logo, or other designation of "EnergyPlus", "E+", "e+" or confusingly
//     similar designation, without the U.S. Department of Energy's prior written consent.
//
// THIS SOFTWARE IS PROVIDED BY THE COPYRIGHT HOLDERS AND CONTRIBUTORS "AS IS" AND ANY EXPRESS OR
// IMPLIED WARRANTIES, INCLUDING, BUT NOT LIMITED TO, THE IMPLIED WARRANTIES OF MERCHANTABILITY
// AND FITNESS FOR A PARTICULAR PURPOSE ARE DISCLAIMED. IN NO EVENT SHALL THE COPYRIGHT OWNER OR
// CONTRIBUTORS BE LIABLE FOR ANY DIRECT, INDIRECT, INCIDENTAL, SPECIAL, EXEMPLARY, OR
// CONSEQUENTIAL DAMAGES (INCLUDING, BUT NOT LIMITED TO, PROCUREMENT OF SUBSTITUTE GOODS OR
// SERVICES; LOSS OF USE, DATA, OR PROFITS; OR BUSINESS INTERRUPTION) HOWEVER CAUSED AND ON ANY
// THEORY OF LIABILITY, WHETHER IN CONTRACT, STRICT LIABILITY, OR TORT (INCLUDING NEGLIGENCE OR
// OTHERWISE) ARISING IN ANY WAY OUT OF THE USE OF THIS SOFTWARE, EVEN IF ADVISED OF THE
// POSSIBILITY OF SUCH DAMAGE.

// C++ Headers
#include <cmath>
#include <iostream>

// ObjexxFCL Headers
#include <ObjexxFCL/Array.functions.hh>
#include <ObjexxFCL/Fmath.hh>

// EnergyPlus Headers
#include <EnergyPlus/BranchNodeConnections.hh>
#include <EnergyPlus/ConvectionCoefficients.hh>
#include <EnergyPlus/Data/EnergyPlusData.hh>
#include <EnergyPlus/DataEnvironment.hh>
#include <EnergyPlus/DataHVACGlobals.hh>
#include <EnergyPlus/DataHeatBalance.hh>
#include <EnergyPlus/DataIPShortCuts.hh>
#include <EnergyPlus/DataLoopNode.hh>
#include <EnergyPlus/DataPhotovoltaics.hh>
#include <EnergyPlus/DataSizing.hh>
#include <EnergyPlus/DataSurfaces.hh>
#include <EnergyPlus/EMSManager.hh>
#include <EnergyPlus/FluidProperties.hh>
#include <EnergyPlus/General.hh>
#include <EnergyPlus/GeneralRoutines.hh>
#include <EnergyPlus/InputProcessing/InputProcessor.hh>
#include <EnergyPlus/NodeInputManager.hh>
#include <EnergyPlus/OutputProcessor.hh>
#include <EnergyPlus/PhotovoltaicThermalCollectors.hh>
#include <EnergyPlus/Plant/DataPlant.hh>
#include <EnergyPlus/Plant/PlantLocation.hh>
#include <EnergyPlus/PlantUtilities.hh>
#include <EnergyPlus/Psychrometrics.hh>
#include <EnergyPlus/ReportSizingManager.hh>
#include <EnergyPlus/ScheduleManager.hh>
#include <EnergyPlus/UtilityRoutines.hh>

namespace EnergyPlus {

namespace PhotovoltaicThermalCollectors {

    // Module containing the routines dealing with the photovoltaic thermal collectors

    // MODULE INFORMATION:
    //       AUTHOR         Brent. Griffith
    //       DATE WRITTEN   June-August 2008
    //       MODIFIED       na
    //       RE-ENGINEERED  na

    // PURPOSE OF THIS MODULE:
    // collect models related to PVT or hybrid, photovoltaic - thermal solar collectors

    // METHODOLOGY EMPLOYED:
    // The approach is to have one PVT structure that works with different models.
    //  the PVT model reuses photovoltaic modeling in Photovoltaics.cc for electricity generation.
    //  the electric load center and "generator" is all accessed thru PV objects and models.
    //  this module is for the thermal portion of PVT.
    //  the first model is a "simple" or "ideal" model useful for sizing, early design, or policy analyses
    //  Simple PV/T model just converts incoming solar to electricity and temperature rise of a working fluid.

    int const SimplePVTmodel(1001);
    int const BIPVTmodel(1002);

    Real64 const SimplePVTWaterSizeFactor(1.905e-5); // [ m3/s/m2 ] average of collectors in SolarCollectors.idf

    static bool GetInputFlag(true); // First time, input is "gotten"

    int NumPVT(0); // count of all types of PVT in input file

    Array1D<PVTCollectorStruct> PVT;

    void clear_state()
    {
        GetInputFlag = true;
        NumPVT = 0;
        PVT.deallocate();
    }

    PlantComponent *PVTCollectorStruct::factory(std::string const &objectName)
    {
        if (GetInputFlag) {
            GetPVTcollectorsInput();
            GetInputFlag = false;
        }

        for (auto &thisComp : PVT) {
            if (thisComp.Name == objectName) {
                return &thisComp;
            }
        }

        // If we didn't find it, fatal
        ShowFatalError("Solar Thermal Collector Factory: Error getting inputs for object named: " + objectName);
        // Shut up the compiler
        return nullptr;
    }

    void PVTCollectorStruct::onInitLoopEquip(EnergyPlusData &EP_UNUSED(state), const PlantLocation &EP_UNUSED(calledFromLocation))
    {
        this->initialize(true);
        this->size();
    }

    void PVTCollectorStruct::simulate(EnergyPlusData &EP_UNUSED(state),
                                      const PlantLocation &EP_UNUSED(calledFromLocation),
                                      bool const FirstHVACIteration,
                                      Real64 &EP_UNUSED(CurLoad),
                                      bool const EP_UNUSED(RunFlag))
    {

        this->initialize(FirstHVACIteration);
        this->control();
        this->calculate();
        this->update();
    }

    void GetPVTcollectorsInput()
    {
        // SUBROUTINE INFORMATION:
        //       AUTHOR         B. Griffith
        //       DATE WRITTEN   June 2008
        //       MODIFIED       K. Haddad, March 2020, add support to read inputs for BIPVT objects
        //       RE-ENGINEERED  na

        // PURPOSE OF THIS SUBROUTINE:
        // Get input for PVT and BIPVT objects

        int Item;                // Item to be "gotten"
        int NumAlphas;           // Number of Alphas for each GetObjectItem call
        int NumNumbers;          // Number of Numbers for each GetObjectItem call
        int IOStatus;            // Used in GetObjectItem
        bool ErrorsFound(false); // Set to true if errors in input, fatal at end of routine
        using DataGlobals::ScheduleAlwaysOn;
        using ScheduleManager::GetScheduleIndex;

        // Object Data
        Array1D<SimplePVTModelStruct> tmpSimplePVTperf;
        Array1D<BIPVTModelStruct> tmpBIPVTperf;

        // first load the 'Simple' performance object info into temporary structure
        DataIPShortCuts::cCurrentModuleObject = "SolarCollectorPerformance:PhotovoltaicThermal:Simple";
        int NumSimplePVTPerform = inputProcessor->getNumObjectsFound(DataIPShortCuts::cCurrentModuleObject);
        if (NumSimplePVTPerform > 0) GetPVTSimpleCollectorsInput(NumSimplePVTPerform, tmpSimplePVTperf);

        // load the 'BIPVT' performance object info into temporary structure
        DataIPShortCuts::cCurrentModuleObject = "SolarCollectorPerformance:PhotovoltaicThermal:BIPVT";
        int NumBIPVTPerform = inputProcessor->getNumObjectsFound(DataIPShortCuts::cCurrentModuleObject);
        if (NumBIPVTPerform > 0) GetBIPVTCollectorsInput(NumBIPVTPerform, tmpBIPVTperf);

        // now get main PVT objects
        DataIPShortCuts::cCurrentModuleObject = "SolarCollector:FlatPlate:PhotovoltaicThermal";
        NumPVT = inputProcessor->getNumObjectsFound(DataIPShortCuts::cCurrentModuleObject);
        if (NumPVT > 0) GetMainPVTInput(NumPVT, PVT, tmpSimplePVTperf, tmpBIPVTperf);
<<<<<<< HEAD

        if (allocated(tmpSimplePVTperf)) tmpSimplePVTperf.deallocate();
        if (allocated(tmpBIPVTperf)) tmpBIPVTperf.deallocate();
    }

    void GetPVTSimpleCollectorsInput(int NumSimplePVTPerform, Array1D<SimplePVTModelStruct> &tmpSimplePVTperf)
    {
        // SUBROUTINE INFORMATION:
        //       AUTHOR         B. Griffith
        //       DATE WRITTEN   June 2008
        //       MODIFIED       K. Haddad, March 2020, subroutine created from original code in subroutine
        //                      "GetPVTcollectorsInput" to read inputs for PVT objects
        //       RE-ENGINEERED  na

        // PURPOSE OF THIS SUBROUTINE:
        // Get input for PVT Simple objects

        int Item;                // Item to be "gotten"
        int NumAlphas;           // Number of Alphas for each GetObjectItem call
        int NumNumbers;          // Number of Numbers for each GetObjectItem call
        int IOStatus;            // Used in GetObjectItem
        bool ErrorsFound(false); // Set to true if errors in input, fatal at end of routine
        using DataGlobals::ScheduleAlwaysOn;
        using ScheduleManager::GetScheduleIndex;

        tmpSimplePVTperf.allocate(NumSimplePVTPerform);
        for (Item = 1; Item <= NumSimplePVTPerform; ++Item) {
            inputProcessor->getObjectItem(DataIPShortCuts::cCurrentModuleObject,
                                          Item,
                                          DataIPShortCuts::cAlphaArgs,
                                          NumAlphas,
                                          DataIPShortCuts::rNumericArgs,
                                          NumNumbers,
                                          IOStatus,
                                          _,
                                          DataIPShortCuts::lAlphaFieldBlanks,
                                          DataIPShortCuts::cAlphaFieldNames,
                                          DataIPShortCuts::cNumericFieldNames);
            if (UtilityRoutines::IsNameEmpty(DataIPShortCuts::cAlphaArgs(1), DataIPShortCuts::cCurrentModuleObject, ErrorsFound)) continue;
            tmpSimplePVTperf(Item).Name = DataIPShortCuts::cAlphaArgs(1);
            if (UtilityRoutines::SameString(DataIPShortCuts::cAlphaArgs(2), "Fixed")) {
                tmpSimplePVTperf(Item).ThermEfficMode = ThermEfficEnum::FIXED;
            } else if (UtilityRoutines::SameString(DataIPShortCuts::cAlphaArgs(2), "Scheduled")) {
                tmpSimplePVTperf(Item).ThermEfficMode = ThermEfficEnum::SCHEDULED;
            } else {
                ShowSevereError("Invalid " + DataIPShortCuts::cAlphaFieldNames(2) + " = " + DataIPShortCuts::cAlphaArgs(2));
                ShowContinueError("Entered in " + DataIPShortCuts::cCurrentModuleObject + " = " + DataIPShortCuts::cAlphaArgs(1));
                ErrorsFound = true;
            }
            tmpSimplePVTperf(Item).ThermalActiveFract = DataIPShortCuts::rNumericArgs(1);
            tmpSimplePVTperf(Item).ThermEffic = DataIPShortCuts::rNumericArgs(2);
            tmpSimplePVTperf(Item).ThermEffSchedNum = ScheduleManager::GetScheduleIndex(DataIPShortCuts::cAlphaArgs(3));
            if ((tmpSimplePVTperf(Item).ThermEffSchedNum == 0) && (tmpSimplePVTperf(Item).ThermEfficMode == ThermEfficEnum::SCHEDULED)) {
                ShowSevereError("Invalid " + DataIPShortCuts::cAlphaFieldNames(3) + " = " + DataIPShortCuts::cAlphaArgs(3));
                ShowContinueError("Entered in " + DataIPShortCuts::cCurrentModuleObject + " = " + DataIPShortCuts::cAlphaArgs(1));
                ErrorsFound = true;
            }
            tmpSimplePVTperf(Item).SurfEmissivity = DataIPShortCuts::rNumericArgs(3);
        }
    }

    void GetBIPVTCollectorsInput(int NumBIPVTPerform, Array1D<BIPVTModelStruct> &tmpBIPVTperf)
    {
        // SUBROUTINE INFORMATION:
        //       AUTHOR         B. Griffith
        //       DATE WRITTEN   June 2008
        //       MODIFIED       K. Haddad, March 2020, subroutine created from original code in subroutine
        //                      "GetPVTcollectorsInput" to read inputs for BIPVT objects
        //       RE-ENGINEERED  na

        // PURPOSE OF THIS SUBROUTINE:
        // Get input for BIPVT objects

        int Item;       // Item to be "gotten"
        int NumAlphas;  // Number of Alphas for each GetObjectItem call
        int NumNumbers; // Number of Numbers for each GetObjectItem call
        int IOStatus;   // Used in GetObjectItem
        int Found;
        bool ErrorsFound(false); // Set to true if errors in input, fatal at end of routine
        using DataGlobals::ScheduleAlwaysOn;
        using DataSurfaces::OSCM;
        using ScheduleManager::GetScheduleIndex;

        tmpBIPVTperf.allocate(NumBIPVTPerform);
        for (Item = 1; Item <= NumBIPVTPerform; ++Item) {
            inputProcessor->getObjectItem(DataIPShortCuts::cCurrentModuleObject,
                                          Item,
                                          DataIPShortCuts::cAlphaArgs,
                                          NumAlphas,
                                          DataIPShortCuts::rNumericArgs,
                                          NumNumbers,
                                          IOStatus,
                                          _,
                                          DataIPShortCuts::lAlphaFieldBlanks,
                                          DataIPShortCuts::cAlphaFieldNames,
                                          DataIPShortCuts::cNumericFieldNames);
            if (UtilityRoutines::IsNameEmpty(DataIPShortCuts::cAlphaArgs(1), DataIPShortCuts::cCurrentModuleObject, ErrorsFound)) continue;
            tmpBIPVTperf(Item).Name = DataIPShortCuts::cAlphaArgs(1);
            tmpBIPVTperf(Item).OSCMName = DataIPShortCuts::cAlphaArgs(2);
            Found = UtilityRoutines::FindItemInList(tmpBIPVTperf(Item).OSCMName, OSCM);
            if (Found == 0) {
                std::string object_name = "SolarCollectorPerformance:PhotovoltaicThermal:BIPVT";
                ShowSevereError(DataIPShortCuts::cAlphaFieldNames(2) + " not found = " + tmpBIPVTperf(Item).OSCMName + " in " + object_name + " = " +
                                tmpBIPVTperf(Item).Name);
                ErrorsFound = true;
            }
            tmpBIPVTperf(Item).OSCMPtr = Found;
            tmpBIPVTperf(Item).PVEffGapWidth = DataIPShortCuts::rNumericArgs(1);
            tmpBIPVTperf(Item).EffCollHeight = DataIPShortCuts::rNumericArgs(2);
            tmpBIPVTperf(Item).EffCollWidth = DataIPShortCuts::rNumericArgs(3);
            tmpBIPVTperf(Item).PVTranAbsProduct = DataIPShortCuts::rNumericArgs(4);
            tmpBIPVTperf(Item).BackMatTranAbsProduct = DataIPShortCuts::rNumericArgs(5);
            tmpBIPVTperf(Item).PVAreaFract = DataIPShortCuts::rNumericArgs(6);
            tmpBIPVTperf(Item).PVRTop = DataIPShortCuts::rNumericArgs(7);
            tmpBIPVTperf(Item).PVRBot = DataIPShortCuts::rNumericArgs(8);
            tmpBIPVTperf(Item).PVGEmiss = DataIPShortCuts::rNumericArgs(9);
            tmpBIPVTperf(Item).BackMatEmiss = DataIPShortCuts::rNumericArgs(10);
            if (DataIPShortCuts::lAlphaFieldBlanks(3)) {
                tmpBIPVTperf(Item).SchedPtr = ScheduleAlwaysOn;
            } else {
                tmpBIPVTperf(Item).SchedPtr = GetScheduleIndex(DataIPShortCuts::cAlphaArgs(3));
                if (tmpBIPVTperf(Item).SchedPtr == 0) {
                    ShowSevereError(DataIPShortCuts::cAlphaFieldNames(3) + "not found=" + DataIPShortCuts::cAlphaArgs(3) + " in " +
                                    DataIPShortCuts::cCurrentModuleObject + " =" + tmpBIPVTperf(Item).Name);
                    ErrorsFound = true;
                    continue;
                }
            }
        }
    }

=======

        if (allocated(tmpSimplePVTperf)) tmpSimplePVTperf.deallocate();
        if (allocated(tmpBIPVTperf)) tmpBIPVTperf.deallocate();
    }

    void GetPVTSimpleCollectorsInput(int NumSimplePVTPerform, Array1D<SimplePVTModelStruct> &tmpSimplePVTperf)
    {
        // SUBROUTINE INFORMATION:
        //       AUTHOR         B. Griffith
        //       DATE WRITTEN   June 2008
        //       MODIFIED       K. Haddad, March 2020, subroutine created from original code in subroutine 
        //                      "GetPVTcollectorsInput" to read inputs for PVT objects
        //       RE-ENGINEERED  na

        // PURPOSE OF THIS SUBROUTINE:
        // Get input for PVT Simple objects

        int Item;                // Item to be "gotten"
        int NumAlphas;           // Number of Alphas for each GetObjectItem call
        int NumNumbers;          // Number of Numbers for each GetObjectItem call
        int IOStatus;            // Used in GetObjectItem
        bool ErrorsFound(false); // Set to true if errors in input, fatal at end of routine
        using DataGlobals::ScheduleAlwaysOn;
        using ScheduleManager::GetScheduleIndex;

        tmpSimplePVTperf.allocate(NumSimplePVTPerform);
        for (Item = 1; Item <= NumSimplePVTPerform; ++Item) {
            inputProcessor->getObjectItem(DataIPShortCuts::cCurrentModuleObject,
                                          Item,
                                          DataIPShortCuts::cAlphaArgs,
                                          NumAlphas,
                                          DataIPShortCuts::rNumericArgs,
                                          NumNumbers,
                                          IOStatus,
                                          _,
                                          DataIPShortCuts::lAlphaFieldBlanks,
                                          DataIPShortCuts::cAlphaFieldNames,
                                          DataIPShortCuts::cNumericFieldNames);
            if (UtilityRoutines::IsNameEmpty(DataIPShortCuts::cAlphaArgs(1), DataIPShortCuts::cCurrentModuleObject, ErrorsFound)) continue;
            tmpSimplePVTperf(Item).Name = DataIPShortCuts::cAlphaArgs(1);
            if (UtilityRoutines::SameString(DataIPShortCuts::cAlphaArgs(2), "Fixed")) {
                tmpSimplePVTperf(Item).ThermEfficMode = ThermEfficEnum::FIXED;
            } else if (UtilityRoutines::SameString(DataIPShortCuts::cAlphaArgs(2), "Scheduled")) {
                tmpSimplePVTperf(Item).ThermEfficMode = ThermEfficEnum::SCHEDULED;
            } else {
                ShowSevereError("Invalid " + DataIPShortCuts::cAlphaFieldNames(2) + " = " + DataIPShortCuts::cAlphaArgs(2));
                ShowContinueError("Entered in " + DataIPShortCuts::cCurrentModuleObject + " = " + DataIPShortCuts::cAlphaArgs(1));
                ErrorsFound = true;
            }
            tmpSimplePVTperf(Item).ThermalActiveFract = DataIPShortCuts::rNumericArgs(1);
            tmpSimplePVTperf(Item).ThermEffic = DataIPShortCuts::rNumericArgs(2);
            tmpSimplePVTperf(Item).ThermEffSchedNum = ScheduleManager::GetScheduleIndex(DataIPShortCuts::cAlphaArgs(3));
            if ((tmpSimplePVTperf(Item).ThermEffSchedNum == 0) && (tmpSimplePVTperf(Item).ThermEfficMode == ThermEfficEnum::SCHEDULED)) {
                ShowSevereError("Invalid " + DataIPShortCuts::cAlphaFieldNames(3) + " = " + DataIPShortCuts::cAlphaArgs(3));
                ShowContinueError("Entered in " + DataIPShortCuts::cCurrentModuleObject + " = " + DataIPShortCuts::cAlphaArgs(1));
                ErrorsFound = true;
            }
            tmpSimplePVTperf(Item).SurfEmissivity = DataIPShortCuts::rNumericArgs(3);
        }
    }

    void GetBIPVTCollectorsInput(int NumBIPVTPerform, Array1D<BIPVTModelStruct> &tmpBIPVTperf)
    {
        // SUBROUTINE INFORMATION:
        //       AUTHOR         B. Griffith
        //       DATE WRITTEN   June 2008
        //       MODIFIED       K. Haddad, March 2020, subroutine created from original code in subroutine
        //                      "GetPVTcollectorsInput" to read inputs for BIPVT objects
        //       RE-ENGINEERED  na

        // PURPOSE OF THIS SUBROUTINE:
        // Get input for BIPVT objects

        int Item;                // Item to be "gotten"
        int NumAlphas;           // Number of Alphas for each GetObjectItem call
        int NumNumbers;          // Number of Numbers for each GetObjectItem call
        int IOStatus;            // Used in GetObjectItem
        bool ErrorsFound(false); // Set to true if errors in input, fatal at end of routine
        using DataGlobals::ScheduleAlwaysOn;
        using ScheduleManager::GetScheduleIndex;

        tmpBIPVTperf.allocate(NumBIPVTPerform);
        for (Item = 1; Item <= NumBIPVTPerform; ++Item) {
            inputProcessor->getObjectItem(DataIPShortCuts::cCurrentModuleObject,
                                          Item,
                                          DataIPShortCuts::cAlphaArgs,
                                          NumAlphas,
                                          DataIPShortCuts::rNumericArgs,
                                          NumNumbers,
                                          IOStatus,
                                          _,
                                          DataIPShortCuts::lAlphaFieldBlanks,
                                          DataIPShortCuts::cAlphaFieldNames,
                                          DataIPShortCuts::cNumericFieldNames);
            if (UtilityRoutines::IsNameEmpty(DataIPShortCuts::cAlphaArgs(1), DataIPShortCuts::cCurrentModuleObject, ErrorsFound)) continue;
            tmpBIPVTperf(Item).Name = DataIPShortCuts::cAlphaArgs(1);
            tmpBIPVTperf(Item).OSCMName = DataIPShortCuts::cAlphaArgs(2);
            tmpBIPVTperf(Item).PVEffGapWidth = DataIPShortCuts::rNumericArgs(1);
            tmpBIPVTperf(Item).EffCollHeight = DataIPShortCuts::rNumericArgs(2);
            tmpBIPVTperf(Item).EffCollWidth = DataIPShortCuts::rNumericArgs(3);
            tmpBIPVTperf(Item).PVTranAbsProduct = DataIPShortCuts::rNumericArgs(4);
            tmpBIPVTperf(Item).BackMatTranAbsProduct = DataIPShortCuts::rNumericArgs(5);
            tmpBIPVTperf(Item).PVAreaFract = DataIPShortCuts::rNumericArgs(6);
            tmpBIPVTperf(Item).PVRTop = DataIPShortCuts::rNumericArgs(7);
            tmpBIPVTperf(Item).PVRBot = DataIPShortCuts::rNumericArgs(8);
            tmpBIPVTperf(Item).PVGEmiss = DataIPShortCuts::rNumericArgs(9);
            tmpBIPVTperf(Item).BackMatEmiss = DataIPShortCuts::rNumericArgs(10);
            if (DataIPShortCuts::lAlphaFieldBlanks(3)) {
                tmpBIPVTperf(Item).SchedPtr = ScheduleAlwaysOn;
            } else {
                tmpBIPVTperf(Item).SchedPtr = GetScheduleIndex(DataIPShortCuts::cAlphaArgs(3));
                if (tmpBIPVTperf(Item).SchedPtr == 0) {
                    ShowSevereError(DataIPShortCuts::cAlphaFieldNames(3) + "not found=" + DataIPShortCuts::cAlphaArgs(3) + " in " +
                                    DataIPShortCuts::cCurrentModuleObject + " =" + tmpBIPVTperf(Item).Name);
                    ErrorsFound = true;
                    continue;
                }
            }
        }
    }

>>>>>>> 138c1169
    void GetMainPVTInput(int NumPVT,
                         Array1D<PVTCollectorStruct> &PVT,
                         Array1D<SimplePVTModelStruct> tmpSimplePVTperf,
                         Array1D<BIPVTModelStruct> tmpBIPVTperf)
    {
        // SUBROUTINE INFORMATION:
        //       AUTHOR         B. Griffith
        //       DATE WRITTEN   June 2008
        //       MODIFIED       K. Haddad, March 2020, add linkage to BIPVT objects
        //       RE-ENGINEERED  na

        // PURPOSE OF THIS SUBROUTINE:
        // Get input for main PVT objects

        int Item;                // Item to be "gotten"
        int NumAlphas;           // Number of Alphas for each GetObjectItem call
        int NumNumbers;          // Number of Numbers for each GetObjectItem call
        int IOStatus;            // Used in GetObjectItem
        bool ErrorsFound(false); // Set to true if errors in input, fatal at end of routine

        PVT.allocate(NumPVT);
        for (Item = 1; Item <= NumPVT; ++Item) {
            inputProcessor->getObjectItem(DataIPShortCuts::cCurrentModuleObject,
                                          Item,
                                          DataIPShortCuts::cAlphaArgs,
                                          NumAlphas,
                                          DataIPShortCuts::rNumericArgs,
                                          NumNumbers,
                                          IOStatus,
                                          _,
                                          DataIPShortCuts::lAlphaFieldBlanks,
                                          DataIPShortCuts::cAlphaFieldNames,
                                          DataIPShortCuts::cNumericFieldNames);
            if (UtilityRoutines::IsNameEmpty(DataIPShortCuts::cAlphaArgs(1), DataIPShortCuts::cCurrentModuleObject, ErrorsFound)) continue;

            PVT(Item).Name = DataIPShortCuts::cAlphaArgs(1);
            PVT(Item).TypeNum = DataPlant::TypeOf_PVTSolarCollectorFlatPlate;

            PVT(Item).SurfNum = UtilityRoutines::FindItemInList(DataIPShortCuts::cAlphaArgs(2), DataSurfaces::Surface);
            // check surface
            if (PVT(Item).SurfNum == 0) {
                if (DataIPShortCuts::lAlphaFieldBlanks(2)) {
                    ShowSevereError("Invalid " + DataIPShortCuts::cAlphaFieldNames(2) + " = " + DataIPShortCuts::cAlphaArgs(2));
                    ShowContinueError("Entered in " + DataIPShortCuts::cCurrentModuleObject + " = " + DataIPShortCuts::cAlphaArgs(1));
                    ShowContinueError("Surface name cannot be blank.");
                } else {
                    ShowSevereError("Invalid " + DataIPShortCuts::cAlphaFieldNames(2) + " = " + DataIPShortCuts::cAlphaArgs(2));
                    ShowContinueError("Entered in " + DataIPShortCuts::cCurrentModuleObject + " = " + DataIPShortCuts::cAlphaArgs(1));
                    ShowContinueError("Surface was not found.");
                }
                ErrorsFound = true;
            } else {

                if (!DataSurfaces::Surface(PVT(Item).SurfNum).ExtSolar) {
                    ShowSevereError("Invalid " + DataIPShortCuts::cAlphaFieldNames(2) + " = " + DataIPShortCuts::cAlphaArgs(2));
                    ShowContinueError("Entered in " + DataIPShortCuts::cCurrentModuleObject + " = " + DataIPShortCuts::cAlphaArgs(1));
                    ShowContinueError("Surface must be exposed to solar.");
                    ErrorsFound = true;
                }
                // check surface orientation, warn if upside down
                if ((DataSurfaces::Surface(PVT(Item).SurfNum).Tilt < -95.0) || (DataSurfaces::Surface(PVT(Item).SurfNum).Tilt > 95.0)) {
                    ShowWarningError("Suspected input problem with " + DataIPShortCuts::cAlphaFieldNames(2) + " = " + DataIPShortCuts::cAlphaArgs(2));
                    ShowContinueError("Entered in " + DataIPShortCuts::cCurrentModuleObject + " = " + DataIPShortCuts::cAlphaArgs(1));
                    ShowContinueError("Surface used for solar collector faces down");
                    ShowContinueError("Surface tilt angle (degrees from ground outward normal) = " +
                                      General::RoundSigDigits(DataSurfaces::Surface(PVT(Item).SurfNum).Tilt, 2));
                }

            } // check surface

            if (DataIPShortCuts::lAlphaFieldBlanks(3)) {
                ShowSevereError("Invalid " + DataIPShortCuts::cAlphaFieldNames(3) + " = " + DataIPShortCuts::cAlphaArgs(3));
                ShowContinueError("Entered in " + DataIPShortCuts::cCurrentModuleObject + " = " + DataIPShortCuts::cAlphaArgs(1));
                ShowContinueError(DataIPShortCuts::cAlphaFieldNames(3) + ", name cannot be blank.");
                ErrorsFound = true;
            } else {
                PVT(Item).PVTModelName = DataIPShortCuts::cAlphaArgs(3);
                int ThisParamObj = UtilityRoutines::FindItemInList(PVT(Item).PVTModelName, tmpSimplePVTperf);
                if (ThisParamObj > 0) {
                    PVT(Item).Simple = tmpSimplePVTperf(ThisParamObj); // entire structure assigned
                    // do one-time setups on input data
                    PVT(Item).AreaCol = DataSurfaces::Surface(PVT(Item).SurfNum).Area * PVT(Item).Simple.ThermalActiveFract;
                    PVT(Item).PVTModelType = SimplePVTmodel;
                } else {
                    ThisParamObj = UtilityRoutines::FindItemInList(PVT(Item).PVTModelName, tmpBIPVTperf);
                    if (ThisParamObj > 0) {
                        PVT(Item).BIPVT = tmpBIPVTperf(ThisParamObj); // entire structure assigned
                        // do one-time setups on input data
<<<<<<< HEAD
                        PVT(Item).AreaCol = PVT(Item).BIPVT.EffCollWidth * PVT(Item).BIPVT.EffCollHeight;
=======
                        PVT(Item).AreaCol = DataSurfaces::Surface(PVT(Item).SurfNum).Area * PVT(Item).BIPVT.PVAreaFract;
>>>>>>> 138c1169
                        PVT(Item).PVTModelType = BIPVTmodel;
                    } else {
                        ShowSevereError("Invalid " + DataIPShortCuts::cAlphaFieldNames(3) + " = " + DataIPShortCuts::cAlphaArgs(3));
                        ShowContinueError("Entered in " + DataIPShortCuts::cCurrentModuleObject + " = " + DataIPShortCuts::cAlphaArgs(1));
                        ShowContinueError(DataIPShortCuts::cAlphaFieldNames(3) + ", was not found.");
                        ErrorsFound = true;
                    }
                }
            }
            if (allocated(DataPhotovoltaics::PVarray)) { // then PV input gotten... but don't expect this to be true.
                PVT(Item).PVnum = UtilityRoutines::FindItemInList(DataIPShortCuts::cAlphaArgs(4), DataPhotovoltaics::PVarray);
                // check PV
                if (PVT(Item).PVnum == 0) {
                    ShowSevereError("Invalid " + DataIPShortCuts::cAlphaFieldNames(4) + " = " + DataIPShortCuts::cAlphaArgs(4));
                    ShowContinueError("Entered in " + DataIPShortCuts::cCurrentModuleObject + " = " + DataIPShortCuts::cAlphaArgs(1));
                    ErrorsFound = true;
                } else {
                    PVT(Item).PVname = DataIPShortCuts::cAlphaArgs(4);
                    PVT(Item).PVfound = true;
                }
            } else { // no PV or not yet gotten.
                PVT(Item).PVname = DataIPShortCuts::cAlphaArgs(4);
                PVT(Item).PVfound = false;
            }

            if (UtilityRoutines::SameString(DataIPShortCuts::cAlphaArgs(5), "Water")) {
                PVT(Item).WorkingFluidType = WorkingFluidEnum::LIQUID;
            } else if (UtilityRoutines::SameString(DataIPShortCuts::cAlphaArgs(5), "Air")) {
                PVT(Item).WorkingFluidType = WorkingFluidEnum::AIR;
            } else {
                if (DataIPShortCuts::lAlphaFieldBlanks(5)) {
                    ShowSevereError("Invalid " + DataIPShortCuts::cAlphaFieldNames(5) + " = " + DataIPShortCuts::cAlphaArgs(5));
                    ShowContinueError("Entered in " + DataIPShortCuts::cCurrentModuleObject + " = " + DataIPShortCuts::cAlphaArgs(1));
                    ShowContinueError(DataIPShortCuts::cAlphaFieldNames(5) + " field cannot be blank.");
                } else {
                    ShowSevereError("Invalid " + DataIPShortCuts::cAlphaFieldNames(5) + " = " + DataIPShortCuts::cAlphaArgs(5));
                    ShowContinueError("Entered in " + DataIPShortCuts::cCurrentModuleObject + " = " + DataIPShortCuts::cAlphaArgs(1));
                }
                ErrorsFound = true;
            }

            if (PVT(Item).WorkingFluidType == WorkingFluidEnum::LIQUID) {
                PVT(Item).PlantInletNodeNum = NodeInputManager::GetOnlySingleNode(DataIPShortCuts::cAlphaArgs(6),
                                                                                  ErrorsFound,
                                                                                  DataIPShortCuts::cCurrentModuleObject,
                                                                                  DataIPShortCuts::cAlphaArgs(1),
                                                                                  DataLoopNode::NodeType_Water,
                                                                                  DataLoopNode::NodeConnectionType_Inlet,
                                                                                  1,
                                                                                  DataLoopNode::ObjectIsNotParent);
                PVT(Item).PlantOutletNodeNum = NodeInputManager::GetOnlySingleNode(DataIPShortCuts::cAlphaArgs(7),
                                                                                   ErrorsFound,
                                                                                   DataIPShortCuts::cCurrentModuleObject,
                                                                                   DataIPShortCuts::cAlphaArgs(1),
                                                                                   DataLoopNode::NodeType_Water,
                                                                                   DataLoopNode::NodeConnectionType_Outlet,
                                                                                   1,
                                                                                   DataLoopNode::ObjectIsNotParent);

                BranchNodeConnections::TestCompSet(DataIPShortCuts::cCurrentModuleObject,
                                                   DataIPShortCuts::cAlphaArgs(1),
                                                   DataIPShortCuts::cAlphaArgs(6),
                                                   DataIPShortCuts::cAlphaArgs(7),
                                                   "Water Nodes");

                PVT(Item).WLoopSideNum = DataPlant::DemandSupply_No;
            }

            if (PVT(Item).WorkingFluidType == WorkingFluidEnum::AIR) {
                PVT(Item).HVACInletNodeNum = NodeInputManager::GetOnlySingleNode(DataIPShortCuts::cAlphaArgs(8),
                                                                                 ErrorsFound,
                                                                                 DataIPShortCuts::cCurrentModuleObject,
                                                                                 DataIPShortCuts::cAlphaArgs(1),
                                                                                 DataLoopNode::NodeType_Air,
                                                                                 DataLoopNode::NodeConnectionType_Inlet,
                                                                                 1,
                                                                                 DataLoopNode::ObjectIsNotParent);
                PVT(Item).HVACOutletNodeNum = NodeInputManager::GetOnlySingleNode(DataIPShortCuts::cAlphaArgs(9),
                                                                                  ErrorsFound,
                                                                                  DataIPShortCuts::cCurrentModuleObject,
                                                                                  DataIPShortCuts::cAlphaArgs(1),
                                                                                  DataLoopNode::NodeType_Air,
                                                                                  DataLoopNode::NodeConnectionType_Outlet,
                                                                                  1,
                                                                                  DataLoopNode::ObjectIsNotParent);

                BranchNodeConnections::TestCompSet(DataIPShortCuts::cCurrentModuleObject,
                                                   DataIPShortCuts::cAlphaArgs(1),
                                                   DataIPShortCuts::cAlphaArgs(8),
                                                   DataIPShortCuts::cAlphaArgs(9),
                                                   "Air Nodes");
            }

            PVT(Item).DesignVolFlowRate = DataIPShortCuts::rNumericArgs(1);
            PVT(Item).SizingInit = true;
            if (PVT(Item).DesignVolFlowRate == DataSizing::AutoSize) {
                PVT(Item).DesignVolFlowRateWasAutoSized = true;
            }
            if (PVT(Item).DesignVolFlowRate != DataSizing::AutoSize) {

                if (PVT(Item).WorkingFluidType == WorkingFluidEnum::LIQUID) {
                    PlantUtilities::RegisterPlantCompDesignFlow(PVT(Item).PlantInletNodeNum, PVT(Item).DesignVolFlowRate);
                } else if (PVT(Item).WorkingFluidType == WorkingFluidEnum::AIR) {
                    PVT(Item).MaxMassFlowRate = PVT(Item).DesignVolFlowRate * DataEnvironment::StdRhoAir;
                }
                PVT(Item).SizingInit = false;
            }
        }

        if (ErrorsFound) {
            ShowFatalError("Errors found in processing input for photovoltaic thermal collectors");
        }
    }

    void PVTCollectorStruct::setupReportVars()
    {
        SetupOutputVariable("Generator Produced Thermal Rate", OutputProcessor::Unit::W, this->Report.ThermPower, "System", "Average", this->Name);

        if (this->WorkingFluidType == WorkingFluidEnum::LIQUID) {
            SetupOutputVariable("Generator Produced Thermal Energy",
                                OutputProcessor::Unit::J,
                                this->Report.ThermEnergy,
                                "System",
                                "Sum",
                                this->Name,
                                _,
                                "SolarWater",
                                "HeatProduced",
                                _,
                                "Plant");

        } else if (this->WorkingFluidType == WorkingFluidEnum::AIR) {
            SetupOutputVariable("Generator Produced Thermal Energy",
                                OutputProcessor::Unit::J,
                                this->Report.ThermEnergy,
                                "System",
                                "Sum",
                                this->Name,
                                _,
                                "SolarAir",
                                "HeatProduced",
                                _,
                                "System");

            SetupOutputVariable(
                "Generator PVT Fluid Bypass Status", OutputProcessor::Unit::None, this->Report.BypassStatus, "System", "Average", this->Name);
        }

        SetupOutputVariable(
            "Generator PVT Fluid Inlet Temperature", OutputProcessor::Unit::C, this->Report.TinletWorkFluid, "System", "Average", this->Name);

        SetupOutputVariable(
            "Generator PVT Fluid Outlet Temperature", OutputProcessor::Unit::C, this->Report.ToutletWorkFluid, "System", "Average", this->Name);

        SetupOutputVariable(
            "Generator PVT Fluid Mass Flow Rate", OutputProcessor::Unit::kg_s, this->Report.MdotWorkFluid, "System", "Average", this->Name);
    }

    void PVTCollectorStruct::initialize(bool const FirstHVACIteration)
    {

        // SUBROUTINE INFORMATION:
        //       AUTHOR         B. Griffith
        //       DATE WRITTEN   June 2008
        //       MODIFIED       B. Griffith, May 2009, EMS setpoint check
        //                      K. Haddad, March 2020, add support for BIPVT objects
        //       RE-ENGINEERED  na

        // PURPOSE OF THIS SUBROUTINE:
        // init for PVT

        static std::string const RoutineName("InitPVTcollectors");

        // Do the one time initializations
        if (this->MyOneTimeFlag) {
            this->setupReportVars();
            this->MyOneTimeFlag = false;
        }

        if (this->SetLoopIndexFlag) {
            if (allocated(DataPlant::PlantLoop) && (this->PlantInletNodeNum > 0)) {
                bool errFlag = false;
                PlantUtilities::ScanPlantLoopsForObject(
                    this->Name, this->TypeNum, this->WLoopNum, this->WLoopSideNum, this->WLoopBranchNum, this->WLoopCompNum, errFlag, _, _, _, _, _);
                if (errFlag) {
                    ShowFatalError("InitPVTcollectors: Program terminated for previous conditions.");
                }
                this->SetLoopIndexFlag = false;
            }
        }

        // finish set up of PV, because PV get-input follows PVT's get input.
        if (!this->PVfound) {
            if (allocated(DataPhotovoltaics::PVarray)) {
                this->PVnum = UtilityRoutines::FindItemInList(this->PVname, DataPhotovoltaics::PVarray);
                if (this->PVnum == 0) {
                    ShowSevereError("Invalid name for photovoltaic generator = " + this->PVname);
                    ShowContinueError("Entered in flat plate photovoltaic-thermal collector = " + this->Name);
                } else {
                    this->PVfound = true;
                }
            } else {
                if ((!DataGlobals::BeginEnvrnFlag) && (!FirstHVACIteration)) {
                    ShowSevereError("Photovoltaic generators are missing for Photovoltaic Thermal modeling");
                    ShowContinueError("Needed for flat plate photovoltaic-thermal collector = " + this->Name);
                }
            }
        }

        if (!DataGlobals::SysSizingCalc && this->MySetPointCheckFlag && DataHVACGlobals::DoSetPointTest) {
            for (int PVTindex = 1; PVTindex <= NumPVT; ++PVTindex) {
                if (PVT(PVTindex).WorkingFluidType == WorkingFluidEnum::AIR) {
                    if (DataLoopNode::Node(PVT(PVTindex).HVACOutletNodeNum).TempSetPoint == DataLoopNode::SensedNodeFlagValue) {
                        if (!DataGlobals::AnyEnergyManagementSystemInModel) {
                            ShowSevereError("Missing temperature setpoint for PVT outlet node  ");
                            ShowContinueError("Add a setpoint manager to outlet node of PVT named " + PVT(PVTindex).Name);
                            DataHVACGlobals::SetPointErrorFlag = true;
                        } else {
                            // need call to EMS to check node
                            EMSManager::CheckIfNodeSetPointManagedByEMS(
                                PVT(PVTindex).HVACOutletNodeNum, EMSManager::iTemperatureSetPoint, DataHVACGlobals::SetPointErrorFlag);
                            if (DataHVACGlobals::SetPointErrorFlag) {
                                ShowSevereError("Missing temperature setpoint for PVT outlet node  ");
                                ShowContinueError("Add a setpoint manager to outlet node of PVT named " + PVT(PVTindex).Name);
                                ShowContinueError("  or use an EMS actuator to establish a setpoint at the outlet node of PVT");
                            }
                        }
                    }
                }
            }
            this->MySetPointCheckFlag = false;
        }

        if (!DataGlobals::SysSizingCalc && this->SizingInit && (this->WorkingFluidType == WorkingFluidEnum::AIR)) {
            this->size();
        }

        int InletNode = 0;
        int OutletNode = 0;

        {
            auto const SELECT_CASE_var(this->WorkingFluidType);
            if (SELECT_CASE_var == WorkingFluidEnum::LIQUID) {
                InletNode = this->PlantInletNodeNum;
                OutletNode = this->PlantOutletNodeNum;
            } else if (SELECT_CASE_var == WorkingFluidEnum::AIR) {
                InletNode = this->HVACInletNodeNum;
                OutletNode = this->HVACOutletNodeNum;
            } else {
                assert(false);
            }
        }

        if (DataGlobals::BeginEnvrnFlag && this->EnvrnInit) {

            this->MassFlowRate = 0.0;
            this->BypassDamperOff = true;
            this->CoolingUseful = false;
            this->HeatingUseful = false;
            this->Simple.LastCollectorTemp = 0.0;
            this->Simple.CollectorTemp = 0.0;
            this->BIPVT.LastCollectorTemp = 0.0;
            this->BIPVT.CollectorTemp = 0.0;
            this->Report.ThermEfficiency = 0.0;
            this->Report.ThermPower = 0.0;
            this->Report.ThermHeatGain = 0.0;
            this->Report.ThermHeatLoss = 0.0;
            this->Report.ThermEnergy = 0.0;
            this->Report.MdotWorkFluid = 0.0;
            this->Report.TinletWorkFluid = 0.0;
            this->Report.ToutletWorkFluid = 0.0;
            this->Report.BypassStatus = 0.0;

            {
                auto const SELECT_CASE_var(this->WorkingFluidType);

                if (SELECT_CASE_var == WorkingFluidEnum::LIQUID) {

                    Real64 rho = FluidProperties::GetDensityGlycol(DataPlant::PlantLoop(this->WLoopNum).FluidName,
                                                                   DataGlobals::HWInitConvTemp,
                                                                   DataPlant::PlantLoop(this->WLoopNum).FluidIndex,
                                                                   RoutineName);

                    this->MaxMassFlowRate = this->DesignVolFlowRate * rho;

                    PlantUtilities::InitComponentNodes(0.0,
                                                       this->MaxMassFlowRate,
                                                       InletNode,
                                                       OutletNode,
                                                       this->WLoopNum,
                                                       this->WLoopSideNum,
                                                       this->WLoopBranchNum,
                                                       this->WLoopCompNum);

                    this->Simple.LastCollectorTemp = 23.0;

                } else if (SELECT_CASE_var == WorkingFluidEnum::AIR) {
                    this->Simple.LastCollectorTemp = 23.0;
                    this->BIPVT.LastCollectorTemp = 23.0;
                }
            }

            this->EnvrnInit = false;
        }
        if (!DataGlobals::BeginEnvrnFlag) this->EnvrnInit = true;

        {
            auto const SELECT_CASE_var(this->WorkingFluidType);

            if (SELECT_CASE_var == WorkingFluidEnum::LIQUID) {
                // heating only right now, so control flow requests based on incident solar;
                if (DataHeatBalance::QRadSWOutIncident(this->SurfNum) > DataPhotovoltaics::MinIrradiance) {
                    this->MassFlowRate = this->MaxMassFlowRate;
                } else {
                    this->MassFlowRate = 0.0;
                }

                PlantUtilities::SetComponentFlowRate(
                    this->MassFlowRate, InletNode, OutletNode, this->WLoopNum, this->WLoopSideNum, this->WLoopBranchNum, this->WLoopCompNum);
            } else if (SELECT_CASE_var == WorkingFluidEnum::AIR) {
                this->MassFlowRate = DataLoopNode::Node(InletNode).MassFlowRate;
            }
        }
    }

    void PVTCollectorStruct::size()
    {

        // SUBROUTINE INFORMATION:
        //       AUTHOR         Brent Griffith
        //       DATE WRITTEN   August 2008
        //       MODIFIED       November 2013 Daeho Kang, add component sizing table entries
        //       RE-ENGINEERED  na

        // PURPOSE OF THIS SUBROUTINE:
        // This subroutine is for sizing PVT flow rates that
        // have not been specified in the input.

        // METHODOLOGY EMPLOYED:
        // Obtains hot water flow rate from the plant sizing array.

        bool SizingDesRunThisAirSys; // true if a particular air system had a Sizing:System object and system sizing done

        // Indicator to hardsize and no sizing run
        bool HardSizeNoDesRun = !(DataSizing::SysSizingRunDone || DataSizing::ZoneSizingRunDone);

        if (DataSizing::CurSysNum > 0) {
            CheckThisAirSystemForSizing(DataSizing::CurSysNum, SizingDesRunThisAirSys);
        } else {
            SizingDesRunThisAirSys = false;
        }

        Real64 DesignVolFlowRateDes = 0.0; // Autosize design volume flow for reporting
        int PltSizNum = 0;                 // Plant Sizing index corresponding to CurLoopNum
        bool ErrorsFound = false;

        if (this->WorkingFluidType == WorkingFluidEnum::LIQUID) {

            if (!allocated(DataSizing::PlantSizData)) return;
            if (!allocated(DataPlant::PlantLoop)) return;

            if (this->WLoopNum > 0) {
                PltSizNum = DataPlant::PlantLoop(this->WLoopNum).PlantSizNum;
            }
            if (this->WLoopSideNum == DataPlant::SupplySide) {
                if (PltSizNum > 0) {
                    if (DataSizing::PlantSizData(PltSizNum).DesVolFlowRate >= DataHVACGlobals::SmallWaterVolFlow) {
                        DesignVolFlowRateDes = DataSizing::PlantSizData(PltSizNum).DesVolFlowRate;
                    } else {
                        DesignVolFlowRateDes = 0.0;
                    }
                } else {
                    if (this->DesignVolFlowRateWasAutoSized) {
                        if (DataPlant::PlantFirstSizesOkayToFinalize) {
                            ShowSevereError("Autosizing of PVT solar collector design flow rate requires a Sizing:Plant object");
                            ShowContinueError("Occurs in PVT object=" + this->Name);
                            ErrorsFound = true;
                        }
                    } else { // Hardsized
                        if (DataPlant::PlantFinalSizesOkayToReport && this->DesignVolFlowRate > 0.0) {
                            ReportSizingManager::ReportSizingOutput("SolarCollector:FlatPlate:PhotovoltaicThermal",
                                                                    this->Name,
                                                                    "User-Specified Design Flow Rate [m3/s]",
                                                                    this->DesignVolFlowRate);
                        }
                    }
                }
            } else if (this->WLoopSideNum == DataPlant::DemandSide) {
                DesignVolFlowRateDes = this->AreaCol * SimplePVTWaterSizeFactor;
            }
            if (this->DesignVolFlowRateWasAutoSized) {
                this->DesignVolFlowRate = DesignVolFlowRateDes;
                if (DataPlant::PlantFinalSizesOkayToReport) {
                    ReportSizingManager::ReportSizingOutput(
                        "SolarCollector:FlatPlate:PhotovoltaicThermal", this->Name, "Design Size Design Flow Rate [m3/s]", DesignVolFlowRateDes);
                }
                if (DataPlant::PlantFirstSizesOkayToReport) {
                    ReportSizingManager::ReportSizingOutput("SolarCollector:FlatPlate:PhotovoltaicThermal",
                                                            this->Name,
                                                            "Initial Design Size Design Flow Rate [m3/s]",
                                                            DesignVolFlowRateDes);
                }
                PlantUtilities::RegisterPlantCompDesignFlow(this->PlantInletNodeNum, this->DesignVolFlowRate);

            } else { // Hardsized with sizing data
                if (this->DesignVolFlowRate > 0.0 && DesignVolFlowRateDes > 0.0 && DataPlant::PlantFinalSizesOkayToReport) {
                    Real64 DesignVolFlowRateUser = this->DesignVolFlowRate;
                    ReportSizingManager::ReportSizingOutput("SolarCollector:FlatPlate:PhotovoltaicThermal",
                                                            this->Name,
                                                            "Design Size Design Flow Rate [m3/s]",
                                                            DesignVolFlowRateDes,
                                                            "User-Specified Design Flow Rate [m3/s]",
                                                            DesignVolFlowRateUser);
                    if (DataGlobals::DisplayExtraWarnings) {
                        if ((std::abs(DesignVolFlowRateDes - DesignVolFlowRateUser) / DesignVolFlowRateUser) >
                            DataSizing::AutoVsHardSizingThreshold) {
                            ShowMessage("SizeSolarCollector: Potential issue with equipment sizing for " + this->Name);
                            ShowContinueError("User-Specified Design Flow Rate of " + General::RoundSigDigits(DesignVolFlowRateUser, 5) + " [W]");
                            ShowContinueError("differs from Design Size Design Flow Rate of " + General::RoundSigDigits(DesignVolFlowRateDes, 5) +
                                              " [W]");
                            ShowContinueError("This may, or may not, indicate mismatched component sizes.");
                            ShowContinueError("Verify that the value entered is intended and is consistent with other components.");
                        }
                    }
                }
            }
        } // plant component

        if (this->WorkingFluidType == WorkingFluidEnum::AIR) {

            if (DataSizing::CurSysNum > 0) {
                if (!this->DesignVolFlowRateWasAutoSized && !SizingDesRunThisAirSys) { // Simulation continue
                    HardSizeNoDesRun = true;
                    if (this->DesignVolFlowRate > 0.0) {
                        ReportSizingManager::ReportSizingOutput("SolarCollector:FlatPlate:PhotovoltaicThermal",
                                                                this->Name,
                                                                "User-Specified Design Flow Rate [m3/s]",
                                                                this->DesignVolFlowRate);
                    }
                } else {
                    CheckSysSizing("SolarCollector:FlatPlate:PhotovoltaicThermal", this->Name);
                    if (DataSizing::CurOASysNum > 0) {
                        DesignVolFlowRateDes = DataSizing::FinalSysSizing(DataSizing::CurSysNum).DesOutAirVolFlow;
                    } else {
                        {
                            auto const SELECT_CASE_var(DataSizing::CurDuctType);
                            if (SELECT_CASE_var == DataHVACGlobals::Main) {
                                DesignVolFlowRateDes = DataSizing::FinalSysSizing(DataSizing::CurSysNum).SysAirMinFlowRat *
                                                       DataSizing::FinalSysSizing(DataSizing::CurSysNum).DesMainVolFlow;
                            } else if (SELECT_CASE_var == DataHVACGlobals::Cooling) {
                                DesignVolFlowRateDes = DataSizing::FinalSysSizing(DataSizing::CurSysNum).SysAirMinFlowRat *
                                                       DataSizing::FinalSysSizing(DataSizing::CurSysNum).DesCoolVolFlow;
                            } else if (SELECT_CASE_var == DataHVACGlobals::Heating) {
                                DesignVolFlowRateDes = DataSizing::FinalSysSizing(DataSizing::CurSysNum).DesHeatVolFlow;
                            } else {
                                DesignVolFlowRateDes = DataSizing::FinalSysSizing(DataSizing::CurSysNum).DesMainVolFlow;
                            }
                        }
                    }
                    Real64 DesMassFlow = DataEnvironment::StdRhoAir * DesignVolFlowRateDes;
                    this->MaxMassFlowRate = DesMassFlow;
                }
                if (!HardSizeNoDesRun) {
                    if (this->DesignVolFlowRateWasAutoSized) {
                        this->DesignVolFlowRate = DesignVolFlowRateDes;
                        ReportSizingManager::ReportSizingOutput(
                            "SolarCollector:FlatPlate:PhotovoltaicThermal", this->Name, "Design Size Design Flow Rate [m3/s]", DesignVolFlowRateDes);
                        this->SizingInit = false;
                    } else {
                        if (this->DesignVolFlowRate > 0.0 && DesignVolFlowRateDes > 0.0) {
                            Real64 DesignVolFlowRateUser = this->DesignVolFlowRate;
                            ReportSizingManager::ReportSizingOutput("SolarCollector:FlatPlate:PhotovoltaicThermal",
                                                                    this->Name,
                                                                    "Design Size Design Flow Rate [m3/s]",
                                                                    DesignVolFlowRateDes,
                                                                    "User-Specified Design Flow Rate [m3/s]",
                                                                    DesignVolFlowRateUser);
                            if (DataGlobals::DisplayExtraWarnings) {
                                if ((std::abs(DesignVolFlowRateDes - DesignVolFlowRateUser) / DesignVolFlowRateUser) >
                                    DataSizing::AutoVsHardSizingThreshold) {
                                    ShowMessage("SizeSolarCollector: Potential issue with equipment sizing for " + this->Name);
                                    ShowContinueError("User-Specified Design Flow Rate of " + General::RoundSigDigits(DesignVolFlowRateUser, 5) +
                                                      " [W]");
                                    ShowContinueError("differs from Design Size Design Flow Rate of " +
                                                      General::RoundSigDigits(DesignVolFlowRateDes, 5) + " [W]");
                                    ShowContinueError("This may, or may not, indicate mismatched component sizes.");
                                    ShowContinueError("Verify that the value entered is intended and is consistent with other components.");
                                }
                            }
                        }
                    }
                }
            } else if (DataSizing::CurZoneEqNum > 0) {
                // PVT is not currently for zone equipment, should not come here.
            }
        }

        if (ErrorsFound) {
            ShowFatalError("Preceding sizing errors cause program termination");
        }
    }

    void PVTCollectorStruct::control()
    {

        // SUBROUTINE INFORMATION:
        //       AUTHOR         Brent Griffith
        //       DATE WRITTEN   August 2008
        //       MODIFIED       K. Haddad, March 2020, add support for BIPVT objects
        //       RE-ENGINEERED  na

        // PURPOSE OF THIS SUBROUTINE:
        // make control decisions for PVT collector

        // METHODOLOGY EMPLOYED:
        // decide if PVT should be in cooling or heat mode and if it should be bypassed or not

        if (this->WorkingFluidType == WorkingFluidEnum::AIR) {

            if ((this->PVTModelType == SimplePVTmodel) || (this->PVTModelType == BIPVTmodel)) {
                if (DataHeatBalance::QRadSWOutIncident(this->SurfNum) > DataPhotovoltaics::MinIrradiance) {
                    // is heating wanted?
                    //  Outlet node is required to have a setpoint.
                    if (DataLoopNode::Node(this->HVACOutletNodeNum).TempSetPoint > DataLoopNode::Node(this->HVACInletNodeNum).Temp) {
                        this->HeatingUseful = true;
                        this->CoolingUseful = false;
                        this->BypassDamperOff = true;
                    } else {
                        this->HeatingUseful = false;
                        this->CoolingUseful = true;
                        this->BypassDamperOff = false;
                    }
                } else {
                    // is cooling wanted?
                    if (DataLoopNode::Node(this->HVACOutletNodeNum).TempSetPoint < DataLoopNode::Node(this->HVACInletNodeNum).Temp) {
                        this->CoolingUseful = true;
                        this->HeatingUseful = false;
                        this->BypassDamperOff = true;
                    } else {
                        this->CoolingUseful = false;
                        this->HeatingUseful = true;
                        this->BypassDamperOff = false;
                    }
                }
            }

        } else if (this->WorkingFluidType == WorkingFluidEnum::LIQUID) {
            if (this->PVTModelType == SimplePVTmodel) {
                if (DataHeatBalance::QRadSWOutIncident(this->SurfNum) > DataPhotovoltaics::MinIrradiance) {
                    // is heating wanted?
                    this->HeatingUseful = true;
                    this->BypassDamperOff = true;
                } else {
                    // is cooling wanted?
                    this->CoolingUseful = false;
                    this->BypassDamperOff = false;
                }
            }
        }
    }

    void PVTCollectorStruct::calculate()
    {

        // SUBROUTINE INFORMATION:
        //       AUTHOR         Brent Griffith
        //       DATE WRITTEN   August 2008
        //       MODIFIED       K. Haddad, March 2020, add support for BIPVT objects
        //       RE-ENGINEERED  na

        // PURPOSE OF THIS SUBROUTINE:
        // Calculate PVT collector thermal performance

        // METHODOLOGY EMPLOYED:

        static std::string const RoutineName("CalcPVTcollectors");

        if (this->PVTModelType == SimplePVTmodel) {
            SimplePVTcalculate();
        } else if (this->PVTModelType == BIPVTmodel) {
            BIPVTcalculate();
        }
    }

    void PVTCollectorStruct::SimplePVTcalculate()
    {

        // SUBROUTINE INFORMATION:
        //       AUTHOR         Brent Griffith
        //       DATE WRITTEN   August 2008
<<<<<<< HEAD
        //       MODIFIED       K. Haddad, March 2020, subroutine crated from original code in subroutine
=======
        //       MODIFIED       K. Haddad, March 2020, subroutine crated from original code in subroutine 
>>>>>>> 138c1169
        //                      "PVTCollectorStruct::calculate()"
        //       RE-ENGINEERED  na

        // PURPOSE OF THIS SUBROUTINE:
        // Calculate PVT Simple collector thermal

        // METHODOLOGY EMPLOYED:
        // Current model is "simple" fixed efficiency and simple night sky balance for cooling

        static std::string const RoutineName("CalcSimplePVTcollectors");

        int InletNode(0);

        {
            auto const SELECT_CASE_var(this->WorkingFluidType);
            if (SELECT_CASE_var == WorkingFluidEnum::LIQUID) {
                InletNode = this->PlantInletNodeNum;
            } else if (SELECT_CASE_var == WorkingFluidEnum::AIR) {
                InletNode = this->HVACInletNodeNum;
            }
        }

        Real64 mdot = this->MassFlowRate;
        Real64 Tinlet = DataLoopNode::Node(InletNode).Temp;

        Real64 BypassFraction(0.0);
        Real64 PotentialOutletTemp(0.0);
<<<<<<< HEAD

        if (this->HeatingUseful && this->BypassDamperOff && (mdot > 0.0)) {

            Real64 Eff(0.0);

            {
                auto const SELECT_CASE_var(this->Simple.ThermEfficMode);

                if (SELECT_CASE_var == ThermEfficEnum::FIXED) {
                    Eff = this->Simple.ThermEffic;
                } else if (SELECT_CASE_var == ThermEfficEnum::SCHEDULED) {
                    Eff = ScheduleManager::GetCurrentScheduleValue(this->Simple.ThermEffSchedNum);
                    this->Simple.ThermEffic = Eff;
                }
            }

            Real64 PotentialHeatGain = DataHeatBalance::QRadSWOutIncident(this->SurfNum) * Eff * this->AreaCol;

            if (this->WorkingFluidType == WorkingFluidEnum::AIR) {
                Real64 Winlet = DataLoopNode::Node(InletNode).HumRat;
                Real64 CpInlet = Psychrometrics::PsyCpAirFnW(Winlet);
                if (mdot * CpInlet > 0.0) {
                    PotentialOutletTemp = Tinlet + PotentialHeatGain / (mdot * CpInlet);
                } else {
                    PotentialOutletTemp = Tinlet;
                }
                // now compare heating potential to setpoint and figure bypass fraction
                if (PotentialOutletTemp > DataLoopNode::Node(this->HVACOutletNodeNum).TempSetPoint) { // need to modulate
                    if (Tinlet != PotentialOutletTemp) {
                        BypassFraction =
                            (DataLoopNode::Node(this->HVACOutletNodeNum).TempSetPoint - PotentialOutletTemp) / (Tinlet - PotentialOutletTemp);
=======

        if (this->HeatingUseful && this->BypassDamperOff && (mdot > 0.0)) {

            Real64 Eff(0.0);

            {
                auto const SELECT_CASE_var(this->Simple.ThermEfficMode);

                if (SELECT_CASE_var == ThermEfficEnum::FIXED) {
                    Eff = this->Simple.ThermEffic;
                } else if (SELECT_CASE_var == ThermEfficEnum::SCHEDULED) {
                    Eff = ScheduleManager::GetCurrentScheduleValue(this->Simple.ThermEffSchedNum);
                    this->Simple.ThermEffic = Eff;
                }
            }

            Real64 PotentialHeatGain = DataHeatBalance::QRadSWOutIncident(this->SurfNum) * Eff * this->AreaCol;

            if (this->WorkingFluidType == WorkingFluidEnum::AIR) {
                Real64 Winlet = DataLoopNode::Node(InletNode).HumRat;
                Real64 CpInlet = Psychrometrics::PsyCpAirFnW(Winlet);
                if (mdot * CpInlet > 0.0) {
                    PotentialOutletTemp = Tinlet + PotentialHeatGain / (mdot * CpInlet);
                } else {
                    PotentialOutletTemp = Tinlet;
                }
                // now compare heating potential to setpoint and figure bypass fraction
                if (PotentialOutletTemp > DataLoopNode::Node(this->HVACOutletNodeNum).TempSetPoint) { // need to modulate
                    if (Tinlet != PotentialOutletTemp) {
                        BypassFraction =
                            (DataLoopNode::Node(this->HVACOutletNodeNum).TempSetPoint - PotentialOutletTemp) / (Tinlet - PotentialOutletTemp);
                    } else {
                        BypassFraction = 0.0;
                    }
                    BypassFraction = max(0.0, BypassFraction);
                    PotentialOutletTemp = DataLoopNode::Node(this->HVACOutletNodeNum).TempSetPoint;
                    PotentialHeatGain = mdot * Psychrometrics::PsyCpAirFnW(Winlet) * (PotentialOutletTemp - Tinlet);

                } else {
                    BypassFraction = 0.0;
                }
            } else if (this->WorkingFluidType == WorkingFluidEnum::LIQUID) {
                Real64 CpInlet = Psychrometrics::CPHW(Tinlet);
                if (mdot * CpInlet != 0.0) { // protect divide by zero
                    PotentialOutletTemp = Tinlet + PotentialHeatGain / (mdot * CpInlet);
                } else {
                    PotentialOutletTemp = Tinlet;
                }
                BypassFraction = 0.0;
            }

            this->Report.ThermEfficiency = Eff;
            this->Report.ThermHeatGain = PotentialHeatGain;
            this->Report.ThermPower = this->Report.ThermHeatGain;
            this->Report.ThermEnergy = this->Report.ThermPower * DataHVACGlobals::TimeStepSys * DataGlobals::SecInHour;
            this->Report.ThermHeatLoss = 0.0;
            this->Report.TinletWorkFluid = Tinlet;
            this->Report.MdotWorkFluid = mdot;
            this->Report.ToutletWorkFluid = PotentialOutletTemp;
            this->Report.BypassStatus = BypassFraction;

        } else if (this->CoolingUseful && this->BypassDamperOff && (mdot > 0.0)) {
            // calculate cooling using energy balance

            Real64 HrGround(0.0);
            Real64 HrAir(0.0);
            Real64 HcExt(0.0);
            Real64 HrSky(0.0);

            ConvectionCoefficients::InitExteriorConvectionCoeff(this->SurfNum,
                                                                0.0,
                                                                DataHeatBalance::VerySmooth,
                                                                this->Simple.SurfEmissivity,
                                                                this->Simple.LastCollectorTemp,
                                                                HcExt,
                                                                HrSky,
                                                                HrGround,
                                                                HrAir);

            Real64 WetBulbInlet(0.0);
            Real64 DewPointInlet(0.0);
            Real64 CpInlet(0.0);

            if (this->WorkingFluidType == WorkingFluidEnum::AIR) {
                Real64 Winlet = DataLoopNode::Node(InletNode).HumRat;
                CpInlet = Psychrometrics::PsyCpAirFnW(Winlet);
                WetBulbInlet = Psychrometrics::PsyTwbFnTdbWPb(Tinlet, Winlet, DataEnvironment::OutBaroPress, RoutineName);
                DewPointInlet = Psychrometrics::PsyTdpFnTdbTwbPb(Tinlet, WetBulbInlet, DataEnvironment::OutBaroPress, RoutineName);
            } else if (this->WorkingFluidType == WorkingFluidEnum::LIQUID) {
                CpInlet = Psychrometrics::CPHW(Tinlet);
            }

            Real64 Tcollector =
                (2.0 * mdot * CpInlet * Tinlet + this->AreaCol * (HrGround * DataEnvironment::OutDryBulbTemp + HrSky * DataEnvironment::SkyTemp +
                                                                  HrAir * DataSurfaces::Surface(this->SurfNum).OutDryBulbTemp +
                                                                  HcExt * DataSurfaces::Surface(this->SurfNum).OutDryBulbTemp)) /
                (2.0 * mdot * CpInlet + this->AreaCol * (HrGround + HrSky + HrAir + HcExt));

            PotentialOutletTemp = 2.0 * Tcollector - Tinlet;
            this->Report.ToutletWorkFluid = PotentialOutletTemp;
            // trap for air not being cooled below its wetbulb.
            if (this->WorkingFluidType == WorkingFluidEnum::AIR) {
                if (PotentialOutletTemp < DewPointInlet) {
                    //  water removal would be needed.. not going to allow that for now.  limit cooling to dew point and model bypass
                    if (Tinlet != PotentialOutletTemp) {
                        BypassFraction = (DewPointInlet - PotentialOutletTemp) / (Tinlet - PotentialOutletTemp);
>>>>>>> 138c1169
                    } else {
                        BypassFraction = 0.0;
                    }
                    BypassFraction = max(0.0, BypassFraction);
<<<<<<< HEAD
                    PotentialOutletTemp = DataLoopNode::Node(this->HVACOutletNodeNum).TempSetPoint;
                    PotentialHeatGain = mdot * Psychrometrics::PsyCpAirFnW(Winlet) * (PotentialOutletTemp - Tinlet);

                } else {
                    BypassFraction = 0.0;
                }
            } else if (this->WorkingFluidType == WorkingFluidEnum::LIQUID) {
                Real64 CpInlet = Psychrometrics::CPHW(Tinlet);
                if (mdot * CpInlet != 0.0) { // protect divide by zero
                    PotentialOutletTemp = Tinlet + PotentialHeatGain / (mdot * CpInlet);
                } else {
                    PotentialOutletTemp = Tinlet;
                }
                BypassFraction = 0.0;
            }

            this->Report.ThermEfficiency = Eff;
            this->Report.ThermHeatGain = PotentialHeatGain;
            this->Report.ThermPower = this->Report.ThermHeatGain;
            this->Report.ThermEnergy = this->Report.ThermPower * DataHVACGlobals::TimeStepSys * DataGlobals::SecInHour;
            this->Report.ThermHeatLoss = 0.0;
            this->Report.TinletWorkFluid = Tinlet;
            this->Report.MdotWorkFluid = mdot;
            this->Report.ToutletWorkFluid = PotentialOutletTemp;
            this->Report.BypassStatus = BypassFraction;

        } else if (this->CoolingUseful && this->BypassDamperOff && (mdot > 0.0)) {
            // calculate cooling using energy balance

            Real64 HrGround(0.0);
            Real64 HrAir(0.0);
            Real64 HcExt(0.0);
            Real64 HrSky(0.0);

            ConvectionCoefficients::InitExteriorConvectionCoeff(this->SurfNum,
                                                                0.0,
                                                                DataHeatBalance::VerySmooth,
                                                                this->Simple.SurfEmissivity,
                                                                this->Simple.LastCollectorTemp,
                                                                HcExt,
                                                                HrSky,
                                                                HrGround,
                                                                HrAir);

            Real64 WetBulbInlet(0.0);
            Real64 DewPointInlet(0.0);
            Real64 CpInlet(0.0);

            if (this->WorkingFluidType == WorkingFluidEnum::AIR) {
                Real64 Winlet = DataLoopNode::Node(InletNode).HumRat;
                CpInlet = Psychrometrics::PsyCpAirFnW(Winlet);
                WetBulbInlet = Psychrometrics::PsyTwbFnTdbWPb(Tinlet, Winlet, DataEnvironment::OutBaroPress, RoutineName);
                DewPointInlet = Psychrometrics::PsyTdpFnTdbTwbPb(Tinlet, WetBulbInlet, DataEnvironment::OutBaroPress, RoutineName);
            } else if (this->WorkingFluidType == WorkingFluidEnum::LIQUID) {
                CpInlet = Psychrometrics::CPHW(Tinlet);
            }

            Real64 Tcollector =
                (2.0 * mdot * CpInlet * Tinlet + this->AreaCol * (HrGround * DataEnvironment::OutDryBulbTemp + HrSky * DataEnvironment::SkyTemp +
                                                                  HrAir * DataSurfaces::Surface(this->SurfNum).OutDryBulbTemp +
                                                                  HcExt * DataSurfaces::Surface(this->SurfNum).OutDryBulbTemp)) /
                (2.0 * mdot * CpInlet + this->AreaCol * (HrGround + HrSky + HrAir + HcExt));

            PotentialOutletTemp = 2.0 * Tcollector - Tinlet;
            this->Report.ToutletWorkFluid = PotentialOutletTemp;
            // trap for air not being cooled below its wetbulb.
            if (this->WorkingFluidType == WorkingFluidEnum::AIR) {
                if (PotentialOutletTemp < DewPointInlet) {
                    //  water removal would be needed.. not going to allow that for now.  limit cooling to dew point and model bypass
                    if (Tinlet != PotentialOutletTemp) {
                        BypassFraction = (DewPointInlet - PotentialOutletTemp) / (Tinlet - PotentialOutletTemp);
=======
                    PotentialOutletTemp = DewPointInlet;
                }
            }
>>>>>>> 138c1169

            this->Report.MdotWorkFluid = mdot;
            this->Report.TinletWorkFluid = Tinlet;
            this->Report.ToutletWorkFluid = PotentialOutletTemp;
            this->Report.ThermHeatLoss = mdot * CpInlet * (Tinlet - this->Report.ToutletWorkFluid);
            this->Report.ThermHeatGain = 0.0;
            this->Report.ThermPower = -1.0 * this->Report.ThermHeatLoss;
            this->Report.ThermEnergy = this->Report.ThermPower * DataHVACGlobals::TimeStepSys * DataGlobals::SecInHour;
            this->Report.ThermEfficiency = 0.0;
            this->Simple.LastCollectorTemp = Tcollector;
            this->Report.BypassStatus = BypassFraction;

        } else {
            this->Report.TinletWorkFluid = Tinlet;
            this->Report.ToutletWorkFluid = Tinlet;
            this->Report.ThermHeatLoss = 0.0;
            this->Report.ThermHeatGain = 0.0;
            this->Report.ThermPower = 0.0;
            this->Report.ThermEfficiency = 0.0;
            this->Report.ThermEnergy = 0.0;
            this->Report.BypassStatus = 1.0;
            this->Report.MdotWorkFluid = mdot;
        }
    }

    void PVTCollectorStruct::BIPVTcalculate()
    {

        // SUBROUTINE INFORMATION:
        //       AUTHOR         Brent Griffith
        //       DATE WRITTEN   August 2008
        //       MODIFIED       K. Haddad, March 2020, subroutine created from original code in subroutine 
        //                      "PVTCollectorStruct::calculate()" to model BIPVT systems.
        //       RE-ENGINEERED  na

        // PURPOSE OF THIS SUBROUTINE:
        // Calculate BIPVT collector thermal peformancce

        // METHODOLOGY EMPLOYED:
        // ???

        static std::string const RoutineName("CalcBIPVTcollectors");

        int InletNode = this->HVACInletNodeNum;
        Real64 mdot = this->MassFlowRate;
        Real64 Tinlet = DataLoopNode::Node(InletNode).Temp;
        Real64 BypassFraction(0.0);
        Real64 PotentialOutletTemp(0.0);

        if (this->HeatingUseful && this->BypassDamperOff && (mdot > 0.0)) {

            Real64 Eff(0.3);

            Real64 PotentialHeatGain = DataHeatBalance::QRadSWOutIncident(this->SurfNum) * Eff * this->AreaCol;
            BIPVT_MaxHeatGain_calculate();

            if (this->WorkingFluidType == WorkingFluidEnum::AIR) {
                Real64 Winlet = DataLoopNode::Node(InletNode).HumRat;
                Real64 CpInlet = Psychrometrics::PsyCpAirFnW(Winlet);
                if (mdot * CpInlet > 0.0) {
                    PotentialOutletTemp = Tinlet + PotentialHeatGain / (mdot * CpInlet);
                } else {
                    PotentialOutletTemp = Tinlet;
                }
                // now compare heating potential to setpoint and figure bypass fraction
                if (PotentialOutletTemp > DataLoopNode::Node(this->HVACOutletNodeNum).TempSetPoint) { // need to modulate
                    if (Tinlet != PotentialOutletTemp) {
                        BypassFraction =
                            (DataLoopNode::Node(this->HVACOutletNodeNum).TempSetPoint - PotentialOutletTemp) / (Tinlet - PotentialOutletTemp);
                    } else {
                        BypassFraction = 0.0;
                    }
<<<<<<< HEAD

=======
                    BypassFraction = max(0.0, BypassFraction);
                    PotentialOutletTemp = DataLoopNode::Node(this->HVACOutletNodeNum).TempSetPoint;
                    PotentialHeatGain = mdot * Psychrometrics::PsyCpAirFnW(Winlet) * (PotentialOutletTemp - Tinlet);

                } else {
                    BypassFraction = 0.0;
                }
            }

            this->Report.ThermEfficiency = Eff;
            this->Report.ThermHeatGain = PotentialHeatGain;
            this->Report.ThermPower = this->Report.ThermHeatGain;
            this->Report.ThermEnergy = this->Report.ThermPower * DataHVACGlobals::TimeStepSys * DataGlobals::SecInHour;
            this->Report.ThermHeatLoss = 0.0;
            this->Report.TinletWorkFluid = Tinlet;
            this->Report.MdotWorkFluid = mdot;
            this->Report.ToutletWorkFluid = PotentialOutletTemp;
            this->Report.BypassStatus = BypassFraction;

        } else if (this->CoolingUseful && this->BypassDamperOff && (mdot > 0.0)) {
            // calculate cooling using energy balance

            Real64 HrGround(0.0);
            Real64 HrAir(0.0);
            Real64 HcExt(0.0);
            Real64 HrSky(0.0);

            ConvectionCoefficients::InitExteriorConvectionCoeff(
                this->SurfNum, 0.0, DataHeatBalance::VerySmooth, this->BIPVT.PVGEmiss, this->BIPVT.LastCollectorTemp, HcExt, HrSky, HrGround, HrAir);

            Real64 WetBulbInlet(0.0);
            Real64 DewPointInlet(0.0);
            Real64 CpInlet(0.0);

            if (this->WorkingFluidType == WorkingFluidEnum::AIR) {
                Real64 Winlet = DataLoopNode::Node(InletNode).HumRat;
                CpInlet = Psychrometrics::PsyCpAirFnW(Winlet);
                WetBulbInlet = Psychrometrics::PsyTwbFnTdbWPb(Tinlet, Winlet, DataEnvironment::OutBaroPress, RoutineName);
                DewPointInlet = Psychrometrics::PsyTdpFnTdbTwbPb(Tinlet, WetBulbInlet, DataEnvironment::OutBaroPress, RoutineName);
            }

            Real64 Tcollector =
                (2.0 * mdot * CpInlet * Tinlet + this->AreaCol * (HrGround * DataEnvironment::OutDryBulbTemp + HrSky * DataEnvironment::SkyTemp +
                                                                  HrAir * DataSurfaces::Surface(this->SurfNum).OutDryBulbTemp +
                                                                  HcExt * DataSurfaces::Surface(this->SurfNum).OutDryBulbTemp)) /
                (2.0 * mdot * CpInlet + this->AreaCol * (HrGround + HrSky + HrAir + HcExt));

            PotentialOutletTemp = 2.0 * Tcollector - Tinlet;
            this->Report.ToutletWorkFluid = PotentialOutletTemp;
            // trap for air not being cooled below its wetbulb.
            if (this->WorkingFluidType == WorkingFluidEnum::AIR) {
                if (PotentialOutletTemp < DewPointInlet) {
                    //  water removal would be needed.. not going to allow that for now.  limit cooling to dew point and model bypass
                    if (Tinlet != PotentialOutletTemp) {
                        BypassFraction = (DewPointInlet - PotentialOutletTemp) / (Tinlet - PotentialOutletTemp);
                    } else {
                        BypassFraction = 0.0;
                    }
>>>>>>> 138c1169
                    BypassFraction = max(0.0, BypassFraction);
                    PotentialOutletTemp = DewPointInlet;
                }
            }

            this->Report.MdotWorkFluid = mdot;
            this->Report.TinletWorkFluid = Tinlet;
            this->Report.ToutletWorkFluid = PotentialOutletTemp;
            this->Report.ThermHeatLoss = mdot * CpInlet * (Tinlet - this->Report.ToutletWorkFluid);
            this->Report.ThermHeatGain = 0.0;
            this->Report.ThermPower = -1.0 * this->Report.ThermHeatLoss;
            this->Report.ThermEnergy = this->Report.ThermPower * DataHVACGlobals::TimeStepSys * DataGlobals::SecInHour;
            this->Report.ThermEfficiency = 0.0;
<<<<<<< HEAD
            this->Simple.LastCollectorTemp = Tcollector;
            this->Report.BypassStatus = BypassFraction;

        } else {
            this->Report.TinletWorkFluid = Tinlet;
            this->Report.ToutletWorkFluid = Tinlet;
            this->Report.ThermHeatLoss = 0.0;
            this->Report.ThermHeatGain = 0.0;
            this->Report.ThermPower = 0.0;
            this->Report.ThermEfficiency = 0.0;
            this->Report.ThermEnergy = 0.0;
            this->Report.BypassStatus = 1.0;
            this->Report.MdotWorkFluid = mdot;
        }
    }

    void PVTCollectorStruct::BIPVTcalculate()
    {

        // SUBROUTINE INFORMATION:
        //       AUTHOR         Brent Griffith
        //       DATE WRITTEN   August 2008
        //       MODIFIED       K. Haddad, March 2020, subroutine created from original code in subroutine
        //                      "PVTCollectorStruct::calculate()" to model BIPVT systems.
        //       RE-ENGINEERED  na

        // PURPOSE OF THIS SUBROUTINE:
        // Calculate BIPVT collector thermal peformancce

        // METHODOLOGY EMPLOYED:
        // ???

        static std::string const RoutineName("CalcBIPVTcollectors");
        using ScheduleManager::GetCurrentScheduleValue;

        int InletNode = this->HVACInletNodeNum;
        Real64 mdot = this->MassFlowRate;
        Real64 Tinlet = DataLoopNode::Node(InletNode).Temp;
        Real64 BypassFraction(0.0);
        Real64 PotentialOutletTemp(Tinlet);
        Real64 PotentialHeatGain(0.0);
        Real64 Eff(0.0);
        Real64 Tcollector(Tinlet);
        Real64 small_num(1.0e-10);
        std::string Mode("Heating");

        if (this->HeatingUseful && this->BypassDamperOff && (mdot > 0.0) && (GetCurrentScheduleValue(this->BIPVT.SchedPtr) > 0.0)) {

            if ((DataLoopNode::Node(this->HVACOutletNodeNum).TempSetPoint - Tinlet) > 0.1) {
                BIPVT_MaxHeatGain_calculate(DataLoopNode::Node(this->HVACOutletNodeNum).TempSetPoint,
                                            Mode,
                                            BypassFraction,
                                            PotentialHeatGain,
                                            PotentialOutletTemp,
                                            Eff,
                                            Tcollector);
                if (PotentialHeatGain < 0.0) {
                    BypassFraction = 1.0;
                    PotentialHeatGain = 0.0;
                    PotentialOutletTemp = Tinlet;
                }
            }

            this->Report.ThermEfficiency = Eff;
            this->Report.ThermHeatGain = PotentialHeatGain;
            this->Report.ThermPower = this->Report.ThermHeatGain;
            this->Report.ThermEnergy = this->Report.ThermPower * DataHVACGlobals::TimeStepSys * DataGlobals::SecInHour;
            this->Report.ThermHeatLoss = 0.0;
            this->Report.TinletWorkFluid = Tinlet;
            this->Report.MdotWorkFluid = mdot;
            this->Report.ToutletWorkFluid = PotentialOutletTemp;
            this->Report.BypassStatus = BypassFraction;
            if (PotentialHeatGain > 0.0) this->BIPVT.LastCollectorTemp = Tcollector;

        } else if (this->CoolingUseful && this->BypassDamperOff && (mdot > 0.0) && (GetCurrentScheduleValue(this->BIPVT.SchedPtr) > 0.0)) {

            Mode = "Cooling";
            if ((Tinlet - DataLoopNode::Node(this->HVACOutletNodeNum).TempSetPoint) > 0.1) {
                BIPVT_MaxHeatGain_calculate(DataLoopNode::Node(this->HVACOutletNodeNum).TempSetPoint,
                                            Mode,
                                            BypassFraction,
                                            PotentialHeatGain,
                                            PotentialOutletTemp,
                                            Eff,
                                            Tcollector);
                if (PotentialHeatGain > 0.0) {
                    PotentialHeatGain = 0.0;
                    BypassFraction = 1.0;
                    PotentialOutletTemp = Tinlet;
                } else {
                    Real64 WetBulbInlet(0.0);
                    Real64 DewPointInlet(0.0);
                    Real64 CpInlet(0.0);
                    Real64 Winlet = DataLoopNode::Node(InletNode).HumRat;
                    CpInlet = Psychrometrics::PsyCpAirFnW(Winlet);
                    WetBulbInlet = Psychrometrics::PsyTwbFnTdbWPb(Tinlet, Winlet, DataEnvironment::OutBaroPress, RoutineName);
                    DewPointInlet = Psychrometrics::PsyTdpFnTdbTwbPb(Tinlet, WetBulbInlet, DataEnvironment::OutBaroPress, RoutineName);
                    // trap for air not being cooled below its dewpoint.
                    if ((PotentialOutletTemp < DewPointInlet) && ((Tinlet - DewPointInlet) > 0.1)) {
                        //  water removal would be needed.. not going to allow that for now.  limit cooling to dew point and model bypass
                        BIPVT_MaxHeatGain_calculate(DewPointInlet, Mode, BypassFraction, PotentialHeatGain, PotentialOutletTemp, Eff, Tcollector);
                        PotentialOutletTemp = DewPointInlet;
                    }
                }
            } else {
                PotentialHeatGain = 0.0;
                BypassFraction = 1.0;
                PotentialOutletTemp = Tinlet;
            }
            this->Report.MdotWorkFluid = mdot;
            this->Report.TinletWorkFluid = Tinlet;
            this->Report.ToutletWorkFluid = PotentialOutletTemp;
            this->Report.ThermHeatLoss = -PotentialHeatGain;
            this->Report.ThermHeatGain = 0.0;
            this->Report.ThermPower = -1.0 * this->Report.ThermHeatLoss;
            this->Report.ThermEnergy = this->Report.ThermPower * DataHVACGlobals::TimeStepSys * DataGlobals::SecInHour;
            this->Report.ThermEfficiency = 0.0;
            if (PotentialHeatGain < 0.0) this->BIPVT.LastCollectorTemp = Tcollector;
            this->Report.BypassStatus = BypassFraction;
        } else {
            this->Report.TinletWorkFluid = Tinlet;
            this->Report.ToutletWorkFluid = Tinlet;
            this->Report.ThermHeatLoss = 0.0;
            this->Report.ThermHeatGain = 0.0;
            this->Report.ThermPower = 0.0;
            this->Report.ThermEfficiency = 0.0;
            this->Report.ThermEnergy = 0.0;
            this->Report.BypassStatus = 1.0;
            this->Report.MdotWorkFluid = mdot;
        }
    } // namespace PhotovoltaicThermalCollectors

    void
    PVTCollectorStruct::BIPVT_MaxHeatGain_calculate(Real64 tsp, std::string Mode, Real64 &bfr, Real64 &q, Real64 &tmixed, Real64 &ThEff, Real64 &tpv)
    {
        // SUBROUTINE INFORMATION:
        //       AUTHOR         K. Haddad & S. Brideau
        //       DATE WRITTEN   March 2020
        //       MODIFIED       Sept 2020
        //       RE-ENGINEERED  na

        // PURPOSE OF THIS SUBROUTINE:
        // Calculate the maximum heat transfer from the BIPVT system to the air stream in the channel behind the PV module

        // METHODOLOGY EMPLOYED:
        // Numerical & Analytical

        const Real64 pi(3.14159);
        // BIPVT system parameters
        Real64 rpvg_pv = this->BIPVT.PVRTop;        // thermal resistance of glass (m2-K/W)
        Real64 rpv_1 = this->BIPVT.PVRBot;          // thermal resistance of backing layer (m2-K/W)
        Real64 w = this->BIPVT.PVEffGapWidth;       // width of BIPVT panel (m)
        Real64 l = this->BIPVT.EffCollHeight;       // length of BIPVT panel (m)
        Real64 depth_channel(0.05);                 // depth of air channel (m) 
        Real64 emiss_b = this->BIPVT.BackMatEmiss;  // emissivity of backing surface
        Real64 emiss_2(0.85);                       // emissivity of bldg surface
        Real64 emiss_pvg = this->BIPVT.PVGEmiss;    // emissivity of glass surface

        // BIPVT model parameters
        Real64 tsurr, tsurrK;                       // surrouding temperature (DegC, DegK)
        Real64 t1, t1K, t1_new;                     // temperature of pv backing surface (DegC, DegK, DegC)
        Real64 tpv_new;                             // temperature of pv surface (DegC, DegC)
        Real64 tpvg, tpvgK, tpvg_new;               // temperature of pv glass cover (DegC, DegK,DegC)
        Real64 tfavg(18.0);                         // average fluid temperature (DegC)
        Real64 tfout;                               // outlet fluid temperature from BIPVT channel (DegC)
        Real64 hconvf1(100.0);                      // heat transfer coefficient between fluid and backing surface (W/m2-K)
        Real64 hconvf2(100.0);                      // heat transfer coefficient between fluid and bldg surface (W/m2-K)
        Real64 hconvt_nat(0.0);                     // htc external natural
        Real64 hconvt_forced(0.0);                  // htc external forced
        Real64 hconvt(0.0);                         // htc external total
        Real64 v_wind(0.0);                         // wind speed (m/s)
        Real64 hpvg_pv;                             // conductance of pv glass cover (W/m2-K)
        Real64 hpv_1;                               // conductance of pv backing (W/m2-K)
        Real64 hrad12;                              // radiative heat transfer coefficient between bldg surface and pv backing surface (W/m2-K)
        Real64 hrad_surr;                           // radiative heat transfer coefficient between pv glass cover and surrounding (W/m2-K)
        Real64 IAM_pv, b0_pv(0.1), b1_pv(0.0);      // pv incidence angle modifier parameters - Not needed???
        Real64 IAM_bs, b0_bs(0.1), b1_bs(0.0);      // back surface incidence angle modifier parameters - Not needed???
        const Real64 small_num(1.0e-10);            // small real number
        const Real64 sigma(5.67e-8);                // stephan bolzmann constant
        Real64 eff_pv(0.0);                         // efficiency pv panel

        // other parameters
        Real64 a(0), b(0), c(0), d(0), e(0);                                  // variables used for solving average fluid temperature
        Real64 err_tpvg(1.0), err_tpv(1.0), err_t1(1.0), err_mdot_bipvt(1.0); // convergence errors for temperatures
        const Real64 tol(1.0e-3);                                             // temperature convergence tolerance
        const Real64 rf(0.75);                                                // relaxation factor
        const Real64 degc_to_kelvin(273.15);                                  // conversion constant degC to Kelvin
        Real64 ebal1, ebal2, ebal3;                                           // energy balances on 3 surfaces
        Real64 jj[9];                                                         // 3x3 array for coefficient matrix
        Real64 f[3];                                                          // 3 element array for constant term
        Real64 y[3];                                                          // solution array for tpvg,tpv, and t1
        int m(3);                                                             // parameter for number of unknwons
        int i;                                                                // index
        const int MaxNumIter(50);                                             // maximum number of iterations
        int iter(0);                                                          // iteration counter
        Real64 reynolds(0.0);                                                 // Reynolds inside collector
        Real64 nusselt(0.0);                                                  // Nusselt inside collector
        Real64 qelec(0.0);                                                    // elec power W
        Real64 qf(0.0);                                                       // total thermal energy on fluid
        Real64 vel(0.0);                                                      // flow velocity (m/s)
        Real64 raleigh(0.0);                                                  // Raleigh number for stagnation calculations
        Real64 dhyd(0.0);                                                     // Hydraulic diameter of channel (m)
        Real64 gravity(9.81);                                                 // gravity m/s^2
        Real64 mu(22.7e-6);
        Real64 k_air(0.026);
        Real64 prandtl(0.7);
        Real64 density_air(1.2);
        Real64 diffusivity(0.0);
        Real64 kin_viscosity(0.0);

        // boundary conditions parameters
        int InletNode = this->HVACInletNodeNum;
        Real64 tfin = DataLoopNode::Node(InletNode).Temp;                     // inlet fluid temperature (DegC)
        Real64 w_in = DataLoopNode::Node(InletNode).HumRat;                   // inlet air humidity ratio (kgda/kg)
        Real64 cp_in = Psychrometrics::PsyCpAirFnW(w_in);                     // inlet air specific heat (J/kg-K)
        Real64 tamb = DataEnvironment::OutDryBulbTemp;                        // ambient temperature (DegC)
        Real64 tsky = DataEnvironment::SkyTemp;                               // sky temperature (DegC)
        Real64 t2 = DataSurfaces::Surface(this->SurfNum).OutDryBulbTemp, t2K; // temperature of bldg surface (DegC)
        Real64 HrGround(0.0);                                                 // radiation heat transfer coefficient to ground (W/m2-K)
        Real64 HrAir(0.0);                                                    // radiation heat transfer coefficient to atmosphere (W/m2-K)
        Real64 HcExt(0.0);                                                    // exterior convection heat transfer coefficient (W/m2-K)
        Real64 HrSky(0.0);                                                    // radiation heat transfer coefficien to sky (W/m2-K)
        Real64 mdot = this->MassFlowRate;                                     // fluid mass flow rate (kg/s)
        Real64 mdot_bipvt(mdot), mdot_bipvt_new(mdot);                        // mass flow rate through the bipvt duct (kg/s)
        Real64 s(0.0);                                                        // solar radiation gain at pv surface (W/m2)
        Real64 s1(0.0);
        Real64 k_taoalpha_beam(0.0);
        Real64 k_taoalpha_sky(0.0);
        Real64 k_taoalpha_ground(0.0); // solar radiation gain at pv backing surface (W/m2)
        Real64 iam_pv_beam(1.0);       // incident angle modifier pv cells
        Real64 iam_back_beam(1.0);     // incident angle modifier back
        Real64 iam_pv_sky(1.0);
        Real64 iam_back_sky(1.0);
        Real64 iam_pv_ground(1.0);
        Real64 iam_back_ground(1.0);
        Real64 theta_sky(0.0 * pi / 180.0);                                               // incident angle sky
        Real64 theta_ground(0.0 * pi / 180.0);                                            // incident angle ground
        Real64 theta_beam = std::acos(DataHeatBalance::CosIncidenceAngle(this->SurfNum)); // incident angle beam in rad

        Real64 glass_thickness(0.002);                                           // typical pv glass thickness
        Real64 refrac_index_glass(1.526);                                        // glass refractive index
        Real64 k_glass(4.0);                                                     // typical extinction coefficient pv glass
        Real64 slope = (pi / 180.0) * DataSurfaces::Surface(this->SurfNum).Tilt; // surface tilt in rad
        Real64 beta(0);                 // surface tilt for calculating internal convective coefficient for stagnation condition
        Real64 taoaplha_back(0.9);      // tao-alpha product normal back of PV panel (hard coded for now)
        Real64 taoalpha_pv(0.957);      // tao-aplha product normal PV cells (hard coded for now)
        Real64 taoaplha_cladding(0.85); // tao-alpha product normal cladding (hard coded for now)
        Real64 g(0.0);                  // Solar incident on surface
        Real64 fcell(0.9);              // area fraction of cells on pv module (hard coded for now)
        Real64 area_pv(10.0);           // total area of pv modules (hard coded for now)
        Real64 area_wall_total(10.5);   // total area of wall (hard coded for now)

        ConvectionCoefficients::InitExteriorConvectionCoeff(
            this->SurfNum, 0.0, DataHeatBalance::VerySmooth, emiss_pvg, this->BIPVT.LastCollectorTemp, HcExt, HrSky, HrGround, HrAir); // these are not used right now.

        theta_ground = (pi / 180) * (90 - 0.5788 * (slope * 180 / pi) + 0.002693 * std::pow((slope * 180 / pi), 2)); // incidence angle ground rad
        theta_sky = (pi / 180) * (59.7 - 0.1388 * (slope * 180 / pi) + 0.001497 * std::pow((slope * 180 / pi), 2));  // incidence angle sky rad
        t1 = (tamb + t2) / 2.0;
        tpv = (tamb + t2) / 2.0;
        tpvg = (tamb + t2) / 2.0;
        hpvg_pv = 1.0 / rpvg_pv;
        hpv_1 = 1.0 / rpv_1;

        reynolds = 1.2 * (mdot / (1.2 * w * depth_channel)) * (4 * w * depth_channel / (2 * (w + depth_channel))) / (230.0e-7);
        nusselt = 0.052 * (std::pow(reynolds, 0.78)) * (std::pow(0.71, 0.4));
        hconvf1 = 0.026 * nusselt / (4 * w * depth_channel / (2 * (w + depth_channel)));
        nusselt = 1.017 * (std::pow(reynolds, 0.471)) * (std::pow(0.71, 0.4));
        hconvf2 = 0.026 * nusselt / (4 * w * depth_channel / (2 * (w + depth_channel)));
        hconvt = 4.2 + 3.5 * v_wind;

        k_taoalpha_beam = calc_k_taoalpha(theta_beam, glass_thickness, refrac_index_glass, k_glass);
        iam_back_beam = k_taoalpha_beam;
        iam_pv_beam = k_taoalpha_beam;

        k_taoalpha_sky = calc_k_taoalpha(theta_sky, glass_thickness, refrac_index_glass, k_glass);
        iam_back_sky = k_taoalpha_sky;
        iam_pv_sky = k_taoalpha_sky;

        k_taoalpha_ground = calc_k_taoalpha(theta_ground, glass_thickness, refrac_index_glass, k_glass);
        iam_back_ground = k_taoalpha_sky;
        iam_pv_ground = k_taoalpha_sky;

        tsurr =
            std::pow((std::pow((tamb + 273.15), 4) * 0.5 * (1 - std::cos(slope)) + std::pow((tsky + 273.15), 4) * 0.5 * (1 - std::cos(slope))), 0.25);
        tsurrK = tsurr + degc_to_kelvin;
        tpvgK = tpvg + degc_to_kelvin;
        hrad_surr = sigma * emiss_pvg * (pow(tsurrK, 2) + pow(tpvgK, 2)) * (tsurrK + tpvgK);

        dhyd = 4 * w * l / (2 * (w + l));

        while ((err_t1 > tol) || (err_tpv > tol) || (err_tpvg > tol) || (err_mdot_bipvt > tol)) {
            // duffie and beckman correlation for nat convection - This is for exterior
            raleigh = (gravity * (1.0 / (0.5 * (tamb + tpvg) + 273.15)) * (std::max((Real64)(0.000001), std::abs(tpvg - tamb))) * std::pow(dhyd, 3)) /
                      (21.7E-6 * 1.71E-5);
            hconvt_nat = 0.15 * std::pow(raleigh, 0.333) * 0.026 / dhyd;

            hconvt_forced = 5.622 * std::pow((v_wind), 0.657) / (std::pow(l, 0.343)); // derived correlation for forced convection leeward roof
            //hconvt_forced = 7.729 * std::pow((v_wind), 0.759) / (std::pow(l, 0.0.241)); // derived correlation for forced convection windward roof
            hconvt = std::pow((std::pow(hconvt_forced, 3.0) + std::pow(hconvt_nat, 3.0)), 1.0 / 3.0);

            eff_pv = DataPhotovoltaics::PVarray(this->PVnum).SNLPVCalc.EffMax;

            g = DataHeatBalance::QRadSWOutIncident(this->SurfNum);
            // s1 = DataHeatBalance::QRadSWOutIncident(this->SurfNum) * (1.0 - this->BIPVT.PVAreaFract) * IAM_bs;
            s = g * taoalpha_pv * fcell * area_pv / area_wall_total - g * eff_pv * area_pv / area_wall_total;
            s1 = taoaplha_back * g * (1.0 - fcell) * (area_pv / area_wall_total) + taoaplha_cladding * g * (1 - area_pv / area_wall_total);

            // Properties of air required for convective heat transfer coefficient calculations inside channel - function of temperature and velocity (except for Cp_in, which is function of humidity ratio)
            // (not moisture)

            mu = 0.0000171 * (std::pow(((tfavg + 273.15) / 273.0), 1.5)) * ((273.0 + 110.4) / ((tfavg + 273.15) + 110.4));
            k_air = 0.000000000015207 * std::pow(tfavg + 273.15, 3.0) - 0.000000048574 * std::pow(tfavg + 273.15, 2.0) +
                    0.00010184 * (tfavg + 273.15) - 0.00039333;
            prandtl = (-9.8398e-10) * std::pow(tfavg, 4.0) + (1.8486e-7) * std::pow(tfavg, 3.0) - (8.5713e-6) * std::pow(tfavg, 2.0) +
                      (2.2359e-4) * tfavg + 7.15735e-1;
            density_air = 101.3 / (0.287 * (tfavg + 273.15));
            diffusivity = k_air / (cp_in * density_air);
            kin_viscosity = mu / density_air;
            //-------------------------------

            t1K = t1 + degc_to_kelvin;
            t2K = t2 + degc_to_kelvin;
            tsurrK = tsurr + degc_to_kelvin;
            tpvgK = tpvg + degc_to_kelvin;
            hrad12 = sigma * (pow(t1K, 2) + pow(t2K, 2)) * (t1K + t2K) / (1 / emiss_b + 1 / emiss_2 - 1);
            hrad_surr = sigma * emiss_pvg * (pow(tsurrK, 2) + pow(tpvgK, 2)) * (tsurrK + tpvgK);

            if (mdot_bipvt > 0.0) // If there is a positive flow rate
            {
                vel = mdot_bipvt / (density_air * w * depth_channel);
                reynolds = density_air * (vel) * (4 * w * depth_channel / (2 * (w + depth_channel))) / (mu);
                nusselt = 0.052 * (std::pow(reynolds, 0.78)) * (std::pow(prandtl, 0.4));

                hconvf1 = k_air * nusselt / (4 * w * depth_channel / (2 * (w + depth_channel)));
                hconvf1 = 12.0 * vel + 3.0;
                nusselt = 1.017 * (std::pow(reynolds, 0.471)) * (std::pow(prandtl, 0.4));

                hconvf2 = k_air * nusselt / (4 * w * depth_channel / (2 * (w + depth_channel)));
                hconvf2 = hconvf1;

                a = -(w / (mdot_bipvt * cp_in)) * (hconvf1 + hconvf2);
                b = (w / (mdot_bipvt * cp_in)) * (hconvf1 * t1 + hconvf2 * t2);
                tfavg = (1.0 / (a * l)) * (tfin + b / a) * (std::exp(a * l) - 1.0) - b / a;

            } else // if there is no flow rate (stagnation)
            {
                raleigh = (gravity * (1.0 / (tfavg + 273.15)) * (std::max((Real64)(0.000001), std::abs(t1 - t2))) * std::pow(depth_channel, 3)) /
                          (diffusivity * kin_viscosity);
                if (slope > 75.0 * pi / 180.0) {
                    beta = 75.0 * pi / 180.0;
                } else {
                    beta = slope;
                }
                nusselt = 1.0 +
                          1.44 * (1.0 - 1708.0 * (std::pow((std::sin(1.8 * beta)), 1.6)) / raleigh / std::cos(beta)) *
                              std::max(0.0, (1.0 - 1708.0 / raleigh / std::cos(beta))) +
                          std::max(0.0, ((std::pow((raleigh * std::cos(beta) / 5830.0), (1.0 / 3.0))) - 1.0));
                hconvf1 = k_air * nusselt / depth_channel;
                hconvf2 = hconvf1;
                c = s + s1 + hconvt * (tamb - tpvg) + hrad_surr * (tsurr - tpvg) + hrad12 * (t2 - t1);
                d = c + hconvf2 * t2;
                e = -hconvf2;
                tfavg = -d / e;

            }
            HcExt = hconvt;

            for (i = 0; i <= m - 1; i++) {
                f[i] = 0.0;
                y[i] = 0.0;
            }
            for (i = 0; i <= m ^ 2 - 1; i++) {
                jj[i] = 0.0;
            }
            jj[0] = HcExt + hrad_surr + hpvg_pv;
            jj[1] = -hpvg_pv;
            jj[2] = 0.0;
            jj[3] = hpvg_pv;
            jj[4] = -hpv_1 - hpvg_pv;
            jj[5] = hpv_1;
            jj[6] = 0.0;
            jj[7] = hpv_1;
            jj[8] = -hpv_1 - hconvf1 - hrad12;
            f[0] = HcExt * tamb + hrad_surr * tsurr;
            f[1] = -s;
            f[2] = -s1 - hconvf1 * tfavg - hrad12 * t2;
            solve_lin_sys_back_sub(jj, f, y);
            tpvg_new = y[0];
            tpv_new = y[1];
            t1_new = y[2];
            tfout = (tfin + b / a) * std::exp(a * l) - b / a; // air outlet temperature (DegC)
            tmixed = bfr * tfin + (1.0 - bfr) * tfout;
            if (((Mode == "Heating") && (q > 0.0) && (tmixed > tsp)) || ((Mode == "Cooling") && (q < 0.0) && (tmixed < tsp))) {
                bfr = (tsp - tfout) / (tfin - tfout); // bypass fraction
            }
            mdot_bipvt_new = (1.0 - bfr) * mdot;
            err_tpvg = std::abs((tpvg_new - tpvg) / (tpvg + small_num));
            err_tpv = std::abs((tpv_new - tpv) / (tpv + small_num));
            err_t1 = std::abs((t1_new - t1) / (t1 + small_num));
            err_mdot_bipvt = std::abs((mdot_bipvt_new - mdot_bipvt) / (mdot_bipvt + small_num));
            tpvg = tpvg + rf * (tpvg_new - tpvg);
            tpv = tpv + rf * (tpv_new - tpv);
            t1 = t1 + rf * (t1_new - t1);
            mdot_bipvt = mdot_bipvt + rf * (mdot_bipvt_new - mdot_bipvt);
            q = mdot_bipvt * cp_in * (tfout - tfin); // heat transfer to the air
            ebal1 = s1 + hpv_1 * (tpv - t1) + hconvf1 * (tfavg - t1) + hrad12 * (t2 - t1);
            ebal2 = s + hpvg_pv * (tpvg - tpv) + hpv_1 * (t1 - tpv);
            ebal3 = HcExt * (tpvg - tamb) + hrad_surr * (tpvg - tsurr) + hpvg_pv * (tpvg - tpv);
            iter += 1;
            if (iter == 50) {
                ShowSevereError("Function PVTCollectorStruct::BIPVT_MaxHeatGain_calculate: Maximum number of iterations 50 reached");
                break;
=======
            this->BIPVT.LastCollectorTemp = Tcollector;
            this->Report.BypassStatus = BypassFraction;

        } else {
            this->Report.TinletWorkFluid = Tinlet;
            this->Report.ToutletWorkFluid = Tinlet;
            this->Report.ThermHeatLoss = 0.0;
            this->Report.ThermHeatGain = 0.0;
            this->Report.ThermPower = 0.0;
            this->Report.ThermEfficiency = 0.0;
            this->Report.ThermEnergy = 0.0;
            this->Report.BypassStatus = 1.0;
            this->Report.MdotWorkFluid = mdot;
        }
    }

    void PVTCollectorStruct::BIPVT_MaxHeatGain_calculate()
    {
        // SUBROUTINE INFORMATION:
        //       AUTHOR         K. Haddad
        //       DATE WRITTEN   March 2020
        //       MODIFIED       na
        //       RE-ENGINEERED  na

        // PURPOSE OF THIS SUBROUTINE:
        // Calculate the maximum heat transfer from the BIPVT system to the air stream in the channel behind the PV module

        // METHODOLOGY EMPLOYED:
        // ???

        // BIPVT system parameters
        Real64 rpvg_pv = this->BIPVT.PVRTop;       // thermal resistance of glass
        Real64 rpv_1 = this->BIPVT.PVRBot;         // thermal resistance of backing layer
        Real64 w = this->BIPVT.PVEffGapWidth;      // width of BIPVT panel
        Real64 l = this->BIPVT.EffCollHeight;      // length of BIPVT panel
        Real64 emiss_b = this->BIPVT.BackMatEmiss; // emissivity of backing surface
        Real64 emiss_2(0.85);                      // emissivity of bldg surface
        Real64 emiss_pvg = this->BIPVT.PVGEmiss;   // emissivity of glass surface

        // BIPVT model parameters
        Real64 tsurr, tsurrK;                  // surrouding temperature
        Real64 t1, t1K, t1_new;                // temperature of pv backing surface
        Real64 tpv, tpv_new;                   // temperature of pv surface
        Real64 tpvg, tpvgK, tpvg_new;          // temperature of pv glass cover
        Real64 tfout;                          // inlet and outlet fluid temperature
        Real64 tfavg;                          // average fluid temperature
        Real64 hconvf1(100.0);                 // heat transfer coefficient between fluid and backing surface
        Real64 hconvf2(100.0);                 // heat transfer coefficient between fluid and bldg surface
        Real64 hpvg_pv;                        // conductance of pv glass cover
        Real64 hpv_1;                          // conductance of pv backing
        Real64 hrad12;                         // radiative heat transfer coefficient between bldg surface and pv backing surface
        Real64 hrad_surr;                      // radiative heat transfer coefficient between pv glass cover and surrounding
        Real64 q;                              // heat transfer to fluid
        Real64 IAM_pv, b0_pv(0.1), b1_pv(0.0); // pv incidence angle modifier parameters
        Real64 IAM_bs, b0_bs(0.1), b1_bs(0.0); // back surface incidence angle modifier parameters
        Real64 small_num(1.0e-10);             // small real number
        const Real64 sigma(5.67e-8);           // stephan bolzmann constant
        
        // other parameters
        Real64 a, b, c, d;                               // constants
        Real64 err_tpvg(1.0), err_tpv(1.0), err_t1(1.0); // convergence errors for temperatures
        const Real64 tol(1.0e-3);                        // temperature convergence tolerance
        const Real64 rf(1.0);                            // relaxation factor
        const Real64 degc_to_kelvin(273.15);             // conversion constant degC to Kelvin
        Real64 ebal1, ebal2, ebal3;                      // energy balances on 3 surfaces
        Real64 jj[9];                                    // 3x3 array for coefficient matrix
        Real64 f[3];                                     // 3 element array for constant term
        Real64 y[3];                                     // solution array for tpvg,tpv, and t1
        int m(3);                                        // parameter for number of unknwons
        int i;                                           // index

        // boundary conditions parameters
        int InletNode = this->HVACInletNodeNum;
        Real64 tfin = DataLoopNode::Node(InletNode).Temp;                     // inlet fluid temperature
        Real64 w_in = DataLoopNode::Node(InletNode).HumRat;                   // inlet air humidity ratio
        Real64 cp_in = Psychrometrics::PsyCpAirFnW(w_in);                     // inlet air specific heat
        Real64 tamb = DataEnvironment::OutDryBulbTemp;                        // ambient temperature
        Real64 tsky = DataEnvironment::SkyTemp;                               // sky temperature
        Real64 t2 = DataSurfaces::Surface(this->SurfNum).OutDryBulbTemp, t2K; // temperature of bldg surface
        Real64 HrGround(0.0);                                                 // radiation heat transfer coefficient to ground
        Real64 HrAir(0.0);                                                    // radiation heat transfer coefficient to atmosphere
        Real64 HcExt(0.0);                                                    // exterior convection heat transfer coefficient
        Real64 HrSky(0.0);                                                    // radiation heat transfer coefficien to sky
        Real64 mdot = this->MassFlowRate;                                     // fluid mass flow rate
        Real64 s(0.0);                                                        // solar radiation gain at pv surface
        Real64 s1(0.0);                                                       // solar radiation gain at pv backing surface
        Real64 temp = DataSurfaces::Surface(this->SurfNum).ExtConvCoeff;

        ConvectionCoefficients::InitExteriorConvectionCoeff(
            this->SurfNum, 0.0, DataHeatBalance::VerySmooth, emiss_pvg, this->BIPVT.LastCollectorTemp, HcExt, HrSky, HrGround, HrAir);
        t1 = (tamb + t2) / 2.0;
        tpv = (tamb + t2) / 2.0;
        tpvg = (tamb + t2) / 2.0;
        hpvg_pv = 1.0 / rpvg_pv;
        hpv_1 = 1.0 / rpv_1;
        tsurr = (tamb * HrGround + tamb * HrAir + tsky * HrSky) / (HrGround + HrAir + HrSky);
        hrad_surr = HrGround + HrAir + HrSky;
        IAM_pv = 1 - b0_pv * (1.0 / DataHeatBalance::CosIncidenceAngle(this->SurfNum) - 1.0) -
                 b1_pv * pow((1.0 / DataHeatBalance::CosIncidenceAngle(this->SurfNum) - 1), 2.0);
        IAM_pv = max(0.0, IAM_pv);
        s = DataHeatBalance::QRadSWOutIncident(this->SurfNum) * this->BIPVT.PVAreaFract * IAM_pv;
        IAM_bs = 1 - b0_bs * (1.0 / DataHeatBalance::CosIncidenceAngle(this->SurfNum) - 1.0) -
                 b1_bs * pow((1.0 / DataHeatBalance::CosIncidenceAngle(this->SurfNum) - 1), 2.0);
        IAM_bs = max(0.0, IAM_bs);
        s1 = DataHeatBalance::QRadSWOutIncident(this->SurfNum) * (1.0 - this->BIPVT.PVAreaFract) * IAM_bs;
        while ((err_t1 > tol) || (err_tpv > tol) || (err_tpvg > tol)) {
            a = -(w / (mdot * cp_in)) * (hconvf1 + hconvf2);
            b = (w / (mdot * cp_in)) * (hconvf1 * t1 + hconvf2 * t2);
            tfavg = (1.0 / (a * l)) * (tfin + b / a) * (std::exp(a * l) - 1.0) - b / a;
            t1K = t1 + degc_to_kelvin;
            t2K = t2 + degc_to_kelvin;
            tsurrK = tsurr + degc_to_kelvin;
            tpvgK = tpvg + 273.15;
            hrad12 = sigma * (pow(t1K, 2) + pow(t2K, 2)) * (t1K + t2K) / (1 / emiss_b + 1 / emiss_2 - 1);
            hrad_surr = sigma * emiss_pvg * (pow(tsurrK, 2) + pow(tpvgK, 2)) * (tsurrK + tpvgK);
            for (i = 0; i <= m - 1; i++) {
                f[i] = 0.0;
                y[i] = 0.0;
            }
            for (i = 0; i <= m ^ 2 - 1; i++) {
                jj[i] = 0.0;
            }
            jj[0] = HcExt + hrad_surr + hpvg_pv;
            jj[1] = -hpvg_pv;
            jj[2] = 0.0;
            jj[3] = hpvg_pv;
            jj[4] = -hpv_1 - hpvg_pv;
            jj[5] = hpv_1;
            jj[6] = 0.0;
            jj[7] = hpv_1;
            jj[8] = -hpv_1 - hconvf1 - hrad12;
            f[0] = HcExt * tamb + hrad_surr * tsurr;
            f[1] = -s;
            f[2] = -s1 - hconvf1 * tfavg - hrad12 * t2;
            solve_lin_sys_back_sub(jj, f, y);
            tpvg_new = y[0];
            tpv_new = y[1];
            t1_new = y[2];
            err_tpvg = std::abs((tpvg_new - tpvg) / (tpvg + small_num));
            err_tpv = std::abs((tpv_new - tpv) / (tpv + small_num));
            err_t1 = std::abs((t1_new - t1) / (t1 + small_num));
            tpvg = tpvg + rf * (tpvg_new - tpvg);
            tpv = tpv + rf * (tpv_new - tpv);
            t1 = t1 + rf * (t1_new - t1);
            tfout = (tfin + b / a) * std::exp(a * l) - b / a;
            q = mdot * cp_in * (tfout - tfin);
            ebal1 = s1 + hpv_1 * (tpv - t1) + hconvf1 * (tfavg - t1) + hrad12 * (t2 - t1);
            ebal2 = s + hpvg_pv * (tpvg - tpv) + hpv_1 * (t1 - tpv);
            ebal3 = HcExt * (tpvg - tamb) + hrad_surr * (tpvg - tsurr) + hpvg_pv * (tpvg - tpv);
        }
        /*
        std::cout << tfavg << "\n";
        for (i = 0; i < 3; i++) {
            std::cout << y[i] << "\n";
        }
        */
        //return q
    }

    void PVTCollectorStruct::solve_lin_sys_back_sub(Real64 jj[9], Real64 f[3], Real64 (&y)[3])
    {
        // SUBROUTINE INFORMATION:
        //       AUTHOR         K. Haddad
        //       DATE WRITTEN   March 2020
        //       MODIFIED       na
        //       RE-ENGINEERED  na

        // PURPOSE OF THIS SUBROUTINE:
        // Solve a system of linear equations using Gaussian elimination and back substitution method. 

        float sum, dummy1, dummy2, mm, small(1.0e-10);
        int i, j, kk, ii, p, k, m(3);
        bool coeff_not_zero;

        for (i = 0; i < m; i++) {
            y[i] = 0.0;
        }

        for (i = 0; i <= m - 2; i++) {
            coeff_not_zero = false;
            for (j = i; j <= m - 1; j++) {
                if (std::abs(jj[j * m + i]) > small) {
                    coeff_not_zero = true;
                    p = j;
                    break;
                }
            }

            if (coeff_not_zero) {
                if (p != i) {
                    dummy2 = f[i];
                    f[i] = f[p];
                    f[p] = dummy2;
                    for (j = 0; j <= m - 1; j++) {
                        dummy1 = jj[i * m + j];
                        jj[i * m + j] = jj[p * m + j];
                        jj[p * m + j] = dummy1;
                    }
                }
                for (j = i + 1; j <= m - 1; j++) {
                    if (std::abs(jj[i * m + i]) < small) jj[i * m + i] = small;
                    mm = jj[j * m + i] / jj[i * m + i];
                    f[j] = f[j] - mm * f[i];
                    for (k = 0; k <= m - 1; k++) {
                        jj[j * m + k] = jj[j * m + k] - mm * jj[i * m + k];
                    }
                }
            }
        }

        if (std::abs(jj[(m - 1) * m + m - 1]) < small) jj[(m - 1) * m + m - 1] = small;
        y[m - 1] = f[m - 1] / jj[(m - 1) * m + m - 1];
        sum = 0.0;
        for (i = 0; i <= m - 2; i++) {
            ii = m - 2 - i;
            for (j = ii; j <= m - 1; j++) {
                sum = sum + jj[ii * m + j] * y[j];
>>>>>>> 138c1169
            }
            if (std::abs(jj[ii * m + ii]) < small) jj[ii * m + ii] = small;
            y[ii] = (f[ii] - sum) / jj[ii * m + ii];
            sum = 0.0;
        }
<<<<<<< HEAD
        if (q > 0.0) ThEff = q / (DataHeatBalance::QRadSWOutIncident(this->SurfNum) + small_num); // Thermal efficiency of BIPVT
        this->BIPVT.Tcoll = t1;
        this->BIPVT.HrPlen = hrad12;
        this->BIPVT.Tplen = tfavg;
        this->BIPVT.HcPlen = hconvf2;
    }

    void PVTCollectorStruct::solve_lin_sys_back_sub(Real64 jj[9], Real64 f[3], Real64 (&y)[3])
    {
        // SUBROUTINE INFORMATION:
        //       AUTHOR         K. Haddad
        //       DATE WRITTEN   March 2020
        //       MODIFIED       na
        //       RE-ENGINEERED  na

        // PURPOSE OF THIS SUBROUTINE:
        // Solve a system of linear equations using Gaussian elimination and back substitution method.

        float sum, dummy1, dummy2, mm, small(1.0e-10);
        int i, j, kk, ii, p, k, m(3);
        bool coeff_not_zero;

        for (i = 0; i < m; i++) {
            y[i] = 0.0;
        }

        for (i = 0; i <= m - 2; i++) {
            coeff_not_zero = false;
            for (j = i; j <= m - 1; j++) {
                if (std::abs(jj[j * m + i]) > small) {
                    coeff_not_zero = true;
                    p = j;
                    break;
                }
            }

            if (coeff_not_zero) {
                if (p != i) {
                    dummy2 = f[i];
                    f[i] = f[p];
                    f[p] = dummy2;
                    for (j = 0; j <= m - 1; j++) {
                        dummy1 = jj[i * m + j];
                        jj[i * m + j] = jj[p * m + j];
                        jj[p * m + j] = dummy1;
                    }
                }
                for (j = i + 1; j <= m - 1; j++) {
                    if (std::abs(jj[i * m + i]) < small) jj[i * m + i] = small;
                    mm = jj[j * m + i] / jj[i * m + i];
                    f[j] = f[j] - mm * f[i];
                    for (k = 0; k <= m - 1; k++) {
                        jj[j * m + k] = jj[j * m + k] - mm * jj[i * m + k];
                    }
                }
            }
        }

        if (std::abs(jj[(m - 1) * m + m - 1]) < small) jj[(m - 1) * m + m - 1] = small;
        y[m - 1] = f[m - 1] / jj[(m - 1) * m + m - 1];
        sum = 0.0;
        for (i = 0; i <= m - 2; i++) {
            ii = m - 2 - i;
            for (j = ii; j <= m - 1; j++) {
                sum = sum + jj[ii * m + j] * y[j];
            }
            if (std::abs(jj[ii * m + ii]) < small) jj[ii * m + ii] = small;
            y[ii] = (f[ii] - sum) / jj[ii * m + ii];
            sum = 0.0;
        }
    }

    Real64 PVTCollectorStruct::calc_taoalpha(Real64 theta,
                                             Real64 glass_thickness,
                                             Real64 refrac_index_glass,
                                             Real64 k_glass) // typ refrac_index_glass is 1.526, k_glass typ 4 m^-1, glass_thickness typ 0.002 m
    {
        // SUBROUTINE INFORMATION:
        //       AUTHOR         S.Brideau
        //       DATE WRITTEN   May 2020
        //       MODIFIED       na
        //       RE-ENGINEERED  na

        // PURPOSE OF THIS SUBROUTINE:
        // calculates the transmissivity absorptance of a glass/air interface, assuming all transmitted is absorbed

        Real64 theta_r(0.0);
        Real64 taoalpha(0.0);

        if (theta == 0.0) // if theta is zero, set to very small positive, otehrwise, taoalpha calculation causes division by zero
        {
            theta = 0.000000001;
        }

        theta_r = std::asin(std::sin(theta) / refrac_index_glass);

        taoalpha = std::exp(-k_glass * glass_thickness / (std::cos(theta_r))) *
                   (1 - 0.5 * ((std::pow(std::sin(theta_r - theta), 2) / std::pow(std::sin(theta_r + theta), 2)) +
                               (std::pow(std::tan(theta_r - theta), 2) / std::pow(std::tan(theta_r + theta), 2))));

        return taoalpha;
    }

    Real64 PVTCollectorStruct::calc_k_taoalpha(Real64 theta,
                                               Real64 glass_thickness,
                                               Real64 refrac_index_glass,
                                               Real64 k_glass) // typ refrac_index_glass is 1.526, k_glass typ 4 m^-1, glass_thickness typ 0.002 m
    {
        // SUBROUTINE INFORMATION:
        //       AUTHOR         S.Brideau
        //       DATE WRITTEN   May 2020
        //       MODIFIED       na
        //       RE-ENGINEERED  na

        // PURPOSE OF THIS SUBROUTINE:
        // calculates the off-normal angle factor K for the tao-alpha product
        Real64 taoalpha(0.0);
        Real64 taoalpha_zero(0.0);
        Real64 k_taoalpha(0.0);

        taoalpha = calc_taoalpha(theta, glass_thickness, refrac_index_glass, k_glass);
        taoalpha_zero = calc_taoalpha(0.0, glass_thickness, refrac_index_glass, k_glass);
        k_taoalpha = taoalpha / taoalpha_zero;

        return k_taoalpha;
=======
        /*
                std::cout << "test1" << "\n";
                for (i = 0; i < 3; i++)
                {
                        std::cout << y[i] << "\n";
                }
        */
>>>>>>> 138c1169
    }

    void PVTCollectorStruct::update()
    {

        // SUBROUTINE INFORMATION:
        //       AUTHOR         Brent Griffith
        //       DATE WRITTEN   August 2008
        //       MODIFIED       na
        //       RE-ENGINEERED  na

        int InletNode;
        int OutletNode;
        int thisOSCM;
        using DataSurfaces::OSCM;

        {
            auto const SELECT_CASE_var(this->WorkingFluidType);
            if (SELECT_CASE_var == WorkingFluidEnum::LIQUID) {
                InletNode = this->PlantInletNodeNum;
                OutletNode = this->PlantOutletNodeNum;

                PlantUtilities::SafeCopyPlantNode(InletNode, OutletNode);
                DataLoopNode::Node(OutletNode).Temp = this->Report.ToutletWorkFluid;

            } else if (SELECT_CASE_var == WorkingFluidEnum::AIR) {
                InletNode = this->HVACInletNodeNum;
                OutletNode = this->HVACOutletNodeNum;

                // Set the outlet nodes for properties that just pass through & not used
                DataLoopNode::Node(OutletNode).Quality = DataLoopNode::Node(InletNode).Quality;
                DataLoopNode::Node(OutletNode).Press = DataLoopNode::Node(InletNode).Press;
                DataLoopNode::Node(OutletNode).MassFlowRate = DataLoopNode::Node(InletNode).MassFlowRate;
                DataLoopNode::Node(OutletNode).MassFlowRateMin = DataLoopNode::Node(InletNode).MassFlowRateMin;
                DataLoopNode::Node(OutletNode).MassFlowRateMax = DataLoopNode::Node(InletNode).MassFlowRateMax;
                DataLoopNode::Node(OutletNode).MassFlowRateMinAvail = DataLoopNode::Node(InletNode).MassFlowRateMinAvail;
                DataLoopNode::Node(OutletNode).MassFlowRateMaxAvail = DataLoopNode::Node(InletNode).MassFlowRateMaxAvail;

                // Set outlet node variables that are possibly changed
                DataLoopNode::Node(OutletNode).Temp = this->Report.ToutletWorkFluid;
                DataLoopNode::Node(OutletNode).HumRat = DataLoopNode::Node(InletNode).HumRat; // assumes dewpoint bound on cooling ....
                DataLoopNode::Node(OutletNode).Enthalpy =
                    Psychrometrics::PsyHFnTdbW(this->Report.ToutletWorkFluid, DataLoopNode::Node(OutletNode).HumRat);

                // update the OtherSideConditionsModel coefficients for BIPVT
                if (this->PVTModelType == BIPVTmodel) {
                    thisOSCM = this->BIPVT.OSCMPtr;
                    OSCM(thisOSCM).TConv = this->BIPVT.Tplen;
                    OSCM(thisOSCM).HConv = this->BIPVT.HcPlen;
                    OSCM(thisOSCM).TRad = this->BIPVT.Tcoll;
                    OSCM(thisOSCM).HRad = this->BIPVT.HrPlen;
                }
            }
        }
    }

    void GetPVTThermalPowerProduction(int const PVindex, Real64 &ThermalPower, Real64 &ThermalEnergy)
    {

        // SUBROUTINE INFORMATION:
        //       AUTHOR         <author>
        //       DATE WRITTEN   <date_written>
        //       MODIFIED       na
        //       RE-ENGINEERED  na

        int PVTnum(0);

        // first find PVT index that is associated with this PV generator
        for (int loop = 1; loop <= NumPVT; ++loop) {
            if (!PVT(loop).PVfound) continue;
            if (PVT(loop).PVnum == PVindex) { // we found it
                PVTnum = loop;
            }
        }

        if (PVTnum > 0) {
            ThermalPower = PVT(PVTnum).Report.ThermPower;
            ThermalEnergy = PVT(PVTnum).Report.ThermEnergy;
        } else {
            ThermalPower = 0.0;
            ThermalEnergy = 0.0;
        }
    }

    int GetAirInletNodeNum(std::string const &PVTName, bool &ErrorsFound)
    {
        // FUNCTION INFORMATION:
        //       AUTHOR         Lixing Gu
        //       DATE WRITTEN   May 2019
        //       MODIFIED       na
        //       RE-ENGINEERED  na

        // PURPOSE OF THIS FUNCTION:
        // This function looks up the given PVT and returns the air inlet node number.
        // If incorrect PVT name is given, ErrorsFound is returned as true and node number as zero.

        int NodeNum; // node number returned
        int WhichPVT;

        if (GetInputFlag) {
            GetPVTcollectorsInput();
            GetInputFlag = false;
        }

        WhichPVT = UtilityRoutines::FindItemInList(PVTName, PVT);
        if (WhichPVT != 0) {
            NodeNum = PVT(WhichPVT).HVACInletNodeNum;
        } else {
            ShowSevereError("GetAirInletNodeNum: Could not find SolarCollector FlatPlate PhotovoltaicThermal = \"" + PVTName + "\"");
            ErrorsFound = true;
            NodeNum = 0;
        }

        return NodeNum;
    }
    int GetAirOutletNodeNum(std::string const &PVTName, bool &ErrorsFound)
    {
        // FUNCTION INFORMATION:
        //       AUTHOR         Lixing Gu
        //       DATE WRITTEN   May 2019
        //       MODIFIED       na
        //       RE-ENGINEERED  na

        // PURPOSE OF THIS FUNCTION:
        // This function looks up the given PVT and returns the air outlet node number.
        // If incorrect PVT name is given, ErrorsFound is returned as true and node number as zero.

        int NodeNum; // node number returned
        int WhichPVT;

        if (GetInputFlag) {
            GetPVTcollectorsInput();
            GetInputFlag = false;
        }

        WhichPVT = UtilityRoutines::FindItemInList(PVTName, PVT);
        if (WhichPVT != 0) {
            NodeNum = PVT(WhichPVT).HVACOutletNodeNum;
        } else {
            ShowSevereError("GetAirInletNodeNum: Could not find SolarCollector FlatPlate PhotovoltaicThermal = \"" + PVTName + "\"");
            ErrorsFound = true;
            NodeNum = 0;
        }

        return NodeNum;
    }

    int getPVTindexFromName(std::string const &objectName)
    {
        if (GetInputFlag) {
            GetPVTcollectorsInput();
            GetInputFlag = false;
        }

        for (auto it = PVT.begin(); it != PVT.end(); ++it) {
            if (it->Name == objectName) {
                return static_cast<int>(std::distance(PVT.begin(), it) + 1);
            }
        }

        // If we didn't find it, fatal
        ShowFatalError("Solar Thermal Collector GetIndexFromName: Error getting inputs for object named: " + objectName);
        assert(false);
        return 0; // Shutup compiler
    }

    void simPVTfromOASys(EnergyPlusData &state, int const index, bool const FirstHVACIteration)
    {
        PlantLocation dummyLoc(0, 0, 0, 0);
        Real64 dummyCurLoad(0.0);
        bool dummyRunFlag(true);

        PVT(index).simulate(state, dummyLoc, FirstHVACIteration, dummyCurLoad, dummyRunFlag);
    }

    void GetPVTmodelIndex(int const SurfacePtr, int &PVTIndex)
    {

        // SUBROUTINE INFORMATION:
        //       AUTHOR         K. Haddad (adpated from subroutine "GetTranspiredCollectorIndex")
        //       DATE WRITTEN   May 2020.
        //       MODIFIED       na
        //       RE-ENGINEERED  na

        // PURPOSE OF THIS SUBROUTINE:
        // object oriented "Get" routine for establishing correct integer index from outside this module

        // METHODOLOGY EMPLOYED:
        // mine Surface derived type for correct index/number of surface
        // mine PVT derived type that has the surface.

        // Using/Aliasing
        using DataSurfaces::Surface;

        // SUBROUTINE LOCAL VARIABLE DECLARATIONS:
        int PVTNum;   // temporary
        int ThisSurf; // temporary
        int thisPVT;
        bool Found;

        if (GetInputFlag) {
            GetPVTcollectorsInput();
            GetInputFlag = false;
        }

        if (SurfacePtr == 0) {
            ShowFatalError("Invalid surface passed to GetPVTmodelIndex, Surface name = " + Surface(SurfacePtr).Name);
        }

        PVTNum = 0;
        Found = false;
        for (thisPVT = 1; thisPVT <= NumPVT; ++thisPVT) {
            if (SurfacePtr == PVT(thisPVT).SurfNum) {
                Found = true;
                PVTNum = thisPVT;
            }
        }

        if (!Found) {
            ShowFatalError("Did not find surface in PVT description in GetPVTmodelIndex, Surface name = " + Surface(SurfacePtr).Name);
        } else {

            PVTIndex = PVTNum;
        }
    }

    void SetPVTQdotSource(int const PVTNum,
                          Real64 const QSource // source term in Watts
    )
    {

        // SUBROUTINE INFORMATION:
        //       AUTHOR         K. Haddad (adapted from subroutine "SetUTSCQdotSource")
        //       DATE WRITTEN   May 2020
        //       MODIFIED       na
        //       RE-ENGINEERED  na

        // PURPOSE OF THIS SUBROUTINE:
        // object oriented "Set" routine for updating sink term without exposing variables

        // METHODOLOGY EMPLOYED:
        // update derived type with new data , turn power into W/m2

        PVT(PVTNum).QdotSource = QSource / PVT(PVTNum).AreaCol;
    }

    void GetPVTTsColl(int const PVTNum, Real64 &TsColl)
    {

        // SUBROUTINE INFORMATION:
        //       AUTHOR         <author>
        //       DATE WRITTEN   <date_written>
        //       MODIFIED       na
        //       RE-ENGINEERED  na

        // PURPOSE OF THIS SUBROUTINE:
        // object oriented "Get" routine for collector surface temperature

        // SUBROUTINE LOCAL VARIABLE DECLARATIONS:
        if (PVT(PVTNum).PVTModelType == BIPVTmodel) {
            TsColl = PVT(PVTNum).BIPVT.CollectorTemp;
        }
    }

} // namespace PhotovoltaicThermalCollectors

} // namespace EnergyPlus<|MERGE_RESOLUTION|>--- conflicted
+++ resolved
@@ -197,7 +197,6 @@
         DataIPShortCuts::cCurrentModuleObject = "SolarCollector:FlatPlate:PhotovoltaicThermal";
         NumPVT = inputProcessor->getNumObjectsFound(DataIPShortCuts::cCurrentModuleObject);
         if (NumPVT > 0) GetMainPVTInput(NumPVT, PVT, tmpSimplePVTperf, tmpBIPVTperf);
-<<<<<<< HEAD
 
         if (allocated(tmpSimplePVTperf)) tmpSimplePVTperf.deallocate();
         if (allocated(tmpBIPVTperf)) tmpBIPVTperf.deallocate();
@@ -329,129 +328,6 @@
         }
     }
 
-=======
-
-        if (allocated(tmpSimplePVTperf)) tmpSimplePVTperf.deallocate();
-        if (allocated(tmpBIPVTperf)) tmpBIPVTperf.deallocate();
-    }
-
-    void GetPVTSimpleCollectorsInput(int NumSimplePVTPerform, Array1D<SimplePVTModelStruct> &tmpSimplePVTperf)
-    {
-        // SUBROUTINE INFORMATION:
-        //       AUTHOR         B. Griffith
-        //       DATE WRITTEN   June 2008
-        //       MODIFIED       K. Haddad, March 2020, subroutine created from original code in subroutine 
-        //                      "GetPVTcollectorsInput" to read inputs for PVT objects
-        //       RE-ENGINEERED  na
-
-        // PURPOSE OF THIS SUBROUTINE:
-        // Get input for PVT Simple objects
-
-        int Item;                // Item to be "gotten"
-        int NumAlphas;           // Number of Alphas for each GetObjectItem call
-        int NumNumbers;          // Number of Numbers for each GetObjectItem call
-        int IOStatus;            // Used in GetObjectItem
-        bool ErrorsFound(false); // Set to true if errors in input, fatal at end of routine
-        using DataGlobals::ScheduleAlwaysOn;
-        using ScheduleManager::GetScheduleIndex;
-
-        tmpSimplePVTperf.allocate(NumSimplePVTPerform);
-        for (Item = 1; Item <= NumSimplePVTPerform; ++Item) {
-            inputProcessor->getObjectItem(DataIPShortCuts::cCurrentModuleObject,
-                                          Item,
-                                          DataIPShortCuts::cAlphaArgs,
-                                          NumAlphas,
-                                          DataIPShortCuts::rNumericArgs,
-                                          NumNumbers,
-                                          IOStatus,
-                                          _,
-                                          DataIPShortCuts::lAlphaFieldBlanks,
-                                          DataIPShortCuts::cAlphaFieldNames,
-                                          DataIPShortCuts::cNumericFieldNames);
-            if (UtilityRoutines::IsNameEmpty(DataIPShortCuts::cAlphaArgs(1), DataIPShortCuts::cCurrentModuleObject, ErrorsFound)) continue;
-            tmpSimplePVTperf(Item).Name = DataIPShortCuts::cAlphaArgs(1);
-            if (UtilityRoutines::SameString(DataIPShortCuts::cAlphaArgs(2), "Fixed")) {
-                tmpSimplePVTperf(Item).ThermEfficMode = ThermEfficEnum::FIXED;
-            } else if (UtilityRoutines::SameString(DataIPShortCuts::cAlphaArgs(2), "Scheduled")) {
-                tmpSimplePVTperf(Item).ThermEfficMode = ThermEfficEnum::SCHEDULED;
-            } else {
-                ShowSevereError("Invalid " + DataIPShortCuts::cAlphaFieldNames(2) + " = " + DataIPShortCuts::cAlphaArgs(2));
-                ShowContinueError("Entered in " + DataIPShortCuts::cCurrentModuleObject + " = " + DataIPShortCuts::cAlphaArgs(1));
-                ErrorsFound = true;
-            }
-            tmpSimplePVTperf(Item).ThermalActiveFract = DataIPShortCuts::rNumericArgs(1);
-            tmpSimplePVTperf(Item).ThermEffic = DataIPShortCuts::rNumericArgs(2);
-            tmpSimplePVTperf(Item).ThermEffSchedNum = ScheduleManager::GetScheduleIndex(DataIPShortCuts::cAlphaArgs(3));
-            if ((tmpSimplePVTperf(Item).ThermEffSchedNum == 0) && (tmpSimplePVTperf(Item).ThermEfficMode == ThermEfficEnum::SCHEDULED)) {
-                ShowSevereError("Invalid " + DataIPShortCuts::cAlphaFieldNames(3) + " = " + DataIPShortCuts::cAlphaArgs(3));
-                ShowContinueError("Entered in " + DataIPShortCuts::cCurrentModuleObject + " = " + DataIPShortCuts::cAlphaArgs(1));
-                ErrorsFound = true;
-            }
-            tmpSimplePVTperf(Item).SurfEmissivity = DataIPShortCuts::rNumericArgs(3);
-        }
-    }
-
-    void GetBIPVTCollectorsInput(int NumBIPVTPerform, Array1D<BIPVTModelStruct> &tmpBIPVTperf)
-    {
-        // SUBROUTINE INFORMATION:
-        //       AUTHOR         B. Griffith
-        //       DATE WRITTEN   June 2008
-        //       MODIFIED       K. Haddad, March 2020, subroutine created from original code in subroutine
-        //                      "GetPVTcollectorsInput" to read inputs for BIPVT objects
-        //       RE-ENGINEERED  na
-
-        // PURPOSE OF THIS SUBROUTINE:
-        // Get input for BIPVT objects
-
-        int Item;                // Item to be "gotten"
-        int NumAlphas;           // Number of Alphas for each GetObjectItem call
-        int NumNumbers;          // Number of Numbers for each GetObjectItem call
-        int IOStatus;            // Used in GetObjectItem
-        bool ErrorsFound(false); // Set to true if errors in input, fatal at end of routine
-        using DataGlobals::ScheduleAlwaysOn;
-        using ScheduleManager::GetScheduleIndex;
-
-        tmpBIPVTperf.allocate(NumBIPVTPerform);
-        for (Item = 1; Item <= NumBIPVTPerform; ++Item) {
-            inputProcessor->getObjectItem(DataIPShortCuts::cCurrentModuleObject,
-                                          Item,
-                                          DataIPShortCuts::cAlphaArgs,
-                                          NumAlphas,
-                                          DataIPShortCuts::rNumericArgs,
-                                          NumNumbers,
-                                          IOStatus,
-                                          _,
-                                          DataIPShortCuts::lAlphaFieldBlanks,
-                                          DataIPShortCuts::cAlphaFieldNames,
-                                          DataIPShortCuts::cNumericFieldNames);
-            if (UtilityRoutines::IsNameEmpty(DataIPShortCuts::cAlphaArgs(1), DataIPShortCuts::cCurrentModuleObject, ErrorsFound)) continue;
-            tmpBIPVTperf(Item).Name = DataIPShortCuts::cAlphaArgs(1);
-            tmpBIPVTperf(Item).OSCMName = DataIPShortCuts::cAlphaArgs(2);
-            tmpBIPVTperf(Item).PVEffGapWidth = DataIPShortCuts::rNumericArgs(1);
-            tmpBIPVTperf(Item).EffCollHeight = DataIPShortCuts::rNumericArgs(2);
-            tmpBIPVTperf(Item).EffCollWidth = DataIPShortCuts::rNumericArgs(3);
-            tmpBIPVTperf(Item).PVTranAbsProduct = DataIPShortCuts::rNumericArgs(4);
-            tmpBIPVTperf(Item).BackMatTranAbsProduct = DataIPShortCuts::rNumericArgs(5);
-            tmpBIPVTperf(Item).PVAreaFract = DataIPShortCuts::rNumericArgs(6);
-            tmpBIPVTperf(Item).PVRTop = DataIPShortCuts::rNumericArgs(7);
-            tmpBIPVTperf(Item).PVRBot = DataIPShortCuts::rNumericArgs(8);
-            tmpBIPVTperf(Item).PVGEmiss = DataIPShortCuts::rNumericArgs(9);
-            tmpBIPVTperf(Item).BackMatEmiss = DataIPShortCuts::rNumericArgs(10);
-            if (DataIPShortCuts::lAlphaFieldBlanks(3)) {
-                tmpBIPVTperf(Item).SchedPtr = ScheduleAlwaysOn;
-            } else {
-                tmpBIPVTperf(Item).SchedPtr = GetScheduleIndex(DataIPShortCuts::cAlphaArgs(3));
-                if (tmpBIPVTperf(Item).SchedPtr == 0) {
-                    ShowSevereError(DataIPShortCuts::cAlphaFieldNames(3) + "not found=" + DataIPShortCuts::cAlphaArgs(3) + " in " +
-                                    DataIPShortCuts::cCurrentModuleObject + " =" + tmpBIPVTperf(Item).Name);
-                    ErrorsFound = true;
-                    continue;
-                }
-            }
-        }
-    }
-
->>>>>>> 138c1169
     void GetMainPVTInput(int NumPVT,
                          Array1D<PVTCollectorStruct> &PVT,
                          Array1D<SimplePVTModelStruct> tmpSimplePVTperf,
@@ -540,11 +416,7 @@
                     if (ThisParamObj > 0) {
                         PVT(Item).BIPVT = tmpBIPVTperf(ThisParamObj); // entire structure assigned
                         // do one-time setups on input data
-<<<<<<< HEAD
                         PVT(Item).AreaCol = PVT(Item).BIPVT.EffCollWidth * PVT(Item).BIPVT.EffCollHeight;
-=======
-                        PVT(Item).AreaCol = DataSurfaces::Surface(PVT(Item).SurfNum).Area * PVT(Item).BIPVT.PVAreaFract;
->>>>>>> 138c1169
                         PVT(Item).PVTModelType = BIPVTmodel;
                     } else {
                         ShowSevereError("Invalid " + DataIPShortCuts::cAlphaFieldNames(3) + " = " + DataIPShortCuts::cAlphaArgs(3));
@@ -1135,11 +1007,7 @@
         // SUBROUTINE INFORMATION:
         //       AUTHOR         Brent Griffith
         //       DATE WRITTEN   August 2008
-<<<<<<< HEAD
         //       MODIFIED       K. Haddad, March 2020, subroutine crated from original code in subroutine
-=======
-        //       MODIFIED       K. Haddad, March 2020, subroutine crated from original code in subroutine 
->>>>>>> 138c1169
         //                      "PVTCollectorStruct::calculate()"
         //       RE-ENGINEERED  na
 
@@ -1167,39 +1035,6 @@
 
         Real64 BypassFraction(0.0);
         Real64 PotentialOutletTemp(0.0);
-<<<<<<< HEAD
-
-        if (this->HeatingUseful && this->BypassDamperOff && (mdot > 0.0)) {
-
-            Real64 Eff(0.0);
-
-            {
-                auto const SELECT_CASE_var(this->Simple.ThermEfficMode);
-
-                if (SELECT_CASE_var == ThermEfficEnum::FIXED) {
-                    Eff = this->Simple.ThermEffic;
-                } else if (SELECT_CASE_var == ThermEfficEnum::SCHEDULED) {
-                    Eff = ScheduleManager::GetCurrentScheduleValue(this->Simple.ThermEffSchedNum);
-                    this->Simple.ThermEffic = Eff;
-                }
-            }
-
-            Real64 PotentialHeatGain = DataHeatBalance::QRadSWOutIncident(this->SurfNum) * Eff * this->AreaCol;
-
-            if (this->WorkingFluidType == WorkingFluidEnum::AIR) {
-                Real64 Winlet = DataLoopNode::Node(InletNode).HumRat;
-                Real64 CpInlet = Psychrometrics::PsyCpAirFnW(Winlet);
-                if (mdot * CpInlet > 0.0) {
-                    PotentialOutletTemp = Tinlet + PotentialHeatGain / (mdot * CpInlet);
-                } else {
-                    PotentialOutletTemp = Tinlet;
-                }
-                // now compare heating potential to setpoint and figure bypass fraction
-                if (PotentialOutletTemp > DataLoopNode::Node(this->HVACOutletNodeNum).TempSetPoint) { // need to modulate
-                    if (Tinlet != PotentialOutletTemp) {
-                        BypassFraction =
-                            (DataLoopNode::Node(this->HVACOutletNodeNum).TempSetPoint - PotentialOutletTemp) / (Tinlet - PotentialOutletTemp);
-=======
 
         if (this->HeatingUseful && this->BypassDamperOff && (mdot > 0.0)) {
 
@@ -1306,88 +1141,14 @@
                     //  water removal would be needed.. not going to allow that for now.  limit cooling to dew point and model bypass
                     if (Tinlet != PotentialOutletTemp) {
                         BypassFraction = (DewPointInlet - PotentialOutletTemp) / (Tinlet - PotentialOutletTemp);
->>>>>>> 138c1169
+
                     } else {
                         BypassFraction = 0.0;
                     }
                     BypassFraction = max(0.0, BypassFraction);
-<<<<<<< HEAD
-                    PotentialOutletTemp = DataLoopNode::Node(this->HVACOutletNodeNum).TempSetPoint;
-                    PotentialHeatGain = mdot * Psychrometrics::PsyCpAirFnW(Winlet) * (PotentialOutletTemp - Tinlet);
-
-                } else {
-                    BypassFraction = 0.0;
-                }
-            } else if (this->WorkingFluidType == WorkingFluidEnum::LIQUID) {
-                Real64 CpInlet = Psychrometrics::CPHW(Tinlet);
-                if (mdot * CpInlet != 0.0) { // protect divide by zero
-                    PotentialOutletTemp = Tinlet + PotentialHeatGain / (mdot * CpInlet);
-                } else {
-                    PotentialOutletTemp = Tinlet;
-                }
-                BypassFraction = 0.0;
-            }
-
-            this->Report.ThermEfficiency = Eff;
-            this->Report.ThermHeatGain = PotentialHeatGain;
-            this->Report.ThermPower = this->Report.ThermHeatGain;
-            this->Report.ThermEnergy = this->Report.ThermPower * DataHVACGlobals::TimeStepSys * DataGlobals::SecInHour;
-            this->Report.ThermHeatLoss = 0.0;
-            this->Report.TinletWorkFluid = Tinlet;
-            this->Report.MdotWorkFluid = mdot;
-            this->Report.ToutletWorkFluid = PotentialOutletTemp;
-            this->Report.BypassStatus = BypassFraction;
-
-        } else if (this->CoolingUseful && this->BypassDamperOff && (mdot > 0.0)) {
-            // calculate cooling using energy balance
-
-            Real64 HrGround(0.0);
-            Real64 HrAir(0.0);
-            Real64 HcExt(0.0);
-            Real64 HrSky(0.0);
-
-            ConvectionCoefficients::InitExteriorConvectionCoeff(this->SurfNum,
-                                                                0.0,
-                                                                DataHeatBalance::VerySmooth,
-                                                                this->Simple.SurfEmissivity,
-                                                                this->Simple.LastCollectorTemp,
-                                                                HcExt,
-                                                                HrSky,
-                                                                HrGround,
-                                                                HrAir);
-
-            Real64 WetBulbInlet(0.0);
-            Real64 DewPointInlet(0.0);
-            Real64 CpInlet(0.0);
-
-            if (this->WorkingFluidType == WorkingFluidEnum::AIR) {
-                Real64 Winlet = DataLoopNode::Node(InletNode).HumRat;
-                CpInlet = Psychrometrics::PsyCpAirFnW(Winlet);
-                WetBulbInlet = Psychrometrics::PsyTwbFnTdbWPb(Tinlet, Winlet, DataEnvironment::OutBaroPress, RoutineName);
-                DewPointInlet = Psychrometrics::PsyTdpFnTdbTwbPb(Tinlet, WetBulbInlet, DataEnvironment::OutBaroPress, RoutineName);
-            } else if (this->WorkingFluidType == WorkingFluidEnum::LIQUID) {
-                CpInlet = Psychrometrics::CPHW(Tinlet);
-            }
-
-            Real64 Tcollector =
-                (2.0 * mdot * CpInlet * Tinlet + this->AreaCol * (HrGround * DataEnvironment::OutDryBulbTemp + HrSky * DataEnvironment::SkyTemp +
-                                                                  HrAir * DataSurfaces::Surface(this->SurfNum).OutDryBulbTemp +
-                                                                  HcExt * DataSurfaces::Surface(this->SurfNum).OutDryBulbTemp)) /
-                (2.0 * mdot * CpInlet + this->AreaCol * (HrGround + HrSky + HrAir + HcExt));
-
-            PotentialOutletTemp = 2.0 * Tcollector - Tinlet;
-            this->Report.ToutletWorkFluid = PotentialOutletTemp;
-            // trap for air not being cooled below its wetbulb.
-            if (this->WorkingFluidType == WorkingFluidEnum::AIR) {
-                if (PotentialOutletTemp < DewPointInlet) {
-                    //  water removal would be needed.. not going to allow that for now.  limit cooling to dew point and model bypass
-                    if (Tinlet != PotentialOutletTemp) {
-                        BypassFraction = (DewPointInlet - PotentialOutletTemp) / (Tinlet - PotentialOutletTemp);
-=======
                     PotentialOutletTemp = DewPointInlet;
                 }
             }
->>>>>>> 138c1169
 
             this->Report.MdotWorkFluid = mdot;
             this->Report.TinletWorkFluid = Tinlet;
@@ -1397,145 +1158,6 @@
             this->Report.ThermPower = -1.0 * this->Report.ThermHeatLoss;
             this->Report.ThermEnergy = this->Report.ThermPower * DataHVACGlobals::TimeStepSys * DataGlobals::SecInHour;
             this->Report.ThermEfficiency = 0.0;
-            this->Simple.LastCollectorTemp = Tcollector;
-            this->Report.BypassStatus = BypassFraction;
-
-        } else {
-            this->Report.TinletWorkFluid = Tinlet;
-            this->Report.ToutletWorkFluid = Tinlet;
-            this->Report.ThermHeatLoss = 0.0;
-            this->Report.ThermHeatGain = 0.0;
-            this->Report.ThermPower = 0.0;
-            this->Report.ThermEfficiency = 0.0;
-            this->Report.ThermEnergy = 0.0;
-            this->Report.BypassStatus = 1.0;
-            this->Report.MdotWorkFluid = mdot;
-        }
-    }
-
-    void PVTCollectorStruct::BIPVTcalculate()
-    {
-
-        // SUBROUTINE INFORMATION:
-        //       AUTHOR         Brent Griffith
-        //       DATE WRITTEN   August 2008
-        //       MODIFIED       K. Haddad, March 2020, subroutine created from original code in subroutine 
-        //                      "PVTCollectorStruct::calculate()" to model BIPVT systems.
-        //       RE-ENGINEERED  na
-
-        // PURPOSE OF THIS SUBROUTINE:
-        // Calculate BIPVT collector thermal peformancce
-
-        // METHODOLOGY EMPLOYED:
-        // ???
-
-        static std::string const RoutineName("CalcBIPVTcollectors");
-
-        int InletNode = this->HVACInletNodeNum;
-        Real64 mdot = this->MassFlowRate;
-        Real64 Tinlet = DataLoopNode::Node(InletNode).Temp;
-        Real64 BypassFraction(0.0);
-        Real64 PotentialOutletTemp(0.0);
-
-        if (this->HeatingUseful && this->BypassDamperOff && (mdot > 0.0)) {
-
-            Real64 Eff(0.3);
-
-            Real64 PotentialHeatGain = DataHeatBalance::QRadSWOutIncident(this->SurfNum) * Eff * this->AreaCol;
-            BIPVT_MaxHeatGain_calculate();
-
-            if (this->WorkingFluidType == WorkingFluidEnum::AIR) {
-                Real64 Winlet = DataLoopNode::Node(InletNode).HumRat;
-                Real64 CpInlet = Psychrometrics::PsyCpAirFnW(Winlet);
-                if (mdot * CpInlet > 0.0) {
-                    PotentialOutletTemp = Tinlet + PotentialHeatGain / (mdot * CpInlet);
-                } else {
-                    PotentialOutletTemp = Tinlet;
-                }
-                // now compare heating potential to setpoint and figure bypass fraction
-                if (PotentialOutletTemp > DataLoopNode::Node(this->HVACOutletNodeNum).TempSetPoint) { // need to modulate
-                    if (Tinlet != PotentialOutletTemp) {
-                        BypassFraction =
-                            (DataLoopNode::Node(this->HVACOutletNodeNum).TempSetPoint - PotentialOutletTemp) / (Tinlet - PotentialOutletTemp);
-                    } else {
-                        BypassFraction = 0.0;
-                    }
-<<<<<<< HEAD
-
-=======
-                    BypassFraction = max(0.0, BypassFraction);
-                    PotentialOutletTemp = DataLoopNode::Node(this->HVACOutletNodeNum).TempSetPoint;
-                    PotentialHeatGain = mdot * Psychrometrics::PsyCpAirFnW(Winlet) * (PotentialOutletTemp - Tinlet);
-
-                } else {
-                    BypassFraction = 0.0;
-                }
-            }
-
-            this->Report.ThermEfficiency = Eff;
-            this->Report.ThermHeatGain = PotentialHeatGain;
-            this->Report.ThermPower = this->Report.ThermHeatGain;
-            this->Report.ThermEnergy = this->Report.ThermPower * DataHVACGlobals::TimeStepSys * DataGlobals::SecInHour;
-            this->Report.ThermHeatLoss = 0.0;
-            this->Report.TinletWorkFluid = Tinlet;
-            this->Report.MdotWorkFluid = mdot;
-            this->Report.ToutletWorkFluid = PotentialOutletTemp;
-            this->Report.BypassStatus = BypassFraction;
-
-        } else if (this->CoolingUseful && this->BypassDamperOff && (mdot > 0.0)) {
-            // calculate cooling using energy balance
-
-            Real64 HrGround(0.0);
-            Real64 HrAir(0.0);
-            Real64 HcExt(0.0);
-            Real64 HrSky(0.0);
-
-            ConvectionCoefficients::InitExteriorConvectionCoeff(
-                this->SurfNum, 0.0, DataHeatBalance::VerySmooth, this->BIPVT.PVGEmiss, this->BIPVT.LastCollectorTemp, HcExt, HrSky, HrGround, HrAir);
-
-            Real64 WetBulbInlet(0.0);
-            Real64 DewPointInlet(0.0);
-            Real64 CpInlet(0.0);
-
-            if (this->WorkingFluidType == WorkingFluidEnum::AIR) {
-                Real64 Winlet = DataLoopNode::Node(InletNode).HumRat;
-                CpInlet = Psychrometrics::PsyCpAirFnW(Winlet);
-                WetBulbInlet = Psychrometrics::PsyTwbFnTdbWPb(Tinlet, Winlet, DataEnvironment::OutBaroPress, RoutineName);
-                DewPointInlet = Psychrometrics::PsyTdpFnTdbTwbPb(Tinlet, WetBulbInlet, DataEnvironment::OutBaroPress, RoutineName);
-            }
-
-            Real64 Tcollector =
-                (2.0 * mdot * CpInlet * Tinlet + this->AreaCol * (HrGround * DataEnvironment::OutDryBulbTemp + HrSky * DataEnvironment::SkyTemp +
-                                                                  HrAir * DataSurfaces::Surface(this->SurfNum).OutDryBulbTemp +
-                                                                  HcExt * DataSurfaces::Surface(this->SurfNum).OutDryBulbTemp)) /
-                (2.0 * mdot * CpInlet + this->AreaCol * (HrGround + HrSky + HrAir + HcExt));
-
-            PotentialOutletTemp = 2.0 * Tcollector - Tinlet;
-            this->Report.ToutletWorkFluid = PotentialOutletTemp;
-            // trap for air not being cooled below its wetbulb.
-            if (this->WorkingFluidType == WorkingFluidEnum::AIR) {
-                if (PotentialOutletTemp < DewPointInlet) {
-                    //  water removal would be needed.. not going to allow that for now.  limit cooling to dew point and model bypass
-                    if (Tinlet != PotentialOutletTemp) {
-                        BypassFraction = (DewPointInlet - PotentialOutletTemp) / (Tinlet - PotentialOutletTemp);
-                    } else {
-                        BypassFraction = 0.0;
-                    }
->>>>>>> 138c1169
-                    BypassFraction = max(0.0, BypassFraction);
-                    PotentialOutletTemp = DewPointInlet;
-                }
-            }
-
-            this->Report.MdotWorkFluid = mdot;
-            this->Report.TinletWorkFluid = Tinlet;
-            this->Report.ToutletWorkFluid = PotentialOutletTemp;
-            this->Report.ThermHeatLoss = mdot * CpInlet * (Tinlet - this->Report.ToutletWorkFluid);
-            this->Report.ThermHeatGain = 0.0;
-            this->Report.ThermPower = -1.0 * this->Report.ThermHeatLoss;
-            this->Report.ThermEnergy = this->Report.ThermPower * DataHVACGlobals::TimeStepSys * DataGlobals::SecInHour;
-            this->Report.ThermEfficiency = 0.0;
-<<<<<<< HEAD
             this->Simple.LastCollectorTemp = Tcollector;
             this->Report.BypassStatus = BypassFraction;
 
@@ -1597,6 +1219,7 @@
                     PotentialHeatGain = 0.0;
                     PotentialOutletTemp = Tinlet;
                 }
+
             }
 
             this->Report.ThermEfficiency = Eff;
@@ -1608,6 +1231,7 @@
             this->Report.MdotWorkFluid = mdot;
             this->Report.ToutletWorkFluid = PotentialOutletTemp;
             this->Report.BypassStatus = BypassFraction;
+
             if (PotentialHeatGain > 0.0) this->BIPVT.LastCollectorTemp = Tcollector;
 
         } else if (this->CoolingUseful && this->BypassDamperOff && (mdot > 0.0) && (GetCurrentScheduleValue(this->BIPVT.SchedPtr) > 0.0)) {
@@ -1948,24 +1572,16 @@
             if (iter == 50) {
                 ShowSevereError("Function PVTCollectorStruct::BIPVT_MaxHeatGain_calculate: Maximum number of iterations 50 reached");
                 break;
-=======
-            this->BIPVT.LastCollectorTemp = Tcollector;
-            this->Report.BypassStatus = BypassFraction;
-
-        } else {
-            this->Report.TinletWorkFluid = Tinlet;
-            this->Report.ToutletWorkFluid = Tinlet;
-            this->Report.ThermHeatLoss = 0.0;
-            this->Report.ThermHeatGain = 0.0;
-            this->Report.ThermPower = 0.0;
-            this->Report.ThermEfficiency = 0.0;
-            this->Report.ThermEnergy = 0.0;
-            this->Report.BypassStatus = 1.0;
-            this->Report.MdotWorkFluid = mdot;
-        }
-    }
-
-    void PVTCollectorStruct::BIPVT_MaxHeatGain_calculate()
+            }
+        }
+        if (q > 0.0) ThEff = q / (DataHeatBalance::QRadSWOutIncident(this->SurfNum) + small_num); // Thermal efficiency of BIPVT
+        this->BIPVT.Tcoll = t1;
+        this->BIPVT.HrPlen = hrad12;
+        this->BIPVT.Tplen = tfavg;
+        this->BIPVT.HcPlen = hconvf2;
+    }
+
+    void PVTCollectorStruct::solve_lin_sys_back_sub(Real64 jj[9], Real64 f[3], Real64 (&y)[3])
     {
         // SUBROUTINE INFORMATION:
         //       AUTHOR         K. Haddad
@@ -1974,150 +1590,7 @@
         //       RE-ENGINEERED  na
 
         // PURPOSE OF THIS SUBROUTINE:
-        // Calculate the maximum heat transfer from the BIPVT system to the air stream in the channel behind the PV module
-
-        // METHODOLOGY EMPLOYED:
-        // ???
-
-        // BIPVT system parameters
-        Real64 rpvg_pv = this->BIPVT.PVRTop;       // thermal resistance of glass
-        Real64 rpv_1 = this->BIPVT.PVRBot;         // thermal resistance of backing layer
-        Real64 w = this->BIPVT.PVEffGapWidth;      // width of BIPVT panel
-        Real64 l = this->BIPVT.EffCollHeight;      // length of BIPVT panel
-        Real64 emiss_b = this->BIPVT.BackMatEmiss; // emissivity of backing surface
-        Real64 emiss_2(0.85);                      // emissivity of bldg surface
-        Real64 emiss_pvg = this->BIPVT.PVGEmiss;   // emissivity of glass surface
-
-        // BIPVT model parameters
-        Real64 tsurr, tsurrK;                  // surrouding temperature
-        Real64 t1, t1K, t1_new;                // temperature of pv backing surface
-        Real64 tpv, tpv_new;                   // temperature of pv surface
-        Real64 tpvg, tpvgK, tpvg_new;          // temperature of pv glass cover
-        Real64 tfout;                          // inlet and outlet fluid temperature
-        Real64 tfavg;                          // average fluid temperature
-        Real64 hconvf1(100.0);                 // heat transfer coefficient between fluid and backing surface
-        Real64 hconvf2(100.0);                 // heat transfer coefficient between fluid and bldg surface
-        Real64 hpvg_pv;                        // conductance of pv glass cover
-        Real64 hpv_1;                          // conductance of pv backing
-        Real64 hrad12;                         // radiative heat transfer coefficient between bldg surface and pv backing surface
-        Real64 hrad_surr;                      // radiative heat transfer coefficient between pv glass cover and surrounding
-        Real64 q;                              // heat transfer to fluid
-        Real64 IAM_pv, b0_pv(0.1), b1_pv(0.0); // pv incidence angle modifier parameters
-        Real64 IAM_bs, b0_bs(0.1), b1_bs(0.0); // back surface incidence angle modifier parameters
-        Real64 small_num(1.0e-10);             // small real number
-        const Real64 sigma(5.67e-8);           // stephan bolzmann constant
-        
-        // other parameters
-        Real64 a, b, c, d;                               // constants
-        Real64 err_tpvg(1.0), err_tpv(1.0), err_t1(1.0); // convergence errors for temperatures
-        const Real64 tol(1.0e-3);                        // temperature convergence tolerance
-        const Real64 rf(1.0);                            // relaxation factor
-        const Real64 degc_to_kelvin(273.15);             // conversion constant degC to Kelvin
-        Real64 ebal1, ebal2, ebal3;                      // energy balances on 3 surfaces
-        Real64 jj[9];                                    // 3x3 array for coefficient matrix
-        Real64 f[3];                                     // 3 element array for constant term
-        Real64 y[3];                                     // solution array for tpvg,tpv, and t1
-        int m(3);                                        // parameter for number of unknwons
-        int i;                                           // index
-
-        // boundary conditions parameters
-        int InletNode = this->HVACInletNodeNum;
-        Real64 tfin = DataLoopNode::Node(InletNode).Temp;                     // inlet fluid temperature
-        Real64 w_in = DataLoopNode::Node(InletNode).HumRat;                   // inlet air humidity ratio
-        Real64 cp_in = Psychrometrics::PsyCpAirFnW(w_in);                     // inlet air specific heat
-        Real64 tamb = DataEnvironment::OutDryBulbTemp;                        // ambient temperature
-        Real64 tsky = DataEnvironment::SkyTemp;                               // sky temperature
-        Real64 t2 = DataSurfaces::Surface(this->SurfNum).OutDryBulbTemp, t2K; // temperature of bldg surface
-        Real64 HrGround(0.0);                                                 // radiation heat transfer coefficient to ground
-        Real64 HrAir(0.0);                                                    // radiation heat transfer coefficient to atmosphere
-        Real64 HcExt(0.0);                                                    // exterior convection heat transfer coefficient
-        Real64 HrSky(0.0);                                                    // radiation heat transfer coefficien to sky
-        Real64 mdot = this->MassFlowRate;                                     // fluid mass flow rate
-        Real64 s(0.0);                                                        // solar radiation gain at pv surface
-        Real64 s1(0.0);                                                       // solar radiation gain at pv backing surface
-        Real64 temp = DataSurfaces::Surface(this->SurfNum).ExtConvCoeff;
-
-        ConvectionCoefficients::InitExteriorConvectionCoeff(
-            this->SurfNum, 0.0, DataHeatBalance::VerySmooth, emiss_pvg, this->BIPVT.LastCollectorTemp, HcExt, HrSky, HrGround, HrAir);
-        t1 = (tamb + t2) / 2.0;
-        tpv = (tamb + t2) / 2.0;
-        tpvg = (tamb + t2) / 2.0;
-        hpvg_pv = 1.0 / rpvg_pv;
-        hpv_1 = 1.0 / rpv_1;
-        tsurr = (tamb * HrGround + tamb * HrAir + tsky * HrSky) / (HrGround + HrAir + HrSky);
-        hrad_surr = HrGround + HrAir + HrSky;
-        IAM_pv = 1 - b0_pv * (1.0 / DataHeatBalance::CosIncidenceAngle(this->SurfNum) - 1.0) -
-                 b1_pv * pow((1.0 / DataHeatBalance::CosIncidenceAngle(this->SurfNum) - 1), 2.0);
-        IAM_pv = max(0.0, IAM_pv);
-        s = DataHeatBalance::QRadSWOutIncident(this->SurfNum) * this->BIPVT.PVAreaFract * IAM_pv;
-        IAM_bs = 1 - b0_bs * (1.0 / DataHeatBalance::CosIncidenceAngle(this->SurfNum) - 1.0) -
-                 b1_bs * pow((1.0 / DataHeatBalance::CosIncidenceAngle(this->SurfNum) - 1), 2.0);
-        IAM_bs = max(0.0, IAM_bs);
-        s1 = DataHeatBalance::QRadSWOutIncident(this->SurfNum) * (1.0 - this->BIPVT.PVAreaFract) * IAM_bs;
-        while ((err_t1 > tol) || (err_tpv > tol) || (err_tpvg > tol)) {
-            a = -(w / (mdot * cp_in)) * (hconvf1 + hconvf2);
-            b = (w / (mdot * cp_in)) * (hconvf1 * t1 + hconvf2 * t2);
-            tfavg = (1.0 / (a * l)) * (tfin + b / a) * (std::exp(a * l) - 1.0) - b / a;
-            t1K = t1 + degc_to_kelvin;
-            t2K = t2 + degc_to_kelvin;
-            tsurrK = tsurr + degc_to_kelvin;
-            tpvgK = tpvg + 273.15;
-            hrad12 = sigma * (pow(t1K, 2) + pow(t2K, 2)) * (t1K + t2K) / (1 / emiss_b + 1 / emiss_2 - 1);
-            hrad_surr = sigma * emiss_pvg * (pow(tsurrK, 2) + pow(tpvgK, 2)) * (tsurrK + tpvgK);
-            for (i = 0; i <= m - 1; i++) {
-                f[i] = 0.0;
-                y[i] = 0.0;
-            }
-            for (i = 0; i <= m ^ 2 - 1; i++) {
-                jj[i] = 0.0;
-            }
-            jj[0] = HcExt + hrad_surr + hpvg_pv;
-            jj[1] = -hpvg_pv;
-            jj[2] = 0.0;
-            jj[3] = hpvg_pv;
-            jj[4] = -hpv_1 - hpvg_pv;
-            jj[5] = hpv_1;
-            jj[6] = 0.0;
-            jj[7] = hpv_1;
-            jj[8] = -hpv_1 - hconvf1 - hrad12;
-            f[0] = HcExt * tamb + hrad_surr * tsurr;
-            f[1] = -s;
-            f[2] = -s1 - hconvf1 * tfavg - hrad12 * t2;
-            solve_lin_sys_back_sub(jj, f, y);
-            tpvg_new = y[0];
-            tpv_new = y[1];
-            t1_new = y[2];
-            err_tpvg = std::abs((tpvg_new - tpvg) / (tpvg + small_num));
-            err_tpv = std::abs((tpv_new - tpv) / (tpv + small_num));
-            err_t1 = std::abs((t1_new - t1) / (t1 + small_num));
-            tpvg = tpvg + rf * (tpvg_new - tpvg);
-            tpv = tpv + rf * (tpv_new - tpv);
-            t1 = t1 + rf * (t1_new - t1);
-            tfout = (tfin + b / a) * std::exp(a * l) - b / a;
-            q = mdot * cp_in * (tfout - tfin);
-            ebal1 = s1 + hpv_1 * (tpv - t1) + hconvf1 * (tfavg - t1) + hrad12 * (t2 - t1);
-            ebal2 = s + hpvg_pv * (tpvg - tpv) + hpv_1 * (t1 - tpv);
-            ebal3 = HcExt * (tpvg - tamb) + hrad_surr * (tpvg - tsurr) + hpvg_pv * (tpvg - tpv);
-        }
-        /*
-        std::cout << tfavg << "\n";
-        for (i = 0; i < 3; i++) {
-            std::cout << y[i] << "\n";
-        }
-        */
-        //return q
-    }
-
-    void PVTCollectorStruct::solve_lin_sys_back_sub(Real64 jj[9], Real64 f[3], Real64 (&y)[3])
-    {
-        // SUBROUTINE INFORMATION:
-        //       AUTHOR         K. Haddad
-        //       DATE WRITTEN   March 2020
-        //       MODIFIED       na
-        //       RE-ENGINEERED  na
-
-        // PURPOSE OF THIS SUBROUTINE:
-        // Solve a system of linear equations using Gaussian elimination and back substitution method. 
+        // Solve a system of linear equations using Gaussian elimination and back substitution method.
 
         float sum, dummy1, dummy2, mm, small(1.0e-10);
         int i, j, kk, ii, p, k, m(3);
@@ -2166,78 +1639,6 @@
             ii = m - 2 - i;
             for (j = ii; j <= m - 1; j++) {
                 sum = sum + jj[ii * m + j] * y[j];
->>>>>>> 138c1169
-            }
-            if (std::abs(jj[ii * m + ii]) < small) jj[ii * m + ii] = small;
-            y[ii] = (f[ii] - sum) / jj[ii * m + ii];
-            sum = 0.0;
-        }
-<<<<<<< HEAD
-        if (q > 0.0) ThEff = q / (DataHeatBalance::QRadSWOutIncident(this->SurfNum) + small_num); // Thermal efficiency of BIPVT
-        this->BIPVT.Tcoll = t1;
-        this->BIPVT.HrPlen = hrad12;
-        this->BIPVT.Tplen = tfavg;
-        this->BIPVT.HcPlen = hconvf2;
-    }
-
-    void PVTCollectorStruct::solve_lin_sys_back_sub(Real64 jj[9], Real64 f[3], Real64 (&y)[3])
-    {
-        // SUBROUTINE INFORMATION:
-        //       AUTHOR         K. Haddad
-        //       DATE WRITTEN   March 2020
-        //       MODIFIED       na
-        //       RE-ENGINEERED  na
-
-        // PURPOSE OF THIS SUBROUTINE:
-        // Solve a system of linear equations using Gaussian elimination and back substitution method.
-
-        float sum, dummy1, dummy2, mm, small(1.0e-10);
-        int i, j, kk, ii, p, k, m(3);
-        bool coeff_not_zero;
-
-        for (i = 0; i < m; i++) {
-            y[i] = 0.0;
-        }
-
-        for (i = 0; i <= m - 2; i++) {
-            coeff_not_zero = false;
-            for (j = i; j <= m - 1; j++) {
-                if (std::abs(jj[j * m + i]) > small) {
-                    coeff_not_zero = true;
-                    p = j;
-                    break;
-                }
-            }
-
-            if (coeff_not_zero) {
-                if (p != i) {
-                    dummy2 = f[i];
-                    f[i] = f[p];
-                    f[p] = dummy2;
-                    for (j = 0; j <= m - 1; j++) {
-                        dummy1 = jj[i * m + j];
-                        jj[i * m + j] = jj[p * m + j];
-                        jj[p * m + j] = dummy1;
-                    }
-                }
-                for (j = i + 1; j <= m - 1; j++) {
-                    if (std::abs(jj[i * m + i]) < small) jj[i * m + i] = small;
-                    mm = jj[j * m + i] / jj[i * m + i];
-                    f[j] = f[j] - mm * f[i];
-                    for (k = 0; k <= m - 1; k++) {
-                        jj[j * m + k] = jj[j * m + k] - mm * jj[i * m + k];
-                    }
-                }
-            }
-        }
-
-        if (std::abs(jj[(m - 1) * m + m - 1]) < small) jj[(m - 1) * m + m - 1] = small;
-        y[m - 1] = f[m - 1] / jj[(m - 1) * m + m - 1];
-        sum = 0.0;
-        for (i = 0; i <= m - 2; i++) {
-            ii = m - 2 - i;
-            for (j = ii; j <= m - 1; j++) {
-                sum = sum + jj[ii * m + j] * y[j];
             }
             if (std::abs(jj[ii * m + ii]) < small) jj[ii * m + ii] = small;
             y[ii] = (f[ii] - sum) / jj[ii * m + ii];
@@ -2298,15 +1699,6 @@
         k_taoalpha = taoalpha / taoalpha_zero;
 
         return k_taoalpha;
-=======
-        /*
-                std::cout << "test1" << "\n";
-                for (i = 0; i < 3; i++)
-                {
-                        std::cout << y[i] << "\n";
-                }
-        */
->>>>>>> 138c1169
     }
 
     void PVTCollectorStruct::update()
