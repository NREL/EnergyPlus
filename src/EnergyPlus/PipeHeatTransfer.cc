--- conflicted
+++ resolved
@@ -226,15 +226,10 @@
     int NumOfPipeHTInt; // Number of Pipe Heat Transfer objects
     int NumOfPipeHTExt; // Number of Pipe Heat Transfer objects
     int NumOfPipeHTUG;  // Number of Pipe Heat Transfer objects
-<<<<<<< HEAD
     int NumSections;    // total number of sections in pipe
 
     auto &s_ipsc = state.dataIPShortCut;
     auto &s_mat = state.dataMaterial;
-    
-=======
-    auto &cCurrentModuleObject = state.dataIPShortCut->cCurrentModuleObject;
->>>>>>> a7fe8f76
     // Initializations and allocations
     s_ipsc->cCurrentModuleObject = "Pipe:Indoor";
     NumOfPipeHTInt = state.dataInputProcessing->inputProcessor->getNumObjectsFound(state, s_ipsc->cCurrentModuleObject);
@@ -251,13 +246,8 @@
     state.dataPipeHT->PipeHTUniqueNames.reserve(static_cast<unsigned>(state.dataPipeHT->nsvNumOfPipeHT));
     int Item = 0;
 
-<<<<<<< HEAD
     s_ipsc->cCurrentModuleObject = "Pipe:Indoor";
-    for (PipeItem = 1; PipeItem <= NumOfPipeHTInt; ++PipeItem) {
-=======
-    cCurrentModuleObject = "Pipe:Indoor";
     for (int PipeItem = 1; PipeItem <= NumOfPipeHTInt; ++PipeItem) {
->>>>>>> a7fe8f76
         ++Item;
         // get the object name
         state.dataInputProcessing->inputProcessor->getObjectItem(state,
@@ -410,13 +400,8 @@
 
     } // end of input loop
 
-<<<<<<< HEAD
     s_ipsc->cCurrentModuleObject = "Pipe:Outdoor";
-    for (PipeItem = 1; PipeItem <= NumOfPipeHTExt; ++PipeItem) {
-=======
-    cCurrentModuleObject = "Pipe:Outdoor";
     for (int PipeItem = 1; PipeItem <= NumOfPipeHTExt; ++PipeItem) {
->>>>>>> a7fe8f76
         ++Item;
         // get the object name
         state.dataInputProcessing->inputProcessor->getObjectItem(state,
@@ -550,14 +535,8 @@
 
     } // end of input loop
 
-<<<<<<< HEAD
     s_ipsc->cCurrentModuleObject = "Pipe:Underground";
-    for (PipeItem = 1; PipeItem <= NumOfPipeHTUG; ++PipeItem) {
-=======
-    cCurrentModuleObject = "Pipe:Underground";
     for (int PipeItem = 1; PipeItem <= NumOfPipeHTUG; ++PipeItem) {
->>>>>>> a7fe8f76
-
         ++Item;
         // get the object name
         state.dataInputProcessing->inputProcessor->getObjectItem(state,
