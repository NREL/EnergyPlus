// EnergyPlus, Copyright (c) 1996-2016, The Board of Trustees of the University of Illinois and
// The Regents of the University of California, through Lawrence Berkeley National Laboratory
// (subject to receipt of any required approvals from the U.S. Dept. of Energy). All rights
// reserved.
//
// If you have questions about your rights to use or distribute this software, please contact
// Berkeley Lab's Innovation & Partnerships Office at IPO@lbl.gov.
//
// NOTICE: This Software was developed under funding from the U.S. Department of Energy and the
// U.S. Government consequently retains certain rights. As such, the U.S. Government has been
// granted for itself and others acting on its behalf a paid-up, nonexclusive, irrevocable,
// worldwide license in the Software to reproduce, distribute copies to the public, prepare
// derivative works, and perform publicly and display publicly, and to permit others to do so.
//
// Redistribution and use in source and binary forms, with or without modification, are permitted
// provided that the following conditions are met:
//
// (1) Redistributions of source code must retain the above copyright notice, this list of
//     conditions and the following disclaimer.
//
// (2) Redistributions in binary form must reproduce the above copyright notice, this list of
//     conditions and the following disclaimer in the documentation and/or other materials
//     provided with the distribution.
//
// (3) Neither the name of the University of California, Lawrence Berkeley National Laboratory,
//     the University of Illinois, U.S. Dept. of Energy nor the names of its contributors may be
//     used to endorse or promote products derived from this software without specific prior
//     written permission.
//
// (4) Use of EnergyPlus(TM) Name. If Licensee (i) distributes the software in stand-alone form
//     without changes from the version obtained under this License, or (ii) Licensee makes a
//     reference solely to the software portion of its product, Licensee must refer to the
//     software as "EnergyPlus version X" software, where "X" is the version number Licensee
//     obtained under this License and may not use a different name for the software. Except as
//     specifically required in this Section (4), Licensee shall not use in a company name, a
//     product name, in advertising, publicity, or other promotional activities any name, trade
//     name, trademark, logo, or other designation of "EnergyPlus", "E+", "e+" or confusingly
//     similar designation, without Lawrence Berkeley National Laboratory's prior written consent.
//
// THIS SOFTWARE IS PROVIDED BY THE COPYRIGHT HOLDERS AND CONTRIBUTORS "AS IS" AND ANY EXPRESS OR
// IMPLIED WARRANTIES, INCLUDING, BUT NOT LIMITED TO, THE IMPLIED WARRANTIES OF MERCHANTABILITY
// AND FITNESS FOR A PARTICULAR PURPOSE ARE DISCLAIMED. IN NO EVENT SHALL THE COPYRIGHT OWNER OR
// CONTRIBUTORS BE LIABLE FOR ANY DIRECT, INDIRECT, INCIDENTAL, SPECIAL, EXEMPLARY, OR
// CONSEQUENTIAL DAMAGES (INCLUDING, BUT NOT LIMITED TO, PROCUREMENT OF SUBSTITUTE GOODS OR
// SERVICES; LOSS OF USE, DATA, OR PROFITS; OR BUSINESS INTERRUPTION) HOWEVER CAUSED AND ON ANY
// THEORY OF LIABILITY, WHETHER IN CONTRACT, STRICT LIABILITY, OR TORT (INCLUDING NEGLIGENCE OR
// OTHERWISE) ARISING IN ANY WAY OUT OF THE USE OF THIS SOFTWARE, EVEN IF ADVISED OF THE
// POSSIBILITY OF SUCH DAMAGE.
//
// You are under no obligation whatsoever to provide any bug fixes, patches, or upgrades to the
// features, functionality or performance of the source code ("Enhancements") to anyone; however,
// if you choose to make your Enhancements available either publicly, or directly to Lawrence
// Berkeley National Laboratory, without imposing a separate written license agreement for such
// Enhancements, then you hereby grant the following license: a non-exclusive, royalty-free
// perpetual license to install, use, modify, prepare derivative works, incorporate into other
// computer software, distribute, and sublicense such enhancements or derivative works thereof,
// in binary and source code form.

// C++ Headers
#include <cmath>
#include <memory>

// ObjexxFCL Headers
#include <ObjexxFCL/Array.functions.hh>
#include <ObjexxFCL/Array3D.hh>
#include <ObjexxFCL/Fmath.hh>
#include <ObjexxFCL/gio.hh>

// EnergyPlus Headers
#include <PipeHeatTransfer.hh>
#include <BranchNodeConnections.hh>
#include <ConvectionCoefficients.hh>
#include <DataEnvironment.hh>
#include <DataHeatBalance.hh>
#include <DataHeatBalFanSys.hh>
#include <DataHVACGlobals.hh>
#include <DataIPShortCuts.hh>
#include <DataLoopNode.hh>
#include <DataPlant.hh>
#include <DataPrecisionGlobals.hh>
#include <FluidProperties.hh>
#include <General.hh>
#include <GroundTemperatureModeling/GroundTemperatureModelManager.hh>
#include <HeatBalanceInternalHeatGains.hh>
#include <InputProcessor.hh>
#include <NodeInputManager.hh>
#include <OutAirNodeManager.hh>
#include <OutputProcessor.hh>
#include <ScheduleManager.hh>
#include <UtilityRoutines.hh>

namespace EnergyPlus {

namespace PipeHeatTransfer {

	// Module containing the routines dealing with pipes with transport delay
	// and heat transfer.

	// MODULE INFORMATION:
	//       AUTHOR         Simon Rees
	//       DATE WRITTEN   July 2007
	//       MODIFIED       May 2008
	//       RE-ENGINEERED  na

	// PURPOSE OF THIS MODULE:
	// The purpose of this module is to simulate a pipe with heat transfer

	// METHODOLOGY EMPLOYED:
	// An implicit finite difference method is used to solve the temperature distribution of the
	// fluid in the pipe as a result of the transport delay and heat transfer to the environment.
	// For buried pipes, the simulation involves an implicit finite difference model of the soil,
	// which was originally based on Piechowski's thesis (below).  Equation numbers for
	// pipe:underground calculations are from Piechowski's thesis.  In Piechowski, the near-pipe
	// region is solved with a detailed finite difference grid, this current model makes use of
	// the Hanby model to simulate the actual pipe.

	// Kusuda, T. & Achenbach, P. (1965), 'Earth temperature and thermal diffusivity at
	//     selected stations in the united states', ASHRAE Transactions 71(1), 61-75.
	// Piechowski, M. (1996), A Ground Coupled Heat Pump System with Energy Storage,
	//     PhD thesis, University of Melbourne.

	// OTHER NOTES: Equation Numbers listed in buried pipe routines are from Piechowski's thesis

	// Using/Aliasing
	using namespace DataPrecisionGlobals;
	using namespace GroundTemperatureManager;
	using DataPlant::TypeOf_PipeExterior;
	using DataPlant::TypeOf_PipeInterior;
	using DataPlant::TypeOf_PipeUnderground;

	// Use statements for access to subroutines in other modules

	// Data
	// MODULE PARAMETER DEFINITIONS
	static std::string const BlankString;

	int const None( 0 );
	int const ZoneEnv( 1 );
	int const ScheduleEnv( 2 );
	int const OutsideAirEnv( 3 );
	int const GroundEnv( 4 );

	int const PreviousTimeIndex( 1 );
	int const CurrentTimeIndex( 2 );
	int const TentativeTimeIndex( 3 );

	Real64 const InnerDeltaTime( 60.0 ); // one minute time step in seconds

	// DERIVED TYPE DEFINITIONS

	// the model data structures

	// MODULE VARIABLE DECLARATIONS:
	int nsvNumOfPipeHT( 0 ); // Number of Pipe Heat Transfer objects
	int nsvInletNodeNum( 0 ); // module variable for inlet node number
	int nsvOutletNodeNum( 0 ); // module variable for outlet node number
	int nsvPipeHTNum( 0 ); // object index
	Real64 nsvMassFlowRate( 0.0 ); // pipe mass flow rate
	Real64 nsvVolumeFlowRate( 0.0 ); // pipe volumetric flow rate
	Real64 nsvDeltaTime( 0.0 ); // time change from last update
	Real64 nsvInletTemp( 0.0 ); // pipe inlet temperature
	Real64 nsvOutletTemp( 0.0 ); // pipe outlet temperature
	Real64 nsvEnvironmentTemp( 0.0 ); // environmental temperature (surrounding pipe)
	Real64 nsvEnvHeatLossRate( 0.0 ); // heat loss rate from pipe to the environment
	Real64 nsvFluidHeatLossRate( 0.0 ); // overall heat loss from fluid to pipe
	int nsvNumInnerTimeSteps( 0 ); // the number of "inner" time steps for our model

	bool GetPipeInputFlag( true ); // First time, input is "gotten"

	// SUBROUTINE SPECIFICATIONS FOR MODULE

	// Object Data
	Array1D< PipeHTData > PipeHT;

	//==============================================================================

	// Functions

	PlantComponent * PipeHTData::factory( int objectType, std::string objectName ) {
		// Process the input data for pipes if it hasn't been done already
		if ( GetPipeInputFlag ) {
			GetPipesHeatTransfer();
			GetPipeInputFlag = false;
		}
		// Now look for this particular pipe in the list
		for ( auto & pipe : PipeHT ) {
<<<<<<< HEAD
			if ( pipe.TypeOf == objectType && pipe.name == objectName ) {
=======
			if ( pipe.TypeOf == objectType && pipe.Name == objectName ) {
>>>>>>> 660d5f5f
				return &pipe;
			}
		}
		// If we didn't find it, fatal
		ShowFatalError( "PipeHTFactory: Error getting inputs for pipe named: " + objectName );
		// Shut up the compiler
		return nullptr;
	}

<<<<<<< HEAD
	bool PipeHTData::simulate( const PlantLocation & EP_UNUSED( calledFromLocation ), bool const FirstHVACIteration, bool const InitLoopEquip ) {
		if ( InitLoopEquip ) return true;

=======
	void PipeHTData::simulate( const PlantLocation & EP_UNUSED( calledFromLocation ), bool const FirstHVACIteration, Real64 & EP_UNUSED( CurLoad ) ) {
>>>>>>> 660d5f5f
		this->InitPipesHeatTransfer( FirstHVACIteration );
		// make the calculations
		for ( int InnerTimeStepCtr = 1; InnerTimeStepCtr <= nsvNumInnerTimeSteps; ++InnerTimeStepCtr ) {
			{ auto const SELECT_CASE_var( this->EnvironmentPtr );
			if ( SELECT_CASE_var == GroundEnv ) {
				this->CalcBuriedPipeSoil();
			} else {
				this->CalcPipesHeatTransfer();
			}}
			this->PushInnerTimeStepArrays();
		}
		// update vaiables
		this->UpdatePipesHeatTransfer();
		// update report variables
		this->ReportPipesHeatTransfer();
<<<<<<< HEAD

		return true;
=======
>>>>>>> 660d5f5f
	}

	void
	PipeHTData::PushInnerTimeStepArrays()
	{
		if ( this->EnvironmentPtr == GroundEnv ) {
			for ( int LengthIndex = 2; LengthIndex <= this->NumSections; ++LengthIndex ) {
				for ( int DepthIndex = 1; DepthIndex <= this->NumDepthNodes; ++DepthIndex ) {
					for ( int WidthIndex = 2; WidthIndex <= this->PipeNodeWidth; ++WidthIndex ) {
						//This will store the old 'current' values as the new 'previous values'  This allows
						// us to use the previous time array as history terms in the equations
						this->T( WidthIndex, DepthIndex, LengthIndex, PreviousTimeIndex ) = this->T( WidthIndex, DepthIndex, LengthIndex, CurrentTimeIndex );
					}
				}
			}
		}
		//Then update the Hanby near pipe model temperatures
		this->PreviousFluidTemp = this->FluidTemp;
		this->PreviousPipeTemp = this->PipeTemp;
	}

	void
	GetPipesHeatTransfer()
	{

		// SUBROUTINE INFORMATION:
		//       AUTHOR         Simon Rees
		//       DATE WRITTEN   July 2007
		//       MODIFIED       na
		//       RE-ENGINEERED  na
		// PURPOSE OF THIS SUBROUTINE:
		// This subroutine reads the input for hydronic Pipe Heat Transfers
		// from the user input file.  This will contain all of the information
		// needed to define and simulate the surface.

		// METHODOLOGY EMPLOYED:
		// na

		// REFERENCES:

		// Using/Aliasing
		using DataGlobals::SecInHour;
		using DataGlobals::Pi;
		using DataHeatBalance::Construct;
		using DataHeatBalance::Zone;
		using DataHeatBalance::Material;
		using DataHeatBalance::IntGainTypeOf_PipeIndoor;
		using InputProcessor::GetNumObjectsFound;
		using InputProcessor::GetObjectItem;
		using InputProcessor::FindItemInList;
		using InputProcessor::SameString;
		using InputProcessor::VerifyName;
		using namespace DataIPShortCuts; // Data for field names, blank numerics
		using NodeInputManager::GetOnlySingleNode;
		using BranchNodeConnections::TestCompSet;
		using General::RoundSigDigits;
		using namespace DataLoopNode;
		using ScheduleManager::GetScheduleIndex;
		using OutAirNodeManager::CheckOutAirNodeNumber;

		// Locals
		// SUBROUTINE ARGUMENT DEFINITIONS:
		// na

		// SUBROUTINE PARAMETER DEFINITIONS:
		int const NumPipeSections( 20 );
		int const NumberOfDepthNodes( 8 ); // Number of nodes in the cartesian grid-Should be an even # for now
		Real64 const SecondsInHour( SecInHour );
		Real64 const HoursInDay( 24.0 );

		// INTERFACE BLOCK SPECIFICATIONS
		// na

		// DERIVED TYPE DEFINITIONS
		// na

		// SUBROUTINE LOCAL VARIABLE DECLARATIONS:
		static bool ErrorsFound( false ); // Set to true if errors in input,
		static bool IsNotOK( false );
		static bool IsBlank( false );

		// fatal at end of routine
		int IOStatus; // Used in GetObjectItem
		int Item; // Item to be "gotten"
		int PipeItem;
		int NumAlphas; // Number of Alphas for each GetObjectItem call
		int NumNumbers; // Number of Numbers for each GetObjectItem call
		int NumOfPipeHTInt; // Number of Pipe Heat Transfer objects
		int NumOfPipeHTExt; // Number of Pipe Heat Transfer objects
		int NumOfPipeHTUG; // Number of Pipe Heat Transfer objects
		int NumSections; // total number of sections in pipe

		// Initializations and allocations
		cCurrentModuleObject = "Pipe:Indoor";
		NumOfPipeHTInt = GetNumObjectsFound( cCurrentModuleObject );
		cCurrentModuleObject = "Pipe:Outdoor";
		NumOfPipeHTExt = GetNumObjectsFound( cCurrentModuleObject );
		cCurrentModuleObject = "Pipe:Underground";
		NumOfPipeHTUG = GetNumObjectsFound( cCurrentModuleObject );

		nsvNumOfPipeHT = NumOfPipeHTInt + NumOfPipeHTExt + NumOfPipeHTUG;
		// allocate data structures
		if ( allocated( PipeHT ) ) PipeHT.deallocate();

		PipeHT.allocate( nsvNumOfPipeHT );
		Item = 0;

		cCurrentModuleObject = "Pipe:Indoor";
		for ( PipeItem = 1; PipeItem <= NumOfPipeHTInt; ++PipeItem ) {
			++Item;
			// get the object name
			GetObjectItem( cCurrentModuleObject, PipeItem, cAlphaArgs, NumAlphas, rNumericArgs, NumNumbers, IOStatus, lNumericFieldBlanks, lAlphaFieldBlanks, cAlphaFieldNames, cNumericFieldNames );

			IsNotOK = false;
			IsBlank = false;
			VerifyName( PipeHT.begin(), PipeHT.end(), cAlphaArgs( 1 ), IsNotOK, IsBlank, cCurrentModuleObject + " Name" );
			if ( IsNotOK ) {
				ErrorsFound = true;
				if ( IsBlank ) cAlphaArgs( 1 ) = "xxxxx";
			}
			PipeHT( Item ).name = cAlphaArgs( 1 );
			PipeHT( Item ).TypeOf = TypeOf_PipeInterior;

			// General user input data
			PipeHT( Item ).Construction = cAlphaArgs( 2 );
			PipeHT( Item ).ConstructionNum = FindItemInList( cAlphaArgs( 2 ), Construct );

			if ( PipeHT( Item ).ConstructionNum == 0 ) {
				ShowSevereError( "Invalid " + cAlphaFieldNames( 2 ) + '=' + cAlphaArgs( 2 ) );
				ShowContinueError( "Entered in " + cCurrentModuleObject + '=' + cAlphaArgs( 1 ) );
				ErrorsFound = true;
			}

			//get inlet node data
			PipeHT( Item ).InletNode = cAlphaArgs( 3 );
			PipeHT( Item ).InletNodeNum = GetOnlySingleNode( cAlphaArgs( 3 ), ErrorsFound, cCurrentModuleObject, cAlphaArgs( 1 ), NodeType_Water, NodeConnectionType_Inlet, 1, ObjectIsNotParent );
			if ( PipeHT( Item ).InletNodeNum == 0 ) {
				ShowSevereError( "Invalid " + cAlphaFieldNames( 3 ) + '=' + cAlphaArgs( 3 ) );
				ShowContinueError( "Entered in " + cCurrentModuleObject + '=' + cAlphaArgs( 1 ) );
				ErrorsFound = true;
			}

			// get outlet node data
			PipeHT( Item ).OutletNode = cAlphaArgs( 4 );
			PipeHT( Item ).OutletNodeNum = GetOnlySingleNode( cAlphaArgs( 4 ), ErrorsFound, cCurrentModuleObject, cAlphaArgs( 1 ), NodeType_Water, NodeConnectionType_Outlet, 1, ObjectIsNotParent );
			if ( PipeHT( Item ).OutletNodeNum == 0 ) {
				ShowSevereError( "Invalid " + cAlphaFieldNames( 4 ) + '=' + cAlphaArgs( 4 ) );
				ShowContinueError( "Entered in " + cCurrentModuleObject + '=' + cAlphaArgs( 1 ) );
				ErrorsFound = true;
			}

			TestCompSet( cCurrentModuleObject, cAlphaArgs( 1 ), cAlphaArgs( 3 ), cAlphaArgs( 4 ), "Pipe Nodes" );

			// get environmental boundary condition type

			if ( lAlphaFieldBlanks( 5 ) ) cAlphaArgs( 5 ) = "ZONE";

			{ auto const SELECT_CASE_var( cAlphaArgs( 5 ) );

			if ( SELECT_CASE_var == "ZONE" ) {
				PipeHT( Item ).EnvironmentPtr = ZoneEnv;
				PipeHT( Item ).EnvrZone = cAlphaArgs( 6 );
				PipeHT( Item ).EnvrZonePtr = FindItemInList( cAlphaArgs( 6 ), Zone );
				if ( PipeHT( Item ).EnvrZonePtr == 0 ) {
					ShowSevereError( "Invalid " + cAlphaFieldNames( 6 ) + '=' + cAlphaArgs( 6 ) );
					ShowContinueError( "Entered in " + cCurrentModuleObject + '=' + cAlphaArgs( 1 ) );
					ErrorsFound = true;
				}

			} else if ( SELECT_CASE_var == "SCHEDULE" ) {
				PipeHT( Item ).EnvironmentPtr = ScheduleEnv;
				PipeHT( Item ).EnvrSchedule = cAlphaArgs( 7 );
				PipeHT( Item ).EnvrSchedPtr = GetScheduleIndex( PipeHT( Item ).EnvrSchedule );
				PipeHT( Item ).EnvrVelSchedule = cAlphaArgs( 8 );
				PipeHT( Item ).EnvrVelSchedPtr = GetScheduleIndex( PipeHT( Item ).EnvrVelSchedule );
				if ( PipeHT( Item ).EnvrSchedPtr == 0 ) {
					ShowSevereError( "Invalid " + cAlphaFieldNames( 7 ) + '=' + cAlphaArgs( 7 ) );
					ShowContinueError( "Entered in " + cCurrentModuleObject + '=' + cAlphaArgs( 1 ) );
					ErrorsFound = true;
				}
				if ( PipeHT( Item ).EnvrVelSchedPtr == 0 ) {
					ShowSevereError( "Invalid " + cAlphaFieldNames( 8 ) + '=' + cAlphaArgs( 8 ) );
					ShowContinueError( "Entered in " + cCurrentModuleObject + '=' + cAlphaArgs( 1 ) );
					ErrorsFound = true;
				}

			} else {
				ShowSevereError( "Invalid " + cAlphaFieldNames( 5 ) + '=' + cAlphaArgs( 5 ) );
				ShowContinueError( "Entered in " + cCurrentModuleObject + '=' + cAlphaArgs( 1 ) );
				ShowContinueError( "Should be \"ZONE\" or \"SCHEDULE\"" ); //TODO rename point
				ErrorsFound = true;

			}}

			// dimensions
			PipeHT( Item ).PipeID = rNumericArgs( 1 );
			if ( rNumericArgs( 1 ) <= 0.0 ) { // not really necessary because idd field has "minimum> 0"
				ShowSevereError( "GetPipesHeatTransfer: invalid " + cNumericFieldNames( 1 ) + " of " + RoundSigDigits( rNumericArgs( 1 ), 4 ) );
				ShowContinueError( cNumericFieldNames( 1 ) + " must be > 0.0" );
				ShowContinueError( "Entered in " + cCurrentModuleObject + '=' + cAlphaArgs( 1 ) );

				ErrorsFound = true;
			}

			PipeHT( Item ).Length = rNumericArgs( 2 );
			if ( rNumericArgs( 2 ) <= 0.0 ) { // not really necessary because idd field has "minimum> 0"
				ShowSevereError( "GetPipesHeatTransfer: invalid " + cNumericFieldNames( 2 ) + " of " + RoundSigDigits( rNumericArgs( 2 ), 4 ) );
				ShowContinueError( cNumericFieldNames( 2 ) + " must be > 0.0" );
				ShowContinueError( "Entered in " + cCurrentModuleObject + '=' + cAlphaArgs( 1 ) );
				ErrorsFound = true;
			}

			if ( PipeHT( Item ).ConstructionNum != 0 ) {
				PipeHT( Item ).ValidatePipeConstruction( cCurrentModuleObject, cAlphaArgs( 2 ), cAlphaFieldNames( 2 ), PipeHT( Item ).ConstructionNum, ErrorsFound );
			}

		} // end of input loop

		cCurrentModuleObject = "Pipe:Outdoor";
		for ( PipeItem = 1; PipeItem <= NumOfPipeHTExt; ++PipeItem ) {
			++Item;
			// get the object name
			GetObjectItem( cCurrentModuleObject, PipeItem, cAlphaArgs, NumAlphas, rNumericArgs, NumNumbers, IOStatus, lNumericFieldBlanks, lAlphaFieldBlanks, cAlphaFieldNames, cNumericFieldNames );

			IsNotOK = false;
			IsBlank = false;
			VerifyName( PipeHT.begin(), PipeHT.end(), cAlphaArgs( 1 ), IsNotOK, IsBlank, cCurrentModuleObject + " Name" );
			if ( IsNotOK ) {
				ErrorsFound = true;
				if ( IsBlank ) cAlphaArgs( 1 ) = "xxxxx";
			}
			PipeHT( Item ).name = cAlphaArgs( 1 );
			PipeHT( Item ).TypeOf = TypeOf_PipeExterior;

			// General user input data
			PipeHT( Item ).Construction = cAlphaArgs( 2 );
			PipeHT( Item ).ConstructionNum = FindItemInList( cAlphaArgs( 2 ), Construct );

			if ( PipeHT( Item ).ConstructionNum == 0 ) {
				ShowSevereError( "Invalid " + cAlphaFieldNames( 2 ) + '=' + cAlphaArgs( 2 ) );
				ShowContinueError( "Entered in " + cCurrentModuleObject + '=' + cAlphaArgs( 1 ) );
				ErrorsFound = true;
			}

			//get inlet node data
			PipeHT( Item ).InletNode = cAlphaArgs( 3 );
			PipeHT( Item ).InletNodeNum = GetOnlySingleNode( cAlphaArgs( 3 ), ErrorsFound, cCurrentModuleObject, cAlphaArgs( 1 ), NodeType_Water, NodeConnectionType_Inlet, 1, ObjectIsNotParent );
			if ( PipeHT( Item ).InletNodeNum == 0 ) {
				ShowSevereError( "Invalid " + cAlphaFieldNames( 3 ) + '=' + cAlphaArgs( 3 ) );
				ShowContinueError( "Entered in " + cCurrentModuleObject + '=' + cAlphaArgs( 1 ) );
				ErrorsFound = true;
			}

			// get outlet node data
			PipeHT( Item ).OutletNode = cAlphaArgs( 4 );
			PipeHT( Item ).OutletNodeNum = GetOnlySingleNode( cAlphaArgs( 4 ), ErrorsFound, cCurrentModuleObject, cAlphaArgs( 1 ), NodeType_Water, NodeConnectionType_Outlet, 1, ObjectIsNotParent );
			if ( PipeHT( Item ).OutletNodeNum == 0 ) {
				ShowSevereError( "Invalid " + cAlphaFieldNames( 4 ) + '=' + cAlphaArgs( 4 ) );
				ShowContinueError( "Entered in " + cCurrentModuleObject + '=' + cAlphaArgs( 1 ) );
				ErrorsFound = true;
			}

			TestCompSet( cCurrentModuleObject, cAlphaArgs( 1 ), cAlphaArgs( 3 ), cAlphaArgs( 4 ), "Pipe Nodes" );

			// get environmental boundary condition type
			//    PipeHT(Item)%Environment = 'OutdoorAir'
			PipeHT( Item ).EnvironmentPtr = OutsideAirEnv;

			PipeHT( Item ).EnvrAirNode = cAlphaArgs( 5 );
			PipeHT( Item ).EnvrAirNodeNum = GetOnlySingleNode( cAlphaArgs( 5 ), ErrorsFound, cCurrentModuleObject, cAlphaArgs( 1 ), NodeType_Air, NodeConnectionType_OutsideAirReference, 1, ObjectIsNotParent );
			if ( ! lAlphaFieldBlanks( 5 ) ) {
				if ( ! CheckOutAirNodeNumber( PipeHT( Item ).EnvrAirNodeNum ) ) {
					ShowSevereError( "Invalid " + cAlphaFieldNames( 5 ) + '=' + cAlphaArgs( 5 ) );
					ShowContinueError( "Entered in " + cCurrentModuleObject + '=' + cAlphaArgs( 1 ) );
					ShowContinueError( "Outdoor Air Node not on OutdoorAir:NodeList or OutdoorAir:Node" );
					ErrorsFound = true;
				}
			} else {
				ShowSevereError( "Invalid " + cAlphaFieldNames( 5 ) + '=' + cAlphaArgs( 5 ) );
				ShowContinueError( "Entered in " + cCurrentModuleObject + '=' + cAlphaArgs( 1 ) );
				ShowContinueError( "An " + cAlphaFieldNames( 5 ) + " must be used " );
				ErrorsFound = true;
			}

			// dimensions
			PipeHT( Item ).PipeID = rNumericArgs( 1 );
			if ( rNumericArgs( 1 ) <= 0.0 ) { // not really necessary because idd field has "minimum> 0"
				ShowSevereError( "Invalid " + cNumericFieldNames( 1 ) + " of " + RoundSigDigits( rNumericArgs( 1 ), 4 ) );
				ShowContinueError( cNumericFieldNames( 1 ) + " must be > 0.0" );
				ShowContinueError( "Entered in " + cCurrentModuleObject + '=' + cAlphaArgs( 1 ) );
				ErrorsFound = true;
			}

			PipeHT( Item ).Length = rNumericArgs( 2 );
			if ( rNumericArgs( 2 ) <= 0.0 ) { // not really necessary because idd field has "minimum> 0"
				ShowSevereError( "Invalid " + cNumericFieldNames( 2 ) + " of " + RoundSigDigits( rNumericArgs( 2 ), 4 ) );
				ShowContinueError( cNumericFieldNames( 2 ) + " must be > 0.0" );
				ShowContinueError( "Entered in " + cCurrentModuleObject + '=' + cAlphaArgs( 1 ) );
				ErrorsFound = true;
			}

			if ( PipeHT( Item ).ConstructionNum != 0 ) {
				PipeHT( Item ).ValidatePipeConstruction( cCurrentModuleObject, cAlphaArgs( 2 ), cAlphaFieldNames( 2 ), PipeHT( Item ).ConstructionNum, ErrorsFound );
			}

		} // end of input loop

		cCurrentModuleObject = "Pipe:Underground";
		for ( PipeItem = 1; PipeItem <= NumOfPipeHTUG; ++PipeItem ) {

			++Item;
			// get the object name
			GetObjectItem( cCurrentModuleObject, PipeItem, cAlphaArgs, NumAlphas, rNumericArgs, NumNumbers, IOStatus, lNumericFieldBlanks, lAlphaFieldBlanks, cAlphaFieldNames, cNumericFieldNames );

			IsNotOK = false;
			IsBlank = false;
			VerifyName( PipeHT.begin(), PipeHT.end(), cAlphaArgs( 1 ), IsNotOK, IsBlank, cCurrentModuleObject + " Name" );
			if ( IsNotOK ) {
				ErrorsFound = true;
				if ( IsBlank ) cAlphaArgs( 1 ) = "xxxxx";
			}
			PipeHT( Item ).name = cAlphaArgs( 1 );
			PipeHT( Item ).TypeOf = TypeOf_PipeUnderground;

			// General user input data
			PipeHT( Item ).Construction = cAlphaArgs( 2 );
			PipeHT( Item ).ConstructionNum = FindItemInList( cAlphaArgs( 2 ), Construct );

			if ( PipeHT( Item ).ConstructionNum == 0 ) {
				ShowSevereError( "Invalid " + cAlphaFieldNames( 2 ) + '=' + cAlphaArgs( 2 ) );
				ShowContinueError( "Entered in " + cCurrentModuleObject + '=' + cAlphaArgs( 1 ) );
				ErrorsFound = true;
			}

			//get inlet node data
			PipeHT( Item ).InletNode = cAlphaArgs( 3 );
			PipeHT( Item ).InletNodeNum = GetOnlySingleNode( cAlphaArgs( 3 ), ErrorsFound, cCurrentModuleObject, cAlphaArgs( 1 ), NodeType_Water, NodeConnectionType_Inlet, 1, ObjectIsNotParent );
			if ( PipeHT( Item ).InletNodeNum == 0 ) {
				ShowSevereError( "Invalid " + cAlphaFieldNames( 3 ) + '=' + cAlphaArgs( 3 ) );
				ShowContinueError( "Entered in " + cCurrentModuleObject + '=' + cAlphaArgs( 1 ) );
				ErrorsFound = true;
			}

			// get outlet node data
			PipeHT( Item ).OutletNode = cAlphaArgs( 4 );
			PipeHT( Item ).OutletNodeNum = GetOnlySingleNode( cAlphaArgs( 4 ), ErrorsFound, cCurrentModuleObject, cAlphaArgs( 1 ), NodeType_Water, NodeConnectionType_Outlet, 1, ObjectIsNotParent );
			if ( PipeHT( Item ).OutletNodeNum == 0 ) {
				ShowSevereError( "Invalid " + cAlphaFieldNames( 4 ) + '=' + cAlphaArgs( 4 ) );
				ShowContinueError( "Entered in " + cCurrentModuleObject + '=' + cAlphaArgs( 1 ) );
				ErrorsFound = true;
			}

			TestCompSet( cCurrentModuleObject, cAlphaArgs( 1 ), cAlphaArgs( 3 ), cAlphaArgs( 4 ), "Pipe Nodes" );

			PipeHT( Item ).EnvironmentPtr = GroundEnv;

			// Solar inclusion flag
			// A6,  \field Sun Exposure
			if ( SameString( cAlphaArgs( 5 ), "SUNEXPOSED" ) ) {
				PipeHT( Item ).SolarExposed = true;
			} else if ( SameString( cAlphaArgs( 5 ), "NOSUN" ) ) {
				PipeHT( Item ).SolarExposed = false;
			} else {
				ShowSevereError( "GetPipesHeatTransfer: invalid key for sun exposure flag for " + cAlphaArgs( 1 ) );
				ShowContinueError( "Key should be either SunExposed or NoSun.  Entered Key: " + cAlphaArgs( 5 ) );
				ErrorsFound = true;
			}

			// dimensions
			PipeHT( Item ).PipeID = rNumericArgs( 1 );
			if ( rNumericArgs( 1 ) <= 0.0 ) { // not really necessary because idd field has "minimum> 0"
				ShowSevereError( "Invalid " + cNumericFieldNames( 1 ) + " of " + RoundSigDigits( rNumericArgs( 1 ), 4 ) );
				ShowContinueError( cNumericFieldNames( 1 ) + " must be > 0.0" );
				ShowContinueError( "Entered in " + cCurrentModuleObject + '=' + cAlphaArgs( 1 ) );
				ErrorsFound = true;
			}

			PipeHT( Item ).Length = rNumericArgs( 2 );
			if ( rNumericArgs( 2 ) <= 0.0 ) { // not really necessary because idd field has "minimum> 0"
				ShowSevereError( "Invalid " + cNumericFieldNames( 2 ) + " of " + RoundSigDigits( rNumericArgs( 2 ), 4 ) );
				ShowContinueError( cNumericFieldNames( 2 ) + " must be > 0.0" );
				ShowContinueError( "Entered in " + cCurrentModuleObject + '=' + cAlphaArgs( 1 ) );
				ErrorsFound = true;
			}

			// Also get the soil material name
			// A7,  \field Soil Material
			PipeHT( Item ).SoilMaterial = cAlphaArgs( 6 );
			PipeHT( Item ).SoilMaterialNum = FindItemInList( cAlphaArgs( 6 ), Material );
			if ( PipeHT( Item ).SoilMaterialNum == 0 ) {
				ShowSevereError( "Invalid " + cAlphaFieldNames( 6 ) + '=' + PipeHT( Item ).SoilMaterial );
				ShowContinueError( "Found in " + cCurrentModuleObject + '=' + PipeHT( Item ).name );
				ErrorsFound = true;
			} else {
				PipeHT( Item ).SoilDensity = Material( PipeHT( Item ).SoilMaterialNum ).Density;
				PipeHT( Item ).SoilDepth = Material( PipeHT( Item ).SoilMaterialNum ).Thickness;
				PipeHT( Item ).SoilCp = Material( PipeHT( Item ).SoilMaterialNum ).SpecHeat;
				PipeHT( Item ).SoilConductivity = Material( PipeHT( Item ).SoilMaterialNum ).Conductivity;
				PipeHT( Item ).SoilThermAbs = Material( PipeHT( Item ).SoilMaterialNum ).AbsorpThermal;
				PipeHT( Item ).SoilSolarAbs = Material( PipeHT( Item ).SoilMaterialNum ).AbsorpSolar;
				PipeHT( Item ).SoilRoughness = Material( PipeHT( Item ).SoilMaterialNum ).Roughness;
				PipeHT( Item ).PipeDepth = PipeHT( Item ).SoilDepth + PipeHT( Item ).PipeID / 2.0;
				PipeHT( Item ).DomainDepth = PipeHT( Item ).PipeDepth * 2.0;
				PipeHT( Item ).SoilDiffusivity = PipeHT( Item ).SoilConductivity / ( PipeHT( Item ).SoilDensity * PipeHT( Item ).SoilCp );
				PipeHT( Item ).SoilDiffusivityPerDay = PipeHT( Item ).SoilDiffusivity * SecondsInHour * HoursInDay;

				// Mesh the cartesian domain
				PipeHT( Item ).NumDepthNodes = NumberOfDepthNodes;
				PipeHT( Item ).PipeNodeDepth = PipeHT( Item ).NumDepthNodes / 2;
				PipeHT( Item ).PipeNodeWidth = PipeHT( Item ).NumDepthNodes / 2;
				PipeHT( Item ).DomainDepth = PipeHT( Item ).PipeDepth * 2.0;
				PipeHT( Item ).dSregular = PipeHT( Item ).DomainDepth / ( PipeHT( Item ).NumDepthNodes - 1 );
			}

			if ( PipeHT( Item ).ConstructionNum != 0 ) {
				PipeHT( Item ).ValidatePipeConstruction( cCurrentModuleObject, cAlphaArgs( 2 ), cAlphaFieldNames( 2 ), PipeHT( Item ).ConstructionNum, ErrorsFound );
			}

			// Get ground temperature model
			PipeHT( Item ).groundTempModel = GetGroundTempModelAndInit( cAlphaArgs( 7 ), cAlphaArgs( 8 ) );

			// Select number of pipe sections.  Hanby's optimal number of 20 section is selected.
			NumSections = NumPipeSections;
			PipeHT( Item ).NumSections = NumPipeSections;

			// For buried pipes, we need to allocate the cartesian finite difference array
			PipeHT( Item ).T.allocate( PipeHT( Item ).PipeNodeWidth, PipeHT( Item ).NumDepthNodes, PipeHT( Item ).NumSections, TentativeTimeIndex );
			PipeHT( Item ).T = 0.0;

		} // PipeUG input loop

		for ( Item = 1; Item <= nsvNumOfPipeHT; ++Item ) {
			// Select number of pipe sections.  Hanby's optimal number of 20 section is selected.
			NumSections = NumPipeSections;
			PipeHT( Item ).NumSections = NumPipeSections;

			// We need to allocate the Hanby model arrays for all pipes, including buried
			PipeHT( Item ).TentativeFluidTemp.allocate( {0,NumSections} );
			PipeHT( Item ).TentativePipeTemp.allocate( {0,NumSections} );
			PipeHT( Item ).FluidTemp.allocate( {0,NumSections} );
			PipeHT( Item ).PreviousFluidTemp.allocate( {0,NumSections} );
			PipeHT( Item ).PipeTemp.allocate( {0,NumSections} );
			PipeHT( Item ).PreviousPipeTemp.allocate( {0,NumSections} );

			PipeHT( Item ).TentativeFluidTemp = 0.0;
			PipeHT( Item ).FluidTemp = 0.0;
			PipeHT( Item ).PreviousFluidTemp = 0.0;
			PipeHT( Item ).TentativePipeTemp = 0.0;
			PipeHT( Item ).PipeTemp = 0.0;
			PipeHT( Item ).PreviousPipeTemp = 0.0;

			// work out heat transfer areas (area per section)
			PipeHT( Item ).InsideArea = Pi * PipeHT( Item ).PipeID * PipeHT( Item ).Length / NumSections;
			PipeHT( Item ).OutsideArea = Pi * ( PipeHT( Item ).PipeOD + 2 * PipeHT( Item ).InsulationThickness ) * PipeHT( Item ).Length / NumSections;

			// cross sectional area
			PipeHT( Item ).SectionArea = Pi * 0.25 * pow_2( PipeHT( Item ).PipeID );

			// pipe & insulation mass
			PipeHT( Item ).PipeHeatCapacity = PipeHT( Item ).PipeCp * PipeHT( Item ).PipeDensity * ( Pi * 0.25 * pow_2( PipeHT( Item ).PipeOD ) - PipeHT( Item ).SectionArea ); // the metal component
		}

		// final error check
		if ( ErrorsFound ) {
			ShowFatalError( "GetPipesHeatTransfer: Errors found in input. Preceding conditions cause termination." );
		}

		// Set up the output variables CurrentModuleObject='Pipe:Indoor/Outdoor/Underground'
		for ( Item = 1; Item <= nsvNumOfPipeHT; ++Item ) {

<<<<<<< HEAD
			SetupOutputVariable( "Pipe Fluid Heat Transfer Rate [W]", PipeHT( Item ).FluidHeatLossRate, "Plant", "Average", PipeHT( Item ).name );
			SetupOutputVariable( "Pipe Fluid Heat Transfer Energy [J]", PipeHT( Item ).FluidHeatLossEnergy, "Plant", "Sum", PipeHT( Item ).name );

			if ( PipeHT( Item ).EnvironmentPtr == ZoneEnv ) {
				SetupOutputVariable( "Pipe Ambient Heat Transfer Rate [W]", PipeHT( Item ).EnvironmentHeatLossRate, "Plant", "Average", PipeHT( Item ).name );
				SetupOutputVariable( "Pipe Ambient Heat Transfer Energy [J]", PipeHT( Item ).EnvHeatLossEnergy, "Plant", "Sum", PipeHT( Item ).name );
=======
			SetupOutputVariable( "Pipe Fluid Heat Transfer Rate [W]", PipeHT( Item ).FluidHeatLossRate, "Plant", "Average", PipeHT( Item ).Name );
			SetupOutputVariable( "Pipe Fluid Heat Transfer Energy [J]", PipeHT( Item ).FluidHeatLossEnergy, "Plant", "Sum", PipeHT( Item ).Name );

			if ( PipeHT( Item ).EnvironmentPtr == ZoneEnv ) {
				SetupOutputVariable( "Pipe Ambient Heat Transfer Rate [W]", PipeHT( Item ).EnvironmentHeatLossRate, "Plant", "Average", PipeHT( Item ).Name );
				SetupOutputVariable( "Pipe Ambient Heat Transfer Energy [J]", PipeHT( Item ).EnvHeatLossEnergy, "Plant", "Sum", PipeHT( Item ).Name );
>>>>>>> 660d5f5f

				SetupZoneInternalGain( PipeHT( Item ).EnvrZonePtr, "Pipe:Indoor", PipeHT( Item ).name, IntGainTypeOf_PipeIndoor, PipeHT( Item ).ZoneHeatGainRate );

			}

<<<<<<< HEAD
			SetupOutputVariable( "Pipe Mass Flow Rate [kg/s]", PipeHT( Item ).MassFlowRate, "Plant", "Average", PipeHT( Item ).name );
			SetupOutputVariable( "Pipe Volume Flow Rate [m3/s]", PipeHT( Item ).VolumeFlowRate, "Plant", "Average", PipeHT( Item ).name );
			SetupOutputVariable( "Pipe Inlet Temperature [C]", PipeHT( Item ).FluidInletTemp, "Plant", "Average", PipeHT( Item ).name );
			SetupOutputVariable( "Pipe Outlet Temperature [C]", PipeHT( Item ).FluidOutletTemp, "Plant", "Average", PipeHT( Item ).name );
=======
			SetupOutputVariable( "Pipe Mass Flow Rate [kg/s]", PipeHT( Item ).MassFlowRate, "Plant", "Average", PipeHT( Item ).Name );
			SetupOutputVariable( "Pipe Volume Flow Rate [m3/s]", PipeHT( Item ).VolumeFlowRate, "Plant", "Average", PipeHT( Item ).Name );
			SetupOutputVariable( "Pipe Inlet Temperature [C]", PipeHT( Item ).FluidInletTemp, "Plant", "Average", PipeHT( Item ).Name );
			SetupOutputVariable( "Pipe Outlet Temperature [C]", PipeHT( Item ).FluidOutletTemp, "Plant", "Average", PipeHT( Item ).Name );
>>>>>>> 660d5f5f
		}

	}

	void
	PipeHTData::ValidatePipeConstruction(
		std::string const & PipeType, // module object of pipe (error messages)
		std::string const & ConstructionName, // construction name of pipe (error messages)
		std::string const & FieldName, // fieldname of pipe (error messages)
		int const ConstructionNum, // pointer into construction data
		bool & ErrorsFound // set to true if errors found here
	)
	{

		// SUBROUTINE INFORMATION:
		//       AUTHOR         Linda Lawrie
		//       DATE WRITTEN   August 2008
		//       MODIFIED       na
		//       RE-ENGINEERED  na

		// PURPOSE OF THIS SUBROUTINE:
		// This routine, called from GetInput, validates the pipe construction usage.

		// METHODOLOGY EMPLOYED:
		// na

		// REFERENCES:
		// na

		// Using/Aliasing
		using DataHeatBalance::Construct;
		using DataHeatBalance::Material;
		using General::TrimSigDigits;

		// Locals
		// SUBROUTINE ARGUMENT DEFINITIONS:

		// SUBROUTINE PARAMETER DEFINITIONS:
		// na

		// INTERFACE BLOCK SPECIFICATIONS:
		// na

		// DERIVED TYPE DEFINITIONS:
		// na

		// SUBROUTINE LOCAL VARIABLE DECLARATIONS:
		Real64 Resistance; // overall thermal resistance [m^2.C/W]
		Real64 Density; // average density [kg/m^3]
		Real64 TotThickness; // total thickness of all layers
		Real64 SpHeat; // average specific heat [J/kg.K]
		int LayerNum;
		int TotalLayers; // total number of layers (pipe layer + insulation layers)

		Resistance = 0.0;
		TotThickness = 0.0;

		// CTF stuff
		TotalLayers = Construct( ConstructionNum ).TotLayers;
		// get pipe properties
		if ( TotalLayers == 1 ) { // no insulation layer

			this->PipeConductivity = Material( Construct( ConstructionNum ).LayerPoint( 1 ) ).Conductivity;
			this->PipeDensity = Material( Construct( ConstructionNum ).LayerPoint( 1 ) ).Density;
			this->PipeCp = Material( Construct( ConstructionNum ).LayerPoint( 1 ) ).SpecHeat;
			this->PipeOD = this->PipeID + 2.0 * Material( Construct( ConstructionNum ).LayerPoint( 1 ) ).Thickness;
			this->InsulationOD = this->PipeOD;
			this->SumTK = Material( Construct( ConstructionNum ).LayerPoint( 1 ) ).Thickness / Material( Construct( ConstructionNum ).LayerPoint( 1 ) ).Conductivity;

		} else if ( TotalLayers >= 2 ) { // first layers are insulation, last layer is pipe

			for ( LayerNum = 1; LayerNum <= TotalLayers - 1; ++LayerNum ) {
				Resistance += Material( Construct( ConstructionNum ).LayerPoint( LayerNum ) ).Thickness / Material( Construct( ConstructionNum ).LayerPoint( LayerNum ) ).Conductivity;
				Density = Material( Construct( ConstructionNum ).LayerPoint( LayerNum ) ).Density * Material( Construct( ConstructionNum ).LayerPoint( LayerNum ) ).Thickness;
				TotThickness += Material( Construct( ConstructionNum ).LayerPoint( LayerNum ) ).Thickness;
				SpHeat = Material( Construct( ConstructionNum ).LayerPoint( LayerNum ) ).SpecHeat * Material( Construct( ConstructionNum ).LayerPoint( LayerNum ) ).Thickness;
				this->InsulationThickness = Material( Construct( ConstructionNum ).LayerPoint( LayerNum ) ).Thickness;
				this->SumTK += Material( Construct( ConstructionNum ).LayerPoint( LayerNum ) ).Thickness / Material( Construct( ConstructionNum ).LayerPoint( LayerNum ) ).Conductivity;
			}

			this->InsulationResistance = Resistance;
			this->InsulationConductivity = TotThickness / Resistance;
			this->InsulationDensity = Density / TotThickness;
			this->InsulationCp = SpHeat / TotThickness;
			this->InsulationThickness = TotThickness;

			this->PipeConductivity = Material( Construct( ConstructionNum ).LayerPoint( TotalLayers ) ).Conductivity;
			this->PipeDensity = Material( Construct( ConstructionNum ).LayerPoint( TotalLayers ) ).Density;
			this->PipeCp = Material( Construct( ConstructionNum ).LayerPoint( TotalLayers ) ).SpecHeat;

			this->PipeOD = this->PipeID + 2.0 * Material( Construct( ConstructionNum ).LayerPoint( TotalLayers ) ).Thickness;
			this->InsulationOD = this->PipeOD + 2.0 * this->InsulationThickness;

		} else {
			ShowSevereError( PipeType + ": invalid " + FieldName + "=\"" + ConstructionName + "\", too many layers=[" + TrimSigDigits( TotalLayers ) + "], only 1 or 2 allowed." );
			ErrorsFound = true;
		}

	}

	//==============================================================================

	void
	PipeHTData::InitPipesHeatTransfer(
		bool const FirstHVACIteration // component number
	)
	{

		// SUBROUTINE INFORMATION:
		//       AUTHOR         Simon Rees
		//       DATE WRITTEN   July 2007
		//       MODIFIED       L. Gu, 6/19/08, pipe wall heat capacity has metal layer only
		//       RE-ENGINEERED  na

		// PURPOSE OF THIS SUBROUTINE:
		// This subroutine Resets the elements of the data structure as necessary
		// at the first step, and start of each call to simulated

		// METHODOLOGY EMPLOYED:
		// Check flags and update data structure

		// REFERENCES:
		// na

		// USE STATEMENTS:

		// Using/Aliasing
		using DataGlobals::BeginSimFlag;
		using DataGlobals::BeginEnvrnFlag;
		using DataGlobals::Pi;
		using DataGlobals::DayOfSim;
		using DataGlobals::HourOfDay;
		using DataGlobals::TimeStep;
		using DataGlobals::TimeStepZone;
		using DataGlobals::SecInHour;
		using DataHVACGlobals::SysTimeElapsed;
		using DataHVACGlobals::TimeStepSys;
		using DataEnvironment::OutDryBulbTemp;
		using DataLoopNode::Node;
		using DataHeatBalance::Construct;
		using DataHeatBalance::Material;
		using DataHeatBalFanSys::MAT; // average (mean) zone air temperature [C]
		using InputProcessor::SameString;
		using ScheduleManager::GetCurrentScheduleValue;
		using FluidProperties::GetSpecificHeatGlycol;
		using FluidProperties::GetDensityGlycol;
		using DataPlant::PlantLoop;
		using DataPlant::ScanPlantLoopsForObject;

		// Locals
		// SUBROUTINE ARGUMENT DEFINITIONS:

		// SUBROUTINE PARAMETER DEFINITIONS:
		static std::string const RoutineName( "InitPipesHeatTransfer" );

		// INTERFACE BLOCK SPECIFICATIONS
		// na

		// DERIVED TYPE DEFINITIONS
		// na

		// SUBROUTINE LOCAL VARIABLE DECLARATIONS:

		Real64 FirstTemperatures; // initial temperature of every node in pipe (set to inlet temp) [C]
		int TimeIndex;
		int LengthIndex;
		int DepthIndex;
		int WidthIndex;
		Real64 CurrentDepth;
		Real64 CurTemp;
		Real64 CurSimDay;
		bool PushArrays;
		bool errFlag;

		// Assign variable
		CurSimDay = double( DayOfSim );

		// some useful module variables
		nsvInletNodeNum = this->InletNodeNum;
		nsvOutletNodeNum = this->OutletNodeNum;
		nsvMassFlowRate = Node( nsvInletNodeNum ).MassFlowRate;
		nsvInletTemp = Node( nsvInletNodeNum ).Temp;

		// get some data only once
		if ( this->OneTimeInit ) {
			errFlag = false;
<<<<<<< HEAD
			ScanPlantLoopsForObject( this->name, this->TypeOf, this->LoopNum, this->LoopSideNum, this->BranchNum, this->CompNum, _, _, _, _, _, errFlag );
=======
			ScanPlantLoopsForObject( this->Name, this->TypeOf, this->LoopNum, this->LoopSideNum, this->BranchNum, this->CompNum, _, _, _, _, _, errFlag );
>>>>>>> 660d5f5f
			if ( errFlag ) {
				ShowFatalError( "InitPipesHeatTransfer: Program terminated due to previous condition(s)." );
			}
			// unset one-time flag
			this->OneTimeInit = false;
		}

		// initialize temperatures by inlet node temp
		if ( ( BeginSimFlag && this->BeginSimInit ) || ( BeginEnvrnFlag && this->BeginSimEnvrn ) ) {

			if ( this->EnvironmentPtr == GroundEnv ) {
				for ( TimeIndex = PreviousTimeIndex; TimeIndex <= TentativeTimeIndex; ++TimeIndex ) {
					//Loop through all length, depth, and width of pipe to init soil temperature
					for ( LengthIndex = 1; LengthIndex <= this->NumSections; ++LengthIndex ) {
						for ( DepthIndex = 1; DepthIndex <= this->NumDepthNodes; ++DepthIndex ) {
							for ( WidthIndex = 1; WidthIndex <= this->PipeNodeWidth; ++WidthIndex ) {
								CurrentDepth = ( DepthIndex - 1 ) * this->dSregular;
								this->T( WidthIndex, DepthIndex, LengthIndex, TimeIndex ) = this->TBND( CurrentDepth, CurSimDay );
							}
						}
					}
				}
			}

			// We also need to re-init the Hanby arrays for all pipes, including buried
			FirstTemperatures = 21.0; //Node(InletNodeNum)%Temp
			this->TentativeFluidTemp = FirstTemperatures;
			this->FluidTemp = FirstTemperatures;
			this->PreviousFluidTemp = FirstTemperatures;
			this->TentativePipeTemp = FirstTemperatures;
			this->PipeTemp = FirstTemperatures;
			this->PreviousPipeTemp = FirstTemperatures;
			this->PreviousSimTime = 0.0;
			nsvDeltaTime = 0.0;
			nsvOutletTemp = 0.0;
			nsvEnvironmentTemp = 0.0;
			nsvEnvHeatLossRate = 0.0;
			nsvFluidHeatLossRate = 0.0;

			this->BeginSimInit = false;
			this->BeginSimEnvrn = false;

		}

		if ( ! BeginSimFlag ) this->BeginSimInit = true;
		if ( ! BeginEnvrnFlag ) this->BeginSimEnvrn = true;

		// time step in seconds
		nsvDeltaTime = TimeStepSys * SecInHour;
		nsvNumInnerTimeSteps = int( nsvDeltaTime / InnerDeltaTime );

		// previous temps are updated if necessary at start of timestep rather than end
		if ( ( FirstHVACIteration && this->FirstHVACupdateFlag ) || ( BeginEnvrnFlag && this->BeginEnvrnupdateFlag ) ) {

			//We need to update boundary conditions here, as well as updating the arrays
			if ( this->EnvironmentPtr == GroundEnv ) {

				// And then update Ground Boundary Conditions
				for ( TimeIndex = 1; TimeIndex <= TentativeTimeIndex; ++TimeIndex ) {
					for ( LengthIndex = 1; LengthIndex <= this->NumSections; ++LengthIndex ) {
						for ( DepthIndex = 1; DepthIndex <= this->NumDepthNodes; ++DepthIndex ) {
							//Farfield boundary
							CurrentDepth = ( DepthIndex - 1 ) * this->dSregular;
							CurTemp = this->TBND( CurrentDepth, CurSimDay );
							this->T( 1, DepthIndex, LengthIndex, TimeIndex ) = CurTemp;
						}
						for ( WidthIndex = 1; WidthIndex <= this->PipeNodeWidth; ++WidthIndex ) {
							//Bottom side of boundary
							CurrentDepth = this->DomainDepth;
							CurTemp = this->TBND( CurrentDepth, CurSimDay );
							this->T( WidthIndex, this->NumDepthNodes, LengthIndex, TimeIndex ) = CurTemp;
						}
					}
				}
			}

			// should next choose environment temperature according to coupled with air or ground
			{ auto const SELECT_CASE_var( this->EnvironmentPtr );
			if ( SELECT_CASE_var == GroundEnv ) {
				//EnvironmentTemp = GroundTemp
			} else if ( SELECT_CASE_var == OutsideAirEnv ) {
				nsvEnvironmentTemp = OutDryBulbTemp;
			} else if ( SELECT_CASE_var == ZoneEnv ) {
				nsvEnvironmentTemp = MAT( this->EnvrZonePtr );
			} else if ( SELECT_CASE_var == ScheduleEnv ) {
				nsvEnvironmentTemp = GetCurrentScheduleValue( this->EnvrSchedPtr );
			} else if ( SELECT_CASE_var == None ) { //default to outside temp
				nsvEnvironmentTemp = OutDryBulbTemp;
			}}

			this->BeginEnvrnupdateFlag = false;
			this->FirstHVACupdateFlag = false;

		}

		if ( ! BeginEnvrnFlag ) this->BeginEnvrnupdateFlag = true;
		if ( ! FirstHVACIteration ) this->FirstHVACupdateFlag = true;

		//Calculate the current sim time for this pipe (not necessarily structure variable, but it is ok for consistency)
		this->CurrentSimTime = ( DayOfSim - 1 ) * 24 + HourOfDay - 1 + ( TimeStep - 1 ) * TimeStepZone + SysTimeElapsed;
		if ( std::abs( this->CurrentSimTime - this->PreviousSimTime ) > 1.0e-6 ) {
			PushArrays = true;
			this->PreviousSimTime = this->CurrentSimTime;
		} else {
			PushArrays = false; //Time hasn't passed, don't accept the tentative values yet!
		}

		if ( PushArrays ) {

			//If sim time has changed all values from previous runs should have been acceptable.
			// Thus we will now shift the arrays from 2>1 and 3>2 so we can then begin
			// to update 2 and 3 again.
			if ( this->EnvironmentPtr == GroundEnv ) {
				for ( LengthIndex = 2; LengthIndex <= this->NumSections; ++LengthIndex ) {
					for ( DepthIndex = 1; DepthIndex <= this->NumDepthNodes; ++DepthIndex ) {
						for ( WidthIndex = 2; WidthIndex <= this->PipeNodeWidth; ++WidthIndex ) {
							//This will essentially 'accept' the tentative values that were calculated last iteration
							// as the new officially 'current' values
							this->T( WidthIndex, DepthIndex, LengthIndex, CurrentTimeIndex ) = this->T( WidthIndex, DepthIndex, LengthIndex, TentativeTimeIndex );
						}
					}
				}
			}

			//Then update the Hanby near pipe model temperatures
			this->FluidTemp = this->TentativeFluidTemp;
			this->PipeTemp = this->TentativePipeTemp;

		} else { //  IF(.NOT. FirstHVACIteration)THEN

			//If we don't have FirstHVAC, the last iteration values were not accepted, and we should
			// not step through time.  Thus we will revert our T(3,:,:,:) array back to T(2,:,:,:) to
			// start over with the same values as last time.
			for ( LengthIndex = 2; LengthIndex <= this->NumSections; ++LengthIndex ) {
				for ( DepthIndex = 1; DepthIndex <= this->NumDepthNodes; ++DepthIndex ) {
					for ( WidthIndex = 2; WidthIndex <= this->PipeNodeWidth; ++WidthIndex ) {
						//This will essentially erase the past iterations and revert back to the correct values
						this->T( WidthIndex, DepthIndex, LengthIndex, TentativeTimeIndex ) = this->T( WidthIndex, DepthIndex, LengthIndex, CurrentTimeIndex );
					}
				}
			}

			//Similarly for Hanby model arrays
			this->TentativeFluidTemp = this->FluidTemp;
			this->TentativePipeTemp = this->PipeTemp;

		}

		//This still catches even in winter design day
		//Even though the loop eventually has no flow rate, it appears it initializes to a value, then converges to OFF
		//Thus, this is called at the beginning of every time step once.

		this->FluidSpecHeat = GetSpecificHeatGlycol( PlantLoop( this->LoopNum ).FluidName, nsvInletTemp, PlantLoop( this->LoopNum ).FluidIndex, RoutineName );
		this->FluidDensity = GetDensityGlycol( PlantLoop( this->LoopNum ).FluidName, nsvInletTemp, PlantLoop( this->LoopNum ).FluidIndex, RoutineName );

		// At this point, for all Pipe:Interior objects we should zero out the energy and rate arrays
		this->FluidHeatLossRate = 0.0;
		this->FluidHeatLossEnergy = 0.0;
		this->EnvironmentHeatLossRate = 0.0;
		this->EnvHeatLossEnergy = 0.0;
		this->ZoneHeatGainRate = 0.0;
		nsvFluidHeatLossRate = 0.0;
		nsvEnvHeatLossRate = 0.0;
		nsvOutletTemp = 0.0;

		if ( this->FluidDensity > 0.0 ) {
			//The density will only be zero the first time through, which will be a warmup day, and not reported
			nsvVolumeFlowRate = nsvMassFlowRate / this->FluidDensity;
		}

	}

	//==============================================================================

	void
	PipeHTData::CalcPipesHeatTransfer(
		Optional_int_const LengthIndex
	)
	{

		//       AUTHOR         Simon Rees
		//       DATE WRITTEN   July 2007
		//       MODIFIED       na
		//       RE-ENGINEERED  na

		// PURPOSE OF THIS SUBROUTINE:
		// This subroutine does all of the stuff that is necessary to simulate
		// a Pipe Heat Transfer.  Calls are made to appropriate routines
		// for heat transfer coefficients

		// METHODOLOGY EMPLOYED:
		// Differential equations for pipe and fluid nodes along the pipe are solved
		// taking backward differences in time.
		// The heat loss/gain calculations are run continuously, even when the loop is off.
		// Fluid temps will drift according to environmental conditions when there is zero flow.

		// REFERENCES:

		// Using/Aliasing
		using namespace DataEnvironment;

		// Locals
		// SUBROUTINE ARGUMENT DEFINITIONS:

		// SUBROUTINE PARAMETER DEFINITIONS:

		// INTERFACE BLOCK SPECIFICATIONS
		// na

		// DERIVED TYPE DEFINITIONS
		// na

		// SUBROUTINE LOCAL VARIABLE DECLARATIONS:

		// fluid node heat balance (see engineering doc).
		static Real64 A1( 0.0 ); // sum of the heat balance terms
		static Real64 A2( 0.0 ); // mass flow term
		static Real64 A3( 0.0 ); // inside pipe wall convection term
		static Real64 A4( 0.0 ); // fluid node heat capacity term
		// pipe wall node heat balance (see engineering doc).
		static Real64 B1( 0.0 ); // sum of the heat balance terms
		static Real64 B2( 0.0 ); // inside pipe wall convection term
		static Real64 B3( 0.0 ); // outside pipe wall convection term
		static Real64 B4( 0.0 ); // fluid node heat capacity term

		static Real64 AirConvCoef( 0.0 ); // air-pipe convection coefficient
		static Real64 FluidConvCoef( 0.0 ); // fluid-pipe convection coefficient
		static Real64 EnvHeatTransCoef( 0.0 ); // external convection coefficient (outside pipe)
		static Real64 FluidNodeHeatCapacity( 0.0 ); // local var for MCp for single node of pipe

		static int PipeDepth( 0 );
		static int PipeWidth( 0 );
		int curnode;
		Real64 TempBelow;
		Real64 TempBeside;
		Real64 TempAbove;
		Real64 Numerator;
		Real64 Denominator;
		Real64 SurfaceTemp;

		// traps fluid properties problems such as freezing conditions
		if ( this->FluidSpecHeat <= 0.0 || this->FluidDensity <= 0.0 ) {
			// leave the state of the pipe as it was
			nsvOutletTemp = this->TentativeFluidTemp( this->NumSections );
			// set heat transfer rates to zero for consistency
			nsvEnvHeatLossRate = 0.0;
			nsvFluidHeatLossRate = 0.0;
			return;
		}

		//  AirConvCoef =  OutsidePipeHeatTransCoef(PipeHTNum)
		// Revised by L. Gu by including insulation conductance 6/19/08

		if ( this->EnvironmentPtr != GroundEnv ) {
			AirConvCoef = 1.0 / ( 1.0 / this->OutsidePipeHeatTransCoef() + this->InsulationResistance );
		}

		FluidConvCoef = this->CalcPipeHeatTransCoef( nsvInletTemp, nsvMassFlowRate, this->PipeID );

		// heat transfer to air or ground
		{ auto const SELECT_CASE_var( this->EnvironmentPtr );
		if ( SELECT_CASE_var == GroundEnv ) {
			//Approximate conductance using ground conductivity, (h=k/L), where L is grid spacing
			// between pipe wall and next closest node.
			EnvHeatTransCoef = this->SoilConductivity / ( this->dSregular - ( this->PipeID / 2.0 ) );
		} else if ( SELECT_CASE_var == OutsideAirEnv ) {
			EnvHeatTransCoef = AirConvCoef;
		} else if ( SELECT_CASE_var == ZoneEnv ) {
			EnvHeatTransCoef = AirConvCoef;
		} else if ( SELECT_CASE_var == ScheduleEnv ) {
			EnvHeatTransCoef = AirConvCoef;
		} else if ( SELECT_CASE_var == None ) {
			EnvHeatTransCoef = 0.0;
		} else {
			EnvHeatTransCoef = 0.0;
		}}

		// work out the coefficients
		FluidNodeHeatCapacity = this->SectionArea * this->Length / this->NumSections * this->FluidSpecHeat * this->FluidDensity; // Mass of Node x Specific heat

		// coef of fluid heat balance
		A1 = FluidNodeHeatCapacity + nsvMassFlowRate * this->FluidSpecHeat * nsvDeltaTime + FluidConvCoef * this->InsideArea * nsvDeltaTime;

		A2 = nsvMassFlowRate * this->FluidSpecHeat * nsvDeltaTime;

		A3 = FluidConvCoef * this->InsideArea * nsvDeltaTime;

		A4 = FluidNodeHeatCapacity;

		// coef of pipe heat balance
		B1 = this->PipeHeatCapacity + FluidConvCoef * this->InsideArea * nsvDeltaTime + EnvHeatTransCoef * this->OutsideArea * nsvDeltaTime;

		B2 = A3;

		B3 = EnvHeatTransCoef * this->OutsideArea * nsvDeltaTime;

		B4 = this->PipeHeatCapacity;

		this->TentativeFluidTemp( 0 ) = nsvInletTemp;

		this->TentativePipeTemp( 0 ) = this->PipeTemp( 1 ); // for convenience

		if ( present( LengthIndex ) ) { //Just simulate the single section if being called from Pipe:Underground

			PipeDepth = this->PipeNodeDepth;
			PipeWidth = this->PipeNodeWidth;
			TempBelow = this->T( PipeWidth, PipeDepth + 1, LengthIndex, CurrentTimeIndex );
			TempBeside = this->T( PipeWidth - 1, PipeDepth, LengthIndex, CurrentTimeIndex );
			TempAbove = this->T( PipeWidth, PipeDepth - 1, LengthIndex, CurrentTimeIndex );
			nsvEnvironmentTemp = ( TempBelow + TempBeside + TempAbove ) / 3.0;

			this->TentativeFluidTemp( LengthIndex ) = ( A2 * this->TentativeFluidTemp( LengthIndex - 1 ) + A3 / B1 * ( B3 * nsvEnvironmentTemp + B4 * this->PreviousPipeTemp( LengthIndex ) ) + A4 * this->PreviousFluidTemp( LengthIndex ) ) / ( A1 - A3 * B2 / B1 );

			this->TentativePipeTemp( LengthIndex ) = ( B2 * this->TentativeFluidTemp( LengthIndex ) + B3 * nsvEnvironmentTemp + B4 * this->PreviousPipeTemp( LengthIndex ) ) / B1;

			// Get exterior surface temperature from energy balance at the surface
			Numerator = nsvEnvironmentTemp - this->TentativeFluidTemp( LengthIndex );
			Denominator = EnvHeatTransCoef * ( ( 1 / EnvHeatTransCoef ) + this->SumTK );
			SurfaceTemp = nsvEnvironmentTemp - Numerator / Denominator;

			// keep track of environmental heat loss rate - not same as fluid loss at same time
			nsvEnvHeatLossRate += EnvHeatTransCoef * this->OutsideArea * ( SurfaceTemp - nsvEnvironmentTemp );

		} else { //Simulate all sections at once if not pipe:underground

			// start loop along pipe
			// b1 must not be zero but this should have been checked on input
			for ( curnode = 1; curnode <= this->NumSections; ++curnode ) {
				this->TentativeFluidTemp( curnode ) = ( A2 * this->TentativeFluidTemp( curnode - 1 ) + A3 / B1 * ( B3 * nsvEnvironmentTemp + B4 * this->PreviousPipeTemp( curnode ) ) + A4 * this->PreviousFluidTemp( curnode ) ) / ( A1 - A3 * B2 / B1 );

				this->TentativePipeTemp( curnode ) = ( B2 * this->TentativeFluidTemp( curnode ) + B3 * nsvEnvironmentTemp + B4 * this->PreviousPipeTemp( curnode ) ) / B1;

				// Get exterior surface temperature from energy balance at the surface
				Numerator = nsvEnvironmentTemp - this->TentativeFluidTemp( curnode );
				Denominator = EnvHeatTransCoef * ( ( 1 / EnvHeatTransCoef ) + this->SumTK );
				SurfaceTemp = nsvEnvironmentTemp - Numerator / Denominator;

				// Keep track of environmental heat loss
				nsvEnvHeatLossRate += EnvHeatTransCoef * this->OutsideArea * ( SurfaceTemp - nsvEnvironmentTemp );

			}

		}

		nsvFluidHeatLossRate = nsvMassFlowRate * this->FluidSpecHeat * ( this->TentativeFluidTemp( 0 ) - this->TentativeFluidTemp( this->NumSections ) );

		nsvOutletTemp = this->TentativeFluidTemp( this->NumSections );

	}

	//==============================================================================

	void
	PipeHTData::CalcBuriedPipeSoil() // Current Simulation Pipe Number
	{

		//       AUTHOR         Edwin Lee
		//       DATE WRITTEN   May 2008
		//       MODIFIED       na
		//       RE-ENGINEERED  na

		// PURPOSE OF THIS SUBROUTINE:
		// This subroutine does all of the stuff that is necessary to simulate
		// soil heat transfer with a Buried Pipe.

		// METHODOLOGY EMPLOYED:
		// An implicit pseudo 3D finite difference grid
		// is set up, which simulates transient behavior in the soil.
		// This then interfaces with the Hanby model for near-pipe region

		// REFERENCES: See Module Level Description

		// Using/Aliasing
		using DataLoopNode::Node;
		using DataEnvironment::OutDryBulbTemp;
		using DataEnvironment::SkyTemp;
		using DataEnvironment::WindSpeed;
		using DataEnvironment::BeamSolarRad;
		using DataEnvironment::DifSolarRad;
		using DataEnvironment::SOLCOS;
		using DataGlobals::Pi;
		using DataGlobals::TimeStep;
		using DataGlobals::HourOfDay;
		using DataGlobals::KelvinConv;
		using DataGlobals::rTinyValue;
		using ConvectionCoefficients::CalcASHRAESimpExtConvectCoeff;

		// SUBROUTINE ARGUMENT DEFINITIONS:

		// Locals
		// SUBROUTINE PARAMETER DEFINITIONS:
		int const NumSections( 20 );
		Real64 const ConvCrit( 0.05 );
		int const MaxIterations( 200 );
		Real64 const StefBoltzmann( 5.6697e-08 ); // Stefan-Boltzmann constant

		// SUBROUTINE LOCAL VARIABLE DECLARATIONS:
		static int IterationIndex( 0 ); // Index when stepping through equations
		static int LengthIndex( 0 ); // Index for nodes along length of pipe
		static int DepthIndex( 0 ); // Index for nodes in the depth direction
		static int WidthIndex( 0 ); // Index for nodes in the width direction
		static Real64 ConvCoef( 0.0 ); // Current convection coefficient = f(Wind Speed,Roughness)
		static Real64 RadCoef( 0.0 ); // Current radiation coefficient
		static Real64 QSolAbsorbed( 0.0 ); // Current total solar energy absorbed
		Array3D< Real64 > T_O( this->PipeNodeWidth, this->NumDepthNodes, NumSections );

		//Local variable placeholders for code readability
		static Real64 A1( 0.0 ); // Placeholder for CoefA1
		static Real64 A2( 0.0 ); // Placeholder for CoefA2
		static Real64 NodeBelow( 0.0 ); // Placeholder for Node temp below current node
		static Real64 NodeAbove( 0.0 ); // Placeholder for Node temp above current node
		static Real64 NodeRight( 0.0 ); // Placeholder for Node temp to the right of current node
		static Real64 NodeLeft( 0.0 ); // Placeholder for Node temp to the left of current node
		static Real64 NodePast( 0.0 ); // Placeholder for Node temp at current node but previous time step
		static Real64 PastNodeTempAbs( 0.0 ); // Placeholder for absolute temperature (K) version of NodePast
		static Real64 Ttemp( 0.0 ); // Placeholder for a current temperature node in convergence check
		static Real64 SkyTempAbs( 0.0 ); // Placeholder for current sky temperature in Kelvin
		static int TopRoughness( 0 ); // Placeholder for soil surface roughness
		static Real64 TopThermAbs( 0.0 ); // Placeholder for soil thermal radiation absorptivity
		static Real64 TopSolarAbs( 0.0 ); // Placeholder for soil solar radiation absorptivity
		static Real64 kSoil( 0.0 ); // Placeholder for soil conductivity
		static Real64 dS( 0.0 ); // Placeholder for soil grid spacing
		static Real64 rho( 0.0 ); // Placeholder for soil density
		static Real64 Cp( 0.0 ); // Placeholder for soil specific heat

		// There are a number of coefficients which change through the simulation, and they are updated here
		this->FourierDS = this->SoilDiffusivity * nsvDeltaTime / pow_2( this->dSregular ); //Eq. D4
		this->CoefA1 = this->FourierDS / ( 1 + 4 * this->FourierDS ); //Eq. D2
		this->CoefA2 = 1 / ( 1 + 4 * this->FourierDS ); //Eq. D3

		for ( IterationIndex = 1; IterationIndex <= MaxIterations; ++IterationIndex ) {
			if ( IterationIndex == MaxIterations ) {
<<<<<<< HEAD
				ShowWarningError( "BuriedPipeHeatTransfer: Large number of iterations detected in object: " + this->name );
=======
				ShowWarningError( "BuriedPipeHeatTransfer: Large number of iterations detected in object: " + this->Name );
>>>>>>> 660d5f5f
			}

			//Store computed values in T_O array
			for ( LengthIndex = 2; LengthIndex <= this->NumSections; ++LengthIndex ) {
				for ( DepthIndex = 1; DepthIndex <= this->NumDepthNodes - 1; ++DepthIndex ) {
					for ( WidthIndex = 2; WidthIndex <= this->PipeNodeWidth; ++WidthIndex ) {
						T_O( WidthIndex, DepthIndex, LengthIndex ) = this->T( WidthIndex, DepthIndex, LengthIndex, TentativeTimeIndex );
					}
				}
			}

			//Loop along entire length of pipe, analyzing cross sects
			for ( LengthIndex = 1; LengthIndex <= this->NumSections; ++LengthIndex ) {
				for ( DepthIndex = 1; DepthIndex <= this->NumDepthNodes - 1; ++DepthIndex ) {
					for ( WidthIndex = 2; WidthIndex <= this->PipeNodeWidth; ++WidthIndex ) {

						if ( DepthIndex == 1 ) { //Soil Surface Boundary

							//If on soil boundary, load up local variables and perform calculations
							NodePast = this->T( WidthIndex, DepthIndex, LengthIndex, PreviousTimeIndex );
							PastNodeTempAbs = NodePast + KelvinConv;
							SkyTempAbs = SkyTemp + KelvinConv;
							TopRoughness = this->SoilRoughness;
							TopThermAbs = this->SoilThermAbs;
							TopSolarAbs = this->SoilSolarAbs;
							kSoil = this->SoilConductivity;
							dS = this->dSregular;
							rho = this->SoilDensity;
							Cp = this->SoilCp;

							// ASHRAE simple convection coefficient model for external surfaces.
							this->OutdoorConvCoef = CalcASHRAESimpExtConvectCoeff( TopRoughness, WindSpeed );
							ConvCoef = this->OutdoorConvCoef;

							// thermal radiation coefficient using surf temp from past time step
							if ( std::abs( PastNodeTempAbs - SkyTempAbs ) > rTinyValue ) {
								RadCoef = StefBoltzmann * TopThermAbs * ( pow_4( PastNodeTempAbs ) - pow_4( SkyTempAbs ) ) / ( PastNodeTempAbs - SkyTempAbs );
							} else {
								RadCoef = 0.0;
							}

							// total absorbed solar - no ground solar
							QSolAbsorbed = TopSolarAbs * ( max( SOLCOS( 3 ), 0.0 ) * BeamSolarRad + DifSolarRad );

							// If sun is not exposed, then turn off both solar and thermal radiation
							if ( ! this->SolarExposed ) {
								RadCoef = 0.0;
								QSolAbsorbed = 0.0;
							}

							if ( WidthIndex == this->PipeNodeWidth ) { //Symmetric centerline boundary

								//-Coefficients and Temperatures
								NodeBelow = this->T( WidthIndex, DepthIndex + 1, LengthIndex, CurrentTimeIndex );
								NodeLeft = this->T( WidthIndex - 1, DepthIndex, LengthIndex, CurrentTimeIndex );

								//-Update Equation, basically a detailed energy balance at the surface
								this->T( WidthIndex, DepthIndex, LengthIndex, TentativeTimeIndex ) = ( QSolAbsorbed + RadCoef * SkyTemp + ConvCoef * OutDryBulbTemp + ( kSoil / dS ) * ( NodeBelow + 2 * NodeLeft ) + ( rho * Cp / nsvDeltaTime ) * NodePast ) / ( RadCoef + ConvCoef + 3 * ( kSoil / dS ) + ( rho * Cp / nsvDeltaTime ) );

							} else { //Soil surface, but not on centerline

								//-Coefficients and Temperatures
								NodeBelow = this->T( WidthIndex, DepthIndex + 1, LengthIndex, CurrentTimeIndex );
								NodeLeft = this->T( WidthIndex - 1, DepthIndex, LengthIndex, CurrentTimeIndex );
								NodeRight = this->T( WidthIndex + 1, DepthIndex, LengthIndex, CurrentTimeIndex );

								//-Update Equation
								this->T( WidthIndex, DepthIndex, LengthIndex, TentativeTimeIndex ) = ( QSolAbsorbed + RadCoef * SkyTemp + ConvCoef * OutDryBulbTemp + ( kSoil / dS ) * ( NodeBelow + NodeLeft + NodeRight ) + ( rho * Cp / nsvDeltaTime ) * NodePast ) / ( RadCoef + ConvCoef + 3 * ( kSoil / dS ) + ( rho * Cp / nsvDeltaTime ) );

							} //Soil-to-air surface node structure

						} else if ( WidthIndex == this->PipeNodeWidth ) { //On Symmetric centerline boundary

							if ( DepthIndex == this->PipeNodeDepth ) { //On the node containing the pipe

								//-Call to simulate a single pipe segment (by passing OPTIONAL LengthIndex argument)
								this->CalcPipesHeatTransfer( LengthIndex );

								//-Update node for cartesian system
								this->T( WidthIndex, DepthIndex, LengthIndex, TentativeTimeIndex ) = this->PipeTemp( LengthIndex );

							} else if ( DepthIndex != 1 ) { //Not surface node

								//-Coefficients and Temperatures
								NodeLeft = this->T( WidthIndex - 1, DepthIndex, LengthIndex, CurrentTimeIndex );
								NodeAbove = this->T( WidthIndex, DepthIndex - 1, LengthIndex, CurrentTimeIndex );
								NodeBelow = this->T( WidthIndex, DepthIndex + 1, LengthIndex, CurrentTimeIndex );
								NodePast = this->T( WidthIndex, DepthIndex, LengthIndex, CurrentTimeIndex - 1 );
								A1 = this->CoefA1;
								A2 = this->CoefA2;

								//-Update Equation
								this->T( WidthIndex, DepthIndex, LengthIndex, TentativeTimeIndex ) = A1 * ( NodeBelow + NodeAbove + 2 * NodeLeft ) + A2 * NodePast;

							} //Symmetric centerline node structure

						} else { //All Normal Interior Nodes

							//-Coefficients and Temperatures
							A1 = this->CoefA1;
							A2 = this->CoefA2;
							NodeBelow = this->T( WidthIndex, DepthIndex + 1, LengthIndex, CurrentTimeIndex );
							NodeAbove = this->T( WidthIndex, DepthIndex - 1, LengthIndex, CurrentTimeIndex );
							NodeRight = this->T( WidthIndex + 1, DepthIndex, LengthIndex, CurrentTimeIndex );
							NodeLeft = this->T( WidthIndex - 1, DepthIndex, LengthIndex, CurrentTimeIndex );
							NodePast = this->T( WidthIndex, DepthIndex, LengthIndex, CurrentTimeIndex - 1 );

							//-Update Equation
							this->T( WidthIndex, DepthIndex, LengthIndex, TentativeTimeIndex ) = A1 * ( NodeBelow + NodeAbove + NodeRight + NodeLeft ) + A2 * NodePast; //Eq. D1

						}
					}
				}
			}

			//Check for convergence
			for ( LengthIndex = 2; LengthIndex <= this->NumSections; ++LengthIndex ) {
				for ( DepthIndex = 1; DepthIndex <= this->NumDepthNodes - 1; ++DepthIndex ) {
					for ( WidthIndex = 2; WidthIndex <= this->PipeNodeWidth; ++WidthIndex ) {
						Ttemp = this->T( WidthIndex, DepthIndex, LengthIndex, TentativeTimeIndex );
						if ( std::abs( T_O( WidthIndex, DepthIndex, LengthIndex ) - Ttemp ) > ConvCrit ) goto IterationLoop_loop;
					}
				}
			}

			//If we didn't cycle back, then the system is converged
			//PipeHT(PipeHTNum)%PipeUGIters=IterationIndex
			goto IterationLoop_exit;

			IterationLoop_loop: ;
		}
		IterationLoop_exit: ;

		gio::close( 112 );

	}

	//==============================================================================

	void
	PipeHTData::UpdatePipesHeatTransfer()
	{

		// SUBROUTINE INFORMATION:
		//       AUTHOR         Simon Rees
		//       DATE WRITTEN   July 2007
		//       MODIFIED       na
		//       RE-ENGINEERED  na

		// PURPOSE OF THIS SUBROUTINE:
		// This subroutine does any updating that needs to be done for
		// Pipe Heat Transfers. This routine must also set the outlet water conditions.

		// METHODOLOGY EMPLOYED:

		// REFERENCES:
		// na

		// Using/Aliasing
		using DataLoopNode::Node;
		using DataPlant::PlantLoop;

		// SUBROUTINE ARGUMENT DEFINITIONS:
		//INTEGER, INTENT(IN) :: PipeHTNum       ! Index for the surface

		// SUBROUTINE PARAMETER DEFINITIONS:

		// INTERFACE BLOCK SPECIFICATIONS
		// na

		// DERIVED TYPE DEFINITIONS
		// na

		// SUBROUTINE LOCAL VARIABLE DECLARATIONS:

		// only outlet node temp should need updating
		Node( nsvOutletNodeNum ).Temp = nsvOutletTemp;

		// pass everything else through
		Node( nsvOutletNodeNum ).TempMin = Node( nsvInletNodeNum ).TempMin;
		Node( nsvOutletNodeNum ).TempMax = Node( nsvInletNodeNum ).TempMax;
		Node( nsvOutletNodeNum ).MassFlowRate = Node( nsvInletNodeNum ).MassFlowRate;
		Node( nsvOutletNodeNum ).MassFlowRateMin = Node( nsvInletNodeNum ).MassFlowRateMin;
		Node( nsvOutletNodeNum ).MassFlowRateMax = Node( nsvInletNodeNum ).MassFlowRateMax;
		Node( nsvOutletNodeNum ).MassFlowRateMinAvail = Node( nsvInletNodeNum ).MassFlowRateMinAvail;
		Node( nsvOutletNodeNum ).MassFlowRateMaxAvail = Node( nsvInletNodeNum ).MassFlowRateMaxAvail;
		Node( nsvOutletNodeNum ).Quality = Node( nsvInletNodeNum ).Quality;
		//Only pass pressure if we aren't doing a pressure simulation
		if ( PlantLoop( this->LoopNum ).PressureSimType > 1 ) {
			//Don't do anything
		} else {
			Node( nsvOutletNodeNum ).Press = Node( nsvInletNodeNum ).Press;
		}
		Node( nsvOutletNodeNum ).Enthalpy = Node( nsvInletNodeNum ).Enthalpy;
		Node( nsvOutletNodeNum ).HumRat = Node( nsvInletNodeNum ).HumRat;

	}

	//==============================================================================

	void
	PipeHTData::ReportPipesHeatTransfer()
	{

		// SUBROUTINE INFORMATION:
		//       AUTHOR         Simon Rees
		//       DATE WRITTEN   July 2007
		//       MODIFIED       na
		//       RE-ENGINEERED  na

		// PURPOSE OF THIS SUBROUTINE:
		// This subroutine simply updates the report data

		// METHODOLOGY EMPLOYED:
		// Standard EnergyPlus methodology.

		// REFERENCES:
		// na

		// USE STATEMENTS:

		// Locals
		// SUBROUTINE ARGUMENT DEFINITIONS:

		// SUBROUTINE PARAMETER DEFINITIONS:
		// na

		// INTERFACE BLOCK SPECIFICATIONS
		// na

		// DERIVED TYPE DEFINITIONS
		// na

		// SUBROUTINE LOCAL VARIABLE DECLARATIONS:

		// update flows and temps from module variables
		this->FluidInletTemp = nsvInletTemp;
		this->FluidOutletTemp = nsvOutletTemp;
		this->MassFlowRate = nsvMassFlowRate;
		this->VolumeFlowRate = nsvVolumeFlowRate;

		// update other variables from module variables
		this->FluidHeatLossRate = nsvFluidHeatLossRate;
		this->FluidHeatLossEnergy = nsvFluidHeatLossRate * nsvDeltaTime; // DeltaTime is in seconds
		this->PipeInletTemp = this->PipeTemp( 1 );
		this->PipeOutletTemp = this->PipeTemp( this->NumSections );

		// need to average the heat rate because it is now summing over multiple inner time steps
		this->EnvironmentHeatLossRate = nsvEnvHeatLossRate / nsvNumInnerTimeSteps;
		this->EnvHeatLossEnergy = this->EnvironmentHeatLossRate * nsvDeltaTime;

		// for zone heat gains, we assign the averaged heat rate over all inner time steps
		if ( this->EnvironmentPtr == ZoneEnv ) {
			this->ZoneHeatGainRate = this->EnvironmentHeatLossRate;
		}

	}

	//==============================================================================

	void
	PipeHTData::CalcZonePipesHeatGain()
	{

		// SUBROUTINE INFORMATION:
		//       AUTHOR         Edwin Lee
		//       DATE WRITTEN   September 2008
		//       MODIFIED
		//       RE-ENGINEERED  na

		// PURPOSE OF THIS SUBROUTINE:
		// Calculates the zone internal gains due to pipe heat transfer objects.

		// METHODOLOGY EMPLOYED:
		// Sums the heat losses from all of the water heaters in the zone to add as a gain to the zone.

		// Using/Aliasing
		using DataGlobals::BeginEnvrnFlag;

		// Locals
		// SUBROUTINE LOCAL VARIABLE DECLARATIONS:
		//  INTEGER :: PipeNum
		//  INTEGER :: ZoneNum
		static bool MyEnvrnFlag( true );
		//  REAL(r64) :: QLossToZone

		// FLOW:
		if ( nsvNumOfPipeHT == 0 ) return;

		if ( BeginEnvrnFlag && MyEnvrnFlag ) {
			for ( auto & e : PipeHT ) e.ZoneHeatGainRate = 0.0;
			MyEnvrnFlag = false;
		}

		if ( ! BeginEnvrnFlag ) MyEnvrnFlag = true;

		// this routine needs to model approx zone pipe gains for use during sizing
		//  IF(DoingSizing)THEN
		//    DO PipeNum = 1, NumOfPipeHT
		//      PipeHT(pipeNum)%ZoneHeatGainRate =
		//    ENDDO
		//  ENDIF

	}

	//==============================================================================

	Real64
	PipeHTData::CalcPipeHeatTransCoef(
		Real64 const Temperature, // Temperature of water entering the surface, in C
		Real64 const MassFlowRate, // Mass flow rate, in kg/s
		Real64 const Diameter // Pipe diameter, m
	)
	{

		// FUNCTION INFORMATION:
		//       AUTHOR         Simon Rees
		//       DATE WRITTEN   July 2007
		//       MODIFIED       na
		//       RE-ENGINEERED  na

		// PURPOSE OF THIS SUBROUTINE:
		// This subroutine calculates pipe/fluid heat transfer coefficients.
		// This routine is adapted from that in the low temp radiant surface model.

		// METHODOLOGY EMPLOYED:
		// Currently assumes water data when calculating Pr and Re

		// REFERENCES:
		// See RadiantSystemLowTemp module.
		// Property data for water shown below as parameters taken from
		// Incropera and DeWitt, Introduction to Heat Transfer, Table A.6.
		// Heat exchanger information also from Incropera and DeWitt.
		// Code based loosely on code from IBLAST program (research version)

		// Using/Aliasing
		using DataGlobals::Pi;
		using DataPlant::PlantLoop;
		using FluidProperties::GetConductivityGlycol;
		using FluidProperties::GetViscosityGlycol;

		// Return value
		Real64 CalcPipeHeatTransCoef;

		// Locals
		// SUBROUTINE ARGUMENT DEFINITIONS:

		// SUBROUTINE PARAMETER DEFINITIONS:
		static std::string const RoutineName( "PipeHeatTransfer::CalcPipeHeatTransCoef: " );
		Real64 const MaxLaminarRe( 2300.0 ); // Maximum Reynolds number for laminar flow
		int const NumOfPropDivisions( 13 ); // intervals in property correlation
		static Array1D< Real64 > const Temps( NumOfPropDivisions, { 1.85, 6.85, 11.85, 16.85, 21.85, 26.85, 31.85, 36.85, 41.85, 46.85, 51.85, 56.85, 61.85 } ); // Temperature, in C
		static Array1D< Real64 > const Mu( NumOfPropDivisions, { 0.001652, 0.001422, 0.001225, 0.00108, 0.000959, 0.000855, 0.000769, 0.000695, 0.000631, 0.000577, 0.000528, 0.000489, 0.000453 } ); // Viscosity, in Ns/m2
		static Array1D< Real64 > const Conductivity( NumOfPropDivisions, { 0.574, 0.582, 0.590, 0.598, 0.606, 0.613, 0.620, 0.628, 0.634, 0.640, 0.645, 0.650, 0.656 } ); // Conductivity, in W/mK
		static Array1D< Real64 > const Pr( NumOfPropDivisions, { 12.22, 10.26, 8.81, 7.56, 6.62, 5.83, 5.20, 4.62, 4.16, 3.77, 3.42, 3.15, 2.88 } ); // Prandtl number (dimensionless)

		// INTERFACE BLOCK SPECIFICATIONS
		// na

		// DERIVED TYPE DEFINITIONS
		// na

		// SUBROUTINE LOCAL VARIABLE DECLARATIONS:
		int idx;
		Real64 InterpFrac;
		Real64 NuD;
		Real64 ReD;
		Real64 Kactual;
		Real64 MUactual;
		Real64 PRactual;
		int LoopNum;

		//retrieve loop index for this component so we can look up fluid properties
		LoopNum = this->LoopNum;

		//since the fluid properties routine doesn't have Prandtl, we'll just use water values
		idx = 1;
		while ( idx <= NumOfPropDivisions ) {
			if ( Temperature < Temps( idx ) ) {
				if ( idx == 1 ) {
					PRactual = Pr( idx );
				} else if ( idx > NumOfPropDivisions ) {
					PRactual = Pr( NumOfPropDivisions ); //CR 8566
				} else {
					InterpFrac = ( Temperature - Temps( idx - 1 ) ) / ( Temps( idx ) - Temps( idx - 1 ) );
					PRactual = Pr( idx - 1 ) + InterpFrac * ( Pr( idx ) - Pr( idx - 1 ) );
				}
				break; // DO loop
			} else { //CR 8566
				PRactual = Pr( NumOfPropDivisions );
			}
			++idx;
		}

		//look up conductivity and viscosity
		Kactual = GetConductivityGlycol( PlantLoop( LoopNum ).FluidName, this->FluidTemp( 0 ), PlantLoop( LoopNum ).FluidIndex, RoutineName ); //W/m-K
		MUactual = GetViscosityGlycol( PlantLoop( LoopNum ).FluidName, this->FluidTemp( 0 ), PlantLoop( LoopNum ).FluidIndex, RoutineName ) / 1000.0; //Note fluid properties routine returns mPa-s, we need Pa-s

		// Calculate the Reynold's number from RE=(4*Mdot)/(Pi*Mu*Diameter) - as RadiantSysLowTemp
		ReD = 4.0 * MassFlowRate / ( Pi * MUactual * Diameter );

		if ( ReD == 0.0 ) { // No flow

			//For now just leave it how it was doing it before
			NuD = 3.66;
			//Although later it would be nice to have a natural convection correlation

		} else { // Calculate the Nusselt number based on what flow regime one is in

			if ( ReD >= MaxLaminarRe ) { // Turbulent flow --> use Colburn equation
				NuD = 0.023 * std::pow( ReD, 0.8 ) * std::pow( PRactual, 1.0 / 3.0 );
			} else { // Laminar flow --> use constant surface temperature relation
				NuD = 3.66;
			}

		}

		CalcPipeHeatTransCoef = Kactual * NuD / Diameter;

		return CalcPipeHeatTransCoef;

	}

	//==============================================================================

	Real64
	PipeHTData::OutsidePipeHeatTransCoef()
	{

		// FUNCTION INFORMATION:
		//       AUTHOR         Dan Fisher
		//       DATE WRITTEN   July 2007
		//       MODIFIED       na
		//       RE-ENGINEERED  na

		// PURPOSE OF THIS SUBROUTINE:
		// This subroutine calculates the convection heat transfer
		// coefficient for a cylinder in cross flow.

		// REFERENCES:
		// Fundamentals of Heat and Mass Transfer: Incropera and DeWitt, 4th ed.
		// p. 369-370 (Eq. 7:55b)

		// Using/Aliasing
		using DataHeatBalFanSys::MAT; // average (mean) zone air temperature [C]
		using DataLoopNode::Node;
		using ScheduleManager::GetCurrentScheduleValue;
		using DataEnvironment::WindSpeed;

		// Return value
		Real64 OutsidePipeHeatTransCoef;

		// Locals
		// SUBROUTINE ARGUMENT DEFINITIONS:

		// SUBROUTINE PARAMETER DEFINITIONS:
		Real64 const Pr( 0.7 ); // Prandl number for air (assume constant)
		Real64 const CondAir( 0.025 ); // thermal conductivity of air (assume constant) [W/m.K]
		Real64 const RoomAirVel( 0.381 ); // room air velocity of 75 ft./min [m/s]
		Real64 const NaturalConvNusselt( 0.36 );
		//Nusselt for natural convection for horizontal cylinder
		//from: Correlations for Convective Heat Transfer
		//      Dr. Bernhard Spang
		//      Chemical Engineers' Resource Page: http://www.cheresources.com/convection.pdf
		int const NumOfParamDivisions( 5 ); // intervals in property correlation
		int const NumOfPropDivisions( 12 ); // intervals in property correlation

		static Array1D< Real64 > const CCoef( NumOfParamDivisions, { 0.989, 0.911, 0.683, 0.193, 0.027 } ); // correlation coefficient
		static Array1D< Real64 > const mExp( NumOfParamDivisions, { 0.33, 0.385, 0.466, 0.618, 0.805 } ); // exponent
		static Array1D< Real64 > const LowerBound( NumOfParamDivisions, { 0.4, 4.0, 40.0, 4000.0, 40000.0 } ); // upper bound of correlation range
		static Array1D< Real64 > const UpperBound( NumOfParamDivisions, { 4.0, 40.0, 4000.0, 40000.0, 400000.0 } ); // lower bound of correlation range

		static Array1D< Real64 > const Temperature( NumOfPropDivisions, { -73.0, -23.0, -10.0, 0.0, 10.0, 20.0, 27.0, 30.0, 40.0, 50.0, 76.85, 126.85 } ); // temperature [C]
		static Array1D< Real64 > const DynVisc( NumOfPropDivisions, { 75.52e-7, 11.37e-6, 12.44e-6, 13.3e-6, 14.18e-6, 15.08e-6, 15.75e-6, 16e-6, 16.95e-6, 17.91e-6, 20.92e-6, 26.41e-6 } ); // dynamic viscosity [m^2/s]

		// INTERFACE BLOCK SPECIFICATIONS
		// na

		// DERIVED TYPE DEFINITIONS
		// na

		// SUBROUTINE LOCAL VARIABLE DECLARATIONS:
		int idx;
		Real64 NuD;
		Real64 ReD;
		Real64 Coef;
		Real64 rExp;
		Real64 AirVisc;
		Real64 AirVel;
		Real64 AirTemp;
		Real64 PipeOD;
		bool ViscositySet;
		bool CoefSet;

		//Set environmental variables
		{ auto const SELECT_CASE_var( this->TypeOf );

		if ( SELECT_CASE_var == TypeOf_PipeInterior ) {

			{ auto const SELECT_CASE_var1( this->EnvironmentPtr );
			if ( SELECT_CASE_var1 == ScheduleEnv ) {
				AirTemp = GetCurrentScheduleValue( this->EnvrSchedPtr );
				AirVel = GetCurrentScheduleValue( this->EnvrVelSchedPtr );

			} else if ( SELECT_CASE_var1 == ZoneEnv ) {
				AirTemp = MAT( this->EnvrZonePtr );
				AirVel = RoomAirVel;
			}}

		} else if ( SELECT_CASE_var == TypeOf_PipeExterior ) {

			{ auto const SELECT_CASE_var1( this->EnvironmentPtr );
			if ( SELECT_CASE_var1 == OutsideAirEnv ) {
				AirTemp = Node( this->EnvrAirNodeNum ).Temp;
				AirVel = WindSpeed;
			}}

		}}

		PipeOD = this->InsulationOD;

		ViscositySet = false;
		for ( idx = 1; idx <= NumOfPropDivisions; ++idx ) {
			if ( AirTemp <= Temperature( idx ) ) {
				AirVisc = DynVisc( idx );
				ViscositySet = true;
				break;
			}
		}

		if ( ! ViscositySet ) {
			AirVisc = DynVisc( NumOfPropDivisions );
			if ( AirTemp > Temperature( NumOfPropDivisions ) ) {
<<<<<<< HEAD
				ShowWarningError( "Heat Transfer Pipe = " + this->name + "Viscosity out of range, air temperature too high, setting to upper limit." );
=======
				ShowWarningError( "Heat Transfer Pipe = " + this->Name + "Viscosity out of range, air temperature too high, setting to upper limit." );
>>>>>>> 660d5f5f
			}
		}

		// Calculate the Reynold's number
		CoefSet = false;
		if ( AirVisc > 0.0 ) {
			ReD = AirVel * PipeOD / ( AirVisc );
		}

		for ( idx = 1; idx <= NumOfParamDivisions; ++idx ) {
			if ( ReD <= UpperBound( idx ) ) {
				Coef = CCoef( idx );
				rExp = mExp( idx );
				CoefSet = true;
				break;
			}
		}

		if ( ! CoefSet ) {
			Coef = CCoef( NumOfParamDivisions );
			rExp = mExp( NumOfParamDivisions );
			if ( ReD > UpperBound( NumOfParamDivisions ) ) {
<<<<<<< HEAD
				ShowWarningError( "Heat Transfer Pipe = " + this->name + "Reynolds Number out of range, setting coefficients to upper limit." );
=======
				ShowWarningError( "Heat Transfer Pipe = " + this->Name + "Reynolds Number out of range, setting coefficients to upper limit." );
>>>>>>> 660d5f5f
			}
		}

		// Calculate the Nusselt number
		NuD = Coef * std::pow( ReD, rExp ) * std::pow( Pr, 1.0 / 3.0 );

		// If the wind speed is too small, we need to use natural convection behavior:
		NuD = max( NuD, NaturalConvNusselt );

		// h = (k)(Nu)/D
		OutsidePipeHeatTransCoef = CondAir * NuD / PipeOD;

		return OutsidePipeHeatTransCoef;

	}

	//==============================================================================

	Real64
	PipeHTData::TBND(
		Real64 const z, // Current Depth
		Real64 const DayOfSim // Current Simulation Day
	)
	{

		//       AUTHOR         Edwin Lee
		//       DATE WRITTEN   December 2007
		//       MODIFIED       na
		//       RE-ENGINEERED  na

		// PURPOSE OF THIS FUNCTION:
		// Returns a temperature to be used on the boundary of the buried pipe model domain

		// METHODOLOGY EMPLOYED:

		// REFERENCES: See Module Level Description

		// Using/Aliasing
		using DataGlobals::SecsInDay;

		Real64 curSimTime = DayOfSim * SecsInDay;
		Real64 TBND;

		TBND = this->groundTempModel->getGroundTempAtTimeInSeconds( z, curSimTime );

		return TBND;

	}

	//===============================================================================

	//===============================================================================

} // PipeHeatTransfer

} // EnergyPlus<|MERGE_RESOLUTION|>--- conflicted
+++ resolved
@@ -184,11 +184,7 @@
 		}
 		// Now look for this particular pipe in the list
 		for ( auto & pipe : PipeHT ) {
-<<<<<<< HEAD
-			if ( pipe.TypeOf == objectType && pipe.name == objectName ) {
-=======
 			if ( pipe.TypeOf == objectType && pipe.Name == objectName ) {
->>>>>>> 660d5f5f
 				return &pipe;
 			}
 		}
@@ -198,13 +194,7 @@
 		return nullptr;
 	}
 
-<<<<<<< HEAD
-	bool PipeHTData::simulate( const PlantLocation & EP_UNUSED( calledFromLocation ), bool const FirstHVACIteration, bool const InitLoopEquip ) {
-		if ( InitLoopEquip ) return true;
-
-=======
 	void PipeHTData::simulate( const PlantLocation & EP_UNUSED( calledFromLocation ), bool const FirstHVACIteration, Real64 & EP_UNUSED( CurLoad ) ) {
->>>>>>> 660d5f5f
 		this->InitPipesHeatTransfer( FirstHVACIteration );
 		// make the calculations
 		for ( int InnerTimeStepCtr = 1; InnerTimeStepCtr <= nsvNumInnerTimeSteps; ++InnerTimeStepCtr ) {
@@ -220,11 +210,6 @@
 		this->UpdatePipesHeatTransfer();
 		// update report variables
 		this->ReportPipesHeatTransfer();
-<<<<<<< HEAD
-
-		return true;
-=======
->>>>>>> 660d5f5f
 	}
 
 	void
@@ -340,12 +325,12 @@
 
 			IsNotOK = false;
 			IsBlank = false;
-			VerifyName( PipeHT.begin(), PipeHT.end(), cAlphaArgs( 1 ), IsNotOK, IsBlank, cCurrentModuleObject + " Name" );
+			VerifyName( cAlphaArgs( 1 ), PipeHT, Item - 1, IsNotOK, IsBlank, cCurrentModuleObject + " Name" );
 			if ( IsNotOK ) {
 				ErrorsFound = true;
 				if ( IsBlank ) cAlphaArgs( 1 ) = "xxxxx";
 			}
-			PipeHT( Item ).name = cAlphaArgs( 1 );
+			PipeHT( Item ).Name = cAlphaArgs( 1 );
 			PipeHT( Item ).TypeOf = TypeOf_PipeInterior;
 
 			// General user input data
@@ -451,12 +436,12 @@
 
 			IsNotOK = false;
 			IsBlank = false;
-			VerifyName( PipeHT.begin(), PipeHT.end(), cAlphaArgs( 1 ), IsNotOK, IsBlank, cCurrentModuleObject + " Name" );
+			VerifyName( cAlphaArgs( 1 ), PipeHT, Item - 1, IsNotOK, IsBlank, cCurrentModuleObject + " Name" );
 			if ( IsNotOK ) {
 				ErrorsFound = true;
 				if ( IsBlank ) cAlphaArgs( 1 ) = "xxxxx";
 			}
-			PipeHT( Item ).name = cAlphaArgs( 1 );
+			PipeHT( Item ).Name = cAlphaArgs( 1 );
 			PipeHT( Item ).TypeOf = TypeOf_PipeExterior;
 
 			// General user input data
@@ -541,12 +526,12 @@
 
 			IsNotOK = false;
 			IsBlank = false;
-			VerifyName( PipeHT.begin(), PipeHT.end(), cAlphaArgs( 1 ), IsNotOK, IsBlank, cCurrentModuleObject + " Name" );
+			VerifyName( cAlphaArgs( 1 ), PipeHT, Item - 1, IsNotOK, IsBlank, cCurrentModuleObject + " Name" );
 			if ( IsNotOK ) {
 				ErrorsFound = true;
 				if ( IsBlank ) cAlphaArgs( 1 ) = "xxxxx";
 			}
-			PipeHT( Item ).name = cAlphaArgs( 1 );
+			PipeHT( Item ).Name = cAlphaArgs( 1 );
 			PipeHT( Item ).TypeOf = TypeOf_PipeUnderground;
 
 			// General user input data
@@ -616,7 +601,7 @@
 			PipeHT( Item ).SoilMaterialNum = FindItemInList( cAlphaArgs( 6 ), Material );
 			if ( PipeHT( Item ).SoilMaterialNum == 0 ) {
 				ShowSevereError( "Invalid " + cAlphaFieldNames( 6 ) + '=' + PipeHT( Item ).SoilMaterial );
-				ShowContinueError( "Found in " + cCurrentModuleObject + '=' + PipeHT( Item ).name );
+				ShowContinueError( "Found in " + cCurrentModuleObject + '=' + PipeHT( Item ).Name );
 				ErrorsFound = true;
 			} else {
 				PipeHT( Item ).SoilDensity = Material( PipeHT( Item ).SoilMaterialNum ).Density;
@@ -695,37 +680,21 @@
 		// Set up the output variables CurrentModuleObject='Pipe:Indoor/Outdoor/Underground'
 		for ( Item = 1; Item <= nsvNumOfPipeHT; ++Item ) {
 
-<<<<<<< HEAD
-			SetupOutputVariable( "Pipe Fluid Heat Transfer Rate [W]", PipeHT( Item ).FluidHeatLossRate, "Plant", "Average", PipeHT( Item ).name );
-			SetupOutputVariable( "Pipe Fluid Heat Transfer Energy [J]", PipeHT( Item ).FluidHeatLossEnergy, "Plant", "Sum", PipeHT( Item ).name );
-
-			if ( PipeHT( Item ).EnvironmentPtr == ZoneEnv ) {
-				SetupOutputVariable( "Pipe Ambient Heat Transfer Rate [W]", PipeHT( Item ).EnvironmentHeatLossRate, "Plant", "Average", PipeHT( Item ).name );
-				SetupOutputVariable( "Pipe Ambient Heat Transfer Energy [J]", PipeHT( Item ).EnvHeatLossEnergy, "Plant", "Sum", PipeHT( Item ).name );
-=======
 			SetupOutputVariable( "Pipe Fluid Heat Transfer Rate [W]", PipeHT( Item ).FluidHeatLossRate, "Plant", "Average", PipeHT( Item ).Name );
 			SetupOutputVariable( "Pipe Fluid Heat Transfer Energy [J]", PipeHT( Item ).FluidHeatLossEnergy, "Plant", "Sum", PipeHT( Item ).Name );
 
 			if ( PipeHT( Item ).EnvironmentPtr == ZoneEnv ) {
 				SetupOutputVariable( "Pipe Ambient Heat Transfer Rate [W]", PipeHT( Item ).EnvironmentHeatLossRate, "Plant", "Average", PipeHT( Item ).Name );
 				SetupOutputVariable( "Pipe Ambient Heat Transfer Energy [J]", PipeHT( Item ).EnvHeatLossEnergy, "Plant", "Sum", PipeHT( Item ).Name );
->>>>>>> 660d5f5f
-
-				SetupZoneInternalGain( PipeHT( Item ).EnvrZonePtr, "Pipe:Indoor", PipeHT( Item ).name, IntGainTypeOf_PipeIndoor, PipeHT( Item ).ZoneHeatGainRate );
-
-			}
-
-<<<<<<< HEAD
-			SetupOutputVariable( "Pipe Mass Flow Rate [kg/s]", PipeHT( Item ).MassFlowRate, "Plant", "Average", PipeHT( Item ).name );
-			SetupOutputVariable( "Pipe Volume Flow Rate [m3/s]", PipeHT( Item ).VolumeFlowRate, "Plant", "Average", PipeHT( Item ).name );
-			SetupOutputVariable( "Pipe Inlet Temperature [C]", PipeHT( Item ).FluidInletTemp, "Plant", "Average", PipeHT( Item ).name );
-			SetupOutputVariable( "Pipe Outlet Temperature [C]", PipeHT( Item ).FluidOutletTemp, "Plant", "Average", PipeHT( Item ).name );
-=======
+
+				SetupZoneInternalGain( PipeHT( Item ).EnvrZonePtr, "Pipe:Indoor", PipeHT( Item ).Name, IntGainTypeOf_PipeIndoor, PipeHT( Item ).ZoneHeatGainRate );
+
+			}
+
 			SetupOutputVariable( "Pipe Mass Flow Rate [kg/s]", PipeHT( Item ).MassFlowRate, "Plant", "Average", PipeHT( Item ).Name );
 			SetupOutputVariable( "Pipe Volume Flow Rate [m3/s]", PipeHT( Item ).VolumeFlowRate, "Plant", "Average", PipeHT( Item ).Name );
 			SetupOutputVariable( "Pipe Inlet Temperature [C]", PipeHT( Item ).FluidInletTemp, "Plant", "Average", PipeHT( Item ).Name );
 			SetupOutputVariable( "Pipe Outlet Temperature [C]", PipeHT( Item ).FluidOutletTemp, "Plant", "Average", PipeHT( Item ).Name );
->>>>>>> 660d5f5f
 		}
 
 	}
@@ -912,11 +881,7 @@
 		// get some data only once
 		if ( this->OneTimeInit ) {
 			errFlag = false;
-<<<<<<< HEAD
-			ScanPlantLoopsForObject( this->name, this->TypeOf, this->LoopNum, this->LoopSideNum, this->BranchNum, this->CompNum, _, _, _, _, _, errFlag );
-=======
 			ScanPlantLoopsForObject( this->Name, this->TypeOf, this->LoopNum, this->LoopSideNum, this->BranchNum, this->CompNum, _, _, _, _, _, errFlag );
->>>>>>> 660d5f5f
 			if ( errFlag ) {
 				ShowFatalError( "InitPipesHeatTransfer: Program terminated due to previous condition(s)." );
 			}
@@ -1349,11 +1314,7 @@
 
 		for ( IterationIndex = 1; IterationIndex <= MaxIterations; ++IterationIndex ) {
 			if ( IterationIndex == MaxIterations ) {
-<<<<<<< HEAD
-				ShowWarningError( "BuriedPipeHeatTransfer: Large number of iterations detected in object: " + this->name );
-=======
 				ShowWarningError( "BuriedPipeHeatTransfer: Large number of iterations detected in object: " + this->Name );
->>>>>>> 660d5f5f
 			}
 
 			//Store computed values in T_O array
@@ -1887,11 +1848,7 @@
 		if ( ! ViscositySet ) {
 			AirVisc = DynVisc( NumOfPropDivisions );
 			if ( AirTemp > Temperature( NumOfPropDivisions ) ) {
-<<<<<<< HEAD
-				ShowWarningError( "Heat Transfer Pipe = " + this->name + "Viscosity out of range, air temperature too high, setting to upper limit." );
-=======
 				ShowWarningError( "Heat Transfer Pipe = " + this->Name + "Viscosity out of range, air temperature too high, setting to upper limit." );
->>>>>>> 660d5f5f
 			}
 		}
 
@@ -1914,11 +1871,7 @@
 			Coef = CCoef( NumOfParamDivisions );
 			rExp = mExp( NumOfParamDivisions );
 			if ( ReD > UpperBound( NumOfParamDivisions ) ) {
-<<<<<<< HEAD
-				ShowWarningError( "Heat Transfer Pipe = " + this->name + "Reynolds Number out of range, setting coefficients to upper limit." );
-=======
 				ShowWarningError( "Heat Transfer Pipe = " + this->Name + "Reynolds Number out of range, setting coefficients to upper limit." );
->>>>>>> 660d5f5f
 			}
 		}
 
