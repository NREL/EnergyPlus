// EnergyPlus, Copyright (c) 1996-2023, The Board of Trustees of the University of Illinois,
// The Regents of the University of California, through Lawrence Berkeley National Laboratory
// (subject to receipt of any required approvals from the U.S. Dept. of Energy), Oak Ridge
// National Laboratory, managed by UT-Battelle, Alliance for Sustainable Energy, LLC, and other
// contributors. All rights reserved.
//
// NOTICE: This Software was developed under funding from the U.S. Department of Energy and the
// U.S. Government consequently retains certain rights. As such, the U.S. Government has been
// granted for itself and others acting on its behalf a paid-up, nonexclusive, irrevocable,
// worldwide license in the Software to reproduce, distribute copies to the public, prepare
// derivative works, and perform publicly and display publicly, and to permit others to do so.
//
// Redistribution and use in source and binary forms, with or without modification, are permitted
// provided that the following conditions are met:
//
// (1) Redistributions of source code must retain the above copyright notice, this list of
//     conditions and the following disclaimer.
//
// (2) Redistributions in binary form must reproduce the above copyright notice, this list of
//     conditions and the following disclaimer in the documentation and/or other materials
//     provided with the distribution.
//
// (3) Neither the name of the University of California, Lawrence Berkeley National Laboratory,
//     the University of Illinois, U.S. Dept. of Energy nor the names of its contributors may be
//     used to endorse or promote products derived from this software without specific prior
//     written permission.
//
// (4) Use of EnergyPlus(TM) Name. If Licensee (i) distributes the software in stand-alone form
//     without changes from the version obtained under this License, or (ii) Licensee makes a
//     reference solely to the software portion of its product, Licensee must refer to the
//     software as "EnergyPlus version X" software, where "X" is the version number Licensee
//     obtained under this License and may not use a different name for the software. Except as
//     specifically required in this Section (4), Licensee shall not use in a company name, a
//     product name, in advertising, publicity, or other promotional activities any name, trade
//     name, trademark, logo, or other designation of "EnergyPlus", "E+", "e+" or confusingly
//     similar designation, without the U.S. Department of Energy's prior written consent.
//
// THIS SOFTWARE IS PROVIDED BY THE COPYRIGHT HOLDERS AND CONTRIBUTORS "AS IS" AND ANY EXPRESS OR
// IMPLIED WARRANTIES, INCLUDING, BUT NOT LIMITED TO, THE IMPLIED WARRANTIES OF MERCHANTABILITY
// AND FITNESS FOR A PARTICULAR PURPOSE ARE DISCLAIMED. IN NO EVENT SHALL THE COPYRIGHT OWNER OR
// CONTRIBUTORS BE LIABLE FOR ANY DIRECT, INDIRECT, INCIDENTAL, SPECIAL, EXEMPLARY, OR
// CONSEQUENTIAL DAMAGES (INCLUDING, BUT NOT LIMITED TO, PROCUREMENT OF SUBSTITUTE GOODS OR
// SERVICES; LOSS OF USE, DATA, OR PROFITS; OR BUSINESS INTERRUPTION) HOWEVER CAUSED AND ON ANY
// THEORY OF LIABILITY, WHETHER IN CONTRACT, STRICT LIABILITY, OR TORT (INCLUDING NEGLIGENCE OR
// OTHERWISE) ARISING IN ANY WAY OUT OF THE USE OF THIS SOFTWARE, EVEN IF ADVISED OF THE
// POSSIBILITY OF SUCH DAMAGE.

// C++ Headers
#include <cmath>

// ObjexxFCL Headers
#include <ObjexxFCL/Array.functions.hh>
#include <ObjexxFCL/Fmath.hh>
#include <ObjexxFCL/string.functions.hh>

// EnergyPlus Headers
#include <EnergyPlus/Autosizing/CoolingAirFlowSizing.hh>
#include <EnergyPlus/Autosizing/CoolingCapacitySizing.hh>
#include <EnergyPlus/Autosizing/HeatingAirFlowSizing.hh>
#include <EnergyPlus/Autosizing/HeatingCapacitySizing.hh>
#include <EnergyPlus/Data/EnergyPlusData.hh>
#include <EnergyPlus/DataContaminantBalance.hh>
#include <EnergyPlus/DataEnvironment.hh>
#include <EnergyPlus/DataHVACGlobals.hh>
#include <EnergyPlus/DataHeatBalFanSys.hh>
#include <EnergyPlus/DataHeatBalance.hh>
#include <EnergyPlus/DataIPShortCuts.hh>
#include <EnergyPlus/DataLoopNode.hh>
#include <EnergyPlus/DataSizing.hh>
#include <EnergyPlus/DataZoneEnergyDemands.hh>
#include <EnergyPlus/DataZoneEquipment.hh>
#include <EnergyPlus/EMSManager.hh>
#include <EnergyPlus/General.hh>
#include <EnergyPlus/GeneralRoutines.hh>
#include <EnergyPlus/InputProcessing/InputProcessor.hh>
#include <EnergyPlus/NodeInputManager.hh>
#include <EnergyPlus/OutAirNodeManager.hh>
#include <EnergyPlus/OutputProcessor.hh>
#include <EnergyPlus/Psychrometrics.hh>
#include <EnergyPlus/PurchasedAirManager.hh>
#include <EnergyPlus/ScheduleManager.hh>
#include <EnergyPlus/UtilityRoutines.hh>
#include <EnergyPlus/ZonePlenum.hh>
#include <EnergyPlus/ZoneTempPredictorCorrector.hh>

namespace EnergyPlus::PurchasedAirManager {

// Module containing data and routines dealing with Ideal Loads Air System (formerly PURCHASED AIR).

// MODULE INFORMATION:
//       AUTHOR         Russ Taylor
//       DATE WRITTEN   May 1997
//       MODIFIED       Fred Buhl Dec 1999
//                      B. Griffith Dec 2006. added OA lookup function, moved getinputflag up to Module
//                      M. Witte June 2011, add new features including DCV, economizer, dehumidification and humidification
//                      NOTE: MJW Sep 13, 2011:  Still need to review checks for negative loads and impossible supply temps???
//                           There are no Deallocate statements in here - should there be?
//       RE-ENGINEERED  na

// PURPOSE OF THIS MODULE:
// To encapsulate the data and algorithms required to simulate the
// Zone Ideal Loads Air System component. This component supplies hot or cold air
// at a fixed or variable temperature to a zone to meet the zone load.
// With the June 2011 enhancements it will also supply outdoor air with optional demand-controlled ventilation
// and economizer controls, plus new options for controlling zone humidity.

// METHODOLOGY EMPLOYED:
// The user can choose via input the max/min hot and cold supply air
// temperature and humidity ratio. The air mass flow rate is chosen
// to meet the (remaining) zone load or based on the outdoor air flow requirement.
// If the outdoor air flow sets the flow rate, the supply air temperature and
// humidity ratio are adjusted to meet the zone load.

// Using/Aliasing
using namespace DataHVACGlobals;
using namespace ScheduleManager;
using Psychrometrics::PsyCpAirFnW;
using Psychrometrics::PsyHFnTdbW;
using Psychrometrics::PsyRhoAirFnPbTdbW;
using Psychrometrics::PsyTdbFnHW;
using Psychrometrics::PsyTsatFnHPb;
using Psychrometrics::PsyWFnTdbH;
using Psychrometrics::PsyWFnTdbRhPb;

// Delta humidity ratio limit, 0.00025 equals delta between 45F dewpoint and 46F dewpoint
// used to prevent dividing by near zero
Real64 constexpr SmallDeltaHumRat(0.00025);

void SimPurchasedAir(EnergyPlusData &state,
                     std::string const &PurchAirName,
                     Real64 &SysOutputProvided,
                     Real64 &MoistOutputProvided, // Moisture output provided (kg/s), dehumidification = negative
                     bool const FirstHVACIteration,
                     int const ControlledZoneNum,
                     int &CompIndex)
{

    // SUBROUTINE INFORMATION:
    //       AUTHOR         Russ Taylor
    //       DATE WRITTEN   May 1997
    //       MODIFIED       Don Shirey, Aug 2009 (LatOutputProvided - now MoistOutputProvided)
    //       RE-ENGINEERED  na

    // PURPOSE OF THIS SUBROUTINE:
    // This subroutine manages Purchased Air component simulation.
    // It is called from SimZoneEquipment in the ZoneEquipmentManager
    // at the system time step.

    int PurchAirNum;

    if (state.dataPurchasedAirMgr->GetPurchAirInputFlag) {
        GetPurchasedAir(state);
        state.dataPurchasedAirMgr->GetPurchAirInputFlag = false;
    }

    // Find the correct PurchasedAir Equipment
    if (CompIndex == 0) {
        PurchAirNum = UtilityRoutines::FindItemInList(PurchAirName, state.dataPurchasedAirMgr->PurchAir);
        if (PurchAirNum == 0) {
            ShowFatalError(state, format("SimPurchasedAir: Unit not found={}", PurchAirName));
        }
        CompIndex = PurchAirNum;
    } else {
        PurchAirNum = CompIndex;
        if (PurchAirNum > state.dataPurchasedAirMgr->NumPurchAir || PurchAirNum < 1) {
            ShowFatalError(state,
                           format("SimPurchasedAir:  Invalid CompIndex passed={}, Number of Units={}, Entered Unit name={}",
                                  PurchAirNum,
                                  state.dataPurchasedAirMgr->NumPurchAir,
                                  PurchAirName));
        }
        if (state.dataPurchasedAirMgr->CheckEquipName(PurchAirNum)) {
            if (PurchAirName != state.dataPurchasedAirMgr->PurchAir(PurchAirNum).Name) {
                ShowFatalError(state,
                               format("SimPurchasedAir: Invalid CompIndex passed={}, Unit name={}, stored Unit Name for that index={}",
                                      PurchAirNum,
                                      PurchAirName,
                                      state.dataPurchasedAirMgr->PurchAir(PurchAirNum).Name));
            }
            state.dataPurchasedAirMgr->CheckEquipName(PurchAirNum) = false;
        }
    }

    InitPurchasedAir(state, PurchAirNum, ControlledZoneNum);

    CalcPurchAirLoads(state, PurchAirNum, SysOutputProvided, MoistOutputProvided, ControlledZoneNum);

    UpdatePurchasedAir(state, PurchAirNum, FirstHVACIteration);

    ReportPurchasedAir(state, PurchAirNum);
}

void GetPurchasedAir(EnergyPlusData &state)
{

    // SUBROUTINE INFORMATION:
    //       AUTHOR         Russ Taylor
    //       DATE WRITTEN   June 1997
    //       MODIFIED       M. Witte, June 2011, add new features including DCV, economizer, dehumidification
    //                                           and humidification controls
    //       RE-ENGINEERED  na

    // PURPOSE OF THIS SUBROUTINE:
    // Get the input data for the Purchased Air objects.
    // Set up output variables.

    // Using/Aliasing
    using NodeInputManager::CheckUniqueNodeNames;
    using NodeInputManager::EndUniqueNodeCheck;
    using NodeInputManager::GetOnlySingleNode;
    using NodeInputManager::InitUniqueNodeCheck;
    using OutAirNodeManager::CheckAndAddAirNodeNumber;
    using namespace DataLoopNode;
    using ZonePlenum::GetReturnPlenumIndex;

    // SUBROUTINE LOCAL VARIABLE DECLARATIONS:
    int PurchAirNum;
    int NumAlphas;
    int NumNums;
    int IOStat;
    int CtrlZone;                                                       // zone index
    int NodeNum;                                                        // node index
    static constexpr std::string_view RoutineName("GetPurchasedAir: "); // include trailing blank space
    bool ErrorsFound(false);                                            // If errors detected in input
    bool IsOANodeListed;                                                // Flag for OA node name listed in OutdoorAir:Node or Nodelist
    bool UniqueNodeError;                                               // Flag for non-unique node error(s)
    auto &cCurrentModuleObject = state.dataIPShortCut->cCurrentModuleObject;
    cCurrentModuleObject = "ZoneHVAC:IdealLoadsAirSystem";

    auto &PurchAir(state.dataPurchasedAirMgr->PurchAir);

    state.dataPurchasedAirMgr->NumPurchAir = state.dataInputProcessing->inputProcessor->getNumObjectsFound(state, cCurrentModuleObject);

    PurchAir.allocate(state.dataPurchasedAirMgr->NumPurchAir);
    state.dataPurchasedAirMgr->CheckEquipName.allocate(state.dataPurchasedAirMgr->NumPurchAir);
    state.dataPurchasedAirMgr->PurchAirNumericFields.allocate(state.dataPurchasedAirMgr->NumPurchAir);
    state.dataPurchasedAirMgr->CheckEquipName = true;

    if (state.dataPurchasedAirMgr->NumPurchAir > 0) {
        InitUniqueNodeCheck(state, cCurrentModuleObject);
        for (PurchAirNum = 1; PurchAirNum <= state.dataPurchasedAirMgr->NumPurchAir; ++PurchAirNum) {
            PurchAir(PurchAirNum).cObjectName = cCurrentModuleObject;

            state.dataInputProcessing->inputProcessor->getObjectItem(state,
                                                                     cCurrentModuleObject,
                                                                     PurchAirNum,
                                                                     state.dataIPShortCut->cAlphaArgs,
                                                                     NumAlphas,
                                                                     state.dataIPShortCut->rNumericArgs,
                                                                     NumNums,
                                                                     IOStat,
                                                                     state.dataIPShortCut->lNumericFieldBlanks,
                                                                     state.dataIPShortCut->lAlphaFieldBlanks,
                                                                     state.dataIPShortCut->cAlphaFieldNames,
                                                                     state.dataIPShortCut->cNumericFieldNames);

            state.dataPurchasedAirMgr->PurchAirNumericFields(PurchAirNum).FieldNames.allocate(NumNums);
            state.dataPurchasedAirMgr->PurchAirNumericFields(PurchAirNum).FieldNames = "";
            state.dataPurchasedAirMgr->PurchAirNumericFields(PurchAirNum).FieldNames = state.dataIPShortCut->cNumericFieldNames;
            UtilityRoutines::IsNameEmpty(state, state.dataIPShortCut->cAlphaArgs(1), cCurrentModuleObject, ErrorsFound);

            PurchAir(PurchAirNum).Name = state.dataIPShortCut->cAlphaArgs(1);
            // get optional  availability schedule
            PurchAir(PurchAirNum).AvailSched = state.dataIPShortCut->cAlphaArgs(2);
            if (state.dataIPShortCut->lAlphaFieldBlanks(2)) {
                PurchAir(PurchAirNum).AvailSchedPtr = ScheduleManager::ScheduleAlwaysOn;
            } else {
                PurchAir(PurchAirNum).AvailSchedPtr = GetScheduleIndex(state, state.dataIPShortCut->cAlphaArgs(2));
                if (PurchAir(PurchAirNum).AvailSchedPtr == 0) {
                    ShowSevereError(state, format("{}{}=\"{} invalid data", RoutineName, cCurrentModuleObject, state.dataIPShortCut->cAlphaArgs(1)));
                    ShowContinueError(
                        state,
                        format("Invalid-not found {}=\"{}\".", state.dataIPShortCut->cAlphaFieldNames(2), state.dataIPShortCut->cAlphaArgs(2)));
                    ErrorsFound = true;
                }
            }
            // Purchased air supply air node is an outlet node
            PurchAir(PurchAirNum).ZoneSupplyAirNodeNum = GetOnlySingleNode(state,
                                                                           state.dataIPShortCut->cAlphaArgs(3),
                                                                           ErrorsFound,
                                                                           DataLoopNode::ConnectionObjectType::ZoneHVACIdealLoadsAirSystem,
                                                                           state.dataIPShortCut->cAlphaArgs(1),
                                                                           DataLoopNode::NodeFluidType::Air,
                                                                           DataLoopNode::ConnectionType::Outlet,
                                                                           NodeInputManager::CompFluidStream::Primary,
                                                                           ObjectIsNotParent);
            UniqueNodeError = false;
            CheckUniqueNodeNames(state,
                                 state.dataIPShortCut->cAlphaFieldNames(3),
                                 UniqueNodeError,
                                 state.dataIPShortCut->cAlphaArgs(3),
                                 state.dataIPShortCut->cAlphaArgs(1));
            if (UniqueNodeError) ErrorsFound = true;
            // If new (optional) exhaust air node name is present, then register it as inlet
            if (!state.dataIPShortCut->lAlphaFieldBlanks(4)) {
                if (state.dataIPShortCut->lAlphaFieldBlanks(5)) {
                    PurchAir(PurchAirNum).ZoneExhaustAirNodeNum = GetOnlySingleNode(state,
                                                                                    state.dataIPShortCut->cAlphaArgs(4),
                                                                                    ErrorsFound,
                                                                                    DataLoopNode::ConnectionObjectType::ZoneHVACIdealLoadsAirSystem,
                                                                                    state.dataIPShortCut->cAlphaArgs(1),
                                                                                    DataLoopNode::NodeFluidType::Air,
                                                                                    DataLoopNode::ConnectionType::Inlet,
                                                                                    NodeInputManager::CompFluidStream::Primary,
                                                                                    ObjectIsNotParent);
                } else {
                    PurchAir(PurchAirNum).ZoneExhaustAirNodeNum = GetOnlySingleNode(state,
                                                                                    state.dataIPShortCut->cAlphaArgs(4),
                                                                                    ErrorsFound,
                                                                                    DataLoopNode::ConnectionObjectType::ZoneHVACIdealLoadsAirSystem,
                                                                                    state.dataIPShortCut->cAlphaArgs(1),
                                                                                    DataLoopNode::NodeFluidType::Air,
                                                                                    DataLoopNode::ConnectionType::Outlet,
                                                                                    NodeInputManager::CompFluidStream::Primary,
                                                                                    ObjectIsNotParent);
                }
                UniqueNodeError = false;
                CheckUniqueNodeNames(state,
                                     state.dataIPShortCut->cAlphaFieldNames(4),
                                     UniqueNodeError,
                                     state.dataIPShortCut->cAlphaArgs(4),
                                     state.dataIPShortCut->cAlphaArgs(1));
                if (UniqueNodeError) ErrorsFound = true;
            }
            if (!state.dataIPShortCut->lAlphaFieldBlanks(5)) {
                PurchAir(PurchAirNum).PlenumExhaustAirNodeNum = GetOnlySingleNode(state,
                                                                                  state.dataIPShortCut->cAlphaArgs(5),
                                                                                  ErrorsFound,
                                                                                  DataLoopNode::ConnectionObjectType::ZoneHVACIdealLoadsAirSystem,
                                                                                  state.dataIPShortCut->cAlphaArgs(1),
                                                                                  DataLoopNode::NodeFluidType::Air,
                                                                                  DataLoopNode::ConnectionType::Inlet,
                                                                                  NodeInputManager::CompFluidStream::Primary,
                                                                                  ObjectIsNotParent);
            }
            PurchAir(PurchAirNum).MaxHeatSuppAirTemp = state.dataIPShortCut->rNumericArgs(1);
            PurchAir(PurchAirNum).MinCoolSuppAirTemp = state.dataIPShortCut->rNumericArgs(2);
            PurchAir(PurchAirNum).MaxHeatSuppAirHumRat = state.dataIPShortCut->rNumericArgs(3);
            PurchAir(PurchAirNum).MinCoolSuppAirHumRat = state.dataIPShortCut->rNumericArgs(4);

            if (UtilityRoutines::SameString(state.dataIPShortCut->cAlphaArgs(6), "NoLimit")) {
                PurchAir(PurchAirNum).HeatingLimit = LimitType::NoLimit;
            } else if (UtilityRoutines::SameString(state.dataIPShortCut->cAlphaArgs(6), "LimitFlowRate")) {
                if (state.dataIPShortCut->lNumericFieldBlanks(5)) {
                    PurchAir(PurchAirNum).HeatingLimit = LimitType::NoLimit;
                } else {
                    PurchAir(PurchAirNum).HeatingLimit = LimitType::LimitFlowRate;
                }
            } else if (UtilityRoutines::SameString(state.dataIPShortCut->cAlphaArgs(6), "LimitCapacity")) {
                if (state.dataIPShortCut->lNumericFieldBlanks(6)) {
                    PurchAir(PurchAirNum).HeatingLimit = LimitType::NoLimit;
                } else {
                    PurchAir(PurchAirNum).HeatingLimit = LimitType::LimitCapacity;
                }
            } else if (UtilityRoutines::SameString(state.dataIPShortCut->cAlphaArgs(6), "LimitFlowRateAndCapacity")) {
                if (state.dataIPShortCut->lNumericFieldBlanks(5) && state.dataIPShortCut->lNumericFieldBlanks(6)) {
                    PurchAir(PurchAirNum).HeatingLimit = LimitType::NoLimit;
                } else if (state.dataIPShortCut->lNumericFieldBlanks(5)) {
                    PurchAir(PurchAirNum).HeatingLimit = LimitType::LimitCapacity;
                } else if (state.dataIPShortCut->lNumericFieldBlanks(6)) {
                    PurchAir(PurchAirNum).HeatingLimit = LimitType::LimitFlowRate;
                } else {
                    PurchAir(PurchAirNum).HeatingLimit = LimitType::LimitFlowRateAndCapacity;
                }
            } else {
                ShowSevereError(state, format("{}{}=\"{} invalid data", RoutineName, cCurrentModuleObject, state.dataIPShortCut->cAlphaArgs(1)));
                ShowContinueError(state,
                                  format("Invalid-entry {}=\"{}\".", state.dataIPShortCut->cAlphaFieldNames(6), state.dataIPShortCut->cAlphaArgs(6)));
                ShowContinueError(state, "Valid entries are NoLimit, LimitFlowRate, LimitCapacity, or LimitFlowRateAndCapacity");
                ErrorsFound = true;
            }
            PurchAir(PurchAirNum).MaxHeatVolFlowRate = state.dataIPShortCut->rNumericArgs(5);
            PurchAir(PurchAirNum).MaxHeatSensCap = state.dataIPShortCut->rNumericArgs(6);

            if (UtilityRoutines::SameString(state.dataIPShortCut->cAlphaArgs(7), "NoLimit")) {
                PurchAir(PurchAirNum).CoolingLimit = LimitType::NoLimit;
            } else if (UtilityRoutines::SameString(state.dataIPShortCut->cAlphaArgs(7), "LimitFlowRate")) {
                if (state.dataIPShortCut->lNumericFieldBlanks(7)) {
                    PurchAir(PurchAirNum).CoolingLimit = LimitType::NoLimit;
                } else {
                    PurchAir(PurchAirNum).CoolingLimit = LimitType::LimitFlowRate;
                }
            } else if (UtilityRoutines::SameString(state.dataIPShortCut->cAlphaArgs(7), "LimitCapacity")) {
                if (state.dataIPShortCut->lNumericFieldBlanks(8)) {
                    PurchAir(PurchAirNum).CoolingLimit = LimitType::NoLimit;
                } else {
                    PurchAir(PurchAirNum).CoolingLimit = LimitType::LimitCapacity;
                }
            } else if (UtilityRoutines::SameString(state.dataIPShortCut->cAlphaArgs(7), "LimitFlowRateAndCapacity")) {
                if (state.dataIPShortCut->lNumericFieldBlanks(7) && state.dataIPShortCut->lNumericFieldBlanks(8)) {
                    PurchAir(PurchAirNum).CoolingLimit = LimitType::NoLimit;
                } else if (state.dataIPShortCut->lNumericFieldBlanks(7)) {
                    PurchAir(PurchAirNum).CoolingLimit = LimitType::LimitCapacity;
                } else if (state.dataIPShortCut->lNumericFieldBlanks(8)) {
                    PurchAir(PurchAirNum).CoolingLimit = LimitType::LimitFlowRate;
                } else {
                    PurchAir(PurchAirNum).CoolingLimit = LimitType::LimitFlowRateAndCapacity;
                }
            } else {
                ShowSevereError(state, format("{}{}=\"{} invalid data", RoutineName, cCurrentModuleObject, state.dataIPShortCut->cAlphaArgs(1)));
                ShowContinueError(state,
                                  format("Invalid-entry {}=\"{}\".", state.dataIPShortCut->cAlphaFieldNames(7), state.dataIPShortCut->cAlphaArgs(7)));
                ShowContinueError(state, "Valid entries are NoLimit, LimitFlowRate, LimitCapacity, or LimitFlowRateAndCapacity");
                ErrorsFound = true;
            }
            PurchAir(PurchAirNum).MaxCoolVolFlowRate = state.dataIPShortCut->rNumericArgs(7);
            PurchAir(PurchAirNum).MaxCoolTotCap = state.dataIPShortCut->rNumericArgs(8);

            // get optional heating availability schedule
            PurchAir(PurchAirNum).HeatSched = state.dataIPShortCut->cAlphaArgs(8);
            if (state.dataIPShortCut->lAlphaFieldBlanks(8)) {
                PurchAir(PurchAirNum).HeatSchedPtr = ScheduleManager::ScheduleAlwaysOn;
            } else {
                PurchAir(PurchAirNum).HeatSchedPtr = GetScheduleIndex(state, state.dataIPShortCut->cAlphaArgs(8));
                if (PurchAir(PurchAirNum).HeatSchedPtr == 0) {
                    ShowSevereError(state, format("{}{}=\"{} invalid data", RoutineName, cCurrentModuleObject, state.dataIPShortCut->cAlphaArgs(1)));
                    ShowContinueError(
                        state,
                        format("Invalid-not found {}=\"{}\".", state.dataIPShortCut->cAlphaFieldNames(8), state.dataIPShortCut->cAlphaArgs(8)));
                    ErrorsFound = true;
                }
            }
            // get optional cooling availability schedule
            PurchAir(PurchAirNum).CoolSched = state.dataIPShortCut->cAlphaArgs(9);
            if (state.dataIPShortCut->lAlphaFieldBlanks(9)) {
                PurchAir(PurchAirNum).CoolSchedPtr = ScheduleManager::ScheduleAlwaysOn;
            } else {
                PurchAir(PurchAirNum).CoolSchedPtr = GetScheduleIndex(state, state.dataIPShortCut->cAlphaArgs(9));
                if (PurchAir(PurchAirNum).CoolSchedPtr == 0) {
                    ShowSevereError(state, format("{}{}=\"{} invalid data", RoutineName, cCurrentModuleObject, state.dataIPShortCut->cAlphaArgs(1)));
                    ShowContinueError(
                        state,
                        format("Invalid-not found {}=\"{}\".", state.dataIPShortCut->cAlphaFieldNames(9), state.dataIPShortCut->cAlphaArgs(9)));
                    ErrorsFound = true;
                }
            }
            // get Dehumidification control type
            if (UtilityRoutines::SameString(state.dataIPShortCut->cAlphaArgs(10), "None")) {
                PurchAir(PurchAirNum).DehumidCtrlType = HumControl::None;
            } else if (UtilityRoutines::SameString(state.dataIPShortCut->cAlphaArgs(10), "ConstantSensibleHeatRatio")) {
                PurchAir(PurchAirNum).DehumidCtrlType = HumControl::ConstantSensibleHeatRatio;
            } else if (UtilityRoutines::SameString(state.dataIPShortCut->cAlphaArgs(10), "Humidistat")) {
                PurchAir(PurchAirNum).DehumidCtrlType = HumControl::Humidistat;
            } else if (UtilityRoutines::SameString(state.dataIPShortCut->cAlphaArgs(10), "ConstantSupplyHumidityRatio")) {
                PurchAir(PurchAirNum).DehumidCtrlType = HumControl::ConstantSupplyHumidityRatio;
            } else {
                ShowSevereError(state, format("{}{}=\"{} invalid data", RoutineName, cCurrentModuleObject, state.dataIPShortCut->cAlphaArgs(1)));
                ShowContinueError(
                    state, format("Invalid-entry {}=\"{}\".", state.dataIPShortCut->cAlphaFieldNames(10), state.dataIPShortCut->cAlphaArgs(10)));
                ShowContinueError(state, "Valid entries are ConstantSensibleHeatRatio, Humidistat, or ConstantSupplyHumidityRatio");
                ErrorsFound = true;
            }
            PurchAir(PurchAirNum).CoolSHR = state.dataIPShortCut->rNumericArgs(9);

            // get Humidification control type
            if (UtilityRoutines::SameString(state.dataIPShortCut->cAlphaArgs(11), "None")) {
                PurchAir(PurchAirNum).HumidCtrlType = HumControl::None;
            } else if (UtilityRoutines::SameString(state.dataIPShortCut->cAlphaArgs(11), "Humidistat")) {
                PurchAir(PurchAirNum).HumidCtrlType = HumControl::Humidistat;
            } else if (UtilityRoutines::SameString(state.dataIPShortCut->cAlphaArgs(11), "ConstantSupplyHumidityRatio")) {
                PurchAir(PurchAirNum).HumidCtrlType = HumControl::ConstantSupplyHumidityRatio;
            } else {
                ShowSevereError(state, format("{}{}=\"{} invalid data", RoutineName, cCurrentModuleObject, state.dataIPShortCut->cAlphaArgs(1)));
                ShowContinueError(
                    state, format("Invalid-entry {}=\"{}\".", state.dataIPShortCut->cAlphaFieldNames(11), state.dataIPShortCut->cAlphaArgs(11)));
                ShowContinueError(state, "Valid entries are None, Humidistat, or ConstantSupplyHumidityRatio");
                ErrorsFound = true;
            }

            // get Design specification outdoor air object
            if (!state.dataIPShortCut->lAlphaFieldBlanks(12)) {
                PurchAir(PurchAirNum).OARequirementsPtr =
                    UtilityRoutines::FindItemInList(state.dataIPShortCut->cAlphaArgs(12), state.dataSize->OARequirements);
                if (PurchAir(PurchAirNum).OARequirementsPtr == 0) {
                    ShowSevereError(state, format("{}{}=\"{} invalid data", RoutineName, cCurrentModuleObject, state.dataIPShortCut->cAlphaArgs(1)));
                    ShowContinueError(
                        state,
                        format("Invalid-not found{}=\"{}\".", state.dataIPShortCut->cAlphaFieldNames(12), state.dataIPShortCut->cAlphaArgs(12)));
                    ErrorsFound = true;
                } else {
                    PurchAir(PurchAirNum).OutdoorAir = true;
                }
            }

            // If outdoor air specified, then get Outdoor air inlet node and other outdoor air inputs
            if (PurchAir(PurchAirNum).OutdoorAir) {
                if (state.dataIPShortCut->lAlphaFieldBlanks(13)) {
                    // If there is outdoor air and outdoor air inlet node is blank, then create one
                    if (len(state.dataIPShortCut->cAlphaArgs(1)) < Constant::MaxNameLength - 23) { // protect against long name leading to > 100 chars
                        state.dataIPShortCut->cAlphaArgs(13) = state.dataIPShortCut->cAlphaArgs(1) + " OUTDOOR AIR INLET NODE";
                    } else {
                        state.dataIPShortCut->cAlphaArgs(13) = state.dataIPShortCut->cAlphaArgs(1).substr(0, 75) + " OUTDOOR AIR INLET NODE";
                    }
                    if (state.dataGlobal->DisplayExtraWarnings) {
                        ShowWarningError(state,
                                         format("{}{}=\"{} blank field", RoutineName, cCurrentModuleObject, state.dataIPShortCut->cAlphaArgs(1)));
                        ShowContinueError(
                            state,
                            format("{} is blank, but there is outdoor air requested for this system.", state.dataIPShortCut->cAlphaFieldNames(13)));
                        ShowContinueError(state, format("Creating node name ={}", state.dataIPShortCut->cAlphaArgs(13)));
                    }
                }
                // Register OA node
                PurchAir(PurchAirNum).OutdoorAirNodeNum = GetOnlySingleNode(state,
                                                                            state.dataIPShortCut->cAlphaArgs(13),
                                                                            ErrorsFound,
                                                                            DataLoopNode::ConnectionObjectType::ZoneHVACIdealLoadsAirSystem,
                                                                            state.dataIPShortCut->cAlphaArgs(1),
                                                                            DataLoopNode::NodeFluidType::Air,
                                                                            DataLoopNode::ConnectionType::Outlet,
                                                                            NodeInputManager::CompFluidStream::Primary,
                                                                            ObjectIsNotParent);
                // Check if OA node is initialized in OutdoorAir:Node or OutdoorAir:Nodelist
                CheckAndAddAirNodeNumber(state, PurchAir(PurchAirNum).OutdoorAirNodeNum, IsOANodeListed);
                if ((!IsOANodeListed) && state.dataGlobal->DisplayExtraWarnings) {
                    ShowWarningError(state, format("{}{}=\"{} missing data", RoutineName, cCurrentModuleObject, state.dataIPShortCut->cAlphaArgs(1)));
                    ShowContinueError(
                        state,
                        format("{} does not appear in an OutdoorAir:NodeList or as an OutdoorAir:Node.", state.dataIPShortCut->cAlphaArgs(13)));
                    ShowContinueError(state, format("Adding OutdoorAir:Node={}", state.dataIPShortCut->cAlphaArgs(13)));
                }
                UniqueNodeError = false;
                CheckUniqueNodeNames(state,
                                     state.dataIPShortCut->cAlphaFieldNames(13),
                                     UniqueNodeError,
                                     state.dataIPShortCut->cAlphaArgs(13),
                                     state.dataIPShortCut->cAlphaArgs(1));
                if (UniqueNodeError) ErrorsFound = true;

                // get Demand controlled ventilation type
                if (UtilityRoutines::SameString(state.dataIPShortCut->cAlphaArgs(14), "None")) {
                    PurchAir(PurchAirNum).DCVType = DCV::None;
                } else if (UtilityRoutines::SameString(state.dataIPShortCut->cAlphaArgs(14), "OccupancySchedule")) {
                    PurchAir(PurchAirNum).DCVType = DCV::OccupancySchedule;
                } else if (UtilityRoutines::SameString(state.dataIPShortCut->cAlphaArgs(14), "CO2Setpoint")) {
                    if (state.dataContaminantBalance->Contaminant.CO2Simulation) {
                        PurchAir(PurchAirNum).DCVType = DCV::CO2SetPoint;
                    } else {
                        PurchAir(PurchAirNum).DCVType = DCV::None;
                        ShowWarningError(state,
                                         format("{}{}=\"{} invalid data", RoutineName, cCurrentModuleObject, state.dataIPShortCut->cAlphaArgs(1)));
                        ShowContinueError(state,
                                          format("{}={} but CO2 simulation is not active.",
                                                 state.dataIPShortCut->cAlphaFieldNames(14),
                                                 state.dataIPShortCut->cAlphaArgs(14)));
                        ShowContinueError(state, format("Resetting {} to NoDCV", state.dataIPShortCut->cAlphaFieldNames(14)));
                        ShowContinueError(state,
                                          "To activate CO2 simulation, use ZoneAirContaminantBalance object and specify \"Carbon Dioxide "
                                          "Concentration\"=\"Yes\".");
                    }
                } else {
                    ShowSevereError(state, format("{}{}=\"{} invalid data", RoutineName, cCurrentModuleObject, state.dataIPShortCut->cAlphaArgs(1)));
                    ShowContinueError(
                        state, format("Invalid-entry {}={}", state.dataIPShortCut->cAlphaFieldNames(14), state.dataIPShortCut->cAlphaArgs(14)));
                    ShowContinueError(state, "Valid entries are None, OccupancySchedule, or CO2Setpoint");
                    ErrorsFound = true;
                }
                // get Outdoor air economizer type
                if (UtilityRoutines::SameString(state.dataIPShortCut->cAlphaArgs(15), "NoEconomizer")) {
                    PurchAir(PurchAirNum).EconomizerType = Econ::NoEconomizer;
                } else if (UtilityRoutines::SameString(state.dataIPShortCut->cAlphaArgs(15), "DifferentialDryBulb")) {
                    PurchAir(PurchAirNum).EconomizerType = Econ::DifferentialDryBulb;
                } else if (UtilityRoutines::SameString(state.dataIPShortCut->cAlphaArgs(15), "DifferentialEnthalpy")) {
                    PurchAir(PurchAirNum).EconomizerType = Econ::DifferentialEnthalpy;
                } else {
                    ShowSevereError(state, format("{}{}=\"{} invalid data", RoutineName, cCurrentModuleObject, state.dataIPShortCut->cAlphaArgs(1)));
                    ShowContinueError(
                        state, format("Invalid-entry {}={}", state.dataIPShortCut->cAlphaFieldNames(15), state.dataIPShortCut->cAlphaArgs(15)));
                    ShowContinueError(state, "Valid entries are NoEconomizer, DifferentialDryBulb, or DifferentialEnthalpy");
                    ErrorsFound = true;
                }
                // get Outdoor air heat recovery type and effectiveness
                if (UtilityRoutines::SameString(state.dataIPShortCut->cAlphaArgs(16), "None")) {
                    PurchAir(PurchAirNum).HtRecType = HeatRecovery::None;
                } else if (UtilityRoutines::SameString(state.dataIPShortCut->cAlphaArgs(16), "Sensible")) {
                    PurchAir(PurchAirNum).HtRecType = HeatRecovery::Sensible;
                } else if (UtilityRoutines::SameString(state.dataIPShortCut->cAlphaArgs(16), "Enthalpy")) {
                    PurchAir(PurchAirNum).HtRecType = HeatRecovery::Enthalpy;
                } else {
                    ShowSevereError(state, format("{}{}=\"{} invalid data", RoutineName, cCurrentModuleObject, state.dataIPShortCut->cAlphaArgs(1)));
                    ShowContinueError(
                        state, format("Invalid-entry {}={}", state.dataIPShortCut->cAlphaFieldNames(16), state.dataIPShortCut->cAlphaArgs(16)));
                    ShowContinueError(state, "Valid entries are None, Sensible, or Enthalpy");
                    ErrorsFound = true;
                }
            } else { // No outdoorair
                PurchAir(PurchAirNum).DCVType = DCV::None;
                PurchAir(PurchAirNum).EconomizerType = Econ::NoEconomizer;
                PurchAir(PurchAirNum).HtRecType = HeatRecovery::None;
            }

            PurchAir(PurchAirNum).HtRecSenEff = state.dataIPShortCut->rNumericArgs(10);
            PurchAir(PurchAirNum).HtRecLatEff = state.dataIPShortCut->rNumericArgs(11);

            for (CtrlZone = 1; CtrlZone <= state.dataGlobal->NumOfZones; ++CtrlZone) {
                if (!state.dataZoneEquip->ZoneEquipConfig(CtrlZone).IsControlled) continue;
                for (NodeNum = 1; NodeNum <= state.dataZoneEquip->ZoneEquipConfig(CtrlZone).NumInletNodes; ++NodeNum) {
                    if (PurchAir(PurchAirNum).ZoneSupplyAirNodeNum == state.dataZoneEquip->ZoneEquipConfig(CtrlZone).InletNode(NodeNum)) {
                        PurchAir(PurchAirNum).ZonePtr = CtrlZone;
                    }
                }
            }

            PurchAir(PurchAirNum).HVACSizingIndex = 0;
            if (!state.dataIPShortCut->lAlphaFieldBlanks(17)) {
                PurchAir(PurchAirNum).HVACSizingIndex =
                    UtilityRoutines::FindItemInList(state.dataIPShortCut->cAlphaArgs(17), state.dataSize->ZoneHVACSizing);
                if (PurchAir(PurchAirNum).HVACSizingIndex == 0) {
                    ShowSevereError(state,
                                    format("{} = {} not found.", state.dataIPShortCut->cAlphaFieldNames(17), state.dataIPShortCut->cAlphaArgs(17)));
                    ShowContinueError(state, format("Occurs in {} = {}", cCurrentModuleObject, PurchAir(PurchAirNum).Name));
                    ErrorsFound = true;
                }
            }

            // initialize the calculated and report values
            PurchAir(PurchAirNum).MaxHeatMassFlowRate = 0.0;
            PurchAir(PurchAirNum).MaxCoolMassFlowRate = 0.0;
            PurchAir(PurchAirNum).SenHeatEnergy = 0.0;
            PurchAir(PurchAirNum).LatHeatEnergy = 0.0;
            PurchAir(PurchAirNum).TotHeatEnergy = 0.0;
            PurchAir(PurchAirNum).SenCoolEnergy = 0.0;
            PurchAir(PurchAirNum).LatCoolEnergy = 0.0;
            PurchAir(PurchAirNum).TotCoolEnergy = 0.0;
            PurchAir(PurchAirNum).ZoneSenHeatEnergy = 0.0;
            PurchAir(PurchAirNum).ZoneLatHeatEnergy = 0.0;
            PurchAir(PurchAirNum).ZoneTotHeatEnergy = 0.0;
            PurchAir(PurchAirNum).ZoneSenCoolEnergy = 0.0;
            PurchAir(PurchAirNum).ZoneLatCoolEnergy = 0.0;
            PurchAir(PurchAirNum).ZoneTotCoolEnergy = 0.0;
            PurchAir(PurchAirNum).OASenHeatEnergy = 0.0;
            PurchAir(PurchAirNum).OALatHeatEnergy = 0.0;
            PurchAir(PurchAirNum).OATotHeatEnergy = 0.0;
            PurchAir(PurchAirNum).OASenCoolEnergy = 0.0;
            PurchAir(PurchAirNum).OALatCoolEnergy = 0.0;
            PurchAir(PurchAirNum).OATotCoolEnergy = 0.0;
            PurchAir(PurchAirNum).HtRecSenHeatEnergy = 0.0;
            PurchAir(PurchAirNum).HtRecLatHeatEnergy = 0.0;
            PurchAir(PurchAirNum).HtRecTotHeatEnergy = 0.0;
            PurchAir(PurchAirNum).HtRecSenCoolEnergy = 0.0;
            PurchAir(PurchAirNum).HtRecLatCoolEnergy = 0.0;
            PurchAir(PurchAirNum).HtRecTotCoolEnergy = 0.0;
            PurchAir(PurchAirNum).SenHeatRate = 0.0;
            PurchAir(PurchAirNum).LatHeatRate = 0.0;
            PurchAir(PurchAirNum).TotHeatRate = 0.0;
            PurchAir(PurchAirNum).SenCoolRate = 0.0;
            PurchAir(PurchAirNum).LatCoolRate = 0.0;
            PurchAir(PurchAirNum).TotCoolRate = 0.0;
            PurchAir(PurchAirNum).ZoneSenHeatRate = 0.0;
            PurchAir(PurchAirNum).ZoneLatHeatRate = 0.0;
            PurchAir(PurchAirNum).ZoneTotHeatRate = 0.0;
            PurchAir(PurchAirNum).ZoneSenCoolRate = 0.0;
            PurchAir(PurchAirNum).ZoneLatCoolRate = 0.0;
            PurchAir(PurchAirNum).ZoneTotCoolRate = 0.0;
            PurchAir(PurchAirNum).OASenHeatRate = 0.0;
            PurchAir(PurchAirNum).OALatHeatRate = 0.0;
            PurchAir(PurchAirNum).OATotHeatRate = 0.0;
            PurchAir(PurchAirNum).OASenCoolRate = 0.0;
            PurchAir(PurchAirNum).OALatCoolRate = 0.0;
            PurchAir(PurchAirNum).OATotCoolRate = 0.0;
            PurchAir(PurchAirNum).HtRecSenHeatRate = 0.0;
            PurchAir(PurchAirNum).HtRecLatHeatRate = 0.0;
            PurchAir(PurchAirNum).HtRecTotHeatRate = 0.0;
            PurchAir(PurchAirNum).HtRecSenCoolRate = 0.0;
            PurchAir(PurchAirNum).HtRecLatCoolRate = 0.0;
            PurchAir(PurchAirNum).HtRecTotCoolRate = 0.0;

            PurchAir(PurchAirNum).OutdoorAirMassFlowRate = 0.0;
            PurchAir(PurchAirNum).OutdoorAirVolFlowRateStdRho = 0.0;
            PurchAir(PurchAirNum).SupplyAirMassFlowRate = 0.0;
            PurchAir(PurchAirNum).SupplyAirVolFlowRateStdRho = 0.0;
        }
        EndUniqueNodeCheck(state, cCurrentModuleObject);
    }

    for (PurchAirNum = 1; PurchAirNum <= state.dataPurchasedAirMgr->NumPurchAir; ++PurchAirNum) {

        // Setup Output variables
        //    energy variables
        SetupOutputVariable(state,
                            "Zone Ideal Loads Supply Air Sensible Heating Energy",
                            Constant::Units::J,
                            PurchAir(PurchAirNum).SenHeatEnergy,
                            OutputProcessor::SOVTimeStepType::System,
                            OutputProcessor::SOVStoreType::Summed,
                            PurchAir(PurchAirNum).Name);
        SetupOutputVariable(state,
                            "Zone Ideal Loads Supply Air Latent Heating Energy",
                            Constant::Units::J,
                            PurchAir(PurchAirNum).LatHeatEnergy,
                            OutputProcessor::SOVTimeStepType::System,
                            OutputProcessor::SOVStoreType::Summed,
                            PurchAir(PurchAirNum).Name);
        SetupOutputVariable(state,
                            "Zone Ideal Loads Supply Air Total Heating Energy",
                            Constant::Units::J,
                            PurchAir(PurchAirNum).TotHeatEnergy,
                            OutputProcessor::SOVTimeStepType::System,
                            OutputProcessor::SOVStoreType::Summed,
                            PurchAir(PurchAirNum).Name,
                            {},
<<<<<<< HEAD
                            Constant::eResource::DistrictHeating,
=======
                            "DISTRICTHEATINGWATER",
>>>>>>> 9c03e1c5
                            "Heating",
                            {},
                            "System");
        SetupOutputVariable(state,
                            "Zone Ideal Loads Supply Air Sensible Cooling Energy",
                            Constant::Units::J,
                            PurchAir(PurchAirNum).SenCoolEnergy,
                            OutputProcessor::SOVTimeStepType::System,
                            OutputProcessor::SOVStoreType::Summed,
                            PurchAir(PurchAirNum).Name);
        SetupOutputVariable(state,
                            "Zone Ideal Loads Supply Air Latent Cooling Energy",
                            Constant::Units::J,
                            PurchAir(PurchAirNum).LatCoolEnergy,
                            OutputProcessor::SOVTimeStepType::System,
                            OutputProcessor::SOVStoreType::Summed,
                            PurchAir(PurchAirNum).Name);
        SetupOutputVariable(state,
                            "Zone Ideal Loads Supply Air Total Cooling Energy",
                            Constant::Units::J,
                            PurchAir(PurchAirNum).TotCoolEnergy,
                            OutputProcessor::SOVTimeStepType::System,
                            OutputProcessor::SOVStoreType::Summed,
                            PurchAir(PurchAirNum).Name,
                            {},
                            Constant::eResource::DistrictCooling,
                            "Cooling",
                            {},
                            "System");
        SetupOutputVariable(state,
                            "Zone Ideal Loads Zone Sensible Heating Energy",
                            Constant::Units::J,
                            PurchAir(PurchAirNum).ZoneSenHeatEnergy,
                            OutputProcessor::SOVTimeStepType::System,
                            OutputProcessor::SOVStoreType::Summed,
                            PurchAir(PurchAirNum).Name);
        SetupOutputVariable(state,
                            "Zone Ideal Loads Zone Latent Heating Energy",
                            Constant::Units::J,
                            PurchAir(PurchAirNum).ZoneLatHeatEnergy,
                            OutputProcessor::SOVTimeStepType::System,
                            OutputProcessor::SOVStoreType::Summed,
                            PurchAir(PurchAirNum).Name);
        SetupOutputVariable(state,
                            "Zone Ideal Loads Zone Total Heating Energy",
                            Constant::Units::J,
                            PurchAir(PurchAirNum).ZoneTotHeatEnergy,
                            OutputProcessor::SOVTimeStepType::System,
                            OutputProcessor::SOVStoreType::Summed,
                            PurchAir(PurchAirNum).Name);
        SetupOutputVariable(state,
                            "Zone Ideal Loads Zone Sensible Cooling Energy",
                            Constant::Units::J,
                            PurchAir(PurchAirNum).ZoneSenCoolEnergy,
                            OutputProcessor::SOVTimeStepType::System,
                            OutputProcessor::SOVStoreType::Summed,
                            PurchAir(PurchAirNum).Name);
        SetupOutputVariable(state,
                            "Zone Ideal Loads Zone Latent Cooling Energy",
                            Constant::Units::J,
                            PurchAir(PurchAirNum).ZoneLatCoolEnergy,
                            OutputProcessor::SOVTimeStepType::System,
                            OutputProcessor::SOVStoreType::Summed,
                            PurchAir(PurchAirNum).Name);
        SetupOutputVariable(state,
                            "Zone Ideal Loads Zone Total Cooling Energy",
                            Constant::Units::J,
                            PurchAir(PurchAirNum).ZoneTotCoolEnergy,
                            OutputProcessor::SOVTimeStepType::System,
                            OutputProcessor::SOVStoreType::Summed,
                            PurchAir(PurchAirNum).Name);
        SetupOutputVariable(state,
                            "Zone Ideal Loads Outdoor Air Sensible Heating Energy",
                            Constant::Units::J,
                            PurchAir(PurchAirNum).OASenHeatEnergy,
                            OutputProcessor::SOVTimeStepType::System,
                            OutputProcessor::SOVStoreType::Summed,
                            PurchAir(PurchAirNum).Name);
        SetupOutputVariable(state,
                            "Zone Ideal Loads Outdoor Air Latent Heating Energy",
                            Constant::Units::J,
                            PurchAir(PurchAirNum).OALatHeatEnergy,
                            OutputProcessor::SOVTimeStepType::System,
                            OutputProcessor::SOVStoreType::Summed,
                            PurchAir(PurchAirNum).Name);
        SetupOutputVariable(state,
                            "Zone Ideal Loads Outdoor Air Total Heating Energy",
                            Constant::Units::J,
                            PurchAir(PurchAirNum).OATotHeatEnergy,
                            OutputProcessor::SOVTimeStepType::System,
                            OutputProcessor::SOVStoreType::Summed,
                            PurchAir(PurchAirNum).Name);
        SetupOutputVariable(state,
                            "Zone Ideal Loads Outdoor Air Sensible Cooling Energy",
                            Constant::Units::J,
                            PurchAir(PurchAirNum).OASenCoolEnergy,
                            OutputProcessor::SOVTimeStepType::System,
                            OutputProcessor::SOVStoreType::Summed,
                            PurchAir(PurchAirNum).Name);
        SetupOutputVariable(state,
                            "Zone Ideal Loads Outdoor Air Latent Cooling Energy",
                            Constant::Units::J,
                            PurchAir(PurchAirNum).OALatCoolEnergy,
                            OutputProcessor::SOVTimeStepType::System,
                            OutputProcessor::SOVStoreType::Summed,
                            PurchAir(PurchAirNum).Name);
        SetupOutputVariable(state,
                            "Zone Ideal Loads Outdoor Air Total Cooling Energy",
                            Constant::Units::J,
                            PurchAir(PurchAirNum).OATotCoolEnergy,
                            OutputProcessor::SOVTimeStepType::System,
                            OutputProcessor::SOVStoreType::Summed,
                            PurchAir(PurchAirNum).Name);
        SetupOutputVariable(state,
                            "Zone Ideal Loads Heat Recovery Sensible Heating Energy",
                            Constant::Units::J,
                            PurchAir(PurchAirNum).HtRecSenHeatEnergy,
                            OutputProcessor::SOVTimeStepType::System,
                            OutputProcessor::SOVStoreType::Summed,
                            PurchAir(PurchAirNum).Name);
        SetupOutputVariable(state,
                            "Zone Ideal Loads Heat Recovery Latent Heating Energy",
                            Constant::Units::J,
                            PurchAir(PurchAirNum).HtRecLatHeatEnergy,
                            OutputProcessor::SOVTimeStepType::System,
                            OutputProcessor::SOVStoreType::Summed,
                            PurchAir(PurchAirNum).Name);
        SetupOutputVariable(state,
                            "Zone Ideal Loads Heat Recovery Total Heating Energy",
                            Constant::Units::J,
                            PurchAir(PurchAirNum).HtRecTotHeatEnergy,
                            OutputProcessor::SOVTimeStepType::System,
                            OutputProcessor::SOVStoreType::Summed,
                            PurchAir(PurchAirNum).Name);
        SetupOutputVariable(state,
                            "Zone Ideal Loads Heat Recovery Sensible Cooling Energy",
                            Constant::Units::J,
                            PurchAir(PurchAirNum).HtRecSenCoolEnergy,
                            OutputProcessor::SOVTimeStepType::System,
                            OutputProcessor::SOVStoreType::Summed,
                            PurchAir(PurchAirNum).Name);
        SetupOutputVariable(state,
                            "Zone Ideal Loads Heat Recovery Latent Cooling Energy",
                            Constant::Units::J,
                            PurchAir(PurchAirNum).HtRecLatCoolEnergy,
                            OutputProcessor::SOVTimeStepType::System,
                            OutputProcessor::SOVStoreType::Summed,
                            PurchAir(PurchAirNum).Name);
        SetupOutputVariable(state,
                            "Zone Ideal Loads Heat Recovery Total Cooling Energy",
                            Constant::Units::J,
                            PurchAir(PurchAirNum).HtRecTotCoolEnergy,
                            OutputProcessor::SOVTimeStepType::System,
                            OutputProcessor::SOVStoreType::Summed,
                            PurchAir(PurchAirNum).Name);

        //    rate variables
        SetupOutputVariable(state,
                            "Zone Ideal Loads Supply Air Sensible Heating Rate",
                            Constant::Units::W,
                            PurchAir(PurchAirNum).SenHeatRate,
                            OutputProcessor::SOVTimeStepType::System,
                            OutputProcessor::SOVStoreType::Average,
                            PurchAir(PurchAirNum).Name);
        SetupOutputVariable(state,
                            "Zone Ideal Loads Supply Air Latent Heating Rate",
                            Constant::Units::W,
                            PurchAir(PurchAirNum).LatHeatRate,
                            OutputProcessor::SOVTimeStepType::System,
                            OutputProcessor::SOVStoreType::Average,
                            PurchAir(PurchAirNum).Name);
        SetupOutputVariable(state,
                            "Zone Ideal Loads Supply Air Total Heating Rate",
                            Constant::Units::W,
                            PurchAir(PurchAirNum).TotHeatRate,
                            OutputProcessor::SOVTimeStepType::System,
                            OutputProcessor::SOVStoreType::Average,
                            PurchAir(PurchAirNum).Name);
        SetupOutputVariable(state,
                            "Zone Ideal Loads Supply Air Sensible Cooling Rate",
                            Constant::Units::W,
                            PurchAir(PurchAirNum).SenCoolRate,
                            OutputProcessor::SOVTimeStepType::System,
                            OutputProcessor::SOVStoreType::Average,
                            PurchAir(PurchAirNum).Name);
        SetupOutputVariable(state,
                            "Zone Ideal Loads Supply Air Latent Cooling Rate",
                            Constant::Units::W,
                            PurchAir(PurchAirNum).LatCoolRate,
                            OutputProcessor::SOVTimeStepType::System,
                            OutputProcessor::SOVStoreType::Average,
                            PurchAir(PurchAirNum).Name);
        SetupOutputVariable(state,
                            "Zone Ideal Loads Supply Air Total Cooling Rate",
                            Constant::Units::W,
                            PurchAir(PurchAirNum).TotCoolRate,
                            OutputProcessor::SOVTimeStepType::System,
                            OutputProcessor::SOVStoreType::Average,
                            PurchAir(PurchAirNum).Name);
        SetupOutputVariable(state,
                            "Zone Ideal Loads Zone Sensible Heating Rate",
                            Constant::Units::W,
                            PurchAir(PurchAirNum).ZoneSenHeatRate,
                            OutputProcessor::SOVTimeStepType::System,
                            OutputProcessor::SOVStoreType::Average,
                            PurchAir(PurchAirNum).Name);
        SetupOutputVariable(state,
                            "Zone Ideal Loads Zone Latent Heating Rate",
                            Constant::Units::W,
                            PurchAir(PurchAirNum).ZoneLatHeatRate,
                            OutputProcessor::SOVTimeStepType::System,
                            OutputProcessor::SOVStoreType::Average,
                            PurchAir(PurchAirNum).Name);
        SetupOutputVariable(state,
                            "Zone Ideal Loads Zone Total Heating Rate",
                            Constant::Units::W,
                            PurchAir(PurchAirNum).ZoneTotHeatRate,
                            OutputProcessor::SOVTimeStepType::System,
                            OutputProcessor::SOVStoreType::Average,
                            PurchAir(PurchAirNum).Name);
        SetupOutputVariable(state,
                            "Zone Ideal Loads Zone Sensible Cooling Rate",
                            Constant::Units::W,
                            PurchAir(PurchAirNum).ZoneSenCoolRate,
                            OutputProcessor::SOVTimeStepType::System,
                            OutputProcessor::SOVStoreType::Average,
                            PurchAir(PurchAirNum).Name);
        SetupOutputVariable(state,
                            "Zone Ideal Loads Zone Latent Cooling Rate",
                            Constant::Units::W,
                            PurchAir(PurchAirNum).ZoneLatCoolRate,
                            OutputProcessor::SOVTimeStepType::System,
                            OutputProcessor::SOVStoreType::Average,
                            PurchAir(PurchAirNum).Name);
        SetupOutputVariable(state,
                            "Zone Ideal Loads Zone Total Cooling Rate",
                            Constant::Units::W,
                            PurchAir(PurchAirNum).ZoneTotCoolRate,
                            OutputProcessor::SOVTimeStepType::System,
                            OutputProcessor::SOVStoreType::Average,
                            PurchAir(PurchAirNum).Name);
        SetupOutputVariable(state,
                            "Zone Ideal Loads Outdoor Air Sensible Heating Rate",
                            Constant::Units::W,
                            PurchAir(PurchAirNum).OASenHeatRate,
                            OutputProcessor::SOVTimeStepType::System,
                            OutputProcessor::SOVStoreType::Average,
                            PurchAir(PurchAirNum).Name);
        SetupOutputVariable(state,
                            "Zone Ideal Loads Outdoor Air Latent Heating Rate",
                            Constant::Units::W,
                            PurchAir(PurchAirNum).OALatHeatRate,
                            OutputProcessor::SOVTimeStepType::System,
                            OutputProcessor::SOVStoreType::Average,
                            PurchAir(PurchAirNum).Name);
        SetupOutputVariable(state,
                            "Zone Ideal Loads Outdoor Air Total Heating Rate",
                            Constant::Units::W,
                            PurchAir(PurchAirNum).OATotHeatRate,
                            OutputProcessor::SOVTimeStepType::System,
                            OutputProcessor::SOVStoreType::Average,
                            PurchAir(PurchAirNum).Name);
        SetupOutputVariable(state,
                            "Zone Ideal Loads Outdoor Air Sensible Cooling Rate",
                            Constant::Units::W,
                            PurchAir(PurchAirNum).OASenCoolRate,
                            OutputProcessor::SOVTimeStepType::System,
                            OutputProcessor::SOVStoreType::Average,
                            PurchAir(PurchAirNum).Name);
        SetupOutputVariable(state,
                            "Zone Ideal Loads Outdoor Air Latent Cooling Rate",
                            Constant::Units::W,
                            PurchAir(PurchAirNum).OALatCoolRate,
                            OutputProcessor::SOVTimeStepType::System,
                            OutputProcessor::SOVStoreType::Average,
                            PurchAir(PurchAirNum).Name);
        SetupOutputVariable(state,
                            "Zone Ideal Loads Outdoor Air Total Cooling Rate",
                            Constant::Units::W,
                            PurchAir(PurchAirNum).OATotCoolRate,
                            OutputProcessor::SOVTimeStepType::System,
                            OutputProcessor::SOVStoreType::Average,
                            PurchAir(PurchAirNum).Name);
        SetupOutputVariable(state,
                            "Zone Ideal Loads Heat Recovery Sensible Heating Rate",
                            Constant::Units::W,
                            PurchAir(PurchAirNum).HtRecSenHeatRate,
                            OutputProcessor::SOVTimeStepType::System,
                            OutputProcessor::SOVStoreType::Average,
                            PurchAir(PurchAirNum).Name);
        SetupOutputVariable(state,
                            "Zone Ideal Loads Heat Recovery Latent Heating Rate",
                            Constant::Units::W,
                            PurchAir(PurchAirNum).HtRecLatHeatRate,
                            OutputProcessor::SOVTimeStepType::System,
                            OutputProcessor::SOVStoreType::Average,
                            PurchAir(PurchAirNum).Name);
        SetupOutputVariable(state,
                            "Zone Ideal Loads Heat Recovery Total Heating Rate",
                            Constant::Units::W,
                            PurchAir(PurchAirNum).HtRecTotHeatRate,
                            OutputProcessor::SOVTimeStepType::System,
                            OutputProcessor::SOVStoreType::Average,
                            PurchAir(PurchAirNum).Name);
        SetupOutputVariable(state,
                            "Zone Ideal Loads Heat Recovery Sensible Cooling Rate",
                            Constant::Units::W,
                            PurchAir(PurchAirNum).HtRecSenCoolRate,
                            OutputProcessor::SOVTimeStepType::System,
                            OutputProcessor::SOVStoreType::Average,
                            PurchAir(PurchAirNum).Name);
        SetupOutputVariable(state,
                            "Zone Ideal Loads Heat Recovery Latent Cooling Rate",
                            Constant::Units::W,
                            PurchAir(PurchAirNum).HtRecLatCoolRate,
                            OutputProcessor::SOVTimeStepType::System,
                            OutputProcessor::SOVStoreType::Average,
                            PurchAir(PurchAirNum).Name);
        SetupOutputVariable(state,
                            "Zone Ideal Loads Heat Recovery Total Cooling Rate",
                            Constant::Units::W,
                            PurchAir(PurchAirNum).HtRecTotCoolRate,
                            OutputProcessor::SOVTimeStepType::System,
                            OutputProcessor::SOVStoreType::Average,
                            PurchAir(PurchAirNum).Name);

        SetupOutputVariable(state,
                            "Zone Ideal Loads Economizer Active Time",
                            Constant::Units::hr,
                            PurchAir(PurchAirNum).TimeEconoActive,
                            OutputProcessor::SOVTimeStepType::System,
                            OutputProcessor::SOVStoreType::Summed,
                            PurchAir(PurchAirNum).Name);
        SetupOutputVariable(state,
                            "Zone Ideal Loads Heat Recovery Active Time",
                            Constant::Units::hr,
                            PurchAir(PurchAirNum).TimeHtRecActive,
                            OutputProcessor::SOVTimeStepType::System,
                            OutputProcessor::SOVStoreType::Summed,
                            PurchAir(PurchAirNum).Name);

        SetupOutputVariable(state,
                            "Zone Ideal Loads Hybrid Ventilation Available Status",
                            Constant::Units::None,
                            PurchAir(PurchAirNum).AvailStatus,
                            OutputProcessor::SOVTimeStepType::System,
                            OutputProcessor::SOVStoreType::Average,
                            PurchAir(PurchAirNum).Name);

        // air flows
        SetupOutputVariable(state,
                            "Zone Ideal Loads Outdoor Air Mass Flow Rate",
                            Constant::Units::kg_s,
                            PurchAir(PurchAirNum).OutdoorAirMassFlowRate,
                            OutputProcessor::SOVTimeStepType::System,
                            OutputProcessor::SOVStoreType::Average,
                            PurchAir(PurchAirNum).Name);
        SetupOutputVariable(state,
                            "Zone Ideal Loads Outdoor Air Standard Density Volume Flow Rate",
                            Constant::Units::m3_s,
                            PurchAir(PurchAirNum).OutdoorAirVolFlowRateStdRho,
                            OutputProcessor::SOVTimeStepType::System,
                            OutputProcessor::SOVStoreType::Average,
                            PurchAir(PurchAirNum).Name);
        SetupOutputVariable(state,
                            "Zone Ideal Loads Supply Air Mass Flow Rate",
                            Constant::Units::kg_s,
                            PurchAir(PurchAirNum).SupplyAirMassFlowRate,
                            OutputProcessor::SOVTimeStepType::System,
                            OutputProcessor::SOVStoreType::Average,
                            PurchAir(PurchAirNum).Name);
        SetupOutputVariable(state,
                            "Zone Ideal Loads Supply Air Standard Density Volume Flow Rate",
                            Constant::Units::m3_s,
                            PurchAir(PurchAirNum).SupplyAirVolFlowRateStdRho,
                            OutputProcessor::SOVTimeStepType::System,
                            OutputProcessor::SOVStoreType::Average,
                            PurchAir(PurchAirNum).Name);

        // Supply Air temperature
        SetupOutputVariable(state,
                            "Zone Ideal Loads Supply Air Temperature",
                            Constant::Units::C,
                            PurchAir(PurchAirNum).SupplyTemp,
                            OutputProcessor::SOVTimeStepType::System,
                            OutputProcessor::SOVStoreType::Average,
                            PurchAir(PurchAirNum).Name);
        // Supply Air Humidity Ratio
        SetupOutputVariable(state,
                            "Zone Ideal Loads Supply Air Humidity Ratio",
                            Constant::Units::kgWater_kgDryAir,
                            PurchAir(PurchAirNum).SupplyHumRat,
                            OutputProcessor::SOVTimeStepType::System,
                            OutputProcessor::SOVStoreType::Average,
                            PurchAir(PurchAirNum).Name);

        // Mixed Air temperature
        SetupOutputVariable(state,
                            "Zone Ideal Loads Mixed Air Temperature",
                            Constant::Units::C,
                            PurchAir(PurchAirNum).MixedAirTemp,
                            OutputProcessor::SOVTimeStepType::System,
                            OutputProcessor::SOVStoreType::Average,
                            PurchAir(PurchAirNum).Name);
        // Mixed Air Humidity Ratio
        SetupOutputVariable(state,
                            "Zone Ideal Loads Mixed Air Humidity Ratio",
                            Constant::Units::kgWater_kgDryAir,
                            PurchAir(PurchAirNum).MixedAirHumRat,
                            OutputProcessor::SOVTimeStepType::System,
                            OutputProcessor::SOVStoreType::Average,
                            PurchAir(PurchAirNum).Name);

        if (state.dataGlobal->AnyEnergyManagementSystemInModel) {
            SetupEMSActuator(state,
                             "Ideal Loads Air System",
                             PurchAir(PurchAirNum).Name,
                             "Air Mass Flow Rate",
                             "[kg/s]",
                             PurchAir(PurchAirNum).EMSOverrideMdotOn,
                             PurchAir(PurchAirNum).EMSValueMassFlowRate);
            SetupEMSActuator(state,
                             "Ideal Loads Air System",
                             PurchAir(PurchAirNum).Name,
                             "Outdoor Air Mass Flow Rate",
                             "[kg/s]",
                             PurchAir(PurchAirNum).EMSOverrideOAMdotOn,
                             PurchAir(PurchAirNum).EMSValueOAMassFlowRate);
            SetupEMSActuator(state,
                             "Ideal Loads Air System",
                             PurchAir(PurchAirNum).Name,
                             "Air Temperature",
                             "[C]",
                             PurchAir(PurchAirNum).EMSOverrideSupplyTempOn,
                             PurchAir(PurchAirNum).EMSValueSupplyTemp);
            SetupEMSActuator(state,
                             "Ideal Loads Air System",
                             PurchAir(PurchAirNum).Name,
                             "Air Humidity Ratio",
                             "[kgWater/kgDryAir]",
                             PurchAir(PurchAirNum).EMSOverrideSupplyHumRatOn,
                             PurchAir(PurchAirNum).EMSValueSupplyHumRat);
        }
    }

    if (ErrorsFound) {
        ShowFatalError(state, format("{}Errors found in input. Preceding conditions cause termination.", RoutineName));
    }
}

void InitPurchasedAir(EnergyPlusData &state, int const PurchAirNum, int const ControlledZoneNum)
{

    // SUBROUTINE INFORMATION:
    //       AUTHOR         Russ Taylor
    //       DATE WRITTEN   Nov 1997

    // PURPOSE OF THIS SUBROUTINE:
    // Initialize the PurchAir data structure.

    // Using/Aliasing
    using DataZoneEquipment::CheckZoneEquipmentList;
    using General::FindNumberInList;
    using ZonePlenum::GetReturnPlenumIndex;
    using ZonePlenum::GetReturnPlenumName;

    // SUBROUTINE LOCAL VARIABLE DECLARATIONS:
    int Loop;
    bool UnitOn;        // simple checks for error
    bool CoolOn;        // simple checks for error
    bool HeatOn;        // simple checks for error
    int SupplyNodeNum;  // Node number for ideal loads supply node
    int ExhaustNodeNum; // Node number for ideal loads exhaust node
    int NodeIndex;      // Array index of zone inlet or zone exhaust node that matches ideal loads node
    bool UseReturnNode; // simple checks for error

    auto &PurchAir(state.dataPurchasedAirMgr->PurchAir);

    // Do the Begin Simulation initializations
    if (state.dataPurchasedAirMgr->InitPurchasedAirMyOneTimeFlag) {
        state.dataPurchasedAirMgr->InitPurchasedAirMyEnvrnFlag.allocate(state.dataPurchasedAirMgr->NumPurchAir);
        state.dataPurchasedAirMgr->InitPurchasedAirMySizeFlag.allocate(state.dataPurchasedAirMgr->NumPurchAir);
        state.dataPurchasedAirMgr->InitPurchasedAirOneTimeUnitInitsDone.allocate(state.dataPurchasedAirMgr->NumPurchAir);
        state.dataPurchasedAirMgr->InitPurchasedAirMyEnvrnFlag = true;
        state.dataPurchasedAirMgr->InitPurchasedAirMySizeFlag = true;
        state.dataPurchasedAirMgr->InitPurchasedAirOneTimeUnitInitsDone = false;
        state.dataPurchasedAirMgr->InitPurchasedAirMyOneTimeFlag = false;
    }

    // need to check all units to see if they are on Zone Equipment List or issue warning
    if (!state.dataPurchasedAirMgr->InitPurchasedAirZoneEquipmentListChecked && state.dataZoneEquip->ZoneEquipInputsFilled) {
        state.dataPurchasedAirMgr->InitPurchasedAirZoneEquipmentListChecked = true;
        for (Loop = 1; Loop <= state.dataPurchasedAirMgr->NumPurchAir; ++Loop) {

            // link with return plenum if used (i.e., PlenumExhaustAirNodeNum will be non-zero)
            if (PurchAir(Loop).PlenumExhaustAirNodeNum > 0) {
                PurchAir(Loop).ReturnPlenumIndex = GetReturnPlenumIndex(state, PurchAir(Loop).PlenumExhaustAirNodeNum);
                if (PurchAir(Loop).ReturnPlenumIndex > 0) {
                    GetReturnPlenumName(state, PurchAir(Loop).ReturnPlenumIndex, PurchAir(Loop).ReturnPlenumName);
                    InitializePlenumArrays(state, Loop);
                } else {
                    ShowSevereError(state,
                                    format("InitPurchasedAir: {} = {} cannot find ZoneHVAC:ReturnPlenum.  It will not be simulated.",
                                           PurchAir(Loop).cObjectName,
                                           PurchAir(Loop).Name));
                }
            }

            if (CheckZoneEquipmentList(state, PurchAir(Loop).cObjectName, PurchAir(Loop).Name)) continue;
            ShowSevereError(state,
                            format("InitPurchasedAir: {} = {} is not on any ZoneHVAC:EquipmentList.  It will not be simulated.",
                                   PurchAir(Loop).cObjectName,
                                   PurchAir(Loop).Name));
        }
    }

    // one time inits for each unit - links PurchAirNum with static input data from ControlledZoneNum and ActualZoneNum
    if (!state.dataPurchasedAirMgr->InitPurchasedAirOneTimeUnitInitsDone(PurchAirNum)) {
        state.dataPurchasedAirMgr->InitPurchasedAirOneTimeUnitInitsDone(PurchAirNum) = true;

        // Is the supply node really a zone inlet node?
        // this check has to be done here because of SimPurchasedAir passing in ControlledZoneNum
        SupplyNodeNum = PurchAir(PurchAirNum).ZoneSupplyAirNodeNum;
        if (SupplyNodeNum > 0) {
            NodeIndex = FindNumberInList(SupplyNodeNum,
                                         state.dataZoneEquip->ZoneEquipConfig(ControlledZoneNum).InletNode,
                                         state.dataZoneEquip->ZoneEquipConfig(ControlledZoneNum).NumInletNodes);
            if (NodeIndex == 0) {
                ShowSevereError(state, format("InitPurchasedAir: In {} = {}", PurchAir(PurchAirNum).cObjectName, PurchAir(PurchAirNum).Name));
                ShowContinueError(state,
                                  format("Zone Supply Air Node Name={} is not a zone inlet node.", state.dataLoopNodes->NodeID(SupplyNodeNum)));
                ShowContinueError(
                    state,
                    format("Check ZoneHVAC:EquipmentConnections for zone={}", state.dataZoneEquip->ZoneEquipConfig(ControlledZoneNum).ZoneName));
                ShowFatalError(state, "Preceding condition causes termination.");
            }
        }

        // Set recirculation node number
        // If exhaust node is specified, then recirculation is exhaust node, otherwise use zone return node
        // this check has to be done here because of SimPurchasedAir passing in ControlledZoneNum
        UseReturnNode = false;
        if (PurchAir(PurchAirNum).ZoneExhaustAirNodeNum > 0) {
            ExhaustNodeNum = PurchAir(PurchAirNum).ZoneExhaustAirNodeNum;
            NodeIndex = FindNumberInList(ExhaustNodeNum,
                                         state.dataZoneEquip->ZoneEquipConfig(ControlledZoneNum).ExhaustNode,
                                         state.dataZoneEquip->ZoneEquipConfig(ControlledZoneNum).NumExhaustNodes);
            if (NodeIndex == 0) {
                ShowSevereError(state, format("InitPurchasedAir: In {} = {}", PurchAir(PurchAirNum).cObjectName, PurchAir(PurchAirNum).Name));
                ShowContinueError(state,
                                  format("Zone Exhaust Air Node Name={} is not a zone exhaust node.", state.dataLoopNodes->NodeID(ExhaustNodeNum)));
                ShowContinueError(
                    state,
                    format("Check ZoneHVAC:EquipmentConnections for zone={}", state.dataZoneEquip->ZoneEquipConfig(ControlledZoneNum).ZoneName));
                ShowContinueError(state, "Zone return air node will be used for ideal loads recirculation air.");
                UseReturnNode = true;
            } else {
                PurchAir(PurchAirNum).ZoneRecircAirNodeNum = PurchAir(PurchAirNum).ZoneExhaustAirNodeNum;
            }
        } else {
            UseReturnNode = true;
        }
        if (UseReturnNode) {
            if (state.dataZoneEquip->ZoneEquipConfig(ControlledZoneNum).NumReturnNodes == 1) {
                PurchAir(PurchAirNum).ZoneRecircAirNodeNum = state.dataZoneEquip->ZoneEquipConfig(ControlledZoneNum).ReturnNode(1);
            } else if (state.dataZoneEquip->ZoneEquipConfig(ControlledZoneNum).NumReturnNodes > 1) {
                ShowWarningError(state, format("InitPurchasedAir: In {} = {}", PurchAir(PurchAirNum).cObjectName, PurchAir(PurchAirNum).Name));
                ShowContinueError(state,
                                  "No Zone Exhaust Air Node Name has been specified for this system and the zone has more than one Return Air Node.");
                ShowContinueError(state,
                                  format("Using the first return air node ={}",
                                         state.dataLoopNodes->NodeID(state.dataZoneEquip->ZoneEquipConfig(ControlledZoneNum).ReturnNode(1))));
            } else {
                ShowFatalError(state, format("InitPurchasedAir: In {} = {}", PurchAir(PurchAirNum).cObjectName, PurchAir(PurchAirNum).Name));
                ShowContinueError(
                    state,
                    " Invalid recirculation node. No exhaust or return node has been specified for this zone in ZoneHVAC:EquipmentConnections.");
                ShowFatalError(state, "Preceding condition causes termination.");
            }
        }
        // If there is OA and economizer is active, then there must be a limit on cooling flow rate
        if (PurchAir(PurchAirNum).OutdoorAir && (PurchAir(PurchAirNum).EconomizerType != Econ::NoEconomizer)) {
            if ((PurchAir(PurchAirNum).CoolingLimit == LimitType::NoLimit) || (PurchAir(PurchAirNum).CoolingLimit == LimitType::LimitCapacity)) {
                ShowSevereError(state, format("InitPurchasedAir: In {} = {}", PurchAir(PurchAirNum).cObjectName, PurchAir(PurchAirNum).Name));
                ShowContinueError(state, "There is outdoor air with economizer active but there is no limit on cooling air flow rate.");
                ShowContinueError(state,
                                  "Cooling Limit must be set to LimitFlowRate or LimitFlowRateAndCapacity, and Maximum Cooling Air Flow Rate "
                                  "must be set to a value or autosize.");
                ShowContinueError(state, "Simulation will proceed with no limit on outdoor air flow rate.");
            }
        }
    }

    if (!state.dataGlobal->SysSizingCalc && state.dataPurchasedAirMgr->InitPurchasedAirMySizeFlag(PurchAirNum)) {

        SizePurchasedAir(state, PurchAirNum);

        state.dataPurchasedAirMgr->InitPurchasedAirMySizeFlag(PurchAirNum) = false;
    }

    // Do the Begin Environment initializations
    if (state.dataGlobal->BeginEnvrnFlag && state.dataPurchasedAirMgr->InitPurchasedAirMyEnvrnFlag(PurchAirNum)) {

        if ((PurchAir(PurchAirNum).HeatingLimit == LimitType::LimitFlowRate) ||
            (PurchAir(PurchAirNum).HeatingLimit == LimitType::LimitFlowRateAndCapacity)) {
            PurchAir(PurchAirNum).MaxHeatMassFlowRate = state.dataEnvrn->StdRhoAir * PurchAir(PurchAirNum).MaxHeatVolFlowRate;
        } else {
            PurchAir(PurchAirNum).MaxHeatMassFlowRate = 0.0;
        }
        if ((PurchAir(PurchAirNum).CoolingLimit == LimitType::LimitFlowRate) ||
            (PurchAir(PurchAirNum).CoolingLimit == LimitType::LimitFlowRateAndCapacity)) {
            PurchAir(PurchAirNum).MaxCoolMassFlowRate = state.dataEnvrn->StdRhoAir * PurchAir(PurchAirNum).MaxCoolVolFlowRate;
        } else {
            PurchAir(PurchAirNum).MaxCoolMassFlowRate = 0.0;
        }
        state.dataPurchasedAirMgr->InitPurchasedAirMyEnvrnFlag(PurchAirNum) = false;
    }

    if (!state.dataGlobal->BeginEnvrnFlag) {
        state.dataPurchasedAirMgr->InitPurchasedAirMyEnvrnFlag(PurchAirNum) = true;
    }

    // These initializations are done every iteration
    // check that supply air temps can meet the zone thermostat setpoints
    if (PurchAir(PurchAirNum).MinCoolSuppAirTemp > state.dataHeatBalFanSys->ZoneThermostatSetPointHi(ControlledZoneNum) &&
        state.dataHeatBalFanSys->ZoneThermostatSetPointHi(ControlledZoneNum) != 0 && PurchAir(PurchAirNum).CoolingLimit == LimitType::NoLimit) {
        // Check if the unit is scheduled off
        UnitOn = true;
        //        IF (PurchAir(PurchAirNum)%AvailSchedPtr > 0) THEN
        if (GetCurrentScheduleValue(state, PurchAir(PurchAirNum).AvailSchedPtr) <= 0) {
            UnitOn = false;
        }
        //        END IF
        // Check if cooling available
        CoolOn = true;
        //        IF (PurchAir(PurchAirNum)%CoolSchedPtr > 0) THEN
        if (GetCurrentScheduleValue(state, PurchAir(PurchAirNum).CoolSchedPtr) <= 0) {
            CoolOn = false;
        }
        //        END IF
        if (UnitOn && CoolOn) {
            if (PurchAir(PurchAirNum).CoolErrIndex == 0) {
                ShowSevereError(state,
                                format("InitPurchasedAir: For {} = {} serving Zone {}",
                                       PurchAir(PurchAirNum).cObjectName,
                                       PurchAir(PurchAirNum).Name,
                                       state.dataHeatBal->Zone(ControlledZoneNum).Name));
                ShowContinueError(state,
                                  format("..the minimum supply air temperature for cooling [{:.2R}] is greater than the zone cooling mean air "
                                         "temperature (MAT) setpoint [{:.2R}].",
                                         PurchAir(PurchAirNum).MinCoolSuppAirTemp,
                                         state.dataHeatBalFanSys->ZoneThermostatSetPointHi(ControlledZoneNum)));
                ShowContinueError(state, "..For operative and comfort thermostat controls, the MAT setpoint is computed.");
                ShowContinueError(state, "..This error may indicate that the mean radiant temperature or another comfort factor is too warm.");
                ShowContinueError(state, "Unit availability is nominally ON and Cooling availability is nominally ON.");
                ShowContinueError(state, format("Limit Cooling Capacity Type={}", cLimitType(PurchAir(PurchAirNum).CoolingLimit)));
                // could check for optemp control or comfort control here
                ShowContinueErrorTimeStamp(state, "");
            }
            ShowRecurringSevereErrorAtEnd(state,
                                          "InitPurchasedAir: For " + PurchAir(PurchAirNum).cObjectName + " = " + PurchAir(PurchAirNum).Name +
                                              " serving Zone " + state.dataHeatBal->Zone(ControlledZoneNum).Name +
                                              ", the minimum supply air temperature for cooling error continues",
                                          PurchAir(PurchAirNum).CoolErrIndex,
                                          PurchAir(PurchAirNum).MinCoolSuppAirTemp,
                                          PurchAir(PurchAirNum).MinCoolSuppAirTemp,
                                          _,
                                          "C",
                                          "C");
        }
    }
    if (PurchAir(PurchAirNum).MaxHeatSuppAirTemp < state.dataHeatBalFanSys->ZoneThermostatSetPointLo(ControlledZoneNum) &&
        state.dataHeatBalFanSys->ZoneThermostatSetPointLo(ControlledZoneNum) != 0 && PurchAir(PurchAirNum).HeatingLimit == LimitType::NoLimit) {
        // Check if the unit is scheduled off
        UnitOn = true;
        //        IF (PurchAir(PurchAirNum)%AvailSchedPtr > 0) THEN
        if (GetCurrentScheduleValue(state, PurchAir(PurchAirNum).AvailSchedPtr) <= 0) {
            UnitOn = false;
        }
        //        END IF
        // Check if heating and cooling available
        HeatOn = true;
        //        IF (PurchAir(PurchAirNum)%HeatSchedPtr > 0) THEN
        if (GetCurrentScheduleValue(state, PurchAir(PurchAirNum).HeatSchedPtr) <= 0) {
            HeatOn = false;
        }
        //        END IF
        if (UnitOn && HeatOn) {
            if (PurchAir(PurchAirNum).HeatErrIndex == 0) {
                ShowSevereMessage(state,
                                  format("InitPurchasedAir: For {} = {} serving Zone {}",
                                         PurchAir(PurchAirNum).cObjectName,
                                         PurchAir(PurchAirNum).Name,
                                         state.dataHeatBal->Zone(ControlledZoneNum).Name));
                ShowContinueError(state,
                                  format("..the maximum supply air temperature for heating [{:.2R}] is less than the zone mean air temperature "
                                         "heating setpoint [{:.2R}].",
                                         PurchAir(PurchAirNum).MaxHeatSuppAirTemp,
                                         state.dataHeatBalFanSys->ZoneThermostatSetPointLo(ControlledZoneNum)));
                ShowContinueError(state, "..For operative and comfort thermostat controls, the MAT setpoint is computed.");
                ShowContinueError(state, "..This error may indicate that the mean radiant temperature or another comfort factor is too cold.");
                ShowContinueError(state, "Unit availability is nominally ON and Heating availability is nominally ON.");
                ShowContinueError(state, format("Limit Heating Capacity Type={}", cLimitType(PurchAir(PurchAirNum).HeatingLimit)));
                // could check for optemp control or comfort control here
                ShowContinueErrorTimeStamp(state, "");
            }
            ShowRecurringSevereErrorAtEnd(state,
                                          "InitPurchasedAir: For " + PurchAir(PurchAirNum).cObjectName + " = " + PurchAir(PurchAirNum).Name +
                                              " serving Zone " + state.dataHeatBal->Zone(ControlledZoneNum).Name +
                                              ", maximum supply air temperature for heating error continues",
                                          PurchAir(PurchAirNum).HeatErrIndex,
                                          PurchAir(PurchAirNum).MaxHeatSuppAirTemp,
                                          PurchAir(PurchAirNum).MaxHeatSuppAirTemp,
                                          _,
                                          "C",
                                          "C");
        }
    }
    //      IF (ErrorsFound .and. .not. WarmupFlag) THEN
    //        CALL ShowFatalError(state, 'Preceding conditions cause termination.')
    //      ENDIF
}

void SizePurchasedAir(EnergyPlusData &state, int const PurchAirNum)
{

    // SUBROUTINE INFORMATION:
    //       AUTHOR         Fred Buhl
    //       DATE WRITTEN   April 2003
    //       MODIFIED       M. Witte, June 2011, add sizing for new capacity fields
    //                      August 2013 Daeho Kang, add component sizing table entries
    //       RE-ENGINEERED  na

    // PURPOSE OF THIS SUBROUTINE:
    // This subroutine is for sizing Purchased Air Components for which flow rates have not been
    // specified in the input.

    // METHODOLOGY EMPLOYED:
    // Obtains flow rates from the zone sizing arrays.

    // Using/Aliasing
    using namespace DataSizing;
    using DataHVACGlobals::CoolingCapacitySizing;
    using DataHVACGlobals::HeatingAirflowSizing;
    using DataHVACGlobals::HeatingCapacitySizing;
    using Psychrometrics::CPCW;
    using Psychrometrics::CPHW;
    using Psychrometrics::PsyCpAirFnW;
    using Psychrometrics::PsyHFnTdbW;
    using Psychrometrics::RhoH2O;

    // SUBROUTINE PARAMETER DEFINITIONS:
    static constexpr std::string_view RoutineName("SizePurchasedAir: "); // include trailing blank space

    // SUBROUTINE LOCAL VARIABLE DECLARATIONS:
    bool IsAutoSize;               // Indicator to autosize
    Real64 MaxHeatVolFlowRateDes;  // Autosized maximum heating air flow for reporting
    Real64 MaxHeatVolFlowRateUser; // Hardsized maximum heating air flow for reporting
    Real64 MaxCoolVolFlowRateDes;  // Autosized maximum cooling air flow for reporting
    Real64 MaxCoolVolFlowRateUser; // Hardsized maximum cooling air flow for reporting
    Real64 MaxHeatSensCapDes;      // Autosized maximum sensible heating capacity for reporting
    Real64 MaxHeatSensCapUser;     // Hardsized maximum sensible heating capacity for reporting
    Real64 MaxCoolTotCapDes;       // Autosized maximum sensible cooling capacity for reporting
    Real64 MaxCoolTotCapUser;      // Hardsized maximum sensible cooling capacity for reporting
    std::string CompName;          // component name
    std::string CompType;          // component type
    std::string SizingString;      // input field sizing description (e.g., Nominal Capacity)
    Real64 TempSize;               // autosized value of coil input field
    int FieldNum = 2;              // IDD numeric field number where input field description is found
    int SizingMethod;       // Integer representation of sizing method name (e.g., CoolingAirflowSizing, HeatingAirflowSizing, CoolingCapacitySizing,
                            // HeatingCapacitySizing, etc.)
    bool PrintFlag;         // TRUE when sizing information is reported in the eio file
    int zoneHVACIndex;      // index of zoneHVAC equipment sizing specification
    int SAFMethod(0);       // supply air flow rate sizing method (SupplyAirFlowRate, FlowPerFloorArea, FractionOfAutosizedCoolingAirflow,
                            // FractionOfAutosizedHeatingAirflow ...)
    int CapSizingMethod(0); // capacity sizing methods (HeatingDesignCapacity, CapacityPerFloorArea, FractionOfAutosizedCoolingCapacity, and
                            // FractionOfAutosizedHeatingCapacity )
    Real64 CoolingAirVolFlowDes(0.0); // cooling supply air flow rate
    Real64 HeatingAirVolFlowDes(0.0); // heating supply air flow rate

    auto &PurchAir(state.dataPurchasedAirMgr->PurchAir);
    auto &ZoneEqSizing(state.dataSize->ZoneEqSizing);

    IsAutoSize = false;
    MaxHeatVolFlowRateDes = 0.0;
    MaxHeatVolFlowRateUser = 0.0;
    MaxCoolVolFlowRateDes = 0.0;
    MaxCoolVolFlowRateUser = 0.0;
    MaxHeatSensCapDes = 0.0;
    MaxHeatSensCapUser = 0.0;
    MaxCoolTotCapDes = 0.0;
    MaxCoolTotCapUser = 0.0;

    state.dataSize->ZoneHeatingOnlyFan = false;
    state.dataSize->ZoneCoolingOnlyFan = false;
    CompType = PurchAir(PurchAirNum).cObjectName;
    CompName = PurchAir(PurchAirNum).Name;
    bool ErrorsFound = false;

    if (state.dataSize->CurZoneEqNum > 0) {
        if (PurchAir(PurchAirNum).HVACSizingIndex > 0) {
            state.dataSize->DataZoneNumber = PurchAir(PurchAirNum).ZonePtr;
            zoneHVACIndex = PurchAir(PurchAirNum).HVACSizingIndex;

            FieldNum = 5; // N5 , \field Maximum Heating Air Flow Rate
            PrintFlag = true;
            SizingString = state.dataPurchasedAirMgr->PurchAirNumericFields(PurchAirNum).FieldNames(FieldNum) + " [m3/s]";
            if (state.dataSize->ZoneHVACSizing(zoneHVACIndex).HeatingSAFMethod > 0) {
                SizingMethod = HeatingAirflowSizing;
                state.dataSize->ZoneHeatingOnlyFan = true;
                SAFMethod = state.dataSize->ZoneHVACSizing(zoneHVACIndex).HeatingSAFMethod;
                ZoneEqSizing(state.dataSize->CurZoneEqNum).SizingMethod(SizingMethod) = SAFMethod;
                if (SAFMethod == SupplyAirFlowRate || SAFMethod == FlowPerFloorArea || SAFMethod == FractionOfAutosizedHeatingAirflow) {
                    if (SAFMethod == SupplyAirFlowRate) {
                        if ((state.dataSize->ZoneHVACSizing(zoneHVACIndex).MaxHeatAirVolFlow == AutoSize) &&
                            ((PurchAir(PurchAirNum).HeatingLimit == LimitType::LimitFlowRate) ||
                             (PurchAir(PurchAirNum).HeatingLimit == LimitType::LimitFlowRateAndCapacity))) {
                            TempSize = state.dataSize->ZoneHVACSizing(zoneHVACIndex).MaxHeatAirVolFlow;
                            HeatingAirFlowSizer sizingHeatingAirFlow;
                            sizingHeatingAirFlow.overrideSizingString(SizingString);
                            // sizingHeatingAirFlow.setHVACSizingIndexData(FanCoil(FanCoilNum).HVACSizingIndex);
                            sizingHeatingAirFlow.initializeWithinEP(state, CompType, CompName, PrintFlag, RoutineName);
                            HeatingAirVolFlowDes = sizingHeatingAirFlow.size(state, TempSize, ErrorsFound);
                        } else {
                            if (state.dataSize->ZoneHVACSizing(zoneHVACIndex).MaxHeatAirVolFlow > 0.0) {
                                HeatingAirFlowSizer sizingHeatingAirFlow;
                                sizingHeatingAirFlow.overrideSizingString(SizingString);
                                // sizingHeatingAirFlow.setHVACSizingIndexData(FanCoil(FanCoilNum).HVACSizingIndex);
                                sizingHeatingAirFlow.initializeWithinEP(state, CompType, CompName, PrintFlag, RoutineName);
                                HeatingAirVolFlowDes =
                                    sizingHeatingAirFlow.size(state, state.dataSize->ZoneHVACSizing(zoneHVACIndex).MaxHeatAirVolFlow, ErrorsFound);
                            }
                        }
                    } else if (SAFMethod == FlowPerFloorArea) {
                        ZoneEqSizing(state.dataSize->CurZoneEqNum).SystemAirFlow = true;
                        ZoneEqSizing(state.dataSize->CurZoneEqNum).AirVolFlow = state.dataSize->ZoneHVACSizing(zoneHVACIndex).MaxHeatAirVolFlow *
                                                                                state.dataHeatBal->Zone(state.dataSize->DataZoneNumber).FloorArea;
                        TempSize = ZoneEqSizing(state.dataSize->CurZoneEqNum).AirVolFlow;
                        state.dataSize->DataScalableSizingON = true;
                        HeatingAirFlowSizer sizingHeatingAirFlow;
                        sizingHeatingAirFlow.overrideSizingString(SizingString);
                        // sizingHeatingAirFlow.setHVACSizingIndexData(FanCoil(FanCoilNum).HVACSizingIndex);
                        sizingHeatingAirFlow.initializeWithinEP(state, CompType, CompName, PrintFlag, RoutineName);
                        HeatingAirVolFlowDes = sizingHeatingAirFlow.size(state, TempSize, ErrorsFound);
                    } else if (SAFMethod == FractionOfAutosizedHeatingAirflow) {
                        state.dataSize->DataFracOfAutosizedHeatingAirflow = state.dataSize->ZoneHVACSizing(zoneHVACIndex).MaxHeatAirVolFlow;
                        if ((state.dataSize->ZoneHVACSizing(zoneHVACIndex).MaxHeatAirVolFlow == AutoSize) &&
                            ((PurchAir(PurchAirNum).HeatingLimit == LimitType::LimitFlowRate) ||
                             (PurchAir(PurchAirNum).HeatingLimit == LimitType::LimitFlowRateAndCapacity))) {
                            TempSize = AutoSize;
                            state.dataSize->DataScalableSizingON = true;
                            HeatingAirFlowSizer sizingHeatingAirFlow;
                            sizingHeatingAirFlow.overrideSizingString(SizingString);
                            // sizingHeatingAirFlow.setHVACSizingIndexData(FanCoil(FanCoilNum).HVACSizingIndex);
                            sizingHeatingAirFlow.initializeWithinEP(state, CompType, CompName, PrintFlag, RoutineName);
                            HeatingAirVolFlowDes = sizingHeatingAirFlow.size(state, TempSize, ErrorsFound);
                        }

                    } else {
                        // Invalid sizing method
                    }
                } else if (SAFMethod == FlowPerHeatingCapacity) {
                    SizingMethod = HeatingCapacitySizing;
                    TempSize = AutoSize;
                    PrintFlag = false;
                    if ((state.dataSize->ZoneHVACSizing(zoneHVACIndex).MaxHeatAirVolFlow == AutoSize) &&
                        ((PurchAir(PurchAirNum).HeatingLimit == LimitType::LimitFlowRate) ||
                         (PurchAir(PurchAirNum).HeatingLimit == LimitType::LimitFlowRateAndCapacity))) {
                        TempSize = AutoSize;
                        state.dataSize->DataScalableSizingON = true;
                        HeatingCapacitySizer sizerHeatingCapacity;
                        sizerHeatingCapacity.overrideSizingString(SizingString);
                        sizerHeatingCapacity.initializeWithinEP(state, CompType, CompName, PrintFlag, RoutineName);
                        state.dataSize->DataAutosizedHeatingCapacity = sizerHeatingCapacity.size(state, TempSize, ErrorsFound);
                        state.dataSize->DataFlowPerHeatingCapacity = state.dataSize->ZoneHVACSizing(zoneHVACIndex).MaxHeatAirVolFlow;
                        SizingMethod = HeatingAirflowSizing;
                        PrintFlag = true;
                        TempSize = AutoSize;
                        HeatingAirFlowSizer sizingHeatingAirFlow;
                        sizingHeatingAirFlow.overrideSizingString(SizingString);
                        // sizingHeatingAirFlow.setHVACSizingIndexData(FanCoil(FanCoilNum).HVACSizingIndex);
                        sizingHeatingAirFlow.initializeWithinEP(state, CompType, CompName, PrintFlag, RoutineName);
                        HeatingAirVolFlowDes = sizingHeatingAirFlow.size(state, TempSize, ErrorsFound);
                    }
                }
                MaxHeatVolFlowRateDes = max(0.0, HeatingAirVolFlowDes);
                PurchAir(PurchAirNum).MaxHeatVolFlowRate = MaxHeatVolFlowRateDes;
                state.dataSize->ZoneHeatingOnlyFan = false;

                CapSizingMethod = state.dataSize->ZoneHVACSizing(zoneHVACIndex).HeatingCapMethod;
                ZoneEqSizing(state.dataSize->CurZoneEqNum).CapSizingMethod = CapSizingMethod;
                if (CapSizingMethod == HeatingDesignCapacity || CapSizingMethod == CapacityPerFloorArea ||
                    CapSizingMethod == FractionOfAutosizedHeatingCapacity) {
                    if (CapSizingMethod == HeatingDesignCapacity) {
                        if (state.dataSize->ZoneHVACSizing(zoneHVACIndex).ScaledHeatingCapacity > 0.0) {
                            ZoneEqSizing(state.dataSize->CurZoneEqNum).HeatingCapacity = true;
                            ZoneEqSizing(state.dataSize->CurZoneEqNum).DesHeatingLoad =
                                state.dataSize->ZoneHVACSizing(zoneHVACIndex).ScaledHeatingCapacity;
                        }
                        TempSize = state.dataSize->ZoneHVACSizing(zoneHVACIndex).ScaledHeatingCapacity;
                    } else if (CapSizingMethod == CapacityPerFloorArea) {
                        ZoneEqSizing(state.dataSize->CurZoneEqNum).HeatingCapacity = true;
                        ZoneEqSizing(state.dataSize->CurZoneEqNum).DesHeatingLoad =
                            state.dataSize->ZoneHVACSizing(zoneHVACIndex).ScaledHeatingCapacity *
                            state.dataHeatBal->Zone(state.dataSize->DataZoneNumber).FloorArea;
                        state.dataSize->DataScalableSizingON = true;
                    } else if (CapSizingMethod == FractionOfAutosizedHeatingCapacity) {
                        state.dataSize->DataFracOfAutosizedHeatingCapacity = state.dataSize->ZoneHVACSizing(zoneHVACIndex).ScaledHeatingCapacity;
                        TempSize = AutoSize;
                    }
                }
                SizingMethod = HeatingCapacitySizing;
                SizingString = "";
                state.dataSize->ZoneHeatingOnlyFan = true;
                PrintFlag = false;
                HeatingCapacitySizer sizerHeatingCapacity;
                sizerHeatingCapacity.overrideSizingString(SizingString);
                sizerHeatingCapacity.initializeWithinEP(state, CompType, CompName, PrintFlag, RoutineName);
                MaxHeatSensCapDes = sizerHeatingCapacity.size(state, TempSize, ErrorsFound);
                state.dataSize->ZoneHeatingOnlyFan = false;
                if (MaxHeatSensCapDes < SmallLoad) {
                    MaxHeatSensCapDes = 0.0;
                }
                if (IsAutoSize) {
                    PurchAir(PurchAirNum).MaxHeatSensCap = MaxHeatSensCapDes;
                    BaseSizer::reportSizerOutput(state,
                                                 PurchAir(PurchAirNum).cObjectName,
                                                 PurchAir(PurchAirNum).Name,
                                                 "Design Size Maximum Sensible Heating Capacity [W]",
                                                 MaxHeatSensCapDes);
                    // If there is OA, check if sizing calcs have OA>0, throw warning if not
                    if ((PurchAir(PurchAirNum).OutdoorAir) && (state.dataSize->FinalZoneSizing(state.dataSize->CurZoneEqNum).MinOA == 0.0)) {
                        ShowWarningError(state,
                                         format("InitPurchasedAir: In {} = {}", PurchAir(PurchAirNum).cObjectName, PurchAir(PurchAirNum).Name));
                        ShowContinueError(state, "There is outdoor air specified in this object, but the design outdoor air flow rate for this ");
                        ShowContinueError(state, "zone is zero. The Maximum Sensible Heating Capacity will be autosized for zero outdoor air flow. ");
                        ShowContinueError(state,
                                          format("Check the outdoor air specifications in the Sizing:Zone object for zone {}.",
                                                 state.dataSize->FinalZoneSizing(state.dataSize->CurZoneEqNum).ZoneName));
                    }
                } else {
                    if (PurchAir(PurchAirNum).MaxHeatSensCap > 0.0 && MaxHeatSensCapDes > 0.0) {
                        MaxHeatSensCapUser = PurchAir(PurchAirNum).MaxHeatSensCap;
                        BaseSizer::reportSizerOutput(state,
                                                     PurchAir(PurchAirNum).cObjectName,
                                                     PurchAir(PurchAirNum).Name,
                                                     "Design Size Maximum Sensible Heating Capacity [W]",
                                                     MaxHeatSensCapDes,
                                                     "User-Specified Maximum Sensible Heating Capacity [W]",
                                                     MaxHeatSensCapUser);
                        if (state.dataGlobal->DisplayExtraWarnings) {
                            if ((std::abs(MaxHeatSensCapDes - MaxHeatSensCapUser) / MaxHeatSensCapUser) > state.dataSize->AutoVsHardSizingThreshold) {
                                ShowMessage(state,
                                            format("SizePurchasedAir: Potential issue with equipment sizing for {} {}",
                                                   PurchAir(PurchAirNum).cObjectName,
                                                   PurchAir(PurchAirNum).Name));
                                ShowContinueError(state,
                                                  format("...User-Specified Maximum Sensible Heating Capacity of {:.2R} [W]", MaxHeatSensCapUser));
                                ShowContinueError(
                                    state, format("...differs from Design Size Maximum Sensible Heating Capacity of {:.2R} [W]", MaxHeatSensCapDes));
                                ShowContinueError(state, "This may, or may not, indicate mismatched component sizes.");
                                ShowContinueError(state, "Verify that the value entered is intended and is consistent with other components.");
                            }
                        }
                    }
                }
            }

            PrintFlag = true;
            if (state.dataSize->ZoneHVACSizing(zoneHVACIndex).CoolingSAFMethod > 0) {
                state.dataSize->ZoneCoolingOnlyFan = true;
                SAFMethod = state.dataSize->ZoneHVACSizing(zoneHVACIndex).CoolingSAFMethod;
                ZoneEqSizing(state.dataSize->CurZoneEqNum).SizingMethod(SizingMethod) = SAFMethod;
                if (SAFMethod == SupplyAirFlowRate || SAFMethod == FlowPerFloorArea || SAFMethod == FractionOfAutosizedCoolingAirflow) {
                    if (SAFMethod == SupplyAirFlowRate) {
                        if ((state.dataSize->ZoneHVACSizing(zoneHVACIndex).MaxCoolAirVolFlow == AutoSize) &&
                            ((PurchAir(PurchAirNum).CoolingLimit == LimitType::LimitFlowRate) ||
                             (PurchAir(PurchAirNum).CoolingLimit == LimitType::LimitFlowRateAndCapacity) ||
                             (PurchAir(PurchAirNum).OutdoorAir && PurchAir(PurchAirNum).EconomizerType != Econ::NoEconomizer))) {
                            TempSize = state.dataSize->ZoneHVACSizing(zoneHVACIndex).MaxCoolAirVolFlow;
                            CoolingAirFlowSizer sizingCoolingAirFlow;
                            sizingCoolingAirFlow.overrideSizingString(SizingString);
                            sizingCoolingAirFlow.initializeWithinEP(state, CompType, CompName, PrintFlag, RoutineName);
                            CoolingAirVolFlowDes = sizingCoolingAirFlow.size(state, TempSize, ErrorsFound);
                        } else {
                            if (state.dataSize->ZoneHVACSizing(zoneHVACIndex).MaxCoolAirVolFlow > 0.0) {
                                CoolingAirVolFlowDes = state.dataSize->ZoneHVACSizing(zoneHVACIndex).MaxCoolAirVolFlow;
                                CoolingAirFlowSizer sizingCoolingAirFlow;
                                sizingCoolingAirFlow.overrideSizingString(SizingString);
                                sizingCoolingAirFlow.initializeWithinEP(state, CompType, CompName, PrintFlag, RoutineName);
                                CoolingAirVolFlowDes = sizingCoolingAirFlow.size(state, CoolingAirVolFlowDes, ErrorsFound);
                            }
                        }
                    } else if (SAFMethod == FlowPerFloorArea) {
                        ZoneEqSizing(state.dataSize->CurZoneEqNum).SystemAirFlow = true;
                        ZoneEqSizing(state.dataSize->CurZoneEqNum).AirVolFlow = state.dataSize->ZoneHVACSizing(zoneHVACIndex).MaxCoolAirVolFlow *
                                                                                state.dataHeatBal->Zone(state.dataSize->DataZoneNumber).FloorArea;
                        TempSize = ZoneEqSizing(state.dataSize->CurZoneEqNum).AirVolFlow;
                        state.dataSize->DataScalableSizingON = true;
                        CoolingAirFlowSizer sizingCoolingAirFlow;
                        std::string stringOverride = "Maximum Cooling Air Flow Rate [m3/s]";
                        if (state.dataGlobal->isEpJSON) stringOverride = "maximum_cooling_air_flow_rate [m3/s]";
                        sizingCoolingAirFlow.overrideSizingString(stringOverride);
                        // sizingCoolingAirFlow.setHVACSizingIndexData(FanCoil(FanCoilNum).HVACSizingIndex);
                        sizingCoolingAirFlow.initializeWithinEP(state, CompType, CompName, PrintFlag, RoutineName);
                        CoolingAirVolFlowDes = sizingCoolingAirFlow.size(state, TempSize, ErrorsFound);
                    } else if (SAFMethod == FractionOfAutosizedCoolingAirflow) {
                        if ((state.dataSize->ZoneHVACSizing(zoneHVACIndex).MaxCoolAirVolFlow == AutoSize) &&
                            ((PurchAir(PurchAirNum).CoolingLimit == LimitType::LimitFlowRate) ||
                             (PurchAir(PurchAirNum).CoolingLimit == LimitType::LimitFlowRateAndCapacity) ||
                             (PurchAir(PurchAirNum).OutdoorAir && PurchAir(PurchAirNum).EconomizerType != Econ::NoEconomizer))) {
                            state.dataSize->DataFracOfAutosizedCoolingAirflow = state.dataSize->ZoneHVACSizing(zoneHVACIndex).MaxCoolAirVolFlow;
                            TempSize = AutoSize;
                            state.dataSize->DataScalableSizingON = true;
                            CoolingAirFlowSizer sizingCoolingAirFlow;
                            std::string stringOverride = "Maximum Cooling Air Flow Rate [m3/s]";
                            if (state.dataGlobal->isEpJSON) stringOverride = "maximum_cooling_air_flow_rate [m3/s]";
                            sizingCoolingAirFlow.overrideSizingString(stringOverride);
                            // sizingCoolingAirFlow.setHVACSizingIndexData(FanCoil(FanCoilNum).HVACSizingIndex);
                            sizingCoolingAirFlow.initializeWithinEP(state, CompType, CompName, PrintFlag, RoutineName);
                            CoolingAirVolFlowDes = sizingCoolingAirFlow.size(state, TempSize, ErrorsFound);
                        }
                    } else {
                        // Invalid scalable sizing method
                    }
                } else if (SAFMethod == FlowPerCoolingCapacity) {
                    if ((state.dataSize->ZoneHVACSizing(zoneHVACIndex).MaxCoolAirVolFlow == AutoSize) &&
                        ((PurchAir(PurchAirNum).CoolingLimit == LimitType::LimitFlowRate) ||
                         (PurchAir(PurchAirNum).CoolingLimit == LimitType::LimitFlowRateAndCapacity) ||
                         (PurchAir(PurchAirNum).OutdoorAir && PurchAir(PurchAirNum).EconomizerType != Econ::NoEconomizer))) {
                        SizingMethod = CoolingCapacitySizing;
                        TempSize = AutoSize;
                        PrintFlag = false;
                        CoolingCapacitySizer sizerCoolingCapacity;
                        sizerCoolingCapacity.overrideSizingString(SizingString);
                        sizerCoolingCapacity.initializeWithinEP(state, CompType, CompName, PrintFlag, RoutineName);
                        state.dataSize->DataAutosizedCoolingCapacity = sizerCoolingCapacity.size(state, TempSize, ErrorsFound);
                        state.dataSize->DataFlowPerCoolingCapacity = state.dataSize->ZoneHVACSizing(zoneHVACIndex).MaxCoolAirVolFlow;
                        PrintFlag = true;
                        TempSize = AutoSize;
                        state.dataSize->DataScalableSizingON = true;
                        CoolingAirFlowSizer sizingCoolingAirFlow;
                        std::string stringOverride = "Maximum Cooling Air Flow Rate [m3/s]";
                        if (state.dataGlobal->isEpJSON) stringOverride = "maximum_cooling_air_flow_rate [m3/s]";
                        sizingCoolingAirFlow.overrideSizingString(stringOverride);
                        // sizingCoolingAirFlow.setHVACSizingIndexData(FanCoil(FanCoilNum).HVACSizingIndex);
                        sizingCoolingAirFlow.initializeWithinEP(state, CompType, CompName, PrintFlag, RoutineName);
                        CoolingAirVolFlowDes = sizingCoolingAirFlow.size(state, TempSize, ErrorsFound);
                    }
                }
                MaxCoolVolFlowRateDes = max(0.0, CoolingAirVolFlowDes);
                PurchAir(PurchAirNum).MaxCoolVolFlowRate = MaxCoolVolFlowRateDes;
                state.dataSize->ZoneCoolingOnlyFan = false;
                state.dataSize->DataScalableSizingON = false;

                CapSizingMethod = state.dataSize->ZoneHVACSizing(zoneHVACIndex).CoolingCapMethod;
                ZoneEqSizing(state.dataSize->CurZoneEqNum).CapSizingMethod = CapSizingMethod;
                if (CapSizingMethod == CoolingDesignCapacity || CapSizingMethod == CapacityPerFloorArea ||
                    CapSizingMethod == FractionOfAutosizedCoolingCapacity) {
                    if (CapSizingMethod == CoolingDesignCapacity) {
                        if (state.dataSize->ZoneHVACSizing(zoneHVACIndex).ScaledCoolingCapacity > 0.0) {
                            ZoneEqSizing(state.dataSize->CurZoneEqNum).CoolingCapacity = true;
                            ZoneEqSizing(state.dataSize->CurZoneEqNum).DesCoolingLoad =
                                state.dataSize->ZoneHVACSizing(zoneHVACIndex).ScaledCoolingCapacity;
                        } else {
                            state.dataSize->DataFlowUsedForSizing = state.dataSize->FinalZoneSizing(state.dataSize->CurZoneEqNum).DesCoolMassFlow;
                        }
                        TempSize = state.dataSize->ZoneHVACSizing(zoneHVACIndex).ScaledCoolingCapacity;
                    } else if (CapSizingMethod == CapacityPerFloorArea) {
                        ZoneEqSizing(state.dataSize->CurZoneEqNum).CoolingCapacity = true;
                        ZoneEqSizing(state.dataSize->CurZoneEqNum).DesCoolingLoad =
                            state.dataSize->ZoneHVACSizing(zoneHVACIndex).ScaledCoolingCapacity *
                            state.dataHeatBal->Zone(state.dataSize->DataZoneNumber).FloorArea;
                        state.dataSize->DataScalableSizingON = true;
                    } else if (CapSizingMethod == FractionOfAutosizedCoolingCapacity) {
                        state.dataSize->DataFracOfAutosizedHeatingCapacity = state.dataSize->ZoneHVACSizing(zoneHVACIndex).ScaledCoolingCapacity;
                        state.dataSize->DataFlowUsedForSizing = state.dataSize->FinalZoneSizing(state.dataSize->CurZoneEqNum).DesCoolMassFlow;
                        TempSize = AutoSize;
                    }
                }
                SizingMethod = CoolingCapacitySizing;
                SizingString = "";
                state.dataSize->ZoneCoolingOnlyFan = true;
                PrintFlag = false;
                TempSize = PurchAir(PurchAirNum).MaxCoolTotCap;
                CoolingCapacitySizer sizerCoolingCapacity;
                sizerCoolingCapacity.overrideSizingString(SizingString);
                sizerCoolingCapacity.initializeWithinEP(state, CompType, CompName, PrintFlag, RoutineName);
                MaxCoolTotCapDes = sizerCoolingCapacity.size(state, TempSize, ErrorsFound);
                state.dataSize->ZoneCoolingOnlyFan = false;
                if (MaxCoolTotCapDes < SmallLoad) {
                    MaxCoolTotCapDes = 0.0;
                }
                if (IsAutoSize) {
                    PurchAir(PurchAirNum).MaxCoolTotCap = MaxCoolTotCapDes;
                    BaseSizer::reportSizerOutput(state,
                                                 PurchAir(PurchAirNum).cObjectName,
                                                 PurchAir(PurchAirNum).Name,
                                                 "Design Size Maximum Total Cooling Capacity [W]",
                                                 MaxCoolTotCapDes);
                    // If there is OA, check if sizing calcs have OA>0, throw warning if not
                    if ((PurchAir(PurchAirNum).OutdoorAir) && (state.dataSize->FinalZoneSizing(state.dataSize->CurZoneEqNum).MinOA == 0.0)) {
                        ShowWarningError(state,
                                         format("SizePurchasedAir: In {} = {}", PurchAir(PurchAirNum).cObjectName, PurchAir(PurchAirNum).Name));
                        ShowContinueError(state, "There is outdoor air specified in this object, but the design outdoor air flow rate for this ");
                        ShowContinueError(state, "zone is zero. The Maximum Total Cooling Capacity will be autosized for zero outdoor air flow. ");
                        ShowContinueError(state,
                                          format("Check the outdoor air specifications in the Sizing:Zone object for zone {}.",
                                                 state.dataSize->FinalZoneSizing(state.dataSize->CurZoneEqNum).ZoneName));
                    }
                } else {
                    if (PurchAir(PurchAirNum).MaxCoolTotCap > 0.0 && MaxCoolTotCapDes > 0.0) {
                        MaxCoolTotCapUser = PurchAir(PurchAirNum).MaxCoolTotCap;
                        BaseSizer::reportSizerOutput(state,
                                                     PurchAir(PurchAirNum).cObjectName,
                                                     PurchAir(PurchAirNum).Name,
                                                     "Design Size Maximum Total Cooling Capacity [W]",
                                                     MaxCoolTotCapDes,
                                                     "User-Specified Maximum Total Cooling Capacity [W]",
                                                     MaxCoolTotCapUser);
                        if (state.dataGlobal->DisplayExtraWarnings) {
                            if ((std::abs(MaxCoolTotCapDes - MaxCoolTotCapUser) / MaxCoolTotCapUser) > state.dataSize->AutoVsHardSizingThreshold) {
                                ShowMessage(state,
                                            format("SizePurchasedAir: Potential issue with equipment sizing for {} {}",
                                                   PurchAir(PurchAirNum).cObjectName,
                                                   PurchAir(PurchAirNum).Name));
                                ShowContinueError(state, format("User-Specified Maximum Total Cooling Capacity of {:.2R} [W]", MaxCoolTotCapUser));
                                ShowContinueError(state,
                                                  format("differs from Design Size Maximum Total Cooling Capacity of {:.2R} [W]", MaxCoolTotCapDes));
                                ShowContinueError(state, "This may, or may not, indicate mismatched component sizes.");
                                ShowContinueError(state, "Verify that the value entered is intended and is consistent with other components.");
                            }
                        }
                    }
                }
            }

        } else {
            // SizingString = "Maximum Heating Air Flow Rate [m3/s]";
            SizingMethod = HeatingAirflowSizing;
            FieldNum = 5;
            SizingString = state.dataPurchasedAirMgr->PurchAirNumericFields(PurchAirNum).FieldNames(FieldNum) + " [m3/s]";
            IsAutoSize = false;
            PrintFlag = true;
            if ((PurchAir(PurchAirNum).MaxHeatVolFlowRate == AutoSize) &&
                ((PurchAir(PurchAirNum).HeatingLimit == LimitType::LimitFlowRate) ||
                 (PurchAir(PurchAirNum).HeatingLimit == LimitType::LimitFlowRateAndCapacity))) {
                IsAutoSize = true;
            }
            if (!IsAutoSize && !state.dataSize->ZoneSizingRunDone) { // Simulation continue
                if (PurchAir(PurchAirNum).MaxHeatVolFlowRate > 0.0) {
                    HeatingAirFlowSizer sizingHeatingAirFlow;
                    sizingHeatingAirFlow.overrideSizingString(SizingString);
                    // sizingHeatingAirFlow.setHVACSizingIndexData(FanCoil(FanCoilNum).HVACSizingIndex);
                    sizingHeatingAirFlow.initializeWithinEP(state, CompType, CompName, PrintFlag, RoutineName);
                    PurchAir(PurchAirNum).MaxHeatVolFlowRate =
                        sizingHeatingAirFlow.size(state, PurchAir(PurchAirNum).MaxHeatVolFlowRate, ErrorsFound);
                }
                MaxHeatVolFlowRateDes = 0.0;
            } else {
                state.dataSize->ZoneHeatingOnlyFan = true;
                TempSize = PurchAir(PurchAirNum).MaxHeatVolFlowRate;
                HeatingAirFlowSizer sizingHeatingAirFlow;
                sizingHeatingAirFlow.overrideSizingString(SizingString);
                // sizingHeatingAirFlow.setHVACSizingIndexData(FanCoil(FanCoilNum).HVACSizingIndex);
                sizingHeatingAirFlow.initializeWithinEP(state, CompType, CompName, PrintFlag, RoutineName);
                MaxHeatVolFlowRateDes = sizingHeatingAirFlow.size(state, PurchAir(PurchAirNum).MaxHeatVolFlowRate, ErrorsFound);
                PurchAir(PurchAirNum).MaxHeatVolFlowRate = MaxHeatVolFlowRateDes;
                state.dataSize->ZoneHeatingOnlyFan = false;
            }

            IsAutoSize = false;
            SizingMethod = HeatingCapacitySizing;
            FieldNum = 6; // N6, \field Maximum Sensible Heating Capacity
            SizingString = state.dataPurchasedAirMgr->PurchAirNumericFields(PurchAirNum).FieldNames(FieldNum) + " [m3/s]";
            if ((PurchAir(PurchAirNum).MaxHeatSensCap == AutoSize) && ((PurchAir(PurchAirNum).HeatingLimit == LimitType::LimitCapacity) ||
                                                                       (PurchAir(PurchAirNum).HeatingLimit == LimitType::LimitFlowRateAndCapacity))) {
                IsAutoSize = true;
            }
            if (!IsAutoSize && !state.dataSize->ZoneSizingRunDone) { // Simulation continue
                if (PurchAir(PurchAirNum).MaxHeatSensCap > 0.0) {
                    HeatingCapacitySizer sizerHeatingCapacity;
                    sizerHeatingCapacity.overrideSizingString(SizingString);
                    sizerHeatingCapacity.initializeWithinEP(state, CompType, CompName, PrintFlag, RoutineName);
                    MaxHeatSensCapDes = sizerHeatingCapacity.size(state, PurchAir(PurchAirNum).MaxHeatSensCap, ErrorsFound);
                }
            } else {
                TempSize = PurchAir(PurchAirNum).MaxHeatSensCap;
                ZoneEqSizing(state.dataSize->CurZoneEqNum).OAVolFlow = state.dataSize->FinalZoneSizing(state.dataSize->CurZoneEqNum).MinOA;
                state.dataSize->ZoneHeatingOnlyFan = true;
                PrintFlag = false;
                HeatingCapacitySizer sizerHeatingCapacity;
                sizerHeatingCapacity.overrideSizingString(SizingString);
                sizerHeatingCapacity.initializeWithinEP(state, CompType, CompName, PrintFlag, RoutineName);
                MaxHeatSensCapDes = sizerHeatingCapacity.size(state, TempSize, ErrorsFound);
                state.dataSize->ZoneHeatingOnlyFan = false;
            }
            if (MaxHeatSensCapDes < SmallLoad) {
                MaxHeatSensCapDes = 0.0;
            }
            if (IsAutoSize) {
                PurchAir(PurchAirNum).MaxHeatSensCap = MaxHeatSensCapDes;
                BaseSizer::reportSizerOutput(state,
                                             PurchAir(PurchAirNum).cObjectName,
                                             PurchAir(PurchAirNum).Name,
                                             "Design Size Maximum Sensible Heating Capacity [W]",
                                             MaxHeatSensCapDes);
                // If there is OA, check if sizing calcs have OA>0, throw warning if not
                if ((PurchAir(PurchAirNum).OutdoorAir) && (state.dataSize->FinalZoneSizing(state.dataSize->CurZoneEqNum).MinOA == 0.0)) {
                    ShowWarningError(state, format("InitPurchasedAir: In {} = {}", PurchAir(PurchAirNum).cObjectName, PurchAir(PurchAirNum).Name));
                    ShowContinueError(state, "There is outdoor air specified in this object, but the design outdoor air flow rate for this ");
                    ShowContinueError(state, "zone is zero. The Maximum Sensible Heating Capacity will be autosized for zero outdoor air flow. ");
                    ShowContinueError(state,
                                      format("Check the outdoor air specifications in the Sizing:Zone object for zone {}.",
                                             state.dataSize->FinalZoneSizing(state.dataSize->CurZoneEqNum).ZoneName));
                }
            } else {
                if (PurchAir(PurchAirNum).MaxHeatSensCap > 0.0 && MaxHeatSensCapDes > 0.0) {
                    MaxHeatSensCapUser = PurchAir(PurchAirNum).MaxHeatSensCap;
                    BaseSizer::reportSizerOutput(state,
                                                 PurchAir(PurchAirNum).cObjectName,
                                                 PurchAir(PurchAirNum).Name,
                                                 "Design Size Maximum Sensible Heating Capacity [W]",
                                                 MaxHeatSensCapDes,
                                                 "User-Specified Maximum Sensible Heating Capacity [W]",
                                                 MaxHeatSensCapUser);
                    if (state.dataGlobal->DisplayExtraWarnings) {
                        if ((std::abs(MaxHeatSensCapDes - MaxHeatSensCapUser) / MaxHeatSensCapUser) > state.dataSize->AutoVsHardSizingThreshold) {
                            ShowMessage(state,
                                        format("SizePurchasedAir: Potential issue with equipment sizing for {} {}",
                                               PurchAir(PurchAirNum).cObjectName,
                                               PurchAir(PurchAirNum).Name));
                            ShowContinueError(state, format("...User-Specified Maximum Sensible Heating Capacity of {:.2R} [W]", MaxHeatSensCapUser));
                            ShowContinueError(
                                state, format("...differs from Design Size Maximum Sensible Heating Capacity of {:.2R} [W]", MaxHeatSensCapDes));
                            ShowContinueError(state, "This may, or may not, indicate mismatched component sizes.");
                            ShowContinueError(state, "Verify that the value entered is intended and is consistent with other components.");
                        }
                    }
                }
            }

            PrintFlag = true;
            IsAutoSize = false;
            if ((PurchAir(PurchAirNum).MaxCoolVolFlowRate == AutoSize) &&
                ((PurchAir(PurchAirNum).CoolingLimit == LimitType::LimitFlowRate) ||
                 (PurchAir(PurchAirNum).CoolingLimit == LimitType::LimitFlowRateAndCapacity) ||
                 (PurchAir(PurchAirNum).OutdoorAir && PurchAir(PurchAirNum).EconomizerType != Econ::NoEconomizer))) {
                IsAutoSize = true;
            }
            if (!IsAutoSize && !state.dataSize->ZoneSizingRunDone) { // Simulation continue
                if (PurchAir(PurchAirNum).MaxCoolVolFlowRate > 0.0) {
                    CoolingAirFlowSizer sizingCoolingAirFlow;
                    std::string stringOverride = "Maximum Cooling Air Flow Rate [m3/s]";
                    if (state.dataGlobal->isEpJSON) stringOverride = "maximum_cooling_air_flow_rate [m3/s]";
                    sizingCoolingAirFlow.overrideSizingString(stringOverride);
                    // sizingCoolingAirFlow.setHVACSizingIndexData(FanCoil(FanCoilNum).HVACSizingIndex);
                    sizingCoolingAirFlow.initializeWithinEP(state, CompType, CompName, PrintFlag, RoutineName);
                    PurchAir(PurchAirNum).MaxCoolVolFlowRate =
                        sizingCoolingAirFlow.size(state, PurchAir(PurchAirNum).MaxCoolVolFlowRate, ErrorsFound);
                }
            } else {
                state.dataSize->ZoneCoolingOnlyFan = true;
                TempSize = PurchAir(PurchAirNum).MaxCoolVolFlowRate;
                CoolingAirFlowSizer sizingCoolingAirFlow;
                std::string stringOverride = "Maximum Cooling Air Flow Rate [m3/s]";
                if (state.dataGlobal->isEpJSON) stringOverride = "maximum_cooling_air_flow_rate [m3/s]";
                sizingCoolingAirFlow.overrideSizingString(stringOverride);
                // sizingCoolingAirFlow.setHVACSizingIndexData(FanCoil(FanCoilNum).HVACSizingIndex);
                sizingCoolingAirFlow.initializeWithinEP(state, CompType, CompName, PrintFlag, RoutineName);
                MaxCoolVolFlowRateDes = sizingCoolingAirFlow.size(state, TempSize, ErrorsFound);
                PurchAir(PurchAirNum).MaxCoolVolFlowRate = MaxCoolVolFlowRateDes;
                state.dataSize->ZoneCoolingOnlyFan = false;
            }

            IsAutoSize = false;
            SizingMethod = CoolingCapacitySizing;
            FieldNum = 8; // N8, \field Maximum Total Cooling Capacity
            SizingString = state.dataPurchasedAirMgr->PurchAirNumericFields(PurchAirNum).FieldNames(FieldNum) + " [m3/s]";
            if ((PurchAir(PurchAirNum).MaxCoolTotCap == AutoSize) && ((PurchAir(PurchAirNum).CoolingLimit == LimitType::LimitCapacity) ||
                                                                      (PurchAir(PurchAirNum).CoolingLimit == LimitType::LimitFlowRateAndCapacity))) {
                IsAutoSize = true;
            }
            if (!IsAutoSize && !state.dataSize->ZoneSizingRunDone) { // Simulation continue
                if (PurchAir(PurchAirNum).MaxCoolTotCap > 0.0) {
                    CoolingCapacitySizer sizerCoolingCapacity;
                    sizerCoolingCapacity.overrideSizingString(SizingString);
                    sizerCoolingCapacity.initializeWithinEP(state, CompType, CompName, PrintFlag, RoutineName);
                    PurchAir(PurchAirNum).MaxCoolTotCap = sizerCoolingCapacity.size(state, PurchAir(PurchAirNum).MaxCoolTotCap, ErrorsFound);
                }
            } else {
                state.dataSize->ZoneCoolingOnlyFan = true;
                ZoneEqSizing(state.dataSize->CurZoneEqNum).OAVolFlow = state.dataSize->FinalZoneSizing(state.dataSize->CurZoneEqNum).MinOA;
                PrintFlag = false;
                TempSize = PurchAir(PurchAirNum).MaxCoolTotCap;
                CoolingCapacitySizer sizerCoolingCapacity;
                sizerCoolingCapacity.overrideSizingString(SizingString);
                sizerCoolingCapacity.initializeWithinEP(state, CompType, CompName, PrintFlag, RoutineName);
                MaxCoolTotCapDes = sizerCoolingCapacity.size(state, TempSize, ErrorsFound);
                state.dataSize->ZoneCoolingOnlyFan = false;
            }
            if (MaxCoolTotCapDes < SmallLoad) {
                MaxCoolTotCapDes = 0.0;
            }
            if (IsAutoSize) {
                PurchAir(PurchAirNum).MaxCoolTotCap = MaxCoolTotCapDes;
                BaseSizer::reportSizerOutput(state,
                                             PurchAir(PurchAirNum).cObjectName,
                                             PurchAir(PurchAirNum).Name,
                                             "Design Size Maximum Total Cooling Capacity [W]",
                                             MaxCoolTotCapDes);
                // If there is OA, check if sizing calcs have OA>0, throw warning if not
                if ((PurchAir(PurchAirNum).OutdoorAir) && (state.dataSize->FinalZoneSizing(state.dataSize->CurZoneEqNum).MinOA == 0.0)) {
                    ShowWarningError(state, format("SizePurchasedAir: In {} = {}", PurchAir(PurchAirNum).cObjectName, PurchAir(PurchAirNum).Name));
                    ShowContinueError(state, "There is outdoor air specified in this object, but the design outdoor air flow rate for this ");
                    ShowContinueError(state, "zone is zero. The Maximum Total Cooling Capacity will be autosized for zero outdoor air flow. ");
                    ShowContinueError(state,
                                      format("Check the outdoor air specifications in the Sizing:Zone object for zone {}.",
                                             state.dataSize->FinalZoneSizing(state.dataSize->CurZoneEqNum).ZoneName));
                }
            } else {
                if (PurchAir(PurchAirNum).MaxCoolTotCap > 0.0 && MaxCoolTotCapDes > 0.0) {
                    MaxCoolTotCapUser = PurchAir(PurchAirNum).MaxCoolTotCap;
                    BaseSizer::reportSizerOutput(state,
                                                 PurchAir(PurchAirNum).cObjectName,
                                                 PurchAir(PurchAirNum).Name,
                                                 "Design Size Maximum Total Cooling Capacity [W]",
                                                 MaxCoolTotCapDes,
                                                 "User-Specified Maximum Total Cooling Capacity [W]",
                                                 MaxCoolTotCapUser);
                    if (state.dataGlobal->DisplayExtraWarnings) {
                        if ((std::abs(MaxCoolTotCapDes - MaxCoolTotCapUser) / MaxCoolTotCapUser) > state.dataSize->AutoVsHardSizingThreshold) {
                            ShowMessage(state,
                                        format("SizePurchasedAir: Potential issue with equipment sizing for {} {}",
                                               PurchAir(PurchAirNum).cObjectName,
                                               PurchAir(PurchAirNum).Name));
                            ShowContinueError(state, format("User-Specified Maximum Total Cooling Capacity of {:.2R} [W]", MaxCoolTotCapUser));
                            ShowContinueError(state,
                                              format("differs from Design Size Maximum Total Cooling Capacity of {:.2R} [W]", MaxCoolTotCapDes));
                            ShowContinueError(state, "This may, or may not, indicate mismatched component sizes.");
                            ShowContinueError(state, "Verify that the value entered is intended and is consistent with other components.");
                        }
                    }
                }
            }
        }
    }

    //      IF (PurchAir(PurchAirNum)%OutdoorAir .AND. PurchAir(PurchAirNum)%OutsideAirVolFlowRate == AutoSize) THEN
    //        IF (CurZoneEqNum > 0) THEN
    //          CALL CheckZoneSizing(TRIM(PurchAir(PurchAirNum)%cObjectName), PurchAir(PurchAirNum)%Name)
    //          PurchAir(PurchAirNum)%OutsideAirVolFlowRate = FinalZoneSizing(CurZoneEqNum)%MinOA
    //          IF (PurchAir(PurchAirNum)%OutsideAirVolFlowRate < SmallAirVolFlow) THEN
    //            PurchAir(PurchAirNum)%OutsideAirVolFlowRate = 0.0
    //          END IF
    //          CALL BaseSizer::reportSizerOutput(TRIM(PurchAir(PurchAirNum)%cObjectName), PurchAir(PurchAirNum)%Name, &
    //                              'Outdoor Air Flow Rate [m3/s]', PurchAir(PurchAirNum)%OutsideAirVolFlowRate )
    //        END IF
    //      END IF
}

void CalcPurchAirLoads(EnergyPlusData &state,
                       int const PurchAirNum,
                       Real64 &SysOutputProvided,   // Sensible output provided [W] cooling = negative
                       Real64 &MoistOutputProvided, // Moisture output provided [kg/s] dehumidification = negative
                       int const ControlledZoneNum)
{

    // SUBROUTINE INFORMATION:
    //       AUTHOR         Russ Taylor
    //       DATE WRITTEN   Nov 1997
    //       MODIFIED       Shirey, Aug 2009 (LatOutputProvided - now MoistOutputProvided)
    //                      M. Witte June 2011, add new features including DCV, economizer, dehumidification
    //                          and humidification,
    //                      July 2012, Chandan Sharma - FSEC: Added hybrid ventilation manager
    //       RE-ENGINEERED  na

    // Using/Aliasing
    using DataHVACGlobals::ForceOff;
    using DataHVACGlobals::SmallLoad;
    auto &ZoneComp = state.dataHVACGlobal->ZoneComp;

    // SUBROUTINE PARAMETER DEFINITIONS:
    static constexpr std::string_view RoutineName("CalcPurchAirLoads");

    // SUBROUTINE LOCAL VARIABLE DECLARATIONS:
    int InNodeNum; // Ideal loads supply node to zone
    //         INTEGER   :: ExhNodeNum        ! Ideal loads exhaust node from zone
    int ZoneNodeNum;                   // Zone air node
    int OANodeNum;                     // Outdoor air inlet node
    int RecircNodeNum;                 // Return air or zone exhaust node
    OpMode OperatingMode;              // current operating mode, Off, Heat, Cool, or DeadBand
    Real64 SupplyMassFlowRate;         // System supply air mass flow rate [kg/s]
    Real64 SupplyMassFlowRateForHumid; // System supply air mass flow rate required to meet humdification load [kg/s]
    Real64 SupplyMassFlowRateForDehum; // System supply air mass flow rate required to meet dehumidification load [kg/s]
    Real64 SupplyMassFlowRateForCool;  // System supply air mass flow rate required to meet sensible cooling load[kg/s]
    Real64 SupplyMassFlowRateForHeat;  // System supply air mass flow rate required to meet sensible heating load[kg/s]
    Real64 SupplyHumRatForHumid;       // Supply air humidity ratio require to meet the humidification load [kgWater/kgDryAir]
    Real64 SupplyHumRatForDehum;       // Supply air humidity ratio require to meet the dehumidification load [kgWater/kgDryAir]
    Real64 OAMassFlowRate;             // Outdoor air mass flow rate [kg/s]
    Real64 OAVolFlowRate;              // Outdoor air volume flow rate at standard density [m3/s]
    Real64 MinOASensOutput;            // Minimum Outdoor air sensible output [W], <0 means OA is cooler than zone air
    Real64 MinOALatOutput;             // Minimum Outdoor air moisture load [kg/s]
    Real64 SensOutput;                 // Sensible output [W] (psitive means heating, negative means cooling)
    Real64 HeatSensOutput;             // Heating sensible output [W]
    Real64 CoolSensOutput;             // Cooling sensible output [W] (positive value menas cooling)
    Real64 LatOutput;                  // Latent output [W] (positive value means hudmification, negative means dehumidification)
    Real64 CoolLatOutput;              // Cooling latent output [W] (positive value means dehumidification)
    Real64 CoolTotOutput;              // Cooling total output [W] (positive value means cooling)
    Real64 DeltaT;                     // Delta temperature - reused in multiple places
    Real64 DeltaHumRat;                // Delta humidity ratio - reused in multiple places
    Real64 QZnHeatSP;                  // Load required to meet heating setpoint [W] (>0 is a heating load)
    Real64 QZnCoolSP;                  // Load required to meet cooling setpoint [W] (<0 is a cooling load)
    Real64 MdotZnHumidSP;              // Load required to meet humidifying setpoint [kgWater/s] (>0 = a humidify load)
    Real64 MdotZnDehumidSP;            // Load required to meet dehumidifying setpoint [kgWater/s] (<0 = a dehumidify load)
    bool UnitOn;
    bool HeatOn;             // Flag for heating and humidification availbility schedule, true if heating is on
    bool CoolOn;             // Flag for cooling and dehumidification availbility schedule, true if cooling is on
    bool EconoOn;            // Flag for economizer operation, true if economizer is on
    Real64 SupplyHumRatOrig; // Supply inlet to zone humidity ratio before saturation check [kgWater/kgDryAir]
    Real64 SupplyHumRatSat;  // Supply inlet to zone humidity ratio saturation at SupplyTemp [kgWater/kgDryAir]
    Real64 SupplyEnthalpy;   // Supply inlet to zone enthalpy [J/kg]
    Real64 MixedAirEnthalpy; // Mixed air enthalpy [J/kg]
    Real64 CpAir;            // Specific heat [J/kg-C] reused in multiple places
    //         REAL(r64) :: SpecHumOut   ! Specific humidity ratio of outlet air (kg moisture / kg moist air)
    //         REAL(r64) :: SpecHumIn    ! Specific humidity ratio of inlet [zone] air (kg moisture / kg moist air)

    auto &PurchAir(state.dataPurchasedAirMgr->PurchAir);

    // Sign convention: SysOutputProvided <0 Supply air is heated on entering zone (zone is cooled)
    //                  SysOutputProvided >0 Supply air is cooled on entering zone (zone is heated)
    InNodeNum = PurchAir(PurchAirNum).ZoneSupplyAirNodeNum;
    ZoneNodeNum = state.dataZoneEquip->ZoneEquipConfig(ControlledZoneNum).ZoneNode;
    OANodeNum = PurchAir(PurchAirNum).OutdoorAirNodeNum;
    RecircNodeNum = PurchAir(PurchAirNum).ZoneRecircAirNodeNum;
    SupplyMassFlowRate = 0.0;
    OAMassFlowRate = 0.0;
    PurchAir(PurchAirNum).MinOAMassFlowRate = 0.0;
    PurchAir(PurchAirNum).TimeEconoActive = 0.0;
    PurchAir(PurchAirNum).TimeHtRecActive = 0.0;
    SysOutputProvided = 0.0;
    MoistOutputProvided = 0.0;
    CoolSensOutput = 0.0;
    CoolLatOutput = 0.0;
    CoolTotOutput = 0.0;
    HeatSensOutput = 0.0;
    LatOutput = 0.0;

    // default unit to ON
    UnitOn = true;
    EconoOn = false;
    // get current zone requirements
    QZnHeatSP = state.dataZoneEnergyDemand->ZoneSysEnergyDemand(ControlledZoneNum).RemainingOutputReqToHeatSP;
    QZnCoolSP = state.dataZoneEnergyDemand->ZoneSysEnergyDemand(ControlledZoneNum).RemainingOutputReqToCoolSP;

    if (allocated(ZoneComp)) {
        auto &availMgr = ZoneComp(DataZoneEquipment::ZoneEquipType::PurchasedAir).ZoneCompAvailMgrs(PurchAirNum);
        availMgr.ZoneNum = ControlledZoneNum;
        PurchAir(PurchAirNum).AvailStatus = availMgr.AvailStatus;
        // Check if the hybrid ventilation availability manager is turning the unit off
        if (PurchAir(PurchAirNum).AvailStatus == ForceOff) {
            UnitOn = false;
        }
    }

    // Check if the unit is scheduled off
    //         IF (PurchAir(PurchAirNum)%AvailSchedPtr > 0) THEN
    if (GetCurrentScheduleValue(state, PurchAir(PurchAirNum).AvailSchedPtr) <= 0) {
        UnitOn = false;
    }
    //         END IF
    // Check if heating and cooling available
    HeatOn = true;
    //         IF (PurchAir(PurchAirNum)%HeatSchedPtr > 0) THEN
    if (GetCurrentScheduleValue(state, PurchAir(PurchAirNum).HeatSchedPtr) <= 0) {
        HeatOn = false;
    }
    //         END IF
    CoolOn = true;
    //         IF (PurchAir(PurchAirNum)%CoolSchedPtr > 0) THEN
    if (GetCurrentScheduleValue(state, PurchAir(PurchAirNum).CoolSchedPtr) <= 0) {
        CoolOn = false;
    }
    //         END IF

    if (UnitOn) {
        auto &thisZoneHB = state.dataZoneTempPredictorCorrector->zoneHeatBalance(ControlledZoneNum);
        // Calculate current minimum outdoor air flow rate based on design OA specifications and DCV or CO2 control
        CalcPurchAirMinOAMassFlow(state, PurchAirNum, ControlledZoneNum, OAMassFlowRate);

        // EMS override point  Purch air outdoor air massflow rate.....
        if (PurchAir(PurchAirNum).EMSOverrideOAMdotOn) {
            OAMassFlowRate = PurchAir(PurchAirNum).EMSValueOAMassFlowRate;
        }

        // Calculate minimum outdoor air sensible and latent load
        if (PurchAir(PurchAirNum).OutdoorAir) {
            CpAir = PsyCpAirFnW(state.dataLoopNodes->Node(OANodeNum).HumRat);
            MinOASensOutput = OAMassFlowRate * CpAir * (state.dataLoopNodes->Node(OANodeNum).Temp - state.dataLoopNodes->Node(ZoneNodeNum).Temp);
            MinOALatOutput = OAMassFlowRate * (state.dataLoopNodes->Node(OANodeNum).HumRat - state.dataLoopNodes->Node(ZoneNodeNum).HumRat);
        } else {
            MinOASensOutput = 0.0;
            MinOALatOutput = 0.0;
        }
        SupplyMassFlowRate = OAMassFlowRate;

        // Check if cooling of the supply air stream is required

        // Cooling operation
        if ((MinOASensOutput >= QZnCoolSP) &&
            (state.dataHeatBalFanSys->TempControlType(ControlledZoneNum) != DataHVACGlobals::ThermostatType::SingleHeating)) {
            OperatingMode = OpMode::Cool;
            // Calculate supply mass flow, temp and humidity with the following constraints:
            //  Min cooling supply temp
            //  Max total cooling capacity
            //  Max cooling airflow
            //  Min cooling supply humrat  (and Max heating supply humrat)
            //  Min OA mass flow rate

            // Check if OA flow rate greater than max cooling airflow limit
            if (((PurchAir(PurchAirNum).CoolingLimit == LimitType::LimitFlowRate) ||
                 (PurchAir(PurchAirNum).CoolingLimit == LimitType::LimitFlowRateAndCapacity)) &&
                (OAMassFlowRate > PurchAir(PurchAirNum).MaxCoolMassFlowRate)) {
                OAVolFlowRate = OAMassFlowRate / state.dataEnvrn->StdRhoAir;
                if (PurchAir(PurchAirNum).OAFlowMaxCoolOutputError < 1) {
                    ++PurchAir(PurchAirNum).OAFlowMaxCoolOutputError;
                    ShowWarningError(state,
                                     format("{} \"{}\" Requested outdoor air flow rate = {:.5T} [m3/s] exceeds limit.",
                                            PurchAir(PurchAirNum).cObjectName,
                                            PurchAir(PurchAirNum).Name,
                                            OAVolFlowRate));
                    ShowContinueError(
                        state,
                        format(" Will be reduced to the Maximum Cooling Air Flow Rate = {:.5T} [m3/s]", PurchAir(PurchAirNum).MaxCoolVolFlowRate));
                    ShowContinueErrorTimeStamp(state, "");
                } else {
                    ShowRecurringWarningErrorAtEnd(
                        state,
                        PurchAir(PurchAirNum).cObjectName + " \"" + PurchAir(PurchAirNum).Name +
                            "\" Requested outdoor air flow rate [m3/s] reduced to Maximum Cooling Air Flow Rate warning continues...",
                        PurchAir(PurchAirNum).OAFlowMaxCoolOutputIndex,
                        OAVolFlowRate);
                }
                OAMassFlowRate = PurchAir(PurchAirNum).MaxCoolMassFlowRate;

            } else {
                // Model economizer
                if (PurchAir(PurchAirNum).EconomizerType != Econ::NoEconomizer) {
                    if (((PurchAir(PurchAirNum).EconomizerType == Econ::DifferentialDryBulb) &&
                         (state.dataLoopNodes->Node(OANodeNum).Temp < state.dataLoopNodes->Node(PurchAir(PurchAirNum).ZoneRecircAirNodeNum).Temp)) ||
                        ((PurchAir(PurchAirNum).EconomizerType == Econ::DifferentialEnthalpy) &&
                         (state.dataLoopNodes->Node(OANodeNum).Enthalpy <
                          state.dataLoopNodes->Node(PurchAir(PurchAirNum).ZoneRecircAirNodeNum).Enthalpy))) {

                        // Calculate supply MassFlowRate based on sensible load but limit to Max Cooling Supply Air Flow Rate if specified
                        CpAir = PsyCpAirFnW(thisZoneHB.airHumRat);
                        DeltaT = (state.dataLoopNodes->Node(OANodeNum).Temp - state.dataLoopNodes->Node(ZoneNodeNum).Temp);
                        if (DeltaT < -SmallTempDiff) {
                            SupplyMassFlowRate = QZnCoolSP / CpAir / DeltaT;
                            if (((PurchAir(PurchAirNum).CoolingLimit == LimitType::LimitFlowRate) ||
                                 (PurchAir(PurchAirNum).CoolingLimit == LimitType::LimitFlowRateAndCapacity)) &&
                                (PurchAir(PurchAirNum).MaxCoolMassFlowRate > 0.0)) {
                                SupplyMassFlowRate = min(max(SupplyMassFlowRate, 0.0), PurchAir(PurchAirNum).MaxCoolMassFlowRate);
                            }
                            if (SupplyMassFlowRate > OAMassFlowRate) {
                                EconoOn = true;
                                OAMassFlowRate = SupplyMassFlowRate;
                                PurchAir(PurchAirNum).TimeEconoActive = state.dataHVACGlobal->TimeStepSys;
                            }
                        }
                    }
                }
            }

            // Determine supply mass flow rate
            // Mass flow rate to meet sensible load, at Minimum Cooling Supply Air Temperature
            SupplyMassFlowRateForCool = 0.0;
            if (CoolOn) {
                CpAir = PsyCpAirFnW(thisZoneHB.airHumRat);
                DeltaT = (PurchAir(PurchAirNum).MinCoolSuppAirTemp - state.dataLoopNodes->Node(ZoneNodeNum).Temp);
                if (DeltaT < -SmallTempDiff) {
                    SupplyMassFlowRateForCool = QZnCoolSP / CpAir / DeltaT;
                }
            }

            // Mass flow rate to meet dehumidification load, if applicable, at Minimum Cooling Supply Humidity Ratio
            SupplyMassFlowRateForDehum = 0.0;
            if (CoolOn) {
                if (PurchAir(PurchAirNum).DehumidCtrlType == HumControl::Humidistat) {
                    MdotZnDehumidSP = state.dataZoneEnergyDemand->ZoneSysMoistureDemand(ControlledZoneNum).RemainingOutputReqToDehumidSP;
                    DeltaHumRat = (PurchAir(PurchAirNum).MinCoolSuppAirHumRat - state.dataLoopNodes->Node(ZoneNodeNum).HumRat);
                    if ((DeltaHumRat < -SmallDeltaHumRat) && (MdotZnDehumidSP < 0.0)) {
                        SupplyMassFlowRateForDehum = MdotZnDehumidSP / DeltaHumRat;
                    }
                }
            }

            // Mass flow rate to meet humidification load, if applicable, at Maximum Heating Supply Humidity Ratio
            // This section is the cooling section, so humidification should activate only if humidification control = humidistat
            //   and if dehumidification control = humidistat or none
            SupplyMassFlowRateForHumid = 0.0;
            if (HeatOn) {
                if (PurchAir(PurchAirNum).HumidCtrlType == HumControl::Humidistat) {
                    if ((PurchAir(PurchAirNum).DehumidCtrlType == HumControl::Humidistat) ||
                        (PurchAir(PurchAirNum).DehumidCtrlType == HumControl::None)) {
                        MdotZnHumidSP = state.dataZoneEnergyDemand->ZoneSysMoistureDemand(ControlledZoneNum).RemainingOutputReqToHumidSP;
                        DeltaHumRat = (PurchAir(PurchAirNum).MaxHeatSuppAirHumRat - state.dataLoopNodes->Node(ZoneNodeNum).HumRat);
                        if ((DeltaHumRat > SmallDeltaHumRat) && (MdotZnHumidSP > 0.0)) {
                            SupplyMassFlowRateForHumid = MdotZnHumidSP / DeltaHumRat;
                        }
                    }
                }
            }

            // If cooling capacity is limited to zero, SupplyMassFlowRate* should be set to zero
            if (((PurchAir(PurchAirNum).CoolingLimit == LimitType::LimitCapacity) ||
                 (PurchAir(PurchAirNum).CoolingLimit == LimitType::LimitFlowRateAndCapacity)) &&
                (PurchAir(PurchAirNum).MaxCoolTotCap == 0)) {
                SupplyMassFlowRateForCool = 0;
                SupplyMassFlowRateForDehum = 0;
                SupplyMassFlowRateForHumid = 0;
            }

            // Supply mass flow is greatest of these, but limit to cooling max flow rate, if applicable
            SupplyMassFlowRate = max(0.0, OAMassFlowRate, SupplyMassFlowRateForCool, SupplyMassFlowRateForDehum, SupplyMassFlowRateForHumid);
            // EMS override point  Purch air massflow rate..... but only if unit is on, i.e. SupplyMassFlowRate>0.0
            if (PurchAir(PurchAirNum).EMSOverrideMdotOn) {
                SupplyMassFlowRate = PurchAir(PurchAirNum).EMSValueMassFlowRate;
                OAMassFlowRate = min(OAMassFlowRate, SupplyMassFlowRate);
            }
            if (((PurchAir(PurchAirNum).CoolingLimit == LimitType::LimitFlowRate) ||
                 (PurchAir(PurchAirNum).CoolingLimit == LimitType::LimitFlowRateAndCapacity)) &&
                (PurchAir(PurchAirNum).MaxCoolMassFlowRate > 0.0)) {
                SupplyMassFlowRate = min(SupplyMassFlowRate, PurchAir(PurchAirNum).MaxCoolMassFlowRate);
            }

            if (SupplyMassFlowRate <= VerySmallMassFlow) SupplyMassFlowRate = 0.0;

            // Calculate mixed air conditions
            CalcPurchAirMixedAir(state,
                                 PurchAirNum,
                                 OAMassFlowRate,
                                 SupplyMassFlowRate,
                                 PurchAir(PurchAirNum).MixedAirTemp,
                                 PurchAir(PurchAirNum).MixedAirHumRat,
                                 MixedAirEnthalpy,
                                 OperatingMode);

            // Calculate supply air conditions using final massflow rate, imposing capacity limits if specified
            // If capacity limits are exceeded, keep massflow rate where it is and adjust supply temp
            // In general, in the cooling section, don't let SupplyTemp be set to something that results in heating
            if (SupplyMassFlowRate > 0.0) {
                // Calculate supply temp at SupplyMassFlowRate and recheck limit on Minimum Cooling Supply Air Temperature
                CpAir = PsyCpAirFnW(thisZoneHB.airHumRat);
                PurchAir(PurchAirNum).SupplyTemp = QZnCoolSP / (CpAir * SupplyMassFlowRate) + state.dataLoopNodes->Node(ZoneNodeNum).Temp;
                PurchAir(PurchAirNum).SupplyTemp = max(PurchAir(PurchAirNum).SupplyTemp, PurchAir(PurchAirNum).MinCoolSuppAirTemp);
                // This is the cooling mode, so SupplyTemp can't be more than MixedAirTemp
                PurchAir(PurchAirNum).SupplyTemp = min(PurchAir(PurchAirNum).SupplyTemp, PurchAir(PurchAirNum).MixedAirTemp);
                PurchAir(PurchAirNum).SupplyHumRat = PurchAir(PurchAirNum).MixedAirHumRat;
                SupplyEnthalpy = PsyHFnTdbW(PurchAir(PurchAirNum).SupplyTemp, PurchAir(PurchAirNum).SupplyHumRat);

                // Check sensible load vs max total cooling capacity, if specified, and adjust supply temp before applying humidity controls
                // Will check again later, too
                if ((PurchAir(PurchAirNum).CoolingLimit == LimitType::LimitCapacity) ||
                    (PurchAir(PurchAirNum).CoolingLimit == LimitType::LimitFlowRateAndCapacity)) {
                    CpAir = PsyCpAirFnW(PurchAir(PurchAirNum).MixedAirHumRat);
                    CoolSensOutput = SupplyMassFlowRate * (MixedAirEnthalpy - SupplyEnthalpy);
                    if (CoolSensOutput >= PurchAir(PurchAirNum).MaxCoolTotCap) {
                        CoolSensOutput = PurchAir(PurchAirNum).MaxCoolTotCap;
                        SupplyEnthalpy = MixedAirEnthalpy - CoolSensOutput / SupplyMassFlowRate;
                        PurchAir(PurchAirNum).SupplyTemp = PsyTdbFnHW(SupplyEnthalpy, PurchAir(PurchAirNum).SupplyHumRat);
                        // This is the cooling mode, so SupplyTemp can't be more than MixedAirTemp
                        PurchAir(PurchAirNum).SupplyTemp = min(PurchAir(PurchAirNum).SupplyTemp, PurchAir(PurchAirNum).MixedAirTemp);
                    } // Capacity limit exceeded
                }

                // Set supply humidity ratio for cooling/dehumidification
                PurchAir(PurchAirNum).SupplyHumRat = PurchAir(PurchAirNum).MixedAirHumRat;
                switch (PurchAir(PurchAirNum).DehumidCtrlType) {
                case HumControl::None: {
                    PurchAir(PurchAirNum).SupplyHumRat = PurchAir(PurchAirNum).MixedAirHumRat; // Unnecessary line?
                } break;
                case HumControl::ConstantSensibleHeatRatio: {
                    // SHR = CoolSensOutput/CoolTotOutput
                    // CoolTotOutput = CoolSensOutput/SHR
                    CpAir = PsyCpAirFnW(PurchAir(PurchAirNum).MixedAirHumRat);
                    CoolSensOutput = SupplyMassFlowRate * CpAir * (PurchAir(PurchAirNum).MixedAirTemp - PurchAir(PurchAirNum).SupplyTemp);
                    CoolTotOutput = CoolSensOutput / PurchAir(PurchAirNum).CoolSHR;
                    SupplyEnthalpy = MixedAirEnthalpy - CoolTotOutput / SupplyMassFlowRate;
                    //  Limit for overdrying (avoid Pysch errors which occur if SupplyEnthalpy is too low for SupplyTemp)
                    SupplyEnthalpy = max(SupplyEnthalpy, PsyHFnTdbW(PurchAir(PurchAirNum).SupplyTemp, 0.00001));
                    PurchAir(PurchAirNum).SupplyHumRat =
                        min(PurchAir(PurchAirNum).SupplyHumRat, PsyWFnTdbH(state, PurchAir(PurchAirNum).SupplyTemp, SupplyEnthalpy, RoutineName));
                    // Apply min cooling humidity ratio limit
                    PurchAir(PurchAirNum).SupplyHumRat = max(PurchAir(PurchAirNum).SupplyHumRat, PurchAir(PurchAirNum).MinCoolSuppAirHumRat);
                    // But don't let it be higher than incoming MixedAirHumRat
                    PurchAir(PurchAirNum).SupplyHumRat = min(PurchAir(PurchAirNum).SupplyHumRat, PurchAir(PurchAirNum).MixedAirHumRat);
                } break;
                case HumControl::Humidistat: {
                    MdotZnDehumidSP = state.dataZoneEnergyDemand->ZoneSysMoistureDemand(ControlledZoneNum).RemainingOutputReqToDehumidSP;
                    SupplyHumRatForDehum = MdotZnDehumidSP / SupplyMassFlowRate + state.dataLoopNodes->Node(ZoneNodeNum).HumRat;
                    SupplyHumRatForDehum = max(SupplyHumRatForDehum, PurchAir(PurchAirNum).MinCoolSuppAirHumRat);
                    PurchAir(PurchAirNum).SupplyHumRat = min(PurchAir(PurchAirNum).MixedAirHumRat, SupplyHumRatForDehum);
                } break;
                case HumControl::ConstantSupplyHumidityRatio: {
                    PurchAir(PurchAirNum).SupplyHumRat = PurchAir(PurchAirNum).MinCoolSuppAirHumRat;
                } break;
                default: {
                    PurchAir(PurchAirNum).SupplyHumRat = PurchAir(PurchAirNum).MixedAirHumRat;
                } break;
                }

                // Check supply humidity ratio for humidification (SupplyHumRatForHum should always be < SupplyHumRatForDehum)
                // This section is the cooling section, so humidification should activate only if humidification control = humidistat
                //   and if dehumidification control = humidistat or none
                if (HeatOn) {
                    if (PurchAir(PurchAirNum).HumidCtrlType == HumControl::Humidistat) {
                        if ((PurchAir(PurchAirNum).DehumidCtrlType == HumControl::Humidistat) ||
                            (PurchAir(PurchAirNum).DehumidCtrlType == HumControl::None)) {
                            MdotZnHumidSP = state.dataZoneEnergyDemand->ZoneSysMoistureDemand(ControlledZoneNum).RemainingOutputReqToHumidSP;
                            SupplyHumRatForHumid = MdotZnHumidSP / SupplyMassFlowRate + state.dataLoopNodes->Node(ZoneNodeNum).HumRat;
                            SupplyHumRatForHumid = min(SupplyHumRatForHumid, PurchAir(PurchAirNum).MaxHeatSuppAirHumRat);
                            PurchAir(PurchAirNum).SupplyHumRat = max(PurchAir(PurchAirNum).SupplyHumRat, SupplyHumRatForHumid);
                        }
                    }
                }

                //   Limit supply humidity ratio to saturation at supply outlet temp

                SupplyHumRatOrig = PurchAir(PurchAirNum).SupplyHumRat;
                SupplyHumRatSat = PsyWFnTdbRhPb(state, PurchAir(PurchAirNum).SupplyTemp, 1.0, state.dataEnvrn->OutBaroPress, RoutineName);
                PurchAir(PurchAirNum).SupplyHumRat = min(SupplyHumRatOrig, SupplyHumRatSat);
                SupplyEnthalpy = PsyHFnTdbW(PurchAir(PurchAirNum).SupplyTemp, PurchAir(PurchAirNum).SupplyHumRat);

                // Check max total Cooling capacity, if specified
                if ((PurchAir(PurchAirNum).CoolingLimit == LimitType::LimitCapacity) ||
                    (PurchAir(PurchAirNum).CoolingLimit == LimitType::LimitFlowRateAndCapacity)) {
                    // If dehumidifying, compare total cooling to the limit
                    if (PurchAir(PurchAirNum).SupplyHumRat < PurchAir(PurchAirNum).MixedAirHumRat) { // Dehumidifying
                        CoolTotOutput = SupplyMassFlowRate * (MixedAirEnthalpy - SupplyEnthalpy);
                        if ((CoolTotOutput) > PurchAir(PurchAirNum).MaxCoolTotCap) {
                            CoolTotOutput = PurchAir(PurchAirNum).MaxCoolTotCap;
                            SupplyEnthalpy = MixedAirEnthalpy - CoolTotOutput / SupplyMassFlowRate;
                            // Adjust output based on dehumidification control type
                            switch (PurchAir(PurchAirNum).DehumidCtrlType) {
                            case HumControl::ConstantSensibleHeatRatio: {
                                // Adjust both supply temp and humidity ratio to maintain SHR
                                // SHR = CoolSensOutput/CoolTotOutput
                                // CoolSensOutput = SHR*CoolTotOutput
                                CpAir = PsyCpAirFnW(PurchAir(PurchAirNum).MixedAirHumRat);
                                CoolSensOutput = CoolTotOutput * PurchAir(PurchAirNum).CoolSHR;
                                PurchAir(PurchAirNum).SupplyTemp = PurchAir(PurchAirNum).MixedAirTemp - CoolSensOutput / (CpAir * SupplyMassFlowRate);
                                // This is the cooling mode, so SupplyTemp can't be more than MixedAirTemp
                                PurchAir(PurchAirNum).SupplyTemp = min(PurchAir(PurchAirNum).SupplyTemp, PurchAir(PurchAirNum).MixedAirTemp);
                                //  Limit for overdrying (avoid Pysch errors which occur if SupplyEnthalpy is too low for SupplyTemp)
                                SupplyEnthalpy = max(SupplyEnthalpy, PsyHFnTdbW(PurchAir(PurchAirNum).SupplyTemp, 0.00001));
                                PurchAir(PurchAirNum).SupplyHumRat = PsyWFnTdbH(state, PurchAir(PurchAirNum).SupplyTemp, SupplyEnthalpy, RoutineName);
                            } break;
                            case HumControl::Humidistat: {
                                // Keep supply temp and adjust humidity ratio to reduce load
                                PurchAir(PurchAirNum).SupplyHumRat = PsyWFnTdbH(state, PurchAir(PurchAirNum).SupplyTemp, SupplyEnthalpy, RoutineName);
                            } break;
                            case HumControl::None:
                            case HumControl::ConstantSupplyHumidityRatio: {
                                // Keep humidity ratio and adjust supply temp
                                // Check if latent output exceeds capacity
                                CpAir = PsyCpAirFnW(PurchAir(PurchAirNum).MixedAirHumRat);
                                CoolSensOutput = SupplyMassFlowRate * CpAir * (PurchAir(PurchAirNum).MixedAirTemp - PurchAir(PurchAirNum).SupplyTemp);
                                CoolLatOutput = CoolTotOutput - CoolSensOutput;
                                if (CoolLatOutput >= PurchAir(PurchAirNum).MaxCoolTotCap) {
                                    PurchAir(PurchAirNum).SupplyTemp = PurchAir(PurchAirNum).MixedAirTemp;
                                    PurchAir(PurchAirNum).SupplyHumRat =
                                        PsyWFnTdbH(state, PurchAir(PurchAirNum).SupplyTemp, SupplyEnthalpy, RoutineName);
                                    CoolLatOutput = PurchAir(PurchAirNum).MaxCoolTotCap;
                                } else {
                                    PurchAir(PurchAirNum).SupplyTemp = PsyTdbFnHW(SupplyEnthalpy, PurchAir(PurchAirNum).SupplyHumRat);
                                    // This is the cooling mode, so SupplyTemp can't be more than MixedAirTemp
                                    PurchAir(PurchAirNum).SupplyTemp = min(PurchAir(PurchAirNum).SupplyTemp, PurchAir(PurchAirNum).MixedAirTemp);
                                }
                            } break;
                            default:
                                break;
                            }
                            // Limit supply humidity ratio to saturation at supply outlet temp
                            // If saturation exceeded, then honor capacity limit and set to dew point at supplyenthalpy

                            SupplyHumRatOrig = PurchAir(PurchAirNum).SupplyHumRat;
                            SupplyHumRatSat = PsyWFnTdbRhPb(state, PurchAir(PurchAirNum).SupplyTemp, 1.0, state.dataEnvrn->OutBaroPress, RoutineName);
                            if (SupplyHumRatSat < SupplyHumRatOrig) {
                                PurchAir(PurchAirNum).SupplyTemp = PsyTsatFnHPb(state, SupplyEnthalpy, state.dataEnvrn->OutBaroPress, RoutineName);

                                // This is the cooling mode, so SupplyTemp can't be more than MixedAirTemp
                                PurchAir(PurchAirNum).SupplyTemp = min(PurchAir(PurchAirNum).SupplyTemp, PurchAir(PurchAirNum).MixedAirTemp);
                                PurchAir(PurchAirNum).SupplyHumRat = PsyWFnTdbH(state, PurchAir(PurchAirNum).SupplyTemp, SupplyEnthalpy, RoutineName);
                                SupplyEnthalpy = PsyHFnTdbW(PurchAir(PurchAirNum).SupplyTemp, PurchAir(PurchAirNum).SupplyHumRat);
                                // CpAir = PsyCpAirFnW(MixedAirHumRat)
                                // CoolSensOutput = SupplyMassFlowRate * CpAir * (MixedAirTemp - SupplyTemp)
                                // CoolTotOutput = SupplyMassFlowRate * (MixedAirEnthalpy - SupplyEnthalpy)
                            }
                        }    // Capacity limit exceeded
                    } else { // Not dehumidifying
                        // If not dehumidifying, compare sensible cooling to the limit
                        // This section will only increase supply temp, so no need to recheck for super-saturation
                        CpAir = PsyCpAirFnW(PurchAir(PurchAirNum).MixedAirHumRat);
                        CoolSensOutput = SupplyMassFlowRate * CpAir * (PurchAir(PurchAirNum).MixedAirTemp - PurchAir(PurchAirNum).SupplyTemp);
                        if (CoolSensOutput >= PurchAir(PurchAirNum).MaxCoolTotCap) {
                            CoolSensOutput = PurchAir(PurchAirNum).MaxCoolTotCap;
                            PurchAir(PurchAirNum).SupplyTemp = PurchAir(PurchAirNum).MixedAirTemp - CoolSensOutput / (SupplyMassFlowRate * CpAir);
                        } // Capacity limit exceeded
                    }     // Dehumidifying or not
                }         // Capacity limit active

            } else { // SupplyMassFlowRate is zero
                SupplyEnthalpy = MixedAirEnthalpy;
                PurchAir(PurchAirNum).SupplyHumRat = PurchAir(PurchAirNum).MixedAirHumRat;
                PurchAir(PurchAirNum).SupplyTemp = PurchAir(PurchAirNum).MixedAirTemp;
                CoolSensOutput = 0.0;
                CoolTotOutput = 0.0;
            }
            // Heating or no-load operation
        } else { // Heating or no-load case
            if ((MinOASensOutput < QZnHeatSP) &&
                (state.dataHeatBalFanSys->TempControlType(ControlledZoneNum) != DataHVACGlobals::ThermostatType::SingleCooling)) {
                OperatingMode = OpMode::Heat;
            } else { // DeadBand mode shuts off heat recovery and economizer
                OperatingMode = OpMode::DeadBand;
            }
            // Calculate supply mass flow, temp and humidity with the following constraints:
            //  Max heating supply temp
            //  Max sensible heating capacity
            //  Max heating airflow
            //  Max heating supply humrat (and Min cooling supply humrat)
            //  Min OA mass flow rate

            // Check if OA flow rate greater than max heating airflow limit
            if (((PurchAir(PurchAirNum).HeatingLimit == LimitType::LimitFlowRate) ||
                 (PurchAir(PurchAirNum).HeatingLimit == LimitType::LimitFlowRateAndCapacity)) &&
                (OAMassFlowRate > PurchAir(PurchAirNum).MaxHeatMassFlowRate)) {
                OAVolFlowRate = OAMassFlowRate / state.dataEnvrn->StdRhoAir;
                if (PurchAir(PurchAirNum).OAFlowMaxHeatOutputError < 1) {
                    ++PurchAir(PurchAirNum).OAFlowMaxHeatOutputError;
                    ShowWarningError(state,
                                     format("{} \"{}\" Requested outdoor air flow rate = {:.5T} [m3/s] exceeds limit.",
                                            PurchAir(PurchAirNum).cObjectName,
                                            PurchAir(PurchAirNum).Name,
                                            OAVolFlowRate));
                    ShowContinueError(
                        state,
                        format(" Will be reduced to the Maximum Heating Air Flow Rate = {:.5T} [m3/s]", PurchAir(PurchAirNum).MaxHeatVolFlowRate));
                    ShowContinueErrorTimeStamp(state, "");
                } else {
                    ShowRecurringWarningErrorAtEnd(
                        state,
                        PurchAir(PurchAirNum).cObjectName + " \"" + PurchAir(PurchAirNum).Name +
                            "\" Requested outdoor air flow rate [m3/s] reduced to Maximum Heating Air Flow Rate warning continues...",
                        PurchAir(PurchAirNum).OAFlowMaxHeatOutputIndex,
                        OAVolFlowRate);
                }
                OAMassFlowRate = PurchAir(PurchAirNum).MaxHeatMassFlowRate;
            }

            SupplyMassFlowRate = OAMassFlowRate;

            // Determine supply mass flow rate
            // Mass flow rate to meet sensible load, at Minimum Cooling Supply Air Temperature
            SupplyMassFlowRateForHeat = 0.0;
            if ((HeatOn) && (OperatingMode == OpMode::Heat)) {
                CpAir = PsyCpAirFnW(thisZoneHB.airHumRat);
                DeltaT = (PurchAir(PurchAirNum).MaxHeatSuppAirTemp - state.dataLoopNodes->Node(ZoneNodeNum).Temp);
                if (DeltaT > SmallTempDiff) {
                    SupplyMassFlowRateForHeat = QZnHeatSP / CpAir / DeltaT;
                }
            }

            // Mass flow rate to meet dehumidification load, if applicable, at Minimum Cooling Supply Humidity Ratio
            // This section is the heating/deadband section, so dehumidification should activate
            //   only if dehumidification control = humidistat
            //   and if humidification control = humidistat or none or if operating in deadband mode
            SupplyMassFlowRateForDehum = 0.0;
            if (CoolOn) {
                if (PurchAir(PurchAirNum).DehumidCtrlType == HumControl::Humidistat) {
                    if ((PurchAir(PurchAirNum).HumidCtrlType == HumControl::Humidistat) ||
                        (PurchAir(PurchAirNum).HumidCtrlType == HumControl::None) || (OperatingMode == OpMode::DeadBand)) {
                        MdotZnDehumidSP = state.dataZoneEnergyDemand->ZoneSysMoistureDemand(ControlledZoneNum).RemainingOutputReqToDehumidSP;
                        DeltaHumRat = (PurchAir(PurchAirNum).MinCoolSuppAirHumRat - state.dataLoopNodes->Node(ZoneNodeNum).HumRat);
                        if ((DeltaHumRat < -SmallDeltaHumRat) && (MdotZnDehumidSP < 0.0)) {
                            SupplyMassFlowRateForDehum = MdotZnDehumidSP / DeltaHumRat;
                        }
                    }
                }
            }

            // Mass flow rate to meet humidification load, if applicable, at Maximum Heating Supply Humidity Ratio
            SupplyMassFlowRateForHumid = 0.0;
            if (HeatOn) {
                if (PurchAir(PurchAirNum).HumidCtrlType == HumControl::Humidistat) {
                    MdotZnHumidSP = state.dataZoneEnergyDemand->ZoneSysMoistureDemand(ControlledZoneNum).RemainingOutputReqToHumidSP;
                    DeltaHumRat = (PurchAir(PurchAirNum).MaxHeatSuppAirHumRat - state.dataLoopNodes->Node(ZoneNodeNum).HumRat);
                    if ((DeltaHumRat > SmallDeltaHumRat) && (MdotZnHumidSP > 0.0)) {
                        SupplyMassFlowRateForHumid = MdotZnHumidSP / DeltaHumRat;
                    }
                }
            }

            // If heating capacity is limited to zero, SupplyMassFlowRate* should be set to zero
            if (((PurchAir(PurchAirNum).HeatingLimit == LimitType::LimitCapacity) ||
                 (PurchAir(PurchAirNum).HeatingLimit == LimitType::LimitFlowRateAndCapacity)) &&
                (PurchAir(PurchAirNum).MaxHeatSensCap == 0)) {
                SupplyMassFlowRateForHeat = 0;
                SupplyMassFlowRateForDehum = 0;
                SupplyMassFlowRateForHumid = 0;
            }

            // Supply mass flow is greatest of these, but limit to heating max flow rate, if applicable
            SupplyMassFlowRate = max(0.0, OAMassFlowRate, SupplyMassFlowRateForHeat, SupplyMassFlowRateForDehum, SupplyMassFlowRateForHumid);
            // EMS override point  Purch air massflow rate..... but only if unit is on, i.e. SupplyMassFlowRate>0.0
            if (PurchAir(PurchAirNum).EMSOverrideMdotOn) {
                SupplyMassFlowRate = PurchAir(PurchAirNum).EMSValueMassFlowRate;
                OAMassFlowRate = min(OAMassFlowRate, SupplyMassFlowRate);
            }
            if (((PurchAir(PurchAirNum).HeatingLimit == LimitType::LimitFlowRate) ||
                 (PurchAir(PurchAirNum).HeatingLimit == LimitType::LimitFlowRateAndCapacity)) &&
                (PurchAir(PurchAirNum).MaxHeatMassFlowRate > 0.0)) {
                SupplyMassFlowRate = min(SupplyMassFlowRate, PurchAir(PurchAirNum).MaxHeatMassFlowRate);
            }

            if (SupplyMassFlowRate <= VerySmallMassFlow) SupplyMassFlowRate = 0.0;

            // Calculate mixed air conditions
            CalcPurchAirMixedAir(state,
                                 PurchAirNum,
                                 OAMassFlowRate,
                                 SupplyMassFlowRate,
                                 PurchAir(PurchAirNum).MixedAirTemp,
                                 PurchAir(PurchAirNum).MixedAirHumRat,
                                 MixedAirEnthalpy,
                                 OperatingMode);

            // Calculate supply air conditions using final massflow rate, imposing capacity limits if specified
            // If capacity limits are exceeded, keep massflow rate where it is and adjust supply temp
            if (SupplyMassFlowRate > 0.0) {
                if ((HeatOn) && (OperatingMode == OpMode::Heat)) {
                    // Calculate supply temp at SupplyMassFlowRate and check limit on Maximum Heating Supply Air Temperature
                    CpAir = PsyCpAirFnW(thisZoneHB.airHumRat);
                    PurchAir(PurchAirNum).SupplyTemp = QZnHeatSP / (CpAir * SupplyMassFlowRate) + state.dataLoopNodes->Node(ZoneNodeNum).Temp;
                    PurchAir(PurchAirNum).SupplyTemp = min(PurchAir(PurchAirNum).SupplyTemp, PurchAir(PurchAirNum).MaxHeatSuppAirTemp);
                    // This is the heating mode, so SupplyTemp can't be less than MixedAirTemp
                    PurchAir(PurchAirNum).SupplyTemp = max(PurchAir(PurchAirNum).SupplyTemp, PurchAir(PurchAirNum).MixedAirTemp);
                    // Check max heating capacity, if specified
                    if ((PurchAir(PurchAirNum).HeatingLimit == LimitType::LimitCapacity) ||
                        (PurchAir(PurchAirNum).HeatingLimit == LimitType::LimitFlowRateAndCapacity)) {
                        CpAir = PsyCpAirFnW(PurchAir(PurchAirNum).MixedAirHumRat);
                        HeatSensOutput = SupplyMassFlowRate * CpAir * (PurchAir(PurchAirNum).SupplyTemp - PurchAir(PurchAirNum).MixedAirTemp);
                        if (HeatSensOutput > PurchAir(PurchAirNum).MaxHeatSensCap) {
                            PurchAir(PurchAirNum).SupplyTemp =
                                PurchAir(PurchAirNum).MaxHeatSensCap / (SupplyMassFlowRate * CpAir) + PurchAir(PurchAirNum).MixedAirTemp;
                            HeatSensOutput = PurchAir(PurchAirNum).MaxHeatSensCap;
                        }
                    }
                } else { // Heat is off or operating mode is deadband (i.e. don't do any heating)
                    PurchAir(PurchAirNum).SupplyTemp = PurchAir(PurchAirNum).MixedAirTemp;
                }

                // Set supply humidity ratio first for heating/humidification
                PurchAir(PurchAirNum).SupplyHumRat = PurchAir(PurchAirNum).MixedAirHumRat;
                switch (PurchAir(PurchAirNum).HumidCtrlType) {
                case HumControl::None: {
                    PurchAir(PurchAirNum).SupplyHumRat = PurchAir(PurchAirNum).MixedAirHumRat;
                } break;
                case HumControl::Humidistat: {
                    MdotZnHumidSP = state.dataZoneEnergyDemand->ZoneSysMoistureDemand(ControlledZoneNum).RemainingOutputReqToHumidSP;
                    SupplyHumRatForHumid = MdotZnHumidSP / SupplyMassFlowRate + state.dataLoopNodes->Node(ZoneNodeNum).HumRat;
                    SupplyHumRatForHumid = min(SupplyHumRatForHumid, PurchAir(PurchAirNum).MaxHeatSuppAirHumRat);
                    PurchAir(PurchAirNum).SupplyHumRat = max(PurchAir(PurchAirNum).SupplyHumRat, SupplyHumRatForHumid);
                } break;
                case HumControl::ConstantSupplyHumidityRatio: {
                    if (OperatingMode == OpMode::Heat) {
                        // If this results in dehumidification, must check cooling capacity limit
                        if (PurchAir(PurchAirNum).MixedAirHumRat > PurchAir(PurchAirNum).MaxHeatSuppAirHumRat) {
                            if ((PurchAir(PurchAirNum).CoolingLimit == LimitType::LimitCapacity) ||
                                (PurchAir(PurchAirNum).CoolingLimit == LimitType::LimitFlowRateAndCapacity)) {
                                PurchAir(PurchAirNum).SupplyHumRat = PurchAir(PurchAirNum).MaxHeatSuppAirHumRat;
                                SupplyEnthalpy = PsyHFnTdbW(PurchAir(PurchAirNum).SupplyTemp, PurchAir(PurchAirNum).SupplyHumRat);
                                CoolTotOutput = SupplyMassFlowRate * (MixedAirEnthalpy - SupplyEnthalpy);
                                CpAir = PsyCpAirFnW(PurchAir(PurchAirNum).MixedAirHumRat);
                                CoolSensOutput = SupplyMassFlowRate * CpAir * (PurchAir(PurchAirNum).MixedAirTemp - PurchAir(PurchAirNum).SupplyTemp);
                                CoolLatOutput = CoolTotOutput - CoolSensOutput;
                                if (CoolLatOutput >= PurchAir(PurchAirNum).MaxCoolTotCap) {
                                    CoolLatOutput = PurchAir(PurchAirNum).MaxCoolTotCap;
                                    CoolTotOutput = CoolSensOutput + CoolLatOutput;
                                    SupplyEnthalpy = MixedAirEnthalpy - CoolTotOutput / SupplyMassFlowRate;
                                    PurchAir(PurchAirNum).SupplyHumRat =
                                        PsyWFnTdbH(state, PurchAir(PurchAirNum).SupplyTemp, SupplyEnthalpy, RoutineName);
                                }
                            } else {
                                PurchAir(PurchAirNum).SupplyHumRat = PurchAir(PurchAirNum).MaxHeatSuppAirHumRat;
                            }
                        } else {
                            PurchAir(PurchAirNum).SupplyHumRat = PurchAir(PurchAirNum).MaxHeatSuppAirHumRat;
                        }
                    } else {
                        PurchAir(PurchAirNum).SupplyHumRat = PurchAir(PurchAirNum).MixedAirHumRat;
                    }
                } break;
                default: {
                    PurchAir(PurchAirNum).SupplyHumRat = PurchAir(PurchAirNum).MixedAirHumRat;
                } break;
                }
                SupplyEnthalpy = PsyHFnTdbW(PurchAir(PurchAirNum).SupplyTemp, PurchAir(PurchAirNum).SupplyHumRat);

                // Check supply humidity ratio for dehumidification (SupplyHumRatForHumid should always be < SupplyHumRatForDehum)
                // This section is the heating/deadband section, so dehumidification should activate
                //   only if dehumidification control = humidistat
                //   and if humidification control = humidistat or none or if operating in deadband mode
                if (CoolOn) {
                    if (PurchAir(PurchAirNum).DehumidCtrlType == HumControl::Humidistat) {
                        if ((PurchAir(PurchAirNum).HumidCtrlType == HumControl::Humidistat) ||
                            (PurchAir(PurchAirNum).HumidCtrlType == HumControl::None) || (OperatingMode == OpMode::DeadBand)) {
                            MdotZnDehumidSP = state.dataZoneEnergyDemand->ZoneSysMoistureDemand(ControlledZoneNum).RemainingOutputReqToDehumidSP;
                            SupplyHumRatForDehum = MdotZnDehumidSP / SupplyMassFlowRate + state.dataLoopNodes->Node(ZoneNodeNum).HumRat;
                            SupplyHumRatForDehum = max(SupplyHumRatForDehum, PurchAir(PurchAirNum).MinCoolSuppAirHumRat);
                            PurchAir(PurchAirNum).SupplyHumRat = min(PurchAir(PurchAirNum).SupplyHumRat, SupplyHumRatForDehum);
                            SupplyEnthalpy = PsyHFnTdbW(PurchAir(PurchAirNum).SupplyTemp, PurchAir(PurchAirNum).SupplyHumRat);
                            if (PurchAir(PurchAirNum).SupplyHumRat < PurchAir(PurchAirNum).MixedAirHumRat) {
                                // At this point, the system is heating or deadband but dehumidifying, check max cooling cap limit
                                CpAir = PsyCpAirFnW(PurchAir(PurchAirNum).MixedAirHumRat);
                                SensOutput = SupplyMassFlowRate * CpAir * (PurchAir(PurchAirNum).SupplyTemp - PurchAir(PurchAirNum).MixedAirTemp);
                                LatOutput = SupplyMassFlowRate * (SupplyEnthalpy - MixedAirEnthalpy) - SensOutput;
                                if ((PurchAir(PurchAirNum).CoolingLimit == LimitType::LimitCapacity) ||
                                    (PurchAir(PurchAirNum).CoolingLimit == LimitType::LimitFlowRateAndCapacity)) {
                                    if (LatOutput > PurchAir(PurchAirNum).MaxCoolTotCap) {
                                        LatOutput = PurchAir(PurchAirNum).MaxCoolTotCap;
                                        SupplyEnthalpy = MixedAirEnthalpy + (LatOutput + SensOutput) / SupplyMassFlowRate;
                                        PurchAir(PurchAirNum).SupplyHumRat =
                                            PsyWFnTdbH(state, PurchAir(PurchAirNum).SupplyTemp, SupplyEnthalpy, RoutineName);
                                    }
                                }
                            }
                        }
                    }
                }

                //   Limit supply humidity ratio to saturation at supply outlet temp

                SupplyHumRatOrig = PurchAir(PurchAirNum).SupplyHumRat;
                PurchAir(PurchAirNum).SupplyHumRat =
                    min(PurchAir(PurchAirNum).SupplyHumRat,
                        PsyWFnTdbRhPb(state, PurchAir(PurchAirNum).SupplyTemp, 1.0, state.dataEnvrn->OutBaroPress, RoutineName));
                SupplyEnthalpy = PsyHFnTdbW(PurchAir(PurchAirNum).SupplyTemp, PurchAir(PurchAirNum).SupplyHumRat);

            } else { // SupplyMassFlowRate is zero
                SupplyEnthalpy = MixedAirEnthalpy;
                PurchAir(PurchAirNum).SupplyHumRat = PurchAir(PurchAirNum).MixedAirHumRat;
                PurchAir(PurchAirNum).SupplyTemp = PurchAir(PurchAirNum).MixedAirTemp;
                HeatSensOutput = 0.0;
            }

        } // Cooling or heating required

        if (SupplyMassFlowRate > 0.0) {
            // EMS override point  Purch air supply temp and humidty ratio ..... but only if unit is on, SupplyMassFlowRate>0.0
            if (PurchAir(PurchAirNum).EMSOverrideSupplyTempOn) {
                PurchAir(PurchAirNum).SupplyTemp = PurchAir(PurchAirNum).EMSValueSupplyTemp;
            }
            if (PurchAir(PurchAirNum).EMSOverrideSupplyHumRatOn) {
                PurchAir(PurchAirNum).SupplyHumRat = PurchAir(PurchAirNum).EMSValueSupplyHumRat;
            }
            SupplyEnthalpy = PsyHFnTdbW(PurchAir(PurchAirNum).SupplyTemp, PurchAir(PurchAirNum).SupplyHumRat);

            // compute coil loads
            if ((PurchAir(PurchAirNum).SupplyHumRat == PurchAir(PurchAirNum).MixedAirHumRat) &&
                (PurchAir(PurchAirNum).SupplyTemp == PurchAir(PurchAirNum).MixedAirTemp)) {
                // If no change in humrat or temp, then set loads to zero
                PurchAir(PurchAirNum).SenCoilLoad = 0.0;
                PurchAir(PurchAirNum).LatCoilLoad = 0.0;
            } else if ((PurchAir(PurchAirNum).SupplyHumRat == PurchAir(PurchAirNum).MixedAirHumRat) &&
                       (PurchAir(PurchAirNum).SupplyTemp != PurchAir(PurchAirNum).MixedAirTemp)) {
                // If no change in humrat, then set latent load to zero and use enthalpies to calculate sensible load
                PurchAir(PurchAirNum).SenCoilLoad = SupplyMassFlowRate * (SupplyEnthalpy - MixedAirEnthalpy);
                PurchAir(PurchAirNum).LatCoilLoad = 0.0;
            } else {
                CpAir = PsyCpAirFnW(PurchAir(PurchAirNum).MixedAirHumRat);
                PurchAir(PurchAirNum).SenCoilLoad =
                    SupplyMassFlowRate * CpAir * (PurchAir(PurchAirNum).SupplyTemp - PurchAir(PurchAirNum).MixedAirTemp);
                PurchAir(PurchAirNum).LatCoilLoad = SupplyMassFlowRate * (SupplyEnthalpy - MixedAirEnthalpy) - PurchAir(PurchAirNum).SenCoilLoad;
            }

            // Apply heating and cooling availability schedules to sensible load
            if (((PurchAir(PurchAirNum).SenCoilLoad > 0.0) && !HeatOn) || ((PurchAir(PurchAirNum).SenCoilLoad < 0.0) && !CoolOn)) {
                // Coil is off
                PurchAir(PurchAirNum).SenCoilLoad = 0.0;
                PurchAir(PurchAirNum).SupplyTemp = PurchAir(PurchAirNum).MixedAirTemp;
            }

            // Apply heating and cooling availability schedules to latent load
            if (((PurchAir(PurchAirNum).LatCoilLoad > 0.0) && !HeatOn) || ((PurchAir(PurchAirNum).LatCoilLoad < 0.0) && !CoolOn)) {
                // Coil is off
                PurchAir(PurchAirNum).LatCoilLoad = 0.0;
                PurchAir(PurchAirNum).SupplyHumRat = PurchAir(PurchAirNum).MixedAirHumRat;
            }

            // Double-check if saturation exceeded, then thow warning, shouldn't happen here, don't reset, just warn

            SupplyHumRatOrig = PurchAir(PurchAirNum).SupplyHumRat;
            SupplyHumRatSat = PsyWFnTdbRhPb(state, PurchAir(PurchAirNum).SupplyTemp, 1.0, state.dataEnvrn->OutBaroPress, RoutineName);

            DeltaHumRat = SupplyHumRatOrig - SupplyHumRatSat;
            if (DeltaHumRat > SmallDeltaHumRat) {
                if (PurchAir(PurchAirNum).SaturationOutputError < 1) {
                    ++PurchAir(PurchAirNum).SaturationOutputError;
                    ShowWarningError(state,
                                     format("{} \"{}\" Supply humidity ratio = {:.5T} exceeds saturation limit {:.5T} [kgWater/kgDryAir]",
                                            PurchAir(PurchAirNum).cObjectName,
                                            PurchAir(PurchAirNum).Name,
                                            SupplyHumRatOrig,
                                            SupplyHumRatSat));
                    ShowContinueError(state, " Simulation continuing . . . ");
                    ShowContinueErrorTimeStamp(state, "");
                } else {
                    ShowRecurringWarningErrorAtEnd(
                        state,
                        PurchAir(PurchAirNum).cObjectName + " \"" + PurchAir(PurchAirNum).Name +
                            "\" Supply humidity ratio exceeds saturation limit warning continues, delta max/min [kgWater/kgDryAir]...",
                        PurchAir(PurchAirNum).SaturationOutputIndex,
                        DeltaHumRat,
                        DeltaHumRat);
                }
            }

            SupplyEnthalpy = PsyHFnTdbW(PurchAir(PurchAirNum).SupplyTemp, PurchAir(PurchAirNum).SupplyHumRat);

            CpAir = PsyCpAirFnW(thisZoneHB.airHumRat);
            SysOutputProvided = SupplyMassFlowRate * CpAir * (PurchAir(PurchAirNum).SupplyTemp - state.dataLoopNodes->Node(ZoneNodeNum).Temp);
            MoistOutputProvided =
                SupplyMassFlowRate * (PurchAir(PurchAirNum).SupplyHumRat - state.dataLoopNodes->Node(ZoneNodeNum).HumRat); // Latent rate, kg/s

            PurchAir(PurchAirNum).SenOutputToZone = SysOutputProvided;
            PurchAir(PurchAirNum).LatOutputToZone =
                SupplyMassFlowRate * (SupplyEnthalpy - state.dataLoopNodes->Node(ZoneNodeNum).Enthalpy) - PurchAir(PurchAirNum).SenOutputToZone;

            CpAir = PsyCpAirFnW(thisZoneHB.airHumRat);
            if (PurchAir(PurchAirNum).OutdoorAir) {
                PurchAir(PurchAirNum).OASenOutput =
                    OAMassFlowRate * CpAir * (state.dataLoopNodes->Node(OANodeNum).Temp - state.dataLoopNodes->Node(ZoneNodeNum).Temp);
                PurchAir(PurchAirNum).OALatOutput =
                    OAMassFlowRate * (state.dataLoopNodes->Node(OANodeNum).Enthalpy - state.dataLoopNodes->Node(ZoneNodeNum).Enthalpy) -
                    PurchAir(PurchAirNum).OASenOutput;
            } else {
                PurchAir(PurchAirNum).OASenOutput = 0.0;
                PurchAir(PurchAirNum).OALatOutput = 0.0;
            }
            if (state.dataContaminantBalance->Contaminant.CO2Simulation) {
                if (PurchAir(PurchAirNum).OutdoorAir) {
                    state.dataLoopNodes->Node(InNodeNum).CO2 = ((SupplyMassFlowRate - OAMassFlowRate) * state.dataLoopNodes->Node(RecircNodeNum).CO2 +
                                                                OAMassFlowRate * state.dataLoopNodes->Node(OANodeNum).CO2) /
                                                               SupplyMassFlowRate;
                } else {
                    state.dataLoopNodes->Node(InNodeNum).CO2 = state.dataLoopNodes->Node(RecircNodeNum).CO2;
                }
            }
            if (state.dataContaminantBalance->Contaminant.GenericContamSimulation) {
                if (PurchAir(PurchAirNum).OutdoorAir) {
                    state.dataLoopNodes->Node(InNodeNum).GenContam =
                        ((SupplyMassFlowRate - OAMassFlowRate) * state.dataLoopNodes->Node(RecircNodeNum).GenContam +
                         OAMassFlowRate * state.dataLoopNodes->Node(OANodeNum).GenContam) /
                        SupplyMassFlowRate;
                } else {
                    state.dataLoopNodes->Node(InNodeNum).GenContam = state.dataLoopNodes->Node(RecircNodeNum).GenContam;
                }
            }
        } else { // SupplyMassFlowRate = 0.0
            SysOutputProvided = 0.0;
            MoistOutputProvided = 0.0;

            PurchAir(PurchAirNum).SenOutputToZone = 0.0;
            PurchAir(PurchAirNum).LatOutputToZone = 0.0;
            PurchAir(PurchAirNum).SenCoilLoad = 0.0;
            PurchAir(PurchAirNum).LatCoilLoad = 0.0;
            PurchAir(PurchAirNum).OASenOutput = 0.0;
            PurchAir(PurchAirNum).OALatOutput = 0.0;

            PurchAir(PurchAirNum).MixedAirTemp = state.dataLoopNodes->Node(RecircNodeNum).Temp;
            PurchAir(PurchAirNum).MixedAirHumRat = state.dataLoopNodes->Node(RecircNodeNum).HumRat;
            if (state.dataContaminantBalance->Contaminant.CO2Simulation) {

                state.dataLoopNodes->Node(InNodeNum).CO2 = state.dataLoopNodes->Node(ZoneNodeNum).CO2;
            }
            if (state.dataContaminantBalance->Contaminant.GenericContamSimulation) {
                state.dataLoopNodes->Node(InNodeNum).GenContam = state.dataLoopNodes->Node(ZoneNodeNum).GenContam;
            }
        }

        state.dataLoopNodes->Node(InNodeNum).Temp = PurchAir(PurchAirNum).SupplyTemp;
        state.dataLoopNodes->Node(InNodeNum).HumRat = PurchAir(PurchAirNum).SupplyHumRat;
        state.dataLoopNodes->Node(InNodeNum).Enthalpy = SupplyEnthalpy;
        state.dataLoopNodes->Node(InNodeNum).MassFlowRate = SupplyMassFlowRate;
        if (PurchAir(PurchAirNum).OutdoorAir) state.dataLoopNodes->Node(OANodeNum).MassFlowRate = OAMassFlowRate;

    } else { // purchased air OFF

        SysOutputProvided = 0.0;
        MoistOutputProvided = 0.0;
        SupplyMassFlowRate = 0.0;
        OAMassFlowRate = 0.0;
        state.dataLoopNodes->Node(InNodeNum).Temp = state.dataLoopNodes->Node(ZoneNodeNum).Temp;
        state.dataLoopNodes->Node(InNodeNum).HumRat = state.dataLoopNodes->Node(ZoneNodeNum).HumRat;
        state.dataLoopNodes->Node(InNodeNum).Enthalpy = state.dataLoopNodes->Node(ZoneNodeNum).Enthalpy;
        if (state.dataContaminantBalance->Contaminant.CO2Simulation) {
            state.dataLoopNodes->Node(InNodeNum).CO2 = state.dataLoopNodes->Node(ZoneNodeNum).CO2;
        }
        if (state.dataContaminantBalance->Contaminant.GenericContamSimulation) {
            state.dataLoopNodes->Node(InNodeNum).GenContam = state.dataLoopNodes->Node(ZoneNodeNum).GenContam;
        }

        state.dataLoopNodes->Node(InNodeNum).MassFlowRate = 0.0;
        if (PurchAir(PurchAirNum).OutdoorAir) state.dataLoopNodes->Node(OANodeNum).MassFlowRate = 0.0;
        PurchAir(PurchAirNum).SenHeatRate = 0.0;
        PurchAir(PurchAirNum).SenCoolRate = 0.0;
        PurchAir(PurchAirNum).TotCoolRate = 0.0;

        PurchAir(PurchAirNum).SenOutputToZone = 0.0;
        PurchAir(PurchAirNum).LatOutputToZone = 0.0;
        PurchAir(PurchAirNum).SenCoilLoad = 0.0;
        PurchAir(PurchAirNum).LatCoilLoad = 0.0;
        PurchAir(PurchAirNum).OASenOutput = 0.0;
        PurchAir(PurchAirNum).OALatOutput = 0.0;
        PurchAir(PurchAirNum).MixedAirTemp = state.dataLoopNodes->Node(RecircNodeNum).Temp;
        PurchAir(PurchAirNum).MixedAirHumRat = state.dataLoopNodes->Node(RecircNodeNum).HumRat;
        PurchAir(PurchAirNum).SupplyTemp = state.dataLoopNodes->Node(InNodeNum).Temp;
        PurchAir(PurchAirNum).SupplyHumRat = state.dataLoopNodes->Node(InNodeNum).HumRat;
    }

    PurchAir(PurchAirNum).OutdoorAirMassFlowRate = OAMassFlowRate;
    PurchAir(PurchAirNum).OutdoorAirVolFlowRateStdRho = OAMassFlowRate / state.dataEnvrn->StdRhoAir;
    PurchAir(PurchAirNum).SupplyAirMassFlowRate = SupplyMassFlowRate;

    PurchAir(PurchAirNum).SupplyAirVolFlowRateStdRho = SupplyMassFlowRate / state.dataEnvrn->StdRhoAir;

    if (PurchAir(PurchAirNum).PlenumExhaustAirNodeNum > 0) {
        state.dataLoopNodes->Node(PurchAir(PurchAirNum).PlenumExhaustAirNodeNum).MassFlowRate = SupplyMassFlowRate;
    }
    state.dataLoopNodes->Node(RecircNodeNum).MassFlowRate = SupplyMassFlowRate;
}

void CalcPurchAirMinOAMassFlow(EnergyPlusData &state,
                               int const PurchAirNum, // index to ideal loads unit
                               int const ZoneNum,     // index to zone
                               Real64 &OAMassFlowRate // outside air mass flow rate [kg/s] from volume flow using std density
)
{

    // SUBROUTINE INFORMATION:
    //       AUTHOR         M. Witte (GARD)
    //       DATE WRITTEN   Jun 2011 (taken from HVACSingleDuctSystem.cc and adapted for Ideal Loads System)
    //       MODIFIED       na
    //       RE-ENGINEERED  na

    // PURPOSE OF THIS SUBROUTINE:
    // Calculates the amount of outside air required based on optional user input.
    // Zone multipliers have been applied in GetInput.

    // METHODOLOGY EMPLOYED:
    // User input defines method used to calculate OA.

    // FUNCTION PARAMETER DEFINITIONS:
    bool constexpr UseMinOASchFlag(true); // Always use min OA schedule in calculations.

    // FUNCTION LOCAL VARIABLE DECLARATIONS:
    bool UseOccSchFlag;      // TRUE = use actual occupancy, FALSE = use total zone people
    Real64 OAVolumeFlowRate; // outside air flow rate (m3/s)

    auto &PurchAir(state.dataPurchasedAirMgr->PurchAir);

    if (PurchAir(PurchAirNum).OutdoorAir) {

        if (PurchAir(PurchAirNum).DCVType == DCV::OccupancySchedule) {
            UseOccSchFlag = true;
        } else {
            UseOccSchFlag = false;
        }
        OAVolumeFlowRate =
            DataSizing::calcDesignSpecificationOutdoorAir(state, PurchAir(PurchAirNum).OARequirementsPtr, ZoneNum, UseOccSchFlag, UseMinOASchFlag);
        OAMassFlowRate = OAVolumeFlowRate * state.dataEnvrn->StdRhoAir;

        // If DCV with CO2SetPoint then check required OA flow to meet CO2 setpoint
        if (PurchAir(PurchAirNum).DCVType == DCV::CO2SetPoint) {
            OAMassFlowRate = max(OAMassFlowRate, state.dataContaminantBalance->ZoneSysContDemand(ZoneNum).OutputRequiredToCO2SP);
        }

        if (OAMassFlowRate <= VerySmallMassFlow) OAMassFlowRate = 0.0;

    } else { // No outdoor air
        OAMassFlowRate = 0.0;
    }
    PurchAir(PurchAirNum).MinOAMassFlowRate = OAMassFlowRate;
}

void CalcPurchAirMixedAir(EnergyPlusData &state,
                          int const PurchAirNum,           // index to ideal loads unit
                          Real64 const OAMassFlowRate,     // outside air mass flow rate [kg/s]
                          Real64 const SupplyMassFlowRate, // supply air mass flow rate [kg/s]
                          Real64 &MixedAirTemp,            // Mixed air dry bulb temperature [C]
                          Real64 &MixedAirHumRat,          // Mixed air humidity ratio [kgWater/kgDryAir]
                          Real64 &MixedAirEnthalpy,        // Mixed air enthalpy [J/kg]
                          OpMode const OperatingMode       // current operating mode, Off, Heating, Cooling, or DeadBand
)
{

    // SUBROUTINE INFORMATION:
    //       AUTHOR         M. Witte (GARD)
    //       DATE WRITTEN   Sep 2011
    //       MODIFIED       na
    //       RE-ENGINEERED  na

    // PURPOSE OF THIS SUBROUTINE:
    // Calculates the mixed air conditions, accounting for heat recovery.

    // SUBROUTINE PARAMETER DEFINITIONS:
    static constexpr std::string_view RoutineName("CalcPurchAirMixedAir");

    // SUBROUTINE LOCAL VARIABLE DECLARATIONS:
    int RecircNodeNum;           // Zone return air node
    int OANodeNum;               // Outdoor air inlet node
    Real64 RecircTemp;           // Recirculated air from zone dry bulb temperature [C]
    Real64 RecircHumRat;         // Recirculated air from zone humidity ratio [kgWater/kgDryAir]
    Real64 RecircEnthalpy;       // Recirculated air from zone enthalpy [J/kg]
    Real64 RecircMassFlowRate;   // Recirculated air mass flow rate [kg/s]
    Real64 OAInletTemp;          // Outdoor air inlet dry bulb temperature [C]
    Real64 OAInletHumRat;        // Outdoor air inlet humidity ratio [kgWater/kgDryAir]
    Real64 OAInletEnthalpy;      // Outdoor air inlet enthalpy [J/kg]
    Real64 OAAfterHtRecTemp;     // Outdoor air after heat recovery to mixing box dry bulb temperature [C]
    Real64 OAAfterHtRecHumRat;   // Outdoor air after heat recovery to mixing box humidity ratio [kgWater/kgDryAir]
    Real64 OAAfterHtRecEnthalpy; // Outdoor air after heat recovery to mixing box enthalpy [J/kg]
    bool HeatRecOn;
    Real64 CpAir; // Specific heat [J/kg-C] reused in multiple places

    auto &PurchAir(state.dataPurchasedAirMgr->PurchAir);

    // Initializations
    OANodeNum = PurchAir(PurchAirNum).OutdoorAirNodeNum;
    RecircNodeNum = PurchAir(PurchAirNum).ZoneRecircAirNodeNum;

    RecircMassFlowRate = 0.0;
    RecircTemp = state.dataLoopNodes->Node(RecircNodeNum).Temp;
    RecircHumRat = state.dataLoopNodes->Node(RecircNodeNum).HumRat;
    RecircEnthalpy = state.dataLoopNodes->Node(RecircNodeNum).Enthalpy;
    if (PurchAir(PurchAirNum).OutdoorAir) {
        OAInletTemp = state.dataLoopNodes->Node(OANodeNum).Temp;
        OAInletHumRat = state.dataLoopNodes->Node(OANodeNum).HumRat;
        OAInletEnthalpy = state.dataLoopNodes->Node(OANodeNum).Enthalpy;
        OAAfterHtRecTemp = OAInletTemp;
        OAAfterHtRecHumRat = OAInletHumRat;
        OAAfterHtRecEnthalpy = OAInletEnthalpy;
    } else {
        OAInletTemp = 0.0;
        OAInletHumRat = 0.0;
        OAInletEnthalpy = 0.0;
        OAAfterHtRecTemp = OAInletTemp;
        OAAfterHtRecHumRat = OAInletHumRat;
        OAAfterHtRecEnthalpy = OAInletEnthalpy;
    }
    HeatRecOn = false;

    if (PurchAir(PurchAirNum).OutdoorAir && (OAMassFlowRate > 0.0)) {
        // Determine if heat recovery is beneficial
        if (PurchAir(PurchAirNum).HtRecType == HeatRecovery::Sensible) {
            if ((OperatingMode == OpMode::Heat) && (RecircTemp > OAInletTemp)) HeatRecOn = true;
            if ((OperatingMode == OpMode::Cool) && (RecircTemp < OAInletTemp)) HeatRecOn = true;
        }
        if (PurchAir(PurchAirNum).HtRecType == HeatRecovery::Enthalpy) {
            if ((OperatingMode == OpMode::Heat) && (RecircEnthalpy > OAInletEnthalpy)) HeatRecOn = true;
            if ((OperatingMode == OpMode::Cool) && (RecircEnthalpy < OAInletEnthalpy)) HeatRecOn = true;
        }
        // Calculate heat recovery if active
        if (HeatRecOn) {
            PurchAir(PurchAirNum).TimeHtRecActive = state.dataHVACGlobal->TimeStepSys;
            OAAfterHtRecTemp = OAInletTemp + PurchAir(PurchAirNum).HtRecSenEff * (RecircTemp - OAInletTemp);
            if (PurchAir(PurchAirNum).HtRecType == HeatRecovery::Enthalpy)
                OAAfterHtRecHumRat = OAInletHumRat + PurchAir(PurchAirNum).HtRecLatEff * (RecircHumRat - OAInletHumRat);
            OAAfterHtRecEnthalpy = PsyHFnTdbW(OAAfterHtRecTemp, OAAfterHtRecHumRat);
            //   Check for saturation in supply outlet and reset temp, then humidity ratio at constant enthalpy
            if (PsyTsatFnHPb(state, OAAfterHtRecEnthalpy, state.dataEnvrn->OutBaroPress, RoutineName) > OAAfterHtRecTemp) {
                OAAfterHtRecTemp = PsyTsatFnHPb(state, OAAfterHtRecEnthalpy, state.dataEnvrn->OutBaroPress, RoutineName);
                OAAfterHtRecHumRat = PsyWFnTdbH(state, OAAfterHtRecTemp, OAAfterHtRecEnthalpy, RoutineName);
            }
        }

        if (SupplyMassFlowRate > OAMassFlowRate) {
            RecircMassFlowRate = SupplyMassFlowRate - OAMassFlowRate;
            MixedAirEnthalpy =
                (RecircMassFlowRate * state.dataLoopNodes->Node(RecircNodeNum).Enthalpy + OAMassFlowRate * OAAfterHtRecEnthalpy) / SupplyMassFlowRate;
            MixedAirHumRat =
                (RecircMassFlowRate * state.dataLoopNodes->Node(RecircNodeNum).HumRat + OAMassFlowRate * OAAfterHtRecHumRat) / SupplyMassFlowRate;
            // Mixed air temperature is calculated from the mixed air enthalpy and humidity ratio.
            MixedAirTemp = PsyTdbFnHW(MixedAirEnthalpy, MixedAirHumRat);
        } else {
            RecircMassFlowRate = 0.0;
            MixedAirEnthalpy = OAAfterHtRecEnthalpy;
            MixedAirHumRat = OAAfterHtRecHumRat;
            MixedAirTemp = OAAfterHtRecTemp;
        }

        // Calculate OA and heat recovery sensible and latent rates
        CpAir = PsyCpAirFnW(OAInletHumRat);
        PurchAir(PurchAirNum).HtRecSenOutput = OAMassFlowRate * CpAir * (OAAfterHtRecTemp - OAInletTemp);
        PurchAir(PurchAirNum).HtRecLatOutput = OAMassFlowRate * (OAAfterHtRecEnthalpy - OAInletEnthalpy) - PurchAir(PurchAirNum).HtRecSenOutput;

    } else { // No outdoor air
        RecircMassFlowRate = SupplyMassFlowRate;
        MixedAirTemp = RecircTemp;
        MixedAirHumRat = RecircHumRat;
        MixedAirEnthalpy = RecircEnthalpy;
        PurchAir(PurchAirNum).HtRecSenOutput = 0.0;
        PurchAir(PurchAirNum).HtRecLatOutput = 0.0;
    }
}

void UpdatePurchasedAir(EnergyPlusData &state, int const PurchAirNum, bool const FirstHVACIteration)
{

    // SUBROUTINE INFORMATION:
    //       AUTHOR         M. J. Witte
    //       DATE WRITTEN   Sep 2011
    //       MODIFIED       R. Raustad, July 2017, added return plenum
    //       RE-ENGINEERED  na

    // PURPOSE OF THIS SUBROUTINE:
    // Update node data for Ideal Loads (purchased air) system

    // USE STATEMENTS:
    using ZonePlenum::SimAirZonePlenum;

    // SUBROUTINE LOCAL VARIABLE DECLARATIONS:
    // na
    bool FirstCall;
    bool SupPathInletChanged;

    FirstCall = true;            // just used to avoid redundant calulations
    SupPathInletChanged = false; // don't care if something changes

    auto &PurchAir(state.dataPurchasedAirMgr->PurchAir);

    if (PurchAir(PurchAirNum).ReturnPlenumIndex > 0) {

        // if connected to a return plenum, set the flag that this ideal loads air system was simulated
        state.dataPurchasedAirMgr->PurchAirPlenumArrays(PurchAir(PurchAirNum).ReturnPlenumIndex)
            .IsSimulated(PurchAir(PurchAirNum).PurchAirArrayIndex) = true;

        // if all ideal loads air systems connected to the same plenum have been simulated, simulate the zone air plenum
        if (all(state.dataPurchasedAirMgr->PurchAirPlenumArrays(PurchAir(PurchAirNum).ReturnPlenumIndex).IsSimulated)) {
            SimAirZonePlenum(state,
                             PurchAir(PurchAirNum).ReturnPlenumName,
                             DataZoneEquipment::AirLoopHVACZone::ReturnPlenum,
                             PurchAir(PurchAirNum).ReturnPlenumIndex,
                             FirstHVACIteration,
                             FirstCall,
                             SupPathInletChanged);
            // reset this plenums flags for next iteration
            state.dataPurchasedAirMgr->PurchAirPlenumArrays(PurchAir(PurchAirNum).ReturnPlenumIndex).IsSimulated = false;
        }
    }
}

void ReportPurchasedAir(EnergyPlusData &state, int const PurchAirNum)
{

    // SUBROUTINE INFORMATION:
    //       AUTHOR         Russ Taylor
    //       DATE WRITTEN   Nov 1997
    //       MODIFIED       na
    //       RE-ENGINEERED  na

    // PURPOSE OF THIS SUBROUTINE:
    // Calculate values of report variables, if necessary.

    // Using/Aliasing
    Real64 TimeStepSysSec = state.dataHVACGlobal->TimeStepSysSec;

    auto &PurchAir(state.dataPurchasedAirMgr->PurchAir);

    // Sort out heating and cooling rates
    PurchAir(PurchAirNum).SenHeatRate = max(PurchAir(PurchAirNum).SenCoilLoad, 0.0);
    PurchAir(PurchAirNum).SenCoolRate = std::abs(min(PurchAir(PurchAirNum).SenCoilLoad, 0.0));
    PurchAir(PurchAirNum).LatHeatRate = max(PurchAir(PurchAirNum).LatCoilLoad, 0.0);
    PurchAir(PurchAirNum).LatCoolRate = std::abs(min(PurchAir(PurchAirNum).LatCoilLoad, 0.0));
    PurchAir(PurchAirNum).TotHeatRate = PurchAir(PurchAirNum).SenHeatRate + PurchAir(PurchAirNum).LatHeatRate;
    PurchAir(PurchAirNum).TotCoolRate = PurchAir(PurchAirNum).SenCoolRate + PurchAir(PurchAirNum).LatCoolRate;

    PurchAir(PurchAirNum).ZoneSenHeatRate = max(PurchAir(PurchAirNum).SenOutputToZone, 0.0);
    PurchAir(PurchAirNum).ZoneSenCoolRate = std::abs(min(PurchAir(PurchAirNum).SenOutputToZone, 0.0));
    PurchAir(PurchAirNum).ZoneLatHeatRate = max(PurchAir(PurchAirNum).LatOutputToZone, 0.0);
    PurchAir(PurchAirNum).ZoneLatCoolRate = std::abs(min(PurchAir(PurchAirNum).LatOutputToZone, 0.0));
    PurchAir(PurchAirNum).ZoneTotHeatRate = PurchAir(PurchAirNum).ZoneSenHeatRate + PurchAir(PurchAirNum).ZoneLatHeatRate;
    PurchAir(PurchAirNum).ZoneTotCoolRate = PurchAir(PurchAirNum).ZoneSenCoolRate + PurchAir(PurchAirNum).ZoneLatCoolRate;

    // Sort out outdoor air "loads"
    // OASenOutput = Outdoor air sensible output relative to zone conditions [W], <0 means OA is cooler than zone air
    // OALatOutput  = Outdoor air latent output relative to zone conditions [W], <0 means OA is drier than zone air
    if (PurchAir(PurchAirNum).SenCoilLoad > 0.0) { // Heating is active
        PurchAir(PurchAirNum).OASenHeatRate = std::abs(min(PurchAir(PurchAirNum).OASenOutput, 0.0));
    } else {
        PurchAir(PurchAirNum).OASenHeatRate = 0.0;
    }
    if (PurchAir(PurchAirNum).SenCoilLoad < 0.0) { // Cooling is active
        PurchAir(PurchAirNum).OASenCoolRate = max(PurchAir(PurchAirNum).OASenOutput, 0.0);
    } else {
        PurchAir(PurchAirNum).OASenCoolRate = 0.0;
    }
    if (PurchAir(PurchAirNum).LatCoilLoad > 0.0) { // Humidification is active
        PurchAir(PurchAirNum).OALatHeatRate = std::abs(min(PurchAir(PurchAirNum).OALatOutput, 0.0));
    } else {
        PurchAir(PurchAirNum).OALatHeatRate = 0.0;
    }
    if (PurchAir(PurchAirNum).LatCoilLoad < 0.0) { // Dehumidification is active
        PurchAir(PurchAirNum).OALatCoolRate = max(PurchAir(PurchAirNum).OALatOutput, 0.0);
    } else {
        PurchAir(PurchAirNum).OALatCoolRate = 0.0;
    }

    PurchAir(PurchAirNum).OATotHeatRate = PurchAir(PurchAirNum).OASenHeatRate + PurchAir(PurchAirNum).OALatHeatRate;
    PurchAir(PurchAirNum).OATotCoolRate = PurchAir(PurchAirNum).OASenCoolRate + PurchAir(PurchAirNum).OALatCoolRate;

    PurchAir(PurchAirNum).HtRecSenHeatRate = max(PurchAir(PurchAirNum).HtRecSenOutput, 0.0);
    PurchAir(PurchAirNum).HtRecSenCoolRate = std::abs(min(PurchAir(PurchAirNum).HtRecSenOutput, 0.0));
    PurchAir(PurchAirNum).HtRecLatHeatRate = max(PurchAir(PurchAirNum).HtRecLatOutput, 0.0);
    PurchAir(PurchAirNum).HtRecLatCoolRate = std::abs(min(PurchAir(PurchAirNum).HtRecLatOutput, 0.0));
    PurchAir(PurchAirNum).HtRecTotHeatRate = PurchAir(PurchAirNum).HtRecSenHeatRate + PurchAir(PurchAirNum).HtRecLatHeatRate;
    PurchAir(PurchAirNum).HtRecTotCoolRate = PurchAir(PurchAirNum).HtRecSenCoolRate + PurchAir(PurchAirNum).HtRecLatCoolRate;

    PurchAir(PurchAirNum).SenHeatEnergy = PurchAir(PurchAirNum).SenHeatRate * TimeStepSysSec;
    PurchAir(PurchAirNum).SenCoolEnergy = PurchAir(PurchAirNum).SenCoolRate * TimeStepSysSec;
    PurchAir(PurchAirNum).LatHeatEnergy = PurchAir(PurchAirNum).LatHeatRate * TimeStepSysSec;
    PurchAir(PurchAirNum).LatCoolEnergy = PurchAir(PurchAirNum).LatCoolRate * TimeStepSysSec;
    PurchAir(PurchAirNum).TotHeatEnergy = PurchAir(PurchAirNum).TotHeatRate * TimeStepSysSec;
    PurchAir(PurchAirNum).TotCoolEnergy = PurchAir(PurchAirNum).TotCoolRate * TimeStepSysSec;

    PurchAir(PurchAirNum).ZoneSenHeatEnergy = PurchAir(PurchAirNum).ZoneSenHeatRate * TimeStepSysSec;
    PurchAir(PurchAirNum).ZoneSenCoolEnergy = PurchAir(PurchAirNum).ZoneSenCoolRate * TimeStepSysSec;
    PurchAir(PurchAirNum).ZoneLatHeatEnergy = PurchAir(PurchAirNum).ZoneLatHeatRate * TimeStepSysSec;
    PurchAir(PurchAirNum).ZoneLatCoolEnergy = PurchAir(PurchAirNum).ZoneLatCoolRate * TimeStepSysSec;
    PurchAir(PurchAirNum).ZoneTotHeatEnergy = PurchAir(PurchAirNum).ZoneTotHeatRate * TimeStepSysSec;
    PurchAir(PurchAirNum).ZoneTotCoolEnergy = PurchAir(PurchAirNum).ZoneTotCoolRate * TimeStepSysSec;

    PurchAir(PurchAirNum).OASenHeatEnergy = PurchAir(PurchAirNum).OASenHeatRate * TimeStepSysSec;
    PurchAir(PurchAirNum).OASenCoolEnergy = PurchAir(PurchAirNum).OASenCoolRate * TimeStepSysSec;
    PurchAir(PurchAirNum).OALatHeatEnergy = PurchAir(PurchAirNum).OALatHeatRate * TimeStepSysSec;
    PurchAir(PurchAirNum).OALatCoolEnergy = PurchAir(PurchAirNum).OALatCoolRate * TimeStepSysSec;
    PurchAir(PurchAirNum).OATotHeatEnergy = PurchAir(PurchAirNum).OATotHeatRate * TimeStepSysSec;
    PurchAir(PurchAirNum).OATotCoolEnergy = PurchAir(PurchAirNum).OATotCoolRate * TimeStepSysSec;

    PurchAir(PurchAirNum).HtRecSenHeatEnergy = PurchAir(PurchAirNum).HtRecSenHeatRate * TimeStepSysSec;
    PurchAir(PurchAirNum).HtRecSenCoolEnergy = PurchAir(PurchAirNum).HtRecSenCoolRate * TimeStepSysSec;
    PurchAir(PurchAirNum).HtRecLatHeatEnergy = PurchAir(PurchAirNum).HtRecLatHeatRate * TimeStepSysSec;
    PurchAir(PurchAirNum).HtRecLatCoolEnergy = PurchAir(PurchAirNum).HtRecLatCoolRate * TimeStepSysSec;
    PurchAir(PurchAirNum).HtRecTotHeatEnergy = PurchAir(PurchAirNum).HtRecTotHeatRate * TimeStepSysSec;
    PurchAir(PurchAirNum).HtRecTotCoolEnergy = PurchAir(PurchAirNum).HtRecTotCoolRate * TimeStepSysSec;
}

Real64 GetPurchasedAirOutAirMassFlow(EnergyPlusData &state, int const PurchAirNum)
{

    // FUNCTION INFORMATION:
    //       AUTHOR         B Griffith
    //       DATE WRITTEN   Dec  2006
    //       MODIFIED       na
    //       RE-ENGINEERED  na

    // PURPOSE OF THIS FUNCTION:
    // lookup function for OA inlet mass flow for ventilation rate reporting

    // METHODOLOGY EMPLOYED:
    // most analagous functions look up an outside air node but this function
    // gets the actual mass flow of outdoor air, following the features of the model

    if (state.dataPurchasedAirMgr->GetPurchAirInputFlag) {
        GetPurchasedAir(state);
        state.dataPurchasedAirMgr->GetPurchAirInputFlag = false;
    }
    return state.dataPurchasedAirMgr->PurchAir(PurchAirNum).OutdoorAirMassFlowRate;
}

int GetPurchasedAirZoneInletAirNode(EnergyPlusData &state, int const PurchAirNum)
{

    // FUNCTION INFORMATION:
    //       AUTHOR         B Griffith
    //       DATE WRITTEN   Dec  2006
    //       MODIFIED       Adapted for purchased air by M.J. Witte, Oct 2013
    //       RE-ENGINEERED  na

    // PURPOSE OF THIS FUNCTION:
    // lookup function for zone inlet node for ventilation rate reporting

    if (state.dataPurchasedAirMgr->GetPurchAirInputFlag) {
        GetPurchasedAir(state);
        state.dataPurchasedAirMgr->GetPurchAirInputFlag = false;
    }

    int GetPurchasedAirZoneInletAirNode = 0;
    if (PurchAirNum > 0 && PurchAirNum <= state.dataPurchasedAirMgr->NumPurchAir) {
        GetPurchasedAirZoneInletAirNode = state.dataPurchasedAirMgr->PurchAir(PurchAirNum).ZoneSupplyAirNodeNum;
    }

    return GetPurchasedAirZoneInletAirNode;
}

int GetPurchasedAirReturnAirNode(EnergyPlusData &state, int const PurchAirNum)
{

    // FUNCTION INFORMATION:
    //       AUTHOR         B Griffith
    //       DATE WRITTEN   Dec  2006
    //       MODIFIED       Adapted for purchased air by M.J. Witte, Oct 2013
    //       RE-ENGINEERED  na

    // PURPOSE OF THIS FUNCTION:
    // lookup function for recirculation air node for ventilation rate reporting

    if (state.dataPurchasedAirMgr->GetPurchAirInputFlag) {
        GetPurchasedAir(state);
        state.dataPurchasedAirMgr->GetPurchAirInputFlag = false;
    }

    int GetPurchasedAirReturnAirNode = 0;
    if (PurchAirNum > 0 && PurchAirNum <= state.dataPurchasedAirMgr->NumPurchAir) {
        GetPurchasedAirReturnAirNode = state.dataPurchasedAirMgr->PurchAir(PurchAirNum).ZoneRecircAirNodeNum;
    }

    return GetPurchasedAirReturnAirNode;
}

Real64 GetPurchasedAirMixedAirTemp(EnergyPlusData &state, int const PurchAirNum)
{

    // FUNCTION INFORMATION:
    //       AUTHOR         B Griffith
    //       DATE WRITTEN   Dec  2006
    //       MODIFIED       Adapted for purchased air by M.J. Witte, Oct 2013
    //       RE-ENGINEERED  na

    // PURPOSE OF THIS FUNCTION:
    // lookup function for mixed air Temp for ventilation rate reporting

    // METHODOLOGY EMPLOYED:
    // most analagous functions look up an outside air node but this function
    // gets the actual mass flow of outdoor air, following the features of the model

    if (state.dataPurchasedAirMgr->GetPurchAirInputFlag) {
        GetPurchasedAir(state);
        state.dataPurchasedAirMgr->GetPurchAirInputFlag = false;
    }

    return state.dataPurchasedAirMgr->PurchAir(PurchAirNum).MixedAirTemp;
}

Real64 GetPurchasedAirMixedAirHumRat(EnergyPlusData &state, int const PurchAirNum)
{

    // FUNCTION INFORMATION:
    //       AUTHOR         B Griffith
    //       DATE WRITTEN   Dec  2006
    //       MODIFIED       Adapted for purchased air by M.J. Witte, Oct 2013
    //       RE-ENGINEERED  na

    // PURPOSE OF THIS FUNCTION:
    // lookup function for mixed air HumRat for ventilation rate reporting

    // METHODOLOGY EMPLOYED:
    // most analogous functions look up an outside air node but this function
    // gets the actual mass flow of outdoor air, following the features of the model

    if (state.dataPurchasedAirMgr->GetPurchAirInputFlag) {
        GetPurchasedAir(state);
        state.dataPurchasedAirMgr->GetPurchAirInputFlag = false;
    }

    return state.dataPurchasedAirMgr->PurchAir(PurchAirNum).MixedAirHumRat;
}

bool CheckPurchasedAirForReturnPlenum(EnergyPlusData &state, int const ReturnPlenumIndex)
{

    // FUNCTION INFORMATION:
    //       AUTHOR         R Raustad
    //       DATE WRITTEN   July  2017

    // PURPOSE OF THIS FUNCTION:
    // lookup function to check if return plenum is used

    // Return value
    bool CheckPurchasedAirForReturnPlenum;

    // FUNCTION LOCAL VARIABLE DECLARATIONS:
    int PurchAirNum;

    if (state.dataPurchasedAirMgr->GetPurchAirInputFlag) {
        GetPurchasedAir(state);
        state.dataPurchasedAirMgr->GetPurchAirInputFlag = false;
    }

    CheckPurchasedAirForReturnPlenum = false;
    for (PurchAirNum = 1; PurchAirNum <= state.dataPurchasedAirMgr->NumPurchAir; ++PurchAirNum) {
        if (ReturnPlenumIndex != state.dataPurchasedAirMgr->PurchAir(PurchAirNum).ReturnPlenumIndex) continue;
        CheckPurchasedAirForReturnPlenum = true;
    }

    return CheckPurchasedAirForReturnPlenum;
}

void InitializePlenumArrays(EnergyPlusData &state, int const PurchAirNum)
{
    // FUNCTION INFORMATION:
    //       AUTHOR         R Raustad
    //       DATE WRITTEN   July  2017

    // PURPOSE OF THIS FUNCTION:
    // to initialize arrays needed to manage ideal load air system used with return plenums
    //
    // Example:
    // NumPlenumArrays = 2 (same as there are two ZoneHVAC:ReturnPlenums objects connected to two or more ideal loads air systems
    // In this example ideal loads air system #4 is not connected to a zone return plenum
    //
    // ZoneHVAC:ReturnPlenum( 1 ) = ReturnPlenum1 is not connected to any ideal loads air systems
    // ZoneHVAC:ReturnPlenum( 2 ) = ReturnPlenum2 is connected to PurchAirPlenumArrays( 1 )
    // ZoneHVAC:ReturnPlenum( 3 ) = ReturnPlenum3 is connected to PurchAirPlenumArrays( 2 )
    //
    // PurchAirPlenumArrays( 1 )
    //   PurchAirPlenumArrays( 1 ).NumPurchAir = 2, there are 2 ideal loads air systems connected to this plenum
    //      PurchAirPlenumArrays( 1 ).PurchAirArray( 1 ) = 1, ideal loads air system #1 is attached to this plenum
    //      PurchAirPlenumArrays( 1 ).PurchAirArray( 2 ) = 3, ideal loads air system #3 is attached to this plenum
    //      PurchAirPlenumArrays( 1 ).IsSimulated( 1 ) = true, ideal loads air system #1 has been simulated this iteration
    //      PurchAirPlenumArrays( 1 ).IsSimulated( 2 ) = false, ideal loads air system #3 has not yet been simulated this iteration
    //
    //      Ideal loads air sytems keep track of which plenum they are connected to
    //      PurchAir( 1 ).PlenumArrayIndex = 1
    //      PurchAir( 1 ).ReturnPlenumName = ReturnPlenum2;
    //      PurchAir( 3 ).PlenumArrayIndex = 1
    //      PurchAir( 3 ).ReturnPlenumName = ReturnPlenum2;
    //
    //      The ideal loads air sytems also keep track of which item they are in the int and bool arrays
    //      PurchAir( 1 ).PurchAirArrayIndex = 1
    //      PurchAir( 3 ).PurchAirArrayIndex = 2
    //
    // PurchAirPlenumArrays( 2 )
    //   PurchAirPlenumArrays( 2 ).NumPurchAir = 3, there are 3 ideal loads air systems connected to this plenum
    //      PurchAirPlenumArrays( 2 ).PurchAirArray( 1 ) = 2, ideal loads air system #2 is attached to this plenum
    //      PurchAirPlenumArrays( 2 ).PurchAirArray( 2 ) = 5, ideal loads air system #5 is attached to this plenum
    //      PurchAirPlenumArrays( 2 ).PurchAirArray( 3 ) = 6, ideal loads air system #6 is attached to this plenum
    //      PurchAirPlenumArrays( 2 ).IsSimulated( 1 ) = true, ideal loads air system #4 has been simulated this iteration
    //      PurchAirPlenumArrays( 2 ).IsSimulated( 2 ) = false, ideal loads air system #5 has not yet been simulated this iteration
    //      PurchAirPlenumArrays( 2 ).IsSimulated( 3 ) = false, ideal loads air system #6 has not yet been simulated this iteration
    //
    //      Ideal loads air sytems keep track of which plenum they are connected to
    //      PurchAir( 2 ).PlenumArrayIndex = 2;
    //      PurchAir( 2 ).ReturnPlenumName = ReturnPlenum3;
    //      PurchAir( 5 ).PlenumArrayIndex = 2;
    //      PurchAir( 5 ).ReturnPlenumName = ReturnPlenum3;
    //      PurchAir( 6 ).PlenumArrayIndex = 2;
    //      PurchAir( 6 ).ReturnPlenumName = ReturnPlenum3;
    //
    //      The ideal loads air sytems also keep track of which item they are in the int and bool arrays
    //      PurchAir( 2 ).PurchAirArrayIndex = 1;
    //      PurchAir( 5 ).PurchAirArrayIndex = 2;
    //      PurchAir( 6 ).PurchAirArrayIndex = 3;
    //
    //      Given these connections, the data in the IsSimulated array can be set (or checked) according to this syntax:
    //
    //      Each time an ideal loads air system is simulated the IsSimulated flag is set to true
    //      PurchAirPlenumArrays( PurchAir( PurchNum ).PlenumArrayIndex ).IsSimulated( PurchAir( PurchNum ).PurchAirArrayIndex ) = true;
    //
    //     if all ideal loads air systems connected to the same plenum have been simulated, simulate the zone air return plenum (once per set of
    //     ideal loads systems) if ( all( PurchAirPlenumArrays( PurchAir( PurchAirNum ).ReturnPlenumIndex ).IsSimulated ) ) {
    //         SimAirZonePlenum( PurchAir( PurchAirNum ).ReturnPlenumName, DataZoneEquipment::ZoneReturnPlenum_Type, PurchAir( PurchAirNum
    //         ).ReturnPlenumIndex, FirstHVACIteration, FirstCall, SupPathInletChanged ); reset all IsSimulated flags for next iteration
    //         PurchAirPlenumArrays( PurchAir( PurchAirNum ).ReturnPlenumIndex ).IsSimulated = false;
    //     }

    // FUNCTION LOCAL VARIABLE DECLARATIONS:
    int ReturnPlenumIndex;        // index to ZoneHVAC:ReturnPlenum object
    int ReturnPlenumNum;          // loop counter
    bool PlenumNotFound;          // logical to determine if same plenum is used by other ideal loads air systems
    int Loop;                     // loop counters
    int Loop2;                    // loop counters
    Array1D_int TempPurchArray;   // temporary array used for dynamic allocation
    Array1D_bool TempIsSimulated; // temporary array used for dynamic allocation

    // index to ZoneHVAC:ReturnPlenum object
    ReturnPlenumIndex = state.dataPurchasedAirMgr->PurchAir(PurchAirNum).ReturnPlenumIndex;
    PlenumNotFound = true;

    // if first time through, set up arrays
    if (!state.dataPurchasedAirMgr->PurchAirPlenumArrays.allocated()) {

        // the ideal loads air system keeps track of which item this system is in a list
        state.dataPurchasedAirMgr->PurchAir(PurchAirNum).PurchAirArrayIndex = 1;
        // keep track of how many arrays (i.e., how many different plenums are attached to different ideal loads air systems
        state.dataPurchasedAirMgr->NumPlenumArrays = 1;

        // allocate new array
        state.dataPurchasedAirMgr->PurchAirPlenumArrays.allocate(state.dataPurchasedAirMgr->NumPlenumArrays);
        // set counter for how many ideal loads air systems are attached to this plenum
        state.dataPurchasedAirMgr->PurchAirPlenumArrays(state.dataPurchasedAirMgr->NumPlenumArrays).NumPurchAir =
            1; // keeps track of how many ideal loads air system are connected to this return plenum
        // keep track of which plenum this is ( i.e., PurchAirPlenumArrays(1) is ZoneHVAC:ReturnPlenum #4 )
        state.dataPurchasedAirMgr->PurchAirPlenumArrays(state.dataPurchasedAirMgr->NumPlenumArrays).ReturnPlenumIndex =
            ReturnPlenumIndex; // stores index of return plenum (e.g., 4 of 5)
        // allocate array holding index to one or more ideal loads air systems
        state.dataPurchasedAirMgr->PurchAirPlenumArrays(state.dataPurchasedAirMgr->NumPlenumArrays).PurchAirArray.allocate(1);
        // allocate boolean to keep track of whether or not this ideal loads air system has been simulated
        state.dataPurchasedAirMgr->PurchAirPlenumArrays(state.dataPurchasedAirMgr->NumPlenumArrays).IsSimulated.allocate(1);
        // save the data
        state.dataPurchasedAirMgr->PurchAirPlenumArrays(state.dataPurchasedAirMgr->NumPlenumArrays).PurchAirArray(1) = PurchAirNum;
        state.dataPurchasedAirMgr->PurchAirPlenumArrays(state.dataPurchasedAirMgr->NumPlenumArrays).IsSimulated(1) = false;

    } else {

        // find the correct index to PurchAirPlenumArrays
        for (ReturnPlenumNum = 1; ReturnPlenumNum <= state.dataPurchasedAirMgr->NumPlenumArrays; ++ReturnPlenumNum) {
            if (ReturnPlenumIndex != state.dataPurchasedAirMgr->PurchAirPlenumArrays(ReturnPlenumNum).ReturnPlenumIndex) continue;

            // allocate temporary arrays and save existing data
            TempPurchArray.allocate(state.dataPurchasedAirMgr->PurchAirPlenumArrays(ReturnPlenumNum).NumPurchAir);
            TempIsSimulated.allocate(state.dataPurchasedAirMgr->PurchAirPlenumArrays(ReturnPlenumNum).NumPurchAir);
            // these are the  member arrays in an existing PurchAirPlenumArrays
            TempPurchArray = state.dataPurchasedAirMgr->PurchAirPlenumArrays(ReturnPlenumNum).PurchAirArray;
            TempIsSimulated = state.dataPurchasedAirMgr->PurchAirPlenumArrays(ReturnPlenumNum).IsSimulated;

            // if this array has been used before, we need to increase member array space to save new PurchAir data
            state.dataPurchasedAirMgr->PurchAirPlenumArrays(ReturnPlenumNum).NumPurchAir += 1;
            // save the location of this ideal loads air system in the member arrays
            state.dataPurchasedAirMgr->PurchAir(PurchAirNum).PurchAirArrayIndex =
                state.dataPurchasedAirMgr->PurchAirPlenumArrays(ReturnPlenumNum).NumPurchAir;

            // allocate more space, this will wipe out data previously stored
            state.dataPurchasedAirMgr->PurchAirPlenumArrays(ReturnPlenumNum)
                .PurchAirArray.allocate(state.dataPurchasedAirMgr->PurchAirPlenumArrays(ReturnPlenumNum).NumPurchAir);
            state.dataPurchasedAirMgr->PurchAirPlenumArrays(ReturnPlenumNum)
                .IsSimulated.allocate(state.dataPurchasedAirMgr->PurchAirPlenumArrays(ReturnPlenumNum).NumPurchAir);

            // re-initialize previous data
            for (Loop = 1; Loop < state.dataPurchasedAirMgr->PurchAirPlenumArrays(ReturnPlenumNum).NumPurchAir; ++Loop) {
                state.dataPurchasedAirMgr->PurchAirPlenumArrays(ReturnPlenumNum).PurchAirArray(Loop) = TempPurchArray(Loop);
                state.dataPurchasedAirMgr->PurchAirPlenumArrays(ReturnPlenumNum).IsSimulated(Loop) = TempIsSimulated(Loop);
            }
            // delete temporary array
            TempPurchArray.deallocate();
            TempIsSimulated.deallocate();

            // save new data in expanded member array
            state.dataPurchasedAirMgr->PurchAirPlenumArrays(ReturnPlenumNum)
                .PurchAirArray(state.dataPurchasedAirMgr->PurchAirPlenumArrays(ReturnPlenumNum).NumPurchAir) = PurchAirNum;
            state.dataPurchasedAirMgr->PurchAirPlenumArrays(ReturnPlenumNum)
                .IsSimulated(state.dataPurchasedAirMgr->PurchAirPlenumArrays(ReturnPlenumNum).NumPurchAir) = false;

            PlenumNotFound = false;
            break;
        }

        if (PlenumNotFound) {

            // need to allocate additional space for new plenum array
            // keep track of how many arrays (i.e., how many different plenums are attached to different ideal loads air systems)
            state.dataPurchasedAirMgr->NumPlenumArrays += 1;

            // allocate temporary array and save existing data
            state.dataPurchasedAirMgr->TempPurchAirPlenumArrays.allocate(state.dataPurchasedAirMgr->NumPlenumArrays);
            for (Loop = 1; Loop < state.dataPurchasedAirMgr->NumPlenumArrays; ++Loop) {
                state.dataPurchasedAirMgr->TempPurchAirPlenumArrays(Loop).NumPurchAir =
                    state.dataPurchasedAirMgr->PurchAirPlenumArrays(Loop).NumPurchAir;
                state.dataPurchasedAirMgr->TempPurchAirPlenumArrays(Loop).ReturnPlenumIndex =
                    state.dataPurchasedAirMgr->PurchAirPlenumArrays(Loop).ReturnPlenumIndex;
                state.dataPurchasedAirMgr->TempPurchAirPlenumArrays(Loop).PurchAirArray.allocate(
                    state.dataPurchasedAirMgr->PurchAirPlenumArrays(Loop).NumPurchAir);
                state.dataPurchasedAirMgr->TempPurchAirPlenumArrays(Loop).IsSimulated.allocate(
                    state.dataPurchasedAirMgr->PurchAirPlenumArrays(Loop).NumPurchAir);
                for (Loop2 = 1; Loop2 <= state.dataPurchasedAirMgr->PurchAirPlenumArrays(Loop).NumPurchAir; ++Loop2) {
                    state.dataPurchasedAirMgr->TempPurchAirPlenumArrays(Loop).PurchAirArray(Loop2) =
                        state.dataPurchasedAirMgr->PurchAirPlenumArrays(Loop).PurchAirArray(Loop2);
                    state.dataPurchasedAirMgr->TempPurchAirPlenumArrays(Loop).IsSimulated(Loop2) =
                        state.dataPurchasedAirMgr->PurchAirPlenumArrays(Loop).IsSimulated(Loop2);
                }
            }

            // delete primary array (probably could just re-allocate, but this is only done a few times per simulation)
            state.dataPurchasedAirMgr->PurchAirPlenumArrays.deallocate();
            // reallocate to new size
            state.dataPurchasedAirMgr->PurchAirPlenumArrays.allocate(state.dataPurchasedAirMgr->NumPlenumArrays);

            // allocate member arrays to same size as before
            for (Loop = 1; Loop < state.dataPurchasedAirMgr->NumPlenumArrays; ++Loop) {
                state.dataPurchasedAirMgr->PurchAirPlenumArrays(Loop).PurchAirArray.allocate(
                    state.dataPurchasedAirMgr->TempPurchAirPlenumArrays(Loop).NumPurchAir);
                state.dataPurchasedAirMgr->PurchAirPlenumArrays(Loop).IsSimulated.allocate(
                    state.dataPurchasedAirMgr->TempPurchAirPlenumArrays(Loop).NumPurchAir);
            }

            // save the data
            state.dataPurchasedAirMgr->PurchAirPlenumArrays = state.dataPurchasedAirMgr->TempPurchAirPlenumArrays;
            // delete temporary data
            state.dataPurchasedAirMgr->TempPurchAirPlenumArrays.deallocate();

            // save the index to where this ideal loads air system data is stored
            state.dataPurchasedAirMgr->PurchAir(PurchAirNum).PurchAirArrayIndex = 1;
            // save the number of ideal loads air systems stored in these arrays
            state.dataPurchasedAirMgr->PurchAirPlenumArrays(state.dataPurchasedAirMgr->NumPlenumArrays).NumPurchAir = 1;
            // save the index the the ZoneHVAC:ReturnPlenum
            state.dataPurchasedAirMgr->PurchAirPlenumArrays(state.dataPurchasedAirMgr->NumPlenumArrays).ReturnPlenumIndex = ReturnPlenumIndex;
            // allocate member array and store data
            state.dataPurchasedAirMgr->PurchAirPlenumArrays(state.dataPurchasedAirMgr->NumPlenumArrays).PurchAirArray.allocate(1);
            state.dataPurchasedAirMgr->PurchAirPlenumArrays(state.dataPurchasedAirMgr->NumPlenumArrays).PurchAirArray(1) = PurchAirNum;
            // allocate member array and store data
            state.dataPurchasedAirMgr->PurchAirPlenumArrays(state.dataPurchasedAirMgr->NumPlenumArrays).IsSimulated.allocate(1);
            state.dataPurchasedAirMgr->PurchAirPlenumArrays(state.dataPurchasedAirMgr->NumPlenumArrays).IsSimulated(1) = false;
        }
    }
}

} // namespace EnergyPlus::PurchasedAirManager<|MERGE_RESOLUTION|>--- conflicted
+++ resolved
@@ -699,11 +699,7 @@
                             OutputProcessor::SOVStoreType::Summed,
                             PurchAir(PurchAirNum).Name,
                             {},
-<<<<<<< HEAD
-                            Constant::eResource::DistrictHeating,
-=======
-                            "DISTRICTHEATINGWATER",
->>>>>>> 9c03e1c5
+                            Constant::eResource::DistrictHeatingWater,
                             "Heating",
                             {},
                             "System");
