--- conflicted
+++ resolved
@@ -1014,12 +1014,7 @@
                                 PurchAir(PurchAirNum).Name);
 
             if (state.dataGlobal->AnyEnergyManagementSystemInModel) {
-<<<<<<< HEAD
-
-                SetupEMSActuator("Ideal Loads Air System",
-=======
                 SetupEMSActuator(state, "Ideal Loads Air System",
->>>>>>> b84060be
                                  PurchAir(PurchAirNum).Name,
                                  "Air Mass Flow Rate",
                                  "[kg/s]",
@@ -2243,13 +2238,8 @@
 
                     // Check sensible load vs max total cooling capacity, if specified, and adjust supply temp before applying humidity controls
                     // Will check again later, too
-<<<<<<< HEAD
-                    if ((PurchAir(PurchAirNum).CoolingLimit == LimitCapacity) || (PurchAir(PurchAirNum).CoolingLimit == LimitFlowRateAndCapacity)) {
-                        CpAir = PsyCpAirFnW(PurchAir(PurchAirNum).MixedAirHumRat);
-=======
                     if ((PurchAir(PurchAirNum).CoolingLimit == LimitType::LimitCapacity) || (PurchAir(PurchAirNum).CoolingLimit == LimitType::LimitFlowRateAndCapacity)) {
                         CpAir = PsyCpAirFnW(MixedAirHumRat);
->>>>>>> b84060be
                         CoolSensOutput = SupplyMassFlowRate * (MixedAirEnthalpy - SupplyEnthalpy);
                         if (CoolSensOutput >= PurchAir(PurchAirNum).MaxCoolTotCap) {
                             CoolSensOutput = PurchAir(PurchAirNum).MaxCoolTotCap;
@@ -2264,15 +2254,9 @@
                     PurchAir(PurchAirNum).SupplyHumRat = PurchAir(PurchAirNum).MixedAirHumRat;
                     {
                         auto const SELECT_CASE_var(PurchAir(PurchAirNum).DehumidCtrlType);
-<<<<<<< HEAD
-                        if (SELECT_CASE_var == None) {
+                        if (SELECT_CASE_var == HumControl::None) {
                             PurchAir(PurchAirNum).SupplyHumRat = PurchAir(PurchAirNum).MixedAirHumRat; // Unnecessary line?
-                        } else if (SELECT_CASE_var == ConstantSensibleHeatRatio) {
-=======
-                        if (SELECT_CASE_var == HumControl::None) {
-                            SupplyHumRat = MixedAirHumRat;
                         } else if (SELECT_CASE_var == HumControl::ConstantSensibleHeatRatio) {
->>>>>>> b84060be
                             // SHR = CoolSensOutput/CoolTotOutput
                             // CoolTotOutput = CoolSensOutput/SHR
                             CpAir = PsyCpAirFnW(PurchAir(PurchAirNum).MixedAirHumRat);
@@ -2286,25 +2270,14 @@
                             // Apply min cooling humidity ratio limit
                             PurchAir(PurchAirNum).SupplyHumRat = max(PurchAir(PurchAirNum).SupplyHumRat, PurchAir(PurchAirNum).MinCoolSuppAirHumRat);
                             // But don't let it be higher than incoming MixedAirHumRat
-<<<<<<< HEAD
                             PurchAir(PurchAirNum).SupplyHumRat = min(PurchAir(PurchAirNum).SupplyHumRat, PurchAir(PurchAirNum).MixedAirHumRat);
-                        } else if (SELECT_CASE_var == Humidistat) {
-                            MdotZnDehumidSP = ZoneSysMoistureDemand(ActualZoneNum).RemainingOutputReqToDehumidSP;
-                            SupplyHumRatForDehum = MdotZnDehumidSP / SupplyMassFlowRate + Node(ZoneNodeNum).HumRat;
-                            SupplyHumRatForDehum = min(SupplyHumRatForDehum, PurchAir(PurchAirNum).MinCoolSuppAirHumRat);
-                            PurchAir(PurchAirNum).SupplyHumRat = min(PurchAir(PurchAirNum).MixedAirHumRat, SupplyHumRatForDehum);
-                        } else if (SELECT_CASE_var == ConstantSupplyHumidityRatio) {
-                            PurchAir(PurchAirNum).SupplyHumRat = PurchAir(PurchAirNum).MinCoolSuppAirHumRat;
-=======
-                            SupplyHumRat = min(SupplyHumRat, MixedAirHumRat);
                         } else if (SELECT_CASE_var == HumControl::Humidistat) {
                             MdotZnDehumidSP = state.dataZoneEnergyDemand->ZoneSysMoistureDemand(ActualZoneNum).RemainingOutputReqToDehumidSP;
                             SupplyHumRatForDehum = MdotZnDehumidSP / SupplyMassFlowRate + Node(ZoneNodeNum).HumRat;
                             SupplyHumRatForDehum = min(SupplyHumRatForDehum, PurchAir(PurchAirNum).MinCoolSuppAirHumRat);
-                            SupplyHumRat = min(MixedAirHumRat, SupplyHumRatForDehum);
+                            PurchAir(PurchAirNum).SupplyHumRat = min(PurchAir(PurchAirNum).MixedAirHumRat, SupplyHumRatForDehum);
                         } else if (SELECT_CASE_var == HumControl::ConstantSupplyHumidityRatio) {
-                            SupplyHumRat = PurchAir(PurchAirNum).MinCoolSuppAirHumRat;
->>>>>>> b84060be
+                            PurchAir(PurchAirNum).SupplyHumRat = PurchAir(PurchAirNum).MinCoolSuppAirHumRat;
                         } else {
                             PurchAir(PurchAirNum).SupplyHumRat = PurchAir(PurchAirNum).MixedAirHumRat;
                         }
@@ -2353,23 +2326,14 @@
                                         // This is the cooling mode, so SupplyTemp can't be more than MixedAirTemp
                                         PurchAir(PurchAirNum).SupplyTemp = min(PurchAir(PurchAirNum).SupplyTemp, PurchAir(PurchAirNum).MixedAirTemp);
                                         //  Limit for overdrying (avoid Pysch errors which occur if SupplyEnthalpy is too low for SupplyTemp)
-<<<<<<< HEAD
                                         SupplyEnthalpy = max(SupplyEnthalpy, PsyHFnTdbW(PurchAir(PurchAirNum).SupplyTemp, 0.00001));
                                         PurchAir(PurchAirNum).SupplyHumRat =
-                                            PsyWFnTdbH(state, PurchAir(PurchAirNum).SupplyTemp, SupplyEnthalpy, RoutineName);
-                                    } else if (SELECT_CASE_var == Humidistat) {
+                                        PsyWFnTdbH(state, PurchAir(PurchAirNum).SupplyTemp, SupplyEnthalpy, RoutineName);
+                                    } else if (SELECT_CASE_var == HumControl::Humidistat) {
                                         // Keep supply temp and adjust humidity ratio to reduce load
                                         PurchAir(PurchAirNum).SupplyHumRat =
-                                            PsyWFnTdbH(state, PurchAir(PurchAirNum).SupplyTemp, SupplyEnthalpy, RoutineName);
-                                    } else if ((SELECT_CASE_var == None) || (SELECT_CASE_var == ConstantSupplyHumidityRatio)) {
-=======
-                                        SupplyEnthalpy = max(SupplyEnthalpy, PsyHFnTdbW(SupplyTemp, 0.00001));
-                                        SupplyHumRat = PsyWFnTdbH(state, SupplyTemp, SupplyEnthalpy, RoutineName);
-                                    } else if (SELECT_CASE_var == HumControl::Humidistat) {
-                                        // Keep supply temp and adjust humidity ratio to reduce load
-                                        SupplyHumRat = PsyWFnTdbH(state, SupplyTemp, SupplyEnthalpy, RoutineName);
+                                        PsyWFnTdbH(state, PurchAir(PurchAirNum).SupplyTemp, SupplyEnthalpy, RoutineName);
                                     } else if ((SELECT_CASE_var == HumControl::None) || (SELECT_CASE_var == HumControl::ConstantSupplyHumidityRatio)) {
->>>>>>> b84060be
                                         // Keep humidity ratio and adjust supply temp
                                         // Check if latent output exceeds capacity
                                         CpAir = PsyCpAirFnW(PurchAir(PurchAirNum).MixedAirHumRat);
@@ -2551,17 +2515,10 @@
                         // This is the heating mode, so SupplyTemp can't be less than MixedAirTemp
                         PurchAir(PurchAirNum).SupplyTemp = max(PurchAir(PurchAirNum).SupplyTemp, PurchAir(PurchAirNum).MixedAirTemp);
                         // Check max heating capacity, if specified
-<<<<<<< HEAD
-                        if ((PurchAir(PurchAirNum).HeatingLimit == LimitCapacity) ||
-                            (PurchAir(PurchAirNum).HeatingLimit == LimitFlowRateAndCapacity)) {
+                        if ((PurchAir(PurchAirNum).HeatingLimit == LimitType::LimitCapacity) ||
+                            (PurchAir(PurchAirNum).HeatingLimit == LimitType::LimitFlowRateAndCapacity)) {
                             CpAir = PsyCpAirFnW(PurchAir(PurchAirNum).MixedAirHumRat);
                             HeatSensOutput = SupplyMassFlowRate * CpAir * (PurchAir(PurchAirNum).SupplyTemp - PurchAir(PurchAirNum).MixedAirTemp);
-=======
-                        if ((PurchAir(PurchAirNum).HeatingLimit == LimitType::LimitCapacity) ||
-                            (PurchAir(PurchAirNum).HeatingLimit == LimitType::LimitFlowRateAndCapacity)) {
-                            CpAir = PsyCpAirFnW(MixedAirHumRat);
-                            HeatSensOutput = SupplyMassFlowRate * CpAir * (SupplyTemp - MixedAirTemp);
->>>>>>> b84060be
                             if (HeatSensOutput > PurchAir(PurchAirNum).MaxHeatSensCap) {
                                 PurchAir(PurchAirNum).SupplyTemp =
                                     PurchAir(PurchAirNum).MaxHeatSensCap / (SupplyMassFlowRate * CpAir) + PurchAir(PurchAirNum).MixedAirTemp;
@@ -2576,39 +2533,21 @@
                     PurchAir(PurchAirNum).SupplyHumRat = PurchAir(PurchAirNum).MixedAirHumRat;
                     {
                         auto const SELECT_CASE_var(PurchAir(PurchAirNum).HumidCtrlType);
-<<<<<<< HEAD
-                        if (SELECT_CASE_var == None) {
+                        if (SELECT_CASE_var == HumControl::None) {
                             PurchAir(PurchAirNum).SupplyHumRat = PurchAir(PurchAirNum).MixedAirHumRat;
-                        } else if (SELECT_CASE_var == Humidistat) {
-                            MdotZnHumidSP = ZoneSysMoistureDemand(ActualZoneNum).RemainingOutputReqToHumidSP;
-                            SupplyHumRatForHumid = MdotZnHumidSP / SupplyMassFlowRate + Node(ZoneNodeNum).HumRat;
-                            SupplyHumRatForHumid = min(SupplyHumRatForHumid, PurchAir(PurchAirNum).MaxHeatSuppAirHumRat);
-                            PurchAir(PurchAirNum).SupplyHumRat = max(PurchAir(PurchAirNum).SupplyHumRat, SupplyHumRatForHumid);
-                        } else if (SELECT_CASE_var == ConstantSupplyHumidityRatio) {
-                            if (OperatingMode == Heat) {
-                                // If this results in dehumidification, must check cooling capacity limit
-                                if (PurchAir(PurchAirNum).MixedAirHumRat > PurchAir(PurchAirNum).MaxHeatSuppAirHumRat) {
-                                    if ((PurchAir(PurchAirNum).CoolingLimit == LimitCapacity) ||
-                                        (PurchAir(PurchAirNum).CoolingLimit == LimitFlowRateAndCapacity)) {
-                                        PurchAir(PurchAirNum).SupplyHumRat = PurchAir(PurchAirNum).MaxHeatSuppAirHumRat;
-                                        SupplyEnthalpy = PsyHFnTdbW(PurchAir(PurchAirNum).SupplyTemp, PurchAir(PurchAirNum).SupplyHumRat);
-=======
-                        if (SELECT_CASE_var == HumControl::None) {
-                            SupplyHumRat = MixedAirHumRat;
                         } else if (SELECT_CASE_var == HumControl::Humidistat) {
                             MdotZnHumidSP = state.dataZoneEnergyDemand->ZoneSysMoistureDemand(ActualZoneNum).RemainingOutputReqToHumidSP;
                             SupplyHumRatForHumid = MdotZnHumidSP / SupplyMassFlowRate + Node(ZoneNodeNum).HumRat;
                             SupplyHumRatForHumid = min(SupplyHumRatForHumid, PurchAir(PurchAirNum).MaxHeatSuppAirHumRat);
-                            SupplyHumRat = max(SupplyHumRat, SupplyHumRatForHumid);
+                            PurchAir(PurchAirNum).SupplyHumRat = max(PurchAir(PurchAirNum).SupplyHumRat, SupplyHumRatForHumid);
                         } else if (SELECT_CASE_var == HumControl::ConstantSupplyHumidityRatio) {
                             if (OperatingMode == OpMode::Heat) {
                                 // If this results in dehumidification, must check cooling capacity limit
-                                if (MixedAirHumRat > PurchAir(PurchAirNum).MaxHeatSuppAirHumRat) {
+                                if (PurchAir(PurchAirNum).MixedAirHumRat > PurchAir(PurchAirNum).MaxHeatSuppAirHumRat) {
                                     if ((PurchAir(PurchAirNum).CoolingLimit == LimitType::LimitCapacity) ||
                                         (PurchAir(PurchAirNum).CoolingLimit == LimitType::LimitFlowRateAndCapacity)) {
-                                        SupplyHumRat = PurchAir(PurchAirNum).MaxHeatSuppAirHumRat;
-                                        SupplyEnthalpy = PsyHFnTdbW(SupplyTemp, SupplyHumRat);
->>>>>>> b84060be
+                                        PurchAir(PurchAirNum).SupplyHumRat = PurchAir(PurchAirNum).MaxHeatSuppAirHumRat;
+                                        SupplyEnthalpy = PsyHFnTdbW(PurchAir(PurchAirNum).SupplyTemp, PurchAir(PurchAirNum).SupplyHumRat);
                                         CoolTotOutput = SupplyMassFlowRate * (MixedAirEnthalpy - SupplyEnthalpy);
                                         CpAir = PsyCpAirFnW(PurchAir(PurchAirNum).MixedAirHumRat);
                                         CoolSensOutput =
@@ -3297,13 +3236,7 @@
             state.dataPurchasedAirMgr->GetPurchAirInputFlag = false;
         }
 
-<<<<<<< HEAD
-        MixedAirTemp = PurchAir(PurchAirNum).MixedAirTemp;
-
-        return MixedAirTemp;
-=======
-        return state.dataPurchasedAirMgr->PurchAir(PurchAirNum).FinalMixedAirTemp;
->>>>>>> b84060be
+        return state.dataPurchasedAirMgr->PurchAir(PurchAirNum).MixedAirTemp;
     }
 
     Real64 GetPurchasedAirMixedAirHumRat(EnergyPlusData &state, int const PurchAirNum)
@@ -3327,11 +3260,7 @@
             state.dataPurchasedAirMgr->GetPurchAirInputFlag = false;
         }
 
-<<<<<<< HEAD
-        MixedAirHumRat = PurchAir(PurchAirNum).MixedAirHumRat;
-=======
-        return state.dataPurchasedAirMgr->PurchAir(PurchAirNum).FinalMixedAirHumRat;
->>>>>>> b84060be
+        return state.dataPurchasedAirMgr->PurchAir(PurchAirNum).MixedAirHumRat;
 
     }
 
