--- conflicted
+++ resolved
@@ -3243,11 +3243,7 @@
 
             } // ...end of HEATING/COOLING IF-THEN block
 
-<<<<<<< HEAD
-            CalcVentilatedSlabRadComps(state.dataConvectionCoefficients, Item, FirstHVACIteration);
-=======
-            CalcVentilatedSlabRadComps(state.dataZoneTempPredictorCorrector, Item, FirstHVACIteration);
->>>>>>> 4f18c328
+            CalcVentilatedSlabRadComps(state.dataConvectionCoefficients, state.dataZoneTempPredictorCorrector, Item, FirstHVACIteration);
 
         } // ...end of system ON/OFF IF-THEN block
 
@@ -3462,12 +3458,9 @@
         PowerMet = QUnitOut;
     }
 
-<<<<<<< HEAD
     void CalcVentilatedSlabRadComps(ConvectionCoefficientsData &dataConvectionCoefficients,
+                                    ZoneTempPredictorCorrectorData &dataZoneTempPredictorCorrector,
                                     int const Item,                          // System index in ventilated slab array
-=======
-    void CalcVentilatedSlabRadComps(ZoneTempPredictorCorrectorData &dataZoneTempPredictorCorrector, int const Item,                          // System index in ventilated slab array
->>>>>>> 4f18c328
                                     bool const EP_UNUSED(FirstHVACIteration) // flag for 1st HVAV iteration in the time step !unused1208
     )
     {
@@ -3905,13 +3898,8 @@
                 // the new SumHATsurf value for the zone.  Note that the difference between the new
                 // SumHATsurf and the value originally calculated by the heat balance with a zero
                 // source for all radiant systems in the zone is the load met by the system (approximately).
-<<<<<<< HEAD
                 HeatBalanceSurfaceManager::CalcHeatBalanceOutsideSurf(dataConvectionCoefficients, ZoneNum);
-                HeatBalanceSurfaceManager::CalcHeatBalanceInsideSurf(dataConvectionCoefficients, ZoneNum);
-=======
-                HeatBalanceSurfaceManager::CalcHeatBalanceOutsideSurf(ZoneNum);
-                HeatBalanceSurfaceManager::CalcHeatBalanceInsideSurf(dataZoneTempPredictorCorrector, ZoneNum);
->>>>>>> 4f18c328
+                HeatBalanceSurfaceManager::CalcHeatBalanceInsideSurf(dataConvectionCoefficients, dataZoneTempPredictorCorrector, ZoneNum);
 
             } // SYSCONFIG. SLABONLY&SLABANDZONE
 
@@ -4150,13 +4138,8 @@
                 // SumHATsurf and the value originally calculated by the heat balance with a zero
                 // source for all radiant systems in the zone is the load met by the system (approximately).
 
-<<<<<<< HEAD
                 HeatBalanceSurfaceManager::CalcHeatBalanceOutsideSurf(dataConvectionCoefficients);
-                HeatBalanceSurfaceManager::CalcHeatBalanceInsideSurf(dataConvectionCoefficients);
-=======
-                HeatBalanceSurfaceManager::CalcHeatBalanceOutsideSurf();
-                HeatBalanceSurfaceManager::CalcHeatBalanceInsideSurf(dataZoneTempPredictorCorrector);
->>>>>>> 4f18c328
+                HeatBalanceSurfaceManager::CalcHeatBalanceInsideSurf(dataConvectionCoefficients, dataZoneTempPredictorCorrector);
 
             } // SeriesSlabs
 
