// EnergyPlus, Copyright (c) 1996-2020, The Board of Trustees of the University of Illinois,
// The Regents of the University of California, through Lawrence Berkeley National Laboratory
// (subject to receipt of any required approvals from the U.S. Dept. of Energy), Oak Ridge
// National Laboratory, managed by UT-Battelle, Alliance for Sustainable Energy, LLC, and other
// contributors. All rights reserved.
//
// NOTICE: This Software was developed under funding from the U.S. Department of Energy and the
// U.S. Government consequently retains certain rights. As such, the U.S. Government has been
// granted for itself and others acting on its behalf a paid-up, nonexclusive, irrevocable,
// worldwide license in the Software to reproduce, distribute copies to the public, prepare
// derivative works, and perform publicly and display publicly, and to permit others to do so.
//
// Redistribution and use in source and binary forms, with or without modification, are permitted
// provided that the following conditions are met:
//
// (1) Redistributions of source code must retain the above copyright notice, this list of
//     conditions and the following disclaimer.
//
// (2) Redistributions in binary form must reproduce the above copyright notice, this list of
//     conditions and the following disclaimer in the documentation and/or other materials
//     provided with the distribution.
//
// (3) Neither the name of the University of California, Lawrence Berkeley National Laboratory,
//     the University of Illinois, U.S. Dept. of Energy nor the names of its contributors may be
//     used to endorse or promote products derived from this software without specific prior
//     written permission.
//
// (4) Use of EnergyPlus(TM) Name. If Licensee (i) distributes the software in stand-alone form
//     without changes from the version obtained under this License, or (ii) Licensee makes a
//     reference solely to the software portion of its product, Licensee must refer to the
//     software as "EnergyPlus version X" software, where "X" is the version number Licensee
//     obtained under this License and may not use a different name for the software. Except as
//     specifically required in this Section (4), Licensee shall not use in a company name, a
//     product name, in advertising, publicity, or other promotional activities any name, trade
//     name, trademark, logo, or other designation of "EnergyPlus", "E+", "e+" or confusingly
//     similar designation, without the U.S. Department of Energy's prior written consent.
//
// THIS SOFTWARE IS PROVIDED BY THE COPYRIGHT HOLDERS AND CONTRIBUTORS "AS IS" AND ANY EXPRESS OR
// IMPLIED WARRANTIES, INCLUDING, BUT NOT LIMITED TO, THE IMPLIED WARRANTIES OF MERCHANTABILITY
// AND FITNESS FOR A PARTICULAR PURPOSE ARE DISCLAIMED. IN NO EVENT SHALL THE COPYRIGHT OWNER OR
// CONTRIBUTORS BE LIABLE FOR ANY DIRECT, INDIRECT, INCIDENTAL, SPECIAL, EXEMPLARY, OR
// CONSEQUENTIAL DAMAGES (INCLUDING, BUT NOT LIMITED TO, PROCUREMENT OF SUBSTITUTE GOODS OR
// SERVICES; LOSS OF USE, DATA, OR PROFITS; OR BUSINESS INTERRUPTION) HOWEVER CAUSED AND ON ANY
// THEORY OF LIABILITY, WHETHER IN CONTRACT, STRICT LIABILITY, OR TORT (INCLUDING NEGLIGENCE OR
// OTHERWISE) ARISING IN ANY WAY OUT OF THE USE OF THIS SOFTWARE, EVEN IF ADVISED OF THE
// POSSIBILITY OF SUCH DAMAGE.

// C++ Headers
#include <cmath>

// ObjexxFCL Headers
#include <ObjexxFCL/Array.functions.hh>
#include <ObjexxFCL/Fmath.hh>

// EnergyPlus Headers
#include <EnergyPlus/BranchNodeConnections.hh>
#include <EnergyPlus/Data/EnergyPlusData.hh>
#include <EnergyPlus/DataAirSystems.hh>
#include <EnergyPlus/DataEnvironment.hh>
#include <EnergyPlus/DataHVACGlobals.hh>
#include <EnergyPlus/DataHeatBalFanSys.hh>
#include <EnergyPlus/DataHeatBalSurface.hh>
#include <EnergyPlus/DataHeatBalance.hh>
#include <EnergyPlus/DataLoopNode.hh>
#include <EnergyPlus/DataSizing.hh>
#include <EnergyPlus/DataSurfaceLists.hh>
#include <EnergyPlus/DataSurfaces.hh>
#include <EnergyPlus/DataZoneEnergyDemands.hh>
#include <EnergyPlus/DataZoneEquipment.hh>
#include <EnergyPlus/Fans.hh>
#include <EnergyPlus/FluidProperties.hh>
#include <EnergyPlus/General.hh>
#include <EnergyPlus/GeneralRoutines.hh>
#include <EnergyPlus/HVACFan.hh>
#include <EnergyPlus/HVACHXAssistedCoolingCoil.hh>
#include <EnergyPlus/HeatBalanceSurfaceManager.hh>
#include <EnergyPlus/HeatingCoils.hh>
#include <EnergyPlus/InputProcessing/InputProcessor.hh>
#include <EnergyPlus/NodeInputManager.hh>
#include <EnergyPlus/OutAirNodeManager.hh>
#include <EnergyPlus/OutputProcessor.hh>
#include <EnergyPlus/Plant/DataPlant.hh>
#include <EnergyPlus/PlantUtilities.hh>
#include <EnergyPlus/Psychrometrics.hh>
#include <EnergyPlus/ReportSizingManager.hh>
#include <EnergyPlus/ScheduleManager.hh>
#include <EnergyPlus/SteamCoils.hh>
#include <EnergyPlus/UtilityRoutines.hh>
#include <EnergyPlus/VentilatedSlab.hh>
#include <EnergyPlus/WaterCoils.hh>

namespace EnergyPlus {

namespace VentilatedSlab {

    // Module containing the routines dealing with the Ventilated Slab

    // MODULE INFORMATION:
    //       AUTHOR         Young Tae Chae, Rick Strand
    //       DATE WRITTEN   June 2008
    //       MODIFIED
    //       RE-ENGINEERED  na

    // PURPOSE OF THIS MODULE:
    // Simulate Ventilated Slab Systems.

    // METHODOLOGY EMPLOYED:
    // Systems are modeled as a collection of components: radiant panel, outside air mixer,
    // fan, heating coil and/or cooling coil plus an integrated control
    // algorithm that adjusts the hot or cold water flow to meet the setpoint
    // condition.  Outside air mixing is handled locally as either fixed percent
    // or as attempting to meet a prescribed mixed air temperature.

    // REFERENCES:
    // ASHRAE Systems and Equipment Handbook (SI), 1996. pp. 31.1-31.3
    // Fred Buhl's fan coil module (FanCoilUnits.cc)

    // Using/Aliasing
    using namespace DataLoopNode;
    using DataGlobals::BeginDayFlag;
    using DataGlobals::BeginEnvrnFlag;
    using DataGlobals::BeginTimeStepFlag;
    using DataGlobals::DisplayExtraWarnings;
    using DataGlobals::SysSizingCalc;
    using DataGlobals::WarmupFlag;
    using DataHeatBalFanSys::QRadSysSource;
    using DataHVACGlobals::ContFanCycCoil;
    using DataHVACGlobals::SmallAirVolFlow;
    using DataSurfaces::Surface;
    using DataSurfaces::TotSurfaces;
    using namespace ScheduleManager;
    using namespace Psychrometrics;
    using namespace FluidProperties;

    // Module Object
    std::string const cMO_VentilatedSlab("ZoneHVAC:VentilatedSlab");
    static std::string const BlankString;

    // Parameters for outside air control types:
    int const Heating_ElectricCoilType(1);
    int const Heating_GasCoilType(2);
    int const Heating_WaterCoilType(3);
    int const Heating_SteamCoilType(4);
    int const Cooling_CoilWaterCooling(1);
    int const Cooling_CoilDetailedCooling(2);
    int const Cooling_CoilHXAssisted(3);
    int const VariablePercent(1);
    int const FixedTemperature(2);
    int const FixedOAControl(3);
    int const NotOperating(0); // Parameter for use with OperatingMode variable, set for no heating/cooling
    int const HeatingMode(1);  // Parameter for use with OperatingMode variable, set for heating
    int const CoolingMode(2);  // Parameter for use with OperatingMode variable, set for cooling
    // Ventilated Slab Configurations
    int const SlabOnly(1);    // Air circulate through cores of slab only
    int const SlabAndZone(2); // Circulated Air is introduced to zone
    int const SeriesSlabs(3);
    //  Control Types
    int const MATControl(1);  // Controls system using mean air temperature
    int const MRTControl(2);  // Controls system using mean radiant temperature
    int const OPTControl(3);  // Controls system using operative temperature
    int const ODBControl(4);  // Controls system using outside air dry-bulb temperature
    int const OWBControl(5);  // Controls system using outside air wet-bulb temperature
    int const SURControl(6);  // Controls system using surface temperature !Phase2-A
    int const DPTZControl(7); // Controls system using dew-point temperature of zone!Phase2-A

    // coil operation
    int const On(1);  // normal coil operation
    int const Off(0); // signal coil shouldn't run
    int const NoneOption(0);
    int const BothOption(1);
    int const HeatingOption(2);
    int const CoolingOption(3);
    int OperatingMode(0); // Used to keep track of whether system is in heating or cooling mode

    static std::string const fluidNameSteam("STEAM");
    static std::string const fluidNameWater("WATER");

    // DERIVED TYPE DEFINITIONS

    // MODULE VARIABLE DECLARATIONS:
    bool HCoilOn(false);                  // TRUE if the heating coil (gas or electric especially) should be running
    int NumOfVentSlabs(0);                // Number of ventilated slab in the input file
    Real64 OAMassFlowRate(0.0);           // Outside air mass flow rate for the ventilated slab
    Array1D_double QRadSysSrcAvg;         // Average source over the time step for a particular radiant surfaceD
    Array1D<Real64> ZeroSourceSumHATsurf; // Equal to SumHATsurf for all the walls in a zone with no source
    int MaxCloNumOfSurfaces(0);           // Used to set allocate size in CalcClo routine
    Real64 QZnReq(0.0);                   // heating or cooling needed by system [watts]

    // Record keeping variables used to calculate QRadSysSrcAvg locally

    Array1D_double LastQRadSysSrc;      // Need to keep the last value in case we are still iterating
    Array1D<Real64> LastSysTimeElapsed; // Need to keep the last value in case we are still iterating
    Array1D<Real64> LastTimeStepSys;    // Need to keep the last value in case we are still iterating
    Array1D_bool CheckEquipName;

    // Autosizing variables
    Array1D_bool MySizeFlag;

    // SUBROUTINE SPECIFICATIONS FOR MODULE VentilatedSlab
    // PRIVATE UpdateVentilatedSlabValAvg

    // Object Data
    Array1D<VentilatedSlabData> VentSlab;
    Array1D<VentSlabNumericFieldData> VentSlabNumericFields;

    // Functions

    void clear_state()
    {
        HCoilOn = false;
        NumOfVentSlabs = 0;
        OAMassFlowRate = 0.0;
        MaxCloNumOfSurfaces = 0;
        QZnReq = 0.0;
        QRadSysSrcAvg.deallocate();
        ZeroSourceSumHATsurf.deallocate();
        LastQRadSysSrc.deallocate();
        LastSysTimeElapsed.deallocate();
        LastTimeStepSys.deallocate();
        CheckEquipName.deallocate();
        MySizeFlag.deallocate();
        VentSlab.deallocate();
        VentSlabNumericFields.deallocate();
    }

    void SimVentilatedSlab(EnergyPlusData &state, std::string const &CompName,   // name of the fan coil unit
                           int const ZoneNum,             // number of zone being served
                           bool const FirstHVACIteration, // TRUE if 1st HVAC simulation of system timestep
                           Real64 &PowerMet,              // Sensible power supplied (W)
                           Real64 &LatOutputProvided,     // Latent add/removal supplied by window AC (kg/s), dehumid = negative
                           int &CompIndex)
    {

        // SUBROUTINE INFORMATION:
        //       AUTHOR         Rick Strand
        //       DATE WRITTEN   May 2000
        //       MODIFIED       Don Shirey, Aug 2009 (LatOutputProvided)
        //       RE-ENGINEERED
        // This is re-engineered by Rick Strand and Young T. Chae for Ventilated Slab (June, 2008)

        // PURPOSE OF THIS SUBROUTINE:
        // This is the main driver subroutine for the Ventilated Slab simulation.

        // METHODOLOGY EMPLOYED:
        // Standard EnergyPlus methodology.

        // Using/Aliasing
        using DataSizing::ZoneEqVentedSlab;
        using General::TrimSigDigits;

        // SUBROUTINE LOCAL VARIABLE DECLARATIONS:
        int Item;                       // index of ventilated slab being simulated
        static bool GetInputFlag(true); // First time, input is "gotten"

        // FLOW:
        if (GetInputFlag) {
            GetVentilatedSlabInput(state);
            GetInputFlag = false;
        }

        // Find the correct VentilatedSlabInput
        if (CompIndex == 0) {
            Item = UtilityRoutines::FindItemInList(CompName, VentSlab);
            if (Item == 0) {
                ShowFatalError("SimVentilatedSlab: system not found=" + CompName);
            }
            CompIndex = Item;
        } else {
            Item = CompIndex;
            if (Item > NumOfVentSlabs || Item < 1) {
                ShowFatalError("SimVentilatedSlab:  Invalid CompIndex passed=" + TrimSigDigits(Item) +
                               ", Number of Systems=" + TrimSigDigits(NumOfVentSlabs) + ", Entered System name=" + CompName);
            }
            if (CheckEquipName(Item)) {
                if (CompName != VentSlab(Item).Name) {
                    ShowFatalError("SimVentilatedSlab: Invalid CompIndex passed=" + TrimSigDigits(Item) + ", System name=" + CompName +
                                   ", stored System Name for that index=" + VentSlab(Item).Name);
                }
                CheckEquipName(Item) = false;
            }
        }

        ZoneEqVentedSlab = true;

        InitVentilatedSlab(state, Item, ZoneNum, FirstHVACIteration);

        CalcVentilatedSlab(state, Item, ZoneNum, FirstHVACIteration, PowerMet, LatOutputProvided);

        UpdateVentilatedSlab(Item, FirstHVACIteration);

        ReportVentilatedSlab(Item);

        ZoneEqVentedSlab = false;
    }

    void GetVentilatedSlabInput(EnergyPlusData &state)
    {

        // SUBROUTINE INFORMATION:
        //       AUTHOR         Young Tae Chae, Rick Strand
        //       DATE WRITTEN   June 2008
        //       MODIFIED       July 2012, Chandan Sharma - FSEC: Added zone sys avail managers
        //       RE-ENGINEERED  na

        // PURPOSE OF THIS SUBROUTINE:
        // This subroutine obtains the input for ventilated slab and sets
        // up the appropriate derived type.

        // METHODOLOGY EMPLOYED:
        // Standard EnergyPlus methodology.

        // REFERENCES:
        // Fred Buhl's fan coil module (FanCoilUnits.cc)
        // Kwang Ho Lee's Unit Ventilator Module (UnitVentilator.cc)
        // Rick Strand's Low temperature Radiant system (RadiantSystemLowTemp.cc)

        // Using/Aliasing
        using BranchNodeConnections::SetUpCompSets;
        using NodeInputManager::GetOnlySingleNode;
        auto &GetWaterCoilMaxFlowRate(WaterCoils::GetCoilMaxWaterFlowRate);
        auto &GetSteamCoilMaxFlowRate(SteamCoils::GetCoilMaxWaterFlowRate);
        auto &GetHXAssistedCoilFlowRate(HVACHXAssistedCoolingCoil::GetCoilMaxWaterFlowRate);
        using DataGlobals::ScheduleAlwaysOn;
        using DataHeatBalance::Construct;
        using DataHeatBalance::Zone;
        using HVACHXAssistedCoolingCoil::GetHXCoilTypeAndName;
        using ScheduleManager::GetScheduleIndex;
        using namespace DataLoopNode;
        using namespace DataSurfaceLists;
        using DataPlant::TypeOf_CoilSteamAirHeating;
        using DataPlant::TypeOf_CoilWaterCooling;
        using DataPlant::TypeOf_CoilWaterDetailedFlatCooling;
        using DataPlant::TypeOf_CoilWaterSimpleHeating;
        using DataSizing::ZoneHVACSizing;
        using FluidProperties::FindRefrigerant;
        using OutAirNodeManager::CheckAndAddAirNodeNumber;

        // SUBROUTINE PARAMETER DEFINITIONS:
        static std::string const MeanAirTemperature("MeanAirTemperature");
        static std::string const MeanRadiantTemperature("MeanRadiantTemperature");
        static std::string const OperativeTemperature("OperativeTemperature");
        static std::string const OutsideAirDryBulbTemperature("OutdoorDryBulbTemperature");
        static std::string const OutsideAirWetBulbTemperature("OutdoorWetBulbTemperature");
        static std::string const SlabSurfaceTemperature("SurfaceTemperature");
        static std::string const SlabSurfaceDewPointTemperature("ZoneAirDewPointTemperature");
        static std::string const CurrentModuleObject("ZoneHVAC:VentilatedSlab");

        // SUBROUTINE LOCAL VARIABLE DECLARATIONS:
        static bool ErrorsFound(false); // Set to true if errors in input, fatal at end of routine
        int IOStatus;                   // Used in GetObjectItem
        bool IsNotOK;                   // TRUE if there was a problem with a list name
        int NumAlphas;                  // Number of Alphas for each GetObjectItem call
        int NumArgs;                    // Unused variable that is part of a subroutine call
        int NumNumbers;                 // Number of Numbers for each GetObjectItem call
        int Item;                       // Item to be "gotten"
        int BaseNum;                    // Temporary number for creating RadiantSystemTypes structure
        bool errFlag;                   // interim error flag
        int SurfListNum;                // Index within the SurfList derived type for a surface list name
        // unused0309  INTEGER                         :: NumOfSurfListVB  ! Number of surface lists in the user input file
        int SurfNum;                   // DO loop counter for surfaces
        bool IsValid;                  // Set for outside air node check
        Array1D_string cAlphaArgs;     // Alpha input items for object
        Array1D_string cAlphaFields;   // Alpha field names
        Array1D_string cNumericFields; // Numeric field names
        Array1D<Real64> rNumericArgs;  // Numeric input items for object
        Array1D_bool lAlphaBlanks;     // Logical array, alpha field input BLANK = .TRUE.
        Array1D_bool lNumericBlanks;   // Logical array, numeric field input BLANK = .TRUE.
        bool SteamMessageNeeded;

        // FLOW:
        // Figure out how many Ventilated Slab Systems there are in the input file

        SteamMessageNeeded = true;
        inputProcessor->getObjectDefMaxArgs(CurrentModuleObject, NumArgs, NumAlphas, NumNumbers);
        cAlphaArgs.allocate(NumAlphas);
        cAlphaFields.allocate(NumAlphas);
        cNumericFields.allocate(NumNumbers);
        rNumericArgs.dimension(NumNumbers, 0.0);
        lAlphaBlanks.dimension(NumAlphas, true);
        lNumericBlanks.dimension(NumNumbers, true);

        // make sure data is gotten for surface lists
        BaseNum = GetNumberOfSurfListVentSlab();

        NumOfVentSlabs = inputProcessor->getNumObjectsFound(CurrentModuleObject);
        // Allocate the local derived type and do one-time initializations for all parts of it

        VentSlab.allocate(NumOfVentSlabs);
        CheckEquipName.dimension(NumOfVentSlabs, true);
        VentSlabNumericFields.allocate(NumOfVentSlabs);

        for (Item = 1; Item <= NumOfVentSlabs; ++Item) { // Begin looping over the entire ventilated slab systems found in the input file...

            inputProcessor->getObjectItem(CurrentModuleObject,
                                          Item,
                                          cAlphaArgs,
                                          NumAlphas,
                                          rNumericArgs,
                                          NumNumbers,
                                          IOStatus,
                                          lNumericBlanks,
                                          lAlphaBlanks,
                                          cAlphaFields,
                                          cNumericFields);

            VentSlabNumericFields(Item).FieldNames.allocate(NumNumbers);
            VentSlabNumericFields(Item).FieldNames = cNumericFields;
            UtilityRoutines::IsNameEmpty(cAlphaArgs(1), CurrentModuleObject, ErrorsFound);

            VentSlab(Item).Name = cAlphaArgs(1);
            VentSlab(Item).SchedName = cAlphaArgs(2);
            if (lAlphaBlanks(2)) {
                VentSlab(Item).SchedPtr = ScheduleAlwaysOn;
            } else {
                VentSlab(Item).SchedPtr = GetScheduleIndex(cAlphaArgs(2)); // convert schedule name to pointer
                if (VentSlab(Item).SchedPtr == 0) {
                    ShowSevereError(CurrentModuleObject + "=\"" + cAlphaArgs(1) + "\" invalid " + cAlphaFields(2) + "=\"" + cAlphaArgs(2) +
                                    "\" not found.");
                    ErrorsFound = true;
                }
            }

            VentSlab(Item).ZoneName = cAlphaArgs(3);
            VentSlab(Item).ZonePtr = UtilityRoutines::FindItemInList(cAlphaArgs(3), Zone);
            if (VentSlab(Item).ZonePtr == 0) {
                if (lAlphaBlanks(3)) {
                    ShowSevereError(CurrentModuleObject + "=\"" + cAlphaArgs(1) + "\" invalid " + cAlphaFields(3) +
                                    " is required but input is blank.");
                } else {
                    ShowSevereError(CurrentModuleObject + "=\"" + cAlphaArgs(1) + "\" invalid " + cAlphaFields(3) + "=\"" + cAlphaArgs(3) +
                                    "\" not found.");
                }
                ErrorsFound = true;
            }

            VentSlab(Item).SurfListName = cAlphaArgs(4);
            SurfListNum = 0;
            //    IF (NumOfSlabLists > 0) SurfListNum = UtilityRoutines::FindItemInList(VentSlab(Item)%SurfListName, SlabList%Name, NumOfSlabLists)
            if (NumOfSurfListVentSlab > 0) SurfListNum = UtilityRoutines::FindItemInList(VentSlab(Item).SurfListName, SlabList);
            if (SurfListNum > 0) { // Found a valid surface list
                VentSlab(Item).NumOfSurfaces = SlabList(SurfListNum).NumOfSurfaces;
                VentSlab(Item).ZName.allocate(VentSlab(Item).NumOfSurfaces);
                VentSlab(Item).ZPtr.allocate(VentSlab(Item).NumOfSurfaces);
                VentSlab(Item).SurfaceName.allocate(VentSlab(Item).NumOfSurfaces);
                VentSlab(Item).SurfacePtr.allocate(VentSlab(Item).NumOfSurfaces);
                VentSlab(Item).CDiameter.allocate(VentSlab(Item).NumOfSurfaces);
                VentSlab(Item).CLength.allocate(VentSlab(Item).NumOfSurfaces);
                VentSlab(Item).CNumbers.allocate(VentSlab(Item).NumOfSurfaces);
                VentSlab(Item).SlabIn.allocate(VentSlab(Item).NumOfSurfaces);
                VentSlab(Item).SlabOut.allocate(VentSlab(Item).NumOfSurfaces);

                MaxCloNumOfSurfaces = max(MaxCloNumOfSurfaces, VentSlab(Item).NumOfSurfaces);
                for (SurfNum = 1; SurfNum <= SlabList(SurfListNum).NumOfSurfaces; ++SurfNum) {
                    VentSlab(Item).ZName(SurfNum) = SlabList(SurfListNum).ZoneName(SurfNum);
                    VentSlab(Item).ZPtr(SurfNum) = SlabList(SurfListNum).ZonePtr(SurfNum);
                    VentSlab(Item).SurfaceName(SurfNum) = SlabList(SurfListNum).SurfName(SurfNum);
                    VentSlab(Item).SurfacePtr(SurfNum) = SlabList(SurfListNum).SurfPtr(SurfNum);
                    VentSlab(Item).CDiameter(SurfNum) = SlabList(SurfListNum).CoreDiameter(SurfNum);
                    VentSlab(Item).CLength(SurfNum) = SlabList(SurfListNum).CoreLength(SurfNum);
                    VentSlab(Item).CNumbers(SurfNum) = SlabList(SurfListNum).CoreNumbers(SurfNum);
                    VentSlab(Item).SlabIn(SurfNum) = SlabList(SurfListNum).SlabInNodeName(SurfNum);
                    VentSlab(Item).SlabOut(SurfNum) = SlabList(SurfListNum).SlabOutNodeName(SurfNum);
                    if (VentSlab(Item).SurfacePtr(SurfNum) != 0) {
                        Surface(VentSlab(Item).SurfacePtr(SurfNum)).IntConvSurfHasActiveInIt = true;
                    }
                }

            } else { // User entered a single surface name rather than a surface list
                VentSlab(Item).NumOfSurfaces = 1;
                VentSlab(Item).SurfacePtr.allocate(VentSlab(Item).NumOfSurfaces);
                VentSlab(Item).SurfaceName.allocate(VentSlab(Item).NumOfSurfaces);
                VentSlab(Item).SurfaceFlowFrac.allocate(VentSlab(Item).NumOfSurfaces);
                MaxCloNumOfSurfaces = max(MaxCloNumOfSurfaces, VentSlab(Item).NumOfSurfaces);
                VentSlab(Item).SurfaceName(1) = VentSlab(Item).SurfListName;
                VentSlab(Item).SurfacePtr(1) = UtilityRoutines::FindItemInList(VentSlab(Item).SurfaceName(1), Surface);
                VentSlab(Item).SurfaceFlowFrac(1) = 1.0;
                // Error checking for single surfaces
                if (VentSlab(Item).SurfacePtr(1) == 0) {
                    ShowSevereError(CurrentModuleObject + "=\"" + cAlphaArgs(1) + "\" invalid " + cAlphaFields(4) + "=\"" + cAlphaArgs(4) +
                                    "\" not found.");
                    ErrorsFound = true;
                } else if (Surface(VentSlab(Item).SurfacePtr(1)).IsRadSurfOrVentSlabOrPool) {
                    ShowSevereError(CurrentModuleObject + "=\"" + cAlphaArgs(1) + "\", invalid Surface");
                    ShowContinueError(cAlphaFields(4) + "=\"" + cAlphaArgs(4) + "\" has been used in another radiant system or ventilated slab.");
                    ErrorsFound = true;
                }
                if (VentSlab(Item).SurfacePtr(1) != 0) {
                    Surface(VentSlab(Item).SurfacePtr(1)).IntConvSurfHasActiveInIt = true;
                    Surface(VentSlab(Item).SurfacePtr(1)).IsRadSurfOrVentSlabOrPool = true;
                }
            }

            // Error checking for zones and construction information

            if (SurfListNum > 0) {

                for (SurfNum = 1; SurfNum <= VentSlab(Item).NumOfSurfaces; ++SurfNum) {

                    if (VentSlab(Item).SurfacePtr(SurfNum) == 0) continue; // invalid surface -- detected earlier
                    if (VentSlab(Item).ZPtr(SurfNum) == 0) continue;       // invalid zone -- detected earlier
                    //      IF (Surface(VentSlab(Item)%SurfacePtr(SurfNum))%Zone /= VentSlab(Item)%ZPtr(SurfNum)) THEN
                    //        CALL ShowSevereError(TRIM(CurrentModuleObject)//'="'//TRIM(cAlphaArgs(1))//'" invalid '//   &
                    //          'surface="'//TRIM(Surface(VentSlab(Item)%SurfacePtr(SurfNum))%Name)//'".')
                    //        CALL ShowContinueError('Surface in Zone='//TRIM(Zone(Surface(VentSlab(Item)%SurfacePtr(SurfNum))%Zone)%Name)//' '// &
                    //                         CurrentModuleObject//' in Zone='//TRIM(cAlphaArgs(3)))
                    //        ErrorsFound=.TRUE.
                    //      END IF
                    if (Surface(VentSlab(Item).SurfacePtr(SurfNum)).Construction == 0) continue; // invalid construction, detected earlier
                    if (!Construct(Surface(VentSlab(Item).SurfacePtr(SurfNum)).Construction).SourceSinkPresent) {
                        ShowSevereError(CurrentModuleObject + "=\"" + cAlphaArgs(1) + "\" invalid surface=\"" +
                                        Surface(VentSlab(Item).SurfacePtr(SurfNum)).Name + "\".");
                        ShowContinueError("Surface Construction does not have a source/sink, Construction name= \"" +
                                          Construct(Surface(VentSlab(Item).SurfacePtr(SurfNum)).Construction).Name + "\".");
                        ErrorsFound = true;
                    }
                }
            } else {
                for (SurfNum = 1; SurfNum <= VentSlab(Item).NumOfSurfaces; ++SurfNum) {
                    if (VentSlab(Item).SurfacePtr(SurfNum) == 0) continue; // invalid surface -- detected earlier
                    if (VentSlab(Item).ZonePtr == 0) continue;             // invalid zone -- detected earlier
                    if (Surface(VentSlab(Item).SurfacePtr(SurfNum)).Zone != VentSlab(Item).ZonePtr) {
                        ShowSevereError(CurrentModuleObject + "=\"" + cAlphaArgs(1) + "\" invalid surface=\"" +
                                        Surface(VentSlab(Item).SurfacePtr(SurfNum)).Name + "\".");
                        ShowContinueError("Surface in Zone=" + Zone(Surface(VentSlab(Item).SurfacePtr(SurfNum)).Zone).Name + ' ' +
                                          CurrentModuleObject + " in Zone=" + cAlphaArgs(3));
                        ErrorsFound = true;
                    }
                    if (Surface(VentSlab(Item).SurfacePtr(SurfNum)).Construction == 0) continue; // invalid construction, detected earlier
                    if (!Construct(Surface(VentSlab(Item).SurfacePtr(SurfNum)).Construction).SourceSinkPresent) {
                        ShowSevereError(CurrentModuleObject + "=\"" + cAlphaArgs(1) + "\" invalid surface=\"" +
                                        Surface(VentSlab(Item).SurfacePtr(SurfNum)).Name + "\".");
                        ShowContinueError("Surface Construction does not have a source/sink, Construction name= \"" +
                                          Construct(Surface(VentSlab(Item).SurfacePtr(SurfNum)).Construction).Name + "\".");
                        ErrorsFound = true;
                    }
                }
            }

            VentSlab(Item).MaxAirVolFlow = rNumericArgs(1);

            // Outside air information:
            VentSlab(Item).MinOutAirVolFlow = rNumericArgs(2);
            VentSlab(Item).OutAirVolFlow = rNumericArgs(3);

            {
                auto const SELECT_CASE_var(cAlphaArgs(5));
                if (SELECT_CASE_var == "VARIABLEPERCENT") {
                    VentSlab(Item).OAControlType = VariablePercent;
                    VentSlab(Item).MaxOASchedName = cAlphaArgs(6);
                    VentSlab(Item).MaxOASchedPtr = GetScheduleIndex(cAlphaArgs(7)); // convert schedule name to pointer
                    if (VentSlab(Item).MaxOASchedPtr == 0) {
                        ShowSevereError(CurrentModuleObject + "=\"" + cAlphaArgs(1) + "\" invalid " + cAlphaFields(7) + "=\"" + cAlphaArgs(7) +
                                        "\" not found.");
                        ErrorsFound = true;
                    } else if (!CheckScheduleValueMinMax(VentSlab(Item).MaxOASchedPtr, ">=0", 0.0, "<=", 1.0)) {
                        ShowSevereError(CurrentModuleObject + "=\"" + cAlphaArgs(1) + "\" invalid " + cAlphaFields(7) + "=\"" + cAlphaArgs(7) +
                                        "\" values out of range [0,1].");
                        ErrorsFound = true;
                    }
                } else if (SELECT_CASE_var == "FIXEDAMOUNT") {
                    VentSlab(Item).OAControlType = FixedOAControl;
                    VentSlab(Item).MaxOASchedName = cAlphaArgs(7);
                    VentSlab(Item).MaxOASchedPtr = GetScheduleIndex(cAlphaArgs(7)); // convert schedule name to pointer
                    if (VentSlab(Item).MaxOASchedPtr == 0) {
                        ShowSevereError(CurrentModuleObject + "=\"" + cAlphaArgs(1) + "\" invalid " + cAlphaFields(7) + "=\"" + cAlphaArgs(7) +
                                        "\" not found.");
                        ErrorsFound = true;
                    } else if (!CheckScheduleValueMinMax(VentSlab(Item).MaxOASchedPtr, ">=0", 0.0)) {
                        ShowSevereError(CurrentModuleObject + "=\"" + cAlphaArgs(1) + "\" invalid " + cAlphaFields(7) + "=\"" + cAlphaArgs(7) +
                                        "\" values out of range (must be >=0).");
                        ErrorsFound = true;
                    }
                } else if (SELECT_CASE_var == "FIXEDTEMPERATURE") {
                    VentSlab(Item).OAControlType = FixedTemperature;
                    VentSlab(Item).TempSchedName = cAlphaArgs(7);
                    VentSlab(Item).TempSchedPtr = GetScheduleIndex(cAlphaArgs(7)); // convert schedule name to pointer
                    if (VentSlab(Item).TempSchedPtr == 0) {
                        ShowSevereError(CurrentModuleObject + "=\"" + cAlphaArgs(1) + "\" invalid " + cAlphaFields(7) + "=\"" + cAlphaArgs(7) +
                                        "\" not found.");
                        ErrorsFound = true;
                    }
                } else {
                    ShowSevereError(CurrentModuleObject + "=\"" + cAlphaArgs(1) + "\" invalid " + cAlphaFields(5) + "=\"" + cAlphaArgs(5) + "\".");
                }
            }

            VentSlab(Item).MinOASchedName = cAlphaArgs(6);
            VentSlab(Item).MinOASchedPtr = GetScheduleIndex(cAlphaArgs(6)); // convert schedule name to pointer
            if (VentSlab(Item).MinOASchedPtr == 0) {
                ShowSevereError(CurrentModuleObject + "=\"" + cAlphaArgs(1) + "\" invalid " + cAlphaFields(6) + "=\"" + cAlphaArgs(6) +
                                "\" not found.");
                ErrorsFound = true;
            }

            // System Configuration:
            if (UtilityRoutines::SameString(cAlphaArgs(8), "SlabOnly")) {
                VentSlab(Item).SysConfg = SlabOnly;
            } else if (UtilityRoutines::SameString(cAlphaArgs(8), "SlabAndZone")) {
                VentSlab(Item).SysConfg = SlabAndZone;
            } else if (UtilityRoutines::SameString(cAlphaArgs(8), "SeriesSlabs")) {
                VentSlab(Item).SysConfg = SeriesSlabs;
            } else {
                ShowSevereError(CurrentModuleObject + "=\"" + cAlphaArgs(1) + "\" invalid " + cAlphaFields(8) + "=\"" + cAlphaArgs(8) + "\".");
                ShowContinueError("Control reset to SLAB ONLY Configuration.");
                VentSlab(Item).SysConfg = SlabOnly;
            }

            // Hollow Core information :
            VentSlab(Item).CoreDiameter = rNumericArgs(4);
            VentSlab(Item).CoreLength = rNumericArgs(5);
            VentSlab(Item).CoreNumbers = rNumericArgs(6);

            if (UtilityRoutines::SameString(cAlphaArgs(8), "SurfaceListNames")) {
                if (!lNumericBlanks(4)) {
                    ShowWarningError(CurrentModuleObject + "=\"" + cAlphaArgs(1) +
                                     "\"  Core Diameter is not needed for the series slabs configuration- ignored.");
                    ShowContinueError("...It has been asigned on SlabGroup.");
                }
            }

            if (UtilityRoutines::SameString(cAlphaArgs(8), "SurfaceListNames")) {
                if (!lNumericBlanks(5)) {
                    ShowWarningError(CurrentModuleObject + "=\"" + cAlphaArgs(1) +
                                     "\"  Core Length is not needed for the series slabs configuration- ignored.");
                    ShowContinueError("...It has been asigned on SlabGroup.");
                }
            }

            if (UtilityRoutines::SameString(cAlphaArgs(8), "SurfaceListNames")) {
                if (!lNumericBlanks(6)) {
                    ShowWarningError(CurrentModuleObject + "=\"" + cAlphaArgs(1) +
                                     "\"  Core Numbers is not needed for the series slabs configuration- ignored.");
                    ShowContinueError("...It has been asigned on SlabGroup.");
                }
            }

            // Process the temperature control type
            if (UtilityRoutines::SameString(cAlphaArgs(9), OutsideAirDryBulbTemperature)) {
                VentSlab(Item).ControlType = ODBControl;
            } else if (UtilityRoutines::SameString(cAlphaArgs(9), OutsideAirWetBulbTemperature)) {
                VentSlab(Item).ControlType = OWBControl;
            } else if (UtilityRoutines::SameString(cAlphaArgs(9), OperativeTemperature)) {
                VentSlab(Item).ControlType = OPTControl;
            } else if (UtilityRoutines::SameString(cAlphaArgs(9), MeanAirTemperature)) {
                VentSlab(Item).ControlType = MATControl;
            } else if (UtilityRoutines::SameString(cAlphaArgs(9), MeanRadiantTemperature)) {
                VentSlab(Item).ControlType = MRTControl;
            } else if (UtilityRoutines::SameString(cAlphaArgs(9), SlabSurfaceTemperature)) {
                VentSlab(Item).ControlType = SURControl;
            } else if (UtilityRoutines::SameString(cAlphaArgs(9), SlabSurfaceDewPointTemperature)) {
                VentSlab(Item).ControlType = DPTZControl;
            } else {
                ShowSevereError(CurrentModuleObject + "=\"" + cAlphaArgs(1) + "\" invalid " + cAlphaFields(9) + "=\"" + cAlphaArgs(9) + "\".");
                ShowContinueError("Control reset to ODB control.");
                VentSlab(Item).ControlType = ODBControl;
            }

            // Heating User Input Data For Ventilated Slab Control :

            // High Air Temp :
            VentSlab(Item).HotAirHiTempSched = cAlphaArgs(10);
            VentSlab(Item).HotAirHiTempSchedPtr = GetScheduleIndex(cAlphaArgs(10));
            if ((VentSlab(Item).HotAirHiTempSchedPtr == 0) && (!lAlphaBlanks(10))) {
                ShowSevereError(CurrentModuleObject + "=\"" + cAlphaArgs(1) + "\" invalid " + cAlphaFields(10) + "=\"" + cAlphaArgs(10) +
                                "\" not found.");
                ErrorsFound = true;
            }

            // Low Air Temp :

            VentSlab(Item).HotAirLoTempSched = cAlphaArgs(11);
            VentSlab(Item).HotAirLoTempSchedPtr = GetScheduleIndex(cAlphaArgs(11));
            if ((VentSlab(Item).HotAirLoTempSchedPtr == 0) && (!lAlphaBlanks(11))) {
                ShowSevereError(CurrentModuleObject + "=\"" + cAlphaArgs(1) + "\" invalid " + cAlphaFields(11) + "=\"" + cAlphaArgs(11) +
                                "\" not found.");
                ErrorsFound = true;
            }

            VentSlab(Item).HotCtrlHiTempSched = cAlphaArgs(12);
            VentSlab(Item).HotCtrlHiTempSchedPtr = GetScheduleIndex(cAlphaArgs(12));
            if ((VentSlab(Item).HotCtrlHiTempSchedPtr == 0) && (!lAlphaBlanks(12))) {
                ShowSevereError(CurrentModuleObject + "=\"" + cAlphaArgs(1) + "\" invalid " + cAlphaFields(12) + "=\"" + cAlphaArgs(12) +
                                "\" not found.");
                ErrorsFound = true;
            }

            VentSlab(Item).HotCtrlLoTempSched = cAlphaArgs(13);
            VentSlab(Item).HotCtrlLoTempSchedPtr = GetScheduleIndex(cAlphaArgs(13));
            if ((VentSlab(Item).HotCtrlLoTempSchedPtr == 0) && (!lAlphaBlanks(13))) {
                ShowSevereError(CurrentModuleObject + "=\"" + cAlphaArgs(1) + "\" invalid " + cAlphaFields(13) + "=\"" + cAlphaArgs(13) +
                                "\" not found.");
                ErrorsFound = true;
            }

            // Cooling User Input Data For Ventilated Slab Control :
            // Cooling High Temp Sch.
            VentSlab(Item).ColdAirHiTempSched = cAlphaArgs(13);
            VentSlab(Item).ColdAirHiTempSchedPtr = GetScheduleIndex(cAlphaArgs(14));
            if ((VentSlab(Item).ColdAirHiTempSchedPtr == 0) && (!lAlphaBlanks(14))) {
                ShowSevereError(CurrentModuleObject + "=\"" + cAlphaArgs(1) + "\" invalid " + cAlphaFields(14) + "=\"" + cAlphaArgs(14) +
                                "\" not found.");
                ErrorsFound = true;
            }

            // Cooling Low Temp Sch.

            VentSlab(Item).ColdAirLoTempSched = cAlphaArgs(15);
            VentSlab(Item).ColdAirLoTempSchedPtr = GetScheduleIndex(cAlphaArgs(15));
            if ((VentSlab(Item).ColdAirLoTempSchedPtr == 0) && (!lAlphaBlanks(15))) {
                ShowSevereError(CurrentModuleObject + "=\"" + cAlphaArgs(1) + "\" invalid " + cAlphaFields(15) + "=\"" + cAlphaArgs(15) +
                                "\" not found.");
                ErrorsFound = true;
            }

            // Cooling Control High Sch.

            VentSlab(Item).ColdCtrlHiTempSched = cAlphaArgs(16);
            VentSlab(Item).ColdCtrlHiTempSchedPtr = GetScheduleIndex(cAlphaArgs(16));
            if ((VentSlab(Item).ColdCtrlHiTempSchedPtr == 0) && (!lAlphaBlanks(16))) {
                ShowSevereError(CurrentModuleObject + "=\"" + cAlphaArgs(1) + "\" invalid " + cAlphaFields(16) + "=\"" + cAlphaArgs(16) +
                                "\" not found.");
                ErrorsFound = true;
            }

            // Cooling Control Low Sch.

            VentSlab(Item).ColdCtrlLoTempSched = cAlphaArgs(17);
            VentSlab(Item).ColdCtrlLoTempSchedPtr = GetScheduleIndex(cAlphaArgs(17));
            if ((VentSlab(Item).ColdCtrlLoTempSchedPtr == 0) && (!lAlphaBlanks(17))) {
                ShowSevereError(CurrentModuleObject + "=\"" + cAlphaArgs(1) + "\" invalid " + cAlphaFields(17) + "=\"" + cAlphaArgs(17) +
                                "\" not found.");
                ErrorsFound = true;
            }

            // Main air nodes (except outside air node):
            // Refer the Unit Ventilator Air Node note

            // MJW CR7903 - Ventilated slab was not drawing properly in HVAC Diagram svg output
            //  This object is structured differently from other zone equipment in that it functions
            //  as both a parent and non-parent, and it has an implicit OA mixer.  This makes it difficult
            //  to register the nodes in a way that HVAC Diagram can understand and in a way that satisfies
            //  node connection tests.  Here's an explanation of the changes made for this CR:
            //      In general, nodes associated with the ventilated slab system (the overall parent object)
            //         are registered with "-SYSTEM" appended to the object type and object name
            //         This same suffix is also added later when SetUpCompSets is called, for the same reason
            //      In general, nodes associated with the implicit OA mixer object
            //         are registered with "-OA MIXER" appended to the object type and object name
            //      %ReturnAirNode is one inlet to the implicit oa mixer
            //         For SlabOnly and SeriesSlab this node does nothing,
            //             so NodeConnectionType_Internal,ObjectIsNotParent, -OA MIXER
            //         For SlabandZone, this node extracts air from the zone,
            //             so NodeConnectionType_Inlet,ObjectIsNotParent, -OA MIXER
            //         For SlabandZone, this node is also used to associate the whole system with a pair of zone inlet/exhaust nodes,
            //             so it is registered again as NodeConnectionType_Inlet,1,ObjectIsParent, -SYSTEM
            //      %RadInNode is the ultimate air inlet to the slab or series of slabs
            //         For all types of ventilated slab, this is NodeConnectionType_Inlet,ObjectIsNotParent
            //      %OAMixerOutNode is the outlet from the implicit OA mixer
            //         For all types of ventilated slab, this is NodeConnectionType_Outlet,ObjectIsNotParent
            //      %FanOutletNode is the outlet from the explicit fan child object (redundant input, should mine from child)
            //         For all types of ventilated slab, this is NodeConnectionType_Internal,ObjectIsParent
            //      %ZoneAirInNode is applicable only to SlabandZone configuration. It is the node that flows into the zone,
            //         and it is also the outlet from the ventilated slab section, so it must be registered twice
            //         First for the overall system, NodeConnectionType_Outlet,ObjectIsParent, -SYSTEM
            //         Second as the slab outlet, NodeConnectionType_Outlet,ObjectIsNotParent
            //      %OutsideAirNode is the outdoor air inlet to the OA mixer
            //         For all types of ventilated slab, this is NodeConnectionType_Inlet,ObjectIsNotParent, -OA MIXER

            if (VentSlab(Item).SysConfg == SlabOnly) {

                VentSlab(Item).ReturnAirNode = GetOnlySingleNode(cAlphaArgs(18),
                                                                 ErrorsFound,
                                                                 CurrentModuleObject + "-OA MIXER",
                                                                 cAlphaArgs(1) + "-OA MIXER",
                                                                 NodeType_Air,
                                                                 NodeConnectionType_Internal,
                                                                 1,
                                                                 ObjectIsNotParent);
                VentSlab(Item).RadInNode = GetOnlySingleNode(
                    cAlphaArgs(19), ErrorsFound, CurrentModuleObject, cAlphaArgs(1), NodeType_Air, NodeConnectionType_Inlet, 1, ObjectIsNotParent);

                VentSlab(Item).OAMixerOutNode = GetOnlySingleNode(cAlphaArgs(23),
                                                                  ErrorsFound,
                                                                  CurrentModuleObject + "-OA MIXER",
                                                                  cAlphaArgs(1) + "-OA MIXER",
                                                                  NodeType_Air,
                                                                  NodeConnectionType_Outlet,
                                                                  1,
                                                                  ObjectIsNotParent);
                VentSlab(Item).FanOutletNode = GetOnlySingleNode(
                    cAlphaArgs(24), ErrorsFound, CurrentModuleObject, cAlphaArgs(1), NodeType_Air, NodeConnectionType_Internal, 1, ObjectIsParent);

            } else if (VentSlab(Item).SysConfg == SeriesSlabs) {

                VentSlab(Item).ReturnAirNode = GetOnlySingleNode(cAlphaArgs(18),
                                                                 ErrorsFound,
                                                                 CurrentModuleObject + "-OA MIXER",
                                                                 cAlphaArgs(1) + "-OA MIXER",
                                                                 NodeType_Air,
                                                                 NodeConnectionType_Internal,
                                                                 1,
                                                                 ObjectIsNotParent);
                VentSlab(Item).RadInNode = GetOnlySingleNode(
                    cAlphaArgs(19), ErrorsFound, CurrentModuleObject, cAlphaArgs(1), NodeType_Air, NodeConnectionType_Inlet, 1, ObjectIsNotParent);

                VentSlab(Item).OAMixerOutNode = GetOnlySingleNode(cAlphaArgs(23),
                                                                  ErrorsFound,
                                                                  CurrentModuleObject + "-OA MIXER",
                                                                  cAlphaArgs(1) + "-OA MIXER",
                                                                  NodeType_Air,
                                                                  NodeConnectionType_Outlet,
                                                                  1,
                                                                  ObjectIsNotParent);
                VentSlab(Item).FanOutletNode = GetOnlySingleNode(
                    cAlphaArgs(24), ErrorsFound, CurrentModuleObject, cAlphaArgs(1), NodeType_Air, NodeConnectionType_Internal, 1, ObjectIsParent);

            } else if (VentSlab(Item).SysConfg == SlabAndZone) {

                VentSlab(Item).ReturnAirNode = GetOnlySingleNode(cAlphaArgs(18),
                                                                 ErrorsFound,
                                                                 CurrentModuleObject + "-SYSTEM",
                                                                 cAlphaArgs(1) + "-SYSTEM",
                                                                 NodeType_Air,
                                                                 NodeConnectionType_Inlet,
                                                                 1,
                                                                 ObjectIsParent);
                VentSlab(Item).ReturnAirNode = GetOnlySingleNode(cAlphaArgs(18),
                                                                 ErrorsFound,
                                                                 CurrentModuleObject + "-OA MIXER",
                                                                 cAlphaArgs(1) + "-OA MIXER",
                                                                 NodeType_Air,
                                                                 NodeConnectionType_Inlet,
                                                                 1,
                                                                 ObjectIsNotParent);
                VentSlab(Item).RadInNode = GetOnlySingleNode(
                    cAlphaArgs(19), ErrorsFound, CurrentModuleObject, cAlphaArgs(1), NodeType_Air, NodeConnectionType_Inlet, 1, ObjectIsNotParent);
                VentSlab(Item).OAMixerOutNode = GetOnlySingleNode(cAlphaArgs(23),
                                                                  ErrorsFound,
                                                                  CurrentModuleObject + "-OA MIXER",
                                                                  cAlphaArgs(1) + "-OA MIXER",
                                                                  NodeType_Air,
                                                                  NodeConnectionType_Outlet,
                                                                  1,
                                                                  ObjectIsNotParent);
                VentSlab(Item).FanOutletNode = GetOnlySingleNode(
                    cAlphaArgs(24), ErrorsFound, CurrentModuleObject, cAlphaArgs(1), NodeType_Air, NodeConnectionType_Internal, 1, ObjectIsParent);
            }

            if (VentSlab(Item).SysConfg == SlabOnly) {
                if (!lAlphaBlanks(20)) {
                    ShowWarningError(CurrentModuleObject + "=\"" + cAlphaArgs(1) + "\" " + cAlphaFields(20) + "=\"" + cAlphaArgs(20) +
                                     "\" not needed - ignored.");
                    ShowContinueError("It is used for \"SlabAndZone\" only");
                }

            } else if (VentSlab(Item).SysConfg == SlabAndZone) {
                if (lAlphaBlanks(20)) {
                    ShowSevereError(CurrentModuleObject + "=\"" + cAlphaArgs(1) + "\" invalid " + cAlphaFields(20) +
                                    " is blank and must be entered.");
                    ErrorsFound = true;
                }

                VentSlab(Item).ZoneAirInNode = GetOnlySingleNode(cAlphaArgs(20),
                                                                 ErrorsFound,
                                                                 CurrentModuleObject + "-SYSTEM",
                                                                 cAlphaArgs(1) + "-SYSTEM",
                                                                 NodeType_Air,
                                                                 NodeConnectionType_Outlet,
                                                                 1,
                                                                 ObjectIsParent);

                VentSlab(Item).ZoneAirInNode = GetOnlySingleNode(
                    cAlphaArgs(20), ErrorsFound, CurrentModuleObject, cAlphaArgs(1), NodeType_Air, NodeConnectionType_Outlet, 1, ObjectIsNotParent);
            }

            //  Set connection type to 'Inlet', because it now uses an OA node
            VentSlab(Item).OutsideAirNode = GetOnlySingleNode(cAlphaArgs(21),
                                                              ErrorsFound,
                                                              CurrentModuleObject + "-OA MIXER",
                                                              cAlphaArgs(1) + "-OA MIXER",
                                                              NodeType_Air,
                                                              NodeConnectionType_Inlet,
                                                              1,
                                                              ObjectIsNotParent);

            if (!lAlphaBlanks(21)) {
                CheckAndAddAirNodeNumber(VentSlab(Item).OutsideAirNode, IsValid);
                if (!IsValid) {
                    ShowWarningError(CurrentModuleObject + "=\"" + cAlphaArgs(1) + "\", Adding OutdoorAir:Node=" + cAlphaArgs(21));
                }
            }

            VentSlab(Item).AirReliefNode = GetOnlySingleNode(cAlphaArgs(22),
                                                             ErrorsFound,
                                                             CurrentModuleObject + "-OA MIXER",
                                                             cAlphaArgs(1) + "-OA MIXER",
                                                             NodeType_Air,
                                                             NodeConnectionType_ReliefAir,
                                                             1,
                                                             ObjectIsNotParent);

            // Fan information:
            VentSlab(Item).FanName = cAlphaArgs(25);

            if (HVACFan::checkIfFanNameIsAFanSystem(VentSlab(Item).FanName)) {
                VentSlab(Item).FanType_Num = DataHVACGlobals::FanType_SystemModelObject;
                HVACFan::fanObjs.emplace_back(new HVACFan::FanSystem(VentSlab(Item).FanName));
                VentSlab(Item).Fan_Index = HVACFan::getFanObjectVectorIndex(VentSlab(Item).FanName);
            } else {
                bool isNotOkay(false);
                ValidateComponent("FAN:CONSTANTVOLUME", VentSlab(Item).FanName, isNotOkay, "GetPIUs");
                if (isNotOkay) {
                    ShowContinueError("In " + CurrentModuleObject + " = " + VentSlab(Item).Name);
                    ErrorsFound = true;
                }
                VentSlab(Item).FanType_Num = DataHVACGlobals::FanType_SimpleConstVolume;
            }

            if (VentSlab(Item).OAControlType == FixedOAControl) {
                VentSlab(Item).OutAirVolFlow = VentSlab(Item).MinOutAirVolFlow;
                VentSlab(Item).MaxOASchedName = VentSlab(Item).MinOASchedName;
                VentSlab(Item).MaxOASchedPtr = GetScheduleIndex(VentSlab(Item).MinOASchedName);
            }

            // Add fan to component sets array
            SetUpCompSets(
                CurrentModuleObject + "-SYSTEM", VentSlab(Item).Name + "-SYSTEM", "UNDEFINED", cAlphaArgs(25), cAlphaArgs(23), cAlphaArgs(24));

            // Coil options assign

            {
                auto const SELECT_CASE_var(cAlphaArgs(26));
                if (SELECT_CASE_var == "HEATINGANDCOOLING") {
                    VentSlab(Item).CoilOption = BothOption;
                } else if (SELECT_CASE_var == "HEATING") {
                    VentSlab(Item).CoilOption = HeatingOption;
                } else if (SELECT_CASE_var == "COOLING") {
                    VentSlab(Item).CoilOption = CoolingOption;
                } else if (SELECT_CASE_var == "NONE") {
                    VentSlab(Item).CoilOption = NoneOption;
                } else {
                    ShowSevereError(CurrentModuleObject + "=\"" + cAlphaArgs(1) + "\" invalid " + cAlphaFields(26) + "=\"" + cAlphaArgs(26) + "\".");
                    ErrorsFound = true;
                }
            }

            if (VentSlab(Item).CoilOption == BothOption || VentSlab(Item).CoilOption == HeatingOption) {
                // Heating coil information:
                //        A27, \field Heating Coil Object Type
                //             \type choice
                //             \key Coil:Heating:Water
                //             \key Coil:Heating:Electric
                //             \key Coil:Heating:Fuel
                //             \key Coil:Heating:Steam
                //        A28, \field Heating Coil Name
                //             \type object-list
                //             \object-list HeatingCoilName

                // Heating coil information:
                if (!lAlphaBlanks(28)) {
                    VentSlab(Item).HCoilPresent = true;
                    VentSlab(Item).HCoilTypeCh = cAlphaArgs(27);
                    errFlag = false;

                    {
                        auto const SELECT_CASE_var(cAlphaArgs(27));
                        if (SELECT_CASE_var == "COIL:HEATING:WATER") {
                            VentSlab(Item).HCoilType = Heating_WaterCoilType;
                            VentSlab(Item).HCoil_PlantTypeNum = TypeOf_CoilWaterSimpleHeating;
                        } else if (SELECT_CASE_var == "COIL:HEATING:STEAM") {
                            VentSlab(Item).HCoilType = Heating_SteamCoilType;
                            VentSlab(Item).HCoil_PlantTypeNum = TypeOf_CoilSteamAirHeating;
                            VentSlab(Item).HCoil_FluidIndex = FindRefrigerant("Steam");
                            if (VentSlab(Item).HCoil_FluidIndex == 0) {
                                ShowSevereError(CurrentModuleObject + "=\"" + cAlphaArgs(1) + "Steam Properties not found.");
                                if (SteamMessageNeeded) ShowContinueError("Steam Fluid Properties should have been included in the input file.");
                                ErrorsFound = true;
                                SteamMessageNeeded = false;
                            }
                        } else if (SELECT_CASE_var == "COIL:HEATING:ELECTRIC") {
                            VentSlab(Item).HCoilType = Heating_ElectricCoilType;
                        } else if (SELECT_CASE_var == "COIL:HEATING:FUEL") {
                            VentSlab(Item).HCoilType = Heating_GasCoilType;
                        } else {
                            ShowSevereError(CurrentModuleObject + "=\"" + cAlphaArgs(1) + "\" invalid " + cAlphaFields(27) + "=\"" + cAlphaArgs(27) +
                                            "\".");
                            ErrorsFound = true;
                            errFlag = true;
                        }
                    }
                    if (!errFlag) {
                        VentSlab(Item).HCoilName = cAlphaArgs(28);
                        ValidateComponent(cAlphaArgs(27), VentSlab(Item).HCoilName, IsNotOK, CurrentModuleObject);
                        if (IsNotOK) {
                            ShowContinueError(CurrentModuleObject + "=\"" + cAlphaArgs(1) + "\" invalid " + cAlphaFields(28) + "=\"" +
                                              cAlphaArgs(28) + "\".");
                            ShowContinueError("... not valid for " + cAlphaFields(27) + "=\"" + cAlphaArgs(27) + "\".");
                            ErrorsFound = true;
                        }
                    }

                    VentSlab(Item).MinVolHotWaterFlow = 0.0;
                    VentSlab(Item).MinVolHotSteamFlow = 0.0;

                    // The heating coil control node is necessary for a hot water coil, but not necessary for an
                    // electric or gas coil.
                    if (VentSlab(Item).HCoilType == Heating_GasCoilType || VentSlab(Item).HCoilType == Heating_ElectricCoilType) {
                        if (!lAlphaBlanks(29)) {
                            ShowWarningError(CurrentModuleObject + "=\"" + cAlphaArgs(1) + "\" " + cAlphaFields(29) + "=\"" + cAlphaArgs(29) +
                                             "\" not needed - ignored.");
                            ShowContinueError("..It is used for hot water coils only.");
                        }
                    } else {
                        if (lAlphaBlanks(29)) {
                            ShowSevereError(CurrentModuleObject + "=\"" + cAlphaArgs(1) + "\" invalid " + cAlphaFields(29) +
                                            " is blank and must be entered.");
                            ErrorsFound = true;
                        }
                        VentSlab(Item).HotControlNode = GetOnlySingleNode(cAlphaArgs(29),
                                                                          ErrorsFound,
                                                                          CurrentModuleObject,
                                                                          cAlphaArgs(1),
                                                                          NodeType_Water,
                                                                          NodeConnectionType_Actuator,
                                                                          1,
                                                                          ObjectIsParent);
                    }
                    VentSlab(Item).HotControlOffset = 0.001;

                    if (VentSlab(Item).HCoilType == Heating_WaterCoilType) {
                        VentSlab(Item).MaxVolHotWaterFlow = GetWaterCoilMaxFlowRate("Coil:Heating:Water", VentSlab(Item).HCoilName, ErrorsFound);
                        VentSlab(Item).MaxVolHotSteamFlow = GetWaterCoilMaxFlowRate("Coil:Heating:Water", VentSlab(Item).HCoilName, ErrorsFound);
                    } else if (VentSlab(Item).HCoilType == Heating_SteamCoilType) {
                        VentSlab(Item).MaxVolHotWaterFlow = GetSteamCoilMaxFlowRate("Coil:Heating:Steam", VentSlab(Item).HCoilName, ErrorsFound);
                        VentSlab(Item).MaxVolHotSteamFlow = GetSteamCoilMaxFlowRate("Coil:Heating:Steam", VentSlab(Item).HCoilName, ErrorsFound);
                    }

                } else { // no heating coil
                    ShowSevereError(CurrentModuleObject + "=\"" + cAlphaArgs(1) + "\" missing heating coil.");
                    ShowContinueError("a heating coil is required for " + cAlphaFields(26) + "=\"" + cAlphaArgs(26) + "\".");
                    ErrorsFound = true;
                }
            }

            if (VentSlab(Item).CoilOption == BothOption || VentSlab(Item).CoilOption == CoolingOption) {
                // Cooling coil information (if one is present):
                //        A30, \field Cooling Coil Object Type
                //             \type choice
                //             \key Coil:Cooling:Water
                //             \key Coil:Cooling:Water:DetailedGeometry
                //             \key CoilSystem:Cooling:Water:HeatExchangerAssisted
                //        A31, \field Cooling Coil Name
                //             \type object-list
                //             \object-list CoolingCoilsWater
                // Cooling coil information (if one is present):
                if (!lAlphaBlanks(31)) {
                    VentSlab(Item).CCoilPresent = true;
                    VentSlab(Item).CCoilTypeCh = cAlphaArgs(30);
                    errFlag = false;

                    {
                        auto const SELECT_CASE_var(cAlphaArgs(30));
                        if (SELECT_CASE_var == "COIL:COOLING:WATER") {
                            VentSlab(Item).CCoilType = Cooling_CoilWaterCooling;
                            VentSlab(Item).CCoil_PlantTypeNum = TypeOf_CoilWaterCooling;
                            VentSlab(Item).CCoilPlantName = cAlphaArgs(31);
                        } else if (SELECT_CASE_var == "COIL:COOLING:WATER:DETAILEDGEOMETRY") {
                            VentSlab(Item).CCoilType = Cooling_CoilDetailedCooling;
                            VentSlab(Item).CCoil_PlantTypeNum = TypeOf_CoilWaterDetailedFlatCooling;
                            VentSlab(Item).CCoilPlantName = cAlphaArgs(31);
                        } else if (SELECT_CASE_var == "COILSYSTEM:COOLING:WATER:HEATEXCHANGERASSISTED") {
                            VentSlab(Item).CCoilType = Cooling_CoilHXAssisted;
                            GetHXCoilTypeAndName(state,
                                cAlphaArgs(30), cAlphaArgs(31), ErrorsFound, VentSlab(Item).CCoilPlantType, VentSlab(Item).CCoilPlantName);
                            if (UtilityRoutines::SameString(VentSlab(Item).CCoilPlantType, "Coil:Cooling:Water")) {
                                VentSlab(Item).CCoil_PlantTypeNum = TypeOf_CoilWaterCooling;
                            } else if (UtilityRoutines::SameString(VentSlab(Item).CCoilPlantType, "Coil:Cooling:Water:DetailedGeometry")) {
                                VentSlab(Item).CCoil_PlantTypeNum = TypeOf_CoilWaterDetailedFlatCooling;
                            } else {
                                ShowSevereError("GetVentilatedSlabInput: " + CurrentModuleObject + "=\"" + VentSlab(Item).Name + "\", invalid");
                                ShowContinueError("For: " + cAlphaFields(30) + "=\"" + cAlphaArgs(30) + "\".");
                                ShowContinueError("Invalid Coil Type=" + VentSlab(Item).CCoilPlantType + ", Name=" + VentSlab(Item).CCoilPlantName);
                                ShowContinueError("must be \"Coil:Cooling:Water\" or \"Coil:Cooling:Water:DetailedGeometry\"");
                                ErrorsFound = true;
                            }
                        } else {
                            ShowSevereError(CurrentModuleObject + "=\"" + cAlphaArgs(1) + "\" invalid " + cAlphaFields(29) + "=\"" + cAlphaArgs(29) +
                                            "\".");
                            ErrorsFound = true;
                            errFlag = true;
                        }
                    }

                    if (!errFlag) {
                        VentSlab(Item).CCoilName = cAlphaArgs(31);
                        ValidateComponent(cAlphaArgs(30), VentSlab(Item).CCoilName, IsNotOK, "ZoneHVAC:VentilatedSlab ");
                        if (IsNotOK) {
                            ShowContinueError(CurrentModuleObject + "=\"" + cAlphaArgs(1) + "\" invalid " + cAlphaFields(31) + "=\"" +
                                              cAlphaArgs(31) + "\".");
                            ShowContinueError("... not valid for " + cAlphaFields(30) + "=\"" + cAlphaArgs(30) + "\".");
                            ErrorsFound = true;
                        }
                    }

                    VentSlab(Item).MinVolColdWaterFlow = 0.0;

                    VentSlab(Item).ColdControlNode = GetOnlySingleNode(cAlphaArgs(32),
                                                                       ErrorsFound,
                                                                       CurrentModuleObject,
                                                                       cAlphaArgs(1),
                                                                       NodeType_Water,
                                                                       NodeConnectionType_Actuator,
                                                                       1,
                                                                       ObjectIsParent);

                    if (lAlphaBlanks(32)) {
                        ShowSevereError(CurrentModuleObject + "=\"" + cAlphaArgs(1) + "\" invalid " + cAlphaFields(32) +
                                        " is blank and must be entered.");
                        ErrorsFound = true;
                    }

                    VentSlab(Item).ColdControlOffset = 0.001;

                    if (VentSlab(Item).CCoilType == Cooling_CoilWaterCooling) {
                        VentSlab(Item).MaxVolColdWaterFlow = GetWaterCoilMaxFlowRate("Coil:Cooling:Water", VentSlab(Item).CCoilName, ErrorsFound);
                    } else if (VentSlab(Item).CCoilType == Cooling_CoilDetailedCooling) {
                        VentSlab(Item).MaxVolColdWaterFlow =
                            GetWaterCoilMaxFlowRate("Coil:Cooling:Water:DetailedGeometry", VentSlab(Item).CCoilName, ErrorsFound);
                    } else if (VentSlab(Item).CCoilType == Cooling_CoilHXAssisted) {
                        VentSlab(Item).MaxVolColdWaterFlow =
                            GetHXAssistedCoilFlowRate(state, "CoilSystem:Cooling:Water:HeatExchangerAssisted", VentSlab(Item).CCoilName, ErrorsFound);
                    }

                } else { // No Cooling Coil
                    ShowSevereError(CurrentModuleObject + "=\"" + cAlphaArgs(1) + "\" missing cooling coil.");
                    ShowContinueError("a cooling coil is required for " + cAlphaFields(26) + "=\"" + cAlphaArgs(26) + "\".");
                    ErrorsFound = true;
                }
            }
            if (!lAlphaBlanks(33)) {
                VentSlab(Item).AvailManagerListName = cAlphaArgs(33);
            }

            VentSlab(Item).HVACSizingIndex = 0;
            if (!lAlphaBlanks(34)) {
                VentSlab(Item).HVACSizingIndex = UtilityRoutines::FindItemInList(cAlphaArgs(34), ZoneHVACSizing);
                if (VentSlab(Item).HVACSizingIndex == 0) {
                    ShowSevereError(cAlphaFields(34) + " = " + cAlphaArgs(34) + " not found.");
                    ShowContinueError("Occurs in " + cMO_VentilatedSlab + " = " + VentSlab(Item).Name);
                    ErrorsFound = true;
                }
            }

            {
                auto const SELECT_CASE_var(VentSlab(Item).CoilOption);
                if (SELECT_CASE_var == BothOption) { // 'HeatingAndCooling'
                    // Add cooling coil to component sets array when present
                    SetUpCompSets(CurrentModuleObject + "-SYSTEM",
                                  VentSlab(Item).Name + "-SYSTEM",
                                  cAlphaArgs(30),
                                  cAlphaArgs(31),
                                  cAlphaArgs(24),
                                  "UNDEFINED");

                    // Add heating coil to component sets array when cooling coil present
                    SetUpCompSets(CurrentModuleObject + "-SYSTEM",
                                  VentSlab(Item).Name + "-SYSTEM",
                                  cAlphaArgs(27),
                                  cAlphaArgs(28),
                                  "UNDEFINED",
                                  cAlphaArgs(19));

                } else if (SELECT_CASE_var == HeatingOption) { // 'Heating'
                    // Add heating coil to component sets array when no cooling coil present
                    SetUpCompSets(CurrentModuleObject + "-SYSTEM",
                                  VentSlab(Item).Name + "-SYSTEM",
                                  cAlphaArgs(27),
                                  cAlphaArgs(28),
                                  cAlphaArgs(24),
                                  cAlphaArgs(19));

                } else if (SELECT_CASE_var == CoolingOption) { // 'Cooling'
                    // Add cooling coil to component sets array when no heating coil present
                    SetUpCompSets(CurrentModuleObject + "-SYSTEM",
                                  VentSlab(Item).Name + "-SYSTEM",
                                  cAlphaArgs(30),
                                  cAlphaArgs(31),
                                  cAlphaArgs(24),
                                  cAlphaArgs(19));

                } else if (SELECT_CASE_var == NoneOption) {

                } else {
                }
            }

        } // ...loop over all of the ventilated slab found in the input file

        cAlphaArgs.deallocate();
        cAlphaFields.deallocate();
        cNumericFields.deallocate();
        rNumericArgs.deallocate();
        lAlphaBlanks.deallocate();
        lNumericBlanks.deallocate();

        if (ErrorsFound) ShowFatalError(CurrentModuleObject + " errors occurred in input.  Program terminates.");

        // Setup Report variables for the VENTILATED SLAB
        for (Item = 1; Item <= NumOfVentSlabs; ++Item) {
            //   CALL SetupOutputVariable('Ventilated Slab Direct Heat Loss Rate [W]', &
            //                             VentSlab(Item)%DirectHeatLossRate,'System', &
            //                             'Average', VentSlab(Item)%Name)
            //   CALL SetupOutputVariable('Ventilated Slab Direct Heat Loss [W]',        &
            //                             VentSlab(Item)%DirectHeatLoss,'System', &
            //                             'Sum', VentSlab(Item)%Name)
            //   CALL SetupOutputVariable('Ventilated Slab Direct Heat Gain Rate [W]',        &
            //                             VentSlab(Item)%DirectHeatGainRate,'System', &
            //                            'Average', VentSlab(Item)%Name)
            //   CALL SetupOutputVariable('Ventilated Slab Direct Heat Gain [J]',        &
            //                           VentSlab(Item)%DirectHeatGain,'System', &
            //                             'Sum', VentSlab(Item)%Name)
            SetupOutputVariable("Zone Ventilated Slab Radiant Heating Rate",
                                OutputProcessor::Unit::W,
                                VentSlab(Item).RadHeatingPower,
                                "System",
                                "Average",
                                VentSlab(Item).Name);
            SetupOutputVariable("Zone Ventilated Slab Radiant Heating Energy",
                                OutputProcessor::Unit::J,
                                VentSlab(Item).RadHeatingEnergy,
                                "System",
                                "Sum",
                                VentSlab(Item).Name);
            SetupOutputVariable("Zone Ventilated Slab Radiant Cooling Rate",
                                OutputProcessor::Unit::W,
                                VentSlab(Item).RadCoolingPower,
                                "System",
                                "Average",
                                VentSlab(Item).Name);
            SetupOutputVariable("Zone Ventilated Slab Radiant Cooling Energy",
                                OutputProcessor::Unit::J,
                                VentSlab(Item).RadCoolingEnergy,
                                "System",
                                "Sum",
                                VentSlab(Item).Name);
            SetupOutputVariable("Zone Ventilated Slab Coil Heating Rate",
                                OutputProcessor::Unit::W,
                                VentSlab(Item).HeatCoilPower,
                                "System",
                                "Average",
                                VentSlab(Item).Name);
            SetupOutputVariable("Zone Ventilated Slab Coil Heating Energy",
                                OutputProcessor::Unit::J,
                                VentSlab(Item).HeatCoilEnergy,
                                "System",
                                "Sum",
                                VentSlab(Item).Name);
            SetupOutputVariable("Zone Ventilated Slab Coil Total Cooling Rate",
                                OutputProcessor::Unit::W,
                                VentSlab(Item).TotCoolCoilPower,
                                "System",
                                "Average",
                                VentSlab(Item).Name);
            SetupOutputVariable("Zone Ventilated Slab Coil Total Cooling Energy",
                                OutputProcessor::Unit::J,
                                VentSlab(Item).TotCoolCoilEnergy,
                                "System",
                                "Sum",
                                VentSlab(Item).Name);
            SetupOutputVariable("Zone Ventilated Slab Coil Sensible Cooling Rate",
                                OutputProcessor::Unit::W,
                                VentSlab(Item).SensCoolCoilPower,
                                "System",
                                "Average",
                                VentSlab(Item).Name);
            SetupOutputVariable("Zone Ventilated Slab Coil Sensible Cooling Energy",
                                OutputProcessor::Unit::J,
                                VentSlab(Item).SensCoolCoilEnergy,
                                "System",
                                "Sum",
                                VentSlab(Item).Name);
            SetupOutputVariable("Zone Ventilated Slab Coil Latent Cooling Rate",
                                OutputProcessor::Unit::W,
                                VentSlab(Item).LateCoolCoilPower,
                                "System",
                                "Average",
                                VentSlab(Item).Name);
            SetupOutputVariable("Zone Ventilated Slab Coil Latent Cooling Energy",
                                OutputProcessor::Unit::J,
                                VentSlab(Item).LateCoolCoilEnergy,
                                "System",
                                "Sum",
                                VentSlab(Item).Name);
            SetupOutputVariable("Zone Ventilated Slab Air Mass Flow Rate",
                                OutputProcessor::Unit::kg_s,
                                VentSlab(Item).AirMassFlowRate,
                                "System",
                                "Average",
                                VentSlab(Item).Name);
            SetupOutputVariable("Zone Ventilated Slab Fan Electric Power",
                                OutputProcessor::Unit::W,
                                VentSlab(Item).ElecFanPower,
                                "System",
                                "Average",
                                VentSlab(Item).Name);
            //! Note that the ventilated slab fan electric is NOT metered because this value is already metered through the fan component
            SetupOutputVariable("Zone Ventilated Slab Fan Electric Energy",
                                OutputProcessor::Unit::J,
                                VentSlab(Item).ElecFanEnergy,
                                "System",
                                "Sum",
                                VentSlab(Item).Name);
            SetupOutputVariable("Zone Ventilated Slab Inlet Air Temperature",
                                OutputProcessor::Unit::C,
                                VentSlab(Item).SlabInTemp,
                                "System",
                                "Average",
                                VentSlab(Item).Name);
            SetupOutputVariable("Zone Ventilated Slab Outlet Air Temperature",
                                OutputProcessor::Unit::C,
                                VentSlab(Item).SlabOutTemp,
                                "System",
                                "Average",
                                VentSlab(Item).Name);
            SetupOutputVariable("Zone Ventilated Slab Zone Inlet Air Temperature",
                                OutputProcessor::Unit::C,
                                VentSlab(Item).ZoneInletTemp,
                                "System",
                                "Average",
                                VentSlab(Item).Name);
            SetupOutputVariable("Zone Ventilated Slab Return Air Temperature",
                                OutputProcessor::Unit::C,
                                VentSlab(Item).ReturnAirTemp,
                                "System",
                                "Average",
                                VentSlab(Item).Name);
            SetupOutputVariable("Zone Ventilated Slab Fan Outlet Air Temperature",
                                OutputProcessor::Unit::C,
                                VentSlab(Item).FanOutletTemp,
                                "System",
                                "Average",
                                VentSlab(Item).Name);
            SetupOutputVariable("Zone Ventilated Slab Fan Availability Status",
                                OutputProcessor::Unit::None,
                                VentSlab(Item).AvailStatus,
                                "System",
                                "Average",
                                VentSlab(Item).Name);
        }
    }

    void InitVentilatedSlab(EnergyPlusData &state, int const Item,               // index for the current ventilated slab
                            int const VentSlabZoneNum,    // number of zone being served
                            bool const FirstHVACIteration // TRUE if 1st HVAC simulation of system timestep
    )
    {

        // SUBROUTINE INFORMATION:
        //       AUTHOR         Young Tae Chae, Rick Strand
        //       DATE WRITTEN   June 2008
        //       MODIFIED       July 2012, Chandan Sharma - FSEC: Added zone sys avail managers
        //       RE-ENGINEERED  na

        // PURPOSE OF THIS SUBROUTINE:
        // This subroutine initializes all of the data elements which are necessary
        // to simulate a Ventilated Slab.

        // METHODOLOGY EMPLOYED:
        // Uses the status flags to trigger initializations.

        // REFERENCES:
        // na

        // Using/Aliasing
        using DataEnvironment::OutBaroPress;
        using DataEnvironment::OutHumRat;
        using DataEnvironment::StdRhoAir;
        using DataGlobals::AnyPlantInModel;
        using DataGlobals::BeginEnvrnFlag;
        using DataGlobals::NumOfZones;
        using DataHeatBalFanSys::MAT;
        using DataHeatBalFanSys::ZoneAirHumRat;
        using DataHVACGlobals::ZoneComp;
        using DataLoopNode::Node;
        using DataPlant::PlantLoop;
        using DataPlant::TypeOf_CoilSteamAirHeating;
        using DataPlant::TypeOf_CoilWaterCooling;
        using DataPlant::TypeOf_CoilWaterDetailedFlatCooling;
        using DataPlant::TypeOf_CoilWaterSimpleHeating;
        using DataZoneEquipment::CheckZoneEquipmentList;
        using DataZoneEquipment::VentilatedSlab_Num;
        using DataZoneEquipment::ZoneEquipInputsFilled;
        using FluidProperties::GetDensityGlycol;
        using PlantUtilities::InitComponentNodes;
        using PlantUtilities::ScanPlantLoopsForObject;
        using ScheduleManager::GetCurrentScheduleValue;

        // Locals
        // SUBROUTINE ARGUMENT DEFINITIONS:

        // SUBROUTINE PARAMETER DEFINITIONS:
        static std::string const RoutineName("InitVentilatedSlab");

        // INTERFACE BLOCK SPECIFICATIONS
        // na

        // DERIVED TYPE DEFINITIONS
        // na

        // SUBROUTINE LOCAL VARIABLE DECLARATIONS:
        //  REAL           :: CurrentFlowSchedule   ! Schedule value for flow fraction in a ventilated slab
        int RadNum;     // Number of the radiant system (DO loop counter)
        int RadSurfNum; // Number of the radiant system surface (DO loop counter)
        int SurfNum;    // Intermediate variable for keeping track of the surface number
        int ZoneNum;    // Intermediate variable for keeping track of the zone number

        int AirRelNode;  // relief air node number in Ventilated Slab loop
        int ColdConNode; // cold water control node number in Ventilated Slab loop
        static bool MyOneTimeFlag(true);
        static bool ZoneEquipmentListChecked(false); // True after the Zone Equipment List has been checked for items
        static Array1D_bool MyEnvrnFlag;
        static Array1D_bool MyPlantScanFlag;
        static Array1D_bool MyZoneEqFlag; // used to set up zone equipment availability managers
        int HotConNode;                   // hot water control node number in Ventilated Slab loop
        int InNode;                       // inlet node number in Ventilated Slab loop
        int OutNode;                      // outlet node number in Ventilated Slab loop
        int OutsideAirNode;               // outside air node number in Ventilated Slab loop
        Real64 RhoAir;                    // air density at InNode
        Real64 TempSteamIn;
        Real64 SteamDensity;
        int ZoneAirInNode;
        int MixOut;
        Real64 rho;
        bool errFlag;
        // FLOW:

        // Do the one time initializations

        if (MyOneTimeFlag) {
            MyEnvrnFlag.allocate(NumOfVentSlabs);
            MySizeFlag.allocate(NumOfVentSlabs);
            MyPlantScanFlag.allocate(NumOfVentSlabs);
            MyZoneEqFlag.allocate(NumOfVentSlabs);
            ZeroSourceSumHATsurf.dimension(NumOfZones, 0.0);
            QRadSysSrcAvg.dimension(TotSurfaces, 0.0);
            LastQRadSysSrc.dimension(TotSurfaces, 0.0);
            LastSysTimeElapsed.dimension(TotSurfaces, 0.0);
            LastTimeStepSys.dimension(TotSurfaces, 0.0);

            // Initialize total areas for all radiant systems
            for (RadNum = 1; RadNum <= NumOfVentSlabs; ++RadNum) {
                VentSlab(RadNum).TotalSurfaceArea = 0.0;
                for (SurfNum = 1; SurfNum <= VentSlab(RadNum).NumOfSurfaces; ++SurfNum) {
                    VentSlab(RadNum).TotalSurfaceArea += Surface(VentSlab(RadNum).SurfacePtr(SurfNum)).Area;
                }
            }
            MyEnvrnFlag = true;
            MySizeFlag = true;
            MyPlantScanFlag = true;
            MyZoneEqFlag = true;
            MyOneTimeFlag = false;
        }

        if (allocated(ZoneComp)) {
            if (MyZoneEqFlag(Item)) { // initialize the name of each availability manager list and zone number
                ZoneComp(VentilatedSlab_Num).ZoneCompAvailMgrs(Item).AvailManagerListName = VentSlab(Item).AvailManagerListName;
                ZoneComp(VentilatedSlab_Num).ZoneCompAvailMgrs(Item).ZoneNum = VentSlabZoneNum;
                MyZoneEqFlag(Item) = false;
            }
            VentSlab(Item).AvailStatus = ZoneComp(VentilatedSlab_Num).ZoneCompAvailMgrs(Item).AvailStatus;
        }

        if (MyPlantScanFlag(Item) && allocated(PlantLoop)) {
            if ((VentSlab(Item).HCoil_PlantTypeNum == TypeOf_CoilWaterSimpleHeating) ||
                (VentSlab(Item).HCoil_PlantTypeNum == TypeOf_CoilSteamAirHeating)) {
                errFlag = false;
                ScanPlantLoopsForObject(state.dataBranchInputManager,
                                        VentSlab(Item).HCoilName,
                                        VentSlab(Item).HCoil_PlantTypeNum,
                                        VentSlab(Item).HWLoopNum,
                                        VentSlab(Item).HWLoopSide,
                                        VentSlab(Item).HWBranchNum,
                                        VentSlab(Item).HWCompNum,
                                        errFlag,
                                        _,
                                        _,
                                        _,
                                        _,
                                        _);
                if (errFlag) {
                    ShowContinueError("Reference Unit=\"" + VentSlab(Item).Name + "\", type=ZoneHVAC:VentilatedSlab");
                    ShowFatalError("InitVentilatedSlab: Program terminated due to previous condition(s).");
                }

                VentSlab(Item).HotCoilOutNodeNum = PlantLoop(VentSlab(Item).HWLoopNum)
                                                       .LoopSide(VentSlab(Item).HWLoopSide)
                                                       .Branch(VentSlab(Item).HWBranchNum)
                                                       .Comp(VentSlab(Item).HWCompNum)
                                                       .NodeNumOut;
            }
            if ((VentSlab(Item).CCoil_PlantTypeNum == TypeOf_CoilWaterCooling) ||
                (VentSlab(Item).CCoil_PlantTypeNum == TypeOf_CoilWaterDetailedFlatCooling)) {
                errFlag = false;
                ScanPlantLoopsForObject(state.dataBranchInputManager,
                                        VentSlab(Item).CCoilPlantName,
                                        VentSlab(Item).CCoil_PlantTypeNum,
                                        VentSlab(Item).CWLoopNum,
                                        VentSlab(Item).CWLoopSide,
                                        VentSlab(Item).CWBranchNum,
                                        VentSlab(Item).CWCompNum,
                                        errFlag);
                if (errFlag) {
                    ShowContinueError("Reference Unit=\"" + VentSlab(Item).Name + "\", type=ZoneHVAC:VentilatedSlab");
                    ShowFatalError("InitVentilatedSlab: Program terminated due to previous condition(s).");
                }
                VentSlab(Item).ColdCoilOutNodeNum = PlantLoop(VentSlab(Item).CWLoopNum)
                                                        .LoopSide(VentSlab(Item).CWLoopSide)
                                                        .Branch(VentSlab(Item).CWBranchNum)
                                                        .Comp(VentSlab(Item).CWCompNum)
                                                        .NodeNumOut;
            } else {
                if (VentSlab(Item).CCoilPresent)
                    ShowFatalError("InitVentilatedSlab: Unit=" + VentSlab(Item).Name + ", invalid cooling coil type. Program terminated.");
            }
            MyPlantScanFlag(Item) = false;
        } else if (MyPlantScanFlag(Item) && !AnyPlantInModel) {
            MyPlantScanFlag(Item) = false;
        }

        // need to check all Ventilated Slab units to see if they are on Zone Equipment List or issue warning
        if (!ZoneEquipmentListChecked && ZoneEquipInputsFilled) {
            ZoneEquipmentListChecked = true;
            for (RadNum = 1; RadNum <= NumOfVentSlabs; ++RadNum) {
                if (CheckZoneEquipmentList(cMO_VentilatedSlab, VentSlab(RadNum).Name)) continue;
                ShowSevereError("InitVentilatedSlab: Ventilated Slab Unit=[" + cMO_VentilatedSlab + ',' + VentSlab(RadNum).Name +
                                "] is not on any ZoneHVAC:EquipmentList.  It will not be simulated.");
            }
        }

        if (!SysSizingCalc && MySizeFlag(Item) && !MyPlantScanFlag(Item)) {

            SizeVentilatedSlab(state, Item);

            MySizeFlag(Item) = false;
        }

        // Do the one time initializations
        if (BeginEnvrnFlag && MyEnvrnFlag(Item) && !MyPlantScanFlag(Item)) {

            // Coil Part
            InNode = VentSlab(Item).ReturnAirNode;
            OutNode = VentSlab(Item).RadInNode;
            HotConNode = VentSlab(Item).HotControlNode;
            ColdConNode = VentSlab(Item).ColdControlNode;
            OutsideAirNode = VentSlab(Item).OutsideAirNode;
            RhoAir = StdRhoAir;

            // Radiation Panel Part
            ZeroSourceSumHATsurf = 0.0;
            QRadSysSrcAvg = 0.0;
            LastQRadSysSrc = 0.0;
            LastSysTimeElapsed = 0.0;
            LastTimeStepSys = 0.0;
            if (NumOfVentSlabs > 0) {
                for (auto &e : VentSlab) {
                    e.RadHeatingPower = 0.0;
                    e.RadHeatingEnergy = 0.0;
                    e.RadCoolingPower = 0.0;
                    e.RadCoolingEnergy = 0.0;
                }
            }

            // set the initial Temperature of Return Air

            // set the mass flow rates from the input volume flow rates
            VentSlab(Item).MaxAirMassFlow = RhoAir * VentSlab(Item).MaxAirVolFlow;
            VentSlab(Item).OutAirMassFlow = RhoAir * VentSlab(Item).OutAirVolFlow;
            VentSlab(Item).MinOutAirMassFlow = RhoAir * VentSlab(Item).MinOutAirVolFlow;
            if (VentSlab(Item).OutAirMassFlow > VentSlab(Item).MaxAirMassFlow) {
                VentSlab(Item).OutAirMassFlow = VentSlab(Item).MaxAirMassFlow;
                VentSlab(Item).MinOutAirMassFlow = VentSlab(Item).OutAirMassFlow * (VentSlab(Item).MinOutAirVolFlow / VentSlab(Item).OutAirVolFlow);
                ShowWarningError("Outdoor air mass flow rate higher than unit flow rate, reset to unit flow rate for " + VentSlab(Item).Name);
            }

            // set the node max and min mass flow rates
            Node(OutsideAirNode).MassFlowRateMax = VentSlab(Item).OutAirMassFlow;
            Node(OutsideAirNode).MassFlowRateMin = 0.0;

            Node(OutNode).MassFlowRateMax = VentSlab(Item).MaxAirMassFlow;
            Node(OutNode).MassFlowRateMin = 0.0;

            Node(InNode).MassFlowRateMax = VentSlab(Item).MaxAirMassFlow;
            Node(InNode).MassFlowRateMin = 0.0;

            if (VentSlab(Item).HCoilPresent) { // Only initialize these if a heating coil is actually present

                if (VentSlab(Item).HCoil_PlantTypeNum == TypeOf_CoilWaterSimpleHeating && !MyPlantScanFlag(Item)) {
                    rho = GetDensityGlycol(
                        PlantLoop(VentSlab(Item).HWLoopNum).FluidName, HWInitConvTemp, PlantLoop(VentSlab(Item).HWLoopNum).FluidIndex, RoutineName);

                    VentSlab(Item).MaxHotWaterFlow = rho * VentSlab(Item).MaxVolHotWaterFlow;
                    VentSlab(Item).MinHotWaterFlow = rho * VentSlab(Item).MinVolHotWaterFlow;

                    InitComponentNodes(VentSlab(Item).MinHotWaterFlow,
                                       VentSlab(Item).MaxHotWaterFlow,
                                       VentSlab(Item).HotControlNode,
                                       VentSlab(Item).HotCoilOutNodeNum,
                                       VentSlab(Item).HWLoopNum,
                                       VentSlab(Item).HWLoopSide,
                                       VentSlab(Item).HWBranchNum,
                                       VentSlab(Item).HWCompNum);
                }
                if (VentSlab(Item).HCoil_PlantTypeNum == TypeOf_CoilSteamAirHeating && !MyPlantScanFlag(Item)) {
                    TempSteamIn = 100.00;
                    SteamDensity = GetSatDensityRefrig(fluidNameSteam, TempSteamIn, 1.0, VentSlab(Item).HCoil_FluidIndex, RoutineName);
                    VentSlab(Item).MaxHotSteamFlow = SteamDensity * VentSlab(Item).MaxVolHotSteamFlow;
                    VentSlab(Item).MinHotSteamFlow = SteamDensity * VentSlab(Item).MinVolHotSteamFlow;

                    InitComponentNodes(VentSlab(Item).MinHotSteamFlow,
                                       VentSlab(Item).MaxHotSteamFlow,
                                       VentSlab(Item).HotControlNode,
                                       VentSlab(Item).HotCoilOutNodeNum,
                                       VentSlab(Item).HWLoopNum,
                                       VentSlab(Item).HWLoopSide,
                                       VentSlab(Item).HWBranchNum,
                                       VentSlab(Item).HWCompNum);
                }
            } //(VentSlab(Item)%HCoilPresent)

            if (VentSlab(Item).CCoilPresent && !MyPlantScanFlag(Item)) {
                // Only initialize these if a cooling coil is actually present
                if ((VentSlab(Item).CCoil_PlantTypeNum == TypeOf_CoilWaterCooling) ||
                    (VentSlab(Item).CCoil_PlantTypeNum == TypeOf_CoilWaterDetailedFlatCooling)) {
                    rho = GetDensityGlycol(PlantLoop(VentSlab(Item).CWLoopNum).FluidName,
                                           DataGlobals::CWInitConvTemp,
                                           PlantLoop(VentSlab(Item).CWLoopNum).FluidIndex,
                                           RoutineName);
                    VentSlab(Item).MaxColdWaterFlow = rho * VentSlab(Item).MaxVolColdWaterFlow;
                    VentSlab(Item).MinColdWaterFlow = rho * VentSlab(Item).MinVolColdWaterFlow;
                    InitComponentNodes(VentSlab(Item).MinColdWaterFlow,
                                       VentSlab(Item).MaxColdWaterFlow,
                                       VentSlab(Item).ColdControlNode,
                                       VentSlab(Item).ColdCoilOutNodeNum,
                                       VentSlab(Item).CWLoopNum,
                                       VentSlab(Item).CWLoopSide,
                                       VentSlab(Item).CWBranchNum,
                                       VentSlab(Item).CWCompNum);
                }
            }

            MyEnvrnFlag(Item) = false;

        } // ...end start of environment inits

        if (!BeginEnvrnFlag) {

            MyEnvrnFlag(Item) = true;
        }

        // These initializations are done every iteration...
        InNode = VentSlab(Item).ReturnAirNode;
        OutNode = VentSlab(Item).RadInNode;
        OutsideAirNode = VentSlab(Item).OutsideAirNode;
        AirRelNode = VentSlab(Item).AirReliefNode;
        ZoneAirInNode = VentSlab(Item).ZoneAirInNode;
        MixOut = VentSlab(Item).OAMixerOutNode;

        // First, set the flow conditions up so that there is flow through the ventilated
        // slab system(this will be shut down if the system is not available or there
        // is no load
        Node(InNode).MassFlowRate = VentSlab(Item).MaxAirMassFlow;
        Node(InNode).MassFlowRateMaxAvail = VentSlab(Item).MaxAirMassFlow;
        Node(InNode).MassFlowRateMinAvail = VentSlab(Item).MaxAirMassFlow;
        Node(OutNode).MassFlowRate = VentSlab(Item).MaxAirMassFlow;
        Node(OutNode).MassFlowRateMaxAvail = VentSlab(Item).MaxAirMassFlow;
        Node(OutNode).MassFlowRateMinAvail = VentSlab(Item).MaxAirMassFlow;
        Node(OutsideAirNode).MassFlowRate = VentSlab(Item).OutAirMassFlow;
        Node(OutsideAirNode).MassFlowRateMaxAvail = VentSlab(Item).OutAirMassFlow;
        Node(OutsideAirNode).MassFlowRateMinAvail = VentSlab(Item).OutAirMassFlow;
        Node(AirRelNode).MassFlowRate = VentSlab(Item).OutAirMassFlow;
        Node(AirRelNode).MassFlowRateMaxAvail = VentSlab(Item).OutAirMassFlow;
        Node(AirRelNode).MassFlowRateMinAvail = VentSlab(Item).OutAirMassFlow;

        // Initialize the relief air (same as inlet conditions to the Ventilated Slab ..
        // Note that mass flow rates will be taken care of later.
        Node(AirRelNode) = Node(InNode);
        OAMassFlowRate = 0.0;

        // Just in case the system is off and conditions do not get sent through
        // the system for some reason, set the outlet conditions equal to the inlet
        // conditions of the ventilated slab mixer
        Node(OutNode).Temp = Node(InNode).Temp;
        Node(OutNode).Press = Node(InNode).Press;
        Node(OutNode).HumRat = Node(InNode).HumRat;
        Node(OutNode).Enthalpy = Node(InNode).Enthalpy;

        // These initializations only need to be done once at the start of the iterations...
        if (BeginTimeStepFlag && FirstHVACIteration) {
            // Initialize the outside air conditions...
            Node(OutsideAirNode).Temp = Node(OutsideAirNode).OutAirDryBulb;
            Node(OutsideAirNode).HumRat = OutHumRat;
            Node(OutsideAirNode).Press = OutBaroPress;

            // The first pass through in a particular time step
            ZoneNum = VentSlab(Item).ZonePtr;
            ZeroSourceSumHATsurf(ZoneNum) = SumHATsurf(ZoneNum); // Set this to figure what part of the load the radiant system meets
            for (RadSurfNum = 1; RadSurfNum <= VentSlab(Item).NumOfSurfaces; ++RadSurfNum) {
                SurfNum = VentSlab(Item).SurfacePtr(RadSurfNum);
                QRadSysSrcAvg(SurfNum) = 0.0;      // Initialize this variable to zero (radiant system defaults to off)
                LastQRadSysSrc(SurfNum) = 0.0;     // At the start of a time step, reset to zero so average calculation can begin again
                LastSysTimeElapsed(SurfNum) = 0.0; // At the start of a time step, reset to zero so average calculation can begin again
                LastTimeStepSys(SurfNum) = 0.0;    // At the start of a time step, reset to zero so average calculation can begin again
            }
        }
    }

    void SizeVentilatedSlab(EnergyPlusData &state, int const Item)
    {

        // SUBROUTINE INFORMATION:
        //       AUTHOR         Young Tae Chae, Rick Strand
        //       DATE WRITTEN   June 2008
        //       MODIFIED       July 2013 Daeho Kang, add component sizing table entries
        //                      July 2014, B. Nigusse, added scalable sizing
        //       RE-ENGINEERED  na

        // PURPOSE OF THIS SUBROUTINE:
        // This subroutine is for sizing Ventilated Slab components for which flow rates have not been
        // specified in the input.

        // METHODOLOGY EMPLOYED:
        // Obtains flow rates from the zone sizing arrays and plant sizing data.

        // Using/Aliasing
        using namespace DataSizing;
        using DataHeatBalance::Zone;
        using DataHVACGlobals::CoolingAirflowSizing;
        using DataHVACGlobals::CoolingCapacitySizing;
        using DataHVACGlobals::HeatingAirflowSizing;
        using DataHVACGlobals::HeatingCapacitySizing;
        using DataHVACGlobals::SystemAirflowSizing;
        using DataPlant::PlantLoop;
        using FluidProperties::GetDensityGlycol;
        using FluidProperties::GetSpecificHeatGlycol;
        using General::RoundSigDigits;
        using HVACHXAssistedCoolingCoil::GetHXCoilType;
        using HVACHXAssistedCoolingCoil::GetHXDXCoilName;
        using PlantUtilities::MyPlantSizingIndex;
        using ReportSizingManager::ReportSizingOutput;
        using ReportSizingManager::RequestSizing;
        using SteamCoils::GetCoilSteamInletNode;
        using SteamCoils::GetCoilSteamOutletNode;
        using WaterCoils::GetCoilWaterInletNode;
        using WaterCoils::GetCoilWaterOutletNode;
        using WaterCoils::GetWaterCoilIndex;
        using WaterCoils::SetCoilDesFlow;
        using WaterCoils::WaterCoil;

        // SUBROUTINE PARAMETER DEFINITIONS:
        static std::string const RoutineName("SizeVentilatedSlab");

        // SUBROUTINE LOCAL VARIABLE DECLARATIONS:
        int PltSizHeatNum; // index of plant sizing object for 1st heating loop
        int PltSizCoolNum; // index of plant sizing object for 1st cooling loop
        bool ErrorsFound;
        Real64 DesCoilLoad;
        Real64 TempSteamIn;
        Real64 EnthSteamInDry;
        Real64 EnthSteamOutWet;
        Real64 LatentHeatSteam;
        Real64 SteamDensity;
        static int CoilWaterInletNode(0);
        static int CoilWaterOutletNode(0);
        static int CoilSteamInletNode(0);
        static int CoilSteamOutletNode(0);
        std::string CoolingCoilName;
        std::string CoolingCoilType;
        Real64 rho;
        Real64 Cp;
        static int DummyWaterIndex(1);
        bool IsAutoSize;                // Indicator to autosize
        Real64 MaxAirVolFlowDes;        // Autosized maximum air flow for reporting
        Real64 MaxAirVolFlowUser;       // Hardsized maximum air flow for reporting
        Real64 OutAirVolFlowDes;        // Autosized outdoor air flow for reporting
        Real64 OutAirVolFlowUser;       // Hardsized outdoor air flow for reporting
        Real64 MinOutAirVolFlowDes;     // Autosized minimum outdoor air flow for reporting
        Real64 MinOutAirVolFlowUser;    // Hardsized minimum outdoor air flow for reporting
        Real64 MaxVolHotWaterFlowDes;   // Autosized maximum hot water flow for reporting
        Real64 MaxVolHotWaterFlowUser;  // Hardsized maximum hot water flow for reporting
        Real64 MaxVolHotSteamFlowDes;   // Autosized maximum hot steam flow for reporting
        Real64 MaxVolHotSteamFlowUser;  // Hardsized maximum hot steam flow for reporting
        Real64 MaxVolColdWaterFlowDes;  // Autosized maximum cold water flow for reporting
        Real64 MaxVolColdWaterFlowUser; // Hardsized maximum cold water flow for reporting
        std::string CompName;           // component name
        std::string CompType;           // component type
        std::string SizingString;       // input field sizing description (e.g., Nominal Capacity)
        Real64 TempSize;                // autosized value of coil input field
        int FieldNum = 2;               // IDD numeric field number where input field description is found
        int SizingMethod;  // Integer representation of sizing method name (e.g., CoolingAirflowSizing, HeatingAirflowSizing, CoolingCapacitySizing,
                           // HeatingCapacitySizing, etc.)
        bool PrintFlag;    // TRUE when sizing information is reported in the eio file
        int zoneHVACIndex; // index of zoneHVAC equipment sizing specification
        int SAFMethod(0);  // supply air flow rate sizing method (SupplyAirFlowRate, FlowPerFloorArea, FractionOfAutosizedCoolingAirflow,
                           // FractionOfAutosizedHeatingAirflow ...)
        int CapSizingMethod(0); // capacity sizing methods (HeatingDesignCapacity, CapacityPerFloorArea, FractionOfAutosizedCoolingCapacity, and
                                // FractionOfAutosizedHeatingCapacity )
        Real64 CoolingAirVolFlowScalable; // cooling airvolume for rate determined using scalable sizing method
        Real64 HeatingAirVolFlowScalable; // heating airvolume for rate determined using scalable sizing method
        bool DoWaterCoilSizing = false;   // if TRUE do water coil sizing calculation
        Real64 WaterCoilSizDeltaT;        // water coil deltaT for design water flow rate autosizing
        int CoilNum;                      // index of water coil object

        DoWaterCoilSizing = false;
        WaterCoilSizDeltaT = 0.0;
        CoilNum = 0;
        PltSizCoolNum = 0;
        PltSizHeatNum = 0;
        ErrorsFound = false;
        IsAutoSize = false;
        MaxAirVolFlowDes = 0.0;
        MaxAirVolFlowUser = 0.0;
        OutAirVolFlowDes = 0.0;
        OutAirVolFlowUser = 0.0;
        MinOutAirVolFlowDes = 0.0;
        MinOutAirVolFlowUser = 0.0;
        MaxVolHotWaterFlowDes = 0.0;
        MaxVolHotWaterFlowUser = 0.0;
        MaxVolHotSteamFlowDes = 0.0;
        MaxVolHotSteamFlowUser = 0.0;
        MaxVolColdWaterFlowDes = 0.0;
        MaxVolColdWaterFlowUser = 0.0;
        CoolingAirVolFlowScalable = 0.0;
        HeatingAirVolFlowScalable = 0.0;
        DataScalableSizingON = false;
        DataScalableCapSizingON = false;
        CompType = cMO_VentilatedSlab;
        CompName = VentSlab(Item).Name;
        DataZoneNumber = VentSlab(Item).ZonePtr;
        if (VentSlab(Item).FanType_Num == DataHVACGlobals::FanType_SystemModelObject) {
            DataSizing::DataFanEnumType = DataAirSystems::objectVectorOOFanSystemModel;
        } else {
            DataSizing::DataFanEnumType = DataAirSystems::structArrayLegacyFanModels;
        }
        DataSizing::DataFanIndex = VentSlab(Item).Fan_Index;
        // ventilated slab unit is always blow thru
        DataSizing::DataFanPlacement = DataSizing::zoneFanPlacement::zoneBlowThru;

        if (VentSlab(Item).HVACSizingIndex > 0) {
            zoneHVACIndex = VentSlab(Item).HVACSizingIndex;
            // N1 , \field Maximum Supply Air Flow Rate
            FieldNum = 1;
            PrintFlag = true;
            SizingString = VentSlabNumericFields(Item).FieldNames(FieldNum) + " [m3/s]";
            if (ZoneHVACSizing(zoneHVACIndex).CoolingSAFMethod > 0) {
                SizingMethod = CoolingAirflowSizing;
                SAFMethod = ZoneHVACSizing(zoneHVACIndex).CoolingSAFMethod;
                ZoneEqSizing(CurZoneEqNum).SizingMethod(SizingMethod) = SAFMethod;
                if (SAFMethod == None || SAFMethod == SupplyAirFlowRate || SAFMethod == FlowPerFloorArea ||
                    SAFMethod == FractionOfAutosizedCoolingAirflow) {
                    if (SAFMethod == SupplyAirFlowRate) {
                        if (ZoneHVACSizing(zoneHVACIndex).MaxCoolAirVolFlow > 0.0) {
                            ZoneEqSizing(CurZoneEqNum).AirVolFlow = ZoneHVACSizing(zoneHVACIndex).MaxCoolAirVolFlow;
                            ZoneEqSizing(CurZoneEqNum).SystemAirFlow = true;
                        }
                        TempSize = ZoneHVACSizing(zoneHVACIndex).MaxCoolAirVolFlow;
                    } else if (SAFMethod == FlowPerFloorArea) {
                        ZoneEqSizing(CurZoneEqNum).SystemAirFlow = true;
                        ZoneEqSizing(CurZoneEqNum).AirVolFlow = ZoneHVACSizing(zoneHVACIndex).MaxCoolAirVolFlow * Zone(DataZoneNumber).FloorArea;
                        TempSize = ZoneEqSizing(CurZoneEqNum).AirVolFlow;
                        DataScalableSizingON = true;
                    } else if (SAFMethod == FractionOfAutosizedCoolingAirflow) {
                        DataFracOfAutosizedCoolingAirflow = ZoneHVACSizing(zoneHVACIndex).MaxCoolAirVolFlow;
                        TempSize = AutoSize;
                        DataScalableSizingON = true;
                    } else {
                        TempSize = ZoneHVACSizing(zoneHVACIndex).MaxCoolAirVolFlow;
                    }
                    RequestSizing(state, CompType, CompName, SizingMethod, SizingString, TempSize, PrintFlag, RoutineName);
                    CoolingAirVolFlowScalable = TempSize;

                } else if (SAFMethod == FlowPerCoolingCapacity) {
                    SizingMethod = CoolingCapacitySizing;
                    TempSize = AutoSize;
                    PrintFlag = false;
                    DataScalableSizingON = true;
                    DataFlowUsedForSizing = FinalZoneSizing(CurZoneEqNum).DesCoolVolFlow;
                    RequestSizing(state, CompType, CompName, SizingMethod, SizingString, TempSize, PrintFlag, RoutineName);
                    DataAutosizedCoolingCapacity = TempSize;
                    DataFlowPerCoolingCapacity = ZoneHVACSizing(zoneHVACIndex).MaxCoolAirVolFlow;
                    SizingMethod = CoolingAirflowSizing;
                    PrintFlag = true;
                    TempSize = AutoSize;
                    RequestSizing(state, CompType, CompName, SizingMethod, SizingString, TempSize, PrintFlag, RoutineName);
                    CoolingAirVolFlowScalable = TempSize;
                }
            }
            if (ZoneHVACSizing(zoneHVACIndex).HeatingSAFMethod > 0) {
                SizingMethod = HeatingAirflowSizing;
                SAFMethod = ZoneHVACSizing(zoneHVACIndex).HeatingSAFMethod;
                ZoneEqSizing(CurZoneEqNum).SizingMethod(SizingMethod) = SAFMethod;
                if (SAFMethod == None || SAFMethod == SupplyAirFlowRate || SAFMethod == FlowPerFloorArea ||
                    SAFMethod == FractionOfAutosizedHeatingAirflow) {
                    if (SAFMethod == SupplyAirFlowRate) {
                        if (ZoneHVACSizing(zoneHVACIndex).MaxHeatAirVolFlow > 0.0) {
                            ZoneEqSizing(CurZoneEqNum).AirVolFlow = ZoneHVACSizing(zoneHVACIndex).MaxHeatAirVolFlow;
                            ZoneEqSizing(CurZoneEqNum).SystemAirFlow = true;
                        }
                        TempSize = ZoneHVACSizing(zoneHVACIndex).MaxHeatAirVolFlow;
                    } else if (SAFMethod == FlowPerFloorArea) {
                        ZoneEqSizing(CurZoneEqNum).SystemAirFlow = true;
                        ZoneEqSizing(CurZoneEqNum).AirVolFlow = ZoneHVACSizing(zoneHVACIndex).MaxHeatAirVolFlow * Zone(DataZoneNumber).FloorArea;
                        TempSize = ZoneEqSizing(CurZoneEqNum).AirVolFlow;
                        DataScalableSizingON = true;
                    } else if (SAFMethod == FractionOfAutosizedHeatingAirflow) {
                        DataFracOfAutosizedHeatingAirflow = ZoneHVACSizing(zoneHVACIndex).MaxHeatAirVolFlow;
                        TempSize = AutoSize;
                        DataScalableSizingON = true;
                    } else {
                        TempSize = ZoneHVACSizing(zoneHVACIndex).MaxHeatAirVolFlow;
                    }
                    RequestSizing(state, CompType, CompName, SizingMethod, SizingString, TempSize, PrintFlag, RoutineName);
                    HeatingAirVolFlowScalable = TempSize;
                } else if (SAFMethod == FlowPerHeatingCapacity) {
                    SizingMethod = HeatingCapacitySizing;
                    TempSize = AutoSize;
                    PrintFlag = false;
                    DataScalableSizingON = true;
                    DataFlowUsedForSizing = FinalZoneSizing(CurZoneEqNum).DesHeatVolFlow;
                    RequestSizing(state, CompType, CompName, SizingMethod, SizingString, TempSize, PrintFlag, RoutineName);
                    DataAutosizedHeatingCapacity = TempSize;
                    DataFlowPerHeatingCapacity = ZoneHVACSizing(zoneHVACIndex).MaxHeatAirVolFlow;
                    SizingMethod = HeatingAirflowSizing;
                    PrintFlag = true;
                    TempSize = AutoSize;
                    RequestSizing(state, CompType, CompName, SizingMethod, SizingString, TempSize, PrintFlag, RoutineName);
                    HeatingAirVolFlowScalable = TempSize;
                }
            }
            // DataScalableSizingON = false;
            VentSlab(Item).MaxAirVolFlow = max(CoolingAirVolFlowScalable, HeatingAirVolFlowScalable);
        } else {
            // no scalble sizing method has been specified. Sizing proceeds using the method
            // specified in the zoneHVAC object
            // N1 , \field Maximum Supply Air Flow Rate
            SizingMethod = SystemAirflowSizing;
            FieldNum = 1;
            PrintFlag = true;
            SizingString = VentSlabNumericFields(Item).FieldNames(FieldNum) + " [m3/s]";
            TempSize = VentSlab(Item).MaxAirVolFlow;
            RequestSizing(state, CompType, CompName, SizingMethod, SizingString, TempSize, PrintFlag, RoutineName);
            VentSlab(Item).MaxAirVolFlow = TempSize;
        }

        IsAutoSize = false;
        if (VentSlab(Item).OutAirVolFlow == AutoSize) {
            IsAutoSize = true;
        }
        if (CurZoneEqNum > 0) {
            if (!IsAutoSize && !ZoneSizingRunDone) {
                if (VentSlab(Item).OutAirVolFlow > 0.0) {
                    ReportSizingOutput(
                        cMO_VentilatedSlab, VentSlab(Item).Name, "User-Specified Maximum Outdoor Air Flow Rate [m3/s]", VentSlab(Item).OutAirVolFlow);
                }
            } else { // Autosize or hard-size with sizing run
                CheckZoneSizing(cMO_VentilatedSlab, VentSlab(Item).Name);
                OutAirVolFlowDes = VentSlab(Item).MaxAirVolFlow;
                if (IsAutoSize) {
                    VentSlab(Item).OutAirVolFlow = OutAirVolFlowDes;
                    ReportSizingOutput(cMO_VentilatedSlab, VentSlab(Item).Name, "Design Size Maximum Outdoor Air Flow Rate [m3/s]", OutAirVolFlowDes);
                } else {
                    if (VentSlab(Item).OutAirVolFlow > 0.0 && OutAirVolFlowDes > 0.0) {
                        OutAirVolFlowUser = VentSlab(Item).OutAirVolFlow;
                        ReportSizingOutput(cMO_VentilatedSlab,
                                           VentSlab(Item).Name,
                                           "Design Size Maximum Outdoor Air Flow Rate [m3/s]",
                                           OutAirVolFlowDes,
                                           "User-Specified Maximum Outdoor Air Flow Rate [m3/s]",
                                           OutAirVolFlowUser);
                        if (DisplayExtraWarnings) {
                            if ((std::abs(OutAirVolFlowDes - OutAirVolFlowUser) / OutAirVolFlowUser) > AutoVsHardSizingThreshold) {
                                ShowMessage("SizeVentilatedSlab: Potential issue with equipment sizing for ZoneHVAC:VentilatedSlab = \"" +
                                            VentSlab(Item).Name + "\".");
                                ShowContinueError("User-Specified Maximum Outdoor Air Flow Rate of " + RoundSigDigits(OutAirVolFlowUser, 5) +
                                                  " [m3/s]");
                                ShowContinueError("differs from Design Size Maximum Outdoor Air Flow Rate of " + RoundSigDigits(OutAirVolFlowDes, 5) +
                                                  " [m3/s]");
                                ShowContinueError("This may, or may not, indicate mismatched component sizes.");
                                ShowContinueError("Verify that the value entered is intended and is consistent with other components.");
                            }
                        }
                    }
                }
            }
        }

        IsAutoSize = false;
        if (VentSlab(Item).MinOutAirVolFlow == AutoSize) {
            IsAutoSize = true;
        }
        if (CurZoneEqNum > 0) {
            if (!IsAutoSize && !ZoneSizingRunDone) {
                if (VentSlab(Item).MinOutAirVolFlow > 0.0) {
                    ReportSizingOutput(cMO_VentilatedSlab,
                                       VentSlab(Item).Name,
                                       "User-Specified Minimum Outdoor Air Flow Rate [m3/s]",
                                       VentSlab(Item).MinOutAirVolFlow);
                }
            } else {
                CheckZoneSizing(cMO_VentilatedSlab, VentSlab(Item).Name);
                MinOutAirVolFlowDes = min(FinalZoneSizing(CurZoneEqNum).MinOA, VentSlab(Item).MaxAirVolFlow);
                if (MinOutAirVolFlowDes < SmallAirVolFlow) {
                    MinOutAirVolFlowDes = 0.0;
                }
                if (IsAutoSize) {
                    VentSlab(Item).MinOutAirVolFlow = MinOutAirVolFlowDes;
                    ReportSizingOutput(
                        cMO_VentilatedSlab, VentSlab(Item).Name, "Design Size Minimum Outdoor Air Flow Rate [m3/s]", MinOutAirVolFlowDes);
                } else { // Hard-size with sizing data
                    if (VentSlab(Item).MinOutAirVolFlow > 0.0 && MinOutAirVolFlowDes > 0.0) {
                        MinOutAirVolFlowUser = VentSlab(Item).MinOutAirVolFlow;
                        ReportSizingOutput(cMO_VentilatedSlab,
                                           VentSlab(Item).Name,
                                           "Design Size Minimum Outdoor Air Flow Rate [m3/s]",
                                           MinOutAirVolFlowDes,
                                           "User-Specified Minimum Outdoor Air Flow Rate [m3/s]",
                                           MinOutAirVolFlowUser);
                        if (DisplayExtraWarnings) {
                            if ((std::abs(MinOutAirVolFlowDes - MinOutAirVolFlowUser) / MinOutAirVolFlowUser) > AutoVsHardSizingThreshold) {
                                ShowMessage("SizeVentilatedSlab: Potential issue with equipment sizing for ZoneHVAC:VentilatedSlab = \"" +
                                            VentSlab(Item).Name + "\".");
                                ShowContinueError("User-Specified Minimum Outdoor Air Flow Rate of " + RoundSigDigits(MinOutAirVolFlowUser, 5) +
                                                  " [m3/s]");
                                ShowContinueError("differs from Design Size Minimum Outdoor Air Flow Rate of " +
                                                  RoundSigDigits(MinOutAirVolFlowDes, 5) + " [m3/s]");
                                ShowContinueError("This may, or may not, indicate mismatched component sizes.");
                                ShowContinueError("Verify that the value entered is intended and is consistent with other components.");
                            }
                        }
                    }
                }
            }
        }

        IsAutoSize = false;
        if (VentSlab(Item).MaxVolHotWaterFlow == AutoSize) {
            IsAutoSize = true;
        }
        if (VentSlab(Item).HCoilType == Heating_WaterCoilType) {

            if (CurZoneEqNum > 0) {
                if (!IsAutoSize && !ZoneSizingRunDone) {
                    if (VentSlab(Item).MaxVolHotWaterFlow > 0.0) {
                        ReportSizingOutput(cMO_VentilatedSlab,
                                           VentSlab(Item).Name,
                                           "User-Specified Maximum Hot Water Flow [m3/s]",
                                           VentSlab(Item).MaxVolHotWaterFlow);
                    }
                } else { // Autosize or hard-size with sizing run
                    CheckZoneSizing(cMO_VentilatedSlab, VentSlab(Item).Name);

                    CoilWaterInletNode = GetCoilWaterInletNode("Coil:Heating:Water", VentSlab(Item).HCoilName, ErrorsFound);
                    CoilWaterOutletNode = GetCoilWaterOutletNode("Coil:Heating:Water", VentSlab(Item).HCoilName, ErrorsFound);
                    if (IsAutoSize) {
                        PltSizHeatNum =
                            MyPlantSizingIndex("Coil:Heating:Water", VentSlab(Item).HCoilName, CoilWaterInletNode, CoilWaterOutletNode, ErrorsFound);
                        CoilNum = GetWaterCoilIndex("COIL:HEATING:WATER", VentSlab(Item).HCoilName, ErrorsFound);
                        if (WaterCoil(CoilNum).UseDesignWaterDeltaTemp) {
                            WaterCoilSizDeltaT = WaterCoil(CoilNum).DesignWaterDeltaTemp;
                            DoWaterCoilSizing = true;
                        } else {
                            if (PltSizHeatNum > 0) {
                                WaterCoilSizDeltaT = PlantSizData(PltSizHeatNum).DeltaT;
                                DoWaterCoilSizing = true;
                            } else {
                                DoWaterCoilSizing = false;
                                // If there is no heating Plant Sizing object and autosizing was requested, issue fatal error message
                                ShowSevereError("Autosizing of water flow requires a heating loop Sizing:Plant object");
                                ShowContinueError("Occurs in " + cMO_VentilatedSlab + " Object=" + VentSlab(Item).Name);
                                ErrorsFound = true;
                            }
                        }
                        if (DoWaterCoilSizing) {
                            if (FinalZoneSizing(CurZoneEqNum).DesHeatMassFlow >= SmallAirVolFlow) {
                                SizingMethod = HeatingCapacitySizing;
                                if (VentSlab(Item).HVACSizingIndex > 0) {
                                    zoneHVACIndex = VentSlab(Item).HVACSizingIndex;
                                    CapSizingMethod = ZoneHVACSizing(zoneHVACIndex).HeatingCapMethod;
                                    ZoneEqSizing(CurZoneEqNum).SizingMethod(SizingMethod) = CapSizingMethod;
                                    if (CapSizingMethod == HeatingDesignCapacity || CapSizingMethod == CapacityPerFloorArea ||
                                        CapSizingMethod == FractionOfAutosizedHeatingCapacity) {
                                        if (CapSizingMethod == HeatingDesignCapacity) {
                                            if (ZoneHVACSizing(zoneHVACIndex).ScaledHeatingCapacity > 0.0) {
                                                ZoneEqSizing(CurZoneEqNum).HeatingCapacity = true;
                                                ZoneEqSizing(CurZoneEqNum).DesHeatingLoad = ZoneHVACSizing(zoneHVACIndex).ScaledHeatingCapacity;
                                            } else {
                                                DataFlowUsedForSizing = FinalZoneSizing(CurZoneEqNum).DesHeatVolFlow;
                                            }
                                            TempSize = ZoneHVACSizing(zoneHVACIndex).ScaledHeatingCapacity;
                                        } else if (CapSizingMethod == CapacityPerFloorArea) {
                                            ZoneEqSizing(CurZoneEqNum).HeatingCapacity = true;
                                            ZoneEqSizing(CurZoneEqNum).DesHeatingLoad =
                                                ZoneHVACSizing(zoneHVACIndex).ScaledHeatingCapacity * Zone(DataZoneNumber).FloorArea;
                                            DataScalableCapSizingON = true;
                                        } else if (CapSizingMethod == FractionOfAutosizedHeatingCapacity) {
                                            DataFracOfAutosizedHeatingCapacity = ZoneHVACSizing(zoneHVACIndex).ScaledHeatingCapacity;
                                            DataFlowUsedForSizing = FinalZoneSizing(CurZoneEqNum).DesHeatVolFlow;
                                            TempSize = AutoSize;
                                            DataScalableCapSizingON = true;
                                        }
                                    }
                                    SizingString = "";
                                    PrintFlag = false;
                                    RequestSizing(state, CompType, CompName, SizingMethod, SizingString, TempSize, PrintFlag, RoutineName);
                                    DesCoilLoad = TempSize;
                                    DataScalableCapSizingON = false;
                                } else {
                                    SizingString = "";
                                    PrintFlag = false;
                                    TempSize = AutoSize;
                                    RequestSizing(state, CompType, CompName, SizingMethod, SizingString, TempSize, PrintFlag, RoutineName);
                                    DesCoilLoad = TempSize;
                                }
                                rho = GetDensityGlycol(PlantLoop(VentSlab(Item).HWLoopNum).FluidName,
                                                       HWInitConvTemp,
                                                       PlantLoop(VentSlab(Item).HWLoopNum).FluidIndex,
                                                       RoutineName);
                                Cp = GetSpecificHeatGlycol(PlantLoop(VentSlab(Item).HWLoopNum).FluidName,
                                                           HWInitConvTemp,
                                                           PlantLoop(VentSlab(Item).HWLoopNum).FluidIndex,
                                                           RoutineName);
                                MaxVolHotWaterFlowDes = DesCoilLoad / (WaterCoilSizDeltaT * Cp * rho);
                            } else {
                                MaxVolHotWaterFlowDes = 0.0;
                            }
                        }
                    }

                    if (IsAutoSize) {
                        VentSlab(Item).MaxVolHotWaterFlow = MaxVolHotWaterFlowDes;
                        ReportSizingOutput(
                            cMO_VentilatedSlab, VentSlab(Item).Name, "Design Size Maximum Hot Water Flow [m3/s]", MaxVolHotWaterFlowDes);
                    } else { // Hard-size with sizing data
                        if (VentSlab(Item).MaxVolHotWaterFlow > 0.0 && MaxVolHotWaterFlowDes > 0.0) {
                            MaxVolHotWaterFlowUser = VentSlab(Item).MaxVolHotWaterFlow;
                            ReportSizingOutput(cMO_VentilatedSlab,
                                               VentSlab(Item).Name,
                                               "Design Size Maximum Hot Water Flow [m3/s]",
                                               MaxVolHotWaterFlowDes,
                                               "User-Specified Maximum Hot Water Flow [m3/s]",
                                               MaxVolHotWaterFlowUser);
                            if (DisplayExtraWarnings) {
                                if ((std::abs(MaxVolHotWaterFlowDes - MaxVolHotWaterFlowUser) / MaxVolHotWaterFlowUser) > AutoVsHardSizingThreshold) {
                                    ShowMessage("SizeVentilatedSlab: Potential issue with equipment sizing for ZoneHVAC:VentilatedSlab = \"" +
                                                VentSlab(Item).Name + "\".");
                                    ShowContinueError("User-Specified Maximum Hot Water Flow of " + RoundSigDigits(MaxVolHotWaterFlowUser, 5) +
                                                      " [m3/s]");
                                    ShowContinueError("differs from Design Size Maximum Hot Water Flow of " +
                                                      RoundSigDigits(MaxVolHotWaterFlowDes, 5) + " [m3/s]");
                                    ShowContinueError("This may, or may not, indicate mismatched component sizes.");
                                    ShowContinueError("Verify that the value entered is intended and is consistent with other components.");
                                }
                            }
                        }
                    }
                }
            }
        } else {
            VentSlab(Item).MaxVolHotWaterFlow = 0.0;
        }

        IsAutoSize = false;
        if (VentSlab(Item).MaxVolHotSteamFlow == AutoSize) {
            IsAutoSize = true;
        }
        if (VentSlab(Item).HCoilType == Heating_SteamCoilType) {

            if (CurZoneEqNum > 0) {
                if (!IsAutoSize && !ZoneSizingRunDone) {
                    if (VentSlab(Item).MaxVolHotSteamFlow > 0.0) {
                        ReportSizingOutput(
                            cMO_VentilatedSlab, VentSlab(Item).Name, "User-Specified Maximum Steam Flow [m3/s]", VentSlab(Item).MaxVolHotSteamFlow);
                    }
                } else { // Autosize or hard-size with sizing run
                    CheckZoneSizing("ZoneHVAC:VentilatedSlab", VentSlab(Item).Name);

                    CoilSteamInletNode = GetCoilSteamInletNode("Coil:Heating:Steam", VentSlab(Item).HCoilName, ErrorsFound);
                    CoilSteamOutletNode = GetCoilSteamOutletNode("Coil:Heating:Steam", VentSlab(Item).HCoilName, ErrorsFound);
                    if (IsAutoSize) {
                        PltSizHeatNum =
                            MyPlantSizingIndex("Coil:Heating:Steam", VentSlab(Item).HCoilName, CoilSteamInletNode, CoilSteamOutletNode, ErrorsFound);
                        if (PltSizHeatNum > 0) {
                            if (FinalZoneSizing(CurZoneEqNum).DesHeatMassFlow >= SmallAirVolFlow) {
                                SizingMethod = HeatingCapacitySizing;
                                if (VentSlab(Item).HVACSizingIndex > 0) {
                                    zoneHVACIndex = VentSlab(Item).HVACSizingIndex;
                                    CapSizingMethod = ZoneHVACSizing(zoneHVACIndex).HeatingCapMethod;
                                    ZoneEqSizing(CurZoneEqNum).SizingMethod(SizingMethod) = CapSizingMethod;
                                    if (CapSizingMethod == HeatingDesignCapacity || CapSizingMethod == CapacityPerFloorArea ||
                                        CapSizingMethod == FractionOfAutosizedHeatingCapacity) {
                                        if (CapSizingMethod == HeatingDesignCapacity) {
                                            if (ZoneHVACSizing(zoneHVACIndex).ScaledHeatingCapacity > 0.0) {
                                                ZoneEqSizing(CurZoneEqNum).HeatingCapacity = true;
                                                ZoneEqSizing(CurZoneEqNum).DesHeatingLoad = ZoneHVACSizing(zoneHVACIndex).ScaledHeatingCapacity;
                                            } else {
                                                DataFlowUsedForSizing = FinalZoneSizing(CurZoneEqNum).DesHeatVolFlow;
                                            }
                                            TempSize = ZoneHVACSizing(zoneHVACIndex).ScaledHeatingCapacity;
                                        } else if (CapSizingMethod == CapacityPerFloorArea) {
                                            ZoneEqSizing(CurZoneEqNum).HeatingCapacity = true;
                                            ZoneEqSizing(CurZoneEqNum).DesHeatingLoad =
                                                ZoneHVACSizing(zoneHVACIndex).ScaledHeatingCapacity * Zone(DataZoneNumber).FloorArea;
                                            DataScalableCapSizingON = true;
                                        } else if (CapSizingMethod == FractionOfAutosizedHeatingCapacity) {
                                            DataFracOfAutosizedHeatingCapacity = ZoneHVACSizing(zoneHVACIndex).ScaledHeatingCapacity;
                                            DataFlowUsedForSizing = FinalZoneSizing(CurZoneEqNum).DesHeatVolFlow;
                                            TempSize = AutoSize;
                                            DataScalableCapSizingON = true;
                                        }
                                    }
                                    SizingString = "";
                                    PrintFlag = false;
                                    RequestSizing(state, CompType, CompName, SizingMethod, SizingString, TempSize, PrintFlag, RoutineName);
                                    DesCoilLoad = TempSize;
                                    DataScalableCapSizingON = false;
                                } else {
                                    SizingString = "";
                                    PrintFlag = false;
                                    TempSize = AutoSize;
                                    RequestSizing(state, CompType, CompName, SizingMethod, SizingString, TempSize, PrintFlag, RoutineName);
                                    DesCoilLoad = TempSize;
                                }
                                TempSteamIn = 100.00;
                                EnthSteamInDry = GetSatEnthalpyRefrig(fluidNameSteam, TempSteamIn, 1.0, VentSlab(Item).HCoil_FluidIndex, RoutineName);
                                EnthSteamOutWet =
                                    GetSatEnthalpyRefrig(fluidNameSteam, TempSteamIn, 0.0, VentSlab(Item).HCoil_FluidIndex, RoutineName);
                                LatentHeatSteam = EnthSteamInDry - EnthSteamOutWet;
                                SteamDensity = GetSatDensityRefrig(fluidNameSteam, TempSteamIn, 1.0, VentSlab(Item).HCoil_FluidIndex, RoutineName);
                                Cp = GetSpecificHeatGlycol(fluidNameWater, HWInitConvTemp, DummyWaterIndex, RoutineName);
                                rho = GetDensityGlycol(fluidNameWater, HWInitConvTemp, DummyWaterIndex, RoutineName);
                                MaxVolHotSteamFlowDes =
                                    DesCoilLoad / ((PlantSizData(PltSizHeatNum).DeltaT * Cp * rho) + SteamDensity * LatentHeatSteam);
                            } else {
                                MaxVolHotSteamFlowDes = 0.0;
                            }
                        } else {
                            ShowSevereError("Autosizing of Steam flow requires a heating loop Sizing:Plant object");
                            ShowContinueError("Occurs in ZoneHVAC:VentilatedSlab Object=" + VentSlab(Item).Name);
                            ErrorsFound = true;
                        }
                    }
                    if (IsAutoSize) {
                        VentSlab(Item).MaxVolHotSteamFlow = MaxVolHotSteamFlowDes;
                        ReportSizingOutput(cMO_VentilatedSlab, VentSlab(Item).Name, "Design Size Maximum Steam Flow [m3/s]", MaxVolHotSteamFlowDes);
                    } else {
                        if (VentSlab(Item).MaxVolHotSteamFlow > 0.0 && MaxVolHotSteamFlowDes > 0.0) {
                            MaxVolHotSteamFlowUser = VentSlab(Item).MaxVolHotSteamFlow;
                            ReportSizingOutput(cMO_VentilatedSlab,
                                               VentSlab(Item).Name,
                                               "Design Size Maximum Steam Flow [m3/s]",
                                               MaxVolHotSteamFlowDes,
                                               "User-Specified Maximum Steam Flow [m3/s]",
                                               MaxVolHotSteamFlowUser);
                            if (DisplayExtraWarnings) {
                                if ((std::abs(MaxVolHotSteamFlowDes - MaxVolHotSteamFlowUser) / MaxVolHotSteamFlowUser) > AutoVsHardSizingThreshold) {
                                    ShowMessage("SizeVentilatedSlab: Potential issue with equipment sizing for ZoneHVAC:VentilatedSlab = \"" +
                                                VentSlab(Item).Name + "\".");
                                    ShowContinueError("User-Specified Maximum Steam Flow of " + RoundSigDigits(MaxVolHotSteamFlowUser, 5) +
                                                      " [m3/s]");
                                    ShowContinueError("differs from Design Size Maximum Steam Flow of " + RoundSigDigits(MaxVolHotSteamFlowDes, 5) +
                                                      " [m3/s]");
                                    ShowContinueError("This may, or may not, indicate mismatched component sizes.");
                                    ShowContinueError("Verify that the value entered is intended and is consistent with other components.");
                                }
                            }
                        }
                    }
                }
            }
        } else {
            VentSlab(Item).MaxVolHotSteamFlow = 0.0;
        }

        IsAutoSize = false;
        if (VentSlab(Item).MaxVolColdWaterFlow == AutoSize) {
            IsAutoSize = true;
        }
        if (CurZoneEqNum > 0) {
            if (!IsAutoSize && !ZoneSizingRunDone) {
                if (VentSlab(Item).MaxVolColdWaterFlow > 0.0) {
                    ReportSizingOutput(
                        cMO_VentilatedSlab, VentSlab(Item).Name, "User-Specified Maximum Cold Water Flow [m3/s]", VentSlab(Item).MaxVolColdWaterFlow);
                }
            } else {
                CheckZoneSizing(cMO_VentilatedSlab, VentSlab(Item).Name);
                if (VentSlab(Item).CCoilType == Cooling_CoilHXAssisted) {
                    CoolingCoilName = GetHXDXCoilName(state, VentSlab(Item).CCoilTypeCh, VentSlab(Item).CCoilName, ErrorsFound);
                    CoolingCoilType = GetHXCoilType(state, VentSlab(Item).CCoilTypeCh, VentSlab(Item).CCoilName, ErrorsFound);
                } else {
                    CoolingCoilName = VentSlab(Item).CCoilName;
                    CoolingCoilType = VentSlab(Item).CCoilTypeCh;
                }
                CoilWaterInletNode = GetCoilWaterInletNode(CoolingCoilType, CoolingCoilName, ErrorsFound);
                CoilWaterOutletNode = GetCoilWaterOutletNode(CoolingCoilType, CoolingCoilName, ErrorsFound);
                if (IsAutoSize) {
                    PltSizCoolNum = MyPlantSizingIndex(CoolingCoilType, CoolingCoilName, CoilWaterInletNode, CoilWaterOutletNode, ErrorsFound);
                    CoilNum = GetWaterCoilIndex(CoolingCoilType, CoolingCoilName, ErrorsFound);
                    if (WaterCoil(CoilNum).UseDesignWaterDeltaTemp) {
                        WaterCoilSizDeltaT = WaterCoil(CoilNum).DesignWaterDeltaTemp;
                        DoWaterCoilSizing = true;
                    } else {
                        if (PltSizCoolNum > 0) {
                            WaterCoilSizDeltaT = PlantSizData(PltSizCoolNum).DeltaT;
                            DoWaterCoilSizing = true;
                        } else {
                            DoWaterCoilSizing = false;
                            // If there is no cooling Plant Sizing object and autosizing was requested, issue fatal error message
                            ShowSevereError("Autosizing of water flow requires a cooling loop Sizing:Plant object");
                            ShowContinueError("Occurs in " + cMO_VentilatedSlab + " Object=" + VentSlab(Item).Name);
                            ErrorsFound = true;
                        }
                    }
                    if (DoWaterCoilSizing) {
                        if (FinalZoneSizing(CurZoneEqNum).DesCoolMassFlow >= SmallAirVolFlow) {
                            SizingMethod = CoolingCapacitySizing;
                            if (VentSlab(Item).HVACSizingIndex > 0) {
                                zoneHVACIndex = VentSlab(Item).HVACSizingIndex;
                                CapSizingMethod = ZoneHVACSizing(zoneHVACIndex).CoolingCapMethod;
                                ZoneEqSizing(CurZoneEqNum).SizingMethod(SizingMethod) = CapSizingMethod;
                                if (CapSizingMethod == CoolingDesignCapacity || CapSizingMethod == CapacityPerFloorArea ||
                                    CapSizingMethod == FractionOfAutosizedCoolingCapacity) {
                                    if (CapSizingMethod == CoolingDesignCapacity) {
                                        if (ZoneHVACSizing(zoneHVACIndex).ScaledCoolingCapacity > 0.0) {
                                            ZoneEqSizing(CurZoneEqNum).CoolingCapacity = true;
                                            ZoneEqSizing(CurZoneEqNum).DesCoolingLoad = ZoneHVACSizing(zoneHVACIndex).ScaledCoolingCapacity;
                                        } else {
                                            DataFlowUsedForSizing = FinalZoneSizing(CurZoneEqNum).DesCoolVolFlow;
                                        }
                                        TempSize = ZoneHVACSizing(zoneHVACIndex).ScaledCoolingCapacity;
                                    } else if (CapSizingMethod == CapacityPerFloorArea) {
                                        ZoneEqSizing(CurZoneEqNum).CoolingCapacity = true;
                                        ZoneEqSizing(CurZoneEqNum).DesCoolingLoad =
                                            ZoneHVACSizing(zoneHVACIndex).ScaledCoolingCapacity * Zone(DataZoneNumber).FloorArea;
                                        DataScalableCapSizingON = true;
                                    } else if (CapSizingMethod == FractionOfAutosizedCoolingCapacity) {
                                        DataFracOfAutosizedHeatingCapacity = ZoneHVACSizing(zoneHVACIndex).ScaledCoolingCapacity;
                                        DataFlowUsedForSizing = FinalZoneSizing(CurZoneEqNum).DesCoolVolFlow;
                                        TempSize = AutoSize;
                                        DataScalableCapSizingON = true;
                                    }
                                }
                                SizingString = "";
                                PrintFlag = false;
                                RequestSizing(state, CompType, CompName, SizingMethod, SizingString, TempSize, PrintFlag, RoutineName);
                                DesCoilLoad = TempSize;
                                DataScalableCapSizingON = false;
                            } else {
                                SizingString = "";
                                PrintFlag = false;
                                TempSize = AutoSize;
                                DataFlowUsedForSizing = FinalZoneSizing(CurZoneEqNum).DesCoolVolFlow;
                                RequestSizing(state, CompType, CompName, SizingMethod, SizingString, TempSize, PrintFlag, RoutineName);
                                DesCoilLoad = TempSize;
                            }
                            rho = GetDensityGlycol(
                                PlantLoop(VentSlab(Item).CWLoopNum).FluidName, 5., PlantLoop(VentSlab(Item).CWLoopNum).FluidIndex, RoutineName);
                            Cp = GetSpecificHeatGlycol(
                                PlantLoop(VentSlab(Item).CWLoopNum).FluidName, 5., PlantLoop(VentSlab(Item).CWLoopNum).FluidIndex, RoutineName);
                            MaxVolColdWaterFlowDes = DesCoilLoad / (WaterCoilSizDeltaT * Cp * rho);
                        } else {
                            MaxVolColdWaterFlowDes = 0.0;
                        }
                    }
                }
                if (IsAutoSize) {
                    VentSlab(Item).MaxVolColdWaterFlow = MaxVolColdWaterFlowDes;
                    ReportSizingOutput(cMO_VentilatedSlab, VentSlab(Item).Name, "Design Size Maximum Cold Water Flow [m3/s]", MaxVolColdWaterFlowDes);
                } else {
                    if (VentSlab(Item).MaxVolColdWaterFlow > 0.0 && MaxVolColdWaterFlowDes > 0.0) {
                        MaxVolColdWaterFlowUser = VentSlab(Item).MaxVolColdWaterFlow;
                        ReportSizingOutput(cMO_VentilatedSlab,
                                           VentSlab(Item).Name,
                                           "Design Size Maximum Cold Water Flow [m3/s]",
                                           MaxVolColdWaterFlowDes,
                                           "User-Specified Maximum Cold Water Flow [m3/s]",
                                           MaxVolColdWaterFlowUser);
                        if (DisplayExtraWarnings) {
                            if ((std::abs(MaxVolColdWaterFlowDes - MaxVolColdWaterFlowUser) / MaxVolColdWaterFlowUser) > AutoVsHardSizingThreshold) {
                                ShowMessage("SizeVentilatedSlab: Potential issue with equipment sizing for ZoneHVAC:VentilatedSlab = \"" +
                                            VentSlab(Item).Name + "\".");
                                ShowContinueError("User-Specified Maximum Cold Water Flow of " + RoundSigDigits(MaxVolColdWaterFlowUser, 5) +
                                                  " [m3/s]");
                                ShowContinueError("differs from Design Size Maximum Cold Water Flow of " + RoundSigDigits(MaxVolColdWaterFlowDes, 5) +
                                                  " [m3/s]");
                                ShowContinueError("This may, or may not, indicate mismatched component sizes.");
                                ShowContinueError("Verify that the value entered is intended and is consistent with other components.");
                            }
                        }
                    }
                }
            }
        }

        if (VentSlab(Item).CCoilType == Cooling_CoilHXAssisted) {
            CoolingCoilName = GetHXDXCoilName(state, VentSlab(Item).CCoilTypeCh, VentSlab(Item).CCoilName, ErrorsFound);
            CoolingCoilType = GetHXCoilType(state, VentSlab(Item).CCoilTypeCh, VentSlab(Item).CCoilName, ErrorsFound);
        } else {
            CoolingCoilName = VentSlab(Item).CCoilName;
            CoolingCoilType = VentSlab(Item).CCoilTypeCh;
        }
        SetCoilDesFlow(CoolingCoilType, CoolingCoilName, VentSlab(Item).MaxAirVolFlow, ErrorsFound);
        SetCoilDesFlow(VentSlab(Item).HCoilTypeCh, VentSlab(Item).HCoilName, VentSlab(Item).MaxAirVolFlow, ErrorsFound);

        if (CurZoneEqNum > 0) {
            ZoneEqSizing(CurZoneEqNum).MaxHWVolFlow = VentSlab(Item).MaxVolHotWaterFlow;
            ZoneEqSizing(CurZoneEqNum).MaxCWVolFlow = VentSlab(Item).MaxVolColdWaterFlow;
        }

        if (ErrorsFound) {
            ShowFatalError("Preceding sizing errors cause program termination");
        }
    }

    void CalcVentilatedSlab(EnergyPlusData &state, int &Item,                     // number of the current ventilated slab being simulated
                            int const ZoneNum,             // number of zone being served
                            bool const FirstHVACIteration, // TRUE if 1st HVAC simulation of system timestep
                            Real64 &PowerMet,              // power supplied (W)
                            Real64 &LatOutputProvided      // latent capacity supplied (kg/s)
    )
    {

        // SUBROUTINE INFORMATION:
        //       AUTHOR         Young Tae Chae, Rick Strand
        //       DATE WRITTEN   June 2008
        //       MODIFIED       Don Shirey, Aug 2009 (LatOutputProvided)
        //                      July 2012, Chandan Sharma - FSEC: Added zone sys avail managers
        //       RE-ENGINEERED  na

        // PURPOSE OF THIS SUBROUTINE:
        // This subroutine mainly controls the action of the Ventilated Slab
        // (or more exactly, it controls the amount of outside air brought in)
        // based on the user input for controls and the defined controls
        // algorithms.

        // METHODOLOGY EMPLOYED:
        // Ventilated slab is controlled based on user input and what is happening in the
        // simulation.  There are various cases to consider:
        // 1. OFF: Unit is schedule off or there is no load on it.  All flow
        //    rates are set to zero and the temperatures are set to zone conditions
        //    (except for the outside air inlet).
        // 2. HEATING/VARIABLE PERCENT: The unit is on, there is a heating load,
        //    and variable percent control is specified.  The outside air fraction
        //    is set to the minimum outside air fraction (schedule based) and the
        //    heating coil is activated.
        // 3. HEATING/FIXED TEMPERATURE: The unit is on, there is a heating load,
        //    and fixed temperature control is specified.  The outside air fraction
        //    is varied in an attempt to obtain a mixed air temperature equal to
        //    the user specified temperature (schedule based).  The heating coil
        //    is activated, if necessary.
        // 4. COOLING/NO COIL: The unit is on, there is a cooling load, and no
        //    coil is present or it has been scheduled off.  Set the amount of
        //    outside air based on the control type.  Simulate the "mixing box".
        // 5. COOLING/WITH COIL: The unit is on, there is a cooling load, and
        //    a cooling coil is present and scheduled on.  Tries to use outside
        //    air as best as possible and then calls a cooling coil
        // Note: controls are strictly temperature based and do not factor
        // humidity into the equation (not an enthalpy economy cycle but rather
        // a simple return air economy cycle).  In addition, temperature predictions
        // are not strict energy balances here in the control routine though
        // in the mixing routine an energy balance is preserved.

        // REFERENCES:
        // ASHRAE Systems and Equipment Handbook (SI), 1996. page 31.3

        // USE STATEMENTS:

        // Using/Aliasing
        using namespace DataZoneEnergyDemands;
        using DataEnvironment::CurMnDy;
        using DataEnvironment::EnvironmentName;
        using DataEnvironment::OutBaroPress;
        using DataEnvironment::OutDryBulbTemp;
        using DataEnvironment::OutWetBulbTemp;
        using DataHeatBalance::MRT;
        using DataHeatBalFanSys::MAT;
        using DataHeatBalFanSys::ZoneAirHumRat;
        using DataHeatBalSurface::TH;
        using DataHVACGlobals::ZoneCompTurnFansOff;
        using DataHVACGlobals::ZoneCompTurnFansOn;
        using DataLoopNode::Node;
        using General::TrimSigDigits;
        using HeatingCoils::CheckHeatingCoilSchedule;
        using HVACHXAssistedCoolingCoil::CheckHXAssistedCoolingCoilSchedule;
        using NodeInputManager::GetOnlySingleNode;
        using ScheduleManager::GetCurrentScheduleValue;
        using SteamCoils::CheckSteamCoilSchedule;
        using WaterCoils::CheckWaterCoilSchedule;

        // Locals
        Real64 QZnReq;

        // SUBROUTINE ARGUMENT DEFINITIONS:

        // SUBROUTINE PARAMETER DEFINITIONS:

        Real64 const LowTempDiff(0.1); // Smallest allowed temperature difference for comparisons
        // (below this value the temperatures are assumed equal)
        Real64 const LowOAFracDiff(0.01); // Smallest allowed outside air fraction difference for comparison
        // (below this value the fractions are assumed equal)

        // INTERFACE BLOCK SPECIFICATIONS

        // DERIVED TYPE DEFINITIONS
        // na

        // SUBROUTINE LOCAL VARIABLE DECLARATIONS:
        Real64 AirMassFlow;  // air mass flow rate [kg/sec]
        int AirRelNode;      // outside air relief node
        int ControlNode;     // the hot water or cold water inlet node
        int InletNode;       // system air inlet node
        int FanOutletNode;   // system fan outlet node
        int ZoneAirInNode;   // zone supply air node
        Real64 MaxOAFrac;    // maximum possible outside air fraction
        Real64 MaxWaterFlow; // maximum water flow for heating or cooling [kg/sec]
        Real64 MinOAFrac;    // minimum possible outside air fraction
        Real64 MinWaterFlow; // minimum water flow for heating or cooling [kg/sec]
        int OutletNode;      // air outlet node
        int OutsideAirNode;  // outside air node
        int MixoutNode;      // oa mixer outlet node
        int ReturnAirNode;   // return air node
        Real64 QUnitOut;     // heating or sens. cooling provided by fan coil unit [watts]
        Real64 LatentOutput; // Latent (moisture) add/removal rate, negative is dehumidification [kg/s]
        Real64 Tdesired;     // desired temperature after mixing inlet and outdoor air [degrees C]
        Real64 Tinlet;       // temperature of air coming into the ventilated slab [degrees C]
        Real64 Toutdoor;     // temperature of outdoor air being introduced into the ventilated slab [degrees C]
        Real64 MaxSteamFlow;
        Real64 MinSteamFlow;
        Real64 RadInTemp;      // "Desired" radiant system air inlet temperature [Celsius]**setpoint
        Real64 SetPointTemp;   // temperature that will be used to control the radiant system [Celsius]
        Real64 SetPointTempHi; // Current high point in setpoint temperature range
        Real64 SetPointTempLo; // Current low point in setpoint temperature range
        Real64 AirTempHi;      // Current high point in water temperature range
        Real64 AirTempLo;      // Current low point in water temperature range
        Real64 AirTempHeatHi;  // Current high point in water temperature range
        Real64 AirTempCoolLo;  // Current low point in water temperature range
        Real64 CpFan;          // Intermediate calculational variable for specific heat of air <<NOV9 Updated
        Real64 ZoneRadNum;     // number of zone being served *********************
        int RadSurfNum;        // DO loop counter for the surfaces that comprise a particular radiant system
        std::string MSlabIn;
        std::string MSlabOut;
        std::string SlabName;
        int MSlabInletNode;
        int MSlabOutletNode;
        static bool ErrorsFound(false); // Set to true if errors in input, fatal at end of routine
        static std::string const CurrentModuleObject("ZoneHVAC:VentilatedSlab");

        {
            auto const SELECT_CASE_var(VentSlab(Item).CoilOption);
            if (SELECT_CASE_var == BothOption) {

                {
                    auto const SELECT_CASE_var1(VentSlab(Item).HCoilType);

                    if (SELECT_CASE_var1 == Heating_WaterCoilType) {
                        CheckWaterCoilSchedule(
                            "Coil:Heating:Water", VentSlab(Item).HCoilName, VentSlab(Item).HCoilSchedValue, VentSlab(Item).HCoil_Index);
                    } else if (SELECT_CASE_var1 == Heating_SteamCoilType) {
                        CheckSteamCoilSchedule(
                            "Coil:Heating:Steam", VentSlab(Item).HCoilName, VentSlab(Item).HCoilSchedValue, VentSlab(Item).HCoil_Index);
                    } else if (SELECT_CASE_var1 == Heating_ElectricCoilType) {
                        CheckHeatingCoilSchedule(state,
                            "Coil:Heating:Electric", VentSlab(Item).HCoilName, VentSlab(Item).HCoilSchedValue, VentSlab(Item).HCoil_Index);
                    } else if (SELECT_CASE_var1 == Heating_GasCoilType) {
                        CheckHeatingCoilSchedule(state,
                            "Coil:Heating:Fuel", VentSlab(Item).HCoilName, VentSlab(Item).HCoilSchedValue, VentSlab(Item).HCoil_Index);
                    } else {
                    }
                }

                {
                    auto const SELECT_CASE_var1(VentSlab(Item).CCoilType);

                    if (SELECT_CASE_var1 == Cooling_CoilWaterCooling) {
                        CheckWaterCoilSchedule(
                            "Coil:Cooling:Water", VentSlab(Item).CCoilName, VentSlab(Item).CCoilSchedValue, VentSlab(Item).CCoil_Index);
                    } else if (SELECT_CASE_var1 == Cooling_CoilDetailedCooling) {
                        CheckWaterCoilSchedule("Coil:Cooling:Water:DetailedGeometry",
                                               VentSlab(Item).CCoilName,
                                               VentSlab(Item).CCoilSchedValue,
                                               VentSlab(Item).CCoil_Index);
                    } else if (SELECT_CASE_var1 == Cooling_CoilHXAssisted) {
                        CheckHXAssistedCoolingCoilSchedule(state, "CoilSystem:Cooling:Water:HeatExchangerAssisted",
                                                           VentSlab(Item).CCoilName,
                                                           VentSlab(Item).CCoilSchedValue,
                                                           VentSlab(Item).CCoil_Index);
                    } else {
                    }
                }

            } else if (SELECT_CASE_var == HeatingOption) {

                {
                    auto const SELECT_CASE_var1(VentSlab(Item).HCoilType);

                    if (SELECT_CASE_var1 == Heating_WaterCoilType) {
                        CheckWaterCoilSchedule(
                            "Coil:Heating:Water", VentSlab(Item).HCoilName, VentSlab(Item).HCoilSchedValue, VentSlab(Item).HCoil_Index);
                    } else if (SELECT_CASE_var1 == Heating_SteamCoilType) {
                        CheckSteamCoilSchedule(
                            "Coil:Heating:Steam", VentSlab(Item).HCoilName, VentSlab(Item).HCoilSchedValue, VentSlab(Item).HCoil_Index);
                    } else if (SELECT_CASE_var1 == Heating_ElectricCoilType) {
                        CheckHeatingCoilSchedule(state,
                            "Coil:Heating:Electric", VentSlab(Item).HCoilName, VentSlab(Item).HCoilSchedValue, VentSlab(Item).HCoil_Index);
                    } else if (SELECT_CASE_var1 == Heating_GasCoilType) {
                        CheckHeatingCoilSchedule(state,
                            "Coil:Heating:Fuel", VentSlab(Item).HCoilName, VentSlab(Item).HCoilSchedValue, VentSlab(Item).HCoil_Index);
                    } else {
                    }
                }

            } else if (SELECT_CASE_var == CoolingOption) {

                {
                    auto const SELECT_CASE_var1(VentSlab(Item).CCoilType);

                    if (SELECT_CASE_var1 == Cooling_CoilWaterCooling) {
                        CheckWaterCoilSchedule(
                            "Coil:Cooling:Water", VentSlab(Item).CCoilName, VentSlab(Item).CCoilSchedValue, VentSlab(Item).CCoil_Index);
                    } else if (SELECT_CASE_var1 == Cooling_CoilDetailedCooling) {
                        CheckWaterCoilSchedule("Coil:Cooling:Water:DetailedGeometry",
                                               VentSlab(Item).CCoilName,
                                               VentSlab(Item).CCoilSchedValue,
                                               VentSlab(Item).CCoil_Index);
                    } else if (SELECT_CASE_var1 == Cooling_CoilHXAssisted) {
                        CheckHXAssistedCoolingCoilSchedule(state, "CoilSystem:Cooling:Water:HeatExchangerAssisted",
                                                           VentSlab(Item).CCoilName,
                                                           VentSlab(Item).CCoilSchedValue,
                                                           VentSlab(Item).CCoil_Index);
                    } else {
                    }
                }

            } else if (SELECT_CASE_var == NoneOption) {
            }
        }

        // FLOW:

        // initialize local variables
        ControlNode = 0;
        QUnitOut = 0.0;
        LatentOutput = 0.0;
        MaxWaterFlow = 0.0;
        MinWaterFlow = 0.0;
        AirMassFlow = 0.0;
        InletNode = VentSlab(Item).ReturnAirNode;
        OutletNode = VentSlab(Item).RadInNode;
        FanOutletNode = VentSlab(Item).FanOutletNode;
        ZoneAirInNode = VentSlab(Item).ZoneAirInNode;
        OutsideAirNode = VentSlab(Item).OutsideAirNode;
        AirRelNode = VentSlab(Item).AirReliefNode;
        MixoutNode = VentSlab(Item).OAMixerOutNode;
        ReturnAirNode = VentSlab(Item).ReturnAirNode;
        ZoneRadNum = VentSlab(Item).ZonePtr;
        RadSurfNum = VentSlab(Item).NumOfSurfaces;
        Tinlet = Node(InletNode).Temp;
        Toutdoor = Node(OutsideAirNode).Temp;

        // Control Type Check
        {
            auto const SELECT_CASE_var(VentSlab(Item).ControlType);
            if (SELECT_CASE_var == MATControl) {
                SetPointTemp = MAT(ZoneNum);
            } else if (SELECT_CASE_var == MRTControl) {
                SetPointTemp = MRT(ZoneNum);
            } else if (SELECT_CASE_var == OPTControl) {
                SetPointTemp = 0.5 * (MAT(ZoneNum) + MRT(ZoneNum));
            } else if (SELECT_CASE_var == ODBControl) {
                SetPointTemp = OutDryBulbTemp;
            } else if (SELECT_CASE_var == OWBControl) {
                SetPointTemp = OutWetBulbTemp;
            } else if (SELECT_CASE_var == SURControl) {
                SetPointTemp = TH(2, 1, VentSlab(Item).SurfacePtr(RadSurfNum));
            } else if (SELECT_CASE_var == DPTZControl) {
                SetPointTemp = PsyTdpFnWPb(ZoneAirHumRat(VentSlab(Item).ZonePtr), OutBaroPress);
            } else {                // Should never get here
                SetPointTemp = 0.0; // Suppress uninitialized warning
                ShowSevereError("Illegal control type in low temperature radiant system: " + VentSlab(Item).Name);
                ShowFatalError("Preceding condition causes termination.");
            }
        }

        // Load Check

        AirTempHeatHi = GetCurrentScheduleValue(VentSlab(Item).HotCtrlHiTempSchedPtr);
        AirTempCoolLo = GetCurrentScheduleValue(VentSlab(Item).ColdCtrlLoTempSchedPtr);

        if (((SetPointTemp >= AirTempHeatHi) && (SetPointTemp <= AirTempCoolLo)) || (GetCurrentScheduleValue(VentSlab(Item).SchedPtr) <= 0)) {

            // System is off or has no load upon it; set the flow rates to zero and then
            // simulate the components with the no flow conditions
            Node(InletNode).MassFlowRate = 0.0;
            Node(InletNode).MassFlowRateMaxAvail = 0.0;
            Node(InletNode).MassFlowRateMinAvail = 0.0;
            Node(OutletNode).MassFlowRate = 0.0;
            Node(OutletNode).MassFlowRateMaxAvail = 0.0;
            Node(OutletNode).MassFlowRateMinAvail = 0.0;
            Node(OutsideAirNode).MassFlowRate = 0.0;
            Node(OutsideAirNode).MassFlowRateMaxAvail = 0.0;
            Node(OutsideAirNode).MassFlowRateMinAvail = 0.0;
            Node(AirRelNode).MassFlowRate = 0.0;
            Node(AirRelNode).MassFlowRateMaxAvail = 0.0;
            Node(AirRelNode).MassFlowRateMinAvail = 0.0;
            Node(ReturnAirNode).MassFlowRate = 0.0;
            Node(ReturnAirNode).MassFlowRateMaxAvail = 0.0;
            Node(ReturnAirNode).MassFlowRateMinAvail = 0.0;
            Node(MixoutNode).MassFlowRate = 0.0;
            Node(MixoutNode).MassFlowRateMaxAvail = 0.0;
            Node(MixoutNode).MassFlowRateMinAvail = 0.0;
            Node(FanOutletNode).MassFlowRate = 0.0;
            Node(FanOutletNode).MassFlowRateMaxAvail = 0.0;
            Node(FanOutletNode).MassFlowRateMinAvail = 0.0;
            AirMassFlow = 0.0;
            HCoilOn = false;

            // Node condition
            Node(InletNode).Temp = TH(2, 1, VentSlab(Item).SurfacePtr(1));
            Node(FanOutletNode).Temp = Node(InletNode).Temp;
            Node(OutletNode).Temp = Node(FanOutletNode).Temp;

            // Node condition
            if (VentSlab(Item).SysConfg == SeriesSlabs) {
                for (RadSurfNum = 1; RadSurfNum <= VentSlab(Item).NumOfSurfaces; ++RadSurfNum) {
                    SlabName = VentSlab(Item).SurfaceName(RadSurfNum);
                    MSlabIn = VentSlab(Item).SlabIn(RadSurfNum);
                    MSlabOut = VentSlab(Item).SlabOut(RadSurfNum);
                    VentSlab(Item).MSlabInNode = GetOnlySingleNode(
                        MSlabIn, ErrorsFound, CurrentModuleObject, SlabName, NodeType_Air, NodeConnectionType_Internal, 1, ObjectIsNotParent);
                    VentSlab(Item).MSlabOutNode = GetOnlySingleNode(
                        MSlabOut, ErrorsFound, CurrentModuleObject, SlabName, NodeType_Air, NodeConnectionType_Internal, 1, ObjectIsNotParent);
                    MSlabInletNode = VentSlab(Item).MSlabInNode;
                    MSlabOutletNode = VentSlab(Item).MSlabOutNode;

                    Node(MSlabInletNode).Temp = Node(InletNode).Temp;
                    Node(MSlabOutletNode).Temp = Node(MSlabInletNode).Temp;
                }
            }

            CalcVentilatedSlabComps(state, Item, FirstHVACIteration, QUnitOut);

        } else { // System On

            if (SetPointTemp < AirTempHeatHi) { // HEATING MODE
                OperatingMode = HeatingMode;

                // Check the setpoint and temperature span
                SetPointTempHi = GetCurrentScheduleValue(VentSlab(Item).HotCtrlHiTempSchedPtr);
                SetPointTempLo = GetCurrentScheduleValue(VentSlab(Item).HotCtrlLoTempSchedPtr);
                if (SetPointTempHi < SetPointTempLo) {
                    ShowSevereError("Heating setpoint temperature mismatch in" + VentSlab(Item).Name);
                    ShowContinueError("High setpoint temperature is less than low setpoint temperature--check your schedule input");
                    ShowFatalError("Preceding condition causes termination.");
                }
                AirTempHi = GetCurrentScheduleValue(VentSlab(Item).HotAirHiTempSchedPtr);
                AirTempLo = GetCurrentScheduleValue(VentSlab(Item).HotAirLoTempSchedPtr);

                if (AirTempHi < AirTempLo) {
                    ShowSevereError("Heating Air temperature mismatch in" + VentSlab(Item).Name);
                    ShowContinueError("High Air temperature is less than low Air temperature--check your schedule input");
                    ShowFatalError("Preceding condition causes termination.");
                }

                if (SetPointTemp >= SetPointTempHi) {
                    // System is above high heating setpoint so we should be able to turn the system off
                    RadInTemp = AirTempLo;

                } else if (SetPointTemp <= SetPointTempLo) {
                    // System is running with its highest inlet temperature
                    RadInTemp = AirTempHi;
                } else {
                    // Interpolate to obtain the current radiant system inlet temperature
                    RadInTemp = AirTempHi - (AirTempHi - AirTempLo) * (SetPointTemp - SetPointTempLo) / (SetPointTempHi - SetPointTempLo);
                }

                Node(VentSlab(Item).RadInNode).Temp = RadInTemp;

                ControlNode = VentSlab(Item).HotControlNode;
                MaxWaterFlow = VentSlab(Item).MaxHotWaterFlow;
                MinWaterFlow = VentSlab(Item).MinHotWaterFlow;
                MaxSteamFlow = VentSlab(Item).MaxHotSteamFlow;
                MinSteamFlow = VentSlab(Item).MinHotSteamFlow;

                // On the first HVAC iteration the system values are given to the controller, but after that
                // the demand limits are in place and there needs to be feedback to the Zone Equipment

                if (!FirstHVACIteration && VentSlab(Item).HCoilType == Heating_WaterCoilType) {
                    MaxWaterFlow = Node(ControlNode).MassFlowRateMaxAvail;
                    MinWaterFlow = Node(ControlNode).MassFlowRateMinAvail;
                }

                if (!FirstHVACIteration && VentSlab(Item).HCoilType == Heating_SteamCoilType) {
                    MaxSteamFlow = Node(ControlNode).MassFlowRateMaxAvail;
                    MinSteamFlow = Node(ControlNode).MassFlowRateMinAvail;
                }

                HCoilOn = true;

                if (Node(OutsideAirNode).MassFlowRate > 0.0) {
                    MinOAFrac = GetCurrentScheduleValue(VentSlab(Item).MinOASchedPtr) *
                                (VentSlab(Item).MinOutAirMassFlow / Node(OutsideAirNode).MassFlowRate);
                } else {
                    MinOAFrac = 0.0;
                }

                MinOAFrac = min(1.0, max(0.0, MinOAFrac));

                if ((!VentSlab(Item).HCoilPresent) || (VentSlab(Item).HCoilSchedValue <= 0.0)) {
                    // In heating mode, but there is no coil to provide heating.  This is handled
                    // differently than if there was a heating coil present.  Fixed temperature
                    // will still try to vary the amount of outside air to meet the desired
                    // mixed air temperature, while variable percent will go to full ventilation
                    // when it is most advantageous.

                    // If there are no coil, Slab In Node is assumed to be Fan Outlet Node

                    OutletNode = FanOutletNode;

                    {
                        auto const SELECT_CASE_var(VentSlab(Item).OAControlType);

                        if (SELECT_CASE_var == FixedOAControl) {
                            // In this control type, the outdoor air flow rate is fixed to the maximum value
                            // which is equal to the minimum value, regardless of all the other conditions.
                            OAMassFlowRate = MinOAFrac * Node(OutsideAirNode).MassFlowRate;

                        } else if (SELECT_CASE_var == VariablePercent) {
                            // This algorithm is probably a bit simplistic in that it just bounces
                            // back and forth between the maximum outside air and the minimum.  In
                            // reality, a system *might* vary between the two based on the load in
                            // the zone.  This simple flow control might cause some overcooling but
                            // chances are that if there is a cooling load and the zone temperature
                            // gets above the outside temperature that overcooling won't be significant.
                            Tinlet = Node(InletNode).Temp;
                            Toutdoor = Node(OutsideAirNode).Temp;

                            if (Tinlet >= Toutdoor) {

                                OAMassFlowRate = MinOAFrac * Node(OutsideAirNode).MassFlowRate;

                            } else { // Tinlet < Toutdoor

                                MaxOAFrac = GetCurrentScheduleValue(VentSlab(Item).MaxOASchedPtr);
                                OAMassFlowRate = MaxOAFrac * Node(OutsideAirNode).MassFlowRate;
                            }

                        } else if (SELECT_CASE_var == FixedTemperature) {
                            // This is basically the same algorithm as for the heating case...
                            Tdesired = GetCurrentScheduleValue(VentSlab(Item).TempSchedPtr);
                            MaxOAFrac = 1.0;

                            if (std::abs(Tinlet - Toutdoor) <= LowTempDiff) { // no difference in indoor and outdoor conditions-->set OA to minimum
                                OAMassFlowRate = MinOAFrac * Node(OutsideAirNode).MassFlowRate;
                            } else if (std::abs(MaxOAFrac - MinOAFrac) <= LowOAFracDiff) { // no difference in outside air fractions
                                OAMassFlowRate = MinOAFrac * Node(OutsideAirNode).MassFlowRate;
                            } else if (((Tdesired <= Tinlet) && (Tdesired >= Toutdoor)) || ((Tdesired >= Tinlet) && (Tdesired <= Toutdoor))) {
                                // Desired temperature is between the inlet and outdoor temperatures
                                // so vary the flow rate between no outside air and no recirculation air
                                // then applying the maximum and minimum limits the user has scheduled
                                // to make sure too much/little outside air is being introduced
                                OAMassFlowRate = ((Tdesired - Tinlet) / (Toutdoor - Tinlet)) * Node(InletNode).MassFlowRate;
                                OAMassFlowRate = max(OAMassFlowRate, (MinOAFrac * Node(OutsideAirNode).MassFlowRate));
                                OAMassFlowRate = min(OAMassFlowRate, (MaxOAFrac * Node(OutsideAirNode).MassFlowRate));
                            } else if ((Tdesired < Tinlet) && (Tdesired < Toutdoor)) {
                                // Desired temperature is below both the inlet and outdoor temperatures
                                // so use whichever flow rate (max or min) that will get closer
                                if (Tinlet < Toutdoor) { // Tinlet closer to Tdesired so use minimum outside air
                                    OAMassFlowRate = MinOAFrac * Node(OutsideAirNode).MassFlowRate;
                                } else { // Toutdoor closer to Tdesired so use maximum outside air
                                    OAMassFlowRate = MaxOAFrac * Node(OutsideAirNode).MassFlowRate;
                                }
                            } else if ((Tdesired > Tinlet) && (Tdesired > Toutdoor)) {
                                // Desired temperature is above both the inlet and outdoor temperatures
                                // so use whichever flow rate (max or min) that will get closer
                                if (Tinlet > Toutdoor) { // Tinlet closer to Tdesired so use minimum outside air
                                    OAMassFlowRate = MinOAFrac * Node(OutsideAirNode).MassFlowRate;
                                } else { // Toutdoor closer to Tdesired so use maximum outside air
                                    OAMassFlowRate = MaxOAFrac * Node(OutsideAirNode).MassFlowRate;
                                }
                            } else {
                                // It should NEVER get to this point, but just in case...
                                ShowFatalError("Ventilated Slab simulation control: illogical condition for " + VentSlab(Item).Name);
                            }
                        }
                    }

                    CalcVentilatedSlabComps(state, Item, FirstHVACIteration, QUnitOut);

                } else { // Heating Coil present

                    {
                        auto const SELECT_CASE_var(VentSlab(Item).OAControlType);

                        if (SELECT_CASE_var == FixedOAControl) {
                            // In this control type, the outdoor air flow rate is fixed to the maximum value
                            // which is equal to the minimum value, regardless of all the other conditions.
                            if (Node(OutsideAirNode).MassFlowRate > 0.0) {
                                MaxOAFrac = GetCurrentScheduleValue(VentSlab(Item).MaxOASchedPtr);
                            } else {
                                MaxOAFrac = 0.0;
                            }
                            MaxOAFrac = min(1.0, max(0.0, MinOAFrac));
                            OAMassFlowRate = MaxOAFrac * Node(OutsideAirNode).MassFlowRate;

                        } else if (SELECT_CASE_var == VariablePercent) {
                            // In heating mode, the ouside air for "variable percent" control
                            // is set to the minimum value

                            OAMassFlowRate = MinOAFrac * Node(OutsideAirNode).MassFlowRate;

                        } else if (SELECT_CASE_var == FixedTemperature) {
                            // This is basically the same algorithm as for the heating case...
                            Tdesired = GetCurrentScheduleValue(VentSlab(Item).TempSchedPtr);
                            MaxOAFrac = 1.0;

                            if (std::abs(Tinlet - Toutdoor) <= LowTempDiff) { // no difference in indoor and outdoor conditions-->set OA to minimum
                                OAMassFlowRate = MinOAFrac * Node(OutsideAirNode).MassFlowRate;
                            } else if (std::abs(MaxOAFrac - MinOAFrac) <= LowOAFracDiff) { // no difference in outside air fractions
                                OAMassFlowRate = MinOAFrac * Node(OutsideAirNode).MassFlowRate;
                            } else if (((Tdesired <= Tinlet) && (Tdesired >= Toutdoor)) || ((Tdesired >= Tinlet) && (Tdesired <= Toutdoor))) {
                                // Desired temperature is between the inlet and outdoor temperatures
                                // so vary the flow rate between no outside air and no recirculation air
                                // then applying the maximum and minimum limits the user has scheduled
                                // to make sure too much/little outside air is being introduced
                                OAMassFlowRate = ((Tdesired - Tinlet) / (Toutdoor - Tinlet)) * Node(InletNode).MassFlowRate;
                                OAMassFlowRate = max(OAMassFlowRate, (MinOAFrac * Node(OutsideAirNode).MassFlowRate));
                                OAMassFlowRate = min(OAMassFlowRate, (MaxOAFrac * Node(OutsideAirNode).MassFlowRate));
                            } else if ((Tdesired < Tinlet) && (Tdesired < Toutdoor)) {
                                // Desired temperature is below both the inlet and outdoor temperatures
                                // so use whichever flow rate (max or min) that will get closer
                                if (Tinlet < Toutdoor) { // Tinlet closer to Tdesired so use minimum outside air
                                    OAMassFlowRate = MinOAFrac * Node(OutsideAirNode).MassFlowRate;
                                } else { // Toutdoor closer to Tdesired so use maximum outside air
                                    OAMassFlowRate = MaxOAFrac * Node(OutsideAirNode).MassFlowRate;
                                }
                            } else if ((Tdesired > Tinlet) && (Tdesired > Toutdoor)) {
                                // Desired temperature is above both the inlet and outdoor temperatures
                                // so use whichever flow rate (max or min) that will get closer
                                if (Tinlet > Toutdoor) { // Tinlet closer to Tdesired so use minimum outside air
                                    OAMassFlowRate = MinOAFrac * Node(OutsideAirNode).MassFlowRate;
                                } else { // Toutdoor closer to Tdesired so use maximum outside air
                                    OAMassFlowRate = MaxOAFrac * Node(OutsideAirNode).MassFlowRate;
                                }
                            } else {
                                // It should NEVER get to this point, but just in case...
                                ShowFatalError("Ventilated Slab simulation control: illogical condition for " + VentSlab(Item).Name);
                            }
                        }
                    }

                    SimVentSlabOAMixer(Item);

                    if (VentSlab(Item).FanType_Num == DataHVACGlobals::FanType_SystemModelObject) {
                        HVACFan::fanObjs[VentSlab(Item).Fan_Index]->simulate(state, _, ZoneCompTurnFansOn, ZoneCompTurnFansOff, _);
                    } else if (VentSlab(Item).FanType_Num == DataHVACGlobals::FanType_SimpleConstVolume) {
                        Fans::SimulateFanComponents(state,
                            VentSlab(Item).FanName, FirstHVACIteration, VentSlab(Item).Fan_Index, _, ZoneCompTurnFansOn, ZoneCompTurnFansOff);
                    }

                    CpFan = PsyCpAirFnW(Node(FanOutletNode).HumRat);
                    QZnReq = (Node(OutletNode).MassFlowRate) * CpFan * (RadInTemp - Node(FanOutletNode).Temp);

                    // Setup the coil configuration
                    {
                        auto const SELECT_CASE_var(VentSlab(Item).HCoilType);

                        if (SELECT_CASE_var == Heating_WaterCoilType) {
                            // control water flow to obtain output matching QZnReq

                            ControlCompOutput(state, VentSlab(Item).Name,
                                              cMO_VentilatedSlab,
                                              Item,
                                              FirstHVACIteration,
                                              QZnReq,
                                              ControlNode,
                                              MaxWaterFlow,
                                              MinWaterFlow,
                                              0.001,
                                              VentSlab(Item).ControlCompTypeNum,
                                              VentSlab(Item).CompErrIndex,
                                              _,
                                              _,
                                              _,
                                              _,
                                              _,
                                              VentSlab(Item).HWLoopNum,
                                              VentSlab(Item).HWLoopSide,
                                              VentSlab(Item).HWBranchNum);

                        } else if ((SELECT_CASE_var == Heating_GasCoilType) || (SELECT_CASE_var == Heating_ElectricCoilType) ||
                                   (SELECT_CASE_var == Heating_SteamCoilType)) {

                            CalcVentilatedSlabComps(state, Item, FirstHVACIteration, QUnitOut);
                        }
                    }

                } //  Coil/no coil block

            } else if (SetPointTemp > AirTempCoolLo) { // Cooling Mode

                OperatingMode = CoolingMode;

                SetPointTempHi = GetCurrentScheduleValue(VentSlab(Item).ColdCtrlHiTempSchedPtr);
                SetPointTempLo = GetCurrentScheduleValue(VentSlab(Item).ColdCtrlLoTempSchedPtr);
                if (SetPointTempHi < SetPointTempLo) {
                    ShowSevereError("Cooling setpoint temperature mismatch in" + VentSlab(Item).Name);
                    ShowContinueError("High setpoint temperature is less than low setpoint temperature--check your schedule input");
                    ShowFatalError("Preceding condition causes termination.");
                }

                AirTempHi = GetCurrentScheduleValue(VentSlab(Item).ColdAirHiTempSchedPtr);
                AirTempLo = GetCurrentScheduleValue(VentSlab(Item).ColdAirLoTempSchedPtr);
                if (AirTempHi < AirTempLo) {
                    ShowSevereError("Cooling Air temperature mismatch in" + VentSlab(Item).Name);
                    ShowContinueError("High Air temperature is less than low Air temperature--check your schedule input");
                    ShowFatalError("Preceding condition causes termination.");
                }

                if (SetPointTemp <= SetPointTempLo) {
                    // System is below low cooling setpoint so we should be able to turn the system off
                    RadInTemp = AirTempHi;
                } else if (SetPointTemp >= SetPointTempHi) {
                    // System is running with its lowest inlet temperature
                    RadInTemp = AirTempLo;
                } else {
                    // Interpolate to obtain the current radiant system inlet temperature
                    RadInTemp = AirTempHi - (AirTempHi - AirTempLo) * (SetPointTemp - SetPointTempLo) / (SetPointTempHi - SetPointTempLo);
                }

                ControlNode = VentSlab(Item).ColdControlNode;
                MaxWaterFlow = VentSlab(Item).MaxColdWaterFlow;
                MinWaterFlow = VentSlab(Item).MinColdWaterFlow;

                // On the first HVAC iteration the system values are given to the controller, but after that
                // the demand limits are in place and there needs to be feedback to the Zone Equipment
                if ((!FirstHVACIteration) && (ControlNode > 0) && (VentSlab(Item).CCoilPresent)) {
                    MaxWaterFlow = Node(ControlNode).MassFlowRateMaxAvail;
                    MinWaterFlow = Node(ControlNode).MassFlowRateMinAvail;
                }
                HCoilOn = false;

                if (Node(OutsideAirNode).MassFlowRate > 0.0) {
                    MinOAFrac = GetCurrentScheduleValue(VentSlab(Item).MinOASchedPtr) *
                                (VentSlab(Item).MinOutAirMassFlow / Node(OutsideAirNode).MassFlowRate);
                } else {
                    MinOAFrac = 0.0;
                }
                MinOAFrac = min(1.0, max(0.0, MinOAFrac));

                if ((!VentSlab(Item).CCoilPresent) || (VentSlab(Item).CCoilSchedValue <= 0.0)) {
                    // In cooling mode, but there is no coil to provide cooling.  This is handled
                    // differently than if there was a cooling coil present.  Fixed temperature
                    // will still try to vary the amount of outside air to meet the desired
                    // mixed air temperature, while variable percent will go to full ventilation
                    // when it is most advantageous.

                    // If there are no coil, Slab In Node is assumed to be Fan Outlet Node
                    OutletNode = FanOutletNode;

                    {
                        auto const SELECT_CASE_var(VentSlab(Item).OAControlType);

                        if (SELECT_CASE_var == FixedOAControl) {
                            // In this control type, the outdoor air flow rate is fixed to the maximum value
                            // which is equal to the minimum value, regardless of all the other conditions.
                            if (Node(OutsideAirNode).MassFlowRate > 0.0) {
                                MaxOAFrac = GetCurrentScheduleValue(VentSlab(Item).MaxOASchedPtr);
                            } else {
                                MaxOAFrac = 0.0;
                            }
                            MaxOAFrac = min(1.0, max(0.0, MinOAFrac));
                            OAMassFlowRate = MaxOAFrac * Node(OutsideAirNode).MassFlowRate;

                        } else if (SELECT_CASE_var == VariablePercent) {
                            // This algorithm is probably a bit simplistic in that it just bounces
                            // back and forth between the maximum outside air and the minimum.  In
                            // reality, a system *might* vary between the two based on the load in
                            // the zone.  This simple flow control might cause some overcooling but
                            // chances are that if there is a cooling load and the zone temperature
                            // gets above the outside temperature that overcooling won't be significant.

                            Tinlet = Node(InletNode).Temp;
                            Toutdoor = Node(OutsideAirNode).Temp;

                            if (Tinlet <= Toutdoor) {

                                OAMassFlowRate = MinOAFrac * Node(OutsideAirNode).MassFlowRate;

                            } else { // Tinlet > Toutdoor

                                MaxOAFrac = GetCurrentScheduleValue(VentSlab(Item).MaxOASchedPtr);
                                OAMassFlowRate = MaxOAFrac * Node(OutsideAirNode).MassFlowRate;
                            }

                        } else if (SELECT_CASE_var == FixedTemperature) {
                            // This is basically the same algorithm as for the heating case...
                            Tdesired = GetCurrentScheduleValue(VentSlab(Item).TempSchedPtr);
                            MaxOAFrac = 1.0;

                            if (std::abs(Tinlet - Toutdoor) <= LowTempDiff) { // no difference in indoor and outdoor conditions-->set OA to minimum
                                OAMassFlowRate = MinOAFrac * Node(OutsideAirNode).MassFlowRate;
                            } else if (std::abs(MaxOAFrac - MinOAFrac) <= LowOAFracDiff) { // no difference in outside air fractions
                                OAMassFlowRate = MinOAFrac * Node(OutsideAirNode).MassFlowRate;
                            } else if (((Tdesired <= Tinlet) && (Tdesired >= Toutdoor)) || ((Tdesired >= Tinlet) && (Tdesired <= Toutdoor))) {
                                // Desired temperature is between the inlet and outdoor temperatures
                                // so vary the flow rate between no outside air and no recirculation air
                                // then applying the maximum and minimum limits the user has scheduled
                                // to make sure too much/little outside air is being introduced
                                OAMassFlowRate = ((Tdesired - Tinlet) / (Toutdoor - Tinlet)) * Node(InletNode).MassFlowRate;
                                OAMassFlowRate = max(OAMassFlowRate, (MinOAFrac * Node(OutsideAirNode).MassFlowRate));
                                OAMassFlowRate = min(OAMassFlowRate, (MaxOAFrac * Node(OutsideAirNode).MassFlowRate));
                            } else if ((Tdesired < Tinlet) && (Tdesired < Toutdoor)) {
                                // Desired temperature is below both the inlet and outdoor temperatures
                                // so use whichever flow rate (max or min) that will get closer
                                if (Tinlet < Toutdoor) { // Tinlet closer to Tdesired so use minimum outside air
                                    OAMassFlowRate = MinOAFrac * Node(OutsideAirNode).MassFlowRate;
                                } else { // Toutdoor closer to Tdesired so use maximum outside air
                                    OAMassFlowRate = MaxOAFrac * Node(OutsideAirNode).MassFlowRate;
                                }
                            } else if ((Tdesired > Tinlet) && (Tdesired > Toutdoor)) {
                                // Desired temperature is above both the inlet and outdoor temperatures
                                // so use whichever flow rate (max or min) that will get closer
                                if (Tinlet > Toutdoor) { // Tinlet closer to Tdesired so use minimum outside air
                                    OAMassFlowRate = MinOAFrac * Node(OutsideAirNode).MassFlowRate;
                                } else { // Toutdoor closer to Tdesired so use maximum outside air
                                    OAMassFlowRate = MaxOAFrac * Node(OutsideAirNode).MassFlowRate;
                                }
                            } else {
                                // It should NEVER get to this point, but just in case...
                                ShowFatalError(cMO_VentilatedSlab + " simulation control: illogical condition for " + VentSlab(Item).Name);
                            }
                        }
                    }

                    CalcVentilatedSlabComps(state, Item, FirstHVACIteration, QUnitOut);

                } else {
                    // There is a cooling load and there is a cooling coil present (presumably).
                    // Variable percent will throttle outside air back to the minimum while
                    // fixed temperature will still try to vary the outside air amount to meet
                    // the desired mixed air temperature.

                    {
                        auto const SELECT_CASE_var(VentSlab(Item).OAControlType);

                        if (SELECT_CASE_var == FixedOAControl) {
                            // In this control type, the outdoor air flow rate is fixed to the maximum value
                            // which is equal to the minimum value, regardless of all the other conditions.
                            if (Node(OutsideAirNode).MassFlowRate > 0.0) {
                                MaxOAFrac = GetCurrentScheduleValue(VentSlab(Item).MaxOASchedPtr);
                            } else {
                                MaxOAFrac = 0.0;
                            }
                            MaxOAFrac = min(1.0, max(0.0, MinOAFrac));
                            OAMassFlowRate = MaxOAFrac * Node(OutsideAirNode).MassFlowRate;

                        } else if (SELECT_CASE_var == VariablePercent) {
                            // A cooling coil is present so let it try to do the cooling...
                            OAMassFlowRate = MinOAFrac * Node(OutsideAirNode).MassFlowRate;

                        } else if (SELECT_CASE_var == FixedTemperature) {
                            // This is basically the same algorithm as for the heating case...
                            Tdesired = GetCurrentScheduleValue(VentSlab(Item).TempSchedPtr);

                            MaxOAFrac = 1.0;

                            if (std::abs(Tinlet - Toutdoor) <= LowTempDiff) { // no difference in indoor and outdoor conditions-->set OA to minimum
                                OAMassFlowRate = MinOAFrac * Node(OutsideAirNode).MassFlowRate;
                            } else if (std::abs(MaxOAFrac - MinOAFrac) <= LowOAFracDiff) { // no difference in outside air fractions
                                OAMassFlowRate = MinOAFrac * Node(OutsideAirNode).MassFlowRate;
                            } else if (((Tdesired <= Tinlet) && (Tdesired >= Toutdoor)) || ((Tdesired >= Tinlet) && (Tdesired <= Toutdoor))) {
                                // Desired temperature is between the inlet and outdoor temperatures
                                // so vary the flow rate between no outside air and no recirculation air
                                // then applying the maximum and minimum limits the user has scheduled
                                // to make sure too much/little outside air is being introduced
                                OAMassFlowRate = ((Tdesired - Tinlet) / (Toutdoor - Tinlet)) * Node(InletNode).MassFlowRate;
                                OAMassFlowRate = max(OAMassFlowRate, (MinOAFrac * Node(OutsideAirNode).MassFlowRate));
                                OAMassFlowRate = min(OAMassFlowRate, (MaxOAFrac * Node(OutsideAirNode).MassFlowRate));
                            } else if ((Tdesired < Tinlet) && (Tdesired < Toutdoor)) {
                                // Desired temperature is below both the inlet and outdoor temperatures
                                // so use whichever flow rate (max or min) that will get closer
                                if (Tinlet < Toutdoor) { // Tinlet closer to Tdesired so use minimum outside air
                                    OAMassFlowRate = MinOAFrac * Node(OutsideAirNode).MassFlowRate;
                                } else { // Toutdoor closer to Tdesired so use maximum outside air
                                    OAMassFlowRate = MaxOAFrac * Node(OutsideAirNode).MassFlowRate;
                                }
                            } else if ((Tdesired > Tinlet) && (Tdesired > Toutdoor)) {
                                // Desired temperature is above both the inlet and outdoor temperatures
                                // so use whichever flow rate (max or min) that will get closer
                                if (Tinlet > Toutdoor) { // Tinlet closer to Tdesired so use minimum outside air
                                    OAMassFlowRate = MinOAFrac * Node(OutsideAirNode).MassFlowRate;
                                } else { // Toutdoor closer to Tdesired so use maximum outside air
                                    OAMassFlowRate = MaxOAFrac * Node(OutsideAirNode).MassFlowRate;
                                }
                            } else {
                                // It should NEVER get to this point, but just in case...
                                ShowFatalError(cMO_VentilatedSlab + " simulation control: illogical condition for " + VentSlab(Item).Name);
                            }
                        }
                    }

                    // control water flow to obtain output matching Low Setpoint Temperateure
                    HCoilOn = false;

                    SimVentSlabOAMixer(Item);
                    if (VentSlab(Item).FanType_Num == DataHVACGlobals::FanType_SystemModelObject) {
                        HVACFan::fanObjs[VentSlab(Item).Fan_Index]->simulate(state, _, ZoneCompTurnFansOn, ZoneCompTurnFansOff, _);
                    } else if (VentSlab(Item).FanType_Num == DataHVACGlobals::FanType_SimpleConstVolume) {
                        Fans::SimulateFanComponents(state,
                            VentSlab(Item).FanName, FirstHVACIteration, VentSlab(Item).Fan_Index, _, ZoneCompTurnFansOn, ZoneCompTurnFansOff);
                    }

                    CpFan = PsyCpAirFnW(Node(FanOutletNode).HumRat);
                    QZnReq = (Node(OutletNode).MassFlowRate) * CpFan * (RadInTemp - Node(FanOutletNode).Temp);

                    ControlCompOutput(state, VentSlab(Item).Name,
                                      cMO_VentilatedSlab,
                                      Item,
                                      FirstHVACIteration,
                                      QZnReq,
                                      ControlNode,
                                      MaxWaterFlow,
                                      MinWaterFlow,
                                      0.001,
                                      VentSlab(Item).ControlCompTypeNum,
                                      VentSlab(Item).CompErrIndex,
                                      _,
                                      _,
                                      _,
                                      _,
                                      _,
                                      VentSlab(Item).CWLoopNum,
                                      VentSlab(Item).CWLoopSide,
                                      VentSlab(Item).CWBranchNum);
                }

            } // ...end of HEATING/COOLING IF-THEN block

<<<<<<< HEAD
            CalcVentilatedSlabRadComps(state.dataWindowManager, Item, FirstHVACIteration);
=======
            CalcVentilatedSlabRadComps(state.dataZoneTempPredictorCorrector, Item, FirstHVACIteration);
>>>>>>> 4b7fa19a

        } // ...end of system ON/OFF IF-THEN block

        // Resimulate fans if AirMassFlow is zero and FanElecPower is > 0, indicating that load or condensation controls shut off the ventilated slab
        // in CalcVentilatedSlabRadComps
        AirMassFlow = Node(OutletNode).MassFlowRate;
        Real64 locFanElecPower = 0.0;
        if (VentSlab(Item).FanType_Num == DataHVACGlobals::FanType_SystemModelObject) {
            locFanElecPower = HVACFan::fanObjs[VentSlab(Item).Fan_Index]->fanPower();
        } else {
            locFanElecPower = Fans::GetFanPower(VentSlab(Item).Fan_Index);
        }
        if ((AirMassFlow <= 0.0) && (locFanElecPower > 0.0)) {
            Node(MixoutNode).MassFlowRate = 0.0;
            Node(MixoutNode).MassFlowRateMaxAvail = 0.0;
            Node(MixoutNode).MassFlowRateMinAvail = 0.0;
            Node(FanOutletNode).MassFlowRate = 0.0;
            Node(FanOutletNode).MassFlowRateMaxAvail = 0.0;
            Node(FanOutletNode).MassFlowRateMinAvail = 0.0;
            if (VentSlab(Item).FanType_Num == DataHVACGlobals::FanType_SystemModelObject) {
                HVACFan::fanObjs[VentSlab(Item).Fan_Index]->simulate(state, _, ZoneCompTurnFansOn, ZoneCompTurnFansOff, _);
            } else if (VentSlab(Item).FanType_Num == DataHVACGlobals::FanType_SimpleConstVolume) {
                Fans::SimulateFanComponents(state,
                    VentSlab(Item).FanName, FirstHVACIteration, VentSlab(Item).Fan_Index, _, ZoneCompTurnFansOn, ZoneCompTurnFansOff);
            }
        }

        CalcVentilatedSlabCoilOutput(Item, PowerMet, LatOutputProvided);
    }

    void CalcVentilatedSlabComps(EnergyPlusData &state, int const Item,                // system index in ventilated slab array
                                 bool const FirstHVACIteration, // flag for 1st HVAV iteration in the time step
                                 Real64 &LoadMet                // load met by the system (watts)
    )
    {

        // SUBROUTINE INFORMATION:
        //       AUTHOR         Young Tae Chae, Rick Strand
        //       DATE WRITTEN   June 2008
        //       MODIFIED       July 2012, Chandan Sharma - FSEC: Added zone sys avail managers
        //       RE-ENGINEERED  na

        // PURPOSE OF THIS SUBROUTINE:
        // This subroutine launches the individual component simulations.
        // This is called either when the system is off to carry null conditions
        // through the system or during control iterations to continue updating
        // what is going on within the unit.

        // METHODOLOGY EMPLOYED:
        // Simply calls the different components in order.  Only slight wrinkles
        // here are that the ventilatd slab system has it's own outside air mixed and
        // that a cooling coil must be present in order to call a cooling coil
        // simulation.  Other than that, the subroutine is very straightforward.

        // REFERENCES:
        // na

        // Using/Aliasing
        using DataHVACGlobals::ZoneCompTurnFansOff;
        using DataHVACGlobals::ZoneCompTurnFansOn;
        using HeatingCoils::SimulateHeatingCoilComponents;
        using HVACHXAssistedCoolingCoil::SimHXAssistedCoolingCoil;
        using SteamCoils::SimulateSteamCoilComponents;
        using WaterCoils::SimulateWaterCoilComponents;

        // Locals
        // SUBROUTINE ARGUMENT DEFINITIONS:

        // SUBROUTINE PARAMETER DEFINITIONS:
        // na

        // INTERFACE BLOCK SPECIFICATIONS
        // na

        // DERIVED TYPE DEFINITIONS
        // na

        // SUBROUTINE LOCAL VARIABLE DECLARATIONS:
        Real64 AirMassFlow; // total mass flow through the system
        Real64 CpAirZn;     // specific heat of dry air at zone conditions (zone conditions same as system inlet)
        int HCoilInAirNode; // inlet node number for fan exit/coil inlet
        int InletNode;      // system air inlet node
        int OutletNode;     // system air outlet node
        // unused0309  INTEGER        :: HCoilOutAirNode
        Real64 QCoilReq; // Heat addition required from an electric/gas heating coil
        Real64 HCoilOutAirTemp;
        Real64 HCoilInAirTemp;
        // unused1208  REAL(r64)           :: RadInTemp       ! Set temperature for "Slab In Node"

        // FLOW:

        SimVentSlabOAMixer(Item);
        if (VentSlab(Item).FanType_Num == DataHVACGlobals::FanType_SystemModelObject) {
            HVACFan::fanObjs[VentSlab(Item).Fan_Index]->simulate(state, _, ZoneCompTurnFansOn, ZoneCompTurnFansOff, _);
        } else if (VentSlab(Item).FanType_Num == DataHVACGlobals::FanType_SimpleConstVolume) {
            Fans::SimulateFanComponents(state,
                VentSlab(Item).FanName, FirstHVACIteration, VentSlab(Item).Fan_Index, _, ZoneCompTurnFansOn, ZoneCompTurnFansOff);
        }
        if ((VentSlab(Item).CCoilPresent) && (VentSlab(Item).CCoilSchedValue >= 0.0)) {
            if (VentSlab(Item).CCoilType == Cooling_CoilHXAssisted) {
                SimHXAssistedCoolingCoil(state, VentSlab(Item).CCoilName, FirstHVACIteration, On, 0.0, VentSlab(Item).CCoil_Index, ContFanCycCoil);
            } else {
                SimulateWaterCoilComponents(state, VentSlab(Item).CCoilName, FirstHVACIteration, VentSlab(Item).CCoil_Index);
            }
        }

        if ((VentSlab(Item).HCoilPresent) && (VentSlab(Item).HCoilSchedValue >= 0.0)) {

            {
                auto const SELECT_CASE_var(VentSlab(Item).HCoilType);

                if (SELECT_CASE_var == Heating_WaterCoilType) {

                    SimulateWaterCoilComponents(state, VentSlab(Item).HCoilName, FirstHVACIteration, VentSlab(Item).HCoil_Index);

                } else if (SELECT_CASE_var == Heating_SteamCoilType) {

                    if (!HCoilOn) {
                        QCoilReq = 0.0;
                    } else {
                        HCoilInAirNode = VentSlab(Item).FanOutletNode;
                        CpAirZn = PsyCpAirFnW(Node(HCoilInAirNode).HumRat);
                        QCoilReq = Node(HCoilInAirNode).MassFlowRate * CpAirZn * (Node(VentSlab(Item).RadInNode).Temp) - (Node(HCoilInAirNode).Temp);
                    }

                    if (QCoilReq < 0.0) QCoilReq = 0.0; // a heating coil can only heat, not cool

                    SimulateSteamCoilComponents(state, VentSlab(Item).HCoilName, FirstHVACIteration, VentSlab(Item).HCoil_Index, QCoilReq);

                } else if ((SELECT_CASE_var == Heating_ElectricCoilType) || (SELECT_CASE_var == Heating_GasCoilType)) {

                    if (!HCoilOn) {
                        QCoilReq = 0.0;
                    } else {
                        HCoilInAirTemp = Node(VentSlab(Item).FanOutletNode).Temp;
                        HCoilOutAirTemp = Node(VentSlab(Item).RadInNode).Temp;
                        CpAirZn = PsyCpAirFnW(Node(VentSlab(Item).RadInNode).HumRat);
                        QCoilReq = Node(VentSlab(Item).FanOutletNode).MassFlowRate * CpAirZn * (HCoilOutAirTemp - HCoilInAirTemp);
                    }

                    if (QCoilReq < 0.0) QCoilReq = 0.0; // a heating coil can only heat, not cool

                    SimulateHeatingCoilComponents(state, VentSlab(Item).HCoilName, FirstHVACIteration, QCoilReq, VentSlab(Item).HCoil_Index);
                }
            }
        }

        InletNode = VentSlab(Item).FanOutletNode;
        OutletNode = VentSlab(Item).RadInNode;
        AirMassFlow = Node(OutletNode).MassFlowRate;

        LoadMet =
            AirMassFlow * (PsyHFnTdbW(Node(OutletNode).Temp, Node(InletNode).HumRat) - PsyHFnTdbW(Node(InletNode).Temp, Node(InletNode).HumRat));
    }

    void CalcVentilatedSlabCoilOutput(int const Item,           // system index in ventilated slab array
                                      Real64 &PowerMet,         // power supplied (W)
                                      Real64 &LatOutputProvided // latent capacity supplied (kg/s)
    )
    {

        // SUBROUTINE INFORMATION:
        //       AUTHOR         Young Tae Chae, Rick Strand
        //       DATE WRITTEN   June 2008
        //       MODIFIED       July 2012, Chandan Sharma - FSEC: Added zone sys avail managers
        //       RE-ENGINEERED  July 2015, M.J. Witte, Refactored coil output calcs in to this new routine

        // PURPOSE OF THIS SUBROUTINE:
        // This subroutine calculates the output from the coils

        // METHODOLOGY EMPLOYED:
        // Calculates the sensible and total enthalpy change from the fan outlet node to the slab inlet node.

        // SUBROUTINE LOCAL VARIABLE DECLARATIONS:
        Real64 AirMassFlow; // total mass flow through the system
        int FanOutletNode;  // system fan outlet node
        int OutletNode;     // air outlet node
        Real64 SpecHumOut;  // Specific humidity ratio of outlet air (kg moisture / kg moist air)
        Real64 SpecHumIn;   // Specific humidity ratio of inlet air (kg moisture / kg moist air)
        Real64 QTotUnitOut; // total unit output [watts]
        Real64 QUnitOut;    // heating or sens. cooling provided by fan coil unit [watts]

        // FLOW:

        OutletNode = VentSlab(Item).RadInNode;
        FanOutletNode = VentSlab(Item).FanOutletNode;
        AirMassFlow = Node(OutletNode).MassFlowRate;

        //		QTotUnitOut = AirMassFlow * ( Node( OutletNode ).Enthalpy - Node( FanOutletNode ).Enthalpy );
        QTotUnitOut = AirMassFlow *
                      (PsyHFnTdbW(Node(OutletNode).Temp, Node(OutletNode).HumRat) - PsyHFnTdbW(Node(FanOutletNode).Temp, Node(FanOutletNode).HumRat));
        QUnitOut = AirMassFlow *
                   (PsyHFnTdbW(Node(OutletNode).Temp, Node(FanOutletNode).HumRat) - PsyHFnTdbW(Node(FanOutletNode).Temp, Node(FanOutletNode).HumRat));
        // Limit sensible <= total when cooling (which is negative, so use max)
        QUnitOut = max(QUnitOut, QTotUnitOut);

        // Report variables...
        VentSlab(Item).HeatCoilPower = max(0.0, QUnitOut);
        VentSlab(Item).SensCoolCoilPower = std::abs(min(0.0, QUnitOut));
        VentSlab(Item).TotCoolCoilPower = std::abs(min(0.0, QTotUnitOut));
        VentSlab(Item).LateCoolCoilPower = VentSlab(Item).TotCoolCoilPower - VentSlab(Item).SensCoolCoilPower;
        if (VentSlab(Item).FanType_Num == DataHVACGlobals::FanType_SystemModelObject) {
            VentSlab(Item).ElecFanPower = HVACFan::fanObjs[VentSlab(Item).Fan_Index]->fanPower();
        } else {
            VentSlab(Item).ElecFanPower = Fans::GetFanPower(VentSlab(Item).Fan_Index);
        }
        VentSlab(Item).AirMassFlowRate = AirMassFlow;

        SpecHumOut = Node(OutletNode).HumRat;
        SpecHumIn = Node(FanOutletNode).HumRat;
        LatOutputProvided = AirMassFlow * (SpecHumOut - SpecHumIn); // Latent rate (kg/s), dehumid = negative
        PowerMet = QUnitOut;
    }

<<<<<<< HEAD
    void CalcVentilatedSlabRadComps(WindowManagerData &dataWindowManager, int const Item,                          // System index in ventilated slab array
=======
    void CalcVentilatedSlabRadComps(ZoneTempPredictorCorrectorData &dataZoneTempPredictorCorrector, int const Item,                          // System index in ventilated slab array
>>>>>>> 4b7fa19a
                                    bool const EP_UNUSED(FirstHVACIteration) // flag for 1st HVAV iteration in the time step !unused1208
    )
    {

        // SUBROUTINE INFORMATION:
        //       AUTHOR         Young Tae Chae, Rick Strand
        //       DATE WRITTEN   June 2008
        //       MODIFIED       Sep 2011 LKL/BG - resimulate only zones needing it for Radiant systems
        //       RE-ENGINEERED  na

        // PURPOSE OF THIS SUBROUTINE:
        // This subroutine launches the individual component simulations.
        // This is called either when the system is off to carry null conditions
        // through the system or during control iterations to continue updating
        // what is going on within the system.

        // METHODOLOGY EMPLOYED:
        // Simply calls the different components in order.  Only slight wrinkles
        // here are that the Ventilated Slab has it's own outside air mixed and
        // that a cooling coil must be present in order to call a cooling coil
        // simulation.  Other than that, the subroutine is very straightforward.

        // Using/Aliasing
        using DataEnvironment::OutBaroPress;
        using General::RoundSigDigits;

        using DataHeatBalance::Construct;
        using DataHeatBalance::Zone;
        using DataHeatBalFanSys::CTFTsrcConstPart;
        using DataHeatBalFanSys::MAT;
        using DataHeatBalFanSys::RadSysTiHBConstCoef;
        using DataHeatBalFanSys::RadSysTiHBQsrcCoef;
        using DataHeatBalFanSys::RadSysTiHBToutCoef;
        using DataHeatBalFanSys::RadSysToHBConstCoef;
        using DataHeatBalFanSys::RadSysToHBQsrcCoef;
        using DataHeatBalFanSys::RadSysToHBTinCoef;
        using DataHeatBalFanSys::ZoneAirHumRat;
        using DataHeatBalSurface::TH;
        using DataSurfaces::Surface;
        using HeatingCoils::SimulateHeatingCoilComponents;
        using NodeInputManager::GetOnlySingleNode;
        using SteamCoils::SimulateSteamCoilComponents;
        using WaterCoils::SimulateWaterCoilComponents;

        // SUBROUTINE PARAMETER DEFINITIONS:
        Real64 const CondDeltaTemp(0.001); // How close the surface temperatures can get to the dewpoint temperature
        // of a space before the radiant cooling system shuts off the flow.
        Real64 const ZeroSystemResp(0.1); // Response below which the system response is really zero
        Real64 const TempCheckLimit(0.1); // Maximum allowed temperature difference between outlet temperature calculations
        static std::string const CurrentModuleObject("ZoneHVAC:VentilatedSlab");

        // SUBROUTINE LOCAL VARIABLE DECLARATIONS:
        int ConstrNum;         // Index for construction number in Construct derived type
        Real64 CpAirZn;        // Intermediate calculational variable for specific heat of air
        Real64 DewPointTemp;   // Dew-point temperature based on the zone air conditions
        Real64 EpsMdotCpAirZn; // Epsilon (heat exchanger terminology) times water mass flow rate times water specific heat
        Real64 Mdot;           // Intermediate calculation variable for mass flow rate in a surface within the radiant system
        int RadSurfNum;        // DO loop counter for the surfaces that comprise a particular radiant system
        int RadSurfNum2;       // DO loop counter for the surfaces that comprise a particular radiant system
        int RadSurfNum3;       // DO loop counter for the surfaces that comprise a particular radiant system
        // unused0309  INTEGER  :: RadSurfNum4    ! DO loop counter for the surfaces that comprise a particular radiant system

        int SurfNum;  // Index for radiant surface in Surface derived type
        int SurfNum2; // Index for radiant surface in Surface derived type
        // unused0309  INTEGER  :: RadSurfNumNum
        Real64 TotalVentSlabRadPower; // Total heat source/sink to radiant system
        Real64 AirMassFlow;           // air mass flow rate in the radiant system, kg/s
        int SlabInNode;               // Node number of the air entering the radiant system
        Real64 AirOutletTempCheck;    // Radiant system air outlet temperature (calculated from mixing all outlet streams together)
        Real64 AirTempIn;             // Temperature of the air entering the radiant system, in C
        int ZoneNum;                  // number of zone being served
        Real64 ZoneMult;              // Zone multiplier for this system
        Real64 Ca;                    // Coefficients to relate the inlet air temperature to the heat source
        Real64 Cb;
        Real64 Cc;
        Real64 Cd;
        Real64 Ce;
        Real64 Cf;
        Real64 Cg;
        Real64 Ch;
        Real64 Ci;
        Real64 Cj;
        Real64 Ck;
        Real64 Cl;
        // For more info on Ca through Cl, refer Constant Flow Radiant System
        // unused0309  REAL(r64):: CoreNumber
        static Real64 Ckj; // Coefficients for individual surfaces within a radiant system
        static Real64 Cmj;
        static Array1D<Real64> AirTempOut; // Array of outlet air temperatures for each surface in the radiant system
        int FanOutletNode;                 // unit air outlet node
        int OAInletNode;                   // unit air outlet node
        int MixoutNode;                    // unit air outlet node
        int ReturnAirNode;                 // discription
        int ZoneAirInNode;                 // supply air node
        // For Phase 3
        Real64 CNumDS;
        Real64 CLengDS;
        Real64 CDiaDS;
        Real64 FlowFrac;
        // unused0309  REAL(r64)  :: SlabAirOutTemp
        Real64 MSlabAirInTemp;
        static bool ErrorsFound(false); // Set to true if errors in input, fatal at end of routine

        std::string MSlabIn;
        std::string MSlabOut;
        std::string SlabName;
        int MSlabInletNode;
        int MSlabOutletNode;
        static int CondensationErrorCount(0);    // Counts for # times the radiant systems are shutdown due to condensation
        static int EnergyImbalanceErrorCount(0); // Counts for # times a temperature mismatch is found in the energy balance check
        static bool FirstTimeFlag(true);         // for setting size of Ckj, Cmj, AirTempOut arrays

        // FLOW:

        if (FirstTimeFlag) {
            AirTempOut.allocate(MaxCloNumOfSurfaces);
            FirstTimeFlag = false;
        }

        Ckj = 0.0;
        Cmj = 0.0;

        SlabInNode = VentSlab(Item).RadInNode;
        FanOutletNode = VentSlab(Item).FanOutletNode;
        OAInletNode = VentSlab(Item).OutsideAirNode;
        MixoutNode = VentSlab(Item).OAMixerOutNode;
        ReturnAirNode = VentSlab(Item).ReturnAirNode;
        ZoneAirInNode = VentSlab(Item).ZoneAirInNode;

        // Set the conditions on the air side inlet
        ZoneNum = VentSlab(Item).ZonePtr;
        ZoneMult = double(Zone(ZoneNum).Multiplier * Zone(ZoneNum).ListMultiplier);
        AirMassFlow = Node(VentSlab(Item).RadInNode).MassFlowRate / ZoneMult;

        if (OperatingMode == HeatingMode) {

            if ((!VentSlab(Item).HCoilPresent) || (VentSlab(Item).HCoilSchedValue <= 0.0)) {

                AirTempIn = Node(FanOutletNode).Temp;
                Node(SlabInNode).Temp = Node(FanOutletNode).Temp; // If coil not available or running, then coil in and out temps same

            } else {

                AirTempIn = Node(SlabInNode).Temp;
            }
        }

        if (OperatingMode == CoolingMode) {

            if ((!VentSlab(Item).CCoilPresent) || (VentSlab(Item).CCoilSchedValue <= 0.0)) {

                AirTempIn = Node(FanOutletNode).Temp;
                Node(SlabInNode).Temp = Node(FanOutletNode).Temp; // If coil not available or running, then coil in and out temps same

            } else {

                AirTempIn = Node(SlabInNode).Temp;
            }
        }

        if (AirMassFlow <= 0.0) {
            // No flow or below minimum allowed so there is no heat source/sink
            // This is possible with a mismatch between system and plant operation
            // or a slight mismatch between zone and system controls.  This is not
            // necessarily a "problem" so this exception is necessary in the code.

            for (RadSurfNum = 1; RadSurfNum <= VentSlab(Item).NumOfSurfaces; ++RadSurfNum) {
                SurfNum = VentSlab(Item).SurfacePtr(RadSurfNum);
                QRadSysSource(SurfNum) = 0.0;
                if (Surface(SurfNum).ExtBoundCond > 0 && Surface(SurfNum).ExtBoundCond != SurfNum)
                    QRadSysSource(Surface(SurfNum).ExtBoundCond) = 0.0; // Also zero the other side of an interzone
            }

            VentSlab(Item).SlabOutTemp = VentSlab(Item).SlabInTemp;

            // zero out node flows
            Node(SlabInNode).MassFlowRate = 0.0;
            Node(FanOutletNode).MassFlowRate = 0.0;
            Node(OAInletNode).MassFlowRate = 0.0;
            Node(MixoutNode).MassFlowRate = 0.0;
            Node(ReturnAirNode).MassFlowRate = 0.0;
            Node(FanOutletNode).Temp = Node(SlabInNode).Temp;
            AirMassFlow = 0.0;
        }

        if (AirMassFlow > 0.0) {

            if ((VentSlab(Item).SysConfg == SlabOnly) || (VentSlab(Item).SysConfg == SlabAndZone)) {

                for (RadSurfNum = 1; RadSurfNum <= VentSlab(Item).NumOfSurfaces; ++RadSurfNum) {
                    SurfNum = VentSlab(Item).SurfacePtr(RadSurfNum);
                    // Determine the heat exchanger "effectiveness" term
                    EpsMdotCpAirZn = CalcVentSlabHXEffectTerm(Item,
                                                              AirTempIn,
                                                              AirMassFlow,
                                                              VentSlab(Item).SurfaceFlowFrac(RadSurfNum),
                                                              VentSlab(Item).CoreLength,
                                                              VentSlab(Item).CoreDiameter,
                                                              VentSlab(Item).CoreNumbers);

                    // Obtain the heat balance coefficients and calculate the intermediate coefficients
                    // linking the inlet air temperature to the heat source/sink to the radiant system.
                    // The coefficients are based on the Constant Flow Radiation System.

                    ConstrNum = Surface(SurfNum).Construction;

                    Ca = RadSysTiHBConstCoef(SurfNum);
                    Cb = RadSysTiHBToutCoef(SurfNum);
                    Cc = RadSysTiHBQsrcCoef(SurfNum);

                    Cd = RadSysToHBConstCoef(SurfNum);
                    Ce = RadSysToHBTinCoef(SurfNum);
                    Cf = RadSysToHBQsrcCoef(SurfNum);

                    Cg = CTFTsrcConstPart(SurfNum);
                    Ch = double(Construct(ConstrNum).CTFTSourceQ(0));
                    Ci = double(Construct(ConstrNum).CTFTSourceIn(0));
                    Cj = double(Construct(ConstrNum).CTFTSourceOut(0));

                    Ck = Cg + ((Ci * (Ca + Cb * Cd) + Cj * (Cd + Ce * Ca)) / (1.0 - Ce * Cb));
                    Cl = Ch + ((Ci * (Cc + Cb * Cf) + Cj * (Cf + Ce * Cc)) / (1.0 - Ce * Cb));

                    Mdot = AirMassFlow * VentSlab(Item).SurfaceFlowFrac(RadSurfNum);
                    CpAirZn = PsyCpAirFnW(Node(VentSlab(Item).RadInNode).HumRat);

                    QRadSysSource(SurfNum) =
                        VentSlab(Item).CoreNumbers * EpsMdotCpAirZn * (AirTempIn - Ck) / (1.0 + (EpsMdotCpAirZn * Cl / Surface(SurfNum).Area));

                    if (Surface(SurfNum).ExtBoundCond > 0 && Surface(SurfNum).ExtBoundCond != SurfNum)
                        QRadSysSource(Surface(SurfNum).ExtBoundCond) = QRadSysSource(SurfNum);
                    // Also set the other side of an interzone!
                    AirTempOut(RadSurfNum) = AirTempIn - (QRadSysSource(SurfNum) / (Mdot * CpAirZn));

                    // "Temperature Comparison" Cut-off:
                    // Check to see whether or not the system should really be running.  If
                    // QRadSysSource is negative when we are in heating mode or QRadSysSource
                    // is positive when we are in cooling mode, then the radiant system will
                    // be doing the opposite of its intention.  In this case, the flow rate
                    // is set to zero to avoid heating in cooling mode or cooling in heating
                    // mode.

                    if (((OperatingMode == HeatingMode) && (QRadSysSource(SurfNum) <= 0.0)) ||
                        ((OperatingMode == CoolingMode) && (QRadSysSource(SurfNum) >= 0.0))) {

                        // IF (.not. WarmupFlag) THEN
                        //   TempComparisonErrorCount = TempComparisonErrorCount + 1
                        //   IF (TempComparisonErrorCount <= NumOfVentSlabs) THEN
                        //     CALL ShowWarningError('Radaint Heat exchange is negative in Heating Mode or posive in Cooling Mode')
                        //     CALL ShowContinueError('Flow to the following ventilated slab will be shut-off to avoid heating in cooling mode or
                        //     cooling &
                        //                             in heating mode')
                        //     CALL ShowContinueError('Ventilated Slab Name = '//TRIM(VentSlab(Item)%Name))
                        //     CALL ShowContinueError('All node temperature are reseted at the ventilated slab surface temperature = '// &
                        //                            RoundSigDigits(TH(VentSlab(Item)%SurfacePtr(RadSurfNum),1,2),2))
                        //     CALL ShowContinueErrorTimeStamp(' ')
                        //   ELSE
                        //     CALL ShowRecurringWarningErrorAtEnd('Ventilated Slab ['//TRIM(VentSlab(Item)%Name)//  &
                        //                  '] Temperature Comparison Error shut-off occurrence continues.',  &
                        //                  VentSlab(Item)%CondErrCount)
                        //   END IF
                        // END IF

                        Node(SlabInNode).MassFlowRate = 0.0;
                        Node(FanOutletNode).MassFlowRate = 0.0;
                        Node(OAInletNode).MassFlowRate = 0.0;
                        Node(MixoutNode).MassFlowRate = 0.0;
                        Node(ReturnAirNode).MassFlowRate = 0.0;
                        AirMassFlow = 0.0;

                        for (RadSurfNum2 = 1; RadSurfNum2 <= VentSlab(Item).NumOfSurfaces; ++RadSurfNum2) {
                            SurfNum2 = VentSlab(Item).SurfacePtr(RadSurfNum2);
                            QRadSysSource(SurfNum2) = 0.0;
                            if (Surface(SurfNum2).ExtBoundCond > 0 && Surface(SurfNum2).ExtBoundCond != SurfNum2)
                                QRadSysSource(Surface(SurfNum2).ExtBoundCond) = 0.0; // Also zero the other side of an interzone

                            if (VentSlab(Item).SysConfg == SlabOnly) {
                                //            Node(Returnairnode)%Temp = MAT(Zonenum)
                                Node(ReturnAirNode).Temp = TH(2, 1, VentSlab(Item).SurfacePtr(RadSurfNum));
                                Node(FanOutletNode).Temp = Node(ReturnAirNode).Temp;
                                Node(SlabInNode).Temp = Node(FanOutletNode).Temp;
                            } else if (VentSlab(Item).SysConfg == SlabAndZone) {
                                Node(ReturnAirNode).Temp = MAT(ZoneNum);
                                Node(SlabInNode).Temp = Node(ReturnAirNode).Temp;
                                Node(FanOutletNode).Temp = Node(SlabInNode).Temp;
                                Node(ZoneAirInNode).Temp = Node(SlabInNode).Temp;
                            }
                        }
                        break; // outer do loop
                    }

                    // Condensation Cut-off:
                    // Check to see whether there are any surface temperatures within the radiant system that have
                    // dropped below the dew-point temperature.  If so, we need to shut off this radiant system.
                    // A safety parameter is added (hardwired parameter) to avoid getting too close to condensation
                    // conditions.

                    if (OperatingMode == CoolingMode) {
                        DewPointTemp = PsyTdpFnWPb(ZoneAirHumRat(VentSlab(Item).ZonePtr), OutBaroPress);
                        for (RadSurfNum2 = 1; RadSurfNum2 <= VentSlab(Item).NumOfSurfaces; ++RadSurfNum2) {
                            if (TH(2, 1, VentSlab(Item).SurfacePtr(RadSurfNum2)) < (DewPointTemp + CondDeltaTemp)) {
                                // Condensation warning--must shut off radiant system
                                Node(SlabInNode).MassFlowRate = 0.0;
                                Node(FanOutletNode).MassFlowRate = 0.0;
                                Node(OAInletNode).MassFlowRate = 0.0;
                                Node(MixoutNode).MassFlowRate = 0.0;
                                Node(ReturnAirNode).MassFlowRate = 0.0;
                                Node(FanOutletNode).Temp = Node(SlabInNode).Temp;
                                AirMassFlow = 0.0;
                                for (RadSurfNum3 = 1; RadSurfNum3 <= VentSlab(Item).NumOfSurfaces; ++RadSurfNum3) {
                                    SurfNum2 = VentSlab(Item).SurfacePtr(RadSurfNum3);
                                    QRadSysSource(SurfNum2) = 0.0;
                                    if (Surface(SurfNum2).ExtBoundCond > 0 && Surface(SurfNum2).ExtBoundCond != SurfNum2)
                                        QRadSysSource(Surface(SurfNum2).ExtBoundCond) = 0.0; // Also zero the other side of an interzone
                                }
                                // Produce a warning message so that user knows the system was shut-off due to potential for condensation
                                if (!WarmupFlag) {
                                    ++CondensationErrorCount;

                                    if (VentSlab(Item).CondErrIndex == 0) {
                                        ShowWarningMessage(cMO_VentilatedSlab + " [" + VentSlab(Item).Name + ']');
                                        ShowContinueError("Surface [" + Surface(VentSlab(Item).SurfacePtr(RadSurfNum2)).Name +
                                                          "] temperature below dew-point temperature--potential for condensation exists");
                                        ShowContinueError("Flow to the ventilated slab system will be shut-off to avoid condensation");
                                        ShowContinueError("Predicted radiant system surface temperature = " +
                                                          RoundSigDigits(TH(2, 1, VentSlab(Item).SurfacePtr(RadSurfNum2)), 2));
                                        ShowContinueError("Zone dew-point temperature + safety factor delta= " +
                                                          RoundSigDigits(DewPointTemp + CondDeltaTemp, 2));
                                        ShowContinueErrorTimeStamp("");
                                    }
                                    if (CondensationErrorCount == 1) {
                                        ShowContinueError("Note that there is a " + RoundSigDigits(CondDeltaTemp, 4) +
                                                          " C safety built-in to the shut-off criteria");
                                        ShowContinueError("Note also that this affects all surfaces that are part of this system");
                                    }
                                    ShowRecurringWarningErrorAtEnd(cMO_VentilatedSlab + " [" + VentSlab(Item).Name +
                                                                       "] condensation shut-off occurrence continues.",
                                                                   VentSlab(Item).CondErrIndex,
                                                                   DewPointTemp,
                                                                   DewPointTemp,
                                                                   _,
                                                                   "C",
                                                                   "C");
                                }
                                break; // outer do loop
                            }
                        }
                    }
                }

                // Total Radiant Power
                AirOutletTempCheck = 0.0;
                TotalVentSlabRadPower = 0.0;
                for (RadSurfNum = 1; RadSurfNum <= VentSlab(Item).NumOfSurfaces; ++RadSurfNum) {
                    SurfNum = VentSlab(Item).SurfacePtr(RadSurfNum);
                    TotalVentSlabRadPower += QRadSysSource(SurfNum);
                    AirOutletTempCheck += (VentSlab(Item).SurfaceFlowFrac(RadSurfNum) * AirTempOut(RadSurfNum));
                }
                TotalVentSlabRadPower *= ZoneMult;

                // Return Air temp Check
                if (VentSlab(Item).SysConfg == SlabOnly) {
                    if (AirMassFlow > 0.0) {
                        CpAirZn = PsyCpAirFnW(Node(VentSlab(Item).RadInNode).HumRat);
                        Node(ReturnAirNode).Temp = Node(SlabInNode).Temp - (TotalVentSlabRadPower / (AirMassFlow * CpAirZn));
                        if ((std::abs(Node(ReturnAirNode).Temp - AirOutletTempCheck) > TempCheckLimit) &&
                            (std::abs(TotalVentSlabRadPower) > ZeroSystemResp)) {

                            if (!WarmupFlag) {
                                ++EnergyImbalanceErrorCount;
                                if (VentSlab(Item).EnrgyImbalErrIndex == 0) {
                                    ShowWarningMessage(cMO_VentilatedSlab + " [" + VentSlab(Item).Name + ']');
                                    ShowContinueError("Ventilated Slab (slab only type) air outlet temperature calculation mismatch.");
                                    ShowContinueError("This should not happen as it indicates a potential energy imbalance in the calculations.");
                                    ShowContinueError("However, it could also result from improper input for the ventilated slab or");
                                    ShowContinueError("illogical control temperatures.  Check your input for this ventilated slab and");
                                    ShowContinueError("also look at the internal data shown below.");
                                    ShowContinueError("Predicted return air temperature [C] from the overall energy balance = " +
                                                      RoundSigDigits(Node(ReturnAirNode).Temp, 4));
                                    ShowContinueError("Predicted return air temperature [C] from the slab section energy balances = " +
                                                      RoundSigDigits(AirOutletTempCheck, 4));
                                    ShowContinueError("Total energy rate (power) [W] added to the slab = " +
                                                      RoundSigDigits(TotalVentSlabRadPower, 4));
                                    ShowContinueErrorTimeStamp("");
                                }
                                ShowRecurringWarningErrorAtEnd(cMO_VentilatedSlab + " [" + VentSlab(Item).Name +
                                                                   "] temperature calculation mismatch occurrence continues.",
                                                               VentSlab(Item).EnrgyImbalErrIndex);
                            }
                        }
                    } else {
                        Node(ReturnAirNode).Temp = Node(SlabInNode).Temp;
                    }
                }

                if (VentSlab(Item).SysConfg == SlabAndZone) {
                    if (AirMassFlow > 0.0) {
                        Node(ZoneAirInNode).Temp = Node(SlabInNode).Temp - (TotalVentSlabRadPower / (AirMassFlow * CpAirZn));
                        if ((std::abs(Node(ZoneAirInNode).Temp - AirOutletTempCheck) > TempCheckLimit) &&
                            (std::abs(TotalVentSlabRadPower) > ZeroSystemResp)) {

                            if (!WarmupFlag) {
                                ++EnergyImbalanceErrorCount;
                                if (VentSlab(Item).EnrgyImbalErrIndex == 0) {
                                    ShowWarningMessage(cMO_VentilatedSlab + " [" + VentSlab(Item).Name + ']');
                                    ShowContinueError("Ventilated Slab (slab only type) air outlet temperature calculation mismatch.");
                                    ShowContinueError("This should not happen as it indicates a potential energy imbalance in the calculations.");
                                    ShowContinueError("However, it could also result from improper input for the ventilated slab or");
                                    ShowContinueError("illogical control temperatures.  Check your input for this ventilated slab and");
                                    ShowContinueError("also look at the internal data shown below.");
                                    ShowContinueError("Predicted return air temperature [C] from the overall energy balance = " +
                                                      RoundSigDigits(Node(ReturnAirNode).Temp, 4));
                                    ShowContinueError("Predicted return air temperature [C] from the slab section energy balances = " +
                                                      RoundSigDigits(AirOutletTempCheck, 4));
                                    ShowContinueError("Total energy rate (power) [W] added to the slab = " +
                                                      RoundSigDigits(TotalVentSlabRadPower, 4));
                                    ShowContinueErrorTimeStamp("");
                                }
                                ShowRecurringWarningErrorAtEnd(cMO_VentilatedSlab + " [" + VentSlab(Item).Name +
                                                                   "] temperature calculation mismatch occurrence continues.",
                                                               VentSlab(Item).EnrgyImbalErrIndex);
                            }
                        }
                        //       IF ((.NOT. FirstHVACIteration) .AND. &
                        //          (ABS(Node(ReturnAirNode)%Temp-MAT(Zonenum)) > VentSlabAirTempToler))THEN
                        //          NeedtoIterate = .TRUE.
                        //      END IF
                        //         Node(ReturnAirNode)%Temp = MAT(Zonenum)
                    } else {
                        Node(ZoneAirInNode).Temp = Node(SlabInNode).Temp;
                        Node(ReturnAirNode).Temp = MAT(ZoneNum);
                    }
                }

                // Now that we have the source/sink term, we must redo the heat balances to obtain
                // the new SumHATsurf value for the zone.  Note that the difference between the new
                // SumHATsurf and the value originally calculated by the heat balance with a zero
                // source for all radiant systems in the zone is the load met by the system (approximately).
                HeatBalanceSurfaceManager::CalcHeatBalanceOutsideSurf(ZoneNum);
<<<<<<< HEAD
                HeatBalanceSurfaceManager::CalcHeatBalanceInsideSurf(dataWindowManager, ZoneNum);
=======
                HeatBalanceSurfaceManager::CalcHeatBalanceInsideSurf(dataZoneTempPredictorCorrector, ZoneNum);
>>>>>>> 4b7fa19a

            } // SYSCONFIG. SLABONLY&SLABANDZONE

            if (VentSlab(Item).SysConfg == SeriesSlabs) {

                for (RadSurfNum = 1; RadSurfNum <= VentSlab(Item).NumOfSurfaces; ++RadSurfNum) {

                    CNumDS = VentSlab(Item).CNumbers(RadSurfNum);
                    CLengDS = VentSlab(Item).CLength(RadSurfNum);  // for check
                    CDiaDS = VentSlab(Item).CDiameter(RadSurfNum); // for check
                    FlowFrac = 1.0;

                    SurfNum = VentSlab(Item).SurfacePtr(RadSurfNum);

                    // Determine the heat exchanger "effectiveness" term
                    EpsMdotCpAirZn = CalcVentSlabHXEffectTerm(Item, AirTempIn, AirMassFlow, FlowFrac, CLengDS, CDiaDS, CNumDS);

                    // Obtain the heat balance coefficients and calculate the intermediate coefficients
                    // linking the inlet air temperature to the heat source/sink to the radiant system.
                    // The coefficients are based on the Constant Flow Radiation System.

                    ConstrNum = Surface(SurfNum).Construction;

                    Ca = RadSysTiHBConstCoef(SurfNum);
                    Cb = RadSysTiHBToutCoef(SurfNum);
                    Cc = RadSysTiHBQsrcCoef(SurfNum);

                    Cd = RadSysToHBConstCoef(SurfNum);
                    Ce = RadSysToHBTinCoef(SurfNum);
                    Cf = RadSysToHBQsrcCoef(SurfNum);

                    Cg = CTFTsrcConstPart(SurfNum);
                    Ch = double(Construct(ConstrNum).CTFTSourceQ(0));
                    Ci = double(Construct(ConstrNum).CTFTSourceIn(0));
                    Cj = double(Construct(ConstrNum).CTFTSourceOut(0));

                    Ck = Cg + ((Ci * (Ca + Cb * Cd) + Cj * (Cd + Ce * Ca)) / (1.0 - Ce * Cb));
                    Cl = Ch + ((Ci * (Cc + Cb * Cf) + Cj * (Cf + Ce * Cc)) / (1.0 - Ce * Cb));

                    Mdot = AirMassFlow * FlowFrac;
                    CpAirZn = PsyCpAirFnW(Node(VentSlab(Item).RadInNode).HumRat);

                    QRadSysSource(SurfNum) = CNumDS * EpsMdotCpAirZn * (AirTempIn - Ck) / (1.0 + (EpsMdotCpAirZn * Cl / Surface(SurfNum).Area));

                    if (Surface(SurfNum).ExtBoundCond > 0 && Surface(SurfNum).ExtBoundCond != SurfNum)
                        QRadSysSource(Surface(SurfNum).ExtBoundCond) = QRadSysSource(SurfNum);
                    // Also set the other side of an interzone!

                    AirTempOut(RadSurfNum) = AirTempIn - (QRadSysSource(SurfNum) / (Mdot * CpAirZn));
                    AirTempIn = AirTempOut(RadSurfNum);
                    // "Temperature Comparison" Cut-off:
                    // Check to see whether or not the system should really be running.  If
                    // QRadSysSource is negative when we are in heating mode or QRadSysSource
                    // is positive when we are in cooling mode, then the radiant system will
                    // be doing the opposite of its intention.  In this case, the flow rate
                    // is set to zero to avoid heating in cooling mode or cooling in heating
                    // mode.

                    if (RadSurfNum == 1) {
                        if (((OperatingMode == HeatingMode) && (QRadSysSource(SurfNum) <= 0.0)) ||
                            ((OperatingMode == CoolingMode) && (QRadSysSource(SurfNum) >= 0.0))) {
                            // IF (.not. WarmupFlag) THEN
                            //  TempComparisonErrorCount = TempComparisonErrorCount + 1
                            //  IF (TempComparisonErrorCount <= NumOfVentSlabs) THEN
                            //    CALL ShowWarningError('Radaint Heat exchange is negative in Heating Mode or posive in Cooling Mode')
                            //    CALL ShowContinueError('Flow to the following ventilated slab will be shut-off to avoid heating in cooling mode or
                            //    cooling &
                            //                            in heating mode')
                            //    CALL ShowContinueError('Ventilated Slab Name = '//TRIM(VentSlab(Item)%Name))
                            //    CALL ShowContinueError('Surface Name  = '//TRIM(VentSlab(Item)%SurfaceName(RadSurfNum)))
                            //    CALL ShowContinueError('All node temperature are reseted at the surface temperature of control zone = '// &
                            //                           RoundSigDigits(TH(VentSlab(Item)%SurfacePtr(1),1,2),2))
                            //    CALL ShowContinueErrorTimeStamp(' ')
                            //  ELSE
                            //    CALL ShowRecurringWarningErrorAtEnd('Ventilated Slab ['//TRIM(VentSlab(Item)%Name)//  &
                            //                 ']  shut-off occurrence continues due to temperature comparison error.',  &
                            //                 VentSlab(Item)%CondErrCount)
                            //  END IF
                            // END IF

                            Node(SlabInNode).MassFlowRate = 0.0;
                            Node(FanOutletNode).MassFlowRate = 0.0;
                            Node(OAInletNode).MassFlowRate = 0.0;
                            Node(MixoutNode).MassFlowRate = 0.0;
                            Node(ReturnAirNode).MassFlowRate = 0.0;
                            AirMassFlow = 0.0;

                            for (RadSurfNum2 = 1; RadSurfNum2 <= VentSlab(Item).NumOfSurfaces; ++RadSurfNum2) {
                                SurfNum2 = VentSlab(Item).SurfacePtr(RadSurfNum2);
                                QRadSysSource(SurfNum2) = 0.0;
                                if (Surface(SurfNum2).ExtBoundCond > 0 && Surface(SurfNum2).ExtBoundCond != SurfNum2)
                                    QRadSysSource(Surface(SurfNum2).ExtBoundCond) = 0.0; // Also zero the other side of an interzone
                            }
                            Node(ReturnAirNode).Temp = TH(2, 1, VentSlab(Item).SurfacePtr(1));
                            Node(FanOutletNode).Temp = Node(ReturnAirNode).Temp;
                            Node(SlabInNode).Temp = Node(FanOutletNode).Temp;
                            // Each Internal node is reseted at the surface temperature

                            break; // outer do loop
                        }
                    }
                    // Condensation Cut-off:
                    // Check to see whether there are any surface temperatures within the radiant system that have
                    // dropped below the dew-point temperature.  If so, we need to shut off this radiant system.
                    // A safety parameter is added (hardwired parameter) to avoid getting too close to condensation
                    // conditions.

                    if (OperatingMode == CoolingMode) {
                        DewPointTemp = PsyTdpFnWPb(ZoneAirHumRat(VentSlab(Item).ZPtr(RadSurfNum)), OutBaroPress);
                        for (RadSurfNum2 = 1; RadSurfNum2 <= VentSlab(Item).NumOfSurfaces; ++RadSurfNum2) {
                            if (TH(2, 1, VentSlab(Item).SurfacePtr(RadSurfNum2)) < (DewPointTemp + CondDeltaTemp)) {
                                // Condensation warning--must shut off radiant system
                                Node(SlabInNode).MassFlowRate = 0.0;
                                Node(FanOutletNode).MassFlowRate = 0.0;
                                Node(OAInletNode).MassFlowRate = 0.0;
                                Node(MixoutNode).MassFlowRate = 0.0;
                                Node(ReturnAirNode).MassFlowRate = 0.0;
                                Node(FanOutletNode).Temp = Node(SlabInNode).Temp;
                                AirMassFlow = 0.0;
                                for (RadSurfNum3 = 1; RadSurfNum3 <= VentSlab(Item).NumOfSurfaces; ++RadSurfNum3) {
                                    SurfNum2 = VentSlab(Item).SurfacePtr(RadSurfNum3);
                                    QRadSysSource(SurfNum2) = 0.0;
                                    if (Surface(SurfNum2).ExtBoundCond > 0 && Surface(SurfNum2).ExtBoundCond != SurfNum2)
                                        QRadSysSource(Surface(SurfNum2).ExtBoundCond) = 0.0; // Also zero the other side of an interzone
                                }
                                // Produce a warning message so that user knows the system was shut-off due to potential for condensation
                                if (!WarmupFlag) {
                                    ++CondensationErrorCount;
                                    if (VentSlab(Item).CondErrIndex == 0) {
                                        ShowWarningMessage(cMO_VentilatedSlab + " [" + VentSlab(Item).Name + ']');
                                        ShowContinueError("Surface [" + Surface(VentSlab(Item).SurfacePtr(RadSurfNum2)).Name +
                                                          "] temperature below dew-point temperature--potential for condensation exists");
                                        ShowContinueError("Flow to the ventilated slab system will be shut-off to avoid condensation");
                                        ShowContinueError("Predicted radiant system surface temperature = " +
                                                          RoundSigDigits(TH(2, 1, VentSlab(Item).SurfacePtr(RadSurfNum2)), 2));
                                        ShowContinueError("Zone dew-point temperature + safety factor delta= " +
                                                          RoundSigDigits(DewPointTemp + CondDeltaTemp, 2));
                                        ShowContinueErrorTimeStamp("");
                                    }
                                    if (CondensationErrorCount == 1) {
                                        ShowContinueError("Note that there is a " + RoundSigDigits(CondDeltaTemp, 4) +
                                                          " C safety built-in to the shut-off criteria");
                                        ShowContinueError("Note also that this affects all surfaces that are part of this system");
                                    }
                                    ShowRecurringWarningErrorAtEnd(cMO_VentilatedSlab + " [" + VentSlab(Item).Name +
                                                                       "] condensation shut-off occurrence continues.",
                                                                   VentSlab(Item).CondErrIndex,
                                                                   DewPointTemp,
                                                                   DewPointTemp,
                                                                   _,
                                                                   "C",
                                                                   "C");
                                }
                                break; // outer do loop
                            }
                        }
                    }
                }

                // Total Radiant Power
                AirOutletTempCheck = 0.0;
                TotalVentSlabRadPower = 0.0;
                for (RadSurfNum = 1; RadSurfNum <= VentSlab(Item).NumOfSurfaces; ++RadSurfNum) {
                    SurfNum = VentSlab(Item).SurfacePtr(RadSurfNum);
                    TotalVentSlabRadPower += QRadSysSource(SurfNum);
                    AirOutletTempCheck = AirTempOut(RadSurfNum);
                }
                TotalVentSlabRadPower *= ZoneMult;

                // Intenal Node Temperature Check

                MSlabAirInTemp = Node(SlabInNode).Temp;

                for (RadSurfNum = 1; RadSurfNum <= VentSlab(Item).NumOfSurfaces; ++RadSurfNum) {
                    SlabName = VentSlab(Item).SurfaceName(RadSurfNum);
                    MSlabIn = VentSlab(Item).SlabIn(RadSurfNum);
                    MSlabOut = VentSlab(Item).SlabOut(RadSurfNum);
                    VentSlab(Item).MSlabInNode = GetOnlySingleNode(
                        MSlabIn, ErrorsFound, CurrentModuleObject, SlabName, NodeType_Air, NodeConnectionType_Internal, 1, ObjectIsNotParent);
                    VentSlab(Item).MSlabOutNode = GetOnlySingleNode(
                        MSlabOut, ErrorsFound, CurrentModuleObject, SlabName, NodeType_Air, NodeConnectionType_Internal, 1, ObjectIsNotParent);
                    MSlabInletNode = VentSlab(Item).MSlabInNode;
                    MSlabOutletNode = VentSlab(Item).MSlabOutNode;
                    SurfNum = VentSlab(Item).SurfacePtr(RadSurfNum);

                    if (AirMassFlow > 0.0) {

                        CpAirZn = PsyCpAirFnW(Node(VentSlab(Item).RadInNode).HumRat);

                        Node(MSlabInletNode).Temp = MSlabAirInTemp;
                        Node(MSlabOutletNode).Temp = Node(MSlabInletNode).Temp - (QRadSysSource(SurfNum) / (AirMassFlow * CpAirZn));
                        MSlabAirInTemp = Node(MSlabOutletNode).Temp;
                    } else {
                        Node(MSlabInletNode).Temp = Node(ReturnAirNode).Temp;
                        Node(MSlabOutletNode).Temp = Node(MSlabInletNode).Temp;
                    }
                }

                // Return Air temp Check
                if (AirMassFlow > 0.0) {

                    CpAirZn = PsyCpAirFnW(Node(VentSlab(Item).RadInNode).HumRat);
                    Node(ReturnAirNode).Temp = Node(SlabInNode).Temp - (TotalVentSlabRadPower / (AirMassFlow * CpAirZn));

                    if ((std::abs(Node(ReturnAirNode).Temp - AirOutletTempCheck) > TempCheckLimit) &&
                        (std::abs(TotalVentSlabRadPower) > ZeroSystemResp)) { // Return air temperature check did not match calculated temp

                        if (!WarmupFlag) {
                            ++EnergyImbalanceErrorCount;
                            if (VentSlab(Item).EnrgyImbalErrIndex == 0) {
                                ShowWarningMessage(cMO_VentilatedSlab + " [" + VentSlab(Item).Name + ']');
                                ShowContinueError("Ventilated Slab (slab only type) air outlet temperature calculation mismatch.");
                                ShowContinueError("This should not happen as it indicates a potential energy imbalance in the calculations.");
                                ShowContinueError("However, it could also result from improper input for the ventilated slab or");
                                ShowContinueError("illogical control temperatures.  Check your input for this ventilated slab and");
                                ShowContinueError("also look at the internal data shown below.");
                                ShowContinueError("Predicted return air temperature [C] from the overall energy balance = " +
                                                  RoundSigDigits(Node(ReturnAirNode).Temp, 4));
                                ShowContinueError("Predicted return air temperature [C] from the slab section energy balances = " +
                                                  RoundSigDigits(AirOutletTempCheck, 4));
                                ShowContinueError("Total energy rate (power) [W] added to the slab = " + RoundSigDigits(TotalVentSlabRadPower, 4));
                                ShowContinueErrorTimeStamp("");
                            }
                            ShowRecurringWarningErrorAtEnd(cMO_VentilatedSlab + " [" + VentSlab(Item).Name +
                                                               "] temperature calculation mismatch occurrence continues.",
                                                           VentSlab(Item).EnrgyImbalErrIndex);
                        }
                    }

                } else {
                    Node(ReturnAirNode).Temp = Node(SlabInNode).Temp;
                }

                // Now that we have the source/sink term, we must redo the heat balances to obtain
                // the new SumHATsurf value for the zone.  Note that the difference between the new
                // SumHATsurf and the value originally calculated by the heat balance with a zero
                // source for all radiant systems in the zone is the load met by the system (approximately).

                HeatBalanceSurfaceManager::CalcHeatBalanceOutsideSurf();
<<<<<<< HEAD
                HeatBalanceSurfaceManager::CalcHeatBalanceInsideSurf(dataWindowManager);
=======
                HeatBalanceSurfaceManager::CalcHeatBalanceInsideSurf(dataZoneTempPredictorCorrector);
>>>>>>> 4b7fa19a

            } // SeriesSlabs

        } //(AirMassFlow > 0.0d0)
    }

    void SimVentSlabOAMixer(int const Item) // System index in Ventilated Slab array
    {

        // SUBROUTINE INFORMATION:
        //       AUTHOR         Rick Strand
        //       DATE WRITTEN   May 2000
        //       MODIFIED       na
        //       RE-ENGINEERED  na

        // PURPOSE OF THIS SUBROUTINE:
        // This responsibility of this subroutine is to set the air flow rates
        // through the mixing box portion of the Ventilated Slab and then perform
        // an energy balance to arrive at outlet conditions which then would
        // serve as inlet conditions to the coils (or outlet conditions for
        // the device).  There is some question as to whether this needs to be
        // called every time the coils and fan are called since how the fans and
        // coil operate won't presumable change how the mixer operates.  The
        // method in which this routine is called is slightly cleaner though
        // from a code readability standpoint though less efficient.

        // METHODOLOGY EMPLOYED:
        // The OAMassFlowRate has already been calculated in the main control
        // algorithm.  Use this flow rate to establish all of the other flow
        // rates and perform an energy balance on the mixing of the return and
        // outdoor air streams.

        // REFERENCES:
        // na

        // USE STATEMENTS:
        // na

        // Locals
        // SUBROUTINE ARGUMENT DEFINITIONS:

        // SUBROUTINE PARAMETER DEFINITIONS:
        // na

        // INTERFACE BLOCK SPECIFICATIONS
        // na

        // DERIVED TYPE DEFINITIONS
        // na

        // SUBROUTINE LOCAL VARIABLE DECLARATIONS:
        int AirRelNode;     // relief air node number in ventilated slab loop
        int InletNode;      // inlet node number for ventilated slab loop
        Real64 OAFraction;  // Outside air fraction of inlet air
        int OAMixOutNode;   // outside air mixer outlet node for ventilated slab loop
        int OutsideAirNode; // outside air node number in ventilated slab loop

        // FLOW:
        AirRelNode = VentSlab(Item).AirReliefNode;
        InletNode = VentSlab(Item).ReturnAirNode;
        OAMixOutNode = VentSlab(Item).OAMixerOutNode;
        OutsideAirNode = VentSlab(Item).OutsideAirNode;

        // "Resolve" the air flow rates...

        Node(OutsideAirNode).MassFlowRate = OAMassFlowRate;
        Node(OutsideAirNode).MassFlowRateMinAvail = OAMassFlowRate;
        Node(OutsideAirNode).MassFlowRateMaxAvail = OAMassFlowRate;

        Node(AirRelNode).MassFlowRate = OAMassFlowRate;
        Node(AirRelNode).MassFlowRateMinAvail = OAMassFlowRate;
        Node(AirRelNode).MassFlowRateMaxAvail = OAMassFlowRate;

        Node(OAMixOutNode).MassFlowRate = Node(InletNode).MassFlowRate;
        Node(OAMixOutNode).MassFlowRateMinAvail = Node(InletNode).MassFlowRate;
        Node(OAMixOutNode).MassFlowRateMaxAvail = Node(InletNode).MassFlowRate;

        // "Inlet" conditions for InletNode and OutsideAirNode have already
        // been set elsewhere so we just need to set the "outlet" conditions
        Node(AirRelNode).Temp = Node(InletNode).Temp;
        Node(AirRelNode).Press = Node(InletNode).Press;
        Node(AirRelNode).HumRat = Node(InletNode).HumRat;
        Node(AirRelNode).Enthalpy = Node(InletNode).Enthalpy;

        if (Node(InletNode).MassFlowRate > 0.0) {

            OAFraction = Node(OutsideAirNode).MassFlowRate / Node(InletNode).MassFlowRate;

        } else {
            OAFraction = 0.0;
        }

        Node(InletNode).Enthalpy = PsyHFnTdbW(Node(InletNode).Temp, Node(InletNode).HumRat);

        // Perform an energy and moisture mass balance on the mixing portion of the OA Mixer of the ventilated slab
        Node(OAMixOutNode).Enthalpy = OAFraction * Node(OutsideAirNode).Enthalpy + (1.0 - OAFraction) * Node(InletNode).Enthalpy;
        Node(OAMixOutNode).HumRat = OAFraction * Node(OutsideAirNode).HumRat + (1.0 - OAFraction) * Node(InletNode).HumRat;

        // Find the other key state points based on calculated conditions
        Node(OAMixOutNode).Temp = PsyTdbFnHW(Node(OAMixOutNode).Enthalpy, Node(OAMixOutNode).HumRat);
        Node(OAMixOutNode).Press = Node(InletNode).Press;
    }

    void UpdateVentilatedSlab(int const Item,                          // Index for the ventilated slab under consideration within the derived types
                              bool const EP_UNUSED(FirstHVACIteration) // TRUE if 1st HVAC simulation of system timestep !unused1208
    )
    {

        // SUBROUTINE INFORMATION:
        //       AUTHOR         Young Tae Chae, Rick Strand
        //       DATE WRITTEN   November 2000
        //       MODIFIED       na
        //       RE-ENGINEERED  na

        // PURPOSE OF THIS SUBROUTINE:
        // This subroutine does any updating that needs to be done for low
        // temperature radiant heating and cooling systems.  One of the most
        // important functions of this routine is to update the average heat
        // source/sink for a particular system over the various system time
        // steps that make up the zone time step.  For hydronic systems,
        // this routine must also set the outlet water conditions.

        // METHODOLOGY EMPLOYED:
        // For the source/sink average update, if the system time step elapsed
        // is still what it used to be, then either we are still iterating or
        // we had to go back and shorten the time step.  As a result, we have
        // to subtract out the previous value that we added.  If the system
        // time step elapsed is different, then we just need to add the new
        // values to the running average.

        // REFERENCES:
        // na

        // Using/Aliasing
        using DataGlobals::TimeStepZone;
        using DataHeatBalance::Zone;
        using DataHeatBalFanSys::MAT;
        using DataHVACGlobals::SysTimeElapsed;
        using DataHVACGlobals::TimeStepSys;
        using DataLoopNode::Node;

        // Locals
        // SUBROUTINE ARGUMENT DEFINITIONS:

        // SUBROUTINE PARAMETER DEFINITIONS:
        // na

        // INTERFACE BLOCK SPECIFICATIONS
        // na

        // DERIVED TYPE DEFINITIONS
        // na

        // SUBROUTINE LOCAL VARIABLE DECLARATIONS:
        Real64 CpAppAir;        // Specific heat of air
        int RadSurfNum;         // DO loop counter for radiant surfaces in the ventilated slab
        int SurfNum;            // Surface index number for the current ventilated slab
        int AirInletNode;       // Node number for the air side inlet of the ventilated slab
        Real64 TotalHeatSource; // Total heat source or sink for a particular system (sum of all surface source/sinks)
        int TotRadSurfaces;     // Total number of radiant surfaces in this system
        Real64 AirMassFlow;     // Flow rate of water in the radiant system
        int AirOutletNode;      // Node number for the water side outlet of the radiant system
        int FanOutNode;         // Node number for the water side outlet of the radiant system
        Real64 ZoneMult;        // Zone multiplier
        int ZoneNum;            // Zone for this ventilated slab
        int MixOutNode;         // Node number for the water side outlet of the radiant system
        int OANode;             // Node number for the water side outlet of the radiant system
        Real64 OAFraction;      // Outside air fraction of inlet air
        int ZoneInletNode;      // Node number for the air side inlet of the ventilated slab
        // FLOW:

        ZoneNum = VentSlab(Item).ZonePtr;
        TotRadSurfaces = VentSlab(Item).NumOfSurfaces;
        MixOutNode = VentSlab(Item).OAMixerOutNode;
        OANode = VentSlab(Item).OutsideAirNode;
        AirOutletNode = VentSlab(Item).RadInNode;
        FanOutNode = VentSlab(Item).FanOutletNode;
        AirMassFlow = Node(AirOutletNode).MassFlowRate;
        ZoneInletNode = VentSlab(Item).ZoneAirInNode;
        CpAppAir = PsyCpAirFnW(Node(AirOutletNode).HumRat);
        AirInletNode = VentSlab(Item).ReturnAirNode;

        for (RadSurfNum = 1; RadSurfNum <= TotRadSurfaces; ++RadSurfNum) {

            SurfNum = VentSlab(Item).SurfacePtr(RadSurfNum);

            if (LastSysTimeElapsed(SurfNum) == SysTimeElapsed) {
                // Still iterating or reducing system time step, so subtract old values which were
                // not valid
                QRadSysSrcAvg(SurfNum) -= LastQRadSysSrc(SurfNum) * LastTimeStepSys(SurfNum) / TimeStepZone;
            }

            // Update the running average and the "last" values with the current values of the appropriate variables
            QRadSysSrcAvg(SurfNum) += QRadSysSource(SurfNum) * TimeStepSys / TimeStepZone;

            LastQRadSysSrc(SurfNum) = QRadSysSource(SurfNum);
            LastSysTimeElapsed(SurfNum) = SysTimeElapsed;
            LastTimeStepSys(SurfNum) = TimeStepSys;
        }

        // First sum up all of the heat sources/sinks associated with this system
        TotalHeatSource = 0.0;
        for (RadSurfNum = 1; RadSurfNum <= VentSlab(Item).NumOfSurfaces; ++RadSurfNum) {
            SurfNum = VentSlab(Item).SurfacePtr(RadSurfNum);
            TotalHeatSource += QRadSysSource(SurfNum);
        }
        ZoneNum = VentSlab(Item).ZonePtr;
        ZoneMult = double(Zone(ZoneNum).Multiplier * Zone(ZoneNum).ListMultiplier);
        TotalHeatSource *= ZoneMult;

        // Update the heating side of things

        if ((CpAppAir > 0.0) && (AirMassFlow > 0.0)) {

            if ((VentSlab(Item).SysConfg == SlabOnly) || (VentSlab(Item).SysConfg == SeriesSlabs)) {
                Node(AirInletNode) = Node(AirInletNode);
                Node(AirInletNode).Temp = Node(AirOutletNode).Temp - TotalHeatSource / AirMassFlow / CpAppAir;
                Node(AirInletNode).MassFlowRate = Node(AirOutletNode).MassFlowRate;
                Node(AirInletNode).HumRat = Node(AirOutletNode).HumRat;

            } else if (VentSlab(Item).SysConfg == SlabAndZone) {
                Node(ZoneInletNode) = Node(ZoneInletNode);
                Node(ZoneInletNode).Temp = Node(AirOutletNode).Temp - TotalHeatSource / AirMassFlow / CpAppAir;
                Node(ZoneInletNode).MassFlowRate = Node(AirOutletNode).MassFlowRate;
                Node(ZoneInletNode).HumRat = Node(AirOutletNode).HumRat;
                Node(VentSlab(Item).ReturnAirNode).Temp = MAT(ZoneNum);
            }

        } else {
            if ((VentSlab(Item).SysConfg == SlabOnly) || (VentSlab(Item).SysConfg == SeriesSlabs)) {
                Node(FanOutNode) = Node(AirOutletNode);
                QRadSysSource(SurfNum) = 0.0;

            } else if (VentSlab(Item).SysConfg == SlabAndZone) {
                Node(ZoneInletNode) = Node(AirInletNode);
                Node(FanOutNode) = Node(AirOutletNode); // Fan Resolve
                QRadSysSource(SurfNum) = 0.0;
            }
        }

        // Resolve mixouttemp

        if (Node(AirInletNode).MassFlowRate > 0.0) {

            OAFraction = Node(OANode).MassFlowRate / Node(AirInletNode).MassFlowRate;

        } else {
            OAFraction = 0.0;
        }

        if (OAFraction <= 0.0) {

            Node(MixOutNode).HumRat = Node(AirInletNode).HumRat;
            Node(MixOutNode).Temp = Node(AirInletNode).Temp;

        } else {

            Node(MixOutNode).Enthalpy = OAFraction * Node(OANode).Enthalpy + (1.0 - OAFraction) * Node(AirInletNode).Enthalpy;
            Node(MixOutNode).HumRat = OAFraction * Node(OANode).HumRat + (1.0 - OAFraction) * Node(AirInletNode).HumRat;

            Node(MixOutNode).Temp = PsyTdbFnHW(Node(MixOutNode).Enthalpy, Node(MixOutNode).HumRat);
        }
    }

    Real64 CalcVentSlabHXEffectTerm(int const Item,            // Index number of radiant system under consideration
                                    Real64 const Temperature,  // Temperature of air entering the radiant system, in C
                                    Real64 const AirMassFlow,  // Mass flow rate of water in the radiant system, in kg/s
                                    Real64 const FlowFraction, // Mass flow rate fraction for this surface in the radiant system
                                    Real64 const CoreLength,   // Length of tubing in the radiant system, in m
                                    Real64 const CoreDiameter, // Inside diameter of the tubing in the radiant system, in m
                                    Real64 const CoreNumbers)
    {

        // SUBROUTINE INFORMATION:
        //       AUTHOR         Rick Strand
        //       DATE WRITTEN   December 2000
        //       MODIFIED       June 2008 (air properties)
        //       RE-ENGINEERED  na

        // PURPOSE OF THIS SUBROUTINE:
        // This subroutine calculates the radiant system "heat exchanger"
        // effectiveness term.  This is equal to the mass flow rate of water
        // times the specific heat of water times the effectiveness of
        // the heat exchanger (radiant system "coil").

        // METHODOLOGY EMPLOYED:
        // Assumes that the only real heat transfer term that we have to
        // deal with is the convection from the water to the tube.  The
        // other assumptions are that the tube inside surface temperature
        // is equal to the "source location temperature" and that it is
        // a CONSTANT throughout the radiant system.  This is to make
        // the problem more tractable and to fit with other system assumptions
        // that were made elsewhere in the radiant system model.

        // REFERENCES:
        // Property data for air shown below as parameters taken from
        //   Mills, Heat Transfer, Table A.7.
        // Heat exchanger information also from Incropera and DeWitt.
        // Code based loosely on code from IBLAST program (research version)

        // Using/Aliasing
        using DataGlobals::Pi;

        // Return value
        Real64 CalcVentSlabHXEffectTerm;

        // Locals
        // SUBROUTINE ARGUMENT DEFINITIONS:

        // SUBROUTINE PARAMETER DEFINITIONS:
        Real64 const MaxLaminarRe(2300.0); // Maximum Reynolds number for laminar flow
        int const NumOfPropDivisions(13);
        Real64 const MaxExpPower(50.0); // Maximum power after which EXP argument would be zero for DP variables
        static Array1D<Real64> const Temps(
            NumOfPropDivisions, {1.85, 6.85, 11.85, 16.85, 21.85, 26.85, 31.85, 36.85, 41.85, 46.85, 51.85, 56.85, 61.85}); // Temperature, in C
        static Array1D<Real64> const Mu(NumOfPropDivisions,
                                        {0.0000088,
                                         0.0000176,
                                         0.00001781,
                                         0.00001802,
                                         0.000018225,
                                         0.00001843,
                                         0.00001865,
                                         0.00001887,
                                         0.00001908,
                                         0.00001929,
                                         0.0000195,
                                         0.00001971,
                                         0.00001992}); // Viscosity, in Ns/m2
        static Array1D<Real64> const Conductivity(
            NumOfPropDivisions,
            {0.01275, 0.0255, 0.0258, 0.0261, 0.0264, 0.0267, 0.02705, 0.0274, 0.02775, 0.0281, 0.0284, 0.0287, 0.01435}); // Conductivity, in W/mK
        static Array1D<Real64> const Pr(NumOfPropDivisions, 0.69); // Prandtl number (dimensionless)

        // INTERFACE BLOCK SPECIFICATIONS
        // na

        // DERIVED TYPE DEFINITIONS
        // na

        // SUBROUTINE LOCAL VARIABLE DECLARATIONS:
        int Index;
        Real64 InterpFrac;
        Real64 NuD;
        Real64 ReD;
        Real64 NTU;
        Real64 CpAppAir;
        Real64 Kactual;
        Real64 MUactual;
        Real64 PRactual;
        Real64 SysAirMassFlow; // Specific heat of air

        // FLOW:
        // First find out where we are in the range of temperatures
        Index = 1;
        while (Index <= NumOfPropDivisions) {
            if (Temperature < Temps(Index)) break; // DO loop
            ++Index;
        }

        // Initialize thermal properties of Air
        if (Index == 1) {
            MUactual = Mu(Index);
            Kactual = Conductivity(Index);
            PRactual = Pr(Index);
        } else if (Index > NumOfPropDivisions) {
            Index = NumOfPropDivisions;
            MUactual = Mu(Index);
            Kactual = Conductivity(Index);
            PRactual = Pr(Index);
        } else {
            InterpFrac = (Temperature - Temps(Index - 1)) / (Temps(Index) - Temps(Index - 1));
            MUactual = Mu(Index - 1) + InterpFrac * (Mu(Index) - Mu(Index - 1));
            Kactual = Conductivity(Index - 1) + InterpFrac * (Conductivity(Index) - Conductivity(Index - 1));
            PRactual = Pr(Index - 1) + InterpFrac * (Pr(Index) - Pr(Index - 1));
        }
        // arguments are glycol name, temperature, and concentration
        CpAppAir = PsyCpAirFnW(Node(VentSlab(Item).RadInNode).HumRat);
        SysAirMassFlow = AirMassFlow / CoreNumbers;

        // Calculate the Reynold's number from RE=(4*Mdot)/(Pi*Mu*Diameter)
        ReD = 4.0 * SysAirMassFlow * FlowFraction / (Pi * MUactual * CoreDiameter);

        // Calculate the Nusselt number based on what flow regime one is in
        if (ReD >= MaxLaminarRe) { // Turbulent flow --> use Colburn equation

            NuD = 0.023 * std::pow(ReD, 0.8) * std::pow(PRactual, 1.0 / 3.0);

        } else { // Laminar flow --> use constant surface temperature relation

            NuD = 3.66;
        }

        // Calculate the NTU parameter
        // NTU = UA/[(Mdot*Cp)min]
        // where: U = h (convection coefficient) and h = (k)(Nu)/D
        //        A = Pi*D*TubeLength
        NTU = Pi * Kactual * NuD * CoreLength / (SysAirMassFlow * CpAppAir); // FlowFraction cancels out here

        // Calculate Epsilon*MassFlowRate*Cp
        if (NTU > MaxExpPower) {
            CalcVentSlabHXEffectTerm = FlowFraction * SysAirMassFlow * CpAppAir;
        } else {
            CalcVentSlabHXEffectTerm = (1.0 - std::exp(-NTU)) * FlowFraction * SysAirMassFlow * CpAppAir;
        }

        return CalcVentSlabHXEffectTerm;
    }

    Real64 SumHATsurf(int const ZoneNum) // Zone number
    {

        // FUNCTION INFORMATION:
        //       AUTHOR         Peter Graham Ellis
        //       DATE WRITTEN   July 2003
        //       MODIFIED       na
        //       RE-ENGINEERED  na

        // PURPOSE OF THIS FUNCTION:
        // This function calculates the zone sum of Hc*Area*Tsurf.  It replaces the old SUMHAT.
        // The SumHATsurf code below is also in the CalcZoneSums subroutine in ZoneTempPredictorCorrector
        // and should be updated accordingly.

        // METHODOLOGY EMPLOYED:
        // na

        // REFERENCES:
        // na

        // Using/Aliasing
        using namespace DataSurfaces;
        using namespace DataHeatBalance;
        using namespace DataHeatBalSurface;

        // Return value
        Real64 SumHATsurf;

        // Locals
        // FUNCTION ARGUMENT DEFINITIONS:

        // FUNCTION LOCAL VARIABLE DECLARATIONS:
        int SurfNum; // Surface number
        Real64 Area; // Effective surface area

        // FLOW:
        SumHATsurf = 0.0;

        for (SurfNum = Zone(ZoneNum).SurfaceFirst; SurfNum <= Zone(ZoneNum).SurfaceLast; ++SurfNum) {
            if (!Surface(SurfNum).HeatTransSurf) continue; // Skip non-heat transfer surfaces

            Area = Surface(SurfNum).Area;

            if (Surface(SurfNum).Class == SurfaceClass_Window) {
                if (SurfaceWindow(SurfNum).ShadingFlag == IntShadeOn || SurfaceWindow(SurfNum).ShadingFlag == IntBlindOn) {
                    // The area is the shade or blind are = sum of the glazing area and the divider area (which is zero if no divider)
                    Area += SurfaceWindow(SurfNum).DividerArea;
                }

                if (SurfaceWindow(SurfNum).FrameArea > 0.0) {
                    // Window frame contribution
                    SumHATsurf += HConvIn(SurfNum) * SurfaceWindow(SurfNum).FrameArea * (1.0 + SurfaceWindow(SurfNum).ProjCorrFrIn) *
                                  SurfaceWindow(SurfNum).FrameTempSurfIn;
                }

                if (SurfaceWindow(SurfNum).DividerArea > 0.0 && SurfaceWindow(SurfNum).ShadingFlag != IntShadeOn &&
                    SurfaceWindow(SurfNum).ShadingFlag != IntBlindOn) {
                    // Window divider contribution (only from shade or blind for window with divider and interior shade or blind)
                    SumHATsurf += HConvIn(SurfNum) * SurfaceWindow(SurfNum).DividerArea * (1.0 + 2.0 * SurfaceWindow(SurfNum).ProjCorrDivIn) *
                                  SurfaceWindow(SurfNum).DividerTempSurfIn;
                }
            }

            SumHATsurf += HConvIn(SurfNum) * Area * TempSurfInTmp(SurfNum);
        }

        return SumHATsurf;
    }

    void ReportVentilatedSlab(int const Item) // Index for the ventilated slab under consideration within the derived types
    {

        // SUBROUTINE INFORMATION:
        //       AUTHOR         Rick Strand
        //       DATE WRITTEN   November 2000
        //       MODIFIED       na
        //       RE-ENGINEERED  na

        // PURPOSE OF THIS SUBROUTINE:
        // This subroutine simply produces output for the low temperature radiant system.

        // METHODOLOGY EMPLOYED:
        // Standard EnergyPlus methodology.

        // REFERENCES:
        // na

        // Using/Aliasing
        using DataGlobals::SecInHour;
        using DataHeatBalance::Zone;
        using DataHVACGlobals::TimeStepSys;
        using DataLoopNode::Node;
        using DataSurfaces::Surface;
        // unused-12/12/08  USE FluidProperties, ONLY : GetSpecificHeatGlycol

        // Locals
        // SUBROUTINE ARGUMENT DEFINITIONS:

        // SUBROUTINE PARAMETER DEFINITIONS:
        // na

        // INTERFACE BLOCK SPECIFICATIONS
        // na

        // DERIVED TYPE DEFINITIONS
        // na

        // SUBROUTINE LOCAL VARIABLE DECLARATIONS:
        int RadSurfNum;               // DO loop counter for radiant surfaces in the system
        int SurfNum;                  // Surface number (index) in Surface derived type
        Real64 TotalVentSlabRadPower; // Total source/sink power for the radiant system (sum of all surfaces of the system)
        Real64 ZoneMult;              // Total zone multiplier to apply to the system level variables

        // FLOW:

        // Slab Part
        TotalVentSlabRadPower = 0.0;
        ZoneMult = 1.0;

        for (RadSurfNum = 1; RadSurfNum <= VentSlab(Item).NumOfSurfaces; ++RadSurfNum) {
            SurfNum = VentSlab(Item).SurfacePtr(RadSurfNum);
            TotalVentSlabRadPower += QRadSysSource(SurfNum);
        }
        ZoneMult = double(Zone(VentSlab(Item).ZonePtr).Multiplier * Zone(VentSlab(Item).ZonePtr).ListMultiplier);
        TotalVentSlabRadPower *= ZoneMult;
        VentSlab(Item).RadHeatingPower = 0.0;
        VentSlab(Item).RadCoolingPower = 0.0;

        if (TotalVentSlabRadPower >= 0.01) {

            VentSlab(Item).RadHeatingPower = +TotalVentSlabRadPower;
        } else {

            VentSlab(Item).RadCoolingPower = -TotalVentSlabRadPower;
        }

        VentSlab(Item).RadHeatingEnergy = VentSlab(Item).RadHeatingPower * TimeStepSys * SecInHour;
        VentSlab(Item).RadCoolingEnergy = VentSlab(Item).RadCoolingPower * TimeStepSys * SecInHour;

        // Coil Part
        VentSlab(Item).HeatCoilEnergy = VentSlab(Item).HeatCoilPower * TimeStepSys * SecInHour;
        VentSlab(Item).SensCoolCoilEnergy = VentSlab(Item).SensCoolCoilPower * TimeStepSys * SecInHour;
        VentSlab(Item).LateCoolCoilEnergy = VentSlab(Item).LateCoolCoilPower * TimeStepSys * SecInHour;
        VentSlab(Item).TotCoolCoilEnergy = VentSlab(Item).TotCoolCoilPower * TimeStepSys * SecInHour;
        VentSlab(Item).ElecFanEnergy = VentSlab(Item).ElecFanPower * TimeStepSys * SecInHour;

        if ((VentSlab(Item).SysConfg == SlabOnly) || (VentSlab(Item).SysConfg == SeriesSlabs)) {
            VentSlab(Item).SlabInTemp = Node(VentSlab(Item).RadInNode).Temp;
            VentSlab(Item).SlabOutTemp = Node(VentSlab(Item).ReturnAirNode).Temp;

        } else if (VentSlab(Item).SysConfg == SlabAndZone) {
            VentSlab(Item).SlabInTemp = Node(VentSlab(Item).RadInNode).Temp;
            VentSlab(Item).ZoneInletTemp = Node(VentSlab(Item).ZoneAirInNode).Temp;
            VentSlab(Item).SlabOutTemp = Node(VentSlab(Item).ReturnAirNode).Temp;
        }

        VentSlab(Item).ReturnAirTemp = Node(VentSlab(Item).ReturnAirNode).Temp;
        VentSlab(Item).FanOutletTemp = Node(VentSlab(Item).FanOutletNode).Temp;

        if (VentSlab(Item).FirstPass) { // reset sizing flags so other zone equipment can size normally
            if (!DataGlobals::SysSizingCalc) {
                DataSizing::resetHVACSizingGlobals(DataSizing::CurZoneEqNum, 0, VentSlab(Item).FirstPass);
            }
        }
    }

    //*****************************************************************************************

} // namespace VentilatedSlab

} // namespace EnergyPlus<|MERGE_RESOLUTION|>--- conflicted
+++ resolved
@@ -3243,11 +3243,7 @@
 
             } // ...end of HEATING/COOLING IF-THEN block
 
-<<<<<<< HEAD
-            CalcVentilatedSlabRadComps(state.dataWindowManager, Item, FirstHVACIteration);
-=======
-            CalcVentilatedSlabRadComps(state.dataZoneTempPredictorCorrector, Item, FirstHVACIteration);
->>>>>>> 4b7fa19a
+            CalcVentilatedSlabRadComps(state, Item, FirstHVACIteration);
 
         } // ...end of system ON/OFF IF-THEN block
 
@@ -3462,11 +3458,7 @@
         PowerMet = QUnitOut;
     }
 
-<<<<<<< HEAD
-    void CalcVentilatedSlabRadComps(WindowManagerData &dataWindowManager, int const Item,                          // System index in ventilated slab array
-=======
-    void CalcVentilatedSlabRadComps(ZoneTempPredictorCorrectorData &dataZoneTempPredictorCorrector, int const Item,                          // System index in ventilated slab array
->>>>>>> 4b7fa19a
+    void CalcVentilatedSlabRadComps(EnergyPlusData &state, int const Item,                          // System index in ventilated slab array
                                     bool const EP_UNUSED(FirstHVACIteration) // flag for 1st HVAV iteration in the time step !unused1208
     )
     {
@@ -3905,11 +3897,7 @@
                 // SumHATsurf and the value originally calculated by the heat balance with a zero
                 // source for all radiant systems in the zone is the load met by the system (approximately).
                 HeatBalanceSurfaceManager::CalcHeatBalanceOutsideSurf(ZoneNum);
-<<<<<<< HEAD
-                HeatBalanceSurfaceManager::CalcHeatBalanceInsideSurf(dataWindowManager, ZoneNum);
-=======
-                HeatBalanceSurfaceManager::CalcHeatBalanceInsideSurf(dataZoneTempPredictorCorrector, ZoneNum);
->>>>>>> 4b7fa19a
+                HeatBalanceSurfaceManager::CalcHeatBalanceInsideSurf(state, ZoneNum);
 
             } // SYSCONFIG. SLABONLY&SLABANDZONE
 
@@ -4149,11 +4137,7 @@
                 // source for all radiant systems in the zone is the load met by the system (approximately).
 
                 HeatBalanceSurfaceManager::CalcHeatBalanceOutsideSurf();
-<<<<<<< HEAD
-                HeatBalanceSurfaceManager::CalcHeatBalanceInsideSurf(dataWindowManager);
-=======
-                HeatBalanceSurfaceManager::CalcHeatBalanceInsideSurf(dataZoneTempPredictorCorrector);
->>>>>>> 4b7fa19a
+                HeatBalanceSurfaceManager::CalcHeatBalanceInsideSurf(state);
 
             } // SeriesSlabs
 
