// EnergyPlus, Copyright (c) 1996-2024, The Board of Trustees of the University of Illinois,
// The Regents of the University of California, through Lawrence Berkeley National Laboratory
// (subject to receipt of any required approvals from the U.S. Dept. of Energy), Oak Ridge
// National Laboratory, managed by UT-Battelle, Alliance for Sustainable Energy, LLC, and other
// contributors. All rights reserved.
//
// NOTICE: This Software was developed under funding from the U.S. Department of Energy and the
// U.S. Government consequently retains certain rights. As such, the U.S. Government has been
// granted for itself and others acting on its behalf a paid-up, nonexclusive, irrevocable,
// worldwide license in the Software to reproduce, distribute copies to the public, prepare
// derivative works, and perform publicly and display publicly, and to permit others to do so.
//
// Redistribution and use in source and binary forms, with or without modification, are permitted
// provided that the following conditions are met:
//
// (1) Redistributions of source code must retain the above copyright notice, this list of
//     conditions and the following disclaimer.
//
// (2) Redistributions in binary form must reproduce the above copyright notice, this list of
//     conditions and the following disclaimer in the documentation and/or other materials
//     provided with the distribution.
//
// (3) Neither the name of the University of California, Lawrence Berkeley National Laboratory,
//     the University of Illinois, U.S. Dept. of Energy nor the names of its contributors may be
//     used to endorse or promote products derived from this software without specific prior
//     written permission.
//
// (4) Use of EnergyPlus(TM) Name. If Licensee (i) distributes the software in stand-alone form
//     without changes from the version obtained under this License, or (ii) Licensee makes a
//     reference solely to the software portion of its product, Licensee must refer to the
//     software as "EnergyPlus version X" software, where "X" is the version number Licensee
//     obtained under this License and may not use a different name for the software. Except as
//     specifically required in this Section (4), Licensee shall not use in a company name, a
//     product name, in advertising, publicity, or other promotional activities any name, trade
//     name, trademark, logo, or other designation of "EnergyPlus", "E+", "e+" or confusingly
//     similar designation, without the U.S. Department of Energy's prior written consent.
//
// THIS SOFTWARE IS PROVIDED BY THE COPYRIGHT HOLDERS AND CONTRIBUTORS "AS IS" AND ANY EXPRESS OR
// IMPLIED WARRANTIES, INCLUDING, BUT NOT LIMITED TO, THE IMPLIED WARRANTIES OF MERCHANTABILITY
// AND FITNESS FOR A PARTICULAR PURPOSE ARE DISCLAIMED. IN NO EVENT SHALL THE COPYRIGHT OWNER OR
// CONTRIBUTORS BE LIABLE FOR ANY DIRECT, INDIRECT, INCIDENTAL, SPECIAL, EXEMPLARY, OR
// CONSEQUENTIAL DAMAGES (INCLUDING, BUT NOT LIMITED TO, PROCUREMENT OF SUBSTITUTE GOODS OR
// SERVICES; LOSS OF USE, DATA, OR PROFITS; OR BUSINESS INTERRUPTION) HOWEVER CAUSED AND ON ANY
// THEORY OF LIABILITY, WHETHER IN CONTRACT, STRICT LIABILITY, OR TORT (INCLUDING NEGLIGENCE OR
// OTHERWISE) ARISING IN ANY WAY OUT OF THE USE OF THIS SOFTWARE, EVEN IF ADVISED OF THE
// POSSIBILITY OF SUCH DAMAGE.

// C++ Headers
#include <cmath>

// ObjexxFCL Headers
#include <ObjexxFCL/Array.functions.hh>
#include <ObjexxFCL/Fmath.hh>

// EnergyPlus Headers
#include <EnergyPlus/Autosizing/CoolingAirFlowSizing.hh>
#include <EnergyPlus/Autosizing/CoolingCapacitySizing.hh>
#include <EnergyPlus/Autosizing/HeatingAirFlowSizing.hh>
#include <EnergyPlus/Autosizing/HeatingCapacitySizing.hh>
#include <EnergyPlus/Autosizing/SystemAirFlowSizing.hh>
#include <EnergyPlus/BranchNodeConnections.hh>
#include <EnergyPlus/Construction.hh>
#include <EnergyPlus/Data/EnergyPlusData.hh>
#include <EnergyPlus/DataAirSystems.hh>
#include <EnergyPlus/DataEnvironment.hh>
#include <EnergyPlus/DataHVACGlobals.hh>
#include <EnergyPlus/DataHeatBalFanSys.hh>
#include <EnergyPlus/DataHeatBalSurface.hh>
#include <EnergyPlus/DataHeatBalance.hh>
#include <EnergyPlus/DataIPShortCuts.hh>
#include <EnergyPlus/DataLoopNode.hh>
#include <EnergyPlus/DataSizing.hh>
#include <EnergyPlus/DataSurfaceLists.hh>
#include <EnergyPlus/DataSurfaces.hh>
#include <EnergyPlus/DataZoneEquipment.hh>
#include <EnergyPlus/Fans.hh>
#include <EnergyPlus/FluidProperties.hh>
#include <EnergyPlus/General.hh>
#include <EnergyPlus/GeneralRoutines.hh>
#include <EnergyPlus/HVACHXAssistedCoolingCoil.hh>
#include <EnergyPlus/HeatBalanceSurfaceManager.hh>
#include <EnergyPlus/HeatingCoils.hh>
#include <EnergyPlus/InputProcessing/InputProcessor.hh>
#include <EnergyPlus/NodeInputManager.hh>
#include <EnergyPlus/OutAirNodeManager.hh>
#include <EnergyPlus/OutputProcessor.hh>
#include <EnergyPlus/PlantUtilities.hh>
#include <EnergyPlus/Psychrometrics.hh>
#include <EnergyPlus/ScheduleManager.hh>
#include <EnergyPlus/SteamCoils.hh>
#include <EnergyPlus/UtilityRoutines.hh>
#include <EnergyPlus/VentilatedSlab.hh>
#include <EnergyPlus/WaterCoils.hh>
#include <EnergyPlus/ZoneTempPredictorCorrector.hh>

namespace EnergyPlus {

namespace VentilatedSlab {

    // Module containing the routines dealing with the Ventilated Slab

    // MODULE INFORMATION:
    //       AUTHOR         Young Tae Chae, Rick Strand
    //       DATE WRITTEN   June 2008
    //       MODIFIED
    //       RE-ENGINEERED  na

    // PURPOSE OF THIS MODULE:
    // Simulate Ventilated Slab Systems.

    // METHODOLOGY EMPLOYED:
    // Systems are modeled as a collection of components: radiant panel, outside air mixer,
    // fan, heating coil and/or cooling coil plus an integrated control
    // algorithm that adjusts the hot or cold water flow to meet the setpoint
    // condition.  Outside air mixing is handled locally as either fixed percent
    // or as attempting to meet a prescribed mixed air temperature.

    // REFERENCES:
    // ASHRAE Systems and Equipment Handbook (SI), 1996. pp. 31.1-31.3
    // Fred Buhl's fan coil module (FanCoilUnits.cc)

    // Using/Aliasing
    using HVAC::SmallAirVolFlow;
    using namespace ScheduleManager;
    using namespace Psychrometrics;
    using namespace FluidProperties;

    static std::string const fluidNameSteam("STEAM");
    static std::string const fluidNameWater("WATER");
    std::string const cMO_VentilatedSlab = "ZoneHVAC:VentilatedSlab";

    //    int constexpr NotOperating = 0; // Parameter for use with OperatingMode variable, set for no heating/cooling
    int constexpr HeatingMode = 1; // Parameter for use with OperatingMode variable, set for heating
    int constexpr CoolingMode = 2; // Parameter for use with OperatingMode variable, set for cooling

    void SimVentilatedSlab(EnergyPlusData &state,
                           std::string const &CompName,   // name of the fan coil unit
                           int const ZoneNum,             // number of zone being served
                           bool const FirstHVACIteration, // TRUE if 1st HVAC simulation of system timestep
                           Real64 &PowerMet,              // Sensible power supplied (W)
                           Real64 &LatOutputProvided,     // Latent add/removal supplied by window AC (kg/s), dehumid = negative
                           int &CompIndex)
    {

        // SUBROUTINE INFORMATION:
        //       AUTHOR         Rick Strand
        //       DATE WRITTEN   May 2000
        //       MODIFIED       Don Shirey, Aug 2009 (LatOutputProvided)
        //       RE-ENGINEERED
        // This is re-engineered by Rick Strand and Young T. Chae for Ventilated Slab (June, 2008)

        // PURPOSE OF THIS SUBROUTINE:
        // This is the main driver subroutine for the Ventilated Slab simulation.

        // SUBROUTINE LOCAL VARIABLE DECLARATIONS:
        int Item; // index of ventilated slab being simulated

        if (state.dataVentilatedSlab->GetInputFlag) {
            GetVentilatedSlabInput(state);
            state.dataVentilatedSlab->GetInputFlag = false;
        }

        // Find the correct VentilatedSlabInput
        if (CompIndex == 0) {
            Item = Util::FindItemInList(CompName, state.dataVentilatedSlab->VentSlab);
            if (Item == 0) {
                ShowFatalError(state, format("SimVentilatedSlab: system not found={}", CompName));
            }
            CompIndex = Item;
        } else {
            Item = CompIndex;
            if (Item > state.dataVentilatedSlab->NumOfVentSlabs || Item < 1) {
                ShowFatalError(state,
                               format("SimVentilatedSlab:  Invalid CompIndex passed={}, Number of Systems={}, Entered System name={}",
                                      Item,
                                      state.dataVentilatedSlab->NumOfVentSlabs,
                                      CompName));
            }
            if (state.dataVentilatedSlab->CheckEquipName(Item)) {
                if (CompName != state.dataVentilatedSlab->VentSlab(Item).Name) {
                    ShowFatalError(state,
                                   format("SimVentilatedSlab: Invalid CompIndex passed={}, System name={}, stored System Name for that index={}",
                                          Item,
                                          CompName,
                                          state.dataVentilatedSlab->VentSlab(Item).Name));
                }
                state.dataVentilatedSlab->CheckEquipName(Item) = false;
            }
        }

        state.dataSize->ZoneEqVentedSlab = true;

        InitVentilatedSlab(state, Item, ZoneNum, FirstHVACIteration);

        CalcVentilatedSlab(state, Item, ZoneNum, FirstHVACIteration, PowerMet, LatOutputProvided);

        UpdateVentilatedSlab(state, Item, FirstHVACIteration);

        ReportVentilatedSlab(state, Item);

        state.dataSize->ZoneEqVentedSlab = false;
    }

    void GetVentilatedSlabInput(EnergyPlusData &state)
    {

        // SUBROUTINE INFORMATION:
        //       AUTHOR         Young Tae Chae, Rick Strand
        //       DATE WRITTEN   June 2008
        //       MODIFIED       July 2012, Chandan Sharma - FSEC: Added zone sys avail managers
        //       RE-ENGINEERED  na

        // PURPOSE OF THIS SUBROUTINE:
        // This subroutine obtains the input for ventilated slab and sets
        // up the appropriate derived type.

        // METHODOLOGY EMPLOYED:
        // Standard EnergyPlus methodology.

        // REFERENCES:
        // Fred Buhl's fan coil module (FanCoilUnits.cc)
        // Kwang Ho Lee's Unit Ventilator Module (UnitVentilator.cc)
        // Rick Strand's Low temperature Radiant system (RadiantSystemLowTemp.cc)

        static constexpr std::string_view routineName = "GetVentilatedSlabInput";
        // Using/Aliasing
        using BranchNodeConnections::SetUpCompSets;
        using Node::GetSingleNode;
        auto &GetWaterCoilMaxFlowRate(WaterCoils::GetCoilMaxWaterFlowRate);
        auto &GetSteamCoilMaxFlowRate(SteamCoils::GetCoilMaxWaterFlowRate);
        auto &GetHXAssistedCoilFlowRate(HVACHXAssistedCoolingCoil::GetCoilMaxWaterFlowRate);
        using HVACHXAssistedCoolingCoil::GetHXCoilTypeAndName;
        using ScheduleManager::GetScheduleIndex;
        using namespace DataSurfaceLists;

        using FluidProperties::FindRefrigerant;
        using OutAirNodeManager::CheckAndAddAirNodeNumber;

        // SUBROUTINE PARAMETER DEFINITIONS:

        constexpr std::array<std::string_view, static_cast<int>(VentilatedSlabConfig::Num)> VentilatedSlabConfigNamesUC{
            "SLABONLY", "SLABANDZONE", "SERIESSLABS"};

        constexpr std::array<std::string_view, static_cast<int>(ControlType::Num)> ControlTypeNamesUC{
            "MEANAIRTEMPERATURE",
            "MEANRADIANTTEMPERATURE",
            "OPERATIVETEMPERATURE",
            "OUTDOORDRYBULBTEMPERATURE",
            "OUTDOORWETBULBTEMPERATURE",
            "SURFACETEMPERATURE",
            "ZONEAIRDEWPOINTTEMPERATURE",
        };

        static std::string const CurrentModuleObject("ZoneHVAC:VentilatedSlab");

        // SUBROUTINE LOCAL VARIABLE DECLARATIONS:
        bool ErrorsFound(false);       // Set to true if errors in input, fatal at end of routine
        int IOStatus;                  // Used in GetObjectItem
        bool IsNotOK;                  // TRUE if there was a problem with a list name
        int NumAlphas;                 // Number of Alphas for each GetObjectItem call
        int NumArgs;                   // Unused variable that is part of a subroutine call
        int NumNumbers;                // Number of Numbers for each GetObjectItem call
        int Item;                      // Item to be "gotten"
        int BaseNum;                   // Temporary number for creating RadiantSystemTypes structure
        bool errFlag;                  // interim error flag
        int SurfListNum;               // Index within the SurfList derived type for a surface list name
        int SurfNum;                   // DO loop counter for surfaces
        bool IsValid;                  // Set for outside air node check
        Array1D_string cAlphaArgs;     // Alpha input items for object
        Array1D_string cAlphaFields;   // Alpha field names
        Array1D_string cNumericFields; // Numeric field names
        Array1D<Real64> rNumericArgs;  // Numeric input items for object
        Array1D_bool lAlphaBlanks;     // Logical array, alpha field input BLANK = .TRUE.
        Array1D_bool lNumericBlanks;   // Logical array, numeric field input BLANK = .TRUE.
        bool SteamMessageNeeded;

        constexpr std::array<std::string_view, static_cast<int>(OutsideAirControlType::Num)> OutsideAirControlTypeNamesUC{
            "VARIABLEPERCENT", "FIXEDTEMPERATURE", "FIXEDAMOUNT"};
        constexpr std::array<std::string_view, static_cast<int>(CoilType::Num)> CoilTypeNamesUC{"NONE", "HEATING", "COOLING", "HEATINGANDCOOLING"};

        constexpr std::array<std::string_view, static_cast<int>(HeatingCoilType::Num)> HeatingCoilTypeNamesUC{
            "COIL:HEATING:ELECTRIC", "COIL:HEATING:FUEL", "COIL:HEATING:WATER", "COIL:HEATING:STEAM"};
        constexpr std::array<std::string_view, static_cast<int>(CoolingCoilType::Num)> CoolingCoilTypeNamesUC{
            "COIL:COOLING:WATER", "COIL:COOLING:WATER:DETAILEDGEOMETRY", "COILSYSTEM:COOLING:WATER:HEATEXCHANGERASSISTED"};

        // Figure out how many Ventilated Slab Systems there are in the input file

        SteamMessageNeeded = true;
        state.dataInputProcessing->inputProcessor->getObjectDefMaxArgs(state, CurrentModuleObject, NumArgs, NumAlphas, NumNumbers);
        cAlphaArgs.allocate(NumAlphas);
        cAlphaFields.allocate(NumAlphas);
        cNumericFields.allocate(NumNumbers);
        rNumericArgs.dimension(NumNumbers, 0.0);
        lAlphaBlanks.dimension(NumAlphas, true);
        lNumericBlanks.dimension(NumNumbers, true);

        // make sure data is gotten for surface lists
        BaseNum = GetNumberOfSurfListVentSlab(state);

        state.dataVentilatedSlab->NumOfVentSlabs = state.dataInputProcessing->inputProcessor->getNumObjectsFound(state, CurrentModuleObject);
        // Allocate the local derived type and do one-time initializations for all parts of it

        state.dataVentilatedSlab->VentSlab.allocate(state.dataVentilatedSlab->NumOfVentSlabs);
        state.dataVentilatedSlab->CheckEquipName.dimension(state.dataVentilatedSlab->NumOfVentSlabs, true);
        state.dataVentilatedSlab->VentSlabNumericFields.allocate(state.dataVentilatedSlab->NumOfVentSlabs);

        for (Item = 1; Item <= state.dataVentilatedSlab->NumOfVentSlabs;
             ++Item) { // Begin looping over the entire ventilated slab systems found in the input file...

            state.dataInputProcessing->inputProcessor->getObjectItem(state,
                                                                     CurrentModuleObject,
                                                                     Item,
                                                                     state.dataIPShortCut->cAlphaArgs,
                                                                     NumAlphas,
                                                                     state.dataIPShortCut->rNumericArgs,
                                                                     NumNumbers,
                                                                     IOStatus,
                                                                     lNumericBlanks,
                                                                     lAlphaBlanks,
                                                                     cAlphaFields,
                                                                     cNumericFields);

            ErrorObjectHeader eoh{routineName, CurrentModuleObject, state.dataIPShortCut->cAlphaArgs(1)};

            state.dataVentilatedSlab->VentSlabNumericFields(Item).FieldNames.allocate(NumNumbers);
            state.dataVentilatedSlab->VentSlabNumericFields(Item).FieldNames = cNumericFields;
            Util::IsNameEmpty(state, state.dataIPShortCut->cAlphaArgs(1), CurrentModuleObject, ErrorsFound);
            auto &ventSlab = state.dataVentilatedSlab->VentSlab(Item);

            ventSlab.Name = state.dataIPShortCut->cAlphaArgs(1);
            if (lAlphaBlanks(2)) {
                ventSlab.SchedPtr = ScheduleManager::ScheduleAlwaysOn;
            } else if ((ventSlab.SchedPtr = GetScheduleIndex(state, state.dataIPShortCut->cAlphaArgs(2))) == 0) { // convert schedule name to pointer
                ShowSevereError(state,
                                format(R"({}="{}" invalid {}="{}" not found.)",
                                       CurrentModuleObject,
                                       ventSlab.Name,
                                       cAlphaFields(2),
                                       state.dataIPShortCut->cAlphaArgs(2)));
                ErrorsFound = true;
            }

            ventSlab.ZonePtr = Util::FindItemInList(state.dataIPShortCut->cAlphaArgs(3), state.dataHeatBal->Zone);
            if (ventSlab.ZonePtr == 0) {
                if (lAlphaBlanks(3)) {
                    ShowSevereError(
                        state, format(R"({}="{}" invalid {} is required but input is blank.)", CurrentModuleObject, ventSlab.Name, cAlphaFields(3)));
                } else {
                    ShowSevereError(state,
                                    format(R"({}="{}" invalid {}="{}" not found.)",
                                           CurrentModuleObject,
                                           ventSlab.Name,
                                           cAlphaFields(3),
                                           state.dataIPShortCut->cAlphaArgs(3)));
                }
                ErrorsFound = true;
            }

            ventSlab.SurfListName = state.dataIPShortCut->cAlphaArgs(4);
            SurfListNum = 0;
            //    IF (NumOfSlabLists > 0) SurfListNum = Util::FindItemInList(VentSlab(Item)%SurfListName, SlabList%Name, NumOfSlabLists)
            if (state.dataSurfLists->NumOfSurfListVentSlab > 0)
                SurfListNum = Util::FindItemInList(ventSlab.SurfListName, state.dataSurfLists->SlabList);
            if (SurfListNum > 0) { // Found a valid surface list
                ventSlab.NumOfSurfaces = state.dataSurfLists->SlabList(SurfListNum).NumOfSurfaces;
                ventSlab.ZName.allocate(ventSlab.NumOfSurfaces);
                ventSlab.ZPtr.allocate(ventSlab.NumOfSurfaces);
                ventSlab.SurfaceName.allocate(ventSlab.NumOfSurfaces);
                ventSlab.SurfacePtr.allocate(ventSlab.NumOfSurfaces);
                ventSlab.CDiameter.allocate(ventSlab.NumOfSurfaces);
                ventSlab.CLength.allocate(ventSlab.NumOfSurfaces);
                ventSlab.CNumbers.allocate(ventSlab.NumOfSurfaces);
                ventSlab.SlabIn.allocate(ventSlab.NumOfSurfaces);
                ventSlab.SlabOut.allocate(ventSlab.NumOfSurfaces);

                state.dataVentilatedSlab->MaxCloNumOfSurfaces = max(state.dataVentilatedSlab->MaxCloNumOfSurfaces, ventSlab.NumOfSurfaces);
                for (SurfNum = 1; SurfNum <= state.dataSurfLists->SlabList(SurfListNum).NumOfSurfaces; ++SurfNum) {
                    ventSlab.ZName(SurfNum) = state.dataSurfLists->SlabList(SurfListNum).ZoneName(SurfNum);
                    ventSlab.ZPtr(SurfNum) = state.dataSurfLists->SlabList(SurfListNum).ZonePtr(SurfNum);
                    ventSlab.SurfaceName(SurfNum) = state.dataSurfLists->SlabList(SurfListNum).SurfName(SurfNum);
                    ventSlab.SurfacePtr(SurfNum) = state.dataSurfLists->SlabList(SurfListNum).SurfPtr(SurfNum);
                    ventSlab.CDiameter(SurfNum) = state.dataSurfLists->SlabList(SurfListNum).CoreDiameter(SurfNum);
                    ventSlab.CLength(SurfNum) = state.dataSurfLists->SlabList(SurfListNum).CoreLength(SurfNum);
                    ventSlab.CNumbers(SurfNum) = state.dataSurfLists->SlabList(SurfListNum).CoreNumbers(SurfNum);
                    ventSlab.SlabIn(SurfNum) = state.dataSurfLists->SlabList(SurfListNum).SlabInNodeName(SurfNum);
                    ventSlab.SlabOut(SurfNum) = state.dataSurfLists->SlabList(SurfListNum).SlabOutNodeName(SurfNum);
                    if (ventSlab.SurfacePtr(SurfNum) != 0) {
                        state.dataSurface->surfIntConv(ventSlab.SurfacePtr(SurfNum)).hasActiveInIt = true;
                    }
                }

            } else { // User entered a single surface name rather than a surface list
                ventSlab.NumOfSurfaces = 1;
                ventSlab.SurfacePtr.allocate(ventSlab.NumOfSurfaces);
                ventSlab.SurfaceName.allocate(ventSlab.NumOfSurfaces);
                ventSlab.SurfaceFlowFrac.allocate(ventSlab.NumOfSurfaces);
                state.dataVentilatedSlab->MaxCloNumOfSurfaces = max(state.dataVentilatedSlab->MaxCloNumOfSurfaces, ventSlab.NumOfSurfaces);
                ventSlab.SurfaceName(1) = ventSlab.SurfListName;
                ventSlab.SurfacePtr(1) = Util::FindItemInList(ventSlab.SurfaceName(1), state.dataSurface->Surface);
                ventSlab.SurfaceFlowFrac(1) = 1.0;
                // Error checking for single surfaces
                if (ventSlab.SurfacePtr(1) == 0) {
                    ShowSevereError(state,
                                    format(R"({}="{}" invalid {}="{}" not found.)",
                                           CurrentModuleObject,
                                           ventSlab.Name,
                                           cAlphaFields(4),
                                           state.dataIPShortCut->cAlphaArgs(4)));
                    ErrorsFound = true;
                } else if (state.dataSurface->SurfIsRadSurfOrVentSlabOrPool(ventSlab.SurfacePtr(1))) {
                    ShowSevereError(state, format("{}=\"{}\", invalid Surface", CurrentModuleObject, ventSlab.Name));
                    ShowContinueError(state,
                                      format("{}=\"{}\" has been used in another radiant system or ventilated slab.",
                                             cAlphaFields(4),
                                             state.dataIPShortCut->cAlphaArgs(4)));
                    ErrorsFound = true;
                }
                if (ventSlab.SurfacePtr(1) != 0) {
                    state.dataSurface->surfIntConv(ventSlab.SurfacePtr(1)).hasActiveInIt = true;
                    state.dataSurface->SurfIsRadSurfOrVentSlabOrPool(ventSlab.SurfacePtr(1)) = true;
                }
            }

            // Error checking for zones and construction information

            if (SurfListNum > 0) {

                for (SurfNum = 1; SurfNum <= ventSlab.NumOfSurfaces; ++SurfNum) {

                    int const ConstrNum = state.dataSurface->Surface(ventSlab.SurfacePtr(SurfNum)).Construction;
                    auto const &thisConstruct = state.dataConstruction->Construct(ConstrNum);
                    if (ventSlab.SurfacePtr(SurfNum) == 0) continue; // invalid surface -- detected earlier
                    if (ventSlab.ZPtr(SurfNum) == 0) continue;       // invalid zone -- detected earlier
                    if (state.dataSurface->Surface(ventSlab.SurfacePtr(SurfNum)).Construction == 0)
                        continue; // invalid construction, detected earlier
                    if (!thisConstruct.SourceSinkPresent) {
                        ShowSevereError(state,
                                        format("{}=\"{}\" invalid surface=\"{}\".",
                                               CurrentModuleObject,
                                               ventSlab.Name,
                                               state.dataSurface->Surface(ventSlab.SurfacePtr(SurfNum)).Name));
                        ShowContinueError(state,
                                          format("Surface Construction does not have a source/sink, Construction name= \"{}\".", thisConstruct.Name));
                        ErrorsFound = true;
                    }
                }
            } else {
                for (SurfNum = 1; SurfNum <= ventSlab.NumOfSurfaces; ++SurfNum) {
                    int const ConstrNum = state.dataSurface->Surface(ventSlab.SurfacePtr(SurfNum)).Construction;
                    auto const &thisConstruct = state.dataConstruction->Construct(ConstrNum);
                    if (ventSlab.SurfacePtr(SurfNum) == 0) continue; // invalid surface -- detected earlier
                    if (ventSlab.ZonePtr == 0) continue;             // invalid zone -- detected earlier
                    if (state.dataSurface->Surface(ventSlab.SurfacePtr(SurfNum)).Zone != ventSlab.ZonePtr) {
                        ShowSevereError(state,
                                        format("{}=\"{}\" invalid surface=\"{}\".",
                                               CurrentModuleObject,
                                               ventSlab.Name,
                                               state.dataSurface->Surface(ventSlab.SurfacePtr(SurfNum)).Name));
                        ShowContinueError(state,
                                          format("Surface in Zone={} {} in Zone={}",
                                                 state.dataHeatBal->Zone(state.dataSurface->Surface(ventSlab.SurfacePtr(SurfNum)).Zone).Name,
                                                 CurrentModuleObject,
                                                 state.dataIPShortCut->cAlphaArgs(3)));
                        ErrorsFound = true;
                    }
                    if (state.dataSurface->Surface(ventSlab.SurfacePtr(SurfNum)).Construction == 0)
                        continue; // invalid construction, detected earlier
                    if (!thisConstruct.SourceSinkPresent) {
                        ShowSevereError(state,
                                        format("{}=\"{}\" invalid surface=\"{}\".",
                                               CurrentModuleObject,
                                               ventSlab.Name,
                                               state.dataSurface->Surface(ventSlab.SurfacePtr(SurfNum)).Name));
                        ShowContinueError(state,
                                          format("Surface Construction does not have a source/sink, Construction name= \"{}\".", thisConstruct.Name));
                        ErrorsFound = true;
                    }
                }
            }

            ventSlab.MaxAirVolFlow = state.dataIPShortCut->rNumericArgs(1);

            // Outside air information:
            ventSlab.MinOutAirVolFlow = state.dataIPShortCut->rNumericArgs(2);
            ventSlab.OutAirVolFlow = state.dataIPShortCut->rNumericArgs(3);

            ventSlab.outsideAirControlType =
                static_cast<OutsideAirControlType>(getEnumValue(OutsideAirControlTypeNamesUC, Util::makeUPPER(state.dataIPShortCut->cAlphaArgs(5))));

            switch (ventSlab.outsideAirControlType) {
            case OutsideAirControlType::VariablePercent: {
                ventSlab.MaxOASchedPtr = GetScheduleIndex(state, state.dataIPShortCut->cAlphaArgs(7)); // convert schedule name to pointer
                if (ventSlab.MaxOASchedPtr == 0) {
                    ShowSevereError(state,
                                    format(R"({}="{}" invalid {}="{}" not found.)",
                                           CurrentModuleObject,
                                           ventSlab.Name,
                                           cAlphaFields(7),
                                           state.dataIPShortCut->cAlphaArgs(7)));
                    ErrorsFound = true;
                } else if (!CheckScheduleValueMinMax(state, ventSlab.MaxOASchedPtr, ">=", 0.0, "<=", 1.0)) {
                    ShowSevereError(state,
                                    format("{}=\"{}\" invalid {}=\"{}\" values out of range [0,1].",
                                           CurrentModuleObject,
                                           ventSlab.Name,
                                           cAlphaFields(7),
                                           state.dataIPShortCut->cAlphaArgs(7)));
                    ErrorsFound = true;
                }
                break;
            }
            case OutsideAirControlType::FixedOAControl: {
                ventSlab.MaxOASchedPtr = GetScheduleIndex(state, state.dataIPShortCut->cAlphaArgs(7)); // convert schedule name to pointer
                if (ventSlab.MaxOASchedPtr == 0) {
                    ShowSevereError(state,
                                    format(R"({}="{}" invalid {}="{}" not found.)",
                                           CurrentModuleObject,
                                           ventSlab.Name,
                                           cAlphaFields(7),
                                           state.dataIPShortCut->cAlphaArgs(7)));
                    ErrorsFound = true;
                } else if (!CheckScheduleValueMinMax(state, ventSlab.MaxOASchedPtr, true, 0.0)) {
                    ShowSevereError(state,
                                    format("{}=\"{}\" invalid {}=\"{}\" values out of range (must be >=0).",
                                           CurrentModuleObject,
                                           ventSlab.Name,
                                           cAlphaFields(7),
                                           state.dataIPShortCut->cAlphaArgs(7)));
                    ErrorsFound = true;
                }
                break;
            }
            case OutsideAirControlType::FixedTemperature: {
                ventSlab.TempSchedPtr = GetScheduleIndex(state, state.dataIPShortCut->cAlphaArgs(7)); // convert schedule name to pointer
                if (ventSlab.TempSchedPtr == 0) {
                    ShowSevereError(state,
                                    format(R"({}="{}" invalid {}="{}" not found.)",
                                           CurrentModuleObject,
                                           ventSlab.Name,
                                           cAlphaFields(7),
                                           state.dataIPShortCut->cAlphaArgs(7)));
                    ErrorsFound = true;
                }
                break;
            }
            default: {
                ShowSevereError(
                    state,
                    format(R"({}="{}" invalid {}="{}".)", CurrentModuleObject, ventSlab.Name, cAlphaFields(5), state.dataIPShortCut->cAlphaArgs(5)));
            }
            }

            ventSlab.MinOASchedPtr = GetScheduleIndex(state, state.dataIPShortCut->cAlphaArgs(6)); // convert schedule name to pointer
            if (ventSlab.MinOASchedPtr == 0) {
                ShowSevereError(state,
                                format(R"({}="{}" invalid {}="{}" not found.)",
                                       CurrentModuleObject,
                                       ventSlab.Name,
                                       cAlphaFields(6),
                                       state.dataIPShortCut->cAlphaArgs(6)));
                ErrorsFound = true;
            }

            // System Configuration:
            ventSlab.SysConfg =
                static_cast<VentilatedSlabConfig>(getEnumValue(VentilatedSlabConfigNamesUC, Util::makeUPPER(state.dataIPShortCut->cAlphaArgs(8))));

            if (ventSlab.SysConfg == VentilatedSlabConfig::Invalid) {
                ShowSevereError(
                    state,
                    format(R"({}="{}" invalid {}="{}".)", CurrentModuleObject, ventSlab.Name, cAlphaFields(8), state.dataIPShortCut->cAlphaArgs(8)));
                ShowContinueError(state, "Control reset to SLAB ONLY Configuration.");
                ventSlab.SysConfg = VentilatedSlabConfig::SlabOnly;
            }

            // Hollow Core information :
            ventSlab.CoreDiameter = state.dataIPShortCut->rNumericArgs(4);
            ventSlab.CoreLength = state.dataIPShortCut->rNumericArgs(5);
            ventSlab.CoreNumbers = state.dataIPShortCut->rNumericArgs(6);

            if (Util::SameString(state.dataIPShortCut->cAlphaArgs(8), "SurfaceListNames")) {
                if (!lNumericBlanks(4)) {
                    ShowWarningError(state,
                                     format("{}=\"{}\"  Core Diameter is not needed for the series slabs configuration- ignored.",
                                            CurrentModuleObject,
                                            ventSlab.Name));
                    ShowContinueError(state, "...It has been assigned on SlabGroup.");
                }
            }

            if (Util::SameString(state.dataIPShortCut->cAlphaArgs(8), "SurfaceListNames")) {
                if (!lNumericBlanks(5)) {
                    ShowWarningError(state,
                                     format("{}=\"{}\"  Core Length is not needed for the series slabs configuration- ignored.",
                                            CurrentModuleObject,
                                            ventSlab.Name));
                    ShowContinueError(state, "...It has been assigned on SlabGroup.");
                }
            }

            if (Util::SameString(state.dataIPShortCut->cAlphaArgs(8), "SurfaceListNames")) {
                if (!lNumericBlanks(6)) {
                    ShowWarningError(state,
                                     format("{}=\"{}\"  Core Numbers is not needed for the series slabs configuration- ignored.",
                                            CurrentModuleObject,
                                            ventSlab.Name));
                    ShowContinueError(state, "...It has been assigned on SlabGroup.");
                }
            }

            // Process the temperature control type
            ventSlab.controlType = static_cast<ControlType>(getEnumValue(ControlTypeNamesUC, Util::makeUPPER(state.dataIPShortCut->cAlphaArgs(9))));

            if (ventSlab.controlType == ControlType::Invalid) {
                ShowSevereError(
                    state,
                    format(R"({}="{}" invalid {}="{}".)", CurrentModuleObject, ventSlab.Name, cAlphaFields(9), state.dataIPShortCut->cAlphaArgs(9)));
                ShowContinueError(state, "Control reset to ODB control.");
                ventSlab.controlType = ControlType::OutdoorDryBulbTemp;
            }

            // Heating User Input Data For Ventilated Slab Control :

            // High Air Temp :
            ventSlab.HotAirHiTempSchedPtr = GetScheduleIndex(state, state.dataIPShortCut->cAlphaArgs(10));
            if ((ventSlab.HotAirHiTempSchedPtr == 0) && (!lAlphaBlanks(10))) {
                ShowSevereError(state,
                                format(R"({}="{}" invalid {}="{}" not found.)",
                                       CurrentModuleObject,
                                       ventSlab.Name,
                                       cAlphaFields(10),
                                       state.dataIPShortCut->cAlphaArgs(10)));
                ErrorsFound = true;
            }

            // Low Air Temp :

            ventSlab.HotAirLoTempSchedPtr = GetScheduleIndex(state, state.dataIPShortCut->cAlphaArgs(11));
            if ((ventSlab.HotAirLoTempSchedPtr == 0) && (!lAlphaBlanks(11))) {
                ShowSevereError(state,
                                format(R"({}="{}" invalid {}="{}" not found.)",
                                       CurrentModuleObject,
                                       ventSlab.Name,
                                       cAlphaFields(11),
                                       state.dataIPShortCut->cAlphaArgs(11)));
                ErrorsFound = true;
            }

            ventSlab.HotCtrlHiTempSchedPtr = GetScheduleIndex(state, state.dataIPShortCut->cAlphaArgs(12));
            if ((ventSlab.HotCtrlHiTempSchedPtr == 0) && (!lAlphaBlanks(12))) {
                ShowSevereError(state,
                                format(R"({}="{}" invalid {}="{}" not found.)",
                                       CurrentModuleObject,
                                       ventSlab.Name,
                                       cAlphaFields(12),
                                       state.dataIPShortCut->cAlphaArgs(12)));
                ErrorsFound = true;
            }

            ventSlab.HotCtrlLoTempSchedPtr = GetScheduleIndex(state, state.dataIPShortCut->cAlphaArgs(13));
            if ((ventSlab.HotCtrlLoTempSchedPtr == 0) && (!lAlphaBlanks(13))) {
                ShowSevereError(state,
                                format(R"({}="{}" invalid {}="{}" not found.)",
                                       CurrentModuleObject,
                                       ventSlab.Name,
                                       cAlphaFields(13),
                                       state.dataIPShortCut->cAlphaArgs(13)));
                ErrorsFound = true;
            }

            // Cooling User Input Data For Ventilated Slab Control :
            // Cooling High Temp Sch.
            ventSlab.ColdAirHiTempSchedPtr = GetScheduleIndex(state, state.dataIPShortCut->cAlphaArgs(14));
            if ((ventSlab.ColdAirHiTempSchedPtr == 0) && (!lAlphaBlanks(14))) {
                ShowSevereError(state,
                                format(R"({}="{}" invalid {}="{}" not found.)",
                                       CurrentModuleObject,
                                       ventSlab.Name,
                                       cAlphaFields(14),
                                       state.dataIPShortCut->cAlphaArgs(14)));
                ErrorsFound = true;
            }

            // Cooling Low Temp Sch.

            ventSlab.ColdAirLoTempSchedPtr = GetScheduleIndex(state, state.dataIPShortCut->cAlphaArgs(15));
            if ((ventSlab.ColdAirLoTempSchedPtr == 0) && (!lAlphaBlanks(15))) {
                ShowSevereError(state,
                                format(R"({}="{}" invalid {}="{}" not found.)",
                                       CurrentModuleObject,
                                       ventSlab.Name,
                                       cAlphaFields(15),
                                       state.dataIPShortCut->cAlphaArgs(15)));
                ErrorsFound = true;
            }

            // Cooling Control High Sch.

            ventSlab.ColdCtrlHiTempSchedPtr = GetScheduleIndex(state, state.dataIPShortCut->cAlphaArgs(16));
            if ((ventSlab.ColdCtrlHiTempSchedPtr == 0) && (!lAlphaBlanks(16))) {
                ShowSevereError(state,
                                format(R"({}="{}" invalid {}="{}" not found.)",
                                       CurrentModuleObject,
                                       ventSlab.Name,
                                       cAlphaFields(16),
                                       state.dataIPShortCut->cAlphaArgs(16)));
                ErrorsFound = true;
            }

            // Cooling Control Low Sch.

            ventSlab.ColdCtrlLoTempSchedPtr = GetScheduleIndex(state, state.dataIPShortCut->cAlphaArgs(17));
            if ((ventSlab.ColdCtrlLoTempSchedPtr == 0) && (!lAlphaBlanks(17))) {
                ShowSevereError(state,
                                format(R"({}="{}" invalid {}="{}" not found.)",
                                       CurrentModuleObject,
                                       ventSlab.Name,
                                       cAlphaFields(17),
                                       state.dataIPShortCut->cAlphaArgs(17)));
                ErrorsFound = true;
            }

            // Main air nodes (except outside air node):
            // Refer the Unit Ventilator Air Node note

            // MJW CR7903 - Ventilated slab was not drawing properly in HVAC Diagram svg output
            //  This object is structured differently from other zone equipment in that it functions
            //  as both a parent and non-parent, and it has an implicit OA mixer.  This makes it difficult
            //  to register the nodes in a way that HVAC Diagram can understand and in a way that satisfies
            //  node connection tests.  Here's an explanation of the changes made for this CR:
            //      In general, nodes associated with the ventilated slab system (the overall parent object)
            //         are registered with "-SYSTEM" appended to the object type and object name
            //         This same suffix is also added later when SetUpCompSets is called, for the same reason
            //      In general, nodes associated with the implicit OA mixer object
            //         are registered with "-OA MIXER" appended to the object type and object name
            //      %ReturnAirNode is one inlet to the implicit oa mixer
            //         For SlabOnly and SeriesSlab this node does nothing,
            //             so Node::NodeConnectionType::Internal,ObjectIsNotParent, -OA MIXER
            //         For SlabandZone, this node extracts air from the zone,
            //             so Node::NodeConnectionType::Inlet,ObjectIsNotParent, -OA MIXER
            //         For SlabandZone, this node is also used to associate the whole system with a pair of zone inlet/exhaust nodes,
            //             so it is registered again as Node::NodeConnectionType::Inlet,1,ObjectIsParent, -SYSTEM
            //      %RadInNode is the ultimate air inlet to the slab or series of slabs
            //         For all types of ventilated slab, this is Node::NodeConnectionType::Inlet,ObjectIsNotParent
            //      %OAMixerOutNode is the outlet from the implicit OA mixer
            //         For all types of ventilated slab, this is Node::NodeConnectionType::Outlet,ObjectIsNotParent
            //      %FanOutletNode is the outlet from the explicit fan child object (redundant input, should mine from child)
            //         For all types of ventilated slab, this is Node::NodeConnectionType::Internal,ObjectIsParent
            //      %ZoneAirInNode is applicable only to SlabandZone configuration. It is the node that flows into the zone,
            //         and it is also the outlet from the ventilated slab section, so it must be registered twice
            //         First for the overall system, Node::NodeConnectionType::Outlet,ObjectIsParent, -SYSTEM
            //         Second as the slab outlet, Node::NodeConnectionType::Outlet,ObjectIsNotParent
            //      %OutsideAirNode is the outdoor air inlet to the OA mixer
            //         For all types of ventilated slab, this is Node::NodeConnectionType::Inlet,ObjectIsNotParent, -OA MIXER

            if (ventSlab.SysConfg == VentilatedSlabConfig::SlabOnly) {

                ventSlab.ReturnAirInNodeNum = GetSingleNode(state,
                                                           state.dataIPShortCut->cAlphaArgs(18),
                                                           ErrorsFound,
                                                           Node::ConnObjType::ZoneHVACVentilatedSlab,
                                                           ventSlab.Name + "-OA MIXER",
<<<<<<< HEAD
                                                           Node::FluidType::Air,
                                                           Node::ConnType::Internal,
                                                           Node::CompFluidStream::Primary,
                                                          Node::ObjectIsNotParent);
                ventSlab.RadInNodeNum = GetSingleNode(state,
=======
                                                           DataLoopNode::NodeFluidType::Air,
                                                           DataLoopNode::ConnectionType::Outlet,
                                                           NodeInputManager::CompFluidStream::Primary,
                                                           ObjectIsNotParent);
                ventSlab.ReturnAirNode = GetOnlySingleNode(state,
                                                           state.dataIPShortCut->cAlphaArgs(18),
                                                           ErrorsFound,
                                                           DataLoopNode::ConnectionObjectType::ZoneHVACVentilatedSlab,
                                                           ventSlab.Name,
                                                           DataLoopNode::NodeFluidType::Air,
                                                           DataLoopNode::ConnectionType::Inlet,
                                                           NodeInputManager::CompFluidStream::Primary,
                                                           ObjectIsParent);
                ventSlab.RadInNode = GetOnlySingleNode(state,
>>>>>>> 15f64911
                                                       state.dataIPShortCut->cAlphaArgs(19),
                                                       ErrorsFound,
                                                       Node::ConnObjType::ZoneHVACVentilatedSlab,
                                                       ventSlab.Name,
                                                       Node::FluidType::Air,
                                                       Node::ConnType::Inlet,
                                                       Node::CompFluidStream::Primary,
                                                   Node::ObjectIsNotParent);

                ventSlab.MixedAirOutNodeNum = GetSingleNode(state,
                                                            state.dataIPShortCut->cAlphaArgs(23),
                                                            ErrorsFound,
                                                            Node::ConnObjType::ZoneHVACVentilatedSlab,
                                                            ventSlab.Name + "-OA MIXER",
                                                            Node::FluidType::Air,
                                                            Node::ConnType::Outlet,
                                                            Node::CompFluidStream::Primary,
                                                           Node::ObjectIsNotParent);
                ventSlab.FanOutNodeNum = GetSingleNode(state,
                                                           state.dataIPShortCut->cAlphaArgs(24),
                                                           ErrorsFound,
                                                           Node::ConnObjType::ZoneHVACVentilatedSlab,
                                                           ventSlab.Name,
                                                           Node::FluidType::Air,
                                                           Node::ConnType::Internal,
                                                           Node::CompFluidStream::Primary,
                                                       Node::ObjectIsParent);

            } else if (ventSlab.SysConfg == VentilatedSlabConfig::SeriesSlabs) {

                ventSlab.ReturnAirInNodeNum = GetSingleNode(state,
                                                           state.dataIPShortCut->cAlphaArgs(18),
                                                           ErrorsFound,
                                                           Node::ConnObjType::ZoneHVACVentilatedSlab,
                                                           ventSlab.Name + "-OA MIXER",
<<<<<<< HEAD
                                                           Node::FluidType::Air,
                                                           Node::ConnType::Internal,
                                                           Node::CompFluidStream::Primary,
                                                       Node::ObjectIsNotParent);
                ventSlab.RadInNodeNum = GetSingleNode(state,
=======
                                                           DataLoopNode::NodeFluidType::Air,
                                                           DataLoopNode::ConnectionType::Outlet,
                                                           NodeInputManager::CompFluidStream::Primary,
                                                           ObjectIsNotParent);
                ventSlab.ReturnAirNode = GetOnlySingleNode(state,
                                                           state.dataIPShortCut->cAlphaArgs(18),
                                                           ErrorsFound,
                                                           DataLoopNode::ConnectionObjectType::ZoneHVACVentilatedSlab,
                                                           ventSlab.Name,
                                                           DataLoopNode::NodeFluidType::Air,
                                                           DataLoopNode::ConnectionType::Inlet,
                                                           NodeInputManager::CompFluidStream::Primary,
                                                           ObjectIsParent);
                ventSlab.RadInNode = GetOnlySingleNode(state,
>>>>>>> 15f64911
                                                       state.dataIPShortCut->cAlphaArgs(19),
                                                       ErrorsFound,
                                                       Node::ConnObjType::ZoneHVACVentilatedSlab,
                                                       ventSlab.Name,
                                                       Node::FluidType::Air,
                                                       Node::ConnType::Inlet,
                                                       Node::CompFluidStream::Primary,
                                                      Node::ObjectIsNotParent);

                ventSlab.MixedAirOutNodeNum = GetSingleNode(state,
                                                            state.dataIPShortCut->cAlphaArgs(23),
                                                            ErrorsFound,
                                                            Node::ConnObjType::ZoneHVACVentilatedSlab,
                                                            ventSlab.Name + "-OA MIXER",
                                                            Node::FluidType::Air,
                                                            Node::ConnType::Outlet,
                                                            Node::CompFluidStream::Primary,
                                                        Node::ObjectIsNotParent);
                ventSlab.FanOutNodeNum = GetSingleNode(state,
                                                           state.dataIPShortCut->cAlphaArgs(24),
                                                           ErrorsFound,
                                                           Node::ConnObjType::ZoneHVACVentilatedSlab,
                                                           ventSlab.Name,
                                                           Node::FluidType::Air,
                                                           Node::ConnType::Internal,
                                                           Node::CompFluidStream::Primary,
                                                       Node::ObjectIsParent);

            } else if (ventSlab.SysConfg == VentilatedSlabConfig::SlabAndZone) {

                ventSlab.ReturnAirInNodeNum = GetSingleNode(state,
                                                           state.dataIPShortCut->cAlphaArgs(18),
                                                           ErrorsFound,
                                                           Node::ConnObjType::ZoneHVACVentilatedSlab,
                                                           ventSlab.Name + "-SYSTEM",
                                                           Node::FluidType::Air,
                                                           Node::ConnType::Inlet,
                                                           Node::CompFluidStream::Primary,
                                                       Node::ObjectIsParent);
                ventSlab.ReturnAirInNodeNum = GetSingleNode(state,
                                                           state.dataIPShortCut->cAlphaArgs(18),
                                                           ErrorsFound,
<<<<<<< HEAD
                                                           Node::ConnObjType::ZoneHVACVentilatedSlab,
=======
                                                           DataLoopNode::ConnectionObjectType::ZoneHVACVentilatedSlab,
                                                           ventSlab.Name,
                                                           DataLoopNode::NodeFluidType::Air,
                                                           DataLoopNode::ConnectionType::Inlet,
                                                           NodeInputManager::CompFluidStream::Primary,
                                                           ObjectIsParent);
                ventSlab.ReturnAirNode = GetOnlySingleNode(state,
                                                           state.dataIPShortCut->cAlphaArgs(18),
                                                           ErrorsFound,
                                                           DataLoopNode::ConnectionObjectType::ZoneHVACVentilatedSlab,
>>>>>>> 15f64911
                                                           ventSlab.Name + "-OA MIXER",
                                                           Node::FluidType::Air,
                                                           Node::ConnType::Inlet,
                                                           Node::CompFluidStream::Primary,
                                                       Node::ObjectIsNotParent);
                ventSlab.RadInNodeNum = GetSingleNode(state,
                                                       state.dataIPShortCut->cAlphaArgs(19),
                                                       ErrorsFound,
                                                       Node::ConnObjType::ZoneHVACVentilatedSlab,
                                                       ventSlab.Name,
                                                       Node::FluidType::Air,
                                                       Node::ConnType::Inlet,
                                                       Node::CompFluidStream::Primary,
                                                   Node::ObjectIsNotParent);
                ventSlab.MixedAirOutNodeNum = GetSingleNode(state,
                                                            state.dataIPShortCut->cAlphaArgs(23),
                                                            ErrorsFound,
                                                            Node::ConnObjType::ZoneHVACVentilatedSlab,
                                                            ventSlab.Name + "-OA MIXER",
                                                            Node::FluidType::Air,
                                                            Node::ConnType::Outlet,
                                                            Node::CompFluidStream::Primary,
                                                        Node::ObjectIsNotParent);
                ventSlab.FanOutNodeNum = GetSingleNode(state,
                                                           state.dataIPShortCut->cAlphaArgs(24),
                                                           ErrorsFound,
                                                           Node::ConnObjType::ZoneHVACVentilatedSlab,
                                                           ventSlab.Name,
                                                           Node::FluidType::Air,
                                                           Node::ConnType::Internal,
                                                           Node::CompFluidStream::Primary,
                                                       Node::ObjectIsParent);
            }

            if (ventSlab.SysConfg == VentilatedSlabConfig::SlabOnly) {
                if (!lAlphaBlanks(20)) {
                    ShowWarningError(state,
                                     format("{}=\"{}\" {}=\"{}\" not needed - ignored.",
                                            CurrentModuleObject,
                                            ventSlab.Name,
                                            cAlphaFields(20),
                                            state.dataIPShortCut->cAlphaArgs(20)));
                    ShowContinueError(state, "It is used for \"SlabAndZone\" only");
                }

            } else if (ventSlab.SysConfg == VentilatedSlabConfig::SlabAndZone) {
                if (lAlphaBlanks(20)) {
                    ShowSevereError(
                        state, format("{}=\"{}\" invalid {} is blank and must be entered.", CurrentModuleObject, ventSlab.Name, cAlphaFields(20)));
                    ErrorsFound = true;
                }

                ventSlab.ZoneAirInNodeNum = GetSingleNode(state,
                                                           state.dataIPShortCut->cAlphaArgs(20),
                                                           ErrorsFound,
                                                           Node::ConnObjType::ZoneHVACVentilatedSlab,
                                                           ventSlab.Name + "-SYSTEM",
                                                           Node::FluidType::Air,
                                                           Node::ConnType::Outlet,
                                                           Node::CompFluidStream::Primary,
                                                       Node::ObjectIsParent);

                ventSlab.ZoneAirInNodeNum = GetSingleNode(state,
                                                           state.dataIPShortCut->cAlphaArgs(20),
                                                           ErrorsFound,
                                                           Node::ConnObjType::ZoneHVACVentilatedSlab,
                                                           ventSlab.Name,
                                                           Node::FluidType::Air,
                                                           Node::ConnType::Outlet,
                                                           Node::CompFluidStream::Primary,
                                                       Node::ObjectIsNotParent);
            }

            //  Set connection type to 'Inlet', because it now uses an OA node
            ventSlab.OutsideAirInNodeNum = GetSingleNode(state,
                                                        state.dataIPShortCut->cAlphaArgs(21),
                                                        ErrorsFound,
                                                        Node::ConnObjType::ZoneHVACVentilatedSlab,
                                                        ventSlab.Name + "-OA MIXER",
                                                        Node::FluidType::Air,
                                                        Node::ConnType::Inlet,
                                                        Node::CompFluidStream::Primary,
                                                    Node::ObjectIsNotParent);

            if (!lAlphaBlanks(21)) {
                CheckAndAddAirNodeNumber(state, ventSlab.OutsideAirInNodeNum, IsValid);
                if (!IsValid) {
                    ShowWarningError(
                        state,
                        format("{}=\"{}\", Adding OutdoorAir:Node={}", CurrentModuleObject, ventSlab.Name, state.dataIPShortCut->cAlphaArgs(21)));
                }
            }

            ventSlab.ReliefAirOutNodeNum = GetSingleNode(state,
                                                       state.dataIPShortCut->cAlphaArgs(22),
                                                       ErrorsFound,
                                                       Node::ConnObjType::ZoneHVACVentilatedSlab,
                                                       ventSlab.Name + "-OA MIXER",
                                                       Node::FluidType::Air,
                                                       Node::ConnType::ReliefAir,
                                                       Node::CompFluidStream::Primary,
                                                   Node::ObjectIsNotParent);

            // Fan information:
            ventSlab.FanName = state.dataIPShortCut->cAlphaArgs(25);

            if ((ventSlab.Fan_Index = Fans::GetFanIndex(state, ventSlab.FanName)) == 0) {
                ShowSevereItemNotFound(state, eoh, state.dataIPShortCut->cAlphaFieldNames(25), state.dataIPShortCut->cAlphaArgs(25));
                ErrorsFound = true;
            } else {
                ventSlab.fanType = state.dataFans->fans(ventSlab.Fan_Index)->type;
                if (ventSlab.fanType != HVAC::FanType::Constant && ventSlab.fanType != HVAC::FanType::SystemModel) {
                    ShowSevereCustomMessage(state,
                                            eoh,
                                            format("Only fans of type Fan:ConstantVolume and Fan:SystemModel are supported.  {} is of type {}",
                                                   ventSlab.FanName,
                                                   HVAC::fanTypeNames[(int)ventSlab.fanType]));
                    ErrorsFound = true;
                }
            }
            if (ventSlab.outsideAirControlType == OutsideAirControlType::FixedOAControl) {
                ventSlab.OutAirVolFlow = ventSlab.MinOutAirVolFlow;
                ventSlab.MaxOASchedPtr = ventSlab.MinOASchedPtr;
            }

            // Add fan to component sets array
            SetUpCompSets(state,
                          CurrentModuleObject,
                          ventSlab.Name,
                          "UNDEFINED",
                          state.dataIPShortCut->cAlphaArgs(25),
                          state.dataIPShortCut->cAlphaArgs(23),
                          state.dataIPShortCut->cAlphaArgs(24));

            // Coil options assign

            ventSlab.coilOption = static_cast<CoilType>(getEnumValue(CoilTypeNamesUC, Util::makeUPPER(state.dataIPShortCut->cAlphaArgs(26))));

            if (ventSlab.coilOption == CoilType::Invalid) {
                ShowSevereError(
                    state,
                    format(
                        R"({}="{}" invalid {}="{}".)", CurrentModuleObject, ventSlab.Name, cAlphaFields(26), state.dataIPShortCut->cAlphaArgs(26)));
                ErrorsFound = true;
            }

            if (ventSlab.coilOption == CoilType::Both || ventSlab.coilOption == CoilType::Heating) {
                // Heating coil information:
                //        A27, \field Heating Coil Object Type
                //             \type choice
                //             \key Coil:Heating:Water
                //             \key Coil:Heating:Electric
                //             \key Coil:Heating:Fuel
                //             \key Coil:Heating:Steam
                //        A28, \field Heating Coil Name
                //             \type object-list
                //             \object-list HeatingCoilName

                // Heating coil information:
                if (!lAlphaBlanks(28)) {
                    ventSlab.heatingCoilPresent = true;
                    ventSlab.heatingCoilTypeCh = state.dataIPShortCut->cAlphaArgs(27);
                    errFlag = false;

                    ventSlab.hCoilType =
                        static_cast<HeatingCoilType>(getEnumValue(HeatingCoilTypeNamesUC, Util::makeUPPER(state.dataIPShortCut->cAlphaArgs(27))));

                    switch (ventSlab.hCoilType) {

                    case HeatingCoilType::Water: {
                        ventSlab.heatingCoilType = DataPlant::PlantEquipmentType::CoilWaterSimpleHeating;
                        break;
                    }
                    case HeatingCoilType::Steam: {
                        ventSlab.heatingCoilType = DataPlant::PlantEquipmentType::CoilSteamAirHeating;
                        ventSlab.heatingCoil_FluidIndex = FindRefrigerant(state, "Steam");
                        if (ventSlab.heatingCoil_FluidIndex == 0) {
                            ShowSevereError(state, format("{}=\"{}Steam Properties not found.", CurrentModuleObject, ventSlab.Name));
                            if (SteamMessageNeeded) ShowContinueError(state, "Steam Fluid Properties should have been included in the input file.");
                            ErrorsFound = true;
                            SteamMessageNeeded = false;
                        }
                        break;
                    }
                    case HeatingCoilType::Electric:
                    case HeatingCoilType::Gas:
                        break;
                    default: {
                        ShowSevereError(state,
                                        format(R"({}="{}" invalid {}="{}".)",
                                               CurrentModuleObject,
                                               ventSlab.Name,
                                               cAlphaFields(27),
                                               state.dataIPShortCut->cAlphaArgs(27)));
                        ErrorsFound = true;
                        errFlag = true;
                        break;
                    }
                    }
                    if (!errFlag) {
                        ventSlab.heatingCoilName = state.dataIPShortCut->cAlphaArgs(28);
                        ValidateComponent(state, state.dataIPShortCut->cAlphaArgs(27), ventSlab.heatingCoilName, IsNotOK, CurrentModuleObject);
                        if (IsNotOK) {
                            ShowContinueError(state,
                                              format("{}=\"{}\" invalid {}=\"{}\".",
                                                     CurrentModuleObject,
                                                     ventSlab.Name,
                                                     cAlphaFields(28),
                                                     state.dataIPShortCut->cAlphaArgs(28)));
                            ShowContinueError(state, format("... not valid for {}=\"{}\".", cAlphaFields(27), state.dataIPShortCut->cAlphaArgs(27)));
                            ErrorsFound = true;
                        }
                    }

                    ventSlab.MinVolHotWaterFlow = 0.0;
                    ventSlab.MinVolHotSteamFlow = 0.0;

                    // The heating coil control node is necessary for a hot water coil, but not necessary for an
                    // electric or gas coil.
                    if (ventSlab.hCoilType == HeatingCoilType::Gas || ventSlab.hCoilType == HeatingCoilType::Electric) {
                        if (!lAlphaBlanks(29)) {
                            ShowWarningError(state,
                                             format("{}=\"{}\" {}=\"{}\" not needed - ignored.",
                                                    CurrentModuleObject,
                                                    ventSlab.Name,
                                                    cAlphaFields(29),
                                                    state.dataIPShortCut->cAlphaArgs(29)));
                            ShowContinueError(state, "..It is used for hot water coils only.");
                        }
                    } else {
                        if (lAlphaBlanks(29)) {
                            ShowSevereError(
                                state,
                                format("{}=\"{}\" invalid {} is blank and must be entered.", CurrentModuleObject, ventSlab.Name, cAlphaFields(29)));
                            ErrorsFound = true;
                        }
                        ventSlab.HotControlNodeNum = GetSingleNode(state,
                                                                    state.dataIPShortCut->cAlphaArgs(29),
                                                                    ErrorsFound,
                                                                    Node::ConnObjType::ZoneHVACVentilatedSlab,
                                                                    ventSlab.Name,
                                                                    Node::FluidType::Water,
                                                                    Node::ConnType::Actuator,
                                                                    Node::CompFluidStream::Primary,
                                                                   Node::ObjectIsParent);
                    }
                    ventSlab.HotControlOffset = 0.001;

                    if (ventSlab.hCoilType == HeatingCoilType::Water) {
                        ventSlab.MaxVolHotWaterFlow = GetWaterCoilMaxFlowRate(state, "Coil:Heating:Water", ventSlab.heatingCoilName, ErrorsFound);
                        ventSlab.MaxVolHotSteamFlow = GetWaterCoilMaxFlowRate(state, "Coil:Heating:Water", ventSlab.heatingCoilName, ErrorsFound);
                    } else if (ventSlab.hCoilType == HeatingCoilType::Steam) {
                        ventSlab.MaxVolHotWaterFlow = GetSteamCoilMaxFlowRate(state, "Coil:Heating:Steam", ventSlab.heatingCoilName, ErrorsFound);
                        ventSlab.MaxVolHotSteamFlow = GetSteamCoilMaxFlowRate(state, "Coil:Heating:Steam", ventSlab.heatingCoilName, ErrorsFound);
                    }

                } else { // no heating coil
                    ShowSevereError(state, format("{}=\"{}\" missing heating coil.", CurrentModuleObject, ventSlab.Name));
                    ShowContinueError(state,
                                      format("a heating coil is required for {}=\"{}\".", cAlphaFields(26), state.dataIPShortCut->cAlphaArgs(26)));
                    ErrorsFound = true;
                }
            }

            if (ventSlab.coilOption == CoilType::Both || ventSlab.coilOption == CoilType::Cooling) {
                // Cooling coil information (if one is present):
                //        A30, \field Cooling Coil Object Type
                //             \type choice
                //             \key Coil:Cooling:Water
                //             \key Coil:Cooling:Water:DetailedGeometry
                //             \key CoilSystem:Cooling:Water:HeatExchangerAssisted
                //        A31, \field Cooling Coil Name
                //             \type object-list
                //             \object-list CoolingCoilsWater
                // Cooling coil information (if one is present):
                if (!lAlphaBlanks(31)) {
                    ventSlab.coolingCoilPresent = true;
                    ventSlab.coolingCoilTypeCh = state.dataIPShortCut->cAlphaArgs(30);
                    errFlag = false;

                    ventSlab.cCoilType =
                        static_cast<CoolingCoilType>(getEnumValue(CoolingCoilTypeNamesUC, Util::makeUPPER(state.dataIPShortCut->cAlphaArgs(30))));
                    switch (ventSlab.cCoilType) {
                    case CoolingCoilType::WaterCooling: {
                        ventSlab.coolingCoilType = DataPlant::PlantEquipmentType::CoilWaterCooling;
                        ventSlab.coolingCoilPlantName = state.dataIPShortCut->cAlphaArgs(31);
                        break;
                    }
                    case CoolingCoilType::DetailedCooling: {
                        ventSlab.coolingCoilType = DataPlant::PlantEquipmentType::CoilWaterDetailedFlatCooling;
                        ventSlab.coolingCoilPlantName = state.dataIPShortCut->cAlphaArgs(31);
                        break;
                    }
                    case CoolingCoilType::HXAssisted: {
                        GetHXCoilTypeAndName(state,
                                             state.dataIPShortCut->cAlphaArgs(30),
                                             state.dataIPShortCut->cAlphaArgs(31),
                                             ErrorsFound,
                                             ventSlab.coolingCoilPlantType,
                                             ventSlab.coolingCoilPlantName);
                        if (Util::SameString(ventSlab.coolingCoilPlantType, "Coil:Cooling:Water")) {
                            ventSlab.coolingCoilType = DataPlant::PlantEquipmentType::CoilWaterCooling;
                        } else if (Util::SameString(ventSlab.coolingCoilPlantType, "Coil:Cooling:Water:DetailedGeometry")) {
                            ventSlab.coolingCoilType = DataPlant::PlantEquipmentType::CoilWaterDetailedFlatCooling;
                        } else {
                            ShowSevereError(state, format("GetVentilatedSlabInput: {}=\"{}\", invalid", CurrentModuleObject, ventSlab.Name));
                            ShowContinueError(state, format("For: {}=\"{}\".", cAlphaFields(30), state.dataIPShortCut->cAlphaArgs(30)));
                            ShowContinueError(state,
                                              format("Invalid Coil Type={}, Name={}", ventSlab.coolingCoilPlantType, ventSlab.coolingCoilPlantName));
                            ShowContinueError(state, R"(must be "Coil:Cooling:Water" or "Coil:Cooling:Water:DetailedGeometry")");
                            ErrorsFound = true;
                        }
                        break;
                    }
                    default: {
                        ShowSevereError(state,
                                        format(R"({}="{}" invalid {}="{}".)",
                                               CurrentModuleObject,
                                               ventSlab.Name,
                                               cAlphaFields(29),
                                               state.dataIPShortCut->cAlphaArgs(29)));
                        ErrorsFound = true;
                        errFlag = true;
                        break;
                    }
                    }

                    if (!errFlag) {
                        ventSlab.coolingCoilName = state.dataIPShortCut->cAlphaArgs(31);
                        ValidateComponent(state, state.dataIPShortCut->cAlphaArgs(30), ventSlab.coolingCoilName, IsNotOK, "ZoneHVAC:VentilatedSlab ");
                        if (IsNotOK) {
                            ShowContinueError(state,
                                              format("{}=\"{}\" invalid {}=\"{}\".",
                                                     CurrentModuleObject,
                                                     ventSlab.Name,
                                                     cAlphaFields(31),
                                                     state.dataIPShortCut->cAlphaArgs(31)));
                            ShowContinueError(state, format("... not valid for {}=\"{}\".", cAlphaFields(30), state.dataIPShortCut->cAlphaArgs(30)));
                            ErrorsFound = true;
                        }
                    }

                    ventSlab.MinVolColdWaterFlow = 0.0;

                    ventSlab.ColdControlNodeNum = GetSingleNode(state,
                                                                 state.dataIPShortCut->cAlphaArgs(32),
                                                                 ErrorsFound,
                                                                 Node::ConnObjType::ZoneHVACVentilatedSlab,
                                                                 ventSlab.Name,
                                                                 Node::FluidType::Water,
                                                                 Node::ConnType::Actuator,
                                                                 Node::CompFluidStream::Primary,
                                                                Node::ObjectIsParent);

                    if (lAlphaBlanks(32)) {
                        ShowSevereError(
                            state,
                            format("{}=\"{}\" invalid {} is blank and must be entered.", CurrentModuleObject, ventSlab.Name, cAlphaFields(32)));
                        ErrorsFound = true;
                    }

                    ventSlab.ColdControlOffset = 0.001;

                    if (ventSlab.cCoilType == CoolingCoilType::WaterCooling) {
                        ventSlab.MaxVolColdWaterFlow = GetWaterCoilMaxFlowRate(state, "Coil:Cooling:Water", ventSlab.coolingCoilName, ErrorsFound);
                    } else if (ventSlab.cCoilType == CoolingCoilType::DetailedCooling) {
                        ventSlab.MaxVolColdWaterFlow =
                            GetWaterCoilMaxFlowRate(state, "Coil:Cooling:Water:DetailedGeometry", ventSlab.coolingCoilName, ErrorsFound);
                    } else if (ventSlab.cCoilType == CoolingCoilType::HXAssisted) {
                        ventSlab.MaxVolColdWaterFlow =
                            GetHXAssistedCoilFlowRate(state, "CoilSystem:Cooling:Water:HeatExchangerAssisted", ventSlab.coolingCoilName, ErrorsFound);
                    }

                } else { // No Cooling Coil
                    ShowSevereError(state, format("{}=\"{}\" missing cooling coil.", CurrentModuleObject, ventSlab.Name));
                    ShowContinueError(state,
                                      format("a cooling coil is required for {}=\"{}\".", cAlphaFields(26), state.dataIPShortCut->cAlphaArgs(26)));
                    ErrorsFound = true;
                }
            }

            ventSlab.HVACSizingIndex = 0;
            if (!lAlphaBlanks(34)) {
                ventSlab.HVACSizingIndex = Util::FindItemInList(state.dataIPShortCut->cAlphaArgs(34), state.dataSize->ZoneHVACSizing);
                if (ventSlab.HVACSizingIndex == 0) {
                    ShowSevereError(state, format("{} = {} not found.", cAlphaFields(34), state.dataIPShortCut->cAlphaArgs(34)));
                    ShowContinueError(state, format("Occurs in {} = {}", cMO_VentilatedSlab, ventSlab.Name));
                    ErrorsFound = true;
                }
            }

            switch (ventSlab.coilOption) {
            case CoilType::Both: { // 'HeatingAndCooling'
                // Add cooling coil to component sets array when present
                SetUpCompSets(state,
                              CurrentModuleObject,
                              ventSlab.Name,
                              state.dataIPShortCut->cAlphaArgs(30),
                              state.dataIPShortCut->cAlphaArgs(31),
                              state.dataIPShortCut->cAlphaArgs(24),
                              "UNDEFINED");

                // Add heating coil to component sets array when cooling coil present
                SetUpCompSets(state,
                              CurrentModuleObject,
                              ventSlab.Name,
                              state.dataIPShortCut->cAlphaArgs(27),
                              state.dataIPShortCut->cAlphaArgs(28),
                              "UNDEFINED",
                              state.dataIPShortCut->cAlphaArgs(19));
                break;
            }
            case CoilType::Heating: { // 'Heating'
                // Add heating coil to component sets array when no cooling coil present
                SetUpCompSets(state,
                              CurrentModuleObject,
                              ventSlab.Name,
                              state.dataIPShortCut->cAlphaArgs(27),
                              state.dataIPShortCut->cAlphaArgs(28),
                              state.dataIPShortCut->cAlphaArgs(24),
                              state.dataIPShortCut->cAlphaArgs(19));
                break;
            }
            case CoilType::Cooling: { // 'Cooling'
                // Add cooling coil to component sets array when no heating coil present
                SetUpCompSets(state,
                              CurrentModuleObject,
                              ventSlab.Name,
                              state.dataIPShortCut->cAlphaArgs(30),
                              state.dataIPShortCut->cAlphaArgs(31),
                              state.dataIPShortCut->cAlphaArgs(24),
                              state.dataIPShortCut->cAlphaArgs(19));
                break;
            }
            case CoilType::None:
            default:
                break;
            }

        } // ...loop over all of the ventilated slab found in the input file

        cAlphaArgs.deallocate();
        cAlphaFields.deallocate();
        cNumericFields.deallocate();
        rNumericArgs.deallocate();
        lAlphaBlanks.deallocate();
        lNumericBlanks.deallocate();

        if (ErrorsFound) ShowFatalError(state, format("{} errors occurred in input.  Program terminates.", CurrentModuleObject));

        // Setup Report variables for the VENTILATED SLAB
        for (Item = 1; Item <= state.dataVentilatedSlab->NumOfVentSlabs; ++Item) {
            //   CALL SetupOutputVariable(state, 'Ventilated Slab Direct Heat Loss Rate [W]', &
            //                             VentSlab(Item)%DirectHeatLossRate,'System', &
            //                             'Average', VentSlab(Item)%Name)
            //   CALL SetupOutputVariable(state, 'Ventilated Slab Direct Heat Loss [W]',        &
            //                             VentSlab(Item)%DirectHeatLoss,'System', &
            //                             'Sum', VentSlab(Item)%Name)
            //   CALL SetupOutputVariable(state, 'Ventilated Slab Direct Heat Gain Rate [W]',        &
            //                             VentSlab(Item)%DirectHeatGainRate,'System', &
            //                            'Average', VentSlab(Item)%Name)
            //   CALL SetupOutputVariable(state, 'Ventilated Slab Direct Heat Gain [J]',        &
            //                           VentSlab(Item)%DirectHeatGain,'System', &
            //                             'Sum', VentSlab(Item)%Name)
            auto &ventSlab = state.dataVentilatedSlab->VentSlab(Item);
            SetupOutputVariable(state,
                                "Zone Ventilated Slab Radiant Heating Rate",
                                Constant::Units::W,
                                ventSlab.RadHeatingPower,
                                OutputProcessor::TimeStepType::System,
                                OutputProcessor::StoreType::Average,
                                ventSlab.Name);
            SetupOutputVariable(state,
                                "Zone Ventilated Slab Radiant Heating Energy",
                                Constant::Units::J,
                                ventSlab.RadHeatingEnergy,
                                OutputProcessor::TimeStepType::System,
                                OutputProcessor::StoreType::Sum,
                                ventSlab.Name);
            SetupOutputVariable(state,
                                "Zone Ventilated Slab Radiant Cooling Rate",
                                Constant::Units::W,
                                ventSlab.RadCoolingPower,
                                OutputProcessor::TimeStepType::System,
                                OutputProcessor::StoreType::Average,
                                ventSlab.Name);
            SetupOutputVariable(state,
                                "Zone Ventilated Slab Radiant Cooling Energy",
                                Constant::Units::J,
                                ventSlab.RadCoolingEnergy,
                                OutputProcessor::TimeStepType::System,
                                OutputProcessor::StoreType::Sum,
                                ventSlab.Name);
            SetupOutputVariable(state,
                                "Zone Ventilated Slab Coil Heating Rate",
                                Constant::Units::W,
                                ventSlab.HeatCoilPower,
                                OutputProcessor::TimeStepType::System,
                                OutputProcessor::StoreType::Average,
                                ventSlab.Name);
            SetupOutputVariable(state,
                                "Zone Ventilated Slab Coil Heating Energy",
                                Constant::Units::J,
                                ventSlab.HeatCoilEnergy,
                                OutputProcessor::TimeStepType::System,
                                OutputProcessor::StoreType::Sum,
                                ventSlab.Name);
            SetupOutputVariable(state,
                                "Zone Ventilated Slab Coil Total Cooling Rate",
                                Constant::Units::W,
                                ventSlab.TotCoolCoilPower,
                                OutputProcessor::TimeStepType::System,
                                OutputProcessor::StoreType::Average,
                                ventSlab.Name);
            SetupOutputVariable(state,
                                "Zone Ventilated Slab Coil Total Cooling Energy",
                                Constant::Units::J,
                                ventSlab.TotCoolCoilEnergy,
                                OutputProcessor::TimeStepType::System,
                                OutputProcessor::StoreType::Sum,
                                ventSlab.Name);
            SetupOutputVariable(state,
                                "Zone Ventilated Slab Coil Sensible Cooling Rate",
                                Constant::Units::W,
                                ventSlab.SensCoolCoilPower,
                                OutputProcessor::TimeStepType::System,
                                OutputProcessor::StoreType::Average,
                                ventSlab.Name);
            SetupOutputVariable(state,
                                "Zone Ventilated Slab Coil Sensible Cooling Energy",
                                Constant::Units::J,
                                ventSlab.SensCoolCoilEnergy,
                                OutputProcessor::TimeStepType::System,
                                OutputProcessor::StoreType::Sum,
                                ventSlab.Name);
            SetupOutputVariable(state,
                                "Zone Ventilated Slab Coil Latent Cooling Rate",
                                Constant::Units::W,
                                ventSlab.LateCoolCoilPower,
                                OutputProcessor::TimeStepType::System,
                                OutputProcessor::StoreType::Average,
                                ventSlab.Name);
            SetupOutputVariable(state,
                                "Zone Ventilated Slab Coil Latent Cooling Energy",
                                Constant::Units::J,
                                ventSlab.LateCoolCoilEnergy,
                                OutputProcessor::TimeStepType::System,
                                OutputProcessor::StoreType::Sum,
                                ventSlab.Name);
            SetupOutputVariable(state,
                                "Zone Ventilated Slab Air Mass Flow Rate",
                                Constant::Units::kg_s,
                                ventSlab.AirMassFlowRate,
                                OutputProcessor::TimeStepType::System,
                                OutputProcessor::StoreType::Average,
                                ventSlab.Name);
            SetupOutputVariable(state,
                                "Zone Ventilated Slab Fan Electricity Rate",
                                Constant::Units::W,
                                ventSlab.ElecFanPower,
                                OutputProcessor::TimeStepType::System,
                                OutputProcessor::StoreType::Average,
                                ventSlab.Name);
            //! Note that the ventilated slab fan electric is NOT metered because this value is already metered through the fan component
            SetupOutputVariable(state,
                                "Zone Ventilated Slab Fan Electricity Energy",
                                Constant::Units::J,
                                ventSlab.ElecFanEnergy,
                                OutputProcessor::TimeStepType::System,
                                OutputProcessor::StoreType::Sum,
                                ventSlab.Name);
            SetupOutputVariable(state,
                                "Zone Ventilated Slab Inlet Air Temperature",
                                Constant::Units::C,
                                ventSlab.SlabInTemp,
                                OutputProcessor::TimeStepType::System,
                                OutputProcessor::StoreType::Average,
                                ventSlab.Name);
            SetupOutputVariable(state,
                                "Zone Ventilated Slab Outlet Air Temperature",
                                Constant::Units::C,
                                ventSlab.SlabOutTemp,
                                OutputProcessor::TimeStepType::System,
                                OutputProcessor::StoreType::Average,
                                ventSlab.Name);
            SetupOutputVariable(state,
                                "Zone Ventilated Slab Zone Inlet Air Temperature",
                                Constant::Units::C,
                                ventSlab.ZoneInletTemp,
                                OutputProcessor::TimeStepType::System,
                                OutputProcessor::StoreType::Average,
                                ventSlab.Name);
            SetupOutputVariable(state,
                                "Zone Ventilated Slab Return Air Temperature",
                                Constant::Units::C,
                                ventSlab.ReturnAirTemp,
                                OutputProcessor::TimeStepType::System,
                                OutputProcessor::StoreType::Average,
                                ventSlab.Name);
            SetupOutputVariable(state,
                                "Zone Ventilated Slab Fan Outlet Air Temperature",
                                Constant::Units::C,
                                ventSlab.FanOutletTemp,
                                OutputProcessor::TimeStepType::System,
                                OutputProcessor::StoreType::Average,
                                ventSlab.Name);
            SetupOutputVariable(state,
                                "Zone Ventilated Slab Fan Availability Status",
                                Constant::Units::None,
                                (int &)ventSlab.availStatus,
                                OutputProcessor::TimeStepType::System,
                                OutputProcessor::StoreType::Average,
                                ventSlab.Name);
        }
    }

    void InitVentilatedSlab(EnergyPlusData &state,
                            int const Item,               // index for the current ventilated slab
                            int const VentSlabZoneNum,    // number of zone being served
                            bool const FirstHVACIteration // TRUE if 1st HVAC simulation of system timestep
    )
    {

        // SUBROUTINE INFORMATION:
        //       AUTHOR         Young Tae Chae, Rick Strand
        //       DATE WRITTEN   June 2008
        //       MODIFIED       July 2012, Chandan Sharma - FSEC: Added zone sys avail managers
        //       RE-ENGINEERED  na

        // PURPOSE OF THIS SUBROUTINE:
        // This subroutine initializes all of the data elements which are necessary
        // to simulate a Ventilated Slab.

        // METHODOLOGY EMPLOYED:
        // Uses the status flags to trigger initializations.

        // REFERENCES:
        // na

        // Using/Aliasing
        auto &ventSlab = state.dataVentilatedSlab->VentSlab(Item);

        using DataZoneEquipment::CheckZoneEquipmentList;
        using FluidProperties::GetDensityGlycol;
        using PlantUtilities::InitComponentNodes;
        using PlantUtilities::ScanPlantLoopsForObject;
        using ScheduleManager::GetCurrentScheduleValue;

        // Locals
        // SUBROUTINE ARGUMENT DEFINITIONS:

        // SUBROUTINE PARAMETER DEFINITIONS:
        static constexpr std::string_view RoutineName("InitVentilatedSlab");

        // INTERFACE BLOCK SPECIFICATIONS
        // na

        // DERIVED TYPE DEFINITIONS
        // na

        // SUBROUTINE LOCAL VARIABLE DECLARATIONS:
        int RadNum;         // Number of the radiant system (DO loop counter)
        int SurfNum;        // Intermediate variable for keeping track of the surface number
        int ZoneNum;        // Intermediate variable for keeping track of the zone number
        Real64 RhoAir;      // air density at InNode
        Real64 TempSteamIn;
        Real64 SteamDensity;
        Real64 rho;
        bool errFlag;

        auto &dln = state.dataLoopNodes;
        // Do the one time initializations

        if (state.dataVentilatedSlab->MyOneTimeFlag) {
            state.dataVentilatedSlab->MyEnvrnFlag.allocate(state.dataVentilatedSlab->NumOfVentSlabs);
            state.dataVentilatedSlab->MySizeFlag.allocate(state.dataVentilatedSlab->NumOfVentSlabs);
            state.dataVentilatedSlab->MyPlantScanFlag.allocate(state.dataVentilatedSlab->NumOfVentSlabs);
            state.dataVentilatedSlab->MyZoneEqFlag.allocate(state.dataVentilatedSlab->NumOfVentSlabs);

            // Initialize total areas for all radiant systems and dimension record keeping arrays
            for (auto &thisVentSlab : state.dataVentilatedSlab->VentSlab) {
                thisVentSlab.TotalSurfaceArea = 0.0;
                int numRadSurfs = thisVentSlab.NumOfSurfaces;
                for (SurfNum = 1; SurfNum <= numRadSurfs; ++SurfNum) {
                    thisVentSlab.TotalSurfaceArea += state.dataSurface->Surface(thisVentSlab.SurfacePtr(SurfNum)).Area;
                }
                thisVentSlab.QRadSysSrcAvg.dimension(numRadSurfs, 0.0);
                thisVentSlab.LastQRadSysSrc.dimension(numRadSurfs, 0.0);
                thisVentSlab.LastSysTimeElapsed = 0.0;
                thisVentSlab.LastTimeStepSys = 0.0;
            }
            state.dataVentilatedSlab->MyEnvrnFlag = true;
            state.dataVentilatedSlab->MySizeFlag = true;
            state.dataVentilatedSlab->MyPlantScanFlag = true;
            state.dataVentilatedSlab->MyZoneEqFlag = true;
            state.dataVentilatedSlab->MyOneTimeFlag = false;
        }

        if (allocated(state.dataAvail->ZoneComp)) {
            auto &availMgr = state.dataAvail->ZoneComp(DataZoneEquipment::ZoneEquipType::VentilatedSlab).ZoneCompAvailMgrs(Item);
            if (state.dataVentilatedSlab->MyZoneEqFlag(Item)) { // initialize the name of each availability manager list and zone number
                availMgr.AvailManagerListName = ventSlab.AvailManagerListName;
                availMgr.ZoneNum = VentSlabZoneNum;
                state.dataVentilatedSlab->MyZoneEqFlag(Item) = false;
            }
            ventSlab.availStatus = availMgr.availStatus;
        }

        if (state.dataVentilatedSlab->MyPlantScanFlag(Item) && allocated(state.dataPlnt->PlantLoop)) {
            if ((ventSlab.heatingCoilType == DataPlant::PlantEquipmentType::CoilWaterSimpleHeating) ||
                (ventSlab.heatingCoilType == DataPlant::PlantEquipmentType::CoilSteamAirHeating)) {
                errFlag = false;
                ScanPlantLoopsForObject(state, ventSlab.heatingCoilName, ventSlab.heatingCoilType, ventSlab.HWPlantLoc, errFlag, _, _, _, _, _);
                if (errFlag) {
                    ShowContinueError(state, format("Reference Unit=\"{}\", type=ZoneHVAC:VentilatedSlab", ventSlab.Name));
                    ShowFatalError(state, "InitVentilatedSlab: Program terminated due to previous condition(s).");
                }

                ventSlab.HotCoilOutNodeNum = DataPlant::CompData::getPlantComponent(state, ventSlab.HWPlantLoc).OutNodeNum;
            }
            if ((ventSlab.coolingCoilType == DataPlant::PlantEquipmentType::CoilWaterCooling) ||
                (ventSlab.coolingCoilType == DataPlant::PlantEquipmentType::CoilWaterDetailedFlatCooling)) {
                errFlag = false;
                ScanPlantLoopsForObject(state, ventSlab.coolingCoilPlantName, ventSlab.coolingCoilType, ventSlab.CWPlantLoc, errFlag);
                if (errFlag) {
                    ShowContinueError(state, format("Reference Unit=\"{}\", type=ZoneHVAC:VentilatedSlab", ventSlab.Name));
                    ShowFatalError(state, "InitVentilatedSlab: Program terminated due to previous condition(s).");
                }
                ventSlab.ColdCoilOutNodeNum = DataPlant::CompData::getPlantComponent(state, ventSlab.CWPlantLoc).OutNodeNum;
            } else {
                if (ventSlab.coolingCoilPresent)
                    ShowFatalError(state, format("InitVentilatedSlab: Unit={}, invalid cooling coil type. Program terminated.", ventSlab.Name));
            }
            state.dataVentilatedSlab->MyPlantScanFlag(Item) = false;
        } else if (state.dataVentilatedSlab->MyPlantScanFlag(Item) && !state.dataGlobal->AnyPlantInModel) {
            state.dataVentilatedSlab->MyPlantScanFlag(Item) = false;
        }

        // need to check all Ventilated Slab units to see if they are on Zone Equipment List or issue warning
        if (!state.dataVentilatedSlab->ZoneEquipmentListChecked && state.dataZoneEquip->ZoneEquipInputsFilled) {
            state.dataVentilatedSlab->ZoneEquipmentListChecked = true;
            for (RadNum = 1; RadNum <= state.dataVentilatedSlab->NumOfVentSlabs; ++RadNum) {
                if (CheckZoneEquipmentList(state, cMO_VentilatedSlab, state.dataVentilatedSlab->VentSlab(RadNum).Name)) continue;
                ShowSevereError(
                    state,
                    format("InitVentilatedSlab: Ventilated Slab Unit=[{},{}] is not on any ZoneHVAC:EquipmentList.  It will not be simulated.",
                           cMO_VentilatedSlab,
                           state.dataVentilatedSlab->VentSlab(RadNum).Name));
            }
        }

        if (!state.dataGlobal->SysSizingCalc && state.dataVentilatedSlab->MySizeFlag(Item) && !state.dataVentilatedSlab->MyPlantScanFlag(Item)) {

            SizeVentilatedSlab(state, Item);

            state.dataVentilatedSlab->MySizeFlag(Item) = false;
        }

        // Do the one time initializations
        if (state.dataGlobal->BeginEnvrnFlag && state.dataVentilatedSlab->MyEnvrnFlag(Item) && !state.dataVentilatedSlab->MyPlantScanFlag(Item)) {

            // Coil Part
            auto *returnAirInNode = dln->nodes(ventSlab.ReturnAirInNodeNum);
            auto *airOutNode = dln->nodes(ventSlab.RadInNodeNum);
            auto *outsideAirInNode = dln->nodes(ventSlab.OutsideAirInNodeNum);
            RhoAir = state.dataEnvrn->StdRhoAir;

            if (state.dataVentilatedSlab->NumOfVentSlabs > 0) {
                for (auto &e : state.dataVentilatedSlab->VentSlab) {
                    e.ZeroVentSlabSourceSumHATsurf = 0.0;
                    e.RadHeatingPower = 0.0;
                    e.RadHeatingEnergy = 0.0;
                    e.RadCoolingPower = 0.0;
                    e.RadCoolingEnergy = 0.0;
                    e.QRadSysSrcAvg = 0.0;
                    e.LastQRadSysSrc = 0.0;
                    e.LastSysTimeElapsed = 0.0;
                    e.LastTimeStepSys = 0.0;
                }
            }

            // set the initial Temperature of Return Air

            // set the mass flow rates from the input volume flow rates
            ventSlab.MaxAirMassFlow = RhoAir * ventSlab.MaxAirVolFlow;
            ventSlab.OutAirMassFlow = RhoAir * ventSlab.OutAirVolFlow;
            ventSlab.MinOutAirMassFlow = RhoAir * ventSlab.MinOutAirVolFlow;
            if (ventSlab.OutAirMassFlow > ventSlab.MaxAirMassFlow) {
                ventSlab.OutAirMassFlow = ventSlab.MaxAirMassFlow;
                ventSlab.MinOutAirMassFlow = ventSlab.OutAirMassFlow * (ventSlab.MinOutAirVolFlow / ventSlab.OutAirVolFlow);
                ShowWarningError(state,
                                 format("Outdoor air mass flow rate higher than unit flow rate, reset to unit flow rate for {}", ventSlab.Name));
            }

            // set the node max and min mass flow rates
            outsideAirInNode->MassFlowRateMax = ventSlab.OutAirMassFlow;
            outsideAirInNode->MassFlowRateMin = 0.0;

            airOutNode->MassFlowRateMax = ventSlab.MaxAirMassFlow;
            airOutNode->MassFlowRateMin = 0.0;

            returnAirInNode->MassFlowRateMax = ventSlab.MaxAirMassFlow;
            returnAirInNode->MassFlowRateMin = 0.0;

            if (ventSlab.heatingCoilPresent) { // Only initialize these if a heating coil is actually present

                if (ventSlab.heatingCoilType == DataPlant::PlantEquipmentType::CoilWaterSimpleHeating &&
                    !state.dataVentilatedSlab->MyPlantScanFlag(Item)) {
                    rho = GetDensityGlycol(state,
                                           state.dataPlnt->PlantLoop(ventSlab.HWPlantLoc.loopNum).FluidName,
                                           Constant::HWInitConvTemp,
                                           state.dataPlnt->PlantLoop(ventSlab.HWPlantLoc.loopNum).FluidIndex,
                                           RoutineName);

                    ventSlab.MaxHotWaterFlow = rho * ventSlab.MaxVolHotWaterFlow;
                    ventSlab.MinHotWaterFlow = rho * ventSlab.MinVolHotWaterFlow;

                    InitComponentNodes(
                        state, ventSlab.MinHotWaterFlow, ventSlab.MaxHotWaterFlow, ventSlab.HotControlNodeNum, ventSlab.HotCoilOutNodeNum);
                }
                if (ventSlab.heatingCoilType == DataPlant::PlantEquipmentType::CoilSteamAirHeating &&
                    !state.dataVentilatedSlab->MyPlantScanFlag(Item)) {
                    TempSteamIn = 100.00;
                    SteamDensity = GetSatDensityRefrig(state, fluidNameSteam, TempSteamIn, 1.0, ventSlab.heatingCoil_FluidIndex, RoutineName);
                    ventSlab.MaxHotSteamFlow = SteamDensity * ventSlab.MaxVolHotSteamFlow;
                    ventSlab.MinHotSteamFlow = SteamDensity * ventSlab.MinVolHotSteamFlow;

                    InitComponentNodes(
                        state, ventSlab.MinHotSteamFlow, ventSlab.MaxHotSteamFlow, ventSlab.HotControlNodeNum, ventSlab.HotCoilOutNodeNum);
                }
            } //(VentSlab(Item)%HCoilPresent)

            if (ventSlab.coolingCoilPresent && !state.dataVentilatedSlab->MyPlantScanFlag(Item)) {
                // Only initialize these if a cooling coil is actually present
                if ((ventSlab.coolingCoilType == DataPlant::PlantEquipmentType::CoilWaterCooling) ||
                    (ventSlab.coolingCoilType == DataPlant::PlantEquipmentType::CoilWaterDetailedFlatCooling)) {
                    rho = GetDensityGlycol(state,
                                           state.dataPlnt->PlantLoop(ventSlab.CWPlantLoc.loopNum).FluidName,
                                           Constant::CWInitConvTemp,
                                           state.dataPlnt->PlantLoop(ventSlab.CWPlantLoc.loopNum).FluidIndex,
                                           RoutineName);
                    ventSlab.MaxColdWaterFlow = rho * ventSlab.MaxVolColdWaterFlow;
                    ventSlab.MinColdWaterFlow = rho * ventSlab.MinVolColdWaterFlow;
                    InitComponentNodes(
                        state, ventSlab.MinColdWaterFlow, ventSlab.MaxColdWaterFlow, ventSlab.ColdControlNodeNum, ventSlab.ColdCoilOutNodeNum);
                }
            }

            state.dataVentilatedSlab->MyEnvrnFlag(Item) = false;

        } // ...end start of environment inits

        if (!state.dataGlobal->BeginEnvrnFlag) {

            state.dataVentilatedSlab->MyEnvrnFlag(Item) = true;
        }

        // These initializations are done every iteration...
        auto *returnAirInNode = dln->nodes(ventSlab.ReturnAirInNodeNum);
        auto *airOutNode = dln->nodes(ventSlab.RadInNodeNum); // What does Rad mean in this context?
        auto *outsideAirInNode = dln->nodes(ventSlab.OutsideAirInNodeNum);
        auto *reliefAirOutNode = dln->nodes(ventSlab.ReliefAirOutNodeNum);

        // First, set the flow conditions up so that there is flow through the ventilated
        // slab system(this will be shut down if the system is not available or there
        // is no load
        returnAirInNode->MassFlowRate = ventSlab.MaxAirMassFlow;
        returnAirInNode->MassFlowRateMaxAvail = ventSlab.MaxAirMassFlow;
        returnAirInNode->MassFlowRateMinAvail = ventSlab.MaxAirMassFlow;
        airOutNode->MassFlowRate = ventSlab.MaxAirMassFlow;
        airOutNode->MassFlowRateMaxAvail = ventSlab.MaxAirMassFlow;
        airOutNode->MassFlowRateMinAvail = ventSlab.MaxAirMassFlow;
        outsideAirInNode->MassFlowRate = ventSlab.OutAirMassFlow;
        outsideAirInNode->MassFlowRateMaxAvail = ventSlab.OutAirMassFlow;
        outsideAirInNode->MassFlowRateMinAvail = ventSlab.OutAirMassFlow;
        reliefAirOutNode->MassFlowRate = ventSlab.OutAirMassFlow;
        reliefAirOutNode->MassFlowRateMaxAvail = ventSlab.OutAirMassFlow;
        reliefAirOutNode->MassFlowRateMinAvail = ventSlab.OutAirMassFlow;

        // Initialize the relief air (same as inlet conditions to the Ventilated Slab ..
        // Note that mass flow rates will be taken care of later.
        reliefAirOutNode->copyState(*returnAirInNode);
        state.dataVentilatedSlab->OAMassFlowRate = 0.0;

        // Just in case the system is off and conditions do not get sent through
        // the system for some reason, set the outlet conditions equal to the inlet
        // conditions of the ventilated slab mixer
        airOutNode->Temp = returnAirInNode->Temp;
        airOutNode->Press = returnAirInNode->Press;
        airOutNode->HumRat = returnAirInNode->HumRat;
        airOutNode->Enthalpy = returnAirInNode->Enthalpy;

        // These initializations only need to be done once at the start of the iterations...
        if (state.dataGlobal->BeginTimeStepFlag && FirstHVACIteration) {
            // Initialize the outside air conditions...
            outsideAirInNode->Temp = outsideAirInNode->OutAirDryBulb;
            outsideAirInNode->HumRat = state.dataEnvrn->OutHumRat;
            outsideAirInNode->Press = state.dataEnvrn->OutBaroPress;

            // The first pass through in a particular time step
            ZoneNum = ventSlab.ZonePtr;
            ventSlab.ZeroVentSlabSourceSumHATsurf =
                state.dataHeatBal->Zone(ZoneNum).sumHATsurf(state); // Set this to figure what part of the load the radiant system meets
            ventSlab.QRadSysSrcAvg = 0.0;                           // Initialize this variable to zero (radiant system defaults to off)
            ventSlab.LastQRadSysSrc = 0.0;     // At the start of a time step, reset to zero so average calculation can begin again
            ventSlab.LastSysTimeElapsed = 0.0; // At the start of a time step, reset to zero so average calculation can begin again
            ventSlab.LastTimeStepSys = 0.0;    // At the start of a time step, reset to zero so average calculation can begin again
        }
    }

    void SizeVentilatedSlab(EnergyPlusData &state, int const Item)
    {

        // SUBROUTINE INFORMATION:
        //       AUTHOR         Young Tae Chae, Rick Strand
        //       DATE WRITTEN   June 2008
        //       MODIFIED       July 2013 Daeho Kang, add component sizing table entries
        //                      July 2014, B. Nigusse, added scalable sizing
        //       RE-ENGINEERED  na

        // PURPOSE OF THIS SUBROUTINE:
        // This subroutine is for sizing Ventilated Slab components for which flow rates have not been
        // specified in the input.

        // METHODOLOGY EMPLOYED:
        // Obtains flow rates from the zone sizing arrays and plant sizing data.

        // Using/Aliasing
        using namespace DataSizing;
        using FluidProperties::GetDensityGlycol;
        using FluidProperties::GetSpecificHeatGlycol;
        using HVAC::CoolingCapacitySizing;
        using HVAC::HeatingAirflowSizing;
        using HVAC::HeatingCapacitySizing;
        using HVACHXAssistedCoolingCoil::GetHXCoilType;
        using HVACHXAssistedCoolingCoil::GetHXDXCoilName;
        using PlantUtilities::MyPlantSizingIndex;
        using SteamCoils::GetCoilSteamInletNode;
        using SteamCoils::GetCoilSteamOutletNode;

        // SUBROUTINE PARAMETER DEFINITIONS:
        static constexpr std::string_view RoutineName("SizeVentilatedSlab");

        auto &ZoneEqSizing(state.dataSize->ZoneEqSizing);
        auto &CurZoneEqNum(state.dataSize->CurZoneEqNum);
        auto &ventSlab = state.dataVentilatedSlab->VentSlab(Item);

        // SUBROUTINE LOCAL VARIABLE DECLARATIONS:
        int PltSizHeatNum; // index of plant sizing object for 1st heating loop
        int PltSizCoolNum; // index of plant sizing object for 1st cooling loop
        bool ErrorsFound;
        Real64 DesCoilLoad;
        Real64 TempSteamIn;
        Real64 EnthSteamInDry;
        Real64 EnthSteamOutWet;
        Real64 LatentHeatSteam;
        Real64 SteamDensity;
        int CoilWaterInNodeNum(0);
        int CoilWaterOutNodeNum(0);
        int CoilSteamInNodeNum(0);
        int CoilSteamOutNodeNum(0);
        std::string CoolingCoilName;
        std::string CoolingCoilType;
        Real64 rho;
        Real64 Cp;
        int DummyWaterIndex(1);
        bool IsAutoSize;                // Indicator to autosize
        Real64 MaxAirVolFlowDes;        // Autosized maximum air flow for reporting
        Real64 MaxAirVolFlowUser;       // Hardsized maximum air flow for reporting
        Real64 OutAirVolFlowDes;        // Autosized outdoor air flow for reporting
        Real64 OutAirVolFlowUser;       // Hardsized outdoor air flow for reporting
        Real64 MinOutAirVolFlowDes;     // Autosized minimum outdoor air flow for reporting
        Real64 MinOutAirVolFlowUser;    // Hardsized minimum outdoor air flow for reporting
        Real64 MaxVolHotWaterFlowDes;   // Autosized maximum hot water flow for reporting
        Real64 MaxVolHotWaterFlowUser;  // Hardsized maximum hot water flow for reporting
        Real64 MaxVolHotSteamFlowDes;   // Autosized maximum hot steam flow for reporting
        Real64 MaxVolHotSteamFlowUser;  // Hardsized maximum hot steam flow for reporting
        Real64 MaxVolColdWaterFlowDes;  // Autosized maximum cold water flow for reporting
        Real64 MaxVolColdWaterFlowUser; // Hardsized maximum cold water flow for reporting
        std::string CompName;           // component name
        std::string CompType;           // component type
        std::string SizingString;       // input field sizing description (e.g., Nominal Capacity)
        Real64 TempSize;                // autosized value of coil input field
        int FieldNum = 2;               // IDD numeric field number where input field description is found
        int SizingMethod;  // Integer representation of sizing method name (e.g., CoolingAirflowSizing, HeatingAirflowSizing, CoolingCapacitySizing,
                           // HeatingCapacitySizing, etc.)
        bool PrintFlag;    // TRUE when sizing information is reported in the eio file
        int zoneHVACIndex; // index of zoneHVAC equipment sizing specification
        int SAFMethod(0);  // supply air flow rate sizing method (SupplyAirFlowRate, FlowPerFloorArea, FractionOfAutosizedCoolingAirflow,
                           // FractionOfAutosizedHeatingAirflow ...)
        int CapSizingMethod(0); // capacity sizing methods (HeatingDesignCapacity, CapacityPerFloorArea, FractionOfAutosizedCoolingCapacity, and
                                // FractionOfAutosizedHeatingCapacity )
        Real64 CoolingAirVolFlowScalable; // cooling airvolume for rate determined using scalable sizing method
        Real64 HeatingAirVolFlowScalable; // heating airvolume for rate determined using scalable sizing method
        bool DoWaterCoilSizing = false;   // if TRUE do water coil sizing calculation
        Real64 WaterCoilSizDeltaT;        // water coil deltaT for design water flow rate autosizing
        int CoilNum;                      // index of water coil object

        DoWaterCoilSizing = false;
        WaterCoilSizDeltaT = 0.0;
        CoilNum = 0;
        PltSizCoolNum = 0;
        PltSizHeatNum = 0;
        ErrorsFound = false;
        IsAutoSize = false;
        MaxAirVolFlowDes = 0.0;
        MaxAirVolFlowUser = 0.0;
        OutAirVolFlowDes = 0.0;
        OutAirVolFlowUser = 0.0;
        MinOutAirVolFlowDes = 0.0;
        MinOutAirVolFlowUser = 0.0;
        MaxVolHotWaterFlowDes = 0.0;
        MaxVolHotWaterFlowUser = 0.0;
        MaxVolHotSteamFlowDes = 0.0;
        MaxVolHotSteamFlowUser = 0.0;
        MaxVolColdWaterFlowDes = 0.0;
        MaxVolColdWaterFlowUser = 0.0;
        CoolingAirVolFlowScalable = 0.0;
        HeatingAirVolFlowScalable = 0.0;
        state.dataSize->DataScalableSizingON = false;
        state.dataSize->DataScalableCapSizingON = false;
        CompType = cMO_VentilatedSlab;
        CompName = ventSlab.Name;
        state.dataSize->DataZoneNumber = ventSlab.ZonePtr;
        state.dataSize->DataFanType = ventSlab.fanType;
        state.dataSize->DataFanIndex = ventSlab.Fan_Index;
        // ventilated slab unit is always blow thru
        state.dataSize->DataFanPlacement = HVAC::FanPlace::BlowThru;

        if (ventSlab.HVACSizingIndex > 0) {
            zoneHVACIndex = ventSlab.HVACSizingIndex;
            // N1 , \field Maximum Supply Air Flow Rate
            FieldNum = 1;
            PrintFlag = true;
            SizingString = state.dataVentilatedSlab->VentSlabNumericFields(Item).FieldNames(FieldNum) + " [m3/s]";
            if (state.dataSize->ZoneHVACSizing(zoneHVACIndex).CoolingSAFMethod > 0) {
                SizingMethod = HVAC::CoolingAirflowSizing;
                SAFMethod = state.dataSize->ZoneHVACSizing(zoneHVACIndex).CoolingSAFMethod;
                ZoneEqSizing(CurZoneEqNum).SizingMethod(SizingMethod) = SAFMethod;
                if (SAFMethod == None || SAFMethod == SupplyAirFlowRate || SAFMethod == FlowPerFloorArea ||
                    SAFMethod == FractionOfAutosizedCoolingAirflow) {
                    if (SAFMethod == SupplyAirFlowRate) {
                        if (state.dataSize->ZoneHVACSizing(zoneHVACIndex).MaxCoolAirVolFlow > 0.0) {
                            ZoneEqSizing(CurZoneEqNum).AirVolFlow = state.dataSize->ZoneHVACSizing(zoneHVACIndex).MaxCoolAirVolFlow;
                            ZoneEqSizing(CurZoneEqNum).SystemAirFlow = true;
                        }
                        TempSize = state.dataSize->ZoneHVACSizing(zoneHVACIndex).MaxCoolAirVolFlow;
                    } else if (SAFMethod == FlowPerFloorArea) {
                        ZoneEqSizing(CurZoneEqNum).SystemAirFlow = true;
                        ZoneEqSizing(CurZoneEqNum).AirVolFlow = state.dataSize->ZoneHVACSizing(zoneHVACIndex).MaxCoolAirVolFlow *
                                                                state.dataHeatBal->Zone(state.dataSize->DataZoneNumber).FloorArea;
                        TempSize = ZoneEqSizing(CurZoneEqNum).AirVolFlow;
                        state.dataSize->DataScalableSizingON = true;
                    } else if (SAFMethod == FractionOfAutosizedCoolingAirflow) {
                        state.dataSize->DataFracOfAutosizedCoolingAirflow = state.dataSize->ZoneHVACSizing(zoneHVACIndex).MaxCoolAirVolFlow;
                        TempSize = AutoSize;
                        state.dataSize->DataScalableSizingON = true;
                    } else {
                        TempSize = state.dataSize->ZoneHVACSizing(zoneHVACIndex).MaxCoolAirVolFlow;
                    }
                    CoolingAirFlowSizer sizingCoolingAirFlow;
                    std::string stringOverride = "Maximum Air Flow Rate [m3/s]";
                    if (state.dataGlobal->isEpJSON) stringOverride = "maximum_air_flow_rate [m3/s]";
                    sizingCoolingAirFlow.overrideSizingString(stringOverride);
                    // sizingCoolingAirFlow.setHVACSizingIndexData(FanCoil(FanCoilNum).HVACSizingIndex);
                    sizingCoolingAirFlow.initializeWithinEP(state, CompType, CompName, PrintFlag, RoutineName);
                    CoolingAirVolFlowScalable = sizingCoolingAirFlow.size(state, TempSize, ErrorsFound);

                } else if (SAFMethod == FlowPerCoolingCapacity) {
                    SizingMethod = CoolingCapacitySizing;
                    TempSize = AutoSize;
                    PrintFlag = false;
                    state.dataSize->DataScalableSizingON = true;
                    state.dataSize->DataFlowUsedForSizing = state.dataSize->FinalZoneSizing(CurZoneEqNum).DesCoolVolFlow;
                    CoolingCapacitySizer sizerCoolingCapacity;
                    sizerCoolingCapacity.overrideSizingString(SizingString);
                    sizerCoolingCapacity.initializeWithinEP(state, CompType, CompName, PrintFlag, RoutineName);
                    state.dataSize->DataAutosizedCoolingCapacity = sizerCoolingCapacity.size(state, TempSize, ErrorsFound);
                    state.dataSize->DataFlowPerCoolingCapacity = state.dataSize->ZoneHVACSizing(zoneHVACIndex).MaxCoolAirVolFlow;
                    PrintFlag = true;
                    TempSize = AutoSize;
                    CoolingAirFlowSizer sizingCoolingAirFlow;
                    std::string stringOverride = "Maximum Air Flow Rate [m3/s]";
                    if (state.dataGlobal->isEpJSON) stringOverride = "maximum_air_flow_rate [m3/s]";
                    sizingCoolingAirFlow.overrideSizingString(stringOverride);
                    // sizingCoolingAirFlow.setHVACSizingIndexData(FanCoil(FanCoilNum).HVACSizingIndex);
                    sizingCoolingAirFlow.initializeWithinEP(state, CompType, CompName, PrintFlag, RoutineName);
                    CoolingAirVolFlowScalable = sizingCoolingAirFlow.size(state, TempSize, ErrorsFound);
                }
            }
            if (state.dataSize->ZoneHVACSizing(zoneHVACIndex).HeatingSAFMethod > 0) {
                SizingMethod = HeatingAirflowSizing;
                SAFMethod = state.dataSize->ZoneHVACSizing(zoneHVACIndex).HeatingSAFMethod;
                ZoneEqSizing(CurZoneEqNum).SizingMethod(SizingMethod) = SAFMethod;
                if (SAFMethod == None || SAFMethod == SupplyAirFlowRate || SAFMethod == FlowPerFloorArea ||
                    SAFMethod == FractionOfAutosizedHeatingAirflow) {
                    if (SAFMethod == SupplyAirFlowRate) {
                        if (state.dataSize->ZoneHVACSizing(zoneHVACIndex).MaxHeatAirVolFlow > 0.0) {
                            ZoneEqSizing(CurZoneEqNum).AirVolFlow = state.dataSize->ZoneHVACSizing(zoneHVACIndex).MaxHeatAirVolFlow;
                            ZoneEqSizing(CurZoneEqNum).SystemAirFlow = true;
                        }
                        TempSize = state.dataSize->ZoneHVACSizing(zoneHVACIndex).MaxHeatAirVolFlow;
                    } else if (SAFMethod == FlowPerFloorArea) {
                        ZoneEqSizing(CurZoneEqNum).SystemAirFlow = true;
                        ZoneEqSizing(CurZoneEqNum).AirVolFlow = state.dataSize->ZoneHVACSizing(zoneHVACIndex).MaxHeatAirVolFlow *
                                                                state.dataHeatBal->Zone(state.dataSize->DataZoneNumber).FloorArea;
                        TempSize = ZoneEqSizing(CurZoneEqNum).AirVolFlow;
                        state.dataSize->DataScalableSizingON = true;
                    } else if (SAFMethod == FractionOfAutosizedHeatingAirflow) {
                        state.dataSize->DataFracOfAutosizedHeatingAirflow = state.dataSize->ZoneHVACSizing(zoneHVACIndex).MaxHeatAirVolFlow;
                        TempSize = AutoSize;
                        state.dataSize->DataScalableSizingON = true;
                    } else {
                        TempSize = state.dataSize->ZoneHVACSizing(zoneHVACIndex).MaxHeatAirVolFlow;
                    }
                    HeatingAirFlowSizer sizingHeatingAirFlow;
                    sizingHeatingAirFlow.overrideSizingString(SizingString);
                    // sizingHeatingAirFlow.setHVACSizingIndexData(FanCoil(FanCoilNum).HVACSizingIndex);
                    sizingHeatingAirFlow.initializeWithinEP(state, CompType, CompName, PrintFlag, RoutineName);
                    HeatingAirVolFlowScalable = sizingHeatingAirFlow.size(state, TempSize, ErrorsFound);
                } else if (SAFMethod == FlowPerHeatingCapacity) {
                    SizingMethod = HeatingCapacitySizing;
                    TempSize = AutoSize;
                    PrintFlag = false;
                    state.dataSize->DataScalableSizingON = true;
                    state.dataSize->DataFlowUsedForSizing = state.dataSize->FinalZoneSizing(CurZoneEqNum).DesHeatVolFlow;
                    HeatingCapacitySizer sizerHeatingCapacity;
                    sizerHeatingCapacity.overrideSizingString(SizingString);
                    sizerHeatingCapacity.initializeWithinEP(state, CompType, CompName, PrintFlag, RoutineName);
                    state.dataSize->DataAutosizedHeatingCapacity = sizerHeatingCapacity.size(state, TempSize, ErrorsFound);
                    state.dataSize->DataFlowPerHeatingCapacity = state.dataSize->ZoneHVACSizing(zoneHVACIndex).MaxHeatAirVolFlow;
                    SizingMethod = HeatingAirflowSizing;
                    PrintFlag = true;
                    TempSize = AutoSize;
                    HeatingAirFlowSizer sizingHeatingAirFlow;
                    sizingHeatingAirFlow.overrideSizingString(SizingString);
                    // sizingHeatingAirFlow.setHVACSizingIndexData(FanCoil(FanCoilNum).HVACSizingIndex);
                    sizingHeatingAirFlow.initializeWithinEP(state, CompType, CompName, PrintFlag, RoutineName);
                    HeatingAirVolFlowScalable = sizingHeatingAirFlow.size(state, TempSize, ErrorsFound);
                }
            }
            // DataScalableSizingON = false;
            ventSlab.MaxAirVolFlow = max(CoolingAirVolFlowScalable, HeatingAirVolFlowScalable);
        } else {
            // no scalble sizing method has been specified. Sizing proceeds using the method
            // specified in the zoneHVAC object
            // N1 , \field Maximum Supply Air Flow Rate
            FieldNum = 1;
            PrintFlag = true;
            SizingString = state.dataVentilatedSlab->VentSlabNumericFields(Item).FieldNames(FieldNum) + " [m3/s]";
            TempSize = ventSlab.MaxAirVolFlow;
            SystemAirFlowSizer sizerSystemAirFlow;
            sizerSystemAirFlow.overrideSizingString(SizingString);
            // sizerSystemAirFlow.setHVACSizingIndexData(FanCoil(FanCoilNum).HVACSizingIndex);
            sizerSystemAirFlow.initializeWithinEP(state, CompType, CompName, PrintFlag, RoutineName);
            ventSlab.MaxAirVolFlow = sizerSystemAirFlow.size(state, TempSize, ErrorsFound);
        }

        IsAutoSize = false;
        if (ventSlab.OutAirVolFlow == AutoSize) {
            IsAutoSize = true;
        }
        if (CurZoneEqNum > 0) {
            if (!IsAutoSize && !state.dataSize->ZoneSizingRunDone) {
                if (ventSlab.OutAirVolFlow > 0.0) {
                    BaseSizer::reportSizerOutput(
                        state, cMO_VentilatedSlab, ventSlab.Name, "User-Specified Maximum Outdoor Air Flow Rate [m3/s]", ventSlab.OutAirVolFlow);
                }
            } else { // Autosize or hard-size with sizing run
                CheckZoneSizing(state, cMO_VentilatedSlab, ventSlab.Name);
                OutAirVolFlowDes = ventSlab.MaxAirVolFlow;
                if (IsAutoSize) {
                    ventSlab.OutAirVolFlow = OutAirVolFlowDes;
                    BaseSizer::reportSizerOutput(
                        state, cMO_VentilatedSlab, ventSlab.Name, "Design Size Maximum Outdoor Air Flow Rate [m3/s]", OutAirVolFlowDes);
                } else {
                    if (ventSlab.OutAirVolFlow > 0.0 && OutAirVolFlowDes > 0.0) {
                        OutAirVolFlowUser = ventSlab.OutAirVolFlow;
                        BaseSizer::reportSizerOutput(state,
                                                     cMO_VentilatedSlab,
                                                     ventSlab.Name,
                                                     "Design Size Maximum Outdoor Air Flow Rate [m3/s]",
                                                     OutAirVolFlowDes,
                                                     "User-Specified Maximum Outdoor Air Flow Rate [m3/s]",
                                                     OutAirVolFlowUser);
                        if (state.dataGlobal->DisplayExtraWarnings) {
                            if ((std::abs(OutAirVolFlowDes - OutAirVolFlowUser) / OutAirVolFlowUser) > state.dataSize->AutoVsHardSizingThreshold) {
                                ShowMessage(state,
                                            format("SizeVentilatedSlab: Potential issue with equipment sizing for ZoneHVAC:VentilatedSlab = \"{}\".",
                                                   ventSlab.Name));
                                ShowContinueError(state, format("User-Specified Maximum Outdoor Air Flow Rate of {:.5R} [m3/s]", OutAirVolFlowUser));
                                ShowContinueError(
                                    state, format("differs from Design Size Maximum Outdoor Air Flow Rate of {:.5R} [m3/s]", OutAirVolFlowDes));
                                ShowContinueError(state, "This may, or may not, indicate mismatched component sizes.");
                                ShowContinueError(state, "Verify that the value entered is intended and is consistent with other components.");
                            }
                        }
                    }
                }
            }
        }

        IsAutoSize = false;
        if (ventSlab.MinOutAirVolFlow == AutoSize) {
            IsAutoSize = true;
        }
        if (CurZoneEqNum > 0) {
            if (!IsAutoSize && !state.dataSize->ZoneSizingRunDone) {
                if (ventSlab.MinOutAirVolFlow > 0.0) {
                    BaseSizer::reportSizerOutput(
                        state, cMO_VentilatedSlab, ventSlab.Name, "User-Specified Minimum Outdoor Air Flow Rate [m3/s]", ventSlab.MinOutAirVolFlow);
                }
            } else {
                CheckZoneSizing(state, cMO_VentilatedSlab, ventSlab.Name);
                MinOutAirVolFlowDes = min(state.dataSize->FinalZoneSizing(CurZoneEqNum).MinOA, ventSlab.MaxAirVolFlow);
                if (MinOutAirVolFlowDes < SmallAirVolFlow) {
                    MinOutAirVolFlowDes = 0.0;
                }
                if (IsAutoSize) {
                    ventSlab.MinOutAirVolFlow = MinOutAirVolFlowDes;
                    BaseSizer::reportSizerOutput(
                        state, cMO_VentilatedSlab, ventSlab.Name, "Design Size Minimum Outdoor Air Flow Rate [m3/s]", MinOutAirVolFlowDes);
                } else { // Hard-size with sizing data
                    if (ventSlab.MinOutAirVolFlow > 0.0 && MinOutAirVolFlowDes > 0.0) {
                        MinOutAirVolFlowUser = ventSlab.MinOutAirVolFlow;
                        BaseSizer::reportSizerOutput(state,
                                                     cMO_VentilatedSlab,
                                                     ventSlab.Name,
                                                     "Design Size Minimum Outdoor Air Flow Rate [m3/s]",
                                                     MinOutAirVolFlowDes,
                                                     "User-Specified Minimum Outdoor Air Flow Rate [m3/s]",
                                                     MinOutAirVolFlowUser);
                        if (state.dataGlobal->DisplayExtraWarnings) {
                            if ((std::abs(MinOutAirVolFlowDes - MinOutAirVolFlowUser) / MinOutAirVolFlowUser) >
                                state.dataSize->AutoVsHardSizingThreshold) {
                                ShowMessage(state,
                                            format("SizeVentilatedSlab: Potential issue with equipment sizing for ZoneHVAC:VentilatedSlab = \"{}\".",
                                                   ventSlab.Name));
                                ShowContinueError(state,
                                                  format("User-Specified Minimum Outdoor Air Flow Rate of {:.5R} [m3/s]", MinOutAirVolFlowUser));
                                ShowContinueError(
                                    state, format("differs from Design Size Minimum Outdoor Air Flow Rate of {:.5R} [m3/s]", MinOutAirVolFlowDes));
                                ShowContinueError(state, "This may, or may not, indicate mismatched component sizes.");
                                ShowContinueError(state, "Verify that the value entered is intended and is consistent with other components.");
                            }
                        }
                    }
                }
            }
        }

        IsAutoSize = false;
        if (ventSlab.MaxVolHotWaterFlow == AutoSize) {
            IsAutoSize = true;
        }
        if (ventSlab.hCoilType == HeatingCoilType::Water) {

            if (CurZoneEqNum > 0) {
                if (!IsAutoSize && !state.dataSize->ZoneSizingRunDone) {
                    if (ventSlab.MaxVolHotWaterFlow > 0.0) {
                        BaseSizer::reportSizerOutput(
                            state, cMO_VentilatedSlab, ventSlab.Name, "User-Specified Maximum Hot Water Flow [m3/s]", ventSlab.MaxVolHotWaterFlow);
                    }
                } else { // Autosize or hard-size with sizing run
                    CheckZoneSizing(state, cMO_VentilatedSlab, ventSlab.Name);

                    CoilWaterInNodeNum = WaterCoils::GetCoilWaterInletNode(state, "Coil:Heating:Water", ventSlab.heatingCoilName, ErrorsFound);
                    CoilWaterOutNodeNum = WaterCoils::GetCoilWaterOutletNode(state, "Coil:Heating:Water", ventSlab.heatingCoilName, ErrorsFound);
                    if (IsAutoSize) {
                        PltSizHeatNum = MyPlantSizingIndex(
                            state, "Coil:Heating:Water", ventSlab.heatingCoilName, CoilWaterInNodeNum, CoilWaterOutNodeNum, ErrorsFound);
                        CoilNum = WaterCoils::GetWaterCoilIndex(state, "COIL:HEATING:WATER", ventSlab.heatingCoilName, ErrorsFound);
                        if (state.dataWaterCoils->WaterCoil(CoilNum).UseDesignWaterDeltaTemp) {
                            WaterCoilSizDeltaT = state.dataWaterCoils->WaterCoil(CoilNum).DesignWaterDeltaTemp;
                            DoWaterCoilSizing = true;
                        } else {
                            if (PltSizHeatNum > 0) {
                                WaterCoilSizDeltaT = state.dataSize->PlantSizData(PltSizHeatNum).DeltaT;
                                DoWaterCoilSizing = true;
                            } else {
                                DoWaterCoilSizing = false;
                                // If there is no heating Plant Sizing object and autosizing was requested, issue fatal error message
                                ShowSevereError(state, "Autosizing of water flow requires a heating loop Sizing:Plant object");
                                ShowContinueError(state, format("Occurs in {} Object={}", cMO_VentilatedSlab, ventSlab.Name));
                                ErrorsFound = true;
                            }
                        }
                        if (DoWaterCoilSizing) {
                            if (state.dataSize->FinalZoneSizing(CurZoneEqNum).DesHeatMassFlow >= SmallAirVolFlow) {
                                SizingMethod = HeatingCapacitySizing;
                                if (ventSlab.HVACSizingIndex > 0) {
                                    zoneHVACIndex = ventSlab.HVACSizingIndex;
                                    CapSizingMethod = state.dataSize->ZoneHVACSizing(zoneHVACIndex).HeatingCapMethod;
                                    ZoneEqSizing(CurZoneEqNum).SizingMethod(SizingMethod) = CapSizingMethod;
                                    if (CapSizingMethod == HeatingDesignCapacity || CapSizingMethod == CapacityPerFloorArea ||
                                        CapSizingMethod == FractionOfAutosizedHeatingCapacity) {
                                        if (CapSizingMethod == HeatingDesignCapacity) {
                                            if (state.dataSize->ZoneHVACSizing(zoneHVACIndex).ScaledHeatingCapacity > 0.0) {
                                                ZoneEqSizing(CurZoneEqNum).HeatingCapacity = true;
                                                ZoneEqSizing(CurZoneEqNum).DesHeatingLoad =
                                                    state.dataSize->ZoneHVACSizing(zoneHVACIndex).ScaledHeatingCapacity;
                                            } else {
                                                state.dataSize->DataFlowUsedForSizing = state.dataSize->FinalZoneSizing(CurZoneEqNum).DesHeatVolFlow;
                                            }
                                            TempSize = state.dataSize->ZoneHVACSizing(zoneHVACIndex).ScaledHeatingCapacity;
                                        } else if (CapSizingMethod == CapacityPerFloorArea) {
                                            ZoneEqSizing(CurZoneEqNum).HeatingCapacity = true;
                                            ZoneEqSizing(CurZoneEqNum).DesHeatingLoad =
                                                state.dataSize->ZoneHVACSizing(zoneHVACIndex).ScaledHeatingCapacity *
                                                state.dataHeatBal->Zone(state.dataSize->DataZoneNumber).FloorArea;
                                            state.dataSize->DataScalableCapSizingON = true;
                                        } else if (CapSizingMethod == FractionOfAutosizedHeatingCapacity) {
                                            state.dataSize->DataFracOfAutosizedHeatingCapacity =
                                                state.dataSize->ZoneHVACSizing(zoneHVACIndex).ScaledHeatingCapacity;
                                            state.dataSize->DataFlowUsedForSizing = state.dataSize->FinalZoneSizing(CurZoneEqNum).DesHeatVolFlow;
                                            TempSize = AutoSize;
                                            state.dataSize->DataScalableCapSizingON = true;
                                        }
                                    }
                                    SizingString = "";
                                    PrintFlag = false;
                                    HeatingCapacitySizer sizerHeatingCapacity;
                                    sizerHeatingCapacity.overrideSizingString(SizingString);
                                    sizerHeatingCapacity.initializeWithinEP(state, CompType, CompName, PrintFlag, RoutineName);
                                    DesCoilLoad = sizerHeatingCapacity.size(state, TempSize, ErrorsFound);
                                    state.dataSize->DataScalableCapSizingON = false;
                                } else {
                                    SizingString = "";
                                    PrintFlag = false;
                                    TempSize = AutoSize;
                                    HeatingCapacitySizer sizerHeatingCapacity;
                                    sizerHeatingCapacity.overrideSizingString(SizingString);
                                    sizerHeatingCapacity.initializeWithinEP(state, CompType, CompName, PrintFlag, RoutineName);
                                    DesCoilLoad = sizerHeatingCapacity.size(state, TempSize, ErrorsFound);
                                }
                                rho = GetDensityGlycol(state,
                                                       state.dataPlnt->PlantLoop(ventSlab.HWPlantLoc.loopNum).FluidName,
                                                       Constant::HWInitConvTemp,
                                                       state.dataPlnt->PlantLoop(ventSlab.HWPlantLoc.loopNum).FluidIndex,
                                                       RoutineName);
                                Cp = GetSpecificHeatGlycol(state,
                                                           state.dataPlnt->PlantLoop(ventSlab.HWPlantLoc.loopNum).FluidName,
                                                           Constant::HWInitConvTemp,
                                                           state.dataPlnt->PlantLoop(ventSlab.HWPlantLoc.loopNum).FluidIndex,
                                                           RoutineName);
                                MaxVolHotWaterFlowDes = DesCoilLoad / (WaterCoilSizDeltaT * Cp * rho);
                            } else {
                                MaxVolHotWaterFlowDes = 0.0;
                            }
                        }
                    }

                    if (IsAutoSize) {
                        ventSlab.MaxVolHotWaterFlow = MaxVolHotWaterFlowDes;
                        BaseSizer::reportSizerOutput(
                            state, cMO_VentilatedSlab, ventSlab.Name, "Design Size Maximum Hot Water Flow [m3/s]", MaxVolHotWaterFlowDes);
                    } else { // Hard-size with sizing data
                        if (ventSlab.MaxVolHotWaterFlow > 0.0 && MaxVolHotWaterFlowDes > 0.0) {
                            MaxVolHotWaterFlowUser = ventSlab.MaxVolHotWaterFlow;
                            BaseSizer::reportSizerOutput(state,
                                                         cMO_VentilatedSlab,
                                                         ventSlab.Name,
                                                         "Design Size Maximum Hot Water Flow [m3/s]",
                                                         MaxVolHotWaterFlowDes,
                                                         "User-Specified Maximum Hot Water Flow [m3/s]",
                                                         MaxVolHotWaterFlowUser);
                            if (state.dataGlobal->DisplayExtraWarnings) {
                                if ((std::abs(MaxVolHotWaterFlowDes - MaxVolHotWaterFlowUser) / MaxVolHotWaterFlowUser) >
                                    state.dataSize->AutoVsHardSizingThreshold) {
                                    ShowMessage(
                                        state,
                                        format("SizeVentilatedSlab: Potential issue with equipment sizing for ZoneHVAC:VentilatedSlab = \"{}\".",
                                               ventSlab.Name));
                                    ShowContinueError(state,
                                                      format("User-Specified Maximum Hot Water Flow of {:.5R} [m3/s]", MaxVolHotWaterFlowUser));
                                    ShowContinueError(
                                        state, format("differs from Design Size Maximum Hot Water Flow of {:.5R} [m3/s]", MaxVolHotWaterFlowDes));
                                    ShowContinueError(state, "This may, or may not, indicate mismatched component sizes.");
                                    ShowContinueError(state, "Verify that the value entered is intended and is consistent with other components.");
                                }
                            }
                        }
                    }
                }
            }
        } else {
            ventSlab.MaxVolHotWaterFlow = 0.0;
        }

        IsAutoSize = false;
        if (ventSlab.MaxVolHotSteamFlow == AutoSize) {
            IsAutoSize = true;
        }
        if (ventSlab.hCoilType == HeatingCoilType::Steam) {

            if (CurZoneEqNum > 0) {
                if (!IsAutoSize && !state.dataSize->ZoneSizingRunDone) {
                    if (ventSlab.MaxVolHotSteamFlow > 0.0) {
                        BaseSizer::reportSizerOutput(
                            state, cMO_VentilatedSlab, ventSlab.Name, "User-Specified Maximum Steam Flow [m3/s]", ventSlab.MaxVolHotSteamFlow);
                    }
                } else { // Autosize or hard-size with sizing run
                    CheckZoneSizing(state, "ZoneHVAC:VentilatedSlab", ventSlab.Name);

                    CoilSteamInNodeNum = GetCoilSteamInletNode(state, "Coil:Heating:Steam", ventSlab.heatingCoilName, ErrorsFound);
                    CoilSteamOutNodeNum = GetCoilSteamOutletNode(state, "Coil:Heating:Steam", ventSlab.heatingCoilName, ErrorsFound);
                    if (IsAutoSize) {
                        PltSizHeatNum = MyPlantSizingIndex(
                            state, "Coil:Heating:Steam", ventSlab.heatingCoilName, CoilSteamInNodeNum, CoilSteamOutNodeNum, ErrorsFound);
                        if (PltSizHeatNum > 0) {
                            if (state.dataSize->FinalZoneSizing(CurZoneEqNum).DesHeatMassFlow >= SmallAirVolFlow) {
                                SizingMethod = HeatingCapacitySizing;
                                if (ventSlab.HVACSizingIndex > 0) {
                                    zoneHVACIndex = ventSlab.HVACSizingIndex;
                                    CapSizingMethod = state.dataSize->ZoneHVACSizing(zoneHVACIndex).HeatingCapMethod;
                                    ZoneEqSizing(CurZoneEqNum).SizingMethod(SizingMethod) = CapSizingMethod;
                                    if (CapSizingMethod == HeatingDesignCapacity || CapSizingMethod == CapacityPerFloorArea ||
                                        CapSizingMethod == FractionOfAutosizedHeatingCapacity) {
                                        if (CapSizingMethod == HeatingDesignCapacity) {
                                            if (state.dataSize->ZoneHVACSizing(zoneHVACIndex).ScaledHeatingCapacity > 0.0) {
                                                ZoneEqSizing(CurZoneEqNum).HeatingCapacity = true;
                                                ZoneEqSizing(CurZoneEqNum).DesHeatingLoad =
                                                    state.dataSize->ZoneHVACSizing(zoneHVACIndex).ScaledHeatingCapacity;
                                            } else {
                                                state.dataSize->DataFlowUsedForSizing = state.dataSize->FinalZoneSizing(CurZoneEqNum).DesHeatVolFlow;
                                            }
                                            TempSize = state.dataSize->ZoneHVACSizing(zoneHVACIndex).ScaledHeatingCapacity;
                                        } else if (CapSizingMethod == CapacityPerFloorArea) {
                                            ZoneEqSizing(CurZoneEqNum).HeatingCapacity = true;
                                            ZoneEqSizing(CurZoneEqNum).DesHeatingLoad =
                                                state.dataSize->ZoneHVACSizing(zoneHVACIndex).ScaledHeatingCapacity *
                                                state.dataHeatBal->Zone(state.dataSize->DataZoneNumber).FloorArea;
                                            state.dataSize->DataScalableCapSizingON = true;
                                        } else if (CapSizingMethod == FractionOfAutosizedHeatingCapacity) {
                                            state.dataSize->DataFracOfAutosizedHeatingCapacity =
                                                state.dataSize->ZoneHVACSizing(zoneHVACIndex).ScaledHeatingCapacity;
                                            state.dataSize->DataFlowUsedForSizing = state.dataSize->FinalZoneSizing(CurZoneEqNum).DesHeatVolFlow;
                                            TempSize = AutoSize;
                                            state.dataSize->DataScalableCapSizingON = true;
                                        }
                                    }
                                    SizingString = "";
                                    PrintFlag = false;
                                    HeatingCapacitySizer sizerHeatingCapacity;
                                    sizerHeatingCapacity.overrideSizingString(SizingString);
                                    sizerHeatingCapacity.initializeWithinEP(state, CompType, CompName, PrintFlag, RoutineName);
                                    DesCoilLoad = sizerHeatingCapacity.size(state, TempSize, ErrorsFound);
                                    state.dataSize->DataScalableCapSizingON = false;
                                } else {
                                    SizingString = "";
                                    PrintFlag = false;
                                    TempSize = AutoSize;
                                    HeatingCapacitySizer sizerHeatingCapacity;
                                    sizerHeatingCapacity.overrideSizingString(SizingString);
                                    sizerHeatingCapacity.initializeWithinEP(state, CompType, CompName, PrintFlag, RoutineName);
                                    DesCoilLoad = sizerHeatingCapacity.size(state, TempSize, ErrorsFound);
                                }
                                TempSteamIn = 100.00;
                                EnthSteamInDry =
                                    GetSatEnthalpyRefrig(state, fluidNameSteam, TempSteamIn, 1.0, ventSlab.heatingCoil_FluidIndex, RoutineName);
                                EnthSteamOutWet =
                                    GetSatEnthalpyRefrig(state, fluidNameSteam, TempSteamIn, 0.0, ventSlab.heatingCoil_FluidIndex, RoutineName);
                                LatentHeatSteam = EnthSteamInDry - EnthSteamOutWet;
                                SteamDensity =
                                    GetSatDensityRefrig(state, fluidNameSteam, TempSteamIn, 1.0, ventSlab.heatingCoil_FluidIndex, RoutineName);
                                Cp = GetSpecificHeatGlycol(state, fluidNameWater, Constant::HWInitConvTemp, DummyWaterIndex, RoutineName);
                                rho = GetDensityGlycol(state, fluidNameWater, Constant::HWInitConvTemp, DummyWaterIndex, RoutineName);
                                MaxVolHotSteamFlowDes =
                                    DesCoilLoad / ((state.dataSize->PlantSizData(PltSizHeatNum).DeltaT * Cp * rho) + SteamDensity * LatentHeatSteam);
                            } else {
                                MaxVolHotSteamFlowDes = 0.0;
                            }
                        } else {
                            ShowSevereError(state, "Autosizing of Steam flow requires a heating loop Sizing:Plant object");
                            ShowContinueError(state, format("Occurs in ZoneHVAC:VentilatedSlab Object={}", ventSlab.Name));
                            ErrorsFound = true;
                        }
                    }
                    if (IsAutoSize) {
                        ventSlab.MaxVolHotSteamFlow = MaxVolHotSteamFlowDes;
                        BaseSizer::reportSizerOutput(
                            state, cMO_VentilatedSlab, ventSlab.Name, "Design Size Maximum Steam Flow [m3/s]", MaxVolHotSteamFlowDes);
                    } else {
                        if (ventSlab.MaxVolHotSteamFlow > 0.0 && MaxVolHotSteamFlowDes > 0.0) {
                            MaxVolHotSteamFlowUser = ventSlab.MaxVolHotSteamFlow;
                            BaseSizer::reportSizerOutput(state,
                                                         cMO_VentilatedSlab,
                                                         ventSlab.Name,
                                                         "Design Size Maximum Steam Flow [m3/s]",
                                                         MaxVolHotSteamFlowDes,
                                                         "User-Specified Maximum Steam Flow [m3/s]",
                                                         MaxVolHotSteamFlowUser);
                            if (state.dataGlobal->DisplayExtraWarnings) {
                                if ((std::abs(MaxVolHotSteamFlowDes - MaxVolHotSteamFlowUser) / MaxVolHotSteamFlowUser) >
                                    state.dataSize->AutoVsHardSizingThreshold) {
                                    ShowMessage(
                                        state,
                                        format("SizeVentilatedSlab: Potential issue with equipment sizing for ZoneHVAC:VentilatedSlab = \"{}\".",
                                               ventSlab.Name));
                                    ShowContinueError(state, format("User-Specified Maximum Steam Flow of {:.5R} [m3/s]", MaxVolHotSteamFlowUser));
                                    ShowContinueError(state,
                                                      format("differs from Design Size Maximum Steam Flow of {:.5R} [m3/s]", MaxVolHotSteamFlowDes));
                                    ShowContinueError(state, "This may, or may not, indicate mismatched component sizes.");
                                    ShowContinueError(state, "Verify that the value entered is intended and is consistent with other components.");
                                }
                            }
                        }
                    }
                }
            }
        } else {
            ventSlab.MaxVolHotSteamFlow = 0.0;
        }

        IsAutoSize = false;
        if (ventSlab.MaxVolColdWaterFlow == AutoSize) {
            IsAutoSize = true;
        }
        if (CurZoneEqNum > 0) {
            if (!IsAutoSize && !state.dataSize->ZoneSizingRunDone) {
                if (ventSlab.MaxVolColdWaterFlow > 0.0) {
                    BaseSizer::reportSizerOutput(
                        state, cMO_VentilatedSlab, ventSlab.Name, "User-Specified Maximum Cold Water Flow [m3/s]", ventSlab.MaxVolColdWaterFlow);
                }
            } else {
                CheckZoneSizing(state, cMO_VentilatedSlab, ventSlab.Name);
                if (ventSlab.cCoilType == CoolingCoilType::HXAssisted) {
                    CoolingCoilName = GetHXDXCoilName(state, ventSlab.coolingCoilTypeCh, ventSlab.coolingCoilName, ErrorsFound);
                    CoolingCoilType = GetHXCoilType(state, ventSlab.coolingCoilTypeCh, ventSlab.coolingCoilName, ErrorsFound);
                } else {
                    CoolingCoilName = ventSlab.coolingCoilName;
                    CoolingCoilType = ventSlab.coolingCoilTypeCh;
                }
                CoilWaterInNodeNum = WaterCoils::GetCoilWaterInletNode(state, CoolingCoilType, CoolingCoilName, ErrorsFound);
                CoilWaterOutNodeNum = WaterCoils::GetCoilWaterOutletNode(state, CoolingCoilType, CoolingCoilName, ErrorsFound);
                if (IsAutoSize) {
                    PltSizCoolNum = MyPlantSizingIndex(state, CoolingCoilType, CoolingCoilName, CoilWaterInNodeNum, CoilWaterOutNodeNum, ErrorsFound);
                    CoilNum = WaterCoils::GetWaterCoilIndex(state, CoolingCoilType, CoolingCoilName, ErrorsFound);
                    if (state.dataWaterCoils->WaterCoil(CoilNum).UseDesignWaterDeltaTemp) {
                        WaterCoilSizDeltaT = state.dataWaterCoils->WaterCoil(CoilNum).DesignWaterDeltaTemp;
                        DoWaterCoilSizing = true;
                    } else {
                        if (PltSizCoolNum > 0) {
                            WaterCoilSizDeltaT = state.dataSize->PlantSizData(PltSizCoolNum).DeltaT;
                            DoWaterCoilSizing = true;
                        } else {
                            DoWaterCoilSizing = false;
                            // If there is no cooling Plant Sizing object and autosizing was requested, issue fatal error message
                            ShowSevereError(state, "Autosizing of water flow requires a cooling loop Sizing:Plant object");
                            ShowContinueError(state, format("Occurs in {} Object={}", cMO_VentilatedSlab, ventSlab.Name));
                            ErrorsFound = true;
                        }
                    }
                    if (DoWaterCoilSizing) {
                        if (state.dataSize->FinalZoneSizing(CurZoneEqNum).DesCoolMassFlow >= SmallAirVolFlow) {
                            SizingMethod = CoolingCapacitySizing;
                            if (ventSlab.HVACSizingIndex > 0) {
                                zoneHVACIndex = ventSlab.HVACSizingIndex;
                                CapSizingMethod = state.dataSize->ZoneHVACSizing(zoneHVACIndex).CoolingCapMethod;
                                ZoneEqSizing(CurZoneEqNum).SizingMethod(SizingMethod) = CapSizingMethod;
                                if (CapSizingMethod == CoolingDesignCapacity || CapSizingMethod == CapacityPerFloorArea ||
                                    CapSizingMethod == FractionOfAutosizedCoolingCapacity) {
                                    if (CapSizingMethod == CoolingDesignCapacity) {
                                        if (state.dataSize->ZoneHVACSizing(zoneHVACIndex).ScaledCoolingCapacity > 0.0) {
                                            ZoneEqSizing(CurZoneEqNum).CoolingCapacity = true;
                                            ZoneEqSizing(CurZoneEqNum).DesCoolingLoad =
                                                state.dataSize->ZoneHVACSizing(zoneHVACIndex).ScaledCoolingCapacity;
                                        } else {
                                            state.dataSize->DataFlowUsedForSizing = state.dataSize->FinalZoneSizing(CurZoneEqNum).DesCoolVolFlow;
                                        }
                                        TempSize = state.dataSize->ZoneHVACSizing(zoneHVACIndex).ScaledCoolingCapacity;
                                    } else if (CapSizingMethod == CapacityPerFloorArea) {
                                        ZoneEqSizing(CurZoneEqNum).CoolingCapacity = true;
                                        ZoneEqSizing(CurZoneEqNum).DesCoolingLoad =
                                            state.dataSize->ZoneHVACSizing(zoneHVACIndex).ScaledCoolingCapacity *
                                            state.dataHeatBal->Zone(state.dataSize->DataZoneNumber).FloorArea;
                                        state.dataSize->DataScalableCapSizingON = true;
                                    } else if (CapSizingMethod == FractionOfAutosizedCoolingCapacity) {
                                        state.dataSize->DataFracOfAutosizedHeatingCapacity =
                                            state.dataSize->ZoneHVACSizing(zoneHVACIndex).ScaledCoolingCapacity;
                                        state.dataSize->DataFlowUsedForSizing = state.dataSize->FinalZoneSizing(CurZoneEqNum).DesCoolVolFlow;
                                        TempSize = AutoSize;
                                        state.dataSize->DataScalableCapSizingON = true;
                                    }
                                }
                                SizingString = "";
                                PrintFlag = false;
                                CoolingCapacitySizer sizerCoolingCapacity;
                                sizerCoolingCapacity.overrideSizingString(SizingString);
                                sizerCoolingCapacity.initializeWithinEP(state, CompType, CompName, PrintFlag, RoutineName);
                                DesCoilLoad = sizerCoolingCapacity.size(state, TempSize, ErrorsFound);
                                state.dataSize->DataScalableCapSizingON = false;
                            } else {
                                SizingString = "";
                                PrintFlag = false;
                                TempSize = AutoSize;
                                state.dataSize->DataFlowUsedForSizing = state.dataSize->FinalZoneSizing(CurZoneEqNum).DesCoolVolFlow;
                                CoolingCapacitySizer sizerCoolingCapacity;
                                sizerCoolingCapacity.overrideSizingString(SizingString);
                                sizerCoolingCapacity.initializeWithinEP(state, CompType, CompName, PrintFlag, RoutineName);
                                DesCoilLoad = sizerCoolingCapacity.size(state, TempSize, ErrorsFound);
                            }
                            rho = GetDensityGlycol(state,
                                                   state.dataPlnt->PlantLoop(ventSlab.CWPlantLoc.loopNum).FluidName,
                                                   5.,
                                                   state.dataPlnt->PlantLoop(ventSlab.CWPlantLoc.loopNum).FluidIndex,
                                                   RoutineName);
                            Cp = GetSpecificHeatGlycol(state,
                                                       state.dataPlnt->PlantLoop(ventSlab.CWPlantLoc.loopNum).FluidName,
                                                       5.,
                                                       state.dataPlnt->PlantLoop(ventSlab.CWPlantLoc.loopNum).FluidIndex,
                                                       RoutineName);
                            MaxVolColdWaterFlowDes = DesCoilLoad / (WaterCoilSizDeltaT * Cp * rho);
                        } else {
                            MaxVolColdWaterFlowDes = 0.0;
                        }
                    }
                }
                if (IsAutoSize) {
                    ventSlab.MaxVolColdWaterFlow = MaxVolColdWaterFlowDes;
                    BaseSizer::reportSizerOutput(
                        state, cMO_VentilatedSlab, ventSlab.Name, "Design Size Maximum Cold Water Flow [m3/s]", MaxVolColdWaterFlowDes);
                } else {
                    if (ventSlab.MaxVolColdWaterFlow > 0.0 && MaxVolColdWaterFlowDes > 0.0) {
                        MaxVolColdWaterFlowUser = ventSlab.MaxVolColdWaterFlow;
                        BaseSizer::reportSizerOutput(state,
                                                     cMO_VentilatedSlab,
                                                     ventSlab.Name,
                                                     "Design Size Maximum Cold Water Flow [m3/s]",
                                                     MaxVolColdWaterFlowDes,
                                                     "User-Specified Maximum Cold Water Flow [m3/s]",
                                                     MaxVolColdWaterFlowUser);
                        if (state.dataGlobal->DisplayExtraWarnings) {
                            if ((std::abs(MaxVolColdWaterFlowDes - MaxVolColdWaterFlowUser) / MaxVolColdWaterFlowUser) >
                                state.dataSize->AutoVsHardSizingThreshold) {
                                ShowMessage(state,
                                            format("SizeVentilatedSlab: Potential issue with equipment sizing for ZoneHVAC:VentilatedSlab = \"{}\".",
                                                   ventSlab.Name));
                                ShowContinueError(state, format("User-Specified Maximum Cold Water Flow of {:.5R} [m3/s]", MaxVolColdWaterFlowUser));
                                ShowContinueError(
                                    state, format("differs from Design Size Maximum Cold Water Flow of {:.5R} [m3/s]", MaxVolColdWaterFlowDes));
                                ShowContinueError(state, "This may, or may not, indicate mismatched component sizes.");
                                ShowContinueError(state, "Verify that the value entered is intended and is consistent with other components.");
                            }
                        }
                    }
                }
            }
        }

        if (ventSlab.cCoilType == CoolingCoilType::HXAssisted) {
            CoolingCoilName = GetHXDXCoilName(state, ventSlab.coolingCoilTypeCh, ventSlab.coolingCoilName, ErrorsFound);
            CoolingCoilType = GetHXCoilType(state, ventSlab.coolingCoilTypeCh, ventSlab.coolingCoilName, ErrorsFound);
        } else {
            CoolingCoilName = ventSlab.coolingCoilName;
            CoolingCoilType = ventSlab.coolingCoilTypeCh;
        }
        WaterCoils::SetCoilDesFlow(state, CoolingCoilType, CoolingCoilName, ventSlab.MaxAirVolFlow, ErrorsFound);
        WaterCoils::SetCoilDesFlow(state, ventSlab.heatingCoilTypeCh, ventSlab.heatingCoilName, ventSlab.MaxAirVolFlow, ErrorsFound);

        if (CurZoneEqNum > 0) {
            ZoneEqSizing(CurZoneEqNum).MaxHWVolFlow = ventSlab.MaxVolHotWaterFlow;
            ZoneEqSizing(CurZoneEqNum).MaxCWVolFlow = ventSlab.MaxVolColdWaterFlow;
        }

        if (ErrorsFound) {
            ShowFatalError(state, "Preceding sizing errors cause program termination");
        }
    }

    void CalcVentilatedSlab(EnergyPlusData &state,
                            int &Item,                     // number of the current ventilated slab being simulated
                            int const ZoneNum,             // number of zone being served
                            bool const FirstHVACIteration, // TRUE if 1st HVAC simulation of system timestep
                            Real64 &PowerMet,              // power supplied (W)
                            Real64 &LatOutputProvided      // latent capacity supplied (kg/s)
    )
    {

        // SUBROUTINE INFORMATION:
        //       AUTHOR         Young Tae Chae, Rick Strand
        //       DATE WRITTEN   June 2008
        //       MODIFIED       Don Shirey, Aug 2009 (LatOutputProvided)
        //                      July 2012, Chandan Sharma - FSEC: Added zone sys avail managers
        //       RE-ENGINEERED  na

        // PURPOSE OF THIS SUBROUTINE:
        // This subroutine mainly controls the action of the Ventilated Slab
        // (or more exactly, it controls the amount of outside air brought in)
        // based on the user input for controls and the defined controls
        // algorithms.

        // METHODOLOGY EMPLOYED:
        // Ventilated slab is controlled based on user input and what is happening in the
        // simulation.  There are various cases to consider:
        // 1. OFF: Unit is schedule off or there is no load on it.  All flow
        //    rates are set to zero and the temperatures are set to zone conditions
        //    (except for the outside air inlet).
        // 2. HEATING/VARIABLE PERCENT: The unit is on, there is a heating load,
        //    and variable percent control is specified.  The outside air fraction
        //    is set to the minimum outside air fraction (schedule based) and the
        //    heating coil is activated.
        // 3. HEATING/FIXED TEMPERATURE: The unit is on, there is a heating load,
        //    and fixed temperature control is specified.  The outside air fraction
        //    is varied in an attempt to obtain a mixed air temperature equal to
        //    the user specified temperature (schedule based).  The heating coil
        //    is activated, if necessary.
        // 4. COOLING/NO COIL: The unit is on, there is a cooling load, and no
        //    coil is present or it has been scheduled off.  Set the amount of
        //    outside air based on the control type.  Simulate the "mixing box".
        // 5. COOLING/WITH COIL: The unit is on, there is a cooling load, and
        //    a cooling coil is present and scheduled on.  Tries to use outside
        //    air as best as possible and then calls a cooling coil
        // Note: controls are strictly temperature based and do not factor
        // humidity into the equation (not an enthalpy economy cycle but rather
        // a simple return air economy cycle).  In addition, temperature predictions
        // are not strict energy balances here in the control routine though
        // in the mixing routine an energy balance is preserved.

        // REFERENCES:
        // ASHRAE Systems and Equipment Handbook (SI), 1996. page 31.3

        // USE STATEMENTS:

        // Using/Aliasing
        auto &ventSlab = state.dataVentilatedSlab->VentSlab(Item);

        using HeatingCoils::CheckHeatingCoilSchedule;
        using HVACHXAssistedCoolingCoil::CheckHXAssistedCoolingCoilSchedule;
        using Node::GetSingleNode;
        using ScheduleManager::GetCurrentScheduleValue;
        using SteamCoils::CheckSteamCoilSchedule;
        using WaterCoils::CheckWaterCoilSchedule;

        // Locals
        Real64 QZnReq;

        // SUBROUTINE ARGUMENT DEFINITIONS:

        // SUBROUTINE PARAMETER DEFINITIONS:

        Real64 constexpr LowTempDiff(0.1); // Smallest allowed temperature difference for comparisons
        // (below this value the temperatures are assumed equal)
        Real64 constexpr LowOAFracDiff(0.01); // Smallest allowed outside air fraction difference for comparison
        // (below this value the fractions are assumed equal)

        // INTERFACE BLOCK SPECIFICATIONS

        // DERIVED TYPE DEFINITIONS
        // na

        // SUBROUTINE LOCAL VARIABLE DECLARATIONS:
        Real64 AirMassFlow;  // air mass flow rate [kg/sec]
        int ControlNode;     // the hot water or cold water inlet node
        Real64 MaxOAFrac;    // maximum possible outside air fraction
        Real64 MaxWaterFlow; // maximum water flow for heating or cooling [kg/sec]
        Real64 MinOAFrac;    // minimum possible outside air fraction
        Real64 MinWaterFlow; // minimum water flow for heating or cooling [kg/sec]
        Real64 QUnitOut;     // heating or sens. cooling provided by fan coil unit [watts]
        Real64 LatentOutput; // Latent (moisture) add/removal rate, negative is dehumidification [kg/s]
        Real64 Tdesired;     // desired temperature after mixing inlet and outdoor air [degrees C]
        Real64 Tinlet;       // temperature of air coming into the ventilated slab [degrees C]
        Real64 Toutdoor;     // temperature of outdoor air being introduced into the ventilated slab [degrees C]
        Real64 MaxSteamFlow;
        Real64 MinSteamFlow;
        Real64 RadInTemp;      // "Desired" radiant system air inlet temperature [Celsius]**setpoint
        Real64 SetPointTemp;   // temperature that will be used to control the radiant system [Celsius]
        Real64 SetPointTempHi; // Current high point in setpoint temperature range
        Real64 SetPointTempLo; // Current low point in setpoint temperature range
        Real64 AirTempHi;      // Current high point in water temperature range
        Real64 AirTempLo;      // Current low point in water temperature range
        Real64 AirTempHeatHi;  // Current high point in water temperature range
        Real64 AirTempCoolLo;  // Current low point in water temperature range
        Real64 CpFan;          // Intermediate calculational variable for specific heat of air <<NOV9 Updated
        Real64 ZoneRadNum;     // number of zone being served *********************
        int RadSurfNum;        // DO loop counter for the surfaces that comprise a particular radiant system
        std::string MSlabIn;
        std::string MSlabOut;
        std::string SlabName;
        bool ErrorsFound(false); // Set to true if errors in input, fatal at end of routine
        static std::string const CurrentModuleObject("ZoneHVAC:VentilatedSlab");

        auto &dln = state.dataLoopNodes;
        
        switch (ventSlab.coilOption) {
        case CoilType::Both: {

            switch (ventSlab.hCoilType) {
            case HeatingCoilType::Water: {
                CheckWaterCoilSchedule(state, ventSlab.heatingCoilName, ventSlab.heatingCoilSchedValue, ventSlab.heatingCoil_Index);
                break;
            }
            case HeatingCoilType::Steam: {
                CheckSteamCoilSchedule(
                    state, "Coil:Heating:Steam", ventSlab.heatingCoilName, ventSlab.heatingCoilSchedValue, ventSlab.heatingCoil_Index);
                break;
            }
            case HeatingCoilType::Electric: {
                CheckHeatingCoilSchedule(
                    state, "Coil:Heating:Electric", ventSlab.heatingCoilName, ventSlab.heatingCoilSchedValue, ventSlab.heatingCoil_Index);
                break;
            }
            case HeatingCoilType::Gas: {
                CheckHeatingCoilSchedule(
                    state, "Coil:Heating:Fuel", ventSlab.heatingCoilName, ventSlab.heatingCoilSchedValue, ventSlab.heatingCoil_Index);
                break;
            }
            default:
                break;
            }

            switch (ventSlab.cCoilType) {
            case CoolingCoilType::WaterCooling:
            case CoolingCoilType::DetailedCooling: {
                CheckWaterCoilSchedule(state, ventSlab.coolingCoilName, ventSlab.coolingCoilSchedValue, ventSlab.coolingCoil_Index);
                break;
            }
            case CoolingCoilType::HXAssisted: {
                CheckHXAssistedCoolingCoilSchedule(state,
                                                   "CoilSystem:Cooling:Water:HeatExchangerAssisted",
                                                   ventSlab.coolingCoilName,
                                                   ventSlab.coolingCoilSchedValue,
                                                   ventSlab.coolingCoil_Index);
                break;
            }
            default:
                break;
            }
            break;
        }
        case CoilType::Heating: {

            switch (ventSlab.hCoilType) {
            case HeatingCoilType::Water: {
                CheckWaterCoilSchedule(state, ventSlab.heatingCoilName, ventSlab.heatingCoilSchedValue, ventSlab.heatingCoil_Index);
                break;
            }
            case HeatingCoilType::Steam: {
                CheckSteamCoilSchedule(
                    state, "Coil:Heating:Steam", ventSlab.heatingCoilName, ventSlab.heatingCoilSchedValue, ventSlab.heatingCoil_Index);
                break;
            }
            case HeatingCoilType::Electric: {
                CheckHeatingCoilSchedule(
                    state, "Coil:Heating:Electric", ventSlab.heatingCoilName, ventSlab.heatingCoilSchedValue, ventSlab.heatingCoil_Index);
                break;
            }
            case HeatingCoilType::Gas: {
                CheckHeatingCoilSchedule(
                    state, "Coil:Heating:Fuel", ventSlab.heatingCoilName, ventSlab.heatingCoilSchedValue, ventSlab.heatingCoil_Index);
                break;
            }
            default:
                break;
            }
            break;
        }
        case CoilType::Cooling: {

            switch (ventSlab.cCoilType) {
            case CoolingCoilType::WaterCooling:
            case CoolingCoilType::DetailedCooling: {
                CheckWaterCoilSchedule(state, ventSlab.coolingCoilName, ventSlab.coolingCoilSchedValue, ventSlab.coolingCoil_Index);
                break;
            }
            case CoolingCoilType::HXAssisted: {
                CheckHXAssistedCoolingCoilSchedule(state,
                                                   "CoilSystem:Cooling:Water:HeatExchangerAssisted",
                                                   ventSlab.coolingCoilName,
                                                   ventSlab.coolingCoilSchedValue,
                                                   ventSlab.coolingCoil_Index);
                break;
            }
            default:
                break;
            }
        }
        case CoilType::None:
        default:
            break;
        }

        // initialize local variables
        ControlNode = 0;
        QUnitOut = 0.0;
        LatentOutput = 0.0;
        MaxWaterFlow = 0.0;
        MinWaterFlow = 0.0;
        AirMassFlow = 0.0;
        
        auto *airInNode = dln->nodes(ventSlab.ReturnAirInNodeNum);
        auto *airOutNode = dln->nodes(ventSlab.RadInNodeNum);
        auto *fanOutNode = dln->nodes(ventSlab.FanOutNodeNum);
        auto *outsideAirInNode = dln->nodes(ventSlab.OutsideAirInNodeNum);
        auto *reliefAirOutNode = dln->nodes(ventSlab.ReliefAirOutNodeNum);
        auto *mixedAirOutNode = dln->nodes(ventSlab.MixedAirOutNodeNum);
        auto *returnAirInNode = dln->nodes(ventSlab.ReturnAirInNodeNum);
        ZoneRadNum = ventSlab.ZonePtr;
        RadSurfNum = ventSlab.NumOfSurfaces;
        Tinlet = airInNode->Temp;
        Toutdoor = outsideAirInNode->Temp;
        auto &thisZoneHB = state.dataZoneTempPredictorCorrector->zoneHeatBalance(ZoneNum);

        // Control Type Check
        switch (ventSlab.controlType) {
        case ControlType::MeanAirTemp: {
            SetPointTemp = thisZoneHB.MAT;
            break;
        }
        case ControlType::MeanRadTemp: {
            SetPointTemp = thisZoneHB.MRT;
            break;
        }
        case ControlType::OperativeTemp: {
            SetPointTemp = 0.5 * (thisZoneHB.MAT + thisZoneHB.MRT);
            break;
        }
        case ControlType::OutdoorDryBulbTemp: {
            SetPointTemp = state.dataEnvrn->OutDryBulbTemp;
            break;
        }
        case ControlType::OutdoorWetBulbTemp: {
            SetPointTemp = state.dataEnvrn->OutWetBulbTemp;
            break;
        }
        case ControlType::SurfaceTemp: {
            SetPointTemp = state.dataHeatBalSurf->SurfInsideTempHist(1)(ventSlab.SurfacePtr(RadSurfNum));
            break;
        }
        case ControlType::DewPointTemp: {
            SetPointTemp =
                PsyTdpFnWPb(state, state.dataZoneTempPredictorCorrector->zoneHeatBalance(ventSlab.ZonePtr).airHumRat, state.dataEnvrn->OutBaroPress);
            break;
        }
        default: {              // Should never get here
            SetPointTemp = 0.0; // Suppress uninitialized warning
            ShowSevereError(state, format("Illegal control type in low temperature radiant system: {}", ventSlab.Name));
            ShowFatalError(state, "Preceding condition causes termination.");
        }
        }

        // Load Check

        AirTempHeatHi = GetCurrentScheduleValue(state, ventSlab.HotCtrlHiTempSchedPtr);
        AirTempCoolLo = GetCurrentScheduleValue(state, ventSlab.ColdCtrlLoTempSchedPtr);

        if (((SetPointTemp >= AirTempHeatHi) && (SetPointTemp <= AirTempCoolLo)) || (GetCurrentScheduleValue(state, ventSlab.SchedPtr) <= 0)) {

            // System is off or has no load upon it; set the flow rates to zero and then
            // simulate the components with the no flow conditions
            airInNode->MassFlowRate = 0.0;
            airInNode->MassFlowRateMaxAvail = 0.0;
            airInNode->MassFlowRateMinAvail = 0.0;
            airOutNode->MassFlowRate = 0.0;
            airOutNode->MassFlowRateMaxAvail = 0.0;
            airOutNode->MassFlowRateMinAvail = 0.0;
            outsideAirInNode->MassFlowRate = 0.0;
            outsideAirInNode->MassFlowRateMaxAvail = 0.0;
            outsideAirInNode->MassFlowRateMinAvail = 0.0;
            reliefAirOutNode->MassFlowRate = 0.0;
            reliefAirOutNode->MassFlowRateMaxAvail = 0.0;
            reliefAirOutNode->MassFlowRateMinAvail = 0.0;
            returnAirInNode->MassFlowRate = 0.0;
            returnAirInNode->MassFlowRateMaxAvail = 0.0;
            returnAirInNode->MassFlowRateMinAvail = 0.0;
            mixedAirOutNode->MassFlowRate = 0.0;
            mixedAirOutNode->MassFlowRateMaxAvail = 0.0;
            mixedAirOutNode->MassFlowRateMinAvail = 0.0;
            fanOutNode->MassFlowRate = 0.0;
            fanOutNode->MassFlowRateMaxAvail = 0.0;
            fanOutNode->MassFlowRateMinAvail = 0.0;
            AirMassFlow = 0.0;
            state.dataVentilatedSlab->HCoilOn = false;

            // Node condition
            airInNode->Temp = state.dataHeatBalSurf->SurfInsideTempHist(1)(ventSlab.SurfacePtr(1));
            fanOutNode->Temp = airInNode->Temp;
            airOutNode->Temp = fanOutNode->Temp;

            // Node condition
            if (ventSlab.SysConfg == VentilatedSlabConfig::SeriesSlabs) {
                for (RadSurfNum = 1; RadSurfNum <= ventSlab.NumOfSurfaces; ++RadSurfNum) {
                    SlabName = ventSlab.SurfaceName(RadSurfNum);
                    MSlabIn = ventSlab.SlabIn(RadSurfNum);
                    MSlabOut = ventSlab.SlabOut(RadSurfNum);
                    ventSlab.MSlabInNodeNum = GetSingleNode(state,
                                                             MSlabIn,
                                                             ErrorsFound,
                                                             Node::ConnObjType::ZoneHVACVentilatedSlab,
                                                             SlabName,
                                                             Node::FluidType::Air,
                                                             Node::ConnType::Internal,
                                                             Node::CompFluidStream::Primary,
                                                            Node::ObjectIsNotParent);
                    ventSlab.MSlabOutNodeNum = GetSingleNode(state,
                                                              MSlabOut,
                                                              ErrorsFound,
                                                              Node::ConnObjType::ZoneHVACVentilatedSlab,
                                                              SlabName,
                                                              Node::FluidType::Air,
                                                              Node::ConnType::Internal,
                                                              Node::CompFluidStream::Primary,
                                                             Node::ObjectIsNotParent);
                    auto *mSlabInNode = dln->nodes(ventSlab.MSlabInNodeNum);
                    auto *mSlabOutNode = dln->nodes(ventSlab.MSlabOutNodeNum);

                    mSlabInNode->Temp = airInNode->Temp;
                    mSlabOutNode->Temp = mSlabInNode->Temp;
                }
            }

            CalcVentilatedSlabComps(state, Item, FirstHVACIteration, QUnitOut);

        } else { // System On

            if (SetPointTemp < AirTempHeatHi) { // HEATING MODE
                state.dataVentilatedSlab->OperatingMode = HeatingMode;

                // Check the setpoint and temperature span
                SetPointTempHi = GetCurrentScheduleValue(state, ventSlab.HotCtrlHiTempSchedPtr);
                SetPointTempLo = GetCurrentScheduleValue(state, ventSlab.HotCtrlLoTempSchedPtr);
                if (SetPointTempHi < SetPointTempLo) {
                    ShowSevereError(state, format("Heating setpoint temperature mismatch in{}", ventSlab.Name));
                    ShowContinueError(state, "High setpoint temperature is less than low setpoint temperature--check your schedule input");
                    ShowFatalError(state, "Preceding condition causes termination.");
                }
                AirTempHi = GetCurrentScheduleValue(state, ventSlab.HotAirHiTempSchedPtr);
                AirTempLo = GetCurrentScheduleValue(state, ventSlab.HotAirLoTempSchedPtr);

                if (AirTempHi < AirTempLo) {
                    ShowSevereError(state, format("Heating Air temperature mismatch in{}", ventSlab.Name));
                    ShowContinueError(state, "High Air temperature is less than low Air temperature--check your schedule input");
                    ShowFatalError(state, "Preceding condition causes termination.");
                }

                if (SetPointTemp >= SetPointTempHi) {
                    // System is above high heating setpoint so we should be able to turn the system off
                    RadInTemp = AirTempLo;

                } else if (SetPointTemp <= SetPointTempLo) {
                    // System is running with its highest inlet temperature
                    RadInTemp = AirTempHi;
                } else {
                    // Interpolate to obtain the current radiant system inlet temperature
                    RadInTemp = AirTempHi - (AirTempHi - AirTempLo) * (SetPointTemp - SetPointTempLo) / (SetPointTempHi - SetPointTempLo);
                }

                dln->nodes(ventSlab.RadInNodeNum)->Temp = RadInTemp;

                auto const *controlNode = dln->nodes(ventSlab.HotControlNodeNum);
                MaxWaterFlow = ventSlab.MaxHotWaterFlow;
                MinWaterFlow = ventSlab.MinHotWaterFlow;
                MaxSteamFlow = ventSlab.MaxHotSteamFlow;
                MinSteamFlow = ventSlab.MinHotSteamFlow;

                // On the first HVAC iteration the system values are given to the controller, but after that
                // the demand limits are in place and there needs to be feedback to the Zone Equipment

                if (!FirstHVACIteration && ventSlab.hCoilType == HeatingCoilType::Water) {
                    MaxWaterFlow = controlNode->MassFlowRateMaxAvail;
                    MinWaterFlow = controlNode->MassFlowRateMinAvail;
                }

                if (!FirstHVACIteration && ventSlab.hCoilType == HeatingCoilType::Steam) {
                    MaxSteamFlow = controlNode->MassFlowRateMaxAvail;
                    MinSteamFlow = controlNode->MassFlowRateMinAvail;
                }

                state.dataVentilatedSlab->HCoilOn = true;

                if (outsideAirInNode->MassFlowRate > 0.0) {
                    MinOAFrac = GetCurrentScheduleValue(state, ventSlab.MinOASchedPtr) *
                                (ventSlab.MinOutAirMassFlow / outsideAirInNode->MassFlowRate);
                } else {
                    MinOAFrac = 0.0;
                }

                MinOAFrac = min(1.0, max(0.0, MinOAFrac));

                if ((!ventSlab.heatingCoilPresent) || (ventSlab.heatingCoilSchedValue <= 0.0)) {
                    // In heating mode, but there is no coil to provide heating.  This is handled
                    // differently than if there was a heating coil present.  Fixed temperature
                    // will still try to vary the amount of outside air to meet the desired
                    // mixed air temperature, while variable percent will go to full ventilation
                    // when it is most advantageous.

                    // If there are no coil, Slab In Node is assumed to be Fan Outlet Node

                    airOutNode = dln->nodes(ventSlab.FanOutNodeNum);

                    switch (ventSlab.outsideAirControlType) {
                    case OutsideAirControlType::FixedOAControl: {
                        // In this control type, the outdoor air flow rate is fixed to the maximum value
                        // which is equal to the minimum value, regardless of all the other conditions.
                        state.dataVentilatedSlab->OAMassFlowRate = MinOAFrac * outsideAirInNode->MassFlowRate;
                        break;
                    }
                    case OutsideAirControlType::VariablePercent: {
                        // This algorithm is probably a bit simplistic in that it just bounces
                        // back and forth between the maximum outside air and the minimum.  In
                        // reality, a system *might* vary between the two based on the load in
                        // the zone.  This simple flow control might cause some overcooling but
                        // chances are that if there is a cooling load and the zone temperature
                        // gets above the outside temperature that overcooling won't be significant.
                        Tinlet = airInNode->Temp;
                        Toutdoor = outsideAirInNode->Temp;

                        if (Tinlet >= Toutdoor) {

                            state.dataVentilatedSlab->OAMassFlowRate = MinOAFrac * outsideAirInNode->MassFlowRate;

                        } else { // Tinlet < Toutdoor

                            MaxOAFrac = GetCurrentScheduleValue(state, ventSlab.MaxOASchedPtr);
                            state.dataVentilatedSlab->OAMassFlowRate = MaxOAFrac * outsideAirInNode->MassFlowRate;
                        }
                        break;
                    }
                    case OutsideAirControlType::FixedTemperature: {
                        // This is basically the same algorithm as for the heating case...
                        Tdesired = GetCurrentScheduleValue(state, ventSlab.TempSchedPtr);
                        MaxOAFrac = 1.0;

                        if (std::abs(Tinlet - Toutdoor) <= LowTempDiff) { // no difference in indoor and outdoor conditions-->set OA to minimum
                            state.dataVentilatedSlab->OAMassFlowRate = MinOAFrac * outsideAirInNode->MassFlowRate;
                        } else if (std::abs(MaxOAFrac - MinOAFrac) <= LowOAFracDiff) { // no difference in outside air fractions
                            state.dataVentilatedSlab->OAMassFlowRate = MinOAFrac * outsideAirInNode->MassFlowRate;
                        } else if (((Tdesired <= Tinlet) && (Tdesired >= Toutdoor)) || ((Tdesired >= Tinlet) && (Tdesired <= Toutdoor))) {
                            // Desired temperature is between the inlet and outdoor temperatures
                            // so vary the flow rate between no outside air and no recirculation air
                            // then applying the maximum and minimum limits the user has scheduled
                            // to make sure too much/little outside air is being introduced
                            state.dataVentilatedSlab->OAMassFlowRate =
                                ((Tdesired - Tinlet) / (Toutdoor - Tinlet)) * airInNode->MassFlowRate;
                            state.dataVentilatedSlab->OAMassFlowRate =
                                max(state.dataVentilatedSlab->OAMassFlowRate, (MinOAFrac * outsideAirInNode->MassFlowRate));
                            state.dataVentilatedSlab->OAMassFlowRate =
                                min(state.dataVentilatedSlab->OAMassFlowRate, (MaxOAFrac * outsideAirInNode->MassFlowRate));
                        } else if ((Tdesired < Tinlet) && (Tdesired < Toutdoor)) {
                            // Desired temperature is below both the inlet and outdoor temperatures
                            // so use whichever flow rate (max or min) that will get closer
                            if (Tinlet < Toutdoor) { // Tinlet closer to Tdesired so use minimum outside air
                                state.dataVentilatedSlab->OAMassFlowRate = MinOAFrac * outsideAirInNode->MassFlowRate;
                            } else { // Toutdoor closer to Tdesired so use maximum outside air
                                state.dataVentilatedSlab->OAMassFlowRate = MaxOAFrac * outsideAirInNode->MassFlowRate;
                            }
                        } else if ((Tdesired > Tinlet) && (Tdesired > Toutdoor)) {
                            // Desired temperature is above both the inlet and outdoor temperatures
                            // so use whichever flow rate (max or min) that will get closer
                            if (Tinlet > Toutdoor) { // Tinlet closer to Tdesired so use minimum outside air
                                state.dataVentilatedSlab->OAMassFlowRate = MinOAFrac * outsideAirInNode->MassFlowRate;
                            } else { // Toutdoor closer to Tdesired so use maximum outside air
                                state.dataVentilatedSlab->OAMassFlowRate = MaxOAFrac * outsideAirInNode->MassFlowRate;
                            }
                        } else {
                            // It should NEVER get to this point, but just in case...
                            ShowFatalError(state, format("Ventilated Slab simulation control: illogical condition for {}", ventSlab.Name));
                        }
                        break;
                    }
                    default:
                        break;
                    }

                    CalcVentilatedSlabComps(state, Item, FirstHVACIteration, QUnitOut);

                } else { // Heating Coil present

                    switch (ventSlab.outsideAirControlType) {
                    case OutsideAirControlType::FixedOAControl: {
                        // In this control type, the outdoor air flow rate is fixed to the maximum value
                        // which is equal to the minimum value, regardless of all the other conditions.
                        if (outsideAirInNode->MassFlowRate > 0.0) {
                            MaxOAFrac = GetCurrentScheduleValue(state, ventSlab.MaxOASchedPtr);
                        } else {
                            MaxOAFrac = 0.0;
                        }
                        MaxOAFrac = min(1.0, max(0.0, MinOAFrac));
                        state.dataVentilatedSlab->OAMassFlowRate = MaxOAFrac * outsideAirInNode->MassFlowRate;
                        break;
                    }
                    case OutsideAirControlType::VariablePercent: {
                        // In heating mode, the ouside air for "variable percent" control
                        // is set to the minimum value

                        state.dataVentilatedSlab->OAMassFlowRate = MinOAFrac * outsideAirInNode->MassFlowRate;
                        break;
                    }
                    case OutsideAirControlType::FixedTemperature: {
                        // This is basically the same algorithm as for the heating case...
                        Tdesired = GetCurrentScheduleValue(state, ventSlab.TempSchedPtr);
                        MaxOAFrac = 1.0;

                        if (std::abs(Tinlet - Toutdoor) <= LowTempDiff) { // no difference in indoor and outdoor conditions-->set OA to minimum
                            state.dataVentilatedSlab->OAMassFlowRate = MinOAFrac * outsideAirInNode->MassFlowRate;
                        } else if (std::abs(MaxOAFrac - MinOAFrac) <= LowOAFracDiff) { // no difference in outside air fractions
                            state.dataVentilatedSlab->OAMassFlowRate = MinOAFrac * outsideAirInNode->MassFlowRate;
                        } else if (((Tdesired <= Tinlet) && (Tdesired >= Toutdoor)) || ((Tdesired >= Tinlet) && (Tdesired <= Toutdoor))) {
                            // Desired temperature is between the inlet and outdoor temperatures
                            // so vary the flow rate between no outside air and no recirculation air
                            // then applying the maximum and minimum limits the user has scheduled
                            // to make sure too much/little outside air is being introduced
                            state.dataVentilatedSlab->OAMassFlowRate =
                                ((Tdesired - Tinlet) / (Toutdoor - Tinlet)) * airInNode->MassFlowRate;
                            state.dataVentilatedSlab->OAMassFlowRate =
                                max(state.dataVentilatedSlab->OAMassFlowRate, (MinOAFrac * outsideAirInNode->MassFlowRate));
                            state.dataVentilatedSlab->OAMassFlowRate =
                                min(state.dataVentilatedSlab->OAMassFlowRate, (MaxOAFrac * outsideAirInNode->MassFlowRate));
                        } else if ((Tdesired < Tinlet) && (Tdesired < Toutdoor)) {
                            // Desired temperature is below both the inlet and outdoor temperatures
                            // so use whichever flow rate (max or min) that will get closer
                            if (Tinlet < Toutdoor) { // Tinlet closer to Tdesired so use minimum outside air
                                state.dataVentilatedSlab->OAMassFlowRate = MinOAFrac * outsideAirInNode->MassFlowRate;
                            } else { // Toutdoor closer to Tdesired so use maximum outside air
                                state.dataVentilatedSlab->OAMassFlowRate = MaxOAFrac * outsideAirInNode->MassFlowRate;
                            }
                        } else if ((Tdesired > Tinlet) && (Tdesired > Toutdoor)) {
                            // Desired temperature is above both the inlet and outdoor temperatures
                            // so use whichever flow rate (max or min) that will get closer
                            if (Tinlet > Toutdoor) { // Tinlet closer to Tdesired so use minimum outside air
                                state.dataVentilatedSlab->OAMassFlowRate = MinOAFrac * outsideAirInNode->MassFlowRate;
                            } else { // Toutdoor closer to Tdesired so use maximum outside air
                                state.dataVentilatedSlab->OAMassFlowRate = MaxOAFrac * outsideAirInNode->MassFlowRate;
                            }
                        } else {
                            // It should NEVER get to this point, but just in case...
                            ShowFatalError(state, format("Ventilated Slab simulation control: illogical condition for {}", ventSlab.Name));
                        }
                        break;
                    }
                    default:
                        break;
                    }

                    SimVentSlabOAMixer(state, Item);

                    state.dataFans->fans(ventSlab.Fan_Index)->simulate(state, FirstHVACIteration, _, _);

                    CpFan = PsyCpAirFnW(fanOutNode->HumRat);
                    QZnReq =
                        (airOutNode->MassFlowRate) * CpFan * (RadInTemp - fanOutNode->Temp);

                    // Setup the coil configuration
                    switch (ventSlab.hCoilType) {

                    case HeatingCoilType::Water: {
                        // control water flow to obtain output matching QZnReq

                        ControlCompOutput(state,
                                          ventSlab.Name,
                                          cMO_VentilatedSlab,
                                          Item,
                                          FirstHVACIteration,
                                          QZnReq,
                                          ControlNode,
                                          MaxWaterFlow,
                                          MinWaterFlow,
                                          0.001,
                                          ventSlab.ControlCompTypeNum,
                                          ventSlab.CompErrIndex,
                                          _,
                                          _,
                                          _,
                                          _,
                                          _,
                                          ventSlab.HWPlantLoc);
                        break;
                    }
                    case HeatingCoilType::Gas:
                    case HeatingCoilType::Electric:
                    case HeatingCoilType::Steam: {

                        CalcVentilatedSlabComps(state, Item, FirstHVACIteration, QUnitOut);
                        break;
                    }
                    default:
                        break;
                    }

                } //  Coil/no coil block

            } else if (SetPointTemp > AirTempCoolLo) { // Cooling Mode

                state.dataVentilatedSlab->OperatingMode = CoolingMode;

                SetPointTempHi = GetCurrentScheduleValue(state, ventSlab.ColdCtrlHiTempSchedPtr);
                SetPointTempLo = GetCurrentScheduleValue(state, ventSlab.ColdCtrlLoTempSchedPtr);
                if (SetPointTempHi < SetPointTempLo) {
                    ShowSevereError(state, format("Cooling setpoint temperature mismatch in{}", ventSlab.Name));
                    ShowContinueError(state, "High setpoint temperature is less than low setpoint temperature--check your schedule input");
                    ShowFatalError(state, "Preceding condition causes termination.");
                }

                AirTempHi = GetCurrentScheduleValue(state, ventSlab.ColdAirHiTempSchedPtr);
                AirTempLo = GetCurrentScheduleValue(state, ventSlab.ColdAirLoTempSchedPtr);
                if (AirTempHi < AirTempLo) {
                    ShowSevereError(state, format("Cooling Air temperature mismatch in{}", ventSlab.Name));
                    ShowContinueError(state, "High Air temperature is less than low Air temperature--check your schedule input");
                    ShowFatalError(state, "Preceding condition causes termination.");
                }

                if (SetPointTemp <= SetPointTempLo) {
                    // System is below low cooling setpoint so we should be able to turn the system off
                    RadInTemp = AirTempHi;
                } else if (SetPointTemp >= SetPointTempHi) {
                    // System is running with its lowest inlet temperature
                    RadInTemp = AirTempLo;
                } else {
                    // Interpolate to obtain the current radiant system inlet temperature
                    RadInTemp = AirTempHi - (AirTempHi - AirTempLo) * (SetPointTemp - SetPointTempLo) / (SetPointTempHi - SetPointTempLo);
                }

                auto const *controlNode = dln->nodes(ventSlab.ColdControlNodeNum);
                MaxWaterFlow = ventSlab.MaxColdWaterFlow;
                MinWaterFlow = ventSlab.MinColdWaterFlow;

                // On the first HVAC iteration the system values are given to the controller, but after that
                // the demand limits are in place and there needs to be feedback to the Zone Equipment
                if ((!FirstHVACIteration) && (ControlNode > 0) && (ventSlab.coolingCoilPresent)) {
                    MaxWaterFlow = controlNode->MassFlowRateMaxAvail;
                    MinWaterFlow = controlNode->MassFlowRateMinAvail;
                }
                state.dataVentilatedSlab->HCoilOn = false;

                if (outsideAirInNode->MassFlowRate > 0.0) {
                    MinOAFrac = GetCurrentScheduleValue(state, ventSlab.MinOASchedPtr) *
                                (ventSlab.MinOutAirMassFlow / outsideAirInNode->MassFlowRate);
                } else {
                    MinOAFrac = 0.0;
                }
                MinOAFrac = min(1.0, max(0.0, MinOAFrac));

                if ((!ventSlab.coolingCoilPresent) || (ventSlab.coolingCoilSchedValue <= 0.0)) {
                    // In cooling mode, but there is no coil to provide cooling.  This is handled
                    // differently than if there was a cooling coil present.  Fixed temperature
                    // will still try to vary the amount of outside air to meet the desired
                    // mixed air temperature, while variable percent will go to full ventilation
                    // when it is most advantageous.

                    // If there are no coil, Slab In Node is assumed to be Fan Outlet Node
                    airOutNode = dln->nodes(ventSlab.FanOutNodeNum);

                    switch (ventSlab.outsideAirControlType) {

                    case OutsideAirControlType::FixedOAControl: {
                        // In this control type, the outdoor air flow rate is fixed to the maximum value
                        // which is equal to the minimum value, regardless of all the other conditions.
                        if (outsideAirInNode->MassFlowRate > 0.0) {
                            MaxOAFrac = GetCurrentScheduleValue(state, ventSlab.MaxOASchedPtr);
                        } else {
                            MaxOAFrac = 0.0;
                        }
                        MaxOAFrac = min(1.0, max(0.0, MinOAFrac));
                        state.dataVentilatedSlab->OAMassFlowRate = MaxOAFrac * outsideAirInNode->MassFlowRate;
                        break;
                    }
                    case OutsideAirControlType::VariablePercent: {
                        // This algorithm is probably a bit simplistic in that it just bounces
                        // back and forth between the maximum outside air and the minimum.  In
                        // reality, a system *might* vary between the two based on the load in
                        // the zone.  This simple flow control might cause some overcooling but
                        // chances are that if there is a cooling load and the zone temperature
                        // gets above the outside temperature that overcooling won't be significant.

                        Tinlet = airInNode->Temp;
                        Toutdoor = outsideAirInNode->Temp;

                        if (Tinlet <= Toutdoor) {

                            state.dataVentilatedSlab->OAMassFlowRate = MinOAFrac * outsideAirInNode->MassFlowRate;

                        } else { // Tinlet > Toutdoor

                            MaxOAFrac = GetCurrentScheduleValue(state, ventSlab.MaxOASchedPtr);
                            state.dataVentilatedSlab->OAMassFlowRate = MaxOAFrac * outsideAirInNode->MassFlowRate;
                        }
                        break;
                    }
                    case OutsideAirControlType::FixedTemperature: {
                        // This is basically the same algorithm as for the heating case...
                        Tdesired = GetCurrentScheduleValue(state, ventSlab.TempSchedPtr);
                        MaxOAFrac = 1.0;

                        if (std::abs(Tinlet - Toutdoor) <= LowTempDiff) { // no difference in indoor and outdoor conditions-->set OA to minimum
                            state.dataVentilatedSlab->OAMassFlowRate = MinOAFrac * outsideAirInNode->MassFlowRate;
                        } else if (std::abs(MaxOAFrac - MinOAFrac) <= LowOAFracDiff) { // no difference in outside air fractions
                            state.dataVentilatedSlab->OAMassFlowRate = MinOAFrac * outsideAirInNode->MassFlowRate;
                        } else if (((Tdesired <= Tinlet) && (Tdesired >= Toutdoor)) || ((Tdesired >= Tinlet) && (Tdesired <= Toutdoor))) {
                            // Desired temperature is between the inlet and outdoor temperatures
                            // so vary the flow rate between no outside air and no recirculation air
                            // then applying the maximum and minimum limits the user has scheduled
                            // to make sure too much/little outside air is being introduced
                            state.dataVentilatedSlab->OAMassFlowRate =
                                ((Tdesired - Tinlet) / (Toutdoor - Tinlet)) * airInNode->MassFlowRate;
                            state.dataVentilatedSlab->OAMassFlowRate =
                                max(state.dataVentilatedSlab->OAMassFlowRate, (MinOAFrac * outsideAirInNode->MassFlowRate));
                            state.dataVentilatedSlab->OAMassFlowRate =
                                min(state.dataVentilatedSlab->OAMassFlowRate, (MaxOAFrac * outsideAirInNode->MassFlowRate));
                        } else if ((Tdesired < Tinlet) && (Tdesired < Toutdoor)) {
                            // Desired temperature is below both the inlet and outdoor temperatures
                            // so use whichever flow rate (max or min) that will get closer
                            if (Tinlet < Toutdoor) { // Tinlet closer to Tdesired so use minimum outside air
                                state.dataVentilatedSlab->OAMassFlowRate = MinOAFrac * outsideAirInNode->MassFlowRate;
                            } else { // Toutdoor closer to Tdesired so use maximum outside air
                                state.dataVentilatedSlab->OAMassFlowRate = MaxOAFrac * outsideAirInNode->MassFlowRate;
                            }
                        } else if ((Tdesired > Tinlet) && (Tdesired > Toutdoor)) {
                            // Desired temperature is above both the inlet and outdoor temperatures
                            // so use whichever flow rate (max or min) that will get closer
                            if (Tinlet > Toutdoor) { // Tinlet closer to Tdesired so use minimum outside air
                                state.dataVentilatedSlab->OAMassFlowRate = MinOAFrac * outsideAirInNode->MassFlowRate;
                            } else { // Toutdoor closer to Tdesired so use maximum outside air
                                state.dataVentilatedSlab->OAMassFlowRate = MaxOAFrac * outsideAirInNode->MassFlowRate;
                            }
                        } else {
                            // It should NEVER get to this point, but just in case...
                            ShowFatalError(state, format("{} simulation control: illogical condition for {}", cMO_VentilatedSlab, ventSlab.Name));
                        }
                        break;
                    }
                    default:
                        break;
                    }

                    CalcVentilatedSlabComps(state, Item, FirstHVACIteration, QUnitOut);

                } else {
                    // There is a cooling load and there is a cooling coil present (presumably).
                    // Variable percent will throttle outside air back to the minimum while
                    // fixed temperature will still try to vary the outside air amount to meet
                    // the desired mixed air temperature.

                    switch (ventSlab.outsideAirControlType) {

                    case OutsideAirControlType::FixedOAControl: {
                        // In this control type, the outdoor air flow rate is fixed to the maximum value
                        // which is equal to the minimum value, regardless of all the other conditions.
                        if (outsideAirInNode->MassFlowRate > 0.0) {
                            MaxOAFrac = GetCurrentScheduleValue(state, ventSlab.MaxOASchedPtr);
                        } else {
                            MaxOAFrac = 0.0;
                        }
                        MaxOAFrac = min(1.0, max(0.0, MinOAFrac));
                        state.dataVentilatedSlab->OAMassFlowRate = MaxOAFrac * outsideAirInNode->MassFlowRate;
                        break;
                    }
                    case OutsideAirControlType::VariablePercent: {
                        // A cooling coil is present so let it try to do the cooling...
                        state.dataVentilatedSlab->OAMassFlowRate = MinOAFrac * outsideAirInNode->MassFlowRate;
                        break;
                    }
                    case OutsideAirControlType::FixedTemperature: {
                        // This is basically the same algorithm as for the heating case...
                        Tdesired = GetCurrentScheduleValue(state, ventSlab.TempSchedPtr);

                        MaxOAFrac = 1.0;

                        if (std::abs(Tinlet - Toutdoor) <= LowTempDiff) { // no difference in indoor and outdoor conditions-->set OA to minimum
                            state.dataVentilatedSlab->OAMassFlowRate = MinOAFrac * outsideAirInNode->MassFlowRate;
                        } else if (std::abs(MaxOAFrac - MinOAFrac) <= LowOAFracDiff) { // no difference in outside air fractions
                            state.dataVentilatedSlab->OAMassFlowRate = MinOAFrac * outsideAirInNode->MassFlowRate;
                        } else if (((Tdesired <= Tinlet) && (Tdesired >= Toutdoor)) || ((Tdesired >= Tinlet) && (Tdesired <= Toutdoor))) {
                            // Desired temperature is between the inlet and outdoor temperatures
                            // so vary the flow rate between no outside air and no recirculation air
                            // then applying the maximum and minimum limits the user has scheduled
                            // to make sure too much/little outside air is being introduced
                            state.dataVentilatedSlab->OAMassFlowRate =
                                ((Tdesired - Tinlet) / (Toutdoor - Tinlet)) * airInNode->MassFlowRate;
                            state.dataVentilatedSlab->OAMassFlowRate =
                                max(state.dataVentilatedSlab->OAMassFlowRate, (MinOAFrac * outsideAirInNode->MassFlowRate));
                            state.dataVentilatedSlab->OAMassFlowRate =
                                min(state.dataVentilatedSlab->OAMassFlowRate, (MaxOAFrac * outsideAirInNode->MassFlowRate));
                        } else if ((Tdesired < Tinlet) && (Tdesired < Toutdoor)) {
                            // Desired temperature is below both the inlet and outdoor temperatures
                            // so use whichever flow rate (max or min) that will get closer
                            if (Tinlet < Toutdoor) { // Tinlet closer to Tdesired so use minimum outside air
                                state.dataVentilatedSlab->OAMassFlowRate = MinOAFrac * outsideAirInNode->MassFlowRate;
                            } else { // Toutdoor closer to Tdesired so use maximum outside air
                                state.dataVentilatedSlab->OAMassFlowRate = MaxOAFrac * outsideAirInNode->MassFlowRate;
                            }
                        } else if ((Tdesired > Tinlet) && (Tdesired > Toutdoor)) {
                            // Desired temperature is above both the inlet and outdoor temperatures
                            // so use whichever flow rate (max or min) that will get closer
                            if (Tinlet > Toutdoor) { // Tinlet closer to Tdesired so use minimum outside air
                                state.dataVentilatedSlab->OAMassFlowRate = MinOAFrac * outsideAirInNode->MassFlowRate;
                            } else { // Toutdoor closer to Tdesired so use maximum outside air
                                state.dataVentilatedSlab->OAMassFlowRate = MaxOAFrac * outsideAirInNode->MassFlowRate;
                            }
                        } else {
                            // It should NEVER get to this point, but just in case...
                            ShowFatalError(state, format("{} simulation control: illogical condition for {}", cMO_VentilatedSlab, ventSlab.Name));
                        }
                        break;
                    }
                    default:
                        break;
                    }

                    // control water flow to obtain output matching Low Setpoint Temperateure
                    state.dataVentilatedSlab->HCoilOn = false;

                    SimVentSlabOAMixer(state, Item);
                    state.dataFans->fans(ventSlab.Fan_Index)->simulate(state, FirstHVACIteration, _, _);

                    CpFan = PsyCpAirFnW(fanOutNode->HumRat);
                    QZnReq =
                        (airOutNode->MassFlowRate) * CpFan * (RadInTemp - fanOutNode->Temp);

                    ControlCompOutput(state,
                                      ventSlab.Name,
                                      cMO_VentilatedSlab,
                                      Item,
                                      FirstHVACIteration,
                                      QZnReq,
                                      ControlNode,
                                      MaxWaterFlow,
                                      MinWaterFlow,
                                      0.001,
                                      ventSlab.ControlCompTypeNum,
                                      ventSlab.CompErrIndex,
                                      _,
                                      _,
                                      _,
                                      _,
                                      _,
                                      ventSlab.CWPlantLoc);
                }

            } // ...end of HEATING/COOLING IF-THEN block

            CalcVentilatedSlabRadComps(state, Item, FirstHVACIteration);

        } // ...end of system ON/OFF IF-THEN block

        // Resimulate fans if AirMassFlow is zero and FanElecPower is > 0, indicating that load or condensation controls shut off the ventilated slab
        // in CalcVentilatedSlabRadComps
        AirMassFlow = airOutNode->MassFlowRate;
        Real64 locFanElecPower = state.dataFans->fans(ventSlab.Fan_Index)->totalPower;

        if ((AirMassFlow <= 0.0) && (locFanElecPower > 0.0)) {
            mixedAirOutNode->MassFlowRate = 0.0;
            mixedAirOutNode->MassFlowRateMaxAvail = 0.0;
            mixedAirOutNode->MassFlowRateMinAvail = 0.0;
            fanOutNode->MassFlowRate = 0.0;
            fanOutNode->MassFlowRateMaxAvail = 0.0;
            fanOutNode->MassFlowRateMinAvail = 0.0;
            state.dataFans->fans(ventSlab.Fan_Index)->simulate(state, FirstHVACIteration, _, _);
        }

        CalcVentilatedSlabCoilOutput(state, Item, PowerMet, LatOutputProvided);
    }

    void CalcVentilatedSlabComps(EnergyPlusData &state,
                                 int const Item,                // system index in ventilated slab array
                                 bool const FirstHVACIteration, // flag for 1st HVAV iteration in the time step
                                 Real64 &LoadMet                // load met by the system (watts)
    )
    {

        // SUBROUTINE INFORMATION:
        //       AUTHOR         Young Tae Chae, Rick Strand
        //       DATE WRITTEN   June 2008
        //       MODIFIED       July 2012, Chandan Sharma - FSEC: Added zone sys avail managers
        //       RE-ENGINEERED  na

        // PURPOSE OF THIS SUBROUTINE:
        // This subroutine launches the individual component simulations.
        // This is called either when the system is off to carry null conditions
        // through the system or during control iterations to continue updating
        // what is going on within the unit.

        // METHODOLOGY EMPLOYED:
        // Simply calls the different components in order.  Only slight wrinkles
        // here are that the ventilated slab system has it's own outside air mixed and
        // that a cooling coil must be present in order to call a cooling coil
        // simulation.  Other than that, the subroutine is very straightforward.

        // Using/Aliasing
        auto &ventSlab = state.dataVentilatedSlab->VentSlab(Item);
        using HeatingCoils::SimulateHeatingCoilComponents;
        using HVACHXAssistedCoolingCoil::SimHXAssistedCoolingCoil;
        using SteamCoils::SimulateSteamCoilComponents;
        using WaterCoils::SimulateWaterCoilComponents;

        // SUBROUTINE LOCAL VARIABLE DECLARATIONS:
        Real64 AirMassFlow; // total mass flow through the system
        Real64 CpAirZn;     // specific heat of dry air at zone conditions (zone conditions same as system inlet)
        int InletNode;      // system air inlet node
        // unused0309  INTEGER        :: HCoilOutAirNode
        Real64 QCoilReq; // Heat addition required from an electric/gas heating coil
        Real64 HCoilOutAirTemp;
        Real64 HCoilInAirTemp;
        // unused1208  REAL(r64)           :: RadInTemp       ! Set temperature for "Slab In Node"

        auto &dln = state.dataLoopNodes;
        auto *airOutNode = dln->nodes(ventSlab.RadInNodeNum);
        auto *airInNode = dln->nodes(ventSlab.FanOutNodeNum);
        auto *fanOutNode = dln->nodes(ventSlab.FanOutNodeNum);

        SimVentSlabOAMixer(state, Item);
        state.dataFans->fans(ventSlab.Fan_Index)->simulate(state, FirstHVACIteration, _, _);

        if ((ventSlab.coolingCoilPresent) && (ventSlab.coolingCoilSchedValue >= 0.0)) {
            if (ventSlab.cCoilType == CoolingCoilType::HXAssisted) {
                SimHXAssistedCoolingCoil(state,
                                         ventSlab.coolingCoilName,
                                         FirstHVACIteration,
                                         HVAC::CompressorOp::On,
                                         0.0,
                                         ventSlab.coolingCoil_Index,
                                         HVAC::FanOp::Continuous);
            } else {
                SimulateWaterCoilComponents(state, ventSlab.coolingCoilName, FirstHVACIteration, ventSlab.coolingCoil_Index);
            }
        }

        if ((ventSlab.heatingCoilPresent) && (ventSlab.heatingCoilSchedValue >= 0.0)) {

            switch (ventSlab.hCoilType) {

            case HeatingCoilType::Water: {

                SimulateWaterCoilComponents(state, ventSlab.heatingCoilName, FirstHVACIteration, ventSlab.heatingCoil_Index);
                break;
            }
            case HeatingCoilType::Steam: {

                if (!state.dataVentilatedSlab->HCoilOn) {
                    QCoilReq = 0.0;
                } else {
                    auto const *heatCoilAirInNode = dln->nodes(ventSlab.FanOutNodeNum);
                    CpAirZn = PsyCpAirFnW(heatCoilAirInNode->HumRat);
                    QCoilReq = heatCoilAirInNode->MassFlowRate * CpAirZn * (airOutNode->Temp - heatCoilAirInNode->Temp);
                }

                if (QCoilReq < 0.0) QCoilReq = 0.0; // a heating coil can only heat, not cool

                SimulateSteamCoilComponents(state, ventSlab.heatingCoilName, FirstHVACIteration, ventSlab.heatingCoil_Index, QCoilReq);
                break;
            }
            case HeatingCoilType::Electric:
            case HeatingCoilType::Gas: {

                if (!state.dataVentilatedSlab->HCoilOn) {
                    QCoilReq = 0.0;
                } else {
                    HCoilInAirTemp = fanOutNode->Temp;
                    HCoilOutAirTemp = airOutNode->Temp;
                    CpAirZn = PsyCpAirFnW(airOutNode->HumRat);
                    QCoilReq = fanOutNode->MassFlowRate * CpAirZn * (HCoilOutAirTemp - HCoilInAirTemp);
                }

                if (QCoilReq < 0.0) QCoilReq = 0.0; // a heating coil can only heat, not cool

                SimulateHeatingCoilComponents(state, ventSlab.heatingCoilName, FirstHVACIteration, QCoilReq, ventSlab.heatingCoil_Index);
                break;
            }
            default:
                break;
            }
        }

        InletNode = ventSlab.FanOutNodeNum;
        AirMassFlow = airOutNode->MassFlowRate;

        LoadMet = AirMassFlow * (PsyHFnTdbW(airOutNode->Temp, airInNode->HumRat) - PsyHFnTdbW(airInNode->Temp, airInNode->HumRat));
    }

    void CalcVentilatedSlabCoilOutput(EnergyPlusData &state,
                                      int const Item,           // system index in ventilated slab array
                                      Real64 &PowerMet,         // power supplied (W)
                                      Real64 &LatOutputProvided // latent capacity supplied (kg/s)
    )
    {

        // SUBROUTINE INFORMATION:
        //       AUTHOR         Young Tae Chae, Rick Strand
        //       DATE WRITTEN   June 2008
        //       MODIFIED       July 2012, Chandan Sharma - FSEC: Added zone sys avail managers
        //       RE-ENGINEERED  July 2015, M.J. Witte, Refactored coil output calcs in to this new routine

        // PURPOSE OF THIS SUBROUTINE:
        // This subroutine calculates the output from the coils

        // METHODOLOGY EMPLOYED:
        // Calculates the sensible and total enthalpy change from the fan outlet node to the slab inlet node.

        // USING/ALIASING:
        auto &ventSlab = state.dataVentilatedSlab->VentSlab(Item);

        // SUBROUTINE LOCAL VARIABLE DECLARATIONS:
        Real64 AirMassFlow; // total mass flow through the system
        Real64 SpecHumOut;  // Specific humidity ratio of outlet air (kg moisture / kg moist air)
        Real64 SpecHumIn;   // Specific humidity ratio of inlet air (kg moisture / kg moist air)
        Real64 QTotUnitOut; // total unit output [watts]
        Real64 QUnitOut;    // heating or sens. cooling provided by fan coil unit [watts]

        auto &dln = state.dataLoopNodes;

        auto *airOutNode = dln->nodes(ventSlab.RadInNodeNum);
        auto *fanOutNode = dln->nodes(ventSlab.FanOutNodeNum);
        AirMassFlow = airOutNode->MassFlowRate;

        //        QTotUnitOut = AirMassFlow * ( Node( OutletNode ).Enthalpy - Node( FanOutletNode ).Enthalpy );
        QTotUnitOut = AirMassFlow * (PsyHFnTdbW(airOutNode->Temp, airOutNode->HumRat) - PsyHFnTdbW(fanOutNode->Temp, fanOutNode->HumRat));
        QUnitOut = AirMassFlow * (PsyHFnTdbW(airOutNode->Temp, fanOutNode->HumRat) - PsyHFnTdbW(fanOutNode->Temp, fanOutNode->HumRat));
        // Limit sensible <= total when cooling (which is negative, so use max)
        QUnitOut = max(QUnitOut, QTotUnitOut);

        // Report variables...
        ventSlab.HeatCoilPower = max(0.0, QUnitOut);
        ventSlab.SensCoolCoilPower = std::abs(min(0.0, QUnitOut));
        ventSlab.TotCoolCoilPower = std::abs(min(0.0, QTotUnitOut));
        ventSlab.LateCoolCoilPower = ventSlab.TotCoolCoilPower - ventSlab.SensCoolCoilPower;
        ventSlab.ElecFanPower = (ventSlab.Fan_Index == 0) ? 0.0 : state.dataFans->fans(ventSlab.Fan_Index)->totalPower;

        ventSlab.AirMassFlowRate = AirMassFlow;

        SpecHumOut = airOutNode->HumRat;
        SpecHumIn = fanOutNode->HumRat;
        LatOutputProvided = AirMassFlow * (SpecHumOut - SpecHumIn); // Latent rate (kg/s), dehumid = negative
        PowerMet = QUnitOut;
    }

    void CalcVentilatedSlabRadComps(EnergyPlusData &state,
                                    int const Item,                                // System index in ventilated slab array
                                    [[maybe_unused]] bool const FirstHVACIteration // flag for 1st HVAV iteration in the time step !unused1208
    )
    {

        // SUBROUTINE INFORMATION:
        //       AUTHOR         Young Tae Chae, Rick Strand
        //       DATE WRITTEN   June 2008
        //       MODIFIED       Sep 2011 LKL/BG - resimulate only zones needing it for Radiant systems
        //       RE-ENGINEERED  na

        // PURPOSE OF THIS SUBROUTINE:
        // This subroutine launches the individual component simulations.
        // This is called either when the system is off to carry null conditions
        // through the system or during control iterations to continue updating
        // what is going on within the system.

        // METHODOLOGY EMPLOYED:
        // Simply calls the different components in order.  Only slight wrinkles
        // here are that the Ventilated Slab has it's own outside air mixed and
        // that a cooling coil must be present in order to call a cooling coil
        // simulation.  Other than that, the subroutine is very straightforward.

        // Using/Aliasing
        using HeatingCoils::SimulateHeatingCoilComponents;
        using Node::GetSingleNode;
        using SteamCoils::SimulateSteamCoilComponents;
        using WaterCoils::SimulateWaterCoilComponents;
        auto &ventSlab = state.dataVentilatedSlab->VentSlab(Item);

        // SUBROUTINE PARAMETER DEFINITIONS:
        Real64 constexpr CondDeltaTemp(0.001); // How close the surface temperatures can get to the dewpoint temperature
        // of a space before the radiant cooling system shuts off the flow.
        Real64 constexpr ZeroSystemResp(0.1); // Response below which the system response is really zero
        Real64 constexpr TempCheckLimit(0.1); // Maximum allowed temperature difference between outlet temperature calculations
        static std::string const CurrentModuleObject("ZoneHVAC:VentilatedSlab");

        // SUBROUTINE LOCAL VARIABLE DECLARATIONS:
        int ConstrNum;         // Index for construction number in Construct derived type
        Real64 CpAirZn;        // Intermediate calculational variable for specific heat of air
        Real64 DewPointTemp;   // Dew-point temperature based on the zone air conditions
        Real64 EpsMdotCpAirZn; // Epsilon (heat exchanger terminology) times water mass flow rate times water specific heat
        Real64 Mdot;           // Intermediate calculation variable for mass flow rate in a surface within the radiant system
        int RadSurfNum;        // DO loop counter for the surfaces that comprise a particular radiant system
        int RadSurfNum2;       // DO loop counter for the surfaces that comprise a particular radiant system
        int RadSurfNum3;       // DO loop counter for the surfaces that comprise a particular radiant system
        // unused0309  INTEGER  :: RadSurfNum4    ! DO loop counter for the surfaces that comprise a particular radiant system

        int SurfNum;  // Index for radiant surface in Surface derived type
        int SurfNum2; // Index for radiant surface in Surface derived type
        // unused0309  INTEGER  :: RadSurfNumNum
        Real64 TotalVentSlabRadPower; // Total heat source/sink to radiant system
        Real64 AirMassFlow;           // air mass flow rate in the radiant system, kg/s
        Real64 AirOutletTempCheck;    // Radiant system air outlet temperature (calculated from mixing all outlet streams together)
        Real64 AirTempIn;             // Temperature of the air entering the radiant system, in C
        int ZoneNum;                  // number of zone being served
        Real64 ZoneMult;              // Zone multiplier for this system
        Real64 Ca;                    // Coefficients to relate the inlet air temperature to the heat source
        Real64 Cb;
        Real64 Cc;
        Real64 Cd;
        Real64 Ce;
        Real64 Cf;
        Real64 Cg;
        Real64 Ch;
        Real64 Ci;
        Real64 Cj;
        Real64 Ck;
        Real64 Cl;
        // For more info on Ca through Cl, refer Constant Flow Radiant System
        // For Phase 3
        Real64 CNumDS;
        Real64 CLengDS;
        Real64 CDiaDS;
        Real64 FlowFrac;
        Real64 MSlabAirInTemp;
        bool ErrorsFound(false); // Set to true if errors in input, fatal at end of routine
        std::string MSlabIn;
        std::string MSlabOut;
        std::string SlabName;

        auto &dln = state.dataLoopNodes;
        
        if (state.dataVentilatedSlab->FirstTimeFlag) {
            state.dataVentilatedSlab->AirTempOut.allocate(state.dataVentilatedSlab->MaxCloNumOfSurfaces);
            state.dataVentilatedSlab->FirstTimeFlag = false;
        }


        auto *slabInNode = dln->nodes(ventSlab.RadInNodeNum);
        auto *fanOutNode = dln->nodes(ventSlab.FanOutNodeNum);
        auto *outsideAirInNode = dln->nodes(ventSlab.OutsideAirInNodeNum);
        auto *mixedAirOutNode = dln->nodes(ventSlab.MixedAirOutNodeNum);
        auto *returnAirInNode = dln->nodes(ventSlab.ReturnAirInNodeNum);
        auto *zoneAirInNode = dln->nodes(ventSlab.ZoneAirInNodeNum);

        // Set the conditions on the air side inlet
        ZoneNum = ventSlab.ZonePtr;
        ZoneMult = double(state.dataHeatBal->Zone(ZoneNum).Multiplier * state.dataHeatBal->Zone(ZoneNum).ListMultiplier);
        AirMassFlow = slabInNode->MassFlowRate / ZoneMult;
        auto &thisZoneHB = state.dataZoneTempPredictorCorrector->zoneHeatBalance(ZoneNum);

        if (state.dataVentilatedSlab->OperatingMode == HeatingMode) {

            if ((!ventSlab.heatingCoilPresent) || (ventSlab.heatingCoilSchedValue <= 0.0)) {

                AirTempIn = fanOutNode->Temp;
                slabInNode->Temp = fanOutNode->Temp; // If coil not available or running, then coil in and out temps same
            } else {
                AirTempIn = slabInNode->Temp;
            }
        }

        if (state.dataVentilatedSlab->OperatingMode == CoolingMode) {

            if ((!ventSlab.coolingCoilPresent) || (ventSlab.coolingCoilSchedValue <= 0.0)) {

                AirTempIn = fanOutNode->Temp;
                slabInNode->Temp = fanOutNode->Temp; // If coil not available or running, then coil in and out temps same

            } else {

                AirTempIn = slabInNode->Temp;
            }
        }

        if (AirMassFlow <= 0.0) {
            // No flow or below minimum allowed so there is no heat source/sink
            // This is possible with a mismatch between system and plant operation
            // or a slight mismatch between zone and system controls.  This is not
            // necessarily a "problem" so this exception is necessary in the code.

            for (RadSurfNum = 1; RadSurfNum <= ventSlab.NumOfSurfaces; ++RadSurfNum) {
                SurfNum = ventSlab.SurfacePtr(RadSurfNum);
                state.dataHeatBalFanSys->QRadSysSource(SurfNum) = 0.0;
                if (state.dataSurface->Surface(SurfNum).ExtBoundCond > 0 && state.dataSurface->Surface(SurfNum).ExtBoundCond != SurfNum)
                    state.dataHeatBalFanSys->QRadSysSource(state.dataSurface->Surface(SurfNum).ExtBoundCond) =
                        0.0; // Also zero the other side of an interzone
            }

            ventSlab.SlabOutTemp = ventSlab.SlabInTemp;

            // zero out node flows
            slabInNode->MassFlowRate = 0.0;
            fanOutNode->MassFlowRate = 0.0;
            outsideAirInNode->MassFlowRate = 0.0;
            mixedAirOutNode->MassFlowRate = 0.0;
            returnAirInNode->MassFlowRate = 0.0;
            fanOutNode->Temp = slabInNode->Temp;
            AirMassFlow = 0.0;
        }

        if (AirMassFlow > 0.0) {

            if ((ventSlab.SysConfg == VentilatedSlabConfig::SlabOnly) || (ventSlab.SysConfg == VentilatedSlabConfig::SlabAndZone)) {

                for (RadSurfNum = 1; RadSurfNum <= ventSlab.NumOfSurfaces; ++RadSurfNum) {
                    SurfNum = ventSlab.SurfacePtr(RadSurfNum);
                    // Determine the heat exchanger "effectiveness" term
                    EpsMdotCpAirZn = CalcVentSlabHXEffectTerm(state,
                                                              Item,
                                                              AirTempIn,
                                                              AirMassFlow,
                                                              ventSlab.SurfaceFlowFrac(RadSurfNum),
                                                              ventSlab.CoreLength,
                                                              ventSlab.CoreDiameter,
                                                              ventSlab.CoreNumbers);

                    // Obtain the heat balance coefficients and calculate the intermediate coefficients
                    // linking the inlet air temperature to the heat source/sink to the radiant system.
                    // The coefficients are based on the Constant Flow Radiation System.

                    ConstrNum = state.dataSurface->Surface(SurfNum).Construction;
                    auto const &thisConstruct = state.dataConstruction->Construct(ConstrNum);

                    Ca = state.dataHeatBalFanSys->RadSysTiHBConstCoef(SurfNum);
                    Cb = state.dataHeatBalFanSys->RadSysTiHBToutCoef(SurfNum);
                    Cc = state.dataHeatBalFanSys->RadSysTiHBQsrcCoef(SurfNum);

                    Cd = state.dataHeatBalFanSys->RadSysToHBConstCoef(SurfNum);
                    Ce = state.dataHeatBalFanSys->RadSysToHBTinCoef(SurfNum);
                    Cf = state.dataHeatBalFanSys->RadSysToHBQsrcCoef(SurfNum);

                    Cg = state.dataHeatBalFanSys->CTFTsrcConstPart(SurfNum);
                    Ch = double(thisConstruct.CTFTSourceQ[0]);
                    Ci = double(thisConstruct.CTFTSourceIn[0]);
                    Cj = double(thisConstruct.CTFTSourceOut[0]);

                    Ck = Cg + ((Ci * (Ca + Cb * Cd) + Cj * (Cd + Ce * Ca)) / (1.0 - Ce * Cb));
                    Cl = Ch + ((Ci * (Cc + Cb * Cf) + Cj * (Cf + Ce * Cc)) / (1.0 - Ce * Cb));

                    Mdot = AirMassFlow * ventSlab.SurfaceFlowFrac(RadSurfNum);
                    CpAirZn = PsyCpAirFnW(slabInNode->HumRat);

                    state.dataHeatBalFanSys->QRadSysSource(SurfNum) = ventSlab.CoreNumbers * EpsMdotCpAirZn * (AirTempIn - Ck) /
                                                                      (1.0 + (EpsMdotCpAirZn * Cl / state.dataSurface->Surface(SurfNum).Area));

                    if (state.dataSurface->Surface(SurfNum).ExtBoundCond > 0 && state.dataSurface->Surface(SurfNum).ExtBoundCond != SurfNum)
                        state.dataHeatBalFanSys->QRadSysSource(state.dataSurface->Surface(SurfNum).ExtBoundCond) =
                            state.dataHeatBalFanSys->QRadSysSource(SurfNum);
                    // Also set the other side of an interzone!
                    state.dataVentilatedSlab->AirTempOut(RadSurfNum) =
                        AirTempIn - (state.dataHeatBalFanSys->QRadSysSource(SurfNum) / (Mdot * CpAirZn));

                    // "Temperature Comparison" Cut-off:
                    // Check to see whether or not the system should really be running.  If
                    // QRadSysSource is negative when we are in heating mode or QRadSysSource
                    // is positive when we are in cooling mode, then the radiant system will
                    // be doing the opposite of its intention.  In this case, the flow rate
                    // is set to zero to avoid heating in cooling mode or cooling in heating
                    // mode.

                    if (((state.dataVentilatedSlab->OperatingMode == HeatingMode) && (state.dataHeatBalFanSys->QRadSysSource(SurfNum) <= 0.0)) ||
                        ((state.dataVentilatedSlab->OperatingMode == CoolingMode) && (state.dataHeatBalFanSys->QRadSysSource(SurfNum) >= 0.0))) {

                        // IF (.not. WarmupFlag) THEN
                        //   TempComparisonErrorCount = TempComparisonErrorCount + 1
                        //   IF (TempComparisonErrorCount <= NumOfVentSlabs) THEN
                        //     CALL ShowWarningError(state, 'Radaint Heat exchange is negative in Heating Mode or posive in Cooling Mode')
                        //     CALL ShowContinueError(state, 'Flow to the following ventilated slab will be shut-off to avoid heating in cooling mode
                        //     or cooling &
                        //                             in heating mode')
                        //     CALL ShowContinueError(state, 'Ventilated Slab Name = '//TRIM(VentSlab(Item)%Name))
                        //     CALL ShowContinueError(state, 'All node temperature are reseted at the ventilated slab surface temperature = '// &
                        //                            RoundSigDigits(TH(VentSlab(Item)%SurfacePtr(RadSurfNum),1,2),2))
                        //     CALL ShowContinueErrorTimeStamp(state, ' ')
                        //   ELSE
                        //     CALL ShowRecurringWarningErrorAtEnd(state, 'Ventilated Slab ['//TRIM(VentSlab(Item)%Name)//  &
                        //                  '] Temperature Comparison Error shut-off occurrence continues.',  &
                        //                  VentSlab(Item)%CondErrCount)
                        //   END IF
                        // END IF

                        slabInNode->MassFlowRate = 0.0;
                        fanOutNode->MassFlowRate = 0.0;
                        outsideAirInNode->MassFlowRate = 0.0;
                        mixedAirOutNode->MassFlowRate = 0.0;
                        returnAirInNode->MassFlowRate = 0.0;
                        AirMassFlow = 0.0;

                        for (RadSurfNum2 = 1; RadSurfNum2 <= ventSlab.NumOfSurfaces; ++RadSurfNum2) {
                            SurfNum2 = ventSlab.SurfacePtr(RadSurfNum2);
                            state.dataHeatBalFanSys->QRadSysSource(SurfNum2) = 0.0;
                            if (state.dataSurface->Surface(SurfNum2).ExtBoundCond > 0 &&
                                state.dataSurface->Surface(SurfNum2).ExtBoundCond != SurfNum2)
                                state.dataHeatBalFanSys->QRadSysSource(state.dataSurface->Surface(SurfNum2).ExtBoundCond) =
                                    0.0; // Also zero the other side of an interzone

                            if (ventSlab.SysConfg == VentilatedSlabConfig::SlabOnly) {
                                //            dln->Node(Returnairnode)%Temp = MAT(Zonenum)
                                returnAirInNode->Temp = state.dataHeatBalSurf->SurfInsideTempHist(1)(ventSlab.SurfacePtr(RadSurfNum));
                                fanOutNode->Temp = returnAirInNode->Temp;
                                slabInNode->Temp = fanOutNode->Temp;
                            } else if (ventSlab.SysConfg == VentilatedSlabConfig::SlabAndZone) {
                                returnAirInNode->Temp = thisZoneHB.MAT;
                                slabInNode->Temp = returnAirInNode->Temp;
                                fanOutNode->Temp = slabInNode->Temp;
                                zoneAirInNode->Temp = slabInNode->Temp;
                            }
                        }
                        break; // outer do loop
                    }

                    // Condensation Cut-off:
                    // Check to see whether there are any surface temperatures within the radiant system that have
                    // dropped below the dew-point temperature.  If so, we need to shut off this radiant system.
                    // A safety parameter is added (hardwired parameter) to avoid getting too close to condensation
                    // conditions.

                    if (state.dataVentilatedSlab->OperatingMode == CoolingMode) {
                        DewPointTemp = PsyTdpFnWPb(state, thisZoneHB.airHumRat, state.dataEnvrn->OutBaroPress);
                        for (RadSurfNum2 = 1; RadSurfNum2 <= ventSlab.NumOfSurfaces; ++RadSurfNum2) {
                            if (state.dataHeatBalSurf->SurfInsideTempHist(1)(ventSlab.SurfacePtr(RadSurfNum2)) < (DewPointTemp + CondDeltaTemp)) {
                                // Condensation warning--must shut off radiant system
                                slabInNode->MassFlowRate = 0.0;
                                fanOutNode->MassFlowRate = 0.0;
                                outsideAirInNode->MassFlowRate = 0.0;
                                mixedAirOutNode->MassFlowRate = 0.0;
                                returnAirInNode->MassFlowRate = 0.0;
                                fanOutNode->Temp = slabInNode->Temp;
                                AirMassFlow = 0.0;
                                for (RadSurfNum3 = 1; RadSurfNum3 <= ventSlab.NumOfSurfaces; ++RadSurfNum3) {
                                    SurfNum2 = ventSlab.SurfacePtr(RadSurfNum3);
                                    state.dataHeatBalFanSys->QRadSysSource(SurfNum2) = 0.0;
                                    if (state.dataSurface->Surface(SurfNum2).ExtBoundCond > 0 &&
                                        state.dataSurface->Surface(SurfNum2).ExtBoundCond != SurfNum2)
                                        state.dataHeatBalFanSys->QRadSysSource(state.dataSurface->Surface(SurfNum2).ExtBoundCond) =
                                            0.0; // Also zero the other side of an interzone
                                }
                                // Produce a warning message so that user knows the system was shut-off due to potential for condensation
                                if (!state.dataGlobal->WarmupFlag) {
                                    ++state.dataVentilatedSlab->CondensationErrorCount;

                                    if (ventSlab.CondErrIndex == 0) {
                                        ShowWarningMessage(state, format("{} [{}]", cMO_VentilatedSlab, ventSlab.Name));
                                        ShowContinueError(
                                            state,
                                            format("Surface [{}] temperature below dew-point temperature--potential for condensation exists",
                                                   state.dataSurface->Surface(ventSlab.SurfacePtr(RadSurfNum2)).Name));
                                        ShowContinueError(state, "Flow to the ventilated slab system will be shut-off to avoid condensation");
                                        ShowContinueError(state,
                                                          format("Predicted radiant system surface temperature = {:.2R}",
                                                                 state.dataHeatBalSurf->SurfInsideTempHist(1)(ventSlab.SurfacePtr(RadSurfNum2))));
                                        ShowContinueError(
                                            state, format("Zone dew-point temperature + safety factor delta= {:.2R}", DewPointTemp + CondDeltaTemp));
                                        ShowContinueErrorTimeStamp(state, "");
                                    }
                                    if (state.dataVentilatedSlab->CondensationErrorCount == 1) {
                                        ShowContinueError(
                                            state, format("Note that there is a {:.4R} C safety built-in to the shut-off criteria", CondDeltaTemp));
                                        ShowContinueError(state, "Note also that this affects all surfaces that are part of this system");
                                    }
                                    ShowRecurringWarningErrorAtEnd(state,
                                                                   cMO_VentilatedSlab + " [" + ventSlab.Name +
                                                                       "] condensation shut-off occurrence continues.",
                                                                   ventSlab.CondErrIndex,
                                                                   DewPointTemp,
                                                                   DewPointTemp,
                                                                   _,
                                                                   "C",
                                                                   "C");
                                }
                                break; // outer do loop
                            }
                        }
                    }
                }

                // Total Radiant Power
                AirOutletTempCheck = 0.0;
                TotalVentSlabRadPower = 0.0;
                for (RadSurfNum = 1; RadSurfNum <= ventSlab.NumOfSurfaces; ++RadSurfNum) {
                    SurfNum = ventSlab.SurfacePtr(RadSurfNum);
                    TotalVentSlabRadPower += state.dataHeatBalFanSys->QRadSysSource(SurfNum);
                    AirOutletTempCheck += (ventSlab.SurfaceFlowFrac(RadSurfNum) * state.dataVentilatedSlab->AirTempOut(RadSurfNum));
                }
                TotalVentSlabRadPower *= ZoneMult;

                // Return Air temp Check
                if (ventSlab.SysConfg == VentilatedSlabConfig::SlabOnly) {
                    if (AirMassFlow > 0.0) {
                        CpAirZn = PsyCpAirFnW(slabInNode->HumRat);
                        returnAirInNode->Temp = slabInNode->Temp - (TotalVentSlabRadPower / (AirMassFlow * CpAirZn));
                        if ((std::abs(returnAirInNode->Temp - AirOutletTempCheck) > TempCheckLimit) &&
                            (std::abs(TotalVentSlabRadPower) > ZeroSystemResp)) {

                            if (!state.dataGlobal->WarmupFlag) {
                                ++state.dataVentilatedSlab->EnergyImbalanceErrorCount;
                                if (ventSlab.EnrgyImbalErrIndex == 0) {
                                    ShowWarningMessage(state, format("{} [{}]", cMO_VentilatedSlab, ventSlab.Name));
                                    ShowContinueError(state, "Ventilated Slab (slab only type) air outlet temperature calculation mismatch.");
                                    ShowContinueError(state,
                                                      "This should not happen as it indicates a potential energy imbalance in the calculations.");
                                    ShowContinueError(state, "However, it could also result from improper input for the ventilated slab or");
                                    ShowContinueError(state, "illogical control temperatures.  Check your input for this ventilated slab and");
                                    ShowContinueError(state, "also look at the internal data shown below.");
                                    ShowContinueError(state,
                                                      format("Predicted return air temperature [C] from the overall energy balance = {:.4R}",
                                                             returnAirInNode->Temp));
                                    ShowContinueError(state,
                                                      format("Predicted return air temperature [C] from the slab section energy balances = {:.4R}",
                                                             AirOutletTempCheck));
                                    ShowContinueError(state,
                                                      format("Total energy rate (power) [W] added to the slab = {:.4R}", TotalVentSlabRadPower));
                                    ShowContinueErrorTimeStamp(state, "");
                                }
                                ShowRecurringWarningErrorAtEnd(state,
                                                               cMO_VentilatedSlab + " [" + ventSlab.Name +
                                                                   "] temperature calculation mismatch occurrence continues.",
                                                               ventSlab.EnrgyImbalErrIndex);
                            }
                        }
                    } else {
                        returnAirInNode->Temp = slabInNode->Temp;
                    }
                }

                if (ventSlab.SysConfg == VentilatedSlabConfig::SlabAndZone) {
                    if (AirMassFlow > 0.0) {
                        zoneAirInNode->Temp = slabInNode->Temp - (TotalVentSlabRadPower / (AirMassFlow * CpAirZn));
                        if ((std::abs(zoneAirInNode->Temp - AirOutletTempCheck) > TempCheckLimit) &&
                            (std::abs(TotalVentSlabRadPower) > ZeroSystemResp)) {

                            if (!state.dataGlobal->WarmupFlag) {
                                ++state.dataVentilatedSlab->EnergyImbalanceErrorCount;
                                if (ventSlab.EnrgyImbalErrIndex == 0) {
                                    ShowWarningMessage(state, format("{} [{}]", cMO_VentilatedSlab, ventSlab.Name));
                                    ShowContinueError(state, "Ventilated Slab (slab only type) air outlet temperature calculation mismatch.");
                                    ShowContinueError(state,
                                                      "This should not happen as it indicates a potential energy imbalance in the calculations.");
                                    ShowContinueError(state, "However, it could also result from improper input for the ventilated slab or");
                                    ShowContinueError(state, "illogical control temperatures.  Check your input for this ventilated slab and");
                                    ShowContinueError(state, "also look at the internal data shown below.");
                                    ShowContinueError(state,
                                                      format("Predicted return air temperature [C] from the overall energy balance = {:.4R}",
                                                             returnAirInNode->Temp));
                                    ShowContinueError(state,
                                                      format("Predicted return air temperature [C] from the slab section energy balances = {:.4R}",
                                                             AirOutletTempCheck));
                                    ShowContinueError(state,
                                                      format("Total energy rate (power) [W] added to the slab = {:.4R}", TotalVentSlabRadPower));
                                    ShowContinueErrorTimeStamp(state, "");
                                }
                                ShowRecurringWarningErrorAtEnd(state,
                                                               cMO_VentilatedSlab + " [" + ventSlab.Name +
                                                                   "] temperature calculation mismatch occurrence continues.",
                                                               ventSlab.EnrgyImbalErrIndex);
                            }
                        }
                        //       IF ((.NOT. FirstHVACIteration) .AND. &
                        //          (ABS(Node(ReturnAirNode)%Temp-MAT(Zonenum)) > VentSlabAirTempToler))THEN
                        //          NeedtoIterate = .TRUE.
                        //      END IF
                        //         dln->Node(ReturnAirNode)%Temp = MAT(Zonenum)
                    } else {
                        zoneAirInNode->Temp = slabInNode->Temp;
                        returnAirInNode->Temp = thisZoneHB.MAT;
                    }
                }

                // Now that we have the source/sink term, we must redo the heat balances to obtain
                // the new SumHATsurf value for the zone.  Note that the difference between the new
                // SumHATsurf and the value originally calculated by the heat balance with a zero
                // source for all radiant systems in the zone is the load met by the system (approximately).
                HeatBalanceSurfaceManager::CalcHeatBalanceOutsideSurf(state, ZoneNum);
                HeatBalanceSurfaceManager::CalcHeatBalanceInsideSurf(state, ZoneNum);

            } // SYSCONFIG. SLABONLY&SLABANDZONE

            if (ventSlab.SysConfg == VentilatedSlabConfig::SeriesSlabs) {

                for (RadSurfNum = 1; RadSurfNum <= ventSlab.NumOfSurfaces; ++RadSurfNum) {

                    CNumDS = ventSlab.CNumbers(RadSurfNum);
                    CLengDS = ventSlab.CLength(RadSurfNum);  // for check
                    CDiaDS = ventSlab.CDiameter(RadSurfNum); // for check
                    FlowFrac = 1.0;

                    SurfNum = ventSlab.SurfacePtr(RadSurfNum);

                    // Determine the heat exchanger "effectiveness" term
                    EpsMdotCpAirZn = CalcVentSlabHXEffectTerm(state, Item, AirTempIn, AirMassFlow, FlowFrac, CLengDS, CDiaDS, CNumDS);

                    // Obtain the heat balance coefficients and calculate the intermediate coefficients
                    // linking the inlet air temperature to the heat source/sink to the radiant system.
                    // The coefficients are based on the Constant Flow Radiation System.

                    ConstrNum = state.dataSurface->Surface(SurfNum).Construction;

                    Ca = state.dataHeatBalFanSys->RadSysTiHBConstCoef(SurfNum);
                    Cb = state.dataHeatBalFanSys->RadSysTiHBToutCoef(SurfNum);
                    Cc = state.dataHeatBalFanSys->RadSysTiHBQsrcCoef(SurfNum);

                    Cd = state.dataHeatBalFanSys->RadSysToHBConstCoef(SurfNum);
                    Ce = state.dataHeatBalFanSys->RadSysToHBTinCoef(SurfNum);
                    Cf = state.dataHeatBalFanSys->RadSysToHBQsrcCoef(SurfNum);

                    Cg = state.dataHeatBalFanSys->CTFTsrcConstPart(SurfNum);
                    Ch = double(state.dataConstruction->Construct(ConstrNum).CTFTSourceQ[0]);
                    Ci = double(state.dataConstruction->Construct(ConstrNum).CTFTSourceIn[0]);
                    Cj = double(state.dataConstruction->Construct(ConstrNum).CTFTSourceOut[0]);

                    Ck = Cg + ((Ci * (Ca + Cb * Cd) + Cj * (Cd + Ce * Ca)) / (1.0 - Ce * Cb));
                    Cl = Ch + ((Ci * (Cc + Cb * Cf) + Cj * (Cf + Ce * Cc)) / (1.0 - Ce * Cb));

                    Mdot = AirMassFlow * FlowFrac;
                    CpAirZn = PsyCpAirFnW(slabInNode->HumRat);

                    state.dataHeatBalFanSys->QRadSysSource(SurfNum) =
                        CNumDS * EpsMdotCpAirZn * (AirTempIn - Ck) / (1.0 + (EpsMdotCpAirZn * Cl / state.dataSurface->Surface(SurfNum).Area));

                    if (state.dataSurface->Surface(SurfNum).ExtBoundCond > 0 && state.dataSurface->Surface(SurfNum).ExtBoundCond != SurfNum)
                        state.dataHeatBalFanSys->QRadSysSource(state.dataSurface->Surface(SurfNum).ExtBoundCond) =
                            state.dataHeatBalFanSys->QRadSysSource(SurfNum);
                    // Also set the other side of an interzone!

                    state.dataVentilatedSlab->AirTempOut(RadSurfNum) =
                        AirTempIn - (state.dataHeatBalFanSys->QRadSysSource(SurfNum) / (Mdot * CpAirZn));
                    AirTempIn = state.dataVentilatedSlab->AirTempOut(RadSurfNum);
                    // "Temperature Comparison" Cut-off:
                    // Check to see whether or not the system should really be running.  If
                    // QRadSysSource is negative when we are in heating mode or QRadSysSource
                    // is positive when we are in cooling mode, then the radiant system will
                    // be doing the opposite of its intention.  In this case, the flow rate
                    // is set to zero to avoid heating in cooling mode or cooling in heating
                    // mode.

                    if (RadSurfNum == 1) {
                        if (((state.dataVentilatedSlab->OperatingMode == HeatingMode) && (state.dataHeatBalFanSys->QRadSysSource(SurfNum) <= 0.0)) ||
                            ((state.dataVentilatedSlab->OperatingMode == CoolingMode) && (state.dataHeatBalFanSys->QRadSysSource(SurfNum) >= 0.0))) {
                            slabInNode->MassFlowRate = 0.0;
                            fanOutNode->MassFlowRate = 0.0;
                            outsideAirInNode->MassFlowRate = 0.0;
                            mixedAirOutNode->MassFlowRate = 0.0;
                            returnAirInNode->MassFlowRate = 0.0;
                            AirMassFlow = 0.0;

                            for (RadSurfNum2 = 1; RadSurfNum2 <= ventSlab.NumOfSurfaces; ++RadSurfNum2) {
                                SurfNum2 = ventSlab.SurfacePtr(RadSurfNum2);
                                state.dataHeatBalFanSys->QRadSysSource(SurfNum2) = 0.0;
                                if (state.dataSurface->Surface(SurfNum2).ExtBoundCond > 0 &&
                                    state.dataSurface->Surface(SurfNum2).ExtBoundCond != SurfNum2)
                                    state.dataHeatBalFanSys->QRadSysSource(state.dataSurface->Surface(SurfNum2).ExtBoundCond) =
                                        0.0; // Also zero the other side of an interzone
                            }
                            returnAirInNode->Temp = state.dataHeatBalSurf->SurfInsideTempHist(1)(ventSlab.SurfacePtr(1));
                            fanOutNode->Temp = returnAirInNode->Temp;
                            slabInNode->Temp = fanOutNode->Temp;
                            // Each Internal node is reseted at the surface temperature

                            break; // outer do loop
                        }
                    }
                    // Condensation Cut-off:
                    // Check to see whether there are any surface temperatures within the radiant system that have
                    // dropped below the dew-point temperature.  If so, we need to shut off this radiant system.
                    // A safety parameter is added (hardwired parameter) to avoid getting too close to condensation
                    // conditions.

                    if (state.dataVentilatedSlab->OperatingMode == CoolingMode) {
                        DewPointTemp = PsyTdpFnWPb(state,
                                                   state.dataZoneTempPredictorCorrector->zoneHeatBalance(ventSlab.ZPtr(RadSurfNum)).airHumRat,
                                                   state.dataEnvrn->OutBaroPress);
                        for (RadSurfNum2 = 1; RadSurfNum2 <= ventSlab.NumOfSurfaces; ++RadSurfNum2) {
                            if (state.dataHeatBalSurf->SurfInsideTempHist(1)(ventSlab.SurfacePtr(RadSurfNum2)) < (DewPointTemp + CondDeltaTemp)) {
                                // Condensation warning--must shut off radiant system
                                slabInNode->MassFlowRate = 0.0;
                                fanOutNode->MassFlowRate = 0.0;
                                outsideAirInNode->MassFlowRate = 0.0;
                                mixedAirOutNode->MassFlowRate = 0.0;
                                returnAirInNode->MassFlowRate = 0.0;
                                fanOutNode->Temp = slabInNode->Temp;
                                AirMassFlow = 0.0;
                                for (RadSurfNum3 = 1; RadSurfNum3 <= ventSlab.NumOfSurfaces; ++RadSurfNum3) {
                                    SurfNum2 = ventSlab.SurfacePtr(RadSurfNum3);
                                    state.dataHeatBalFanSys->QRadSysSource(SurfNum2) = 0.0;
                                    if (state.dataSurface->Surface(SurfNum2).ExtBoundCond > 0 &&
                                        state.dataSurface->Surface(SurfNum2).ExtBoundCond != SurfNum2)
                                        state.dataHeatBalFanSys->QRadSysSource(state.dataSurface->Surface(SurfNum2).ExtBoundCond) =
                                            0.0; // Also zero the other side of an interzone
                                }
                                // Produce a warning message so that user knows the system was shut-off due to potential for condensation
                                if (!state.dataGlobal->WarmupFlag) {
                                    ++state.dataVentilatedSlab->CondensationErrorCount;
                                    if (ventSlab.CondErrIndex == 0) {
                                        ShowWarningMessage(state, format("{} [{}]", cMO_VentilatedSlab, ventSlab.Name));
                                        ShowContinueError(
                                            state,
                                            format("Surface [{}] temperature below dew-point temperature--potential for condensation exists",
                                                   state.dataSurface->Surface(ventSlab.SurfacePtr(RadSurfNum2)).Name));
                                        ShowContinueError(state, "Flow to the ventilated slab system will be shut-off to avoid condensation");
                                        ShowContinueError(state,
                                                          format("Predicted radiant system surface temperature = {:.2R}",
                                                                 state.dataHeatBalSurf->SurfInsideTempHist(1)(ventSlab.SurfacePtr(RadSurfNum2))));
                                        ShowContinueError(
                                            state, format("Zone dew-point temperature + safety factor delta= {:.2R}", DewPointTemp + CondDeltaTemp));
                                        ShowContinueErrorTimeStamp(state, "");
                                    }
                                    if (state.dataVentilatedSlab->CondensationErrorCount == 1) {
                                        ShowContinueError(
                                            state, format("Note that there is a {:.4R} C safety built-in to the shut-off criteria", CondDeltaTemp));
                                        ShowContinueError(state, "Note also that this affects all surfaces that are part of this system");
                                    }
                                    ShowRecurringWarningErrorAtEnd(state,
                                                                   cMO_VentilatedSlab + " [" + ventSlab.Name +
                                                                       "] condensation shut-off occurrence continues.",
                                                                   ventSlab.CondErrIndex,
                                                                   DewPointTemp,
                                                                   DewPointTemp,
                                                                   _,
                                                                   "C",
                                                                   "C");
                                }
                                break; // outer do loop
                            }
                        }
                    }
                }

                // Total Radiant Power
                AirOutletTempCheck = 0.0;
                TotalVentSlabRadPower = 0.0;
                for (RadSurfNum = 1; RadSurfNum <= ventSlab.NumOfSurfaces; ++RadSurfNum) {
                    SurfNum = ventSlab.SurfacePtr(RadSurfNum);
                    TotalVentSlabRadPower += state.dataHeatBalFanSys->QRadSysSource(SurfNum);
                    AirOutletTempCheck = state.dataVentilatedSlab->AirTempOut(RadSurfNum);
                }
                TotalVentSlabRadPower *= ZoneMult;

                // Internal Node Temperature Check

                MSlabAirInTemp = slabInNode->Temp;

                for (RadSurfNum = 1; RadSurfNum <= ventSlab.NumOfSurfaces; ++RadSurfNum) {
                    SlabName = ventSlab.SurfaceName(RadSurfNum);
                    MSlabIn = ventSlab.SlabIn(RadSurfNum);
                    MSlabOut = ventSlab.SlabOut(RadSurfNum);
                    ventSlab.MSlabInNodeNum = GetSingleNode(state,
                                                             MSlabIn,
                                                             ErrorsFound,
                                                             Node::ConnObjType::ZoneHVACVentilatedSlab,
                                                             SlabName,
                                                             Node::FluidType::Air,
                                                             Node::ConnType::Internal,
                                                             Node::CompFluidStream::Primary,
                                                            Node::ObjectIsNotParent);
                    ventSlab.MSlabOutNodeNum = GetSingleNode(state,
                                                              MSlabOut,
                                                              ErrorsFound,
                                                              Node::ConnObjType::ZoneHVACVentilatedSlab,
                                                              SlabName,
                                                              Node::FluidType::Air,
                                                              Node::ConnType::Internal,
                                                              Node::CompFluidStream::Primary,
                                                             Node::ObjectIsNotParent);
                    auto *mSlabInNode = dln->nodes(ventSlab.MSlabInNodeNum);
                    auto *mSlabOutNode = dln->nodes(ventSlab.MSlabOutNodeNum);
                    SurfNum = ventSlab.SurfacePtr(RadSurfNum);

                    if (AirMassFlow > 0.0) {

                        CpAirZn = PsyCpAirFnW(slabInNode->HumRat);

                        mSlabInNode->Temp = MSlabAirInTemp;
                        mSlabOutNode->Temp = mSlabInNode->Temp - (state.dataHeatBalFanSys->QRadSysSource(SurfNum) / (AirMassFlow * CpAirZn));
                        MSlabAirInTemp = mSlabOutNode->Temp;
                    } else {
                        mSlabInNode->Temp = returnAirInNode->Temp;
                        mSlabOutNode->Temp = mSlabInNode->Temp;
                    }
                }

                // Return Air temp Check
                if (AirMassFlow > 0.0) {

                    CpAirZn = PsyCpAirFnW(slabInNode->HumRat);
                    returnAirInNode->Temp = slabInNode->Temp - (TotalVentSlabRadPower / (AirMassFlow * CpAirZn));

                    if ((std::abs(returnAirInNode->Temp - AirOutletTempCheck) > TempCheckLimit) &&
                        (std::abs(TotalVentSlabRadPower) > ZeroSystemResp)) { // Return air temperature check did not match calculated temp

                        if (!state.dataGlobal->WarmupFlag) {
                            ++state.dataVentilatedSlab->EnergyImbalanceErrorCount;
                            if (ventSlab.EnrgyImbalErrIndex == 0) {
                                ShowWarningMessage(state, format("{} [{}]", cMO_VentilatedSlab, ventSlab.Name));
                                ShowContinueError(state, "Ventilated Slab (slab only type) air outlet temperature calculation mismatch.");
                                ShowContinueError(state, "This should not happen as it indicates a potential energy imbalance in the calculations.");
                                ShowContinueError(state, "However, it could also result from improper input for the ventilated slab or");
                                ShowContinueError(state, "illogical control temperatures.  Check your input for this ventilated slab and");
                                ShowContinueError(state, "also look at the internal data shown below.");
                                ShowContinueError(state,
                                                  format("Predicted return air temperature [C] from the overall energy balance = {:.4R}",
                                                         returnAirInNode->Temp));
                                ShowContinueError(state,
                                                  format("Predicted return air temperature [C] from the slab section energy balances = {:.4R}",
                                                         AirOutletTempCheck));
                                ShowContinueError(state, format("Total energy rate (power) [W] added to the slab = {:.4R}", TotalVentSlabRadPower));
                                ShowContinueErrorTimeStamp(state, "");
                            }
                            ShowRecurringWarningErrorAtEnd(state,
                                                           cMO_VentilatedSlab + " [" + ventSlab.Name +
                                                               "] temperature calculation mismatch occurrence continues.",
                                                           ventSlab.EnrgyImbalErrIndex);
                        }
                    }

                } else {
                    returnAirInNode->Temp = slabInNode->Temp;
                }

                // Now that we have the source/sink term, we must redo the heat balances to obtain
                // the new SumHATsurf value for the zone.  Note that the difference between the new
                // SumHATsurf and the value originally calculated by the heat balance with a zero
                // source for all radiant systems in the zone is the load met by the system (approximately).

                HeatBalanceSurfaceManager::CalcHeatBalanceOutsideSurf(state);
                HeatBalanceSurfaceManager::CalcHeatBalanceInsideSurf(state);

            } // SeriesSlabs

        } //(AirMassFlow > 0.0d0)
    }

    void SimVentSlabOAMixer(EnergyPlusData &state, int const Item) // System index in Ventilated Slab array
    {

        // SUBROUTINE INFORMATION:
        //       AUTHOR         Rick Strand
        //       DATE WRITTEN   May 2000
        //       MODIFIED       na
        //       RE-ENGINEERED  na

        // PURPOSE OF THIS SUBROUTINE:
        // This responsibility of this subroutine is to set the air flow rates
        // through the mixing box portion of the Ventilated Slab and then perform
        // an energy balance to arrive at outlet conditions which then would
        // serve as inlet conditions to the coils (or outlet conditions for
        // the device).  There is some question as to whether this needs to be
        // called every time the coils and fan are called since how the fans and
        // coil operate won't presumable change how the mixer operates.  The
        // method in which this routine is called is slightly cleaner though
        // from a code readability standpoint though less efficient.

        // METHODOLOGY EMPLOYED:
        // The OAMassFlowRate has already been calculated in the main control
        // algorithm.  Use this flow rate to establish all of the other flow
        // rates and perform an energy balance on the mixing of the return and
        // outdoor air streams.

        // Using/Aliasing
        auto &ventSlab = state.dataVentilatedSlab->VentSlab(Item);

        // SUBROUTINE LOCAL VARIABLE DECLARATIONS:
        Real64 OAFraction;  // Outside air fraction of inlet air

        auto &dln = state.dataLoopNodes;
        auto *reliefAirOutNode = dln->nodes(ventSlab.ReliefAirOutNodeNum);
        auto *returnAirInNode = dln->nodes(ventSlab.ReturnAirInNodeNum);
        auto *mixedAirOutNode = dln->nodes(ventSlab.MixedAirOutNodeNum);
        auto *outsideAirInNode = dln->nodes(ventSlab.OutsideAirInNodeNum);

        // "Resolve" the air flow rates...

        outsideAirInNode->MassFlowRate = state.dataVentilatedSlab->OAMassFlowRate;
        outsideAirInNode->MassFlowRateMinAvail = state.dataVentilatedSlab->OAMassFlowRate;
        outsideAirInNode->MassFlowRateMaxAvail = state.dataVentilatedSlab->OAMassFlowRate;

        reliefAirOutNode->MassFlowRate = state.dataVentilatedSlab->OAMassFlowRate;
        reliefAirOutNode->MassFlowRateMinAvail = state.dataVentilatedSlab->OAMassFlowRate;
        reliefAirOutNode->MassFlowRateMaxAvail = state.dataVentilatedSlab->OAMassFlowRate;

        mixedAirOutNode->MassFlowRate = returnAirInNode->MassFlowRate;
        mixedAirOutNode->MassFlowRateMinAvail = returnAirInNode->MassFlowRate;
        mixedAirOutNode->MassFlowRateMaxAvail = returnAirInNode->MassFlowRate;

        // "Inlet" conditions for InletNode and OutsideAirNode have already
        // been set elsewhere so we just need to set the "outlet" conditions
        reliefAirOutNode->Temp = returnAirInNode->Temp;
        reliefAirOutNode->Press = returnAirInNode->Press;
        reliefAirOutNode->HumRat = returnAirInNode->HumRat;
        reliefAirOutNode->Enthalpy = returnAirInNode->Enthalpy;

        if (returnAirInNode->MassFlowRate > 0.0) {
            OAFraction = outsideAirInNode->MassFlowRate / returnAirInNode->MassFlowRate;
        } else {
            OAFraction = 0.0;
        }

        returnAirInNode->Enthalpy = PsyHFnTdbW(returnAirInNode->Temp, returnAirInNode->HumRat);

        // Perform an energy and moisture mass balance on the mixing portion of the OA Mixer of the ventilated slab
        mixedAirOutNode->Enthalpy = OAFraction * outsideAirInNode->Enthalpy + (1.0 - OAFraction) * returnAirInNode->Enthalpy;
        mixedAirOutNode->HumRat = OAFraction * outsideAirInNode->HumRat + (1.0 - OAFraction) * returnAirInNode->HumRat;

        // Find the other key state points based on calculated conditions
        mixedAirOutNode->Temp = PsyTdbFnHW(mixedAirOutNode->Enthalpy, mixedAirOutNode->HumRat);
        mixedAirOutNode->Press = returnAirInNode->Press;
    }

    void UpdateVentilatedSlab(EnergyPlusData &state,
                              int const Item, // Index for the ventilated slab under consideration within the derived types
                              [[maybe_unused]] bool const FirstHVACIteration // TRUE if 1st HVAC simulation of system timestep !unused1208
    )
    {

        // SUBROUTINE INFORMATION:
        //       AUTHOR         Young Tae Chae, Rick Strand
        //       DATE WRITTEN   November 2000
        //       MODIFIED       na
        //       RE-ENGINEERED  na

        // PURPOSE OF THIS SUBROUTINE:
        // This subroutine does any updating that needs to be done for low
        // temperature radiant heating and cooling systems.  One of the most
        // important functions of this routine is to update the average heat
        // source/sink for a particular system over the various system time
        // steps that make up the zone time step.  For hydronic systems,
        // this routine must also set the outlet water conditions.

        // METHODOLOGY EMPLOYED:
        // For the source/sink average update, if the system time step elapsed
        // is still what it used to be, then either we are still iterating or
        // we had to go back and shorten the time step.  As a result, we have
        // to subtract out the previous value that we added.  If the system
        // time step elapsed is different, then we just need to add the new
        // values to the running average.

        // Using/Aliasing
        Real64 SysTimeElapsed = state.dataHVACGlobal->SysTimeElapsed;
        Real64 TimeStepSys = state.dataHVACGlobal->TimeStepSys;
        auto &ventSlab = state.dataVentilatedSlab->VentSlab(Item);

        // SUBROUTINE LOCAL VARIABLE DECLARATIONS:
        Real64 CpAppAir;        // Specific heat of air
        int RadSurfNum;         // DO loop counter for radiant surfaces in the ventilated slab
        int SurfNum;            // Surface index number for the current ventilated slab
        Real64 TotalHeatSource; // Total heat source or sink for a particular system (sum of all surface source/sinks)
        int TotRadSurfaces;     // Total number of radiant surfaces in this system
        Real64 AirMassFlow;     // Flow rate of water in the radiant system
        Real64 ZoneMult;        // Zone multiplier
        int ZoneNum;            // Zone for this ventilated slab
        Real64 OAFraction;      // Outside air fraction of inlet air

        ZoneNum = ventSlab.ZonePtr;
        TotRadSurfaces = ventSlab.NumOfSurfaces;

        auto &dln = state.dataLoopNodes;
        auto *mixedAirOutNode = dln->nodes(ventSlab.MixedAirOutNodeNum);
        auto const *outsideAirInNode = dln->nodes(ventSlab.OutsideAirInNodeNum);
        auto const *airOutNode = dln->nodes(ventSlab.RadInNodeNum);
        auto *fanOutNode = dln->nodes(ventSlab.FanOutNodeNum);
        auto *zoneAirInNode = dln->nodes(ventSlab.ZoneAirInNodeNum);
        auto *returnAirInNode = dln->nodes(ventSlab.ReturnAirInNodeNum);

        AirMassFlow = airOutNode->MassFlowRate;
        CpAppAir = PsyCpAirFnW(airOutNode->HumRat);
        
        for (RadSurfNum = 1; RadSurfNum <= TotRadSurfaces; ++RadSurfNum) {

            SurfNum = ventSlab.SurfacePtr(RadSurfNum);

            if (ventSlab.LastSysTimeElapsed == SysTimeElapsed) {
                // Still iterating or reducing system time step, so subtract old values which were not valid
                ventSlab.QRadSysSrcAvg(RadSurfNum) -= ventSlab.LastQRadSysSrc(RadSurfNum) * ventSlab.LastTimeStepSys / state.dataGlobal->TimeStepZone;
            }

            // Update the running average and the "last" values with the current values of the appropriate variables
            ventSlab.QRadSysSrcAvg(RadSurfNum) += state.dataHeatBalFanSys->QRadSysSource(SurfNum) * TimeStepSys / state.dataGlobal->TimeStepZone;
            ventSlab.LastQRadSysSrc(RadSurfNum) = state.dataHeatBalFanSys->QRadSysSource(SurfNum);
        }
        ventSlab.LastSysTimeElapsed = SysTimeElapsed;
        ventSlab.LastTimeStepSys = TimeStepSys;

        // First sum up all of the heat sources/sinks associated with this system
        TotalHeatSource = 0.0;
        for (RadSurfNum = 1; RadSurfNum <= ventSlab.NumOfSurfaces; ++RadSurfNum) {
            SurfNum = ventSlab.SurfacePtr(RadSurfNum);
            TotalHeatSource += state.dataHeatBalFanSys->QRadSysSource(SurfNum);
        }
        ZoneNum = ventSlab.ZonePtr;
        ZoneMult = double(state.dataHeatBal->Zone(ZoneNum).Multiplier * state.dataHeatBal->Zone(ZoneNum).ListMultiplier);
        TotalHeatSource *= ZoneMult;

        // Update the heating side of things

        if ((CpAppAir > 0.0) && (AirMassFlow > 0.0)) {

            if ((ventSlab.SysConfg == VentilatedSlabConfig::SlabOnly) || (ventSlab.SysConfg == VentilatedSlabConfig::SeriesSlabs)) {
                // dln->Node(AirInletNode) = dln->Node(AirInletNode); // What?
                returnAirInNode->Temp = airOutNode->Temp - TotalHeatSource / AirMassFlow / CpAppAir;
                returnAirInNode->MassFlowRate = airOutNode->MassFlowRate;
                returnAirInNode->HumRat = airOutNode->HumRat;

            } else if (ventSlab.SysConfg == VentilatedSlabConfig::SlabAndZone) {
                // dln->Node(ZoneInletNode) = dln->Node(ZoneInletNode); // Huh?
                zoneAirInNode->Temp = airOutNode->Temp - TotalHeatSource / AirMassFlow / CpAppAir;
                zoneAirInNode->MassFlowRate = airOutNode->MassFlowRate;
                zoneAirInNode->HumRat = airOutNode->HumRat;
                returnAirInNode->Temp = state.dataZoneTempPredictorCorrector->zoneHeatBalance(ZoneNum).MAT;
            }

        } else {
            if ((ventSlab.SysConfg == VentilatedSlabConfig::SlabOnly) || (ventSlab.SysConfg == VentilatedSlabConfig::SeriesSlabs)) {
                fanOutNode->copyState(*airOutNode);
                state.dataHeatBalFanSys->QRadSysSource(SurfNum) = 0.0;

            } else if (ventSlab.SysConfg == VentilatedSlabConfig::SlabAndZone) {
                zoneAirInNode->copyState(*returnAirInNode);
                fanOutNode->copyState(*airOutNode); // Fan Resolve
                state.dataHeatBalFanSys->QRadSysSource(SurfNum) = 0.0;
            }
        }

        // Resolve mixouttemp

        if (returnAirInNode->MassFlowRate > 0.0) {
            OAFraction = outsideAirInNode->MassFlowRate / returnAirInNode->MassFlowRate;
        } else {
            OAFraction = 0.0;
        }

        if (OAFraction <= 0.0) {
            mixedAirOutNode->HumRat = returnAirInNode->HumRat;
            mixedAirOutNode->Temp = returnAirInNode->Temp;
        } else {

            mixedAirOutNode->Enthalpy = OAFraction * outsideAirInNode->Enthalpy + (1.0 - OAFraction) * returnAirInNode->Enthalpy;
            mixedAirOutNode->HumRat = OAFraction * outsideAirInNode->HumRat + (1.0 - OAFraction) * returnAirInNode->HumRat;
            mixedAirOutNode->Temp = PsyTdbFnHW(mixedAirOutNode->Enthalpy, mixedAirOutNode->HumRat);
        }
    }

    Real64 CalcVentSlabHXEffectTerm(EnergyPlusData &state,
                                    int const Item,            // Index number of radiant system under consideration
                                    Real64 const Temperature,  // Temperature of air entering the radiant system, in C
                                    Real64 const AirMassFlow,  // Mass flow rate of water in the radiant system, in kg/s
                                    Real64 const FlowFraction, // Mass flow rate fraction for this surface in the radiant system
                                    Real64 const CoreLength,   // Length of tubing in the radiant system, in m
                                    Real64 const CoreDiameter, // Inside diameter of the tubing in the radiant system, in m
                                    Real64 const CoreNumbers)
    {

        // SUBROUTINE INFORMATION:
        //       AUTHOR         Rick Strand
        //       DATE WRITTEN   December 2000
        //       MODIFIED       June 2008 (air properties)
        //       RE-ENGINEERED  na

        // PURPOSE OF THIS SUBROUTINE:
        // This subroutine calculates the radiant system "heat exchanger"
        // effectiveness term.  This is equal to the mass flow rate of water
        // times the specific heat of water times the effectiveness of
        // the heat exchanger (radiant system "coil").

        // METHODOLOGY EMPLOYED:
        // Assumes that the only real heat transfer term that we have to
        // deal with is the convection from the water to the tube.  The
        // other assumptions are that the tube inside surface temperature
        // is equal to the "source location temperature" and that it is
        // a CONSTANT throughout the radiant system.  This is to make
        // the problem more tractable and to fit with other system assumptions
        // that were made elsewhere in the radiant system model.

        // REFERENCES:
        // Property data for air shown below as parameters taken from
        //   Mills, Heat Transfer, Table A.7.
        // Heat exchanger information also from Incropera and DeWitt.
        // Code based loosely on code from IBLAST program (research version)

        // Using/Aliasing
        auto &ventSlab = state.dataVentilatedSlab->VentSlab(Item);

        // Return value
        Real64 CalcVentSlabHXEffectTerm;

        Real64 constexpr MaxLaminarRe(2300.0); // Maximum Reynolds number for laminar flow
        int constexpr NumOfPropDivisions(13);
        Real64 constexpr MaxExpPower(50.0); // Maximum power after which EXP argument would be zero for DP variables
        static constexpr std::array<Real64, NumOfPropDivisions> Temps = {
            1.85, 6.85, 11.85, 16.85, 21.85, 26.85, 31.85, 36.85, 41.85, 46.85, 51.85, 56.85, 61.85}; // Temperature, in C
        static constexpr std::array<Real64, NumOfPropDivisions> Mu = {0.0000088,
                                                                      0.0000176,
                                                                      0.00001781,
                                                                      0.00001802,
                                                                      0.000018225,
                                                                      0.00001843,
                                                                      0.00001865,
                                                                      0.00001887,
                                                                      0.00001908,
                                                                      0.00001929,
                                                                      0.0000195,
                                                                      0.00001971,
                                                                      0.00001992}; // Viscosity, in Ns/m2

        static constexpr std::array<Real64, NumOfPropDivisions> Conductivity = {
            0.01275, 0.0255, 0.0258, 0.0261, 0.0264, 0.0267, 0.02705, 0.0274, 0.02775, 0.0281, 0.0284, 0.0287, 0.01435}; // Conductivity, in W/mK
        static constexpr std::array<Real64, NumOfPropDivisions> Pr = {
            0.69, 0.69, 0.69, 0.69, 0.69, 0.69, 0.69, 0.69, 0.69, 0.69, 0.69, 0.69, 0.69}; // Prandtl number (dimensionless)

        // SUBROUTINE LOCAL VARIABLE DECLARATIONS:
        int Index;
        Real64 InterpFrac;
        Real64 NuD;
        Real64 ReD;
        Real64 NTU;
        Real64 CpAppAir;
        Real64 Kactual;
        Real64 MUactual;
        Real64 PRactual;
        Real64 SysAirMassFlow; // Specific heat of air

        auto &dln = state.dataLoopNodes;
        auto *radInNode = dln->nodes(ventSlab.RadInNodeNum);

        // First find out where we are in the range of temperatures
        Index = 0;
        while (Index < NumOfPropDivisions) {
            if (Temperature < Temps[Index]) break; // DO loop
            ++Index;
        }

        // Initialize thermal properties of Air
        if (Index == 0) {
            MUactual = Mu[Index];
            Kactual = Conductivity[Index];
            PRactual = Pr[Index];
        } else if (Index > NumOfPropDivisions - 1) {
            Index = NumOfPropDivisions - 1;
            MUactual = Mu[Index];
            Kactual = Conductivity[Index];
            PRactual = Pr[Index];
        } else {
            InterpFrac = (Temperature - Temps[Index - 1]) / (Temps[Index] - Temps[Index - 1]);
            MUactual = Mu[Index - 1] + InterpFrac * (Mu[Index] - Mu[Index - 1]);
            Kactual = Conductivity[Index - 1] + InterpFrac * (Conductivity[Index] - Conductivity[Index - 1]);
            PRactual = Pr[Index - 1] + InterpFrac * (Pr[Index] - Pr[Index - 1]);
        }
        // arguments are glycol name, temperature, and concentration
        CpAppAir = PsyCpAirFnW(radInNode->HumRat);
        SysAirMassFlow = AirMassFlow / CoreNumbers;

        // Calculate the Reynold's number from RE=(4*Mdot)/(Pi*Mu*Diameter)
        ReD = 4.0 * SysAirMassFlow * FlowFraction / (Constant::Pi * MUactual * CoreDiameter);

        // Calculate the Nusselt number based on what flow regime one is in
        if (ReD >= MaxLaminarRe) { // Turbulent flow --> use Colburn equation

            NuD = 0.023 * std::pow(ReD, 0.8) * std::pow(PRactual, 1.0 / 3.0);

        } else { // Laminar flow --> use constant surface temperature relation

            NuD = 3.66;
        }

        // Calculate the NTU parameter
        // NTU = UA/[(Mdot*Cp)min]
        // where: U = h (convection coefficient) and h = (k)(Nu)/D
        //        A = Pi*D*TubeLength
        NTU = Constant::Pi * Kactual * NuD * CoreLength / (SysAirMassFlow * CpAppAir); // FlowFraction cancels out here

        // Calculate Epsilon*MassFlowRate*Cp
        if (NTU > MaxExpPower) {
            CalcVentSlabHXEffectTerm = FlowFraction * SysAirMassFlow * CpAppAir;
        } else {
            CalcVentSlabHXEffectTerm = (1.0 - std::exp(-NTU)) * FlowFraction * SysAirMassFlow * CpAppAir;
        }

        return CalcVentSlabHXEffectTerm;
    }

    void ReportVentilatedSlab(EnergyPlusData &state, int const Item) // Index for the ventilated slab under consideration within the derived types
    {

        // SUBROUTINE INFORMATION:
        //       AUTHOR         Rick Strand
        //       DATE WRITTEN   November 2000
        //       MODIFIED       na
        //       RE-ENGINEERED  na

        // PURPOSE OF THIS SUBROUTINE:
        // This subroutine simply produces output for the low temperature radiant system.

        // METHODOLOGY EMPLOYED:
        // Standard EnergyPlus methodology.

        // Using/Aliasing
        Real64 TimeStepSysSec = state.dataHVACGlobal->TimeStepSysSec;
        auto &ventSlab = state.dataVentilatedSlab->VentSlab(Item);

        int RadSurfNum;               // DO loop counter for radiant surfaces in the system
        int SurfNum;                  // Surface number (index) in Surface derived type
        Real64 TotalVentSlabRadPower; // Total source/sink power for the radiant system (sum of all surfaces of the system)
        Real64 ZoneMult;              // Total zone multiplier to apply to the system level variables

        auto &dln = state.dataLoopNodes;
        auto const *radInNode = dln->nodes(ventSlab.RadInNodeNum);
        auto const *fanOutNode = dln->nodes(ventSlab.FanOutNodeNum);
        auto *returnAirInNode = dln->nodes(ventSlab.ReturnAirInNodeNum);
        auto *zoneAirInNode = dln->nodes(ventSlab.ZoneAirInNodeNum);
        
        // Slab Part
        TotalVentSlabRadPower = 0.0;
        ZoneMult = 1.0;

        for (RadSurfNum = 1; RadSurfNum <= ventSlab.NumOfSurfaces; ++RadSurfNum) {
            SurfNum = ventSlab.SurfacePtr(RadSurfNum);
            TotalVentSlabRadPower += state.dataHeatBalFanSys->QRadSysSource(SurfNum);
        }
        ZoneMult = double(state.dataHeatBal->Zone(ventSlab.ZonePtr).Multiplier * state.dataHeatBal->Zone(ventSlab.ZonePtr).ListMultiplier);
        TotalVentSlabRadPower *= ZoneMult;
        ventSlab.RadHeatingPower = 0.0;
        ventSlab.RadCoolingPower = 0.0;

        if (TotalVentSlabRadPower >= 0.01) {

            ventSlab.RadHeatingPower = +TotalVentSlabRadPower;
        } else {

            ventSlab.RadCoolingPower = -TotalVentSlabRadPower;
        }

        ventSlab.RadHeatingEnergy = ventSlab.RadHeatingPower * TimeStepSysSec;
        ventSlab.RadCoolingEnergy = ventSlab.RadCoolingPower * TimeStepSysSec;

        // Coil Part
        ventSlab.HeatCoilEnergy = ventSlab.HeatCoilPower * TimeStepSysSec;
        ventSlab.SensCoolCoilEnergy = ventSlab.SensCoolCoilPower * TimeStepSysSec;
        ventSlab.LateCoolCoilEnergy = ventSlab.LateCoolCoilPower * TimeStepSysSec;
        ventSlab.TotCoolCoilEnergy = ventSlab.TotCoolCoilPower * TimeStepSysSec;
        ventSlab.ElecFanEnergy = ventSlab.ElecFanPower * TimeStepSysSec;

        if ((ventSlab.SysConfg == VentilatedSlabConfig::SlabOnly) || (ventSlab.SysConfg == VentilatedSlabConfig::SeriesSlabs)) {
            ventSlab.SlabInTemp = radInNode->Temp;
            ventSlab.SlabOutTemp = returnAirInNode->Temp;

        } else if (ventSlab.SysConfg == VentilatedSlabConfig::SlabAndZone) {
            ventSlab.SlabInTemp = radInNode->Temp;
            ventSlab.ZoneInletTemp = zoneAirInNode->Temp;
            ventSlab.SlabOutTemp = returnAirInNode->Temp;
        }

        ventSlab.ReturnAirTemp = returnAirInNode->Temp;
        ventSlab.FanOutletTemp = fanOutNode->Temp;

        if (ventSlab.FirstPass) { // reset sizing flags so other zone equipment can size normally
            if (!state.dataGlobal->SysSizingCalc) {
                DataSizing::resetHVACSizingGlobals(state, state.dataSize->CurZoneEqNum, 0, ventSlab.FirstPass);
            }
        }
    }

    //*****************************************************************************************

} // namespace VentilatedSlab

} // namespace EnergyPlus<|MERGE_RESOLUTION|>--- conflicted
+++ resolved
@@ -760,28 +760,21 @@
                                                            ErrorsFound,
                                                            Node::ConnObjType::ZoneHVACVentilatedSlab,
                                                            ventSlab.Name + "-OA MIXER",
-<<<<<<< HEAD
                                                            Node::FluidType::Air,
-                                                           Node::ConnType::Internal,
+                                                           Node::ConnType::Outlet,
                                                            Node::CompFluidStream::Primary,
                                                           Node::ObjectIsNotParent);
-                ventSlab.RadInNodeNum = GetSingleNode(state,
-=======
-                                                           DataLoopNode::NodeFluidType::Air,
-                                                           DataLoopNode::ConnectionType::Outlet,
-                                                           NodeInputManager::CompFluidStream::Primary,
-                                                           ObjectIsNotParent);
-                ventSlab.ReturnAirNode = GetOnlySingleNode(state,
+                ventSlab.ReturnAirInNodeNum = GetSingleNode(state,
                                                            state.dataIPShortCut->cAlphaArgs(18),
                                                            ErrorsFound,
-                                                           DataLoopNode::ConnectionObjectType::ZoneHVACVentilatedSlab,
+                                                           Node::ConnObjType::ZoneHVACVentilatedSlab,
                                                            ventSlab.Name,
-                                                           DataLoopNode::NodeFluidType::Air,
-                                                           DataLoopNode::ConnectionType::Inlet,
-                                                           NodeInputManager::CompFluidStream::Primary,
-                                                           ObjectIsParent);
-                ventSlab.RadInNode = GetOnlySingleNode(state,
->>>>>>> 15f64911
+                                                           Node::FluidType::Air,
+                                                           Node::ConnType::Inlet,
+                                                           Node::CompFluidStream::Primary,
+                                                            Node::ObjectIsParent);
+                ventSlab.RadInNodeNum = GetSingleNode(state,
+
                                                        state.dataIPShortCut->cAlphaArgs(19),
                                                        ErrorsFound,
                                                        Node::ConnObjType::ZoneHVACVentilatedSlab,
@@ -817,28 +810,20 @@
                                                            ErrorsFound,
                                                            Node::ConnObjType::ZoneHVACVentilatedSlab,
                                                            ventSlab.Name + "-OA MIXER",
-<<<<<<< HEAD
                                                            Node::FluidType::Air,
-                                                           Node::ConnType::Internal,
+                                                           Node::ConnType::Outlet,
                                                            Node::CompFluidStream::Primary,
                                                        Node::ObjectIsNotParent);
-                ventSlab.RadInNodeNum = GetSingleNode(state,
-=======
-                                                           DataLoopNode::NodeFluidType::Air,
-                                                           DataLoopNode::ConnectionType::Outlet,
-                                                           NodeInputManager::CompFluidStream::Primary,
-                                                           ObjectIsNotParent);
-                ventSlab.ReturnAirNode = GetOnlySingleNode(state,
+                ventSlab.ReturnAirInNodeNum = GetSingleNode(state,
                                                            state.dataIPShortCut->cAlphaArgs(18),
                                                            ErrorsFound,
-                                                           DataLoopNode::ConnectionObjectType::ZoneHVACVentilatedSlab,
+                                                           Node::ConnObjType::ZoneHVACVentilatedSlab,
                                                            ventSlab.Name,
-                                                           DataLoopNode::NodeFluidType::Air,
-                                                           DataLoopNode::ConnectionType::Inlet,
-                                                           NodeInputManager::CompFluidStream::Primary,
-                                                           ObjectIsParent);
-                ventSlab.RadInNode = GetOnlySingleNode(state,
->>>>>>> 15f64911
+                                                           Node::FluidType::Air,
+                                                           Node::ConnType::Inlet,
+                                                           Node::CompFluidStream::Primary,
+                                                           Node::ObjectIsParent);
+                ventSlab.RadInNodeNum = GetSingleNode(state,
                                                        state.dataIPShortCut->cAlphaArgs(19),
                                                        ErrorsFound,
                                                        Node::ConnObjType::ZoneHVACVentilatedSlab,
@@ -881,20 +866,16 @@
                 ventSlab.ReturnAirInNodeNum = GetSingleNode(state,
                                                            state.dataIPShortCut->cAlphaArgs(18),
                                                            ErrorsFound,
-<<<<<<< HEAD
                                                            Node::ConnObjType::ZoneHVACVentilatedSlab,
-=======
-                                                           DataLoopNode::ConnectionObjectType::ZoneHVACVentilatedSlab,
                                                            ventSlab.Name,
-                                                           DataLoopNode::NodeFluidType::Air,
-                                                           DataLoopNode::ConnectionType::Inlet,
-                                                           NodeInputManager::CompFluidStream::Primary,
-                                                           ObjectIsParent);
-                ventSlab.ReturnAirNode = GetOnlySingleNode(state,
+                                                           Node::FluidType::Air,
+                                                           Node::ConnType::Inlet,
+                                                           Node::CompFluidStream::Primary,
+                                                            Node::ObjectIsParent);
+                ventSlab.ReturnAirInNodeNum = GetSingleNode(state,
                                                            state.dataIPShortCut->cAlphaArgs(18),
                                                            ErrorsFound,
-                                                           DataLoopNode::ConnectionObjectType::ZoneHVACVentilatedSlab,
->>>>>>> 15f64911
+                                                           Node::ConnObjType::ZoneHVACVentilatedSlab,
                                                            ventSlab.Name + "-OA MIXER",
                                                            Node::FluidType::Air,
                                                            Node::ConnType::Inlet,
