// EnergyPlus, Copyright (c) 1996-2023, The Board of Trustees of the University of Illinois,
// The Regents of the University of California, through Lawrence Berkeley National Laboratory
// (subject to receipt of any required approvals from the U.S. Dept. of Energy), Oak Ridge
// National Laboratory, managed by UT-Battelle, Alliance for Sustainable Energy, LLC, and other
// contributors. All rights reserved.
//
// NOTICE: This Software was developed under funding from the U.S. Department of Energy and the
// U.S. Government consequently retains certain rights. As such, the U.S. Government has been
// granted for itself and others acting on its behalf a paid-up, nonexclusive, irrevocable,
// worldwide license in the Software to reproduce, distribute copies to the public, prepare
// derivative works, and perform publicly and display publicly, and to permit others to do so.
//
// Redistribution and use in source and binary forms, with or without modification, are permitted
// provided that the following conditions are met:
//
// (1) Redistributions of source code must retain the above copyright notice, this list of
//     conditions and the following disclaimer.
//
// (2) Redistributions in binary form must reproduce the above copyright notice, this list of
//     conditions and the following disclaimer in the documentation and/or other materials
//     provided with the distribution.
//
// (3) Neither the name of the University of California, Lawrence Berkeley National Laboratory,
//     the University of Illinois, U.S. Dept. of Energy nor the names of its contributors may be
//     used to endorse or promote products derived from this software without specific prior
//     written permission.
//
// (4) Use of EnergyPlus(TM) Name. If Licensee (i) distributes the software in stand-alone form
//     without changes from the version obtained under this License, or (ii) Licensee makes a
//     reference solely to the software portion of its product, Licensee must refer to the
//     software as "EnergyPlus version X" software, where "X" is the version number Licensee
//     obtained under this License and may not use a different name for the software. Except as
//     specifically required in this Section (4), Licensee shall not use in a company name, a
//     product name, in advertising, publicity, or other promotional activities any name, trade
//     name, trademark, logo, or other designation of "EnergyPlus", "E+", "e+" or confusingly
//     similar designation, without the U.S. Department of Energy's prior written consent.
//
// THIS SOFTWARE IS PROVIDED BY THE COPYRIGHT HOLDERS AND CONTRIBUTORS "AS IS" AND ANY EXPRESS OR
// IMPLIED WARRANTIES, INCLUDING, BUT NOT LIMITED TO, THE IMPLIED WARRANTIES OF MERCHANTABILITY
// AND FITNESS FOR A PARTICULAR PURPOSE ARE DISCLAIMED. IN NO EVENT SHALL THE COPYRIGHT OWNER OR
// CONTRIBUTORS BE LIABLE FOR ANY DIRECT, INDIRECT, INCIDENTAL, SPECIAL, EXEMPLARY, OR
// CONSEQUENTIAL DAMAGES (INCLUDING, BUT NOT LIMITED TO, PROCUREMENT OF SUBSTITUTE GOODS OR
// SERVICES; LOSS OF USE, DATA, OR PROFITS; OR BUSINESS INTERRUPTION) HOWEVER CAUSED AND ON ANY
// THEORY OF LIABILITY, WHETHER IN CONTRACT, STRICT LIABILITY, OR TORT (INCLUDING NEGLIGENCE OR
// OTHERWISE) ARISING IN ANY WAY OUT OF THE USE OF THIS SOFTWARE, EVEN IF ADVISED OF THE
// POSSIBILITY OF SUCH DAMAGE.

// C++ Headers
#include <cmath>

// ObjexxFCL Headers
#include <ObjexxFCL/Array.functions.hh>
#include <ObjexxFCL/Fmath.hh>

// EnergyPlus Headers
#include <EnergyPlus/Autosizing/CoolingAirFlowSizing.hh>
#include <EnergyPlus/Autosizing/CoolingCapacitySizing.hh>
#include <EnergyPlus/Autosizing/HeatingAirFlowSizing.hh>
#include <EnergyPlus/Autosizing/HeatingCapacitySizing.hh>
#include <EnergyPlus/Autosizing/SystemAirFlowSizing.hh>
#include <EnergyPlus/BranchNodeConnections.hh>
#include <EnergyPlus/Construction.hh>
#include <EnergyPlus/Data/EnergyPlusData.hh>
#include <EnergyPlus/DataAirSystems.hh>
#include <EnergyPlus/DataEnvironment.hh>
#include <EnergyPlus/DataHVACGlobals.hh>
#include <EnergyPlus/DataHeatBalFanSys.hh>
#include <EnergyPlus/DataHeatBalSurface.hh>
#include <EnergyPlus/DataHeatBalance.hh>
#include <EnergyPlus/DataIPShortCuts.hh>
#include <EnergyPlus/DataLoopNode.hh>
#include <EnergyPlus/DataSizing.hh>
#include <EnergyPlus/DataSurfaceLists.hh>
#include <EnergyPlus/DataSurfaces.hh>
#include <EnergyPlus/DataZoneEquipment.hh>
#include <EnergyPlus/Fans.hh>
#include <EnergyPlus/FluidProperties.hh>
#include <EnergyPlus/General.hh>
#include <EnergyPlus/GeneralRoutines.hh>
#include <EnergyPlus/HVACFan.hh>
#include <EnergyPlus/HVACHXAssistedCoolingCoil.hh>
#include <EnergyPlus/HeatBalanceSurfaceManager.hh>
#include <EnergyPlus/HeatingCoils.hh>
#include <EnergyPlus/InputProcessing/InputProcessor.hh>
#include <EnergyPlus/NodeInputManager.hh>
#include <EnergyPlus/OutAirNodeManager.hh>
#include <EnergyPlus/OutputProcessor.hh>
#include <EnergyPlus/PlantUtilities.hh>
#include <EnergyPlus/Psychrometrics.hh>
#include <EnergyPlus/ScheduleManager.hh>
#include <EnergyPlus/SteamCoils.hh>
#include <EnergyPlus/UtilityRoutines.hh>
#include <EnergyPlus/VentilatedSlab.hh>
#include <EnergyPlus/WaterCoils.hh>
#include <EnergyPlus/ZoneTempPredictorCorrector.hh>

namespace EnergyPlus {

namespace VentilatedSlab {

    // Module containing the routines dealing with the Ventilated Slab

    // MODULE INFORMATION:
    //       AUTHOR         Young Tae Chae, Rick Strand
    //       DATE WRITTEN   June 2008
    //       MODIFIED
    //       RE-ENGINEERED  na

    // PURPOSE OF THIS MODULE:
    // Simulate Ventilated Slab Systems.

    // METHODOLOGY EMPLOYED:
    // Systems are modeled as a collection of components: radiant panel, outside air mixer,
    // fan, heating coil and/or cooling coil plus an integrated control
    // algorithm that adjusts the hot or cold water flow to meet the setpoint
    // condition.  Outside air mixing is handled locally as either fixed percent
    // or as attempting to meet a prescribed mixed air temperature.

    // REFERENCES:
    // ASHRAE Systems and Equipment Handbook (SI), 1996. pp. 31.1-31.3
    // Fred Buhl's fan coil module (FanCoilUnits.cc)

    // Using/Aliasing
    using namespace DataLoopNode;
    using DataHVACGlobals::ContFanCycCoil;
    using DataHVACGlobals::SmallAirVolFlow;
    using namespace ScheduleManager;
    using namespace Psychrometrics;
    using namespace FluidProperties;

    static std::string const fluidNameSteam("STEAM");
    static std::string const fluidNameWater("WATER");
    std::string const cMO_VentilatedSlab = "ZoneHVAC:VentilatedSlab";

    //    int constexpr NotOperating = 0; // Parameter for use with OperatingMode variable, set for no heating/cooling
    int constexpr HeatingMode = 1; // Parameter for use with OperatingMode variable, set for heating
    int constexpr CoolingMode = 2; // Parameter for use with OperatingMode variable, set for cooling

    void SimVentilatedSlab(EnergyPlusData &state,
                           std::string const &CompName,   // name of the fan coil unit
                           int const ZoneNum,             // number of zone being served
                           bool const FirstHVACIteration, // TRUE if 1st HVAC simulation of system timestep
                           Real64 &PowerMet,              // Sensible power supplied (W)
                           Real64 &LatOutputProvided,     // Latent add/removal supplied by window AC (kg/s), dehumid = negative
                           int &CompIndex)
    {

        // SUBROUTINE INFORMATION:
        //       AUTHOR         Rick Strand
        //       DATE WRITTEN   May 2000
        //       MODIFIED       Don Shirey, Aug 2009 (LatOutputProvided)
        //       RE-ENGINEERED
        // This is re-engineered by Rick Strand and Young T. Chae for Ventilated Slab (June, 2008)

        // PURPOSE OF THIS SUBROUTINE:
        // This is the main driver subroutine for the Ventilated Slab simulation.

        // SUBROUTINE LOCAL VARIABLE DECLARATIONS:
        int Item; // index of ventilated slab being simulated

        if (state.dataVentilatedSlab->GetInputFlag) {
            GetVentilatedSlabInput(state);
            state.dataVentilatedSlab->GetInputFlag = false;
        }

        // Find the correct VentilatedSlabInput
        if (CompIndex == 0) {
            Item = Util::FindItemInList(CompName, state.dataVentilatedSlab->VentSlab);
            if (Item == 0) {
                ShowFatalError(state, format("SimVentilatedSlab: system not found={}", CompName));
            }
            CompIndex = Item;
        } else {
            Item = CompIndex;
            if (Item > state.dataVentilatedSlab->NumOfVentSlabs || Item < 1) {
                ShowFatalError(state,
                               format("SimVentilatedSlab:  Invalid CompIndex passed={}, Number of Systems={}, Entered System name={}",
                                      Item,
                                      state.dataVentilatedSlab->NumOfVentSlabs,
                                      CompName));
            }
            if (state.dataVentilatedSlab->CheckEquipName(Item)) {
                if (CompName != state.dataVentilatedSlab->VentSlab(Item).Name) {
                    ShowFatalError(state,
                                   format("SimVentilatedSlab: Invalid CompIndex passed={}, System name={}, stored System Name for that index={}",
                                          Item,
                                          CompName,
                                          state.dataVentilatedSlab->VentSlab(Item).Name));
                }
                state.dataVentilatedSlab->CheckEquipName(Item) = false;
            }
        }

        state.dataSize->ZoneEqVentedSlab = true;

        InitVentilatedSlab(state, Item, ZoneNum, FirstHVACIteration);

        CalcVentilatedSlab(state, Item, ZoneNum, FirstHVACIteration, PowerMet, LatOutputProvided);

        UpdateVentilatedSlab(state, Item, FirstHVACIteration);

        ReportVentilatedSlab(state, Item);

        state.dataSize->ZoneEqVentedSlab = false;
    }

    void GetVentilatedSlabInput(EnergyPlusData &state)
    {

        // SUBROUTINE INFORMATION:
        //       AUTHOR         Young Tae Chae, Rick Strand
        //       DATE WRITTEN   June 2008
        //       MODIFIED       July 2012, Chandan Sharma - FSEC: Added zone sys avail managers
        //       RE-ENGINEERED  na

        // PURPOSE OF THIS SUBROUTINE:
        // This subroutine obtains the input for ventilated slab and sets
        // up the appropriate derived type.

        // METHODOLOGY EMPLOYED:
        // Standard EnergyPlus methodology.

        // REFERENCES:
        // Fred Buhl's fan coil module (FanCoilUnits.cc)
        // Kwang Ho Lee's Unit Ventilator Module (UnitVentilator.cc)
        // Rick Strand's Low temperature Radiant system (RadiantSystemLowTemp.cc)

        // Using/Aliasing
        using BranchNodeConnections::SetUpCompSets;
        using NodeInputManager::GetOnlySingleNode;
        auto &GetWaterCoilMaxFlowRate(WaterCoils::GetCoilMaxWaterFlowRate);
        auto &GetSteamCoilMaxFlowRate(SteamCoils::GetCoilMaxWaterFlowRate);
        auto &GetHXAssistedCoilFlowRate(HVACHXAssistedCoolingCoil::GetCoilMaxWaterFlowRate);
        using HVACHXAssistedCoolingCoil::GetHXCoilTypeAndName;
        using ScheduleManager::GetScheduleIndex;
        using namespace DataLoopNode;
        using namespace DataSurfaceLists;

        using FluidProperties::FindRefrigerant;
        using OutAirNodeManager::CheckAndAddAirNodeNumber;

        // SUBROUTINE PARAMETER DEFINITIONS:

        constexpr std::array<std::string_view, static_cast<int>(VentilatedSlabConfig::Num)> VentilatedSlabConfigNamesUC{
            "SLABONLY", "SLABANDZONE", "SERIESSLABS"};

        constexpr std::array<std::string_view, static_cast<int>(ControlType::Num)> ControlTypeNamesUC{
            "MEANAIRTEMPERATURE",
            "MEANRADIANTTEMPERATURE",
            "OPERATIVETEMPERATURE",
            "OUTDOORDRYBULBTEMPERATURE",
            "OUTDOORWETBULBTEMPERATURE",
            "SURFACETEMPERATURE",
            "ZONEAIRDEWPOINTTEMPERATURE",
        };

        static std::string const CurrentModuleObject("ZoneHVAC:VentilatedSlab");

        // SUBROUTINE LOCAL VARIABLE DECLARATIONS:
        bool ErrorsFound(false);       // Set to true if errors in input, fatal at end of routine
        int IOStatus;                  // Used in GetObjectItem
        bool IsNotOK;                  // TRUE if there was a problem with a list name
        int NumAlphas;                 // Number of Alphas for each GetObjectItem call
        int NumArgs;                   // Unused variable that is part of a subroutine call
        int NumNumbers;                // Number of Numbers for each GetObjectItem call
        int Item;                      // Item to be "gotten"
        int BaseNum;                   // Temporary number for creating RadiantSystemTypes structure
        bool errFlag;                  // interim error flag
        int SurfListNum;               // Index within the SurfList derived type for a surface list name
        int SurfNum;                   // DO loop counter for surfaces
        bool IsValid;                  // Set for outside air node check
        Array1D_string cAlphaArgs;     // Alpha input items for object
        Array1D_string cAlphaFields;   // Alpha field names
        Array1D_string cNumericFields; // Numeric field names
        Array1D<Real64> rNumericArgs;  // Numeric input items for object
        Array1D_bool lAlphaBlanks;     // Logical array, alpha field input BLANK = .TRUE.
        Array1D_bool lNumericBlanks;   // Logical array, numeric field input BLANK = .TRUE.
        bool SteamMessageNeeded;

        constexpr std::array<std::string_view, static_cast<int>(OutsideAirControlType::Num)> OutsideAirControlTypeNamesUC{
            "VARIABLEPERCENT", "FIXEDTEMPERATURE", "FIXEDAMOUNT"};
        constexpr std::array<std::string_view, static_cast<int>(CoilType::Num)> CoilTypeNamesUC{"NONE", "HEATING", "COOLING", "HEATINGANDCOOLING"};

        constexpr std::array<std::string_view, static_cast<int>(HeatingCoilType::Num)> HeatingCoilTypeNamesUC{
            "COIL:HEATING:ELECTRIC", "COIL:HEATING:FUEL", "COIL:HEATING:WATER", "COIL:HEATING:STEAM"};
        constexpr std::array<std::string_view, static_cast<int>(CoolingCoilType::Num)> CoolingCoilTypeNamesUC{
            "COIL:COOLING:WATER", "COIL:COOLING:WATER:DETAILEDGEOMETRY", "COILSYSTEM:COOLING:WATER:HEATEXCHANGERASSISTED"};

        // Figure out how many Ventilated Slab Systems there are in the input file

        SteamMessageNeeded = true;
        state.dataInputProcessing->inputProcessor->getObjectDefMaxArgs(state, CurrentModuleObject, NumArgs, NumAlphas, NumNumbers);
        cAlphaArgs.allocate(NumAlphas);
        cAlphaFields.allocate(NumAlphas);
        cNumericFields.allocate(NumNumbers);
        rNumericArgs.dimension(NumNumbers, 0.0);
        lAlphaBlanks.dimension(NumAlphas, true);
        lNumericBlanks.dimension(NumNumbers, true);

        // make sure data is gotten for surface lists
        BaseNum = GetNumberOfSurfListVentSlab(state);

        state.dataVentilatedSlab->NumOfVentSlabs = state.dataInputProcessing->inputProcessor->getNumObjectsFound(state, CurrentModuleObject);
        // Allocate the local derived type and do one-time initializations for all parts of it

        state.dataVentilatedSlab->VentSlab.allocate(state.dataVentilatedSlab->NumOfVentSlabs);
        state.dataVentilatedSlab->CheckEquipName.dimension(state.dataVentilatedSlab->NumOfVentSlabs, true);
        state.dataVentilatedSlab->VentSlabNumericFields.allocate(state.dataVentilatedSlab->NumOfVentSlabs);

        for (Item = 1; Item <= state.dataVentilatedSlab->NumOfVentSlabs;
             ++Item) { // Begin looping over the entire ventilated slab systems found in the input file...

            state.dataInputProcessing->inputProcessor->getObjectItem(state,
                                                                     CurrentModuleObject,
                                                                     Item,
                                                                     state.dataIPShortCut->cAlphaArgs,
                                                                     NumAlphas,
                                                                     state.dataIPShortCut->rNumericArgs,
                                                                     NumNumbers,
                                                                     IOStatus,
                                                                     lNumericBlanks,
                                                                     lAlphaBlanks,
                                                                     cAlphaFields,
                                                                     cNumericFields);

            state.dataVentilatedSlab->VentSlabNumericFields(Item).FieldNames.allocate(NumNumbers);
            state.dataVentilatedSlab->VentSlabNumericFields(Item).FieldNames = cNumericFields;
            Util::IsNameEmpty(state, state.dataIPShortCut->cAlphaArgs(1), CurrentModuleObject, ErrorsFound);
            auto &ventSlab = state.dataVentilatedSlab->VentSlab(Item);

            ventSlab.Name = state.dataIPShortCut->cAlphaArgs(1);
            if (lAlphaBlanks(2)) {
                ventSlab.SchedPtr = ScheduleManager::ScheduleAlwaysOn;
            } else if ((ventSlab.SchedPtr = GetScheduleIndex(state, state.dataIPShortCut->cAlphaArgs(2))) == 0) { // convert schedule name to pointer
                ShowSevereError(state,
                                format(R"({}="{}" invalid {}="{}" not found.)",
                                       CurrentModuleObject,
                                       ventSlab.Name,
                                       cAlphaFields(2),
                                       state.dataIPShortCut->cAlphaArgs(2)));
                ErrorsFound = true;
            }

            ventSlab.ZonePtr = Util::FindItemInList(state.dataIPShortCut->cAlphaArgs(3), state.dataHeatBal->Zone);
            if (ventSlab.ZonePtr == 0) {
                if (lAlphaBlanks(3)) {
                    ShowSevereError(
                        state, format(R"({}="{}" invalid {} is required but input is blank.)", CurrentModuleObject, ventSlab.Name, cAlphaFields(3)));
                } else {
                    ShowSevereError(state,
                                    format(R"({}="{}" invalid {}="{}" not found.)",
                                           CurrentModuleObject,
                                           ventSlab.Name,
                                           cAlphaFields(3),
                                           state.dataIPShortCut->cAlphaArgs(3)));
                }
                ErrorsFound = true;
            }

            ventSlab.SurfListName = state.dataIPShortCut->cAlphaArgs(4);
            SurfListNum = 0;
            //    IF (NumOfSlabLists > 0) SurfListNum = Util::FindItemInList(VentSlab(Item)%SurfListName, SlabList%Name, NumOfSlabLists)
            if (state.dataSurfLists->NumOfSurfListVentSlab > 0)
                SurfListNum = Util::FindItemInList(ventSlab.SurfListName, state.dataSurfLists->SlabList);
            if (SurfListNum > 0) { // Found a valid surface list
                ventSlab.NumOfSurfaces = state.dataSurfLists->SlabList(SurfListNum).NumOfSurfaces;
                ventSlab.ZName.allocate(ventSlab.NumOfSurfaces);
                ventSlab.ZPtr.allocate(ventSlab.NumOfSurfaces);
                ventSlab.SurfaceName.allocate(ventSlab.NumOfSurfaces);
                ventSlab.SurfacePtr.allocate(ventSlab.NumOfSurfaces);
                ventSlab.CDiameter.allocate(ventSlab.NumOfSurfaces);
                ventSlab.CLength.allocate(ventSlab.NumOfSurfaces);
                ventSlab.CNumbers.allocate(ventSlab.NumOfSurfaces);
                ventSlab.SlabIn.allocate(ventSlab.NumOfSurfaces);
                ventSlab.SlabOut.allocate(ventSlab.NumOfSurfaces);

                state.dataVentilatedSlab->MaxCloNumOfSurfaces = max(state.dataVentilatedSlab->MaxCloNumOfSurfaces, ventSlab.NumOfSurfaces);
                for (SurfNum = 1; SurfNum <= state.dataSurfLists->SlabList(SurfListNum).NumOfSurfaces; ++SurfNum) {
                    ventSlab.ZName(SurfNum) = state.dataSurfLists->SlabList(SurfListNum).ZoneName(SurfNum);
                    ventSlab.ZPtr(SurfNum) = state.dataSurfLists->SlabList(SurfListNum).ZonePtr(SurfNum);
                    ventSlab.SurfaceName(SurfNum) = state.dataSurfLists->SlabList(SurfListNum).SurfName(SurfNum);
                    ventSlab.SurfacePtr(SurfNum) = state.dataSurfLists->SlabList(SurfListNum).SurfPtr(SurfNum);
                    ventSlab.CDiameter(SurfNum) = state.dataSurfLists->SlabList(SurfListNum).CoreDiameter(SurfNum);
                    ventSlab.CLength(SurfNum) = state.dataSurfLists->SlabList(SurfListNum).CoreLength(SurfNum);
                    ventSlab.CNumbers(SurfNum) = state.dataSurfLists->SlabList(SurfListNum).CoreNumbers(SurfNum);
                    ventSlab.SlabIn(SurfNum) = state.dataSurfLists->SlabList(SurfListNum).SlabInNodeName(SurfNum);
                    ventSlab.SlabOut(SurfNum) = state.dataSurfLists->SlabList(SurfListNum).SlabOutNodeName(SurfNum);
                    if (ventSlab.SurfacePtr(SurfNum) != 0) {
                        state.dataSurface->surfIntConv(ventSlab.SurfacePtr(SurfNum)).hasActiveInIt = true;
                    }
                }

            } else { // User entered a single surface name rather than a surface list
                ventSlab.NumOfSurfaces = 1;
                ventSlab.SurfacePtr.allocate(ventSlab.NumOfSurfaces);
                ventSlab.SurfaceName.allocate(ventSlab.NumOfSurfaces);
                ventSlab.SurfaceFlowFrac.allocate(ventSlab.NumOfSurfaces);
                state.dataVentilatedSlab->MaxCloNumOfSurfaces = max(state.dataVentilatedSlab->MaxCloNumOfSurfaces, ventSlab.NumOfSurfaces);
                ventSlab.SurfaceName(1) = ventSlab.SurfListName;
                ventSlab.SurfacePtr(1) = Util::FindItemInList(ventSlab.SurfaceName(1), state.dataSurface->Surface);
                ventSlab.SurfaceFlowFrac(1) = 1.0;
                // Error checking for single surfaces
                if (ventSlab.SurfacePtr(1) == 0) {
                    ShowSevereError(state,
                                    format(R"({}="{}" invalid {}="{}" not found.)",
                                           CurrentModuleObject,
                                           ventSlab.Name,
                                           cAlphaFields(4),
                                           state.dataIPShortCut->cAlphaArgs(4)));
                    ErrorsFound = true;
                } else if (state.dataSurface->SurfIsRadSurfOrVentSlabOrPool(ventSlab.SurfacePtr(1))) {
                    ShowSevereError(state, format("{}=\"{}\", invalid Surface", CurrentModuleObject, ventSlab.Name));
                    ShowContinueError(state,
                                      format("{}=\"{}\" has been used in another radiant system or ventilated slab.",
                                             cAlphaFields(4),
                                             state.dataIPShortCut->cAlphaArgs(4)));
                    ErrorsFound = true;
                }
                if (ventSlab.SurfacePtr(1) != 0) {
                    state.dataSurface->surfIntConv(ventSlab.SurfacePtr(1)).hasActiveInIt = true;
                    state.dataSurface->SurfIsRadSurfOrVentSlabOrPool(ventSlab.SurfacePtr(1)) = true;
                }
            }

            // Error checking for zones and construction information

            if (SurfListNum > 0) {

                for (SurfNum = 1; SurfNum <= ventSlab.NumOfSurfaces; ++SurfNum) {

                    int const ConstrNum = state.dataSurface->Surface(ventSlab.SurfacePtr(SurfNum)).Construction;
                    auto const &thisConstruct = state.dataConstruction->Construct(ConstrNum);
                    if (ventSlab.SurfacePtr(SurfNum) == 0) continue; // invalid surface -- detected earlier
                    if (ventSlab.ZPtr(SurfNum) == 0) continue;       // invalid zone -- detected earlier
                    if (state.dataSurface->Surface(ventSlab.SurfacePtr(SurfNum)).Construction == 0)
                        continue; // invalid construction, detected earlier
                    if (!thisConstruct.SourceSinkPresent) {
                        ShowSevereError(state,
                                        format("{}=\"{}\" invalid surface=\"{}\".",
                                               CurrentModuleObject,
                                               ventSlab.Name,
                                               state.dataSurface->Surface(ventSlab.SurfacePtr(SurfNum)).Name));
                        ShowContinueError(state,
                                          format("Surface Construction does not have a source/sink, Construction name= \"{}\".", thisConstruct.Name));
                        ErrorsFound = true;
                    }
                }
            } else {
                for (SurfNum = 1; SurfNum <= ventSlab.NumOfSurfaces; ++SurfNum) {
                    int const ConstrNum = state.dataSurface->Surface(ventSlab.SurfacePtr(SurfNum)).Construction;
                    auto const &thisConstruct = state.dataConstruction->Construct(ConstrNum);
                    if (ventSlab.SurfacePtr(SurfNum) == 0) continue; // invalid surface -- detected earlier
                    if (ventSlab.ZonePtr == 0) continue;             // invalid zone -- detected earlier
                    if (state.dataSurface->Surface(ventSlab.SurfacePtr(SurfNum)).Zone != ventSlab.ZonePtr) {
                        ShowSevereError(state,
                                        format("{}=\"{}\" invalid surface=\"{}\".",
                                               CurrentModuleObject,
                                               ventSlab.Name,
                                               state.dataSurface->Surface(ventSlab.SurfacePtr(SurfNum)).Name));
                        ShowContinueError(state,
                                          format("Surface in Zone={} {} in Zone={}",
                                                 state.dataHeatBal->Zone(state.dataSurface->Surface(ventSlab.SurfacePtr(SurfNum)).Zone).Name,
                                                 CurrentModuleObject,
                                                 state.dataIPShortCut->cAlphaArgs(3)));
                        ErrorsFound = true;
                    }
                    if (state.dataSurface->Surface(ventSlab.SurfacePtr(SurfNum)).Construction == 0)
                        continue; // invalid construction, detected earlier
                    if (!thisConstruct.SourceSinkPresent) {
                        ShowSevereError(state,
                                        format("{}=\"{}\" invalid surface=\"{}\".",
                                               CurrentModuleObject,
                                               ventSlab.Name,
                                               state.dataSurface->Surface(ventSlab.SurfacePtr(SurfNum)).Name));
                        ShowContinueError(state,
                                          format("Surface Construction does not have a source/sink, Construction name= \"{}\".", thisConstruct.Name));
                        ErrorsFound = true;
                    }
                }
            }

            ventSlab.MaxAirVolFlow = state.dataIPShortCut->rNumericArgs(1);

            // Outside air information:
            ventSlab.MinOutAirVolFlow = state.dataIPShortCut->rNumericArgs(2);
            ventSlab.OutAirVolFlow = state.dataIPShortCut->rNumericArgs(3);

            ventSlab.outsideAirControlType = static_cast<OutsideAirControlType>(
<<<<<<< HEAD
                getEnumerationValue(OutsideAirControlTypeNamesUC, Util::MakeUPPERCase(state.dataIPShortCut->cAlphaArgs(5))));
=======
                getEnumValue(OutsideAirControlTypeNamesUC, UtilityRoutines::makeUPPER(state.dataIPShortCut->cAlphaArgs(5))));
>>>>>>> 07b51a2c

            switch (ventSlab.outsideAirControlType) {
            case OutsideAirControlType::VariablePercent: {
                ventSlab.MaxOASchedPtr = GetScheduleIndex(state, state.dataIPShortCut->cAlphaArgs(7)); // convert schedule name to pointer
                if (ventSlab.MaxOASchedPtr == 0) {
                    ShowSevereError(state,
                                    format(R"({}="{}" invalid {}="{}" not found.)",
                                           CurrentModuleObject,
                                           ventSlab.Name,
                                           cAlphaFields(7),
                                           state.dataIPShortCut->cAlphaArgs(7)));
                    ErrorsFound = true;
                } else if (!CheckScheduleValueMinMax(state, ventSlab.MaxOASchedPtr, ">=", 0.0, "<=", 1.0)) {
                    ShowSevereError(state,
                                    format("{}=\"{}\" invalid {}=\"{}\" values out of range [0,1].",
                                           CurrentModuleObject,
                                           ventSlab.Name,
                                           cAlphaFields(7),
                                           state.dataIPShortCut->cAlphaArgs(7)));
                    ErrorsFound = true;
                }
                break;
            }
            case OutsideAirControlType::FixedOAControl: {
                ventSlab.MaxOASchedPtr = GetScheduleIndex(state, state.dataIPShortCut->cAlphaArgs(7)); // convert schedule name to pointer
                if (ventSlab.MaxOASchedPtr == 0) {
                    ShowSevereError(state,
                                    format(R"({}="{}" invalid {}="{}" not found.)",
                                           CurrentModuleObject,
                                           ventSlab.Name,
                                           cAlphaFields(7),
                                           state.dataIPShortCut->cAlphaArgs(7)));
                    ErrorsFound = true;
                } else if (!CheckScheduleValueMinMax(state, ventSlab.MaxOASchedPtr, true, 0.0)) {
                    ShowSevereError(state,
                                    format("{}=\"{}\" invalid {}=\"{}\" values out of range (must be >=0).",
                                           CurrentModuleObject,
                                           ventSlab.Name,
                                           cAlphaFields(7),
                                           state.dataIPShortCut->cAlphaArgs(7)));
                    ErrorsFound = true;
                }
                break;
            }
            case OutsideAirControlType::FixedTemperature: {
                ventSlab.TempSchedPtr = GetScheduleIndex(state, state.dataIPShortCut->cAlphaArgs(7)); // convert schedule name to pointer
                if (ventSlab.TempSchedPtr == 0) {
                    ShowSevereError(state,
                                    format(R"({}="{}" invalid {}="{}" not found.)",
                                           CurrentModuleObject,
                                           ventSlab.Name,
                                           cAlphaFields(7),
                                           state.dataIPShortCut->cAlphaArgs(7)));
                    ErrorsFound = true;
                }
                break;
            }
            default: {
                ShowSevereError(
                    state,
                    format(R"({}="{}" invalid {}="{}".)", CurrentModuleObject, ventSlab.Name, cAlphaFields(5), state.dataIPShortCut->cAlphaArgs(5)));
            }
            }

            ventSlab.MinOASchedPtr = GetScheduleIndex(state, state.dataIPShortCut->cAlphaArgs(6)); // convert schedule name to pointer
            if (ventSlab.MinOASchedPtr == 0) {
                ShowSevereError(state,
                                format(R"({}="{}" invalid {}="{}" not found.)",
                                       CurrentModuleObject,
                                       ventSlab.Name,
                                       cAlphaFields(6),
                                       state.dataIPShortCut->cAlphaArgs(6)));
                ErrorsFound = true;
            }

            // System Configuration:
            ventSlab.SysConfg = static_cast<VentilatedSlabConfig>(
<<<<<<< HEAD
                getEnumerationValue(VentilatedSlabConfigNamesUC, Util::MakeUPPERCase(state.dataIPShortCut->cAlphaArgs(8))));
=======
                getEnumValue(VentilatedSlabConfigNamesUC, UtilityRoutines::makeUPPER(state.dataIPShortCut->cAlphaArgs(8))));
>>>>>>> 07b51a2c

            if (ventSlab.SysConfg == VentilatedSlabConfig::Invalid) {
                ShowSevereError(
                    state,
                    format(R"({}="{}" invalid {}="{}".)", CurrentModuleObject, ventSlab.Name, cAlphaFields(8), state.dataIPShortCut->cAlphaArgs(8)));
                ShowContinueError(state, "Control reset to SLAB ONLY Configuration.");
                ventSlab.SysConfg = VentilatedSlabConfig::SlabOnly;
            }

            // Hollow Core information :
            ventSlab.CoreDiameter = state.dataIPShortCut->rNumericArgs(4);
            ventSlab.CoreLength = state.dataIPShortCut->rNumericArgs(5);
            ventSlab.CoreNumbers = state.dataIPShortCut->rNumericArgs(6);

            if (Util::SameString(state.dataIPShortCut->cAlphaArgs(8), "SurfaceListNames")) {
                if (!lNumericBlanks(4)) {
                    ShowWarningError(state,
                                     format("{}=\"{}\"  Core Diameter is not needed for the series slabs configuration- ignored.",
                                            CurrentModuleObject,
                                            ventSlab.Name));
                    ShowContinueError(state, "...It has been assigned on SlabGroup.");
                }
            }

            if (Util::SameString(state.dataIPShortCut->cAlphaArgs(8), "SurfaceListNames")) {
                if (!lNumericBlanks(5)) {
                    ShowWarningError(state,
                                     format("{}=\"{}\"  Core Length is not needed for the series slabs configuration- ignored.",
                                            CurrentModuleObject,
                                            ventSlab.Name));
                    ShowContinueError(state, "...It has been assigned on SlabGroup.");
                }
            }

            if (Util::SameString(state.dataIPShortCut->cAlphaArgs(8), "SurfaceListNames")) {
                if (!lNumericBlanks(6)) {
                    ShowWarningError(state,
                                     format("{}=\"{}\"  Core Numbers is not needed for the series slabs configuration- ignored.",
                                            CurrentModuleObject,
                                            ventSlab.Name));
                    ShowContinueError(state, "...It has been assigned on SlabGroup.");
                }
            }

            // Process the temperature control type
<<<<<<< HEAD
            ventSlab.controlType = static_cast<ControlType>(
                getEnumerationValue(ControlTypeNamesUC, Util::MakeUPPERCase(state.dataIPShortCut->cAlphaArgs(9))));
=======
            ventSlab.controlType =
                static_cast<ControlType>(getEnumValue(ControlTypeNamesUC, UtilityRoutines::makeUPPER(state.dataIPShortCut->cAlphaArgs(9))));
>>>>>>> 07b51a2c

            if (ventSlab.controlType == ControlType::Invalid) {
                ShowSevereError(
                    state,
                    format(R"({}="{}" invalid {}="{}".)", CurrentModuleObject, ventSlab.Name, cAlphaFields(9), state.dataIPShortCut->cAlphaArgs(9)));
                ShowContinueError(state, "Control reset to ODB control.");
                ventSlab.controlType = ControlType::OutdoorDryBulbTemp;
            }

            // Heating User Input Data For Ventilated Slab Control :

            // High Air Temp :
            ventSlab.HotAirHiTempSchedPtr = GetScheduleIndex(state, state.dataIPShortCut->cAlphaArgs(10));
            if ((ventSlab.HotAirHiTempSchedPtr == 0) && (!lAlphaBlanks(10))) {
                ShowSevereError(state,
                                format(R"({}="{}" invalid {}="{}" not found.)",
                                       CurrentModuleObject,
                                       ventSlab.Name,
                                       cAlphaFields(10),
                                       state.dataIPShortCut->cAlphaArgs(10)));
                ErrorsFound = true;
            }

            // Low Air Temp :

            ventSlab.HotAirLoTempSchedPtr = GetScheduleIndex(state, state.dataIPShortCut->cAlphaArgs(11));
            if ((ventSlab.HotAirLoTempSchedPtr == 0) && (!lAlphaBlanks(11))) {
                ShowSevereError(state,
                                format(R"({}="{}" invalid {}="{}" not found.)",
                                       CurrentModuleObject,
                                       ventSlab.Name,
                                       cAlphaFields(11),
                                       state.dataIPShortCut->cAlphaArgs(11)));
                ErrorsFound = true;
            }

            ventSlab.HotCtrlHiTempSchedPtr = GetScheduleIndex(state, state.dataIPShortCut->cAlphaArgs(12));
            if ((ventSlab.HotCtrlHiTempSchedPtr == 0) && (!lAlphaBlanks(12))) {
                ShowSevereError(state,
                                format(R"({}="{}" invalid {}="{}" not found.)",
                                       CurrentModuleObject,
                                       ventSlab.Name,
                                       cAlphaFields(12),
                                       state.dataIPShortCut->cAlphaArgs(12)));
                ErrorsFound = true;
            }

            ventSlab.HotCtrlLoTempSchedPtr = GetScheduleIndex(state, state.dataIPShortCut->cAlphaArgs(13));
            if ((ventSlab.HotCtrlLoTempSchedPtr == 0) && (!lAlphaBlanks(13))) {
                ShowSevereError(state,
                                format(R"({}="{}" invalid {}="{}" not found.)",
                                       CurrentModuleObject,
                                       ventSlab.Name,
                                       cAlphaFields(13),
                                       state.dataIPShortCut->cAlphaArgs(13)));
                ErrorsFound = true;
            }

            // Cooling User Input Data For Ventilated Slab Control :
            // Cooling High Temp Sch.
            ventSlab.ColdAirHiTempSchedPtr = GetScheduleIndex(state, state.dataIPShortCut->cAlphaArgs(14));
            if ((ventSlab.ColdAirHiTempSchedPtr == 0) && (!lAlphaBlanks(14))) {
                ShowSevereError(state,
                                format(R"({}="{}" invalid {}="{}" not found.)",
                                       CurrentModuleObject,
                                       ventSlab.Name,
                                       cAlphaFields(14),
                                       state.dataIPShortCut->cAlphaArgs(14)));
                ErrorsFound = true;
            }

            // Cooling Low Temp Sch.

            ventSlab.ColdAirLoTempSchedPtr = GetScheduleIndex(state, state.dataIPShortCut->cAlphaArgs(15));
            if ((ventSlab.ColdAirLoTempSchedPtr == 0) && (!lAlphaBlanks(15))) {
                ShowSevereError(state,
                                format(R"({}="{}" invalid {}="{}" not found.)",
                                       CurrentModuleObject,
                                       ventSlab.Name,
                                       cAlphaFields(15),
                                       state.dataIPShortCut->cAlphaArgs(15)));
                ErrorsFound = true;
            }

            // Cooling Control High Sch.

            ventSlab.ColdCtrlHiTempSchedPtr = GetScheduleIndex(state, state.dataIPShortCut->cAlphaArgs(16));
            if ((ventSlab.ColdCtrlHiTempSchedPtr == 0) && (!lAlphaBlanks(16))) {
                ShowSevereError(state,
                                format(R"({}="{}" invalid {}="{}" not found.)",
                                       CurrentModuleObject,
                                       ventSlab.Name,
                                       cAlphaFields(16),
                                       state.dataIPShortCut->cAlphaArgs(16)));
                ErrorsFound = true;
            }

            // Cooling Control Low Sch.

            ventSlab.ColdCtrlLoTempSchedPtr = GetScheduleIndex(state, state.dataIPShortCut->cAlphaArgs(17));
            if ((ventSlab.ColdCtrlLoTempSchedPtr == 0) && (!lAlphaBlanks(17))) {
                ShowSevereError(state,
                                format(R"({}="{}" invalid {}="{}" not found.)",
                                       CurrentModuleObject,
                                       ventSlab.Name,
                                       cAlphaFields(17),
                                       state.dataIPShortCut->cAlphaArgs(17)));
                ErrorsFound = true;
            }

            // Main air nodes (except outside air node):
            // Refer the Unit Ventilator Air Node note

            // MJW CR7903 - Ventilated slab was not drawing properly in HVAC Diagram svg output
            //  This object is structured differently from other zone equipment in that it functions
            //  as both a parent and non-parent, and it has an implicit OA mixer.  This makes it difficult
            //  to register the nodes in a way that HVAC Diagram can understand and in a way that satisfies
            //  node connection tests.  Here's an explanation of the changes made for this CR:
            //      In general, nodes associated with the ventilated slab system (the overall parent object)
            //         are registered with "-SYSTEM" appended to the object type and object name
            //         This same suffix is also added later when SetUpCompSets is called, for the same reason
            //      In general, nodes associated with the implicit OA mixer object
            //         are registered with "-OA MIXER" appended to the object type and object name
            //      %ReturnAirNode is one inlet to the implicit oa mixer
            //         For SlabOnly and SeriesSlab this node does nothing,
            //             so DataLoopNode::NodeConnectionType::Internal,ObjectIsNotParent, -OA MIXER
            //         For SlabandZone, this node extracts air from the zone,
            //             so DataLoopNode::NodeConnectionType::Inlet,ObjectIsNotParent, -OA MIXER
            //         For SlabandZone, this node is also used to associate the whole system with a pair of zone inlet/exhaust nodes,
            //             so it is registered again as DataLoopNode::NodeConnectionType::Inlet,1,ObjectIsParent, -SYSTEM
            //      %RadInNode is the ultimate air inlet to the slab or series of slabs
            //         For all types of ventilated slab, this is DataLoopNode::NodeConnectionType::Inlet,ObjectIsNotParent
            //      %OAMixerOutNode is the outlet from the implicit OA mixer
            //         For all types of ventilated slab, this is DataLoopNode::NodeConnectionType::Outlet,ObjectIsNotParent
            //      %FanOutletNode is the outlet from the explicit fan child object (redundant input, should mine from child)
            //         For all types of ventilated slab, this is DataLoopNode::NodeConnectionType::Internal,ObjectIsParent
            //      %ZoneAirInNode is applicable only to SlabandZone configuration. It is the node that flows into the zone,
            //         and it is also the outlet from the ventilated slab section, so it must be registered twice
            //         First for the overall system, DataLoopNode::NodeConnectionType::Outlet,ObjectIsParent, -SYSTEM
            //         Second as the slab outlet, DataLoopNode::NodeConnectionType::Outlet,ObjectIsNotParent
            //      %OutsideAirNode is the outdoor air inlet to the OA mixer
            //         For all types of ventilated slab, this is DataLoopNode::NodeConnectionType::Inlet,ObjectIsNotParent, -OA MIXER

            if (ventSlab.SysConfg == VentilatedSlabConfig::SlabOnly) {

                ventSlab.ReturnAirNode = GetOnlySingleNode(state,
                                                           state.dataIPShortCut->cAlphaArgs(18),
                                                           ErrorsFound,
                                                           DataLoopNode::ConnectionObjectType::ZoneHVACVentilatedSlab,
                                                           ventSlab.Name + "-OA MIXER",
                                                           DataLoopNode::NodeFluidType::Air,
                                                           DataLoopNode::ConnectionType::Internal,
                                                           NodeInputManager::CompFluidStream::Primary,
                                                           ObjectIsNotParent);
                ventSlab.RadInNode = GetOnlySingleNode(state,
                                                       state.dataIPShortCut->cAlphaArgs(19),
                                                       ErrorsFound,
                                                       DataLoopNode::ConnectionObjectType::ZoneHVACVentilatedSlab,
                                                       ventSlab.Name,
                                                       DataLoopNode::NodeFluidType::Air,
                                                       DataLoopNode::ConnectionType::Inlet,
                                                       NodeInputManager::CompFluidStream::Primary,
                                                       ObjectIsNotParent);

                ventSlab.OAMixerOutNode = GetOnlySingleNode(state,
                                                            state.dataIPShortCut->cAlphaArgs(23),
                                                            ErrorsFound,
                                                            DataLoopNode::ConnectionObjectType::ZoneHVACVentilatedSlab,
                                                            ventSlab.Name + "-OA MIXER",
                                                            DataLoopNode::NodeFluidType::Air,
                                                            DataLoopNode::ConnectionType::Outlet,
                                                            NodeInputManager::CompFluidStream::Primary,
                                                            ObjectIsNotParent);
                ventSlab.FanOutletNode = GetOnlySingleNode(state,
                                                           state.dataIPShortCut->cAlphaArgs(24),
                                                           ErrorsFound,
                                                           DataLoopNode::ConnectionObjectType::ZoneHVACVentilatedSlab,
                                                           ventSlab.Name,
                                                           DataLoopNode::NodeFluidType::Air,
                                                           DataLoopNode::ConnectionType::Internal,
                                                           NodeInputManager::CompFluidStream::Primary,
                                                           ObjectIsParent);

            } else if (ventSlab.SysConfg == VentilatedSlabConfig::SeriesSlabs) {

                ventSlab.ReturnAirNode = GetOnlySingleNode(state,
                                                           state.dataIPShortCut->cAlphaArgs(18),
                                                           ErrorsFound,
                                                           DataLoopNode::ConnectionObjectType::ZoneHVACVentilatedSlab,
                                                           ventSlab.Name + "-OA MIXER",
                                                           DataLoopNode::NodeFluidType::Air,
                                                           DataLoopNode::ConnectionType::Internal,
                                                           NodeInputManager::CompFluidStream::Primary,
                                                           ObjectIsNotParent);
                ventSlab.RadInNode = GetOnlySingleNode(state,
                                                       state.dataIPShortCut->cAlphaArgs(19),
                                                       ErrorsFound,
                                                       DataLoopNode::ConnectionObjectType::ZoneHVACVentilatedSlab,
                                                       ventSlab.Name,
                                                       DataLoopNode::NodeFluidType::Air,
                                                       DataLoopNode::ConnectionType::Inlet,
                                                       NodeInputManager::CompFluidStream::Primary,
                                                       ObjectIsNotParent);

                ventSlab.OAMixerOutNode = GetOnlySingleNode(state,
                                                            state.dataIPShortCut->cAlphaArgs(23),
                                                            ErrorsFound,
                                                            DataLoopNode::ConnectionObjectType::ZoneHVACVentilatedSlab,
                                                            ventSlab.Name + "-OA MIXER",
                                                            DataLoopNode::NodeFluidType::Air,
                                                            DataLoopNode::ConnectionType::Outlet,
                                                            NodeInputManager::CompFluidStream::Primary,
                                                            ObjectIsNotParent);
                ventSlab.FanOutletNode = GetOnlySingleNode(state,
                                                           state.dataIPShortCut->cAlphaArgs(24),
                                                           ErrorsFound,
                                                           DataLoopNode::ConnectionObjectType::ZoneHVACVentilatedSlab,
                                                           ventSlab.Name,
                                                           DataLoopNode::NodeFluidType::Air,
                                                           DataLoopNode::ConnectionType::Internal,
                                                           NodeInputManager::CompFluidStream::Primary,
                                                           ObjectIsParent);

            } else if (ventSlab.SysConfg == VentilatedSlabConfig::SlabAndZone) {

                ventSlab.ReturnAirNode = GetOnlySingleNode(state,
                                                           state.dataIPShortCut->cAlphaArgs(18),
                                                           ErrorsFound,
                                                           DataLoopNode::ConnectionObjectType::ZoneHVACVentilatedSlab,
                                                           ventSlab.Name + "-SYSTEM",
                                                           DataLoopNode::NodeFluidType::Air,
                                                           DataLoopNode::ConnectionType::Inlet,
                                                           NodeInputManager::CompFluidStream::Primary,
                                                           ObjectIsParent);
                ventSlab.ReturnAirNode = GetOnlySingleNode(state,
                                                           state.dataIPShortCut->cAlphaArgs(18),
                                                           ErrorsFound,
                                                           DataLoopNode::ConnectionObjectType::ZoneHVACVentilatedSlab,
                                                           ventSlab.Name + "-OA MIXER",
                                                           DataLoopNode::NodeFluidType::Air,
                                                           DataLoopNode::ConnectionType::Inlet,
                                                           NodeInputManager::CompFluidStream::Primary,
                                                           ObjectIsNotParent);
                ventSlab.RadInNode = GetOnlySingleNode(state,
                                                       state.dataIPShortCut->cAlphaArgs(19),
                                                       ErrorsFound,
                                                       DataLoopNode::ConnectionObjectType::ZoneHVACVentilatedSlab,
                                                       ventSlab.Name,
                                                       DataLoopNode::NodeFluidType::Air,
                                                       DataLoopNode::ConnectionType::Inlet,
                                                       NodeInputManager::CompFluidStream::Primary,
                                                       ObjectIsNotParent);
                ventSlab.OAMixerOutNode = GetOnlySingleNode(state,
                                                            state.dataIPShortCut->cAlphaArgs(23),
                                                            ErrorsFound,
                                                            DataLoopNode::ConnectionObjectType::ZoneHVACVentilatedSlab,
                                                            ventSlab.Name + "-OA MIXER",
                                                            DataLoopNode::NodeFluidType::Air,
                                                            DataLoopNode::ConnectionType::Outlet,
                                                            NodeInputManager::CompFluidStream::Primary,
                                                            ObjectIsNotParent);
                ventSlab.FanOutletNode = GetOnlySingleNode(state,
                                                           state.dataIPShortCut->cAlphaArgs(24),
                                                           ErrorsFound,
                                                           DataLoopNode::ConnectionObjectType::ZoneHVACVentilatedSlab,
                                                           ventSlab.Name,
                                                           DataLoopNode::NodeFluidType::Air,
                                                           DataLoopNode::ConnectionType::Internal,
                                                           NodeInputManager::CompFluidStream::Primary,
                                                           ObjectIsParent);
            }

            if (ventSlab.SysConfg == VentilatedSlabConfig::SlabOnly) {
                if (!lAlphaBlanks(20)) {
                    ShowWarningError(state,
                                     format("{}=\"{}\" {}=\"{}\" not needed - ignored.",
                                            CurrentModuleObject,
                                            ventSlab.Name,
                                            cAlphaFields(20),
                                            state.dataIPShortCut->cAlphaArgs(20)));
                    ShowContinueError(state, "It is used for \"SlabAndZone\" only");
                }

            } else if (ventSlab.SysConfg == VentilatedSlabConfig::SlabAndZone) {
                if (lAlphaBlanks(20)) {
                    ShowSevereError(
                        state, format("{}=\"{}\" invalid {} is blank and must be entered.", CurrentModuleObject, ventSlab.Name, cAlphaFields(20)));
                    ErrorsFound = true;
                }

                ventSlab.ZoneAirInNode = GetOnlySingleNode(state,
                                                           state.dataIPShortCut->cAlphaArgs(20),
                                                           ErrorsFound,
                                                           DataLoopNode::ConnectionObjectType::ZoneHVACVentilatedSlab,
                                                           ventSlab.Name + "-SYSTEM",
                                                           DataLoopNode::NodeFluidType::Air,
                                                           DataLoopNode::ConnectionType::Outlet,
                                                           NodeInputManager::CompFluidStream::Primary,
                                                           ObjectIsParent);

                ventSlab.ZoneAirInNode = GetOnlySingleNode(state,
                                                           state.dataIPShortCut->cAlphaArgs(20),
                                                           ErrorsFound,
                                                           DataLoopNode::ConnectionObjectType::ZoneHVACVentilatedSlab,
                                                           ventSlab.Name,
                                                           DataLoopNode::NodeFluidType::Air,
                                                           DataLoopNode::ConnectionType::Outlet,
                                                           NodeInputManager::CompFluidStream::Primary,
                                                           ObjectIsNotParent);
            }

            //  Set connection type to 'Inlet', because it now uses an OA node
            ventSlab.OutsideAirNode = GetOnlySingleNode(state,
                                                        state.dataIPShortCut->cAlphaArgs(21),
                                                        ErrorsFound,
                                                        DataLoopNode::ConnectionObjectType::ZoneHVACVentilatedSlab,
                                                        ventSlab.Name + "-OA MIXER",
                                                        DataLoopNode::NodeFluidType::Air,
                                                        DataLoopNode::ConnectionType::Inlet,
                                                        NodeInputManager::CompFluidStream::Primary,
                                                        ObjectIsNotParent);

            if (!lAlphaBlanks(21)) {
                CheckAndAddAirNodeNumber(state, ventSlab.OutsideAirNode, IsValid);
                if (!IsValid) {
                    ShowWarningError(
                        state,
                        format("{}=\"{}\", Adding OutdoorAir:Node={}", CurrentModuleObject, ventSlab.Name, state.dataIPShortCut->cAlphaArgs(21)));
                }
            }

            ventSlab.AirReliefNode = GetOnlySingleNode(state,
                                                       state.dataIPShortCut->cAlphaArgs(22),
                                                       ErrorsFound,
                                                       DataLoopNode::ConnectionObjectType::ZoneHVACVentilatedSlab,
                                                       ventSlab.Name + "-OA MIXER",
                                                       DataLoopNode::NodeFluidType::Air,
                                                       DataLoopNode::ConnectionType::ReliefAir,
                                                       NodeInputManager::CompFluidStream::Primary,
                                                       ObjectIsNotParent);

            // Fan information:
            ventSlab.FanName = state.dataIPShortCut->cAlphaArgs(25);

            if (HVACFan::checkIfFanNameIsAFanSystem(state, ventSlab.FanName)) {
                ventSlab.FanType_Num = DataHVACGlobals::FanType_SystemModelObject;
                state.dataHVACFan->fanObjs.emplace_back(new HVACFan::FanSystem(state, ventSlab.FanName));
                ventSlab.Fan_Index = HVACFan::getFanObjectVectorIndex(state, ventSlab.FanName);
            } else {
                bool isNotOkay(false);
                ValidateComponent(state, "FAN:CONSTANTVOLUME", ventSlab.FanName, isNotOkay, "GetPIUs");
                if (isNotOkay) {
                    ShowContinueError(state, format("In {} = {}", CurrentModuleObject, ventSlab.Name));
                    ErrorsFound = true;
                }
                ventSlab.FanType_Num = DataHVACGlobals::FanType_SimpleConstVolume;
            }

            if (ventSlab.outsideAirControlType == OutsideAirControlType::FixedOAControl) {
                ventSlab.OutAirVolFlow = ventSlab.MinOutAirVolFlow;
                ventSlab.MaxOASchedPtr = ventSlab.MinOASchedPtr;
            }

            // Add fan to component sets array
            SetUpCompSets(state,
                          CurrentModuleObject,
                          ventSlab.Name + "-SYSTEM",
                          "UNDEFINED",
                          state.dataIPShortCut->cAlphaArgs(25),
                          state.dataIPShortCut->cAlphaArgs(23),
                          state.dataIPShortCut->cAlphaArgs(24));

            // Coil options assign

            ventSlab.coilOption =
<<<<<<< HEAD
                static_cast<CoilType>(getEnumerationValue(CoilTypeNamesUC, Util::MakeUPPERCase(state.dataIPShortCut->cAlphaArgs(26))));
=======
                static_cast<CoilType>(getEnumValue(CoilTypeNamesUC, UtilityRoutines::makeUPPER(state.dataIPShortCut->cAlphaArgs(26))));
>>>>>>> 07b51a2c

            if (ventSlab.coilOption == CoilType::Invalid) {
                ShowSevereError(
                    state,
                    format(
                        R"({}="{}" invalid {}="{}".)", CurrentModuleObject, ventSlab.Name, cAlphaFields(26), state.dataIPShortCut->cAlphaArgs(26)));
                ErrorsFound = true;
            }

            if (ventSlab.coilOption == CoilType::Both || ventSlab.coilOption == CoilType::Heating) {
                // Heating coil information:
                //        A27, \field Heating Coil Object Type
                //             \type choice
                //             \key Coil:Heating:Water
                //             \key Coil:Heating:Electric
                //             \key Coil:Heating:Fuel
                //             \key Coil:Heating:Steam
                //        A28, \field Heating Coil Name
                //             \type object-list
                //             \object-list HeatingCoilName

                // Heating coil information:
                if (!lAlphaBlanks(28)) {
                    ventSlab.heatingCoilPresent = true;
                    ventSlab.heatingCoilTypeCh = state.dataIPShortCut->cAlphaArgs(27);
                    errFlag = false;

                    ventSlab.hCoilType = static_cast<HeatingCoilType>(
<<<<<<< HEAD
                        getEnumerationValue(HeatingCoilTypeNamesUC, Util::MakeUPPERCase(state.dataIPShortCut->cAlphaArgs(27))));
=======
                        getEnumValue(HeatingCoilTypeNamesUC, UtilityRoutines::makeUPPER(state.dataIPShortCut->cAlphaArgs(27))));
>>>>>>> 07b51a2c

                    switch (ventSlab.hCoilType) {

                    case HeatingCoilType::Water: {
                        ventSlab.heatingCoilType = DataPlant::PlantEquipmentType::CoilWaterSimpleHeating;
                        break;
                    }
                    case HeatingCoilType::Steam: {
                        ventSlab.heatingCoilType = DataPlant::PlantEquipmentType::CoilSteamAirHeating;
                        ventSlab.heatingCoil_FluidIndex = FindRefrigerant(state, "Steam");
                        if (ventSlab.heatingCoil_FluidIndex == 0) {
                            ShowSevereError(state, format("{}=\"{}Steam Properties not found.", CurrentModuleObject, ventSlab.Name));
                            if (SteamMessageNeeded) ShowContinueError(state, "Steam Fluid Properties should have been included in the input file.");
                            ErrorsFound = true;
                            SteamMessageNeeded = false;
                        }
                        break;
                    }
                    case HeatingCoilType::Electric:
                    case HeatingCoilType::Gas:
                        break;
                    default: {
                        ShowSevereError(state,
                                        format(R"({}="{}" invalid {}="{}".)",
                                               CurrentModuleObject,
                                               ventSlab.Name,
                                               cAlphaFields(27),
                                               state.dataIPShortCut->cAlphaArgs(27)));
                        ErrorsFound = true;
                        errFlag = true;
                        break;
                    }
                    }
                    if (!errFlag) {
                        ventSlab.heatingCoilName = state.dataIPShortCut->cAlphaArgs(28);
                        ValidateComponent(state, state.dataIPShortCut->cAlphaArgs(27), ventSlab.heatingCoilName, IsNotOK, CurrentModuleObject);
                        if (IsNotOK) {
                            ShowContinueError(state,
                                              format("{}=\"{}\" invalid {}=\"{}\".",
                                                     CurrentModuleObject,
                                                     ventSlab.Name,
                                                     cAlphaFields(28),
                                                     state.dataIPShortCut->cAlphaArgs(28)));
                            ShowContinueError(state, format("... not valid for {}=\"{}\".", cAlphaFields(27), state.dataIPShortCut->cAlphaArgs(27)));
                            ErrorsFound = true;
                        }
                    }

                    ventSlab.MinVolHotWaterFlow = 0.0;
                    ventSlab.MinVolHotSteamFlow = 0.0;

                    // The heating coil control node is necessary for a hot water coil, but not necessary for an
                    // electric or gas coil.
                    if (ventSlab.hCoilType == HeatingCoilType::Gas || ventSlab.hCoilType == HeatingCoilType::Electric) {
                        if (!lAlphaBlanks(29)) {
                            ShowWarningError(state,
                                             format("{}=\"{}\" {}=\"{}\" not needed - ignored.",
                                                    CurrentModuleObject,
                                                    ventSlab.Name,
                                                    cAlphaFields(29),
                                                    state.dataIPShortCut->cAlphaArgs(29)));
                            ShowContinueError(state, "..It is used for hot water coils only.");
                        }
                    } else {
                        if (lAlphaBlanks(29)) {
                            ShowSevereError(
                                state,
                                format("{}=\"{}\" invalid {} is blank and must be entered.", CurrentModuleObject, ventSlab.Name, cAlphaFields(29)));
                            ErrorsFound = true;
                        }
                        ventSlab.HotControlNode = GetOnlySingleNode(state,
                                                                    state.dataIPShortCut->cAlphaArgs(29),
                                                                    ErrorsFound,
                                                                    DataLoopNode::ConnectionObjectType::ZoneHVACVentilatedSlab,
                                                                    ventSlab.Name,
                                                                    DataLoopNode::NodeFluidType::Water,
                                                                    DataLoopNode::ConnectionType::Actuator,
                                                                    NodeInputManager::CompFluidStream::Primary,
                                                                    ObjectIsParent);
                    }
                    ventSlab.HotControlOffset = 0.001;

                    if (ventSlab.hCoilType == HeatingCoilType::Water) {
                        ventSlab.MaxVolHotWaterFlow = GetWaterCoilMaxFlowRate(state, "Coil:Heating:Water", ventSlab.heatingCoilName, ErrorsFound);
                        ventSlab.MaxVolHotSteamFlow = GetWaterCoilMaxFlowRate(state, "Coil:Heating:Water", ventSlab.heatingCoilName, ErrorsFound);
                    } else if (ventSlab.hCoilType == HeatingCoilType::Steam) {
                        ventSlab.MaxVolHotWaterFlow = GetSteamCoilMaxFlowRate(state, "Coil:Heating:Steam", ventSlab.heatingCoilName, ErrorsFound);
                        ventSlab.MaxVolHotSteamFlow = GetSteamCoilMaxFlowRate(state, "Coil:Heating:Steam", ventSlab.heatingCoilName, ErrorsFound);
                    }

                } else { // no heating coil
                    ShowSevereError(state, format("{}=\"{}\" missing heating coil.", CurrentModuleObject, ventSlab.Name));
                    ShowContinueError(state,
                                      format("a heating coil is required for {}=\"{}\".", cAlphaFields(26), state.dataIPShortCut->cAlphaArgs(26)));
                    ErrorsFound = true;
                }
            }

            if (ventSlab.coilOption == CoilType::Both || ventSlab.coilOption == CoilType::Cooling) {
                // Cooling coil information (if one is present):
                //        A30, \field Cooling Coil Object Type
                //             \type choice
                //             \key Coil:Cooling:Water
                //             \key Coil:Cooling:Water:DetailedGeometry
                //             \key CoilSystem:Cooling:Water:HeatExchangerAssisted
                //        A31, \field Cooling Coil Name
                //             \type object-list
                //             \object-list CoolingCoilsWater
                // Cooling coil information (if one is present):
                if (!lAlphaBlanks(31)) {
                    ventSlab.coolingCoilPresent = true;
                    ventSlab.coolingCoilTypeCh = state.dataIPShortCut->cAlphaArgs(30);
                    errFlag = false;

                    ventSlab.cCoilType = static_cast<CoolingCoilType>(
<<<<<<< HEAD
                        getEnumerationValue(CoolingCoilTypeNamesUC, Util::MakeUPPERCase(state.dataIPShortCut->cAlphaArgs(30))));
=======
                        getEnumValue(CoolingCoilTypeNamesUC, UtilityRoutines::makeUPPER(state.dataIPShortCut->cAlphaArgs(30))));
>>>>>>> 07b51a2c

                    switch (ventSlab.cCoilType) {
                    case CoolingCoilType::WaterCooling: {
                        ventSlab.coolingCoilType = DataPlant::PlantEquipmentType::CoilWaterCooling;
                        ventSlab.coolingCoilPlantName = state.dataIPShortCut->cAlphaArgs(31);
                        break;
                    }
                    case CoolingCoilType::DetailedCooling: {
                        ventSlab.coolingCoilType = DataPlant::PlantEquipmentType::CoilWaterDetailedFlatCooling;
                        ventSlab.coolingCoilPlantName = state.dataIPShortCut->cAlphaArgs(31);
                        break;
                    }
                    case CoolingCoilType::HXAssisted: {
                        GetHXCoilTypeAndName(state,
                                             state.dataIPShortCut->cAlphaArgs(30),
                                             state.dataIPShortCut->cAlphaArgs(31),
                                             ErrorsFound,
                                             ventSlab.coolingCoilPlantType,
                                             ventSlab.coolingCoilPlantName);
                        if (Util::SameString(ventSlab.coolingCoilPlantType, "Coil:Cooling:Water")) {
                            ventSlab.coolingCoilType = DataPlant::PlantEquipmentType::CoilWaterCooling;
                        } else if (Util::SameString(ventSlab.coolingCoilPlantType, "Coil:Cooling:Water:DetailedGeometry")) {
                            ventSlab.coolingCoilType = DataPlant::PlantEquipmentType::CoilWaterDetailedFlatCooling;
                        } else {
                            ShowSevereError(state, format("GetVentilatedSlabInput: {}=\"{}\", invalid", CurrentModuleObject, ventSlab.Name));
                            ShowContinueError(state, format("For: {}=\"{}\".", cAlphaFields(30), state.dataIPShortCut->cAlphaArgs(30)));
                            ShowContinueError(state,
                                              format("Invalid Coil Type={}, Name={}", ventSlab.coolingCoilPlantType, ventSlab.coolingCoilPlantName));
                            ShowContinueError(state, R"(must be "Coil:Cooling:Water" or "Coil:Cooling:Water:DetailedGeometry")");
                            ErrorsFound = true;
                        }
                        break;
                    }
                    default: {
                        ShowSevereError(state,
                                        format(R"({}="{}" invalid {}="{}".)",
                                               CurrentModuleObject,
                                               ventSlab.Name,
                                               cAlphaFields(29),
                                               state.dataIPShortCut->cAlphaArgs(29)));
                        ErrorsFound = true;
                        errFlag = true;
                        break;
                    }
                    }

                    if (!errFlag) {
                        ventSlab.coolingCoilName = state.dataIPShortCut->cAlphaArgs(31);
                        ValidateComponent(state, state.dataIPShortCut->cAlphaArgs(30), ventSlab.coolingCoilName, IsNotOK, "ZoneHVAC:VentilatedSlab ");
                        if (IsNotOK) {
                            ShowContinueError(state,
                                              format("{}=\"{}\" invalid {}=\"{}\".",
                                                     CurrentModuleObject,
                                                     ventSlab.Name,
                                                     cAlphaFields(31),
                                                     state.dataIPShortCut->cAlphaArgs(31)));
                            ShowContinueError(state, format("... not valid for {}=\"{}\".", cAlphaFields(30), state.dataIPShortCut->cAlphaArgs(30)));
                            ErrorsFound = true;
                        }
                    }

                    ventSlab.MinVolColdWaterFlow = 0.0;

                    ventSlab.ColdControlNode = GetOnlySingleNode(state,
                                                                 state.dataIPShortCut->cAlphaArgs(32),
                                                                 ErrorsFound,
                                                                 DataLoopNode::ConnectionObjectType::ZoneHVACVentilatedSlab,
                                                                 ventSlab.Name,
                                                                 DataLoopNode::NodeFluidType::Water,
                                                                 DataLoopNode::ConnectionType::Actuator,
                                                                 NodeInputManager::CompFluidStream::Primary,
                                                                 ObjectIsParent);

                    if (lAlphaBlanks(32)) {
                        ShowSevereError(
                            state,
                            format("{}=\"{}\" invalid {} is blank and must be entered.", CurrentModuleObject, ventSlab.Name, cAlphaFields(32)));
                        ErrorsFound = true;
                    }

                    ventSlab.ColdControlOffset = 0.001;

                    if (ventSlab.cCoilType == CoolingCoilType::WaterCooling) {
                        ventSlab.MaxVolColdWaterFlow = GetWaterCoilMaxFlowRate(state, "Coil:Cooling:Water", ventSlab.coolingCoilName, ErrorsFound);
                    } else if (ventSlab.cCoilType == CoolingCoilType::DetailedCooling) {
                        ventSlab.MaxVolColdWaterFlow =
                            GetWaterCoilMaxFlowRate(state, "Coil:Cooling:Water:DetailedGeometry", ventSlab.coolingCoilName, ErrorsFound);
                    } else if (ventSlab.cCoilType == CoolingCoilType::HXAssisted) {
                        ventSlab.MaxVolColdWaterFlow =
                            GetHXAssistedCoilFlowRate(state, "CoilSystem:Cooling:Water:HeatExchangerAssisted", ventSlab.coolingCoilName, ErrorsFound);
                    }

                } else { // No Cooling Coil
                    ShowSevereError(state, format("{}=\"{}\" missing cooling coil.", CurrentModuleObject, ventSlab.Name));
                    ShowContinueError(state,
                                      format("a cooling coil is required for {}=\"{}\".", cAlphaFields(26), state.dataIPShortCut->cAlphaArgs(26)));
                    ErrorsFound = true;
                }
            }

            ventSlab.HVACSizingIndex = 0;
            if (!lAlphaBlanks(34)) {
                ventSlab.HVACSizingIndex = Util::FindItemInList(state.dataIPShortCut->cAlphaArgs(34), state.dataSize->ZoneHVACSizing);
                if (ventSlab.HVACSizingIndex == 0) {
                    ShowSevereError(state, format("{} = {} not found.", cAlphaFields(34), state.dataIPShortCut->cAlphaArgs(34)));
                    ShowContinueError(state, format("Occurs in {} = {}", cMO_VentilatedSlab, ventSlab.Name));
                    ErrorsFound = true;
                }
            }

            switch (ventSlab.coilOption) {
            case CoilType::Both: { // 'HeatingAndCooling'
                // Add cooling coil to component sets array when present
                SetUpCompSets(state,
                              CurrentModuleObject,
                              ventSlab.Name + "-SYSTEM",
                              state.dataIPShortCut->cAlphaArgs(30),
                              state.dataIPShortCut->cAlphaArgs(31),
                              state.dataIPShortCut->cAlphaArgs(24),
                              "UNDEFINED");

                // Add heating coil to component sets array when cooling coil present
                SetUpCompSets(state,
                              CurrentModuleObject,
                              ventSlab.Name + "-SYSTEM",
                              state.dataIPShortCut->cAlphaArgs(27),
                              state.dataIPShortCut->cAlphaArgs(28),
                              "UNDEFINED",
                              state.dataIPShortCut->cAlphaArgs(19));
                break;
            }
            case CoilType::Heating: { // 'Heating'
                // Add heating coil to component sets array when no cooling coil present
                SetUpCompSets(state,
                              CurrentModuleObject,
                              ventSlab.Name + "-SYSTEM",
                              state.dataIPShortCut->cAlphaArgs(27),
                              state.dataIPShortCut->cAlphaArgs(28),
                              state.dataIPShortCut->cAlphaArgs(24),
                              state.dataIPShortCut->cAlphaArgs(19));
                break;
            }
            case CoilType::Cooling: { // 'Cooling'
                // Add cooling coil to component sets array when no heating coil present
                SetUpCompSets(state,
                              CurrentModuleObject,
                              ventSlab.Name + "-SYSTEM",
                              state.dataIPShortCut->cAlphaArgs(30),
                              state.dataIPShortCut->cAlphaArgs(31),
                              state.dataIPShortCut->cAlphaArgs(24),
                              state.dataIPShortCut->cAlphaArgs(19));
                break;
            }
            case CoilType::None:
            default:
                break;
            }

        } // ...loop over all of the ventilated slab found in the input file

        cAlphaArgs.deallocate();
        cAlphaFields.deallocate();
        cNumericFields.deallocate();
        rNumericArgs.deallocate();
        lAlphaBlanks.deallocate();
        lNumericBlanks.deallocate();

        if (ErrorsFound) ShowFatalError(state, format("{} errors occurred in input.  Program terminates.", CurrentModuleObject));

        // Setup Report variables for the VENTILATED SLAB
        for (Item = 1; Item <= state.dataVentilatedSlab->NumOfVentSlabs; ++Item) {
            //   CALL SetupOutputVariable(state, 'Ventilated Slab Direct Heat Loss Rate [W]', &
            //                             VentSlab(Item)%DirectHeatLossRate,'System', &
            //                             'Average', VentSlab(Item)%Name)
            //   CALL SetupOutputVariable(state, 'Ventilated Slab Direct Heat Loss [W]',        &
            //                             VentSlab(Item)%DirectHeatLoss,'System', &
            //                             'Sum', VentSlab(Item)%Name)
            //   CALL SetupOutputVariable(state, 'Ventilated Slab Direct Heat Gain Rate [W]',        &
            //                             VentSlab(Item)%DirectHeatGainRate,'System', &
            //                            'Average', VentSlab(Item)%Name)
            //   CALL SetupOutputVariable(state, 'Ventilated Slab Direct Heat Gain [J]',        &
            //                           VentSlab(Item)%DirectHeatGain,'System', &
            //                             'Sum', VentSlab(Item)%Name)
            auto &ventSlab = state.dataVentilatedSlab->VentSlab(Item);
            SetupOutputVariable(state,
                                "Zone Ventilated Slab Radiant Heating Rate",
                                OutputProcessor::Unit::W,
                                ventSlab.RadHeatingPower,
                                OutputProcessor::SOVTimeStepType::System,
                                OutputProcessor::SOVStoreType::Average,
                                ventSlab.Name);
            SetupOutputVariable(state,
                                "Zone Ventilated Slab Radiant Heating Energy",
                                OutputProcessor::Unit::J,
                                ventSlab.RadHeatingEnergy,
                                OutputProcessor::SOVTimeStepType::System,
                                OutputProcessor::SOVStoreType::Summed,
                                ventSlab.Name);
            SetupOutputVariable(state,
                                "Zone Ventilated Slab Radiant Cooling Rate",
                                OutputProcessor::Unit::W,
                                ventSlab.RadCoolingPower,
                                OutputProcessor::SOVTimeStepType::System,
                                OutputProcessor::SOVStoreType::Average,
                                ventSlab.Name);
            SetupOutputVariable(state,
                                "Zone Ventilated Slab Radiant Cooling Energy",
                                OutputProcessor::Unit::J,
                                ventSlab.RadCoolingEnergy,
                                OutputProcessor::SOVTimeStepType::System,
                                OutputProcessor::SOVStoreType::Summed,
                                ventSlab.Name);
            SetupOutputVariable(state,
                                "Zone Ventilated Slab Coil Heating Rate",
                                OutputProcessor::Unit::W,
                                ventSlab.HeatCoilPower,
                                OutputProcessor::SOVTimeStepType::System,
                                OutputProcessor::SOVStoreType::Average,
                                ventSlab.Name);
            SetupOutputVariable(state,
                                "Zone Ventilated Slab Coil Heating Energy",
                                OutputProcessor::Unit::J,
                                ventSlab.HeatCoilEnergy,
                                OutputProcessor::SOVTimeStepType::System,
                                OutputProcessor::SOVStoreType::Summed,
                                ventSlab.Name);
            SetupOutputVariable(state,
                                "Zone Ventilated Slab Coil Total Cooling Rate",
                                OutputProcessor::Unit::W,
                                ventSlab.TotCoolCoilPower,
                                OutputProcessor::SOVTimeStepType::System,
                                OutputProcessor::SOVStoreType::Average,
                                ventSlab.Name);
            SetupOutputVariable(state,
                                "Zone Ventilated Slab Coil Total Cooling Energy",
                                OutputProcessor::Unit::J,
                                ventSlab.TotCoolCoilEnergy,
                                OutputProcessor::SOVTimeStepType::System,
                                OutputProcessor::SOVStoreType::Summed,
                                ventSlab.Name);
            SetupOutputVariable(state,
                                "Zone Ventilated Slab Coil Sensible Cooling Rate",
                                OutputProcessor::Unit::W,
                                ventSlab.SensCoolCoilPower,
                                OutputProcessor::SOVTimeStepType::System,
                                OutputProcessor::SOVStoreType::Average,
                                ventSlab.Name);
            SetupOutputVariable(state,
                                "Zone Ventilated Slab Coil Sensible Cooling Energy",
                                OutputProcessor::Unit::J,
                                ventSlab.SensCoolCoilEnergy,
                                OutputProcessor::SOVTimeStepType::System,
                                OutputProcessor::SOVStoreType::Summed,
                                ventSlab.Name);
            SetupOutputVariable(state,
                                "Zone Ventilated Slab Coil Latent Cooling Rate",
                                OutputProcessor::Unit::W,
                                ventSlab.LateCoolCoilPower,
                                OutputProcessor::SOVTimeStepType::System,
                                OutputProcessor::SOVStoreType::Average,
                                ventSlab.Name);
            SetupOutputVariable(state,
                                "Zone Ventilated Slab Coil Latent Cooling Energy",
                                OutputProcessor::Unit::J,
                                ventSlab.LateCoolCoilEnergy,
                                OutputProcessor::SOVTimeStepType::System,
                                OutputProcessor::SOVStoreType::Summed,
                                ventSlab.Name);
            SetupOutputVariable(state,
                                "Zone Ventilated Slab Air Mass Flow Rate",
                                OutputProcessor::Unit::kg_s,
                                ventSlab.AirMassFlowRate,
                                OutputProcessor::SOVTimeStepType::System,
                                OutputProcessor::SOVStoreType::Average,
                                ventSlab.Name);
            SetupOutputVariable(state,
                                "Zone Ventilated Slab Fan Electricity Rate",
                                OutputProcessor::Unit::W,
                                ventSlab.ElecFanPower,
                                OutputProcessor::SOVTimeStepType::System,
                                OutputProcessor::SOVStoreType::Average,
                                ventSlab.Name);
            //! Note that the ventilated slab fan electric is NOT metered because this value is already metered through the fan component
            SetupOutputVariable(state,
                                "Zone Ventilated Slab Fan Electricity Energy",
                                OutputProcessor::Unit::J,
                                ventSlab.ElecFanEnergy,
                                OutputProcessor::SOVTimeStepType::System,
                                OutputProcessor::SOVStoreType::Summed,
                                ventSlab.Name);
            SetupOutputVariable(state,
                                "Zone Ventilated Slab Inlet Air Temperature",
                                OutputProcessor::Unit::C,
                                ventSlab.SlabInTemp,
                                OutputProcessor::SOVTimeStepType::System,
                                OutputProcessor::SOVStoreType::Average,
                                ventSlab.Name);
            SetupOutputVariable(state,
                                "Zone Ventilated Slab Outlet Air Temperature",
                                OutputProcessor::Unit::C,
                                ventSlab.SlabOutTemp,
                                OutputProcessor::SOVTimeStepType::System,
                                OutputProcessor::SOVStoreType::Average,
                                ventSlab.Name);
            SetupOutputVariable(state,
                                "Zone Ventilated Slab Zone Inlet Air Temperature",
                                OutputProcessor::Unit::C,
                                ventSlab.ZoneInletTemp,
                                OutputProcessor::SOVTimeStepType::System,
                                OutputProcessor::SOVStoreType::Average,
                                ventSlab.Name);
            SetupOutputVariable(state,
                                "Zone Ventilated Slab Return Air Temperature",
                                OutputProcessor::Unit::C,
                                ventSlab.ReturnAirTemp,
                                OutputProcessor::SOVTimeStepType::System,
                                OutputProcessor::SOVStoreType::Average,
                                ventSlab.Name);
            SetupOutputVariable(state,
                                "Zone Ventilated Slab Fan Outlet Air Temperature",
                                OutputProcessor::Unit::C,
                                ventSlab.FanOutletTemp,
                                OutputProcessor::SOVTimeStepType::System,
                                OutputProcessor::SOVStoreType::Average,
                                ventSlab.Name);
            SetupOutputVariable(state,
                                "Zone Ventilated Slab Fan Availability Status",
                                OutputProcessor::Unit::None,
                                ventSlab.AvailStatus,
                                OutputProcessor::SOVTimeStepType::System,
                                OutputProcessor::SOVStoreType::Average,
                                ventSlab.Name);
        }
    }

    void InitVentilatedSlab(EnergyPlusData &state,
                            int const Item,               // index for the current ventilated slab
                            int const VentSlabZoneNum,    // number of zone being served
                            bool const FirstHVACIteration // TRUE if 1st HVAC simulation of system timestep
    )
    {

        // SUBROUTINE INFORMATION:
        //       AUTHOR         Young Tae Chae, Rick Strand
        //       DATE WRITTEN   June 2008
        //       MODIFIED       July 2012, Chandan Sharma - FSEC: Added zone sys avail managers
        //       RE-ENGINEERED  na

        // PURPOSE OF THIS SUBROUTINE:
        // This subroutine initializes all of the data elements which are necessary
        // to simulate a Ventilated Slab.

        // METHODOLOGY EMPLOYED:
        // Uses the status flags to trigger initializations.

        // REFERENCES:
        // na

        // Using/Aliasing
        auto &ZoneComp = state.dataHVACGlobal->ZoneComp;
        auto &ventSlab = state.dataVentilatedSlab->VentSlab(Item);

        using DataZoneEquipment::CheckZoneEquipmentList;
        using FluidProperties::GetDensityGlycol;
        using PlantUtilities::InitComponentNodes;
        using PlantUtilities::ScanPlantLoopsForObject;
        using ScheduleManager::GetCurrentScheduleValue;

        // Locals
        // SUBROUTINE ARGUMENT DEFINITIONS:

        // SUBROUTINE PARAMETER DEFINITIONS:
        static constexpr std::string_view RoutineName("InitVentilatedSlab");

        // INTERFACE BLOCK SPECIFICATIONS
        // na

        // DERIVED TYPE DEFINITIONS
        // na

        // SUBROUTINE LOCAL VARIABLE DECLARATIONS:
        int RadNum;         // Number of the radiant system (DO loop counter)
        int RadSurfNum;     // Number of the radiant system surface (DO loop counter)
        int SurfNum;        // Intermediate variable for keeping track of the surface number
        int ZoneNum;        // Intermediate variable for keeping track of the zone number
        int AirRelNode;     // relief air node number in Ventilated Slab loop
        int ColdConNode;    // cold water control node number in Ventilated Slab loop
        int HotConNode;     // hot water control node number in Ventilated Slab loop
        int InNode;         // inlet node number in Ventilated Slab loop
        int OutNode;        // outlet node number in Ventilated Slab loop
        int OutsideAirNode; // outside air node number in Ventilated Slab loop
        Real64 RhoAir;      // air density at InNode
        Real64 TempSteamIn;
        Real64 SteamDensity;
        int ZoneAirInNode;
        int MixOut;
        Real64 rho;
        bool errFlag;

        // Do the one time initializations

        if (state.dataVentilatedSlab->MyOneTimeFlag) {
            state.dataVentilatedSlab->MyEnvrnFlag.allocate(state.dataVentilatedSlab->NumOfVentSlabs);
            state.dataVentilatedSlab->MySizeFlag.allocate(state.dataVentilatedSlab->NumOfVentSlabs);
            state.dataVentilatedSlab->MyPlantScanFlag.allocate(state.dataVentilatedSlab->NumOfVentSlabs);
            state.dataVentilatedSlab->MyZoneEqFlag.allocate(state.dataVentilatedSlab->NumOfVentSlabs);
            state.dataVentilatedSlab->ZeroSourceSumHATsurf.dimension(state.dataGlobal->NumOfZones, 0.0);
            state.dataVentilatedSlab->QRadSysSrcAvg.dimension(state.dataSurface->TotSurfaces, 0.0);
            state.dataVentilatedSlab->LastQRadSysSrc.dimension(state.dataSurface->TotSurfaces, 0.0);
            state.dataVentilatedSlab->LastSysTimeElapsed.dimension(state.dataSurface->TotSurfaces, 0.0);
            state.dataVentilatedSlab->LastTimeStepSys.dimension(state.dataSurface->TotSurfaces, 0.0);

            // Initialize total areas for all radiant systems
            for (RadNum = 1; RadNum <= state.dataVentilatedSlab->NumOfVentSlabs; ++RadNum) {
                state.dataVentilatedSlab->VentSlab(RadNum).TotalSurfaceArea = 0.0;
                for (SurfNum = 1; SurfNum <= state.dataVentilatedSlab->VentSlab(RadNum).NumOfSurfaces; ++SurfNum) {
                    state.dataVentilatedSlab->VentSlab(RadNum).TotalSurfaceArea +=
                        state.dataSurface->Surface(state.dataVentilatedSlab->VentSlab(RadNum).SurfacePtr(SurfNum)).Area;
                }
            }
            state.dataVentilatedSlab->MyEnvrnFlag = true;
            state.dataVentilatedSlab->MySizeFlag = true;
            state.dataVentilatedSlab->MyPlantScanFlag = true;
            state.dataVentilatedSlab->MyZoneEqFlag = true;
            state.dataVentilatedSlab->MyOneTimeFlag = false;
        }

        if (allocated(ZoneComp)) {
            auto &availMgr = ZoneComp(DataZoneEquipment::ZoneEquipType::VentilatedSlab).ZoneCompAvailMgrs(Item);
            if (state.dataVentilatedSlab->MyZoneEqFlag(Item)) { // initialize the name of each availability manager list and zone number
                availMgr.AvailManagerListName = ventSlab.AvailManagerListName;
                availMgr.ZoneNum = VentSlabZoneNum;
                state.dataVentilatedSlab->MyZoneEqFlag(Item) = false;
            }
            ventSlab.AvailStatus = availMgr.AvailStatus;
        }

        if (state.dataVentilatedSlab->MyPlantScanFlag(Item) && allocated(state.dataPlnt->PlantLoop)) {
            if ((ventSlab.heatingCoilType == DataPlant::PlantEquipmentType::CoilWaterSimpleHeating) ||
                (ventSlab.heatingCoilType == DataPlant::PlantEquipmentType::CoilSteamAirHeating)) {
                errFlag = false;
                ScanPlantLoopsForObject(state, ventSlab.heatingCoilName, ventSlab.heatingCoilType, ventSlab.HWPlantLoc, errFlag, _, _, _, _, _);
                if (errFlag) {
                    ShowContinueError(state, format("Reference Unit=\"{}\", type=ZoneHVAC:VentilatedSlab", ventSlab.Name));
                    ShowFatalError(state, "InitVentilatedSlab: Program terminated due to previous condition(s).");
                }

                ventSlab.HotCoilOutNodeNum = DataPlant::CompData::getPlantComponent(state, ventSlab.HWPlantLoc).NodeNumOut;
            }
            if ((ventSlab.coolingCoilType == DataPlant::PlantEquipmentType::CoilWaterCooling) ||
                (ventSlab.coolingCoilType == DataPlant::PlantEquipmentType::CoilWaterDetailedFlatCooling)) {
                errFlag = false;
                ScanPlantLoopsForObject(state, ventSlab.coolingCoilPlantName, ventSlab.coolingCoilType, ventSlab.CWPlantLoc, errFlag);
                if (errFlag) {
                    ShowContinueError(state, format("Reference Unit=\"{}\", type=ZoneHVAC:VentilatedSlab", ventSlab.Name));
                    ShowFatalError(state, "InitVentilatedSlab: Program terminated due to previous condition(s).");
                }
                ventSlab.ColdCoilOutNodeNum = DataPlant::CompData::getPlantComponent(state, ventSlab.CWPlantLoc).NodeNumOut;
            } else {
                if (ventSlab.coolingCoilPresent)
                    ShowFatalError(state, format("InitVentilatedSlab: Unit={}, invalid cooling coil type. Program terminated.", ventSlab.Name));
            }
            state.dataVentilatedSlab->MyPlantScanFlag(Item) = false;
        } else if (state.dataVentilatedSlab->MyPlantScanFlag(Item) && !state.dataGlobal->AnyPlantInModel) {
            state.dataVentilatedSlab->MyPlantScanFlag(Item) = false;
        }

        // need to check all Ventilated Slab units to see if they are on Zone Equipment List or issue warning
        if (!state.dataVentilatedSlab->ZoneEquipmentListChecked && state.dataZoneEquip->ZoneEquipInputsFilled) {
            state.dataVentilatedSlab->ZoneEquipmentListChecked = true;
            for (RadNum = 1; RadNum <= state.dataVentilatedSlab->NumOfVentSlabs; ++RadNum) {
                if (CheckZoneEquipmentList(state, cMO_VentilatedSlab, state.dataVentilatedSlab->VentSlab(RadNum).Name)) continue;
                ShowSevereError(
                    state,
                    format("InitVentilatedSlab: Ventilated Slab Unit=[{},{}] is not on any ZoneHVAC:EquipmentList.  It will not be simulated.",
                           cMO_VentilatedSlab,
                           state.dataVentilatedSlab->VentSlab(RadNum).Name));
            }
        }

        if (!state.dataGlobal->SysSizingCalc && state.dataVentilatedSlab->MySizeFlag(Item) && !state.dataVentilatedSlab->MyPlantScanFlag(Item)) {

            SizeVentilatedSlab(state, Item);

            state.dataVentilatedSlab->MySizeFlag(Item) = false;
        }

        // Do the one time initializations
        if (state.dataGlobal->BeginEnvrnFlag && state.dataVentilatedSlab->MyEnvrnFlag(Item) && !state.dataVentilatedSlab->MyPlantScanFlag(Item)) {

            // Coil Part
            InNode = ventSlab.ReturnAirNode;
            OutNode = ventSlab.RadInNode;
            HotConNode = ventSlab.HotControlNode;
            ColdConNode = ventSlab.ColdControlNode;
            OutsideAirNode = ventSlab.OutsideAirNode;
            RhoAir = state.dataEnvrn->StdRhoAir;

            // Radiation Panel Part
            state.dataVentilatedSlab->ZeroSourceSumHATsurf = 0.0;
            state.dataVentilatedSlab->QRadSysSrcAvg = 0.0;
            state.dataVentilatedSlab->LastQRadSysSrc = 0.0;
            state.dataVentilatedSlab->LastSysTimeElapsed = 0.0;
            state.dataVentilatedSlab->LastTimeStepSys = 0.0;
            if (state.dataVentilatedSlab->NumOfVentSlabs > 0) {
                for (auto &e : state.dataVentilatedSlab->VentSlab) {
                    e.RadHeatingPower = 0.0;
                    e.RadHeatingEnergy = 0.0;
                    e.RadCoolingPower = 0.0;
                    e.RadCoolingEnergy = 0.0;
                }
            }

            // set the initial Temperature of Return Air

            // set the mass flow rates from the input volume flow rates
            ventSlab.MaxAirMassFlow = RhoAir * ventSlab.MaxAirVolFlow;
            ventSlab.OutAirMassFlow = RhoAir * ventSlab.OutAirVolFlow;
            ventSlab.MinOutAirMassFlow = RhoAir * ventSlab.MinOutAirVolFlow;
            if (ventSlab.OutAirMassFlow > ventSlab.MaxAirMassFlow) {
                ventSlab.OutAirMassFlow = ventSlab.MaxAirMassFlow;
                ventSlab.MinOutAirMassFlow = ventSlab.OutAirMassFlow * (ventSlab.MinOutAirVolFlow / ventSlab.OutAirVolFlow);
                ShowWarningError(state,
                                 format("Outdoor air mass flow rate higher than unit flow rate, reset to unit flow rate for {}", ventSlab.Name));
            }

            // set the node max and min mass flow rates
            state.dataLoopNodes->Node(OutsideAirNode).MassFlowRateMax = ventSlab.OutAirMassFlow;
            state.dataLoopNodes->Node(OutsideAirNode).MassFlowRateMin = 0.0;

            state.dataLoopNodes->Node(OutNode).MassFlowRateMax = ventSlab.MaxAirMassFlow;
            state.dataLoopNodes->Node(OutNode).MassFlowRateMin = 0.0;

            state.dataLoopNodes->Node(InNode).MassFlowRateMax = ventSlab.MaxAirMassFlow;
            state.dataLoopNodes->Node(InNode).MassFlowRateMin = 0.0;

            if (ventSlab.heatingCoilPresent) { // Only initialize these if a heating coil is actually present

                if (ventSlab.heatingCoilType == DataPlant::PlantEquipmentType::CoilWaterSimpleHeating &&
                    !state.dataVentilatedSlab->MyPlantScanFlag(Item)) {
                    rho = GetDensityGlycol(state,
                                           state.dataPlnt->PlantLoop(ventSlab.HWPlantLoc.loopNum).FluidName,
                                           Constant::HWInitConvTemp,
                                           state.dataPlnt->PlantLoop(ventSlab.HWPlantLoc.loopNum).FluidIndex,
                                           RoutineName);

                    ventSlab.MaxHotWaterFlow = rho * ventSlab.MaxVolHotWaterFlow;
                    ventSlab.MinHotWaterFlow = rho * ventSlab.MinVolHotWaterFlow;

                    InitComponentNodes(
                        state, ventSlab.MinHotWaterFlow, ventSlab.MaxHotWaterFlow, ventSlab.HotControlNode, ventSlab.HotCoilOutNodeNum);
                }
                if (ventSlab.heatingCoilType == DataPlant::PlantEquipmentType::CoilSteamAirHeating &&
                    !state.dataVentilatedSlab->MyPlantScanFlag(Item)) {
                    TempSteamIn = 100.00;
                    SteamDensity = GetSatDensityRefrig(state, fluidNameSteam, TempSteamIn, 1.0, ventSlab.heatingCoil_FluidIndex, RoutineName);
                    ventSlab.MaxHotSteamFlow = SteamDensity * ventSlab.MaxVolHotSteamFlow;
                    ventSlab.MinHotSteamFlow = SteamDensity * ventSlab.MinVolHotSteamFlow;

                    InitComponentNodes(
                        state, ventSlab.MinHotSteamFlow, ventSlab.MaxHotSteamFlow, ventSlab.HotControlNode, ventSlab.HotCoilOutNodeNum);
                }
            } //(VentSlab(Item)%HCoilPresent)

            if (ventSlab.coolingCoilPresent && !state.dataVentilatedSlab->MyPlantScanFlag(Item)) {
                // Only initialize these if a cooling coil is actually present
                if ((ventSlab.coolingCoilType == DataPlant::PlantEquipmentType::CoilWaterCooling) ||
                    (ventSlab.coolingCoilType == DataPlant::PlantEquipmentType::CoilWaterDetailedFlatCooling)) {
                    rho = GetDensityGlycol(state,
                                           state.dataPlnt->PlantLoop(ventSlab.CWPlantLoc.loopNum).FluidName,
                                           Constant::CWInitConvTemp,
                                           state.dataPlnt->PlantLoop(ventSlab.CWPlantLoc.loopNum).FluidIndex,
                                           RoutineName);
                    ventSlab.MaxColdWaterFlow = rho * ventSlab.MaxVolColdWaterFlow;
                    ventSlab.MinColdWaterFlow = rho * ventSlab.MinVolColdWaterFlow;
                    InitComponentNodes(
                        state, ventSlab.MinColdWaterFlow, ventSlab.MaxColdWaterFlow, ventSlab.ColdControlNode, ventSlab.ColdCoilOutNodeNum);
                }
            }

            state.dataVentilatedSlab->MyEnvrnFlag(Item) = false;

        } // ...end start of environment inits

        if (!state.dataGlobal->BeginEnvrnFlag) {

            state.dataVentilatedSlab->MyEnvrnFlag(Item) = true;
        }

        // These initializations are done every iteration...
        InNode = ventSlab.ReturnAirNode;
        OutNode = ventSlab.RadInNode;
        OutsideAirNode = ventSlab.OutsideAirNode;
        AirRelNode = ventSlab.AirReliefNode;
        ZoneAirInNode = ventSlab.ZoneAirInNode;
        MixOut = ventSlab.OAMixerOutNode;

        // First, set the flow conditions up so that there is flow through the ventilated
        // slab system(this will be shut down if the system is not available or there
        // is no load
        state.dataLoopNodes->Node(InNode).MassFlowRate = ventSlab.MaxAirMassFlow;
        state.dataLoopNodes->Node(InNode).MassFlowRateMaxAvail = ventSlab.MaxAirMassFlow;
        state.dataLoopNodes->Node(InNode).MassFlowRateMinAvail = ventSlab.MaxAirMassFlow;
        state.dataLoopNodes->Node(OutNode).MassFlowRate = ventSlab.MaxAirMassFlow;
        state.dataLoopNodes->Node(OutNode).MassFlowRateMaxAvail = ventSlab.MaxAirMassFlow;
        state.dataLoopNodes->Node(OutNode).MassFlowRateMinAvail = ventSlab.MaxAirMassFlow;
        state.dataLoopNodes->Node(OutsideAirNode).MassFlowRate = ventSlab.OutAirMassFlow;
        state.dataLoopNodes->Node(OutsideAirNode).MassFlowRateMaxAvail = ventSlab.OutAirMassFlow;
        state.dataLoopNodes->Node(OutsideAirNode).MassFlowRateMinAvail = ventSlab.OutAirMassFlow;
        state.dataLoopNodes->Node(AirRelNode).MassFlowRate = ventSlab.OutAirMassFlow;
        state.dataLoopNodes->Node(AirRelNode).MassFlowRateMaxAvail = ventSlab.OutAirMassFlow;
        state.dataLoopNodes->Node(AirRelNode).MassFlowRateMinAvail = ventSlab.OutAirMassFlow;

        // Initialize the relief air (same as inlet conditions to the Ventilated Slab ..
        // Note that mass flow rates will be taken care of later.
        state.dataLoopNodes->Node(AirRelNode) = state.dataLoopNodes->Node(InNode);
        state.dataVentilatedSlab->OAMassFlowRate = 0.0;

        // Just in case the system is off and conditions do not get sent through
        // the system for some reason, set the outlet conditions equal to the inlet
        // conditions of the ventilated slab mixer
        state.dataLoopNodes->Node(OutNode).Temp = state.dataLoopNodes->Node(InNode).Temp;
        state.dataLoopNodes->Node(OutNode).Press = state.dataLoopNodes->Node(InNode).Press;
        state.dataLoopNodes->Node(OutNode).HumRat = state.dataLoopNodes->Node(InNode).HumRat;
        state.dataLoopNodes->Node(OutNode).Enthalpy = state.dataLoopNodes->Node(InNode).Enthalpy;

        // These initializations only need to be done once at the start of the iterations...
        if (state.dataGlobal->BeginTimeStepFlag && FirstHVACIteration) {
            // Initialize the outside air conditions...
            state.dataLoopNodes->Node(OutsideAirNode).Temp = state.dataLoopNodes->Node(OutsideAirNode).OutAirDryBulb;
            state.dataLoopNodes->Node(OutsideAirNode).HumRat = state.dataEnvrn->OutHumRat;
            state.dataLoopNodes->Node(OutsideAirNode).Press = state.dataEnvrn->OutBaroPress;

            // The first pass through in a particular time step
            ZoneNum = ventSlab.ZonePtr;
            state.dataVentilatedSlab->ZeroSourceSumHATsurf(ZoneNum) =
                state.dataHeatBal->Zone(ZoneNum).sumHATsurf(state); // Set this to figure what part of the load the radiant system meets
            for (RadSurfNum = 1; RadSurfNum <= ventSlab.NumOfSurfaces; ++RadSurfNum) {
                SurfNum = ventSlab.SurfacePtr(RadSurfNum);
                state.dataVentilatedSlab->QRadSysSrcAvg(SurfNum) = 0.0; // Initialize this variable to zero (radiant system defaults to off)
                state.dataVentilatedSlab->LastQRadSysSrc(SurfNum) =
                    0.0; // At the start of a time step, reset to zero so average calculation can begin again
                state.dataVentilatedSlab->LastSysTimeElapsed(SurfNum) =
                    0.0; // At the start of a time step, reset to zero so average calculation can begin again
                state.dataVentilatedSlab->LastTimeStepSys(SurfNum) =
                    0.0; // At the start of a time step, reset to zero so average calculation can begin again
            }
        }
    }

    void SizeVentilatedSlab(EnergyPlusData &state, int const Item)
    {

        // SUBROUTINE INFORMATION:
        //       AUTHOR         Young Tae Chae, Rick Strand
        //       DATE WRITTEN   June 2008
        //       MODIFIED       July 2013 Daeho Kang, add component sizing table entries
        //                      July 2014, B. Nigusse, added scalable sizing
        //       RE-ENGINEERED  na

        // PURPOSE OF THIS SUBROUTINE:
        // This subroutine is for sizing Ventilated Slab components for which flow rates have not been
        // specified in the input.

        // METHODOLOGY EMPLOYED:
        // Obtains flow rates from the zone sizing arrays and plant sizing data.

        // Using/Aliasing
        using namespace DataSizing;
        using DataHVACGlobals::CoolingCapacitySizing;
        using DataHVACGlobals::HeatingAirflowSizing;
        using DataHVACGlobals::HeatingCapacitySizing;
        using FluidProperties::GetDensityGlycol;
        using FluidProperties::GetSpecificHeatGlycol;
        using HVACHXAssistedCoolingCoil::GetHXCoilType;
        using HVACHXAssistedCoolingCoil::GetHXDXCoilName;
        using PlantUtilities::MyPlantSizingIndex;
        using SteamCoils::GetCoilSteamInletNode;
        using SteamCoils::GetCoilSteamOutletNode;

        // SUBROUTINE PARAMETER DEFINITIONS:
        static constexpr std::string_view RoutineName("SizeVentilatedSlab");

        auto &ZoneEqSizing(state.dataSize->ZoneEqSizing);
        auto &CurZoneEqNum(state.dataSize->CurZoneEqNum);
        auto &ventSlab = state.dataVentilatedSlab->VentSlab(Item);

        // SUBROUTINE LOCAL VARIABLE DECLARATIONS:
        int PltSizHeatNum; // index of plant sizing object for 1st heating loop
        int PltSizCoolNum; // index of plant sizing object for 1st cooling loop
        bool ErrorsFound;
        Real64 DesCoilLoad;
        Real64 TempSteamIn;
        Real64 EnthSteamInDry;
        Real64 EnthSteamOutWet;
        Real64 LatentHeatSteam;
        Real64 SteamDensity;
        int CoilWaterInletNode(0);
        int CoilWaterOutletNode(0);
        int CoilSteamInletNode(0);
        int CoilSteamOutletNode(0);
        std::string CoolingCoilName;
        std::string CoolingCoilType;
        Real64 rho;
        Real64 Cp;
        int DummyWaterIndex(1);
        bool IsAutoSize;                // Indicator to autosize
        Real64 MaxAirVolFlowDes;        // Autosized maximum air flow for reporting
        Real64 MaxAirVolFlowUser;       // Hardsized maximum air flow for reporting
        Real64 OutAirVolFlowDes;        // Autosized outdoor air flow for reporting
        Real64 OutAirVolFlowUser;       // Hardsized outdoor air flow for reporting
        Real64 MinOutAirVolFlowDes;     // Autosized minimum outdoor air flow for reporting
        Real64 MinOutAirVolFlowUser;    // Hardsized minimum outdoor air flow for reporting
        Real64 MaxVolHotWaterFlowDes;   // Autosized maximum hot water flow for reporting
        Real64 MaxVolHotWaterFlowUser;  // Hardsized maximum hot water flow for reporting
        Real64 MaxVolHotSteamFlowDes;   // Autosized maximum hot steam flow for reporting
        Real64 MaxVolHotSteamFlowUser;  // Hardsized maximum hot steam flow for reporting
        Real64 MaxVolColdWaterFlowDes;  // Autosized maximum cold water flow for reporting
        Real64 MaxVolColdWaterFlowUser; // Hardsized maximum cold water flow for reporting
        std::string CompName;           // component name
        std::string CompType;           // component type
        std::string SizingString;       // input field sizing description (e.g., Nominal Capacity)
        Real64 TempSize;                // autosized value of coil input field
        int FieldNum = 2;               // IDD numeric field number where input field description is found
        int SizingMethod;  // Integer representation of sizing method name (e.g., CoolingAirflowSizing, HeatingAirflowSizing, CoolingCapacitySizing,
                           // HeatingCapacitySizing, etc.)
        bool PrintFlag;    // TRUE when sizing information is reported in the eio file
        int zoneHVACIndex; // index of zoneHVAC equipment sizing specification
        int SAFMethod(0);  // supply air flow rate sizing method (SupplyAirFlowRate, FlowPerFloorArea, FractionOfAutosizedCoolingAirflow,
                           // FractionOfAutosizedHeatingAirflow ...)
        int CapSizingMethod(0); // capacity sizing methods (HeatingDesignCapacity, CapacityPerFloorArea, FractionOfAutosizedCoolingCapacity, and
                                // FractionOfAutosizedHeatingCapacity )
        Real64 CoolingAirVolFlowScalable; // cooling airvolume for rate determined using scalable sizing method
        Real64 HeatingAirVolFlowScalable; // heating airvolume for rate determined using scalable sizing method
        bool DoWaterCoilSizing = false;   // if TRUE do water coil sizing calculation
        Real64 WaterCoilSizDeltaT;        // water coil deltaT for design water flow rate autosizing
        int CoilNum;                      // index of water coil object

        DoWaterCoilSizing = false;
        WaterCoilSizDeltaT = 0.0;
        CoilNum = 0;
        PltSizCoolNum = 0;
        PltSizHeatNum = 0;
        ErrorsFound = false;
        IsAutoSize = false;
        MaxAirVolFlowDes = 0.0;
        MaxAirVolFlowUser = 0.0;
        OutAirVolFlowDes = 0.0;
        OutAirVolFlowUser = 0.0;
        MinOutAirVolFlowDes = 0.0;
        MinOutAirVolFlowUser = 0.0;
        MaxVolHotWaterFlowDes = 0.0;
        MaxVolHotWaterFlowUser = 0.0;
        MaxVolHotSteamFlowDes = 0.0;
        MaxVolHotSteamFlowUser = 0.0;
        MaxVolColdWaterFlowDes = 0.0;
        MaxVolColdWaterFlowUser = 0.0;
        CoolingAirVolFlowScalable = 0.0;
        HeatingAirVolFlowScalable = 0.0;
        state.dataSize->DataScalableSizingON = false;
        state.dataSize->DataScalableCapSizingON = false;
        CompType = cMO_VentilatedSlab;
        CompName = ventSlab.Name;
        state.dataSize->DataZoneNumber = ventSlab.ZonePtr;
        if (ventSlab.FanType_Num == DataHVACGlobals::FanType_SystemModelObject) {
            state.dataSize->DataFanEnumType = DataAirSystems::ObjectVectorOOFanSystemModel;
        } else {
            state.dataSize->DataFanEnumType = DataAirSystems::StructArrayLegacyFanModels;
        }
        state.dataSize->DataFanIndex = ventSlab.Fan_Index;
        // ventilated slab unit is always blow thru
        state.dataSize->DataFanPlacement = DataSizing::ZoneFanPlacement::BlowThru;

        if (ventSlab.HVACSizingIndex > 0) {
            zoneHVACIndex = ventSlab.HVACSizingIndex;
            // N1 , \field Maximum Supply Air Flow Rate
            FieldNum = 1;
            PrintFlag = true;
            SizingString = state.dataVentilatedSlab->VentSlabNumericFields(Item).FieldNames(FieldNum) + " [m3/s]";
            if (state.dataSize->ZoneHVACSizing(zoneHVACIndex).CoolingSAFMethod > 0) {
                SizingMethod = DataHVACGlobals::CoolingAirflowSizing;
                SAFMethod = state.dataSize->ZoneHVACSizing(zoneHVACIndex).CoolingSAFMethod;
                ZoneEqSizing(CurZoneEqNum).SizingMethod(SizingMethod) = SAFMethod;
                if (SAFMethod == None || SAFMethod == SupplyAirFlowRate || SAFMethod == FlowPerFloorArea ||
                    SAFMethod == FractionOfAutosizedCoolingAirflow) {
                    if (SAFMethod == SupplyAirFlowRate) {
                        if (state.dataSize->ZoneHVACSizing(zoneHVACIndex).MaxCoolAirVolFlow > 0.0) {
                            ZoneEqSizing(CurZoneEqNum).AirVolFlow = state.dataSize->ZoneHVACSizing(zoneHVACIndex).MaxCoolAirVolFlow;
                            ZoneEqSizing(CurZoneEqNum).SystemAirFlow = true;
                        }
                        TempSize = state.dataSize->ZoneHVACSizing(zoneHVACIndex).MaxCoolAirVolFlow;
                    } else if (SAFMethod == FlowPerFloorArea) {
                        ZoneEqSizing(CurZoneEqNum).SystemAirFlow = true;
                        ZoneEqSizing(CurZoneEqNum).AirVolFlow = state.dataSize->ZoneHVACSizing(zoneHVACIndex).MaxCoolAirVolFlow *
                                                                state.dataHeatBal->Zone(state.dataSize->DataZoneNumber).FloorArea;
                        TempSize = ZoneEqSizing(CurZoneEqNum).AirVolFlow;
                        state.dataSize->DataScalableSizingON = true;
                    } else if (SAFMethod == FractionOfAutosizedCoolingAirflow) {
                        state.dataSize->DataFracOfAutosizedCoolingAirflow = state.dataSize->ZoneHVACSizing(zoneHVACIndex).MaxCoolAirVolFlow;
                        TempSize = AutoSize;
                        state.dataSize->DataScalableSizingON = true;
                    } else {
                        TempSize = state.dataSize->ZoneHVACSizing(zoneHVACIndex).MaxCoolAirVolFlow;
                    }
                    CoolingAirFlowSizer sizingCoolingAirFlow;
                    std::string stringOverride = "Maximum Air Flow Rate [m3/s]";
                    if (state.dataGlobal->isEpJSON) stringOverride = "maximum_air_flow_rate [m3/s]";
                    sizingCoolingAirFlow.overrideSizingString(stringOverride);
                    // sizingCoolingAirFlow.setHVACSizingIndexData(FanCoil(FanCoilNum).HVACSizingIndex);
                    sizingCoolingAirFlow.initializeWithinEP(state, CompType, CompName, PrintFlag, RoutineName);
                    CoolingAirVolFlowScalable = sizingCoolingAirFlow.size(state, TempSize, ErrorsFound);

                } else if (SAFMethod == FlowPerCoolingCapacity) {
                    SizingMethod = CoolingCapacitySizing;
                    TempSize = AutoSize;
                    PrintFlag = false;
                    state.dataSize->DataScalableSizingON = true;
                    state.dataSize->DataFlowUsedForSizing = state.dataSize->FinalZoneSizing(CurZoneEqNum).DesCoolVolFlow;
                    CoolingCapacitySizer sizerCoolingCapacity;
                    sizerCoolingCapacity.overrideSizingString(SizingString);
                    sizerCoolingCapacity.initializeWithinEP(state, CompType, CompName, PrintFlag, RoutineName);
                    state.dataSize->DataAutosizedCoolingCapacity = sizerCoolingCapacity.size(state, TempSize, ErrorsFound);
                    state.dataSize->DataFlowPerCoolingCapacity = state.dataSize->ZoneHVACSizing(zoneHVACIndex).MaxCoolAirVolFlow;
                    PrintFlag = true;
                    TempSize = AutoSize;
                    CoolingAirFlowSizer sizingCoolingAirFlow;
                    std::string stringOverride = "Maximum Air Flow Rate [m3/s]";
                    if (state.dataGlobal->isEpJSON) stringOverride = "maximum_air_flow_rate [m3/s]";
                    sizingCoolingAirFlow.overrideSizingString(stringOverride);
                    // sizingCoolingAirFlow.setHVACSizingIndexData(FanCoil(FanCoilNum).HVACSizingIndex);
                    sizingCoolingAirFlow.initializeWithinEP(state, CompType, CompName, PrintFlag, RoutineName);
                    CoolingAirVolFlowScalable = sizingCoolingAirFlow.size(state, TempSize, ErrorsFound);
                }
            }
            if (state.dataSize->ZoneHVACSizing(zoneHVACIndex).HeatingSAFMethod > 0) {
                SizingMethod = HeatingAirflowSizing;
                SAFMethod = state.dataSize->ZoneHVACSizing(zoneHVACIndex).HeatingSAFMethod;
                ZoneEqSizing(CurZoneEqNum).SizingMethod(SizingMethod) = SAFMethod;
                if (SAFMethod == None || SAFMethod == SupplyAirFlowRate || SAFMethod == FlowPerFloorArea ||
                    SAFMethod == FractionOfAutosizedHeatingAirflow) {
                    if (SAFMethod == SupplyAirFlowRate) {
                        if (state.dataSize->ZoneHVACSizing(zoneHVACIndex).MaxHeatAirVolFlow > 0.0) {
                            ZoneEqSizing(CurZoneEqNum).AirVolFlow = state.dataSize->ZoneHVACSizing(zoneHVACIndex).MaxHeatAirVolFlow;
                            ZoneEqSizing(CurZoneEqNum).SystemAirFlow = true;
                        }
                        TempSize = state.dataSize->ZoneHVACSizing(zoneHVACIndex).MaxHeatAirVolFlow;
                    } else if (SAFMethod == FlowPerFloorArea) {
                        ZoneEqSizing(CurZoneEqNum).SystemAirFlow = true;
                        ZoneEqSizing(CurZoneEqNum).AirVolFlow = state.dataSize->ZoneHVACSizing(zoneHVACIndex).MaxHeatAirVolFlow *
                                                                state.dataHeatBal->Zone(state.dataSize->DataZoneNumber).FloorArea;
                        TempSize = ZoneEqSizing(CurZoneEqNum).AirVolFlow;
                        state.dataSize->DataScalableSizingON = true;
                    } else if (SAFMethod == FractionOfAutosizedHeatingAirflow) {
                        state.dataSize->DataFracOfAutosizedHeatingAirflow = state.dataSize->ZoneHVACSizing(zoneHVACIndex).MaxHeatAirVolFlow;
                        TempSize = AutoSize;
                        state.dataSize->DataScalableSizingON = true;
                    } else {
                        TempSize = state.dataSize->ZoneHVACSizing(zoneHVACIndex).MaxHeatAirVolFlow;
                    }
                    HeatingAirFlowSizer sizingHeatingAirFlow;
                    sizingHeatingAirFlow.overrideSizingString(SizingString);
                    // sizingHeatingAirFlow.setHVACSizingIndexData(FanCoil(FanCoilNum).HVACSizingIndex);
                    sizingHeatingAirFlow.initializeWithinEP(state, CompType, CompName, PrintFlag, RoutineName);
                    HeatingAirVolFlowScalable = sizingHeatingAirFlow.size(state, TempSize, ErrorsFound);
                } else if (SAFMethod == FlowPerHeatingCapacity) {
                    SizingMethod = HeatingCapacitySizing;
                    TempSize = AutoSize;
                    PrintFlag = false;
                    state.dataSize->DataScalableSizingON = true;
                    state.dataSize->DataFlowUsedForSizing = state.dataSize->FinalZoneSizing(CurZoneEqNum).DesHeatVolFlow;
                    HeatingCapacitySizer sizerHeatingCapacity;
                    sizerHeatingCapacity.overrideSizingString(SizingString);
                    sizerHeatingCapacity.initializeWithinEP(state, CompType, CompName, PrintFlag, RoutineName);
                    state.dataSize->DataAutosizedHeatingCapacity = sizerHeatingCapacity.size(state, TempSize, ErrorsFound);
                    state.dataSize->DataFlowPerHeatingCapacity = state.dataSize->ZoneHVACSizing(zoneHVACIndex).MaxHeatAirVolFlow;
                    SizingMethod = HeatingAirflowSizing;
                    PrintFlag = true;
                    TempSize = AutoSize;
                    HeatingAirFlowSizer sizingHeatingAirFlow;
                    sizingHeatingAirFlow.overrideSizingString(SizingString);
                    // sizingHeatingAirFlow.setHVACSizingIndexData(FanCoil(FanCoilNum).HVACSizingIndex);
                    sizingHeatingAirFlow.initializeWithinEP(state, CompType, CompName, PrintFlag, RoutineName);
                    HeatingAirVolFlowScalable = sizingHeatingAirFlow.size(state, TempSize, ErrorsFound);
                }
            }
            // DataScalableSizingON = false;
            ventSlab.MaxAirVolFlow = max(CoolingAirVolFlowScalable, HeatingAirVolFlowScalable);
        } else {
            // no scalble sizing method has been specified. Sizing proceeds using the method
            // specified in the zoneHVAC object
            // N1 , \field Maximum Supply Air Flow Rate
            FieldNum = 1;
            PrintFlag = true;
            SizingString = state.dataVentilatedSlab->VentSlabNumericFields(Item).FieldNames(FieldNum) + " [m3/s]";
            TempSize = ventSlab.MaxAirVolFlow;
            SystemAirFlowSizer sizerSystemAirFlow;
            sizerSystemAirFlow.overrideSizingString(SizingString);
            // sizerSystemAirFlow.setHVACSizingIndexData(FanCoil(FanCoilNum).HVACSizingIndex);
            sizerSystemAirFlow.initializeWithinEP(state, CompType, CompName, PrintFlag, RoutineName);
            ventSlab.MaxAirVolFlow = sizerSystemAirFlow.size(state, TempSize, ErrorsFound);
        }

        IsAutoSize = false;
        if (ventSlab.OutAirVolFlow == AutoSize) {
            IsAutoSize = true;
        }
        if (CurZoneEqNum > 0) {
            if (!IsAutoSize && !state.dataSize->ZoneSizingRunDone) {
                if (ventSlab.OutAirVolFlow > 0.0) {
                    BaseSizer::reportSizerOutput(
                        state, cMO_VentilatedSlab, ventSlab.Name, "User-Specified Maximum Outdoor Air Flow Rate [m3/s]", ventSlab.OutAirVolFlow);
                }
            } else { // Autosize or hard-size with sizing run
                CheckZoneSizing(state, cMO_VentilatedSlab, ventSlab.Name);
                OutAirVolFlowDes = ventSlab.MaxAirVolFlow;
                if (IsAutoSize) {
                    ventSlab.OutAirVolFlow = OutAirVolFlowDes;
                    BaseSizer::reportSizerOutput(
                        state, cMO_VentilatedSlab, ventSlab.Name, "Design Size Maximum Outdoor Air Flow Rate [m3/s]", OutAirVolFlowDes);
                } else {
                    if (ventSlab.OutAirVolFlow > 0.0 && OutAirVolFlowDes > 0.0) {
                        OutAirVolFlowUser = ventSlab.OutAirVolFlow;
                        BaseSizer::reportSizerOutput(state,
                                                     cMO_VentilatedSlab,
                                                     ventSlab.Name,
                                                     "Design Size Maximum Outdoor Air Flow Rate [m3/s]",
                                                     OutAirVolFlowDes,
                                                     "User-Specified Maximum Outdoor Air Flow Rate [m3/s]",
                                                     OutAirVolFlowUser);
                        if (state.dataGlobal->DisplayExtraWarnings) {
                            if ((std::abs(OutAirVolFlowDes - OutAirVolFlowUser) / OutAirVolFlowUser) > state.dataSize->AutoVsHardSizingThreshold) {
                                ShowMessage(state,
                                            format("SizeVentilatedSlab: Potential issue with equipment sizing for ZoneHVAC:VentilatedSlab = \"{}\".",
                                                   ventSlab.Name));
                                ShowContinueError(state, format("User-Specified Maximum Outdoor Air Flow Rate of {:.5R} [m3/s]", OutAirVolFlowUser));
                                ShowContinueError(
                                    state, format("differs from Design Size Maximum Outdoor Air Flow Rate of {:.5R} [m3/s]", OutAirVolFlowDes));
                                ShowContinueError(state, "This may, or may not, indicate mismatched component sizes.");
                                ShowContinueError(state, "Verify that the value entered is intended and is consistent with other components.");
                            }
                        }
                    }
                }
            }
        }

        IsAutoSize = false;
        if (ventSlab.MinOutAirVolFlow == AutoSize) {
            IsAutoSize = true;
        }
        if (CurZoneEqNum > 0) {
            if (!IsAutoSize && !state.dataSize->ZoneSizingRunDone) {
                if (ventSlab.MinOutAirVolFlow > 0.0) {
                    BaseSizer::reportSizerOutput(
                        state, cMO_VentilatedSlab, ventSlab.Name, "User-Specified Minimum Outdoor Air Flow Rate [m3/s]", ventSlab.MinOutAirVolFlow);
                }
            } else {
                CheckZoneSizing(state, cMO_VentilatedSlab, ventSlab.Name);
                MinOutAirVolFlowDes = min(state.dataSize->FinalZoneSizing(CurZoneEqNum).MinOA, ventSlab.MaxAirVolFlow);
                if (MinOutAirVolFlowDes < SmallAirVolFlow) {
                    MinOutAirVolFlowDes = 0.0;
                }
                if (IsAutoSize) {
                    ventSlab.MinOutAirVolFlow = MinOutAirVolFlowDes;
                    BaseSizer::reportSizerOutput(
                        state, cMO_VentilatedSlab, ventSlab.Name, "Design Size Minimum Outdoor Air Flow Rate [m3/s]", MinOutAirVolFlowDes);
                } else { // Hard-size with sizing data
                    if (ventSlab.MinOutAirVolFlow > 0.0 && MinOutAirVolFlowDes > 0.0) {
                        MinOutAirVolFlowUser = ventSlab.MinOutAirVolFlow;
                        BaseSizer::reportSizerOutput(state,
                                                     cMO_VentilatedSlab,
                                                     ventSlab.Name,
                                                     "Design Size Minimum Outdoor Air Flow Rate [m3/s]",
                                                     MinOutAirVolFlowDes,
                                                     "User-Specified Minimum Outdoor Air Flow Rate [m3/s]",
                                                     MinOutAirVolFlowUser);
                        if (state.dataGlobal->DisplayExtraWarnings) {
                            if ((std::abs(MinOutAirVolFlowDes - MinOutAirVolFlowUser) / MinOutAirVolFlowUser) >
                                state.dataSize->AutoVsHardSizingThreshold) {
                                ShowMessage(state,
                                            format("SizeVentilatedSlab: Potential issue with equipment sizing for ZoneHVAC:VentilatedSlab = \"{}\".",
                                                   ventSlab.Name));
                                ShowContinueError(state,
                                                  format("User-Specified Minimum Outdoor Air Flow Rate of {:.5R} [m3/s]", MinOutAirVolFlowUser));
                                ShowContinueError(
                                    state, format("differs from Design Size Minimum Outdoor Air Flow Rate of {:.5R} [m3/s]", MinOutAirVolFlowDes));
                                ShowContinueError(state, "This may, or may not, indicate mismatched component sizes.");
                                ShowContinueError(state, "Verify that the value entered is intended and is consistent with other components.");
                            }
                        }
                    }
                }
            }
        }

        IsAutoSize = false;
        if (ventSlab.MaxVolHotWaterFlow == AutoSize) {
            IsAutoSize = true;
        }
        if (ventSlab.hCoilType == HeatingCoilType::Water) {

            if (CurZoneEqNum > 0) {
                if (!IsAutoSize && !state.dataSize->ZoneSizingRunDone) {
                    if (ventSlab.MaxVolHotWaterFlow > 0.0) {
                        BaseSizer::reportSizerOutput(
                            state, cMO_VentilatedSlab, ventSlab.Name, "User-Specified Maximum Hot Water Flow [m3/s]", ventSlab.MaxVolHotWaterFlow);
                    }
                } else { // Autosize or hard-size with sizing run
                    CheckZoneSizing(state, cMO_VentilatedSlab, ventSlab.Name);

                    CoilWaterInletNode = WaterCoils::GetCoilWaterInletNode(state, "Coil:Heating:Water", ventSlab.heatingCoilName, ErrorsFound);
                    CoilWaterOutletNode = WaterCoils::GetCoilWaterOutletNode(state, "Coil:Heating:Water", ventSlab.heatingCoilName, ErrorsFound);
                    if (IsAutoSize) {
                        PltSizHeatNum = MyPlantSizingIndex(
                            state, "Coil:Heating:Water", ventSlab.heatingCoilName, CoilWaterInletNode, CoilWaterOutletNode, ErrorsFound);
                        CoilNum = WaterCoils::GetWaterCoilIndex(state, "COIL:HEATING:WATER", ventSlab.heatingCoilName, ErrorsFound);
                        if (state.dataWaterCoils->WaterCoil(CoilNum).UseDesignWaterDeltaTemp) {
                            WaterCoilSizDeltaT = state.dataWaterCoils->WaterCoil(CoilNum).DesignWaterDeltaTemp;
                            DoWaterCoilSizing = true;
                        } else {
                            if (PltSizHeatNum > 0) {
                                WaterCoilSizDeltaT = state.dataSize->PlantSizData(PltSizHeatNum).DeltaT;
                                DoWaterCoilSizing = true;
                            } else {
                                DoWaterCoilSizing = false;
                                // If there is no heating Plant Sizing object and autosizing was requested, issue fatal error message
                                ShowSevereError(state, "Autosizing of water flow requires a heating loop Sizing:Plant object");
                                ShowContinueError(state, format("Occurs in {} Object={}", cMO_VentilatedSlab, ventSlab.Name));
                                ErrorsFound = true;
                            }
                        }
                        if (DoWaterCoilSizing) {
                            if (state.dataSize->FinalZoneSizing(CurZoneEqNum).DesHeatMassFlow >= SmallAirVolFlow) {
                                SizingMethod = HeatingCapacitySizing;
                                if (ventSlab.HVACSizingIndex > 0) {
                                    zoneHVACIndex = ventSlab.HVACSizingIndex;
                                    CapSizingMethod = state.dataSize->ZoneHVACSizing(zoneHVACIndex).HeatingCapMethod;
                                    ZoneEqSizing(CurZoneEqNum).SizingMethod(SizingMethod) = CapSizingMethod;
                                    if (CapSizingMethod == HeatingDesignCapacity || CapSizingMethod == CapacityPerFloorArea ||
                                        CapSizingMethod == FractionOfAutosizedHeatingCapacity) {
                                        if (CapSizingMethod == HeatingDesignCapacity) {
                                            if (state.dataSize->ZoneHVACSizing(zoneHVACIndex).ScaledHeatingCapacity > 0.0) {
                                                ZoneEqSizing(CurZoneEqNum).HeatingCapacity = true;
                                                ZoneEqSizing(CurZoneEqNum).DesHeatingLoad =
                                                    state.dataSize->ZoneHVACSizing(zoneHVACIndex).ScaledHeatingCapacity;
                                            } else {
                                                state.dataSize->DataFlowUsedForSizing = state.dataSize->FinalZoneSizing(CurZoneEqNum).DesHeatVolFlow;
                                            }
                                            TempSize = state.dataSize->ZoneHVACSizing(zoneHVACIndex).ScaledHeatingCapacity;
                                        } else if (CapSizingMethod == CapacityPerFloorArea) {
                                            ZoneEqSizing(CurZoneEqNum).HeatingCapacity = true;
                                            ZoneEqSizing(CurZoneEqNum).DesHeatingLoad =
                                                state.dataSize->ZoneHVACSizing(zoneHVACIndex).ScaledHeatingCapacity *
                                                state.dataHeatBal->Zone(state.dataSize->DataZoneNumber).FloorArea;
                                            state.dataSize->DataScalableCapSizingON = true;
                                        } else if (CapSizingMethod == FractionOfAutosizedHeatingCapacity) {
                                            state.dataSize->DataFracOfAutosizedHeatingCapacity =
                                                state.dataSize->ZoneHVACSizing(zoneHVACIndex).ScaledHeatingCapacity;
                                            state.dataSize->DataFlowUsedForSizing = state.dataSize->FinalZoneSizing(CurZoneEqNum).DesHeatVolFlow;
                                            TempSize = AutoSize;
                                            state.dataSize->DataScalableCapSizingON = true;
                                        }
                                    }
                                    SizingString = "";
                                    PrintFlag = false;
                                    HeatingCapacitySizer sizerHeatingCapacity;
                                    sizerHeatingCapacity.overrideSizingString(SizingString);
                                    sizerHeatingCapacity.initializeWithinEP(state, CompType, CompName, PrintFlag, RoutineName);
                                    DesCoilLoad = sizerHeatingCapacity.size(state, TempSize, ErrorsFound);
                                    state.dataSize->DataScalableCapSizingON = false;
                                } else {
                                    SizingString = "";
                                    PrintFlag = false;
                                    TempSize = AutoSize;
                                    HeatingCapacitySizer sizerHeatingCapacity;
                                    sizerHeatingCapacity.overrideSizingString(SizingString);
                                    sizerHeatingCapacity.initializeWithinEP(state, CompType, CompName, PrintFlag, RoutineName);
                                    DesCoilLoad = sizerHeatingCapacity.size(state, TempSize, ErrorsFound);
                                }
                                rho = GetDensityGlycol(state,
                                                       state.dataPlnt->PlantLoop(ventSlab.HWPlantLoc.loopNum).FluidName,
                                                       Constant::HWInitConvTemp,
                                                       state.dataPlnt->PlantLoop(ventSlab.HWPlantLoc.loopNum).FluidIndex,
                                                       RoutineName);
                                Cp = GetSpecificHeatGlycol(state,
                                                           state.dataPlnt->PlantLoop(ventSlab.HWPlantLoc.loopNum).FluidName,
                                                           Constant::HWInitConvTemp,
                                                           state.dataPlnt->PlantLoop(ventSlab.HWPlantLoc.loopNum).FluidIndex,
                                                           RoutineName);
                                MaxVolHotWaterFlowDes = DesCoilLoad / (WaterCoilSizDeltaT * Cp * rho);
                            } else {
                                MaxVolHotWaterFlowDes = 0.0;
                            }
                        }
                    }

                    if (IsAutoSize) {
                        ventSlab.MaxVolHotWaterFlow = MaxVolHotWaterFlowDes;
                        BaseSizer::reportSizerOutput(
                            state, cMO_VentilatedSlab, ventSlab.Name, "Design Size Maximum Hot Water Flow [m3/s]", MaxVolHotWaterFlowDes);
                    } else { // Hard-size with sizing data
                        if (ventSlab.MaxVolHotWaterFlow > 0.0 && MaxVolHotWaterFlowDes > 0.0) {
                            MaxVolHotWaterFlowUser = ventSlab.MaxVolHotWaterFlow;
                            BaseSizer::reportSizerOutput(state,
                                                         cMO_VentilatedSlab,
                                                         ventSlab.Name,
                                                         "Design Size Maximum Hot Water Flow [m3/s]",
                                                         MaxVolHotWaterFlowDes,
                                                         "User-Specified Maximum Hot Water Flow [m3/s]",
                                                         MaxVolHotWaterFlowUser);
                            if (state.dataGlobal->DisplayExtraWarnings) {
                                if ((std::abs(MaxVolHotWaterFlowDes - MaxVolHotWaterFlowUser) / MaxVolHotWaterFlowUser) >
                                    state.dataSize->AutoVsHardSizingThreshold) {
                                    ShowMessage(
                                        state,
                                        format("SizeVentilatedSlab: Potential issue with equipment sizing for ZoneHVAC:VentilatedSlab = \"{}\".",
                                               ventSlab.Name));
                                    ShowContinueError(state,
                                                      format("User-Specified Maximum Hot Water Flow of {:.5R} [m3/s]", MaxVolHotWaterFlowUser));
                                    ShowContinueError(
                                        state, format("differs from Design Size Maximum Hot Water Flow of {:.5R} [m3/s]", MaxVolHotWaterFlowDes));
                                    ShowContinueError(state, "This may, or may not, indicate mismatched component sizes.");
                                    ShowContinueError(state, "Verify that the value entered is intended and is consistent with other components.");
                                }
                            }
                        }
                    }
                }
            }
        } else {
            ventSlab.MaxVolHotWaterFlow = 0.0;
        }

        IsAutoSize = false;
        if (ventSlab.MaxVolHotSteamFlow == AutoSize) {
            IsAutoSize = true;
        }
        if (ventSlab.hCoilType == HeatingCoilType::Steam) {

            if (CurZoneEqNum > 0) {
                if (!IsAutoSize && !state.dataSize->ZoneSizingRunDone) {
                    if (ventSlab.MaxVolHotSteamFlow > 0.0) {
                        BaseSizer::reportSizerOutput(
                            state, cMO_VentilatedSlab, ventSlab.Name, "User-Specified Maximum Steam Flow [m3/s]", ventSlab.MaxVolHotSteamFlow);
                    }
                } else { // Autosize or hard-size with sizing run
                    CheckZoneSizing(state, "ZoneHVAC:VentilatedSlab", ventSlab.Name);

                    CoilSteamInletNode = GetCoilSteamInletNode(state, "Coil:Heating:Steam", ventSlab.heatingCoilName, ErrorsFound);
                    CoilSteamOutletNode = GetCoilSteamOutletNode(state, "Coil:Heating:Steam", ventSlab.heatingCoilName, ErrorsFound);
                    if (IsAutoSize) {
                        PltSizHeatNum = MyPlantSizingIndex(
                            state, "Coil:Heating:Steam", ventSlab.heatingCoilName, CoilSteamInletNode, CoilSteamOutletNode, ErrorsFound);
                        if (PltSizHeatNum > 0) {
                            if (state.dataSize->FinalZoneSizing(CurZoneEqNum).DesHeatMassFlow >= SmallAirVolFlow) {
                                SizingMethod = HeatingCapacitySizing;
                                if (ventSlab.HVACSizingIndex > 0) {
                                    zoneHVACIndex = ventSlab.HVACSizingIndex;
                                    CapSizingMethod = state.dataSize->ZoneHVACSizing(zoneHVACIndex).HeatingCapMethod;
                                    ZoneEqSizing(CurZoneEqNum).SizingMethod(SizingMethod) = CapSizingMethod;
                                    if (CapSizingMethod == HeatingDesignCapacity || CapSizingMethod == CapacityPerFloorArea ||
                                        CapSizingMethod == FractionOfAutosizedHeatingCapacity) {
                                        if (CapSizingMethod == HeatingDesignCapacity) {
                                            if (state.dataSize->ZoneHVACSizing(zoneHVACIndex).ScaledHeatingCapacity > 0.0) {
                                                ZoneEqSizing(CurZoneEqNum).HeatingCapacity = true;
                                                ZoneEqSizing(CurZoneEqNum).DesHeatingLoad =
                                                    state.dataSize->ZoneHVACSizing(zoneHVACIndex).ScaledHeatingCapacity;
                                            } else {
                                                state.dataSize->DataFlowUsedForSizing = state.dataSize->FinalZoneSizing(CurZoneEqNum).DesHeatVolFlow;
                                            }
                                            TempSize = state.dataSize->ZoneHVACSizing(zoneHVACIndex).ScaledHeatingCapacity;
                                        } else if (CapSizingMethod == CapacityPerFloorArea) {
                                            ZoneEqSizing(CurZoneEqNum).HeatingCapacity = true;
                                            ZoneEqSizing(CurZoneEqNum).DesHeatingLoad =
                                                state.dataSize->ZoneHVACSizing(zoneHVACIndex).ScaledHeatingCapacity *
                                                state.dataHeatBal->Zone(state.dataSize->DataZoneNumber).FloorArea;
                                            state.dataSize->DataScalableCapSizingON = true;
                                        } else if (CapSizingMethod == FractionOfAutosizedHeatingCapacity) {
                                            state.dataSize->DataFracOfAutosizedHeatingCapacity =
                                                state.dataSize->ZoneHVACSizing(zoneHVACIndex).ScaledHeatingCapacity;
                                            state.dataSize->DataFlowUsedForSizing = state.dataSize->FinalZoneSizing(CurZoneEqNum).DesHeatVolFlow;
                                            TempSize = AutoSize;
                                            state.dataSize->DataScalableCapSizingON = true;
                                        }
                                    }
                                    SizingString = "";
                                    PrintFlag = false;
                                    HeatingCapacitySizer sizerHeatingCapacity;
                                    sizerHeatingCapacity.overrideSizingString(SizingString);
                                    sizerHeatingCapacity.initializeWithinEP(state, CompType, CompName, PrintFlag, RoutineName);
                                    DesCoilLoad = sizerHeatingCapacity.size(state, TempSize, ErrorsFound);
                                    state.dataSize->DataScalableCapSizingON = false;
                                } else {
                                    SizingString = "";
                                    PrintFlag = false;
                                    TempSize = AutoSize;
                                    HeatingCapacitySizer sizerHeatingCapacity;
                                    sizerHeatingCapacity.overrideSizingString(SizingString);
                                    sizerHeatingCapacity.initializeWithinEP(state, CompType, CompName, PrintFlag, RoutineName);
                                    DesCoilLoad = sizerHeatingCapacity.size(state, TempSize, ErrorsFound);
                                }
                                TempSteamIn = 100.00;
                                EnthSteamInDry =
                                    GetSatEnthalpyRefrig(state, fluidNameSteam, TempSteamIn, 1.0, ventSlab.heatingCoil_FluidIndex, RoutineName);
                                EnthSteamOutWet =
                                    GetSatEnthalpyRefrig(state, fluidNameSteam, TempSteamIn, 0.0, ventSlab.heatingCoil_FluidIndex, RoutineName);
                                LatentHeatSteam = EnthSteamInDry - EnthSteamOutWet;
                                SteamDensity =
                                    GetSatDensityRefrig(state, fluidNameSteam, TempSteamIn, 1.0, ventSlab.heatingCoil_FluidIndex, RoutineName);
                                Cp = GetSpecificHeatGlycol(state, fluidNameWater, Constant::HWInitConvTemp, DummyWaterIndex, RoutineName);
                                rho = GetDensityGlycol(state, fluidNameWater, Constant::HWInitConvTemp, DummyWaterIndex, RoutineName);
                                MaxVolHotSteamFlowDes =
                                    DesCoilLoad / ((state.dataSize->PlantSizData(PltSizHeatNum).DeltaT * Cp * rho) + SteamDensity * LatentHeatSteam);
                            } else {
                                MaxVolHotSteamFlowDes = 0.0;
                            }
                        } else {
                            ShowSevereError(state, "Autosizing of Steam flow requires a heating loop Sizing:Plant object");
                            ShowContinueError(state, format("Occurs in ZoneHVAC:VentilatedSlab Object={}", ventSlab.Name));
                            ErrorsFound = true;
                        }
                    }
                    if (IsAutoSize) {
                        ventSlab.MaxVolHotSteamFlow = MaxVolHotSteamFlowDes;
                        BaseSizer::reportSizerOutput(
                            state, cMO_VentilatedSlab, ventSlab.Name, "Design Size Maximum Steam Flow [m3/s]", MaxVolHotSteamFlowDes);
                    } else {
                        if (ventSlab.MaxVolHotSteamFlow > 0.0 && MaxVolHotSteamFlowDes > 0.0) {
                            MaxVolHotSteamFlowUser = ventSlab.MaxVolHotSteamFlow;
                            BaseSizer::reportSizerOutput(state,
                                                         cMO_VentilatedSlab,
                                                         ventSlab.Name,
                                                         "Design Size Maximum Steam Flow [m3/s]",
                                                         MaxVolHotSteamFlowDes,
                                                         "User-Specified Maximum Steam Flow [m3/s]",
                                                         MaxVolHotSteamFlowUser);
                            if (state.dataGlobal->DisplayExtraWarnings) {
                                if ((std::abs(MaxVolHotSteamFlowDes - MaxVolHotSteamFlowUser) / MaxVolHotSteamFlowUser) >
                                    state.dataSize->AutoVsHardSizingThreshold) {
                                    ShowMessage(
                                        state,
                                        format("SizeVentilatedSlab: Potential issue with equipment sizing for ZoneHVAC:VentilatedSlab = \"{}\".",
                                               ventSlab.Name));
                                    ShowContinueError(state, format("User-Specified Maximum Steam Flow of {:.5R} [m3/s]", MaxVolHotSteamFlowUser));
                                    ShowContinueError(state,
                                                      format("differs from Design Size Maximum Steam Flow of {:.5R} [m3/s]", MaxVolHotSteamFlowDes));
                                    ShowContinueError(state, "This may, or may not, indicate mismatched component sizes.");
                                    ShowContinueError(state, "Verify that the value entered is intended and is consistent with other components.");
                                }
                            }
                        }
                    }
                }
            }
        } else {
            ventSlab.MaxVolHotSteamFlow = 0.0;
        }

        IsAutoSize = false;
        if (ventSlab.MaxVolColdWaterFlow == AutoSize) {
            IsAutoSize = true;
        }
        if (CurZoneEqNum > 0) {
            if (!IsAutoSize && !state.dataSize->ZoneSizingRunDone) {
                if (ventSlab.MaxVolColdWaterFlow > 0.0) {
                    BaseSizer::reportSizerOutput(
                        state, cMO_VentilatedSlab, ventSlab.Name, "User-Specified Maximum Cold Water Flow [m3/s]", ventSlab.MaxVolColdWaterFlow);
                }
            } else {
                CheckZoneSizing(state, cMO_VentilatedSlab, ventSlab.Name);
                if (ventSlab.cCoilType == CoolingCoilType::HXAssisted) {
                    CoolingCoilName = GetHXDXCoilName(state, ventSlab.coolingCoilTypeCh, ventSlab.coolingCoilName, ErrorsFound);
                    CoolingCoilType = GetHXCoilType(state, ventSlab.coolingCoilTypeCh, ventSlab.coolingCoilName, ErrorsFound);
                } else {
                    CoolingCoilName = ventSlab.coolingCoilName;
                    CoolingCoilType = ventSlab.coolingCoilTypeCh;
                }
                CoilWaterInletNode = WaterCoils::GetCoilWaterInletNode(state, CoolingCoilType, CoolingCoilName, ErrorsFound);
                CoilWaterOutletNode = WaterCoils::GetCoilWaterOutletNode(state, CoolingCoilType, CoolingCoilName, ErrorsFound);
                if (IsAutoSize) {
                    PltSizCoolNum = MyPlantSizingIndex(state, CoolingCoilType, CoolingCoilName, CoilWaterInletNode, CoilWaterOutletNode, ErrorsFound);
                    CoilNum = WaterCoils::GetWaterCoilIndex(state, CoolingCoilType, CoolingCoilName, ErrorsFound);
                    if (state.dataWaterCoils->WaterCoil(CoilNum).UseDesignWaterDeltaTemp) {
                        WaterCoilSizDeltaT = state.dataWaterCoils->WaterCoil(CoilNum).DesignWaterDeltaTemp;
                        DoWaterCoilSizing = true;
                    } else {
                        if (PltSizCoolNum > 0) {
                            WaterCoilSizDeltaT = state.dataSize->PlantSizData(PltSizCoolNum).DeltaT;
                            DoWaterCoilSizing = true;
                        } else {
                            DoWaterCoilSizing = false;
                            // If there is no cooling Plant Sizing object and autosizing was requested, issue fatal error message
                            ShowSevereError(state, "Autosizing of water flow requires a cooling loop Sizing:Plant object");
                            ShowContinueError(state, format("Occurs in {} Object={}", cMO_VentilatedSlab, ventSlab.Name));
                            ErrorsFound = true;
                        }
                    }
                    if (DoWaterCoilSizing) {
                        if (state.dataSize->FinalZoneSizing(CurZoneEqNum).DesCoolMassFlow >= SmallAirVolFlow) {
                            SizingMethod = CoolingCapacitySizing;
                            if (ventSlab.HVACSizingIndex > 0) {
                                zoneHVACIndex = ventSlab.HVACSizingIndex;
                                CapSizingMethod = state.dataSize->ZoneHVACSizing(zoneHVACIndex).CoolingCapMethod;
                                ZoneEqSizing(CurZoneEqNum).SizingMethod(SizingMethod) = CapSizingMethod;
                                if (CapSizingMethod == CoolingDesignCapacity || CapSizingMethod == CapacityPerFloorArea ||
                                    CapSizingMethod == FractionOfAutosizedCoolingCapacity) {
                                    if (CapSizingMethod == CoolingDesignCapacity) {
                                        if (state.dataSize->ZoneHVACSizing(zoneHVACIndex).ScaledCoolingCapacity > 0.0) {
                                            ZoneEqSizing(CurZoneEqNum).CoolingCapacity = true;
                                            ZoneEqSizing(CurZoneEqNum).DesCoolingLoad =
                                                state.dataSize->ZoneHVACSizing(zoneHVACIndex).ScaledCoolingCapacity;
                                        } else {
                                            state.dataSize->DataFlowUsedForSizing = state.dataSize->FinalZoneSizing(CurZoneEqNum).DesCoolVolFlow;
                                        }
                                        TempSize = state.dataSize->ZoneHVACSizing(zoneHVACIndex).ScaledCoolingCapacity;
                                    } else if (CapSizingMethod == CapacityPerFloorArea) {
                                        ZoneEqSizing(CurZoneEqNum).CoolingCapacity = true;
                                        ZoneEqSizing(CurZoneEqNum).DesCoolingLoad =
                                            state.dataSize->ZoneHVACSizing(zoneHVACIndex).ScaledCoolingCapacity *
                                            state.dataHeatBal->Zone(state.dataSize->DataZoneNumber).FloorArea;
                                        state.dataSize->DataScalableCapSizingON = true;
                                    } else if (CapSizingMethod == FractionOfAutosizedCoolingCapacity) {
                                        state.dataSize->DataFracOfAutosizedHeatingCapacity =
                                            state.dataSize->ZoneHVACSizing(zoneHVACIndex).ScaledCoolingCapacity;
                                        state.dataSize->DataFlowUsedForSizing = state.dataSize->FinalZoneSizing(CurZoneEqNum).DesCoolVolFlow;
                                        TempSize = AutoSize;
                                        state.dataSize->DataScalableCapSizingON = true;
                                    }
                                }
                                SizingString = "";
                                PrintFlag = false;
                                CoolingCapacitySizer sizerCoolingCapacity;
                                sizerCoolingCapacity.overrideSizingString(SizingString);
                                sizerCoolingCapacity.initializeWithinEP(state, CompType, CompName, PrintFlag, RoutineName);
                                DesCoilLoad = sizerCoolingCapacity.size(state, TempSize, ErrorsFound);
                                state.dataSize->DataScalableCapSizingON = false;
                            } else {
                                SizingString = "";
                                PrintFlag = false;
                                TempSize = AutoSize;
                                state.dataSize->DataFlowUsedForSizing = state.dataSize->FinalZoneSizing(CurZoneEqNum).DesCoolVolFlow;
                                CoolingCapacitySizer sizerCoolingCapacity;
                                sizerCoolingCapacity.overrideSizingString(SizingString);
                                sizerCoolingCapacity.initializeWithinEP(state, CompType, CompName, PrintFlag, RoutineName);
                                DesCoilLoad = sizerCoolingCapacity.size(state, TempSize, ErrorsFound);
                            }
                            rho = GetDensityGlycol(state,
                                                   state.dataPlnt->PlantLoop(ventSlab.CWPlantLoc.loopNum).FluidName,
                                                   5.,
                                                   state.dataPlnt->PlantLoop(ventSlab.CWPlantLoc.loopNum).FluidIndex,
                                                   RoutineName);
                            Cp = GetSpecificHeatGlycol(state,
                                                       state.dataPlnt->PlantLoop(ventSlab.CWPlantLoc.loopNum).FluidName,
                                                       5.,
                                                       state.dataPlnt->PlantLoop(ventSlab.CWPlantLoc.loopNum).FluidIndex,
                                                       RoutineName);
                            MaxVolColdWaterFlowDes = DesCoilLoad / (WaterCoilSizDeltaT * Cp * rho);
                        } else {
                            MaxVolColdWaterFlowDes = 0.0;
                        }
                    }
                }
                if (IsAutoSize) {
                    ventSlab.MaxVolColdWaterFlow = MaxVolColdWaterFlowDes;
                    BaseSizer::reportSizerOutput(
                        state, cMO_VentilatedSlab, ventSlab.Name, "Design Size Maximum Cold Water Flow [m3/s]", MaxVolColdWaterFlowDes);
                } else {
                    if (ventSlab.MaxVolColdWaterFlow > 0.0 && MaxVolColdWaterFlowDes > 0.0) {
                        MaxVolColdWaterFlowUser = ventSlab.MaxVolColdWaterFlow;
                        BaseSizer::reportSizerOutput(state,
                                                     cMO_VentilatedSlab,
                                                     ventSlab.Name,
                                                     "Design Size Maximum Cold Water Flow [m3/s]",
                                                     MaxVolColdWaterFlowDes,
                                                     "User-Specified Maximum Cold Water Flow [m3/s]",
                                                     MaxVolColdWaterFlowUser);
                        if (state.dataGlobal->DisplayExtraWarnings) {
                            if ((std::abs(MaxVolColdWaterFlowDes - MaxVolColdWaterFlowUser) / MaxVolColdWaterFlowUser) >
                                state.dataSize->AutoVsHardSizingThreshold) {
                                ShowMessage(state,
                                            format("SizeVentilatedSlab: Potential issue with equipment sizing for ZoneHVAC:VentilatedSlab = \"{}\".",
                                                   ventSlab.Name));
                                ShowContinueError(state, format("User-Specified Maximum Cold Water Flow of {:.5R} [m3/s]", MaxVolColdWaterFlowUser));
                                ShowContinueError(
                                    state, format("differs from Design Size Maximum Cold Water Flow of {:.5R} [m3/s]", MaxVolColdWaterFlowDes));
                                ShowContinueError(state, "This may, or may not, indicate mismatched component sizes.");
                                ShowContinueError(state, "Verify that the value entered is intended and is consistent with other components.");
                            }
                        }
                    }
                }
            }
        }

        if (ventSlab.cCoilType == CoolingCoilType::HXAssisted) {
            CoolingCoilName = GetHXDXCoilName(state, ventSlab.coolingCoilTypeCh, ventSlab.coolingCoilName, ErrorsFound);
            CoolingCoilType = GetHXCoilType(state, ventSlab.coolingCoilTypeCh, ventSlab.coolingCoilName, ErrorsFound);
        } else {
            CoolingCoilName = ventSlab.coolingCoilName;
            CoolingCoilType = ventSlab.coolingCoilTypeCh;
        }
        WaterCoils::SetCoilDesFlow(state, CoolingCoilType, CoolingCoilName, ventSlab.MaxAirVolFlow, ErrorsFound);
        WaterCoils::SetCoilDesFlow(state, ventSlab.heatingCoilTypeCh, ventSlab.heatingCoilName, ventSlab.MaxAirVolFlow, ErrorsFound);

        if (CurZoneEqNum > 0) {
            ZoneEqSizing(CurZoneEqNum).MaxHWVolFlow = ventSlab.MaxVolHotWaterFlow;
            ZoneEqSizing(CurZoneEqNum).MaxCWVolFlow = ventSlab.MaxVolColdWaterFlow;
        }

        if (ErrorsFound) {
            ShowFatalError(state, "Preceding sizing errors cause program termination");
        }
    }

    void CalcVentilatedSlab(EnergyPlusData &state,
                            int &Item,                     // number of the current ventilated slab being simulated
                            int const ZoneNum,             // number of zone being served
                            bool const FirstHVACIteration, // TRUE if 1st HVAC simulation of system timestep
                            Real64 &PowerMet,              // power supplied (W)
                            Real64 &LatOutputProvided      // latent capacity supplied (kg/s)
    )
    {

        // SUBROUTINE INFORMATION:
        //       AUTHOR         Young Tae Chae, Rick Strand
        //       DATE WRITTEN   June 2008
        //       MODIFIED       Don Shirey, Aug 2009 (LatOutputProvided)
        //                      July 2012, Chandan Sharma - FSEC: Added zone sys avail managers
        //       RE-ENGINEERED  na

        // PURPOSE OF THIS SUBROUTINE:
        // This subroutine mainly controls the action of the Ventilated Slab
        // (or more exactly, it controls the amount of outside air brought in)
        // based on the user input for controls and the defined controls
        // algorithms.

        // METHODOLOGY EMPLOYED:
        // Ventilated slab is controlled based on user input and what is happening in the
        // simulation.  There are various cases to consider:
        // 1. OFF: Unit is schedule off or there is no load on it.  All flow
        //    rates are set to zero and the temperatures are set to zone conditions
        //    (except for the outside air inlet).
        // 2. HEATING/VARIABLE PERCENT: The unit is on, there is a heating load,
        //    and variable percent control is specified.  The outside air fraction
        //    is set to the minimum outside air fraction (schedule based) and the
        //    heating coil is activated.
        // 3. HEATING/FIXED TEMPERATURE: The unit is on, there is a heating load,
        //    and fixed temperature control is specified.  The outside air fraction
        //    is varied in an attempt to obtain a mixed air temperature equal to
        //    the user specified temperature (schedule based).  The heating coil
        //    is activated, if necessary.
        // 4. COOLING/NO COIL: The unit is on, there is a cooling load, and no
        //    coil is present or it has been scheduled off.  Set the amount of
        //    outside air based on the control type.  Simulate the "mixing box".
        // 5. COOLING/WITH COIL: The unit is on, there is a cooling load, and
        //    a cooling coil is present and scheduled on.  Tries to use outside
        //    air as best as possible and then calls a cooling coil
        // Note: controls are strictly temperature based and do not factor
        // humidity into the equation (not an enthalpy economy cycle but rather
        // a simple return air economy cycle).  In addition, temperature predictions
        // are not strict energy balances here in the control routine though
        // in the mixing routine an energy balance is preserved.

        // REFERENCES:
        // ASHRAE Systems and Equipment Handbook (SI), 1996. page 31.3

        // USE STATEMENTS:

        // Using/Aliasing
        auto &ventSlab = state.dataVentilatedSlab->VentSlab(Item);

        using HeatingCoils::CheckHeatingCoilSchedule;
        using HVACHXAssistedCoolingCoil::CheckHXAssistedCoolingCoilSchedule;
        using NodeInputManager::GetOnlySingleNode;
        using ScheduleManager::GetCurrentScheduleValue;
        using SteamCoils::CheckSteamCoilSchedule;
        using WaterCoils::CheckWaterCoilSchedule;

        // Locals
        Real64 QZnReq;

        // SUBROUTINE ARGUMENT DEFINITIONS:

        // SUBROUTINE PARAMETER DEFINITIONS:

        Real64 constexpr LowTempDiff(0.1); // Smallest allowed temperature difference for comparisons
        // (below this value the temperatures are assumed equal)
        Real64 constexpr LowOAFracDiff(0.01); // Smallest allowed outside air fraction difference for comparison
        // (below this value the fractions are assumed equal)

        // INTERFACE BLOCK SPECIFICATIONS

        // DERIVED TYPE DEFINITIONS
        // na

        // SUBROUTINE LOCAL VARIABLE DECLARATIONS:
        Real64 AirMassFlow;  // air mass flow rate [kg/sec]
        int AirRelNode;      // outside air relief node
        int ControlNode;     // the hot water or cold water inlet node
        int InletNode;       // system air inlet node
        int FanOutletNode;   // system fan outlet node
        int ZoneAirInNode;   // zone supply air node
        Real64 MaxOAFrac;    // maximum possible outside air fraction
        Real64 MaxWaterFlow; // maximum water flow for heating or cooling [kg/sec]
        Real64 MinOAFrac;    // minimum possible outside air fraction
        Real64 MinWaterFlow; // minimum water flow for heating or cooling [kg/sec]
        int OutletNode;      // air outlet node
        int OutsideAirNode;  // outside air node
        int MixoutNode;      // oa mixer outlet node
        int ReturnAirNode;   // return air node
        Real64 QUnitOut;     // heating or sens. cooling provided by fan coil unit [watts]
        Real64 LatentOutput; // Latent (moisture) add/removal rate, negative is dehumidification [kg/s]
        Real64 Tdesired;     // desired temperature after mixing inlet and outdoor air [degrees C]
        Real64 Tinlet;       // temperature of air coming into the ventilated slab [degrees C]
        Real64 Toutdoor;     // temperature of outdoor air being introduced into the ventilated slab [degrees C]
        Real64 MaxSteamFlow;
        Real64 MinSteamFlow;
        Real64 RadInTemp;      // "Desired" radiant system air inlet temperature [Celsius]**setpoint
        Real64 SetPointTemp;   // temperature that will be used to control the radiant system [Celsius]
        Real64 SetPointTempHi; // Current high point in setpoint temperature range
        Real64 SetPointTempLo; // Current low point in setpoint temperature range
        Real64 AirTempHi;      // Current high point in water temperature range
        Real64 AirTempLo;      // Current low point in water temperature range
        Real64 AirTempHeatHi;  // Current high point in water temperature range
        Real64 AirTempCoolLo;  // Current low point in water temperature range
        Real64 CpFan;          // Intermediate calculational variable for specific heat of air <<NOV9 Updated
        Real64 ZoneRadNum;     // number of zone being served *********************
        int RadSurfNum;        // DO loop counter for the surfaces that comprise a particular radiant system
        std::string MSlabIn;
        std::string MSlabOut;
        std::string SlabName;
        int MSlabInletNode;
        int MSlabOutletNode;
        bool ErrorsFound(false); // Set to true if errors in input, fatal at end of routine
        static std::string const CurrentModuleObject("ZoneHVAC:VentilatedSlab");

        switch (ventSlab.coilOption) {
        case CoilType::Both: {

            switch (ventSlab.hCoilType) {
            case HeatingCoilType::Water: {
                CheckWaterCoilSchedule(state, ventSlab.heatingCoilName, ventSlab.heatingCoilSchedValue, ventSlab.heatingCoil_Index);
                break;
            }
            case HeatingCoilType::Steam: {
                CheckSteamCoilSchedule(
                    state, "Coil:Heating:Steam", ventSlab.heatingCoilName, ventSlab.heatingCoilSchedValue, ventSlab.heatingCoil_Index);
                break;
            }
            case HeatingCoilType::Electric: {
                CheckHeatingCoilSchedule(
                    state, "Coil:Heating:Electric", ventSlab.heatingCoilName, ventSlab.heatingCoilSchedValue, ventSlab.heatingCoil_Index);
                break;
            }
            case HeatingCoilType::Gas: {
                CheckHeatingCoilSchedule(
                    state, "Coil:Heating:Fuel", ventSlab.heatingCoilName, ventSlab.heatingCoilSchedValue, ventSlab.heatingCoil_Index);
                break;
            }
            default:
                break;
            }

            switch (ventSlab.cCoilType) {
            case CoolingCoilType::WaterCooling:
            case CoolingCoilType::DetailedCooling: {
                CheckWaterCoilSchedule(state, ventSlab.coolingCoilName, ventSlab.coolingCoilSchedValue, ventSlab.coolingCoil_Index);
                break;
            }
            case CoolingCoilType::HXAssisted: {
                CheckHXAssistedCoolingCoilSchedule(state,
                                                   "CoilSystem:Cooling:Water:HeatExchangerAssisted",
                                                   ventSlab.coolingCoilName,
                                                   ventSlab.coolingCoilSchedValue,
                                                   ventSlab.coolingCoil_Index);
                break;
            }
            default:
                break;
            }
            break;
        }
        case CoilType::Heating: {

            switch (ventSlab.hCoilType) {
            case HeatingCoilType::Water: {
                CheckWaterCoilSchedule(state, ventSlab.heatingCoilName, ventSlab.heatingCoilSchedValue, ventSlab.heatingCoil_Index);
                break;
            }
            case HeatingCoilType::Steam: {
                CheckSteamCoilSchedule(
                    state, "Coil:Heating:Steam", ventSlab.heatingCoilName, ventSlab.heatingCoilSchedValue, ventSlab.heatingCoil_Index);
                break;
            }
            case HeatingCoilType::Electric: {
                CheckHeatingCoilSchedule(
                    state, "Coil:Heating:Electric", ventSlab.heatingCoilName, ventSlab.heatingCoilSchedValue, ventSlab.heatingCoil_Index);
                break;
            }
            case HeatingCoilType::Gas: {
                CheckHeatingCoilSchedule(
                    state, "Coil:Heating:Fuel", ventSlab.heatingCoilName, ventSlab.heatingCoilSchedValue, ventSlab.heatingCoil_Index);
                break;
            }
            default:
                break;
            }
            break;
        }
        case CoilType::Cooling: {

            switch (ventSlab.cCoilType) {
            case CoolingCoilType::WaterCooling:
            case CoolingCoilType::DetailedCooling: {
                CheckWaterCoilSchedule(state, ventSlab.coolingCoilName, ventSlab.coolingCoilSchedValue, ventSlab.coolingCoil_Index);
                break;
            }
            case CoolingCoilType::HXAssisted: {
                CheckHXAssistedCoolingCoilSchedule(state,
                                                   "CoilSystem:Cooling:Water:HeatExchangerAssisted",
                                                   ventSlab.coolingCoilName,
                                                   ventSlab.coolingCoilSchedValue,
                                                   ventSlab.coolingCoil_Index);
                break;
            }
            default:
                break;
            }
        }
        case CoilType::None:
        default:
            break;
        }

        // initialize local variables
        ControlNode = 0;
        QUnitOut = 0.0;
        LatentOutput = 0.0;
        MaxWaterFlow = 0.0;
        MinWaterFlow = 0.0;
        AirMassFlow = 0.0;
        InletNode = ventSlab.ReturnAirNode;
        OutletNode = ventSlab.RadInNode;
        FanOutletNode = ventSlab.FanOutletNode;
        ZoneAirInNode = ventSlab.ZoneAirInNode;
        OutsideAirNode = ventSlab.OutsideAirNode;
        AirRelNode = ventSlab.AirReliefNode;
        MixoutNode = ventSlab.OAMixerOutNode;
        ReturnAirNode = ventSlab.ReturnAirNode;
        ZoneRadNum = ventSlab.ZonePtr;
        RadSurfNum = ventSlab.NumOfSurfaces;
        Tinlet = state.dataLoopNodes->Node(InletNode).Temp;
        Toutdoor = state.dataLoopNodes->Node(OutsideAirNode).Temp;
        auto &thisZoneHB = state.dataZoneTempPredictorCorrector->zoneHeatBalance(ZoneNum);

        // Control Type Check
        switch (ventSlab.controlType) {
        case ControlType::MeanAirTemp: {
            SetPointTemp = thisZoneHB.MAT;
            break;
        }
        case ControlType::MeanRadTemp: {
            SetPointTemp = state.dataHeatBal->ZoneMRT(ZoneNum);
            break;
        }
        case ControlType::OperativeTemp: {
            SetPointTemp = 0.5 * (thisZoneHB.MAT + state.dataHeatBal->ZoneMRT(ZoneNum));
            break;
        }
        case ControlType::OutdoorDryBulbTemp: {
            SetPointTemp = state.dataEnvrn->OutDryBulbTemp;
            break;
        }
        case ControlType::OutdoorWetBulbTemp: {
            SetPointTemp = state.dataEnvrn->OutWetBulbTemp;
            break;
        }
        case ControlType::SurfaceTemp: {
            SetPointTemp = state.dataHeatBalSurf->SurfInsideTempHist(1)(ventSlab.SurfacePtr(RadSurfNum));
            break;
        }
        case ControlType::DewPointTemp: {
            SetPointTemp = PsyTdpFnWPb(
                state, state.dataZoneTempPredictorCorrector->zoneHeatBalance(ventSlab.ZonePtr).ZoneAirHumRat, state.dataEnvrn->OutBaroPress);
            break;
        }
        default: {              // Should never get here
            SetPointTemp = 0.0; // Suppress uninitialized warning
            ShowSevereError(state, format("Illegal control type in low temperature radiant system: {}", ventSlab.Name));
            ShowFatalError(state, "Preceding condition causes termination.");
        }
        }

        // Load Check

        AirTempHeatHi = GetCurrentScheduleValue(state, ventSlab.HotCtrlHiTempSchedPtr);
        AirTempCoolLo = GetCurrentScheduleValue(state, ventSlab.ColdCtrlLoTempSchedPtr);

        if (((SetPointTemp >= AirTempHeatHi) && (SetPointTemp <= AirTempCoolLo)) || (GetCurrentScheduleValue(state, ventSlab.SchedPtr) <= 0)) {

            // System is off or has no load upon it; set the flow rates to zero and then
            // simulate the components with the no flow conditions
            state.dataLoopNodes->Node(InletNode).MassFlowRate = 0.0;
            state.dataLoopNodes->Node(InletNode).MassFlowRateMaxAvail = 0.0;
            state.dataLoopNodes->Node(InletNode).MassFlowRateMinAvail = 0.0;
            state.dataLoopNodes->Node(OutletNode).MassFlowRate = 0.0;
            state.dataLoopNodes->Node(OutletNode).MassFlowRateMaxAvail = 0.0;
            state.dataLoopNodes->Node(OutletNode).MassFlowRateMinAvail = 0.0;
            state.dataLoopNodes->Node(OutsideAirNode).MassFlowRate = 0.0;
            state.dataLoopNodes->Node(OutsideAirNode).MassFlowRateMaxAvail = 0.0;
            state.dataLoopNodes->Node(OutsideAirNode).MassFlowRateMinAvail = 0.0;
            state.dataLoopNodes->Node(AirRelNode).MassFlowRate = 0.0;
            state.dataLoopNodes->Node(AirRelNode).MassFlowRateMaxAvail = 0.0;
            state.dataLoopNodes->Node(AirRelNode).MassFlowRateMinAvail = 0.0;
            state.dataLoopNodes->Node(ReturnAirNode).MassFlowRate = 0.0;
            state.dataLoopNodes->Node(ReturnAirNode).MassFlowRateMaxAvail = 0.0;
            state.dataLoopNodes->Node(ReturnAirNode).MassFlowRateMinAvail = 0.0;
            state.dataLoopNodes->Node(MixoutNode).MassFlowRate = 0.0;
            state.dataLoopNodes->Node(MixoutNode).MassFlowRateMaxAvail = 0.0;
            state.dataLoopNodes->Node(MixoutNode).MassFlowRateMinAvail = 0.0;
            state.dataLoopNodes->Node(FanOutletNode).MassFlowRate = 0.0;
            state.dataLoopNodes->Node(FanOutletNode).MassFlowRateMaxAvail = 0.0;
            state.dataLoopNodes->Node(FanOutletNode).MassFlowRateMinAvail = 0.0;
            AirMassFlow = 0.0;
            state.dataVentilatedSlab->HCoilOn = false;

            // Node condition
            state.dataLoopNodes->Node(InletNode).Temp = state.dataHeatBalSurf->SurfInsideTempHist(1)(ventSlab.SurfacePtr(1));
            state.dataLoopNodes->Node(FanOutletNode).Temp = state.dataLoopNodes->Node(InletNode).Temp;
            state.dataLoopNodes->Node(OutletNode).Temp = state.dataLoopNodes->Node(FanOutletNode).Temp;

            // Node condition
            if (ventSlab.SysConfg == VentilatedSlabConfig::SeriesSlabs) {
                for (RadSurfNum = 1; RadSurfNum <= ventSlab.NumOfSurfaces; ++RadSurfNum) {
                    SlabName = ventSlab.SurfaceName(RadSurfNum);
                    MSlabIn = ventSlab.SlabIn(RadSurfNum);
                    MSlabOut = ventSlab.SlabOut(RadSurfNum);
                    ventSlab.MSlabInNode = GetOnlySingleNode(state,
                                                             MSlabIn,
                                                             ErrorsFound,
                                                             DataLoopNode::ConnectionObjectType::ZoneHVACVentilatedSlab,
                                                             SlabName,
                                                             DataLoopNode::NodeFluidType::Air,
                                                             DataLoopNode::ConnectionType::Internal,
                                                             NodeInputManager::CompFluidStream::Primary,
                                                             ObjectIsNotParent);
                    ventSlab.MSlabOutNode = GetOnlySingleNode(state,
                                                              MSlabOut,
                                                              ErrorsFound,
                                                              DataLoopNode::ConnectionObjectType::ZoneHVACVentilatedSlab,
                                                              SlabName,
                                                              DataLoopNode::NodeFluidType::Air,
                                                              DataLoopNode::ConnectionType::Internal,
                                                              NodeInputManager::CompFluidStream::Primary,
                                                              ObjectIsNotParent);
                    MSlabInletNode = ventSlab.MSlabInNode;
                    MSlabOutletNode = ventSlab.MSlabOutNode;

                    state.dataLoopNodes->Node(MSlabInletNode).Temp = state.dataLoopNodes->Node(InletNode).Temp;
                    state.dataLoopNodes->Node(MSlabOutletNode).Temp = state.dataLoopNodes->Node(MSlabInletNode).Temp;
                }
            }

            CalcVentilatedSlabComps(state, Item, FirstHVACIteration, QUnitOut);

        } else { // System On

            if (SetPointTemp < AirTempHeatHi) { // HEATING MODE
                state.dataVentilatedSlab->OperatingMode = HeatingMode;

                // Check the setpoint and temperature span
                SetPointTempHi = GetCurrentScheduleValue(state, ventSlab.HotCtrlHiTempSchedPtr);
                SetPointTempLo = GetCurrentScheduleValue(state, ventSlab.HotCtrlLoTempSchedPtr);
                if (SetPointTempHi < SetPointTempLo) {
                    ShowSevereError(state, format("Heating setpoint temperature mismatch in{}", ventSlab.Name));
                    ShowContinueError(state, "High setpoint temperature is less than low setpoint temperature--check your schedule input");
                    ShowFatalError(state, "Preceding condition causes termination.");
                }
                AirTempHi = GetCurrentScheduleValue(state, ventSlab.HotAirHiTempSchedPtr);
                AirTempLo = GetCurrentScheduleValue(state, ventSlab.HotAirLoTempSchedPtr);

                if (AirTempHi < AirTempLo) {
                    ShowSevereError(state, format("Heating Air temperature mismatch in{}", ventSlab.Name));
                    ShowContinueError(state, "High Air temperature is less than low Air temperature--check your schedule input");
                    ShowFatalError(state, "Preceding condition causes termination.");
                }

                if (SetPointTemp >= SetPointTempHi) {
                    // System is above high heating setpoint so we should be able to turn the system off
                    RadInTemp = AirTempLo;

                } else if (SetPointTemp <= SetPointTempLo) {
                    // System is running with its highest inlet temperature
                    RadInTemp = AirTempHi;
                } else {
                    // Interpolate to obtain the current radiant system inlet temperature
                    RadInTemp = AirTempHi - (AirTempHi - AirTempLo) * (SetPointTemp - SetPointTempLo) / (SetPointTempHi - SetPointTempLo);
                }

                state.dataLoopNodes->Node(ventSlab.RadInNode).Temp = RadInTemp;

                ControlNode = ventSlab.HotControlNode;
                MaxWaterFlow = ventSlab.MaxHotWaterFlow;
                MinWaterFlow = ventSlab.MinHotWaterFlow;
                MaxSteamFlow = ventSlab.MaxHotSteamFlow;
                MinSteamFlow = ventSlab.MinHotSteamFlow;

                // On the first HVAC iteration the system values are given to the controller, but after that
                // the demand limits are in place and there needs to be feedback to the Zone Equipment

                if (!FirstHVACIteration && ventSlab.hCoilType == HeatingCoilType::Water) {
                    MaxWaterFlow = state.dataLoopNodes->Node(ControlNode).MassFlowRateMaxAvail;
                    MinWaterFlow = state.dataLoopNodes->Node(ControlNode).MassFlowRateMinAvail;
                }

                if (!FirstHVACIteration && ventSlab.hCoilType == HeatingCoilType::Steam) {
                    MaxSteamFlow = state.dataLoopNodes->Node(ControlNode).MassFlowRateMaxAvail;
                    MinSteamFlow = state.dataLoopNodes->Node(ControlNode).MassFlowRateMinAvail;
                }

                state.dataVentilatedSlab->HCoilOn = true;

                if (state.dataLoopNodes->Node(OutsideAirNode).MassFlowRate > 0.0) {
                    MinOAFrac = GetCurrentScheduleValue(state, ventSlab.MinOASchedPtr) *
                                (ventSlab.MinOutAirMassFlow / state.dataLoopNodes->Node(OutsideAirNode).MassFlowRate);
                } else {
                    MinOAFrac = 0.0;
                }

                MinOAFrac = min(1.0, max(0.0, MinOAFrac));

                if ((!ventSlab.heatingCoilPresent) || (ventSlab.heatingCoilSchedValue <= 0.0)) {
                    // In heating mode, but there is no coil to provide heating.  This is handled
                    // differently than if there was a heating coil present.  Fixed temperature
                    // will still try to vary the amount of outside air to meet the desired
                    // mixed air temperature, while variable percent will go to full ventilation
                    // when it is most advantageous.

                    // If there are no coil, Slab In Node is assumed to be Fan Outlet Node

                    OutletNode = FanOutletNode;

                    switch (ventSlab.outsideAirControlType) {
                    case OutsideAirControlType::FixedOAControl: {
                        // In this control type, the outdoor air flow rate is fixed to the maximum value
                        // which is equal to the minimum value, regardless of all the other conditions.
                        state.dataVentilatedSlab->OAMassFlowRate = MinOAFrac * state.dataLoopNodes->Node(OutsideAirNode).MassFlowRate;
                        break;
                    }
                    case OutsideAirControlType::VariablePercent: {
                        // This algorithm is probably a bit simplistic in that it just bounces
                        // back and forth between the maximum outside air and the minimum.  In
                        // reality, a system *might* vary between the two based on the load in
                        // the zone.  This simple flow control might cause some overcooling but
                        // chances are that if there is a cooling load and the zone temperature
                        // gets above the outside temperature that overcooling won't be significant.
                        Tinlet = state.dataLoopNodes->Node(InletNode).Temp;
                        Toutdoor = state.dataLoopNodes->Node(OutsideAirNode).Temp;

                        if (Tinlet >= Toutdoor) {

                            state.dataVentilatedSlab->OAMassFlowRate = MinOAFrac * state.dataLoopNodes->Node(OutsideAirNode).MassFlowRate;

                        } else { // Tinlet < Toutdoor

                            MaxOAFrac = GetCurrentScheduleValue(state, ventSlab.MaxOASchedPtr);
                            state.dataVentilatedSlab->OAMassFlowRate = MaxOAFrac * state.dataLoopNodes->Node(OutsideAirNode).MassFlowRate;
                        }
                        break;
                    }
                    case OutsideAirControlType::FixedTemperature: {
                        // This is basically the same algorithm as for the heating case...
                        Tdesired = GetCurrentScheduleValue(state, ventSlab.TempSchedPtr);
                        MaxOAFrac = 1.0;

                        if (std::abs(Tinlet - Toutdoor) <= LowTempDiff) { // no difference in indoor and outdoor conditions-->set OA to minimum
                            state.dataVentilatedSlab->OAMassFlowRate = MinOAFrac * state.dataLoopNodes->Node(OutsideAirNode).MassFlowRate;
                        } else if (std::abs(MaxOAFrac - MinOAFrac) <= LowOAFracDiff) { // no difference in outside air fractions
                            state.dataVentilatedSlab->OAMassFlowRate = MinOAFrac * state.dataLoopNodes->Node(OutsideAirNode).MassFlowRate;
                        } else if (((Tdesired <= Tinlet) && (Tdesired >= Toutdoor)) || ((Tdesired >= Tinlet) && (Tdesired <= Toutdoor))) {
                            // Desired temperature is between the inlet and outdoor temperatures
                            // so vary the flow rate between no outside air and no recirculation air
                            // then applying the maximum and minimum limits the user has scheduled
                            // to make sure too much/little outside air is being introduced
                            state.dataVentilatedSlab->OAMassFlowRate =
                                ((Tdesired - Tinlet) / (Toutdoor - Tinlet)) * state.dataLoopNodes->Node(InletNode).MassFlowRate;
                            state.dataVentilatedSlab->OAMassFlowRate =
                                max(state.dataVentilatedSlab->OAMassFlowRate, (MinOAFrac * state.dataLoopNodes->Node(OutsideAirNode).MassFlowRate));
                            state.dataVentilatedSlab->OAMassFlowRate =
                                min(state.dataVentilatedSlab->OAMassFlowRate, (MaxOAFrac * state.dataLoopNodes->Node(OutsideAirNode).MassFlowRate));
                        } else if ((Tdesired < Tinlet) && (Tdesired < Toutdoor)) {
                            // Desired temperature is below both the inlet and outdoor temperatures
                            // so use whichever flow rate (max or min) that will get closer
                            if (Tinlet < Toutdoor) { // Tinlet closer to Tdesired so use minimum outside air
                                state.dataVentilatedSlab->OAMassFlowRate = MinOAFrac * state.dataLoopNodes->Node(OutsideAirNode).MassFlowRate;
                            } else { // Toutdoor closer to Tdesired so use maximum outside air
                                state.dataVentilatedSlab->OAMassFlowRate = MaxOAFrac * state.dataLoopNodes->Node(OutsideAirNode).MassFlowRate;
                            }
                        } else if ((Tdesired > Tinlet) && (Tdesired > Toutdoor)) {
                            // Desired temperature is above both the inlet and outdoor temperatures
                            // so use whichever flow rate (max or min) that will get closer
                            if (Tinlet > Toutdoor) { // Tinlet closer to Tdesired so use minimum outside air
                                state.dataVentilatedSlab->OAMassFlowRate = MinOAFrac * state.dataLoopNodes->Node(OutsideAirNode).MassFlowRate;
                            } else { // Toutdoor closer to Tdesired so use maximum outside air
                                state.dataVentilatedSlab->OAMassFlowRate = MaxOAFrac * state.dataLoopNodes->Node(OutsideAirNode).MassFlowRate;
                            }
                        } else {
                            // It should NEVER get to this point, but just in case...
                            ShowFatalError(state, format("Ventilated Slab simulation control: illogical condition for {}", ventSlab.Name));
                        }
                        break;
                    }
                    default:
                        break;
                    }

                    CalcVentilatedSlabComps(state, Item, FirstHVACIteration, QUnitOut);

                } else { // Heating Coil present

                    switch (ventSlab.outsideAirControlType) {
                    case OutsideAirControlType::FixedOAControl: {
                        // In this control type, the outdoor air flow rate is fixed to the maximum value
                        // which is equal to the minimum value, regardless of all the other conditions.
                        if (state.dataLoopNodes->Node(OutsideAirNode).MassFlowRate > 0.0) {
                            MaxOAFrac = GetCurrentScheduleValue(state, ventSlab.MaxOASchedPtr);
                        } else {
                            MaxOAFrac = 0.0;
                        }
                        MaxOAFrac = min(1.0, max(0.0, MinOAFrac));
                        state.dataVentilatedSlab->OAMassFlowRate = MaxOAFrac * state.dataLoopNodes->Node(OutsideAirNode).MassFlowRate;
                        break;
                    }
                    case OutsideAirControlType::VariablePercent: {
                        // In heating mode, the ouside air for "variable percent" control
                        // is set to the minimum value

                        state.dataVentilatedSlab->OAMassFlowRate = MinOAFrac * state.dataLoopNodes->Node(OutsideAirNode).MassFlowRate;
                        break;
                    }
                    case OutsideAirControlType::FixedTemperature: {
                        // This is basically the same algorithm as for the heating case...
                        Tdesired = GetCurrentScheduleValue(state, ventSlab.TempSchedPtr);
                        MaxOAFrac = 1.0;

                        if (std::abs(Tinlet - Toutdoor) <= LowTempDiff) { // no difference in indoor and outdoor conditions-->set OA to minimum
                            state.dataVentilatedSlab->OAMassFlowRate = MinOAFrac * state.dataLoopNodes->Node(OutsideAirNode).MassFlowRate;
                        } else if (std::abs(MaxOAFrac - MinOAFrac) <= LowOAFracDiff) { // no difference in outside air fractions
                            state.dataVentilatedSlab->OAMassFlowRate = MinOAFrac * state.dataLoopNodes->Node(OutsideAirNode).MassFlowRate;
                        } else if (((Tdesired <= Tinlet) && (Tdesired >= Toutdoor)) || ((Tdesired >= Tinlet) && (Tdesired <= Toutdoor))) {
                            // Desired temperature is between the inlet and outdoor temperatures
                            // so vary the flow rate between no outside air and no recirculation air
                            // then applying the maximum and minimum limits the user has scheduled
                            // to make sure too much/little outside air is being introduced
                            state.dataVentilatedSlab->OAMassFlowRate =
                                ((Tdesired - Tinlet) / (Toutdoor - Tinlet)) * state.dataLoopNodes->Node(InletNode).MassFlowRate;
                            state.dataVentilatedSlab->OAMassFlowRate =
                                max(state.dataVentilatedSlab->OAMassFlowRate, (MinOAFrac * state.dataLoopNodes->Node(OutsideAirNode).MassFlowRate));
                            state.dataVentilatedSlab->OAMassFlowRate =
                                min(state.dataVentilatedSlab->OAMassFlowRate, (MaxOAFrac * state.dataLoopNodes->Node(OutsideAirNode).MassFlowRate));
                        } else if ((Tdesired < Tinlet) && (Tdesired < Toutdoor)) {
                            // Desired temperature is below both the inlet and outdoor temperatures
                            // so use whichever flow rate (max or min) that will get closer
                            if (Tinlet < Toutdoor) { // Tinlet closer to Tdesired so use minimum outside air
                                state.dataVentilatedSlab->OAMassFlowRate = MinOAFrac * state.dataLoopNodes->Node(OutsideAirNode).MassFlowRate;
                            } else { // Toutdoor closer to Tdesired so use maximum outside air
                                state.dataVentilatedSlab->OAMassFlowRate = MaxOAFrac * state.dataLoopNodes->Node(OutsideAirNode).MassFlowRate;
                            }
                        } else if ((Tdesired > Tinlet) && (Tdesired > Toutdoor)) {
                            // Desired temperature is above both the inlet and outdoor temperatures
                            // so use whichever flow rate (max or min) that will get closer
                            if (Tinlet > Toutdoor) { // Tinlet closer to Tdesired so use minimum outside air
                                state.dataVentilatedSlab->OAMassFlowRate = MinOAFrac * state.dataLoopNodes->Node(OutsideAirNode).MassFlowRate;
                            } else { // Toutdoor closer to Tdesired so use maximum outside air
                                state.dataVentilatedSlab->OAMassFlowRate = MaxOAFrac * state.dataLoopNodes->Node(OutsideAirNode).MassFlowRate;
                            }
                        } else {
                            // It should NEVER get to this point, but just in case...
                            ShowFatalError(state, format("Ventilated Slab simulation control: illogical condition for {}", ventSlab.Name));
                        }
                        break;
                    }
                    default:
                        break;
                    }

                    SimVentSlabOAMixer(state, Item);

                    if (ventSlab.FanType_Num == DataHVACGlobals::FanType_SystemModelObject) {
                        state.dataHVACFan->fanObjs[ventSlab.Fan_Index]->simulate(state, _, _);
                    } else if (ventSlab.FanType_Num == DataHVACGlobals::FanType_SimpleConstVolume) {
                        Fans::SimulateFanComponents(state, ventSlab.FanName, FirstHVACIteration, ventSlab.Fan_Index, _);
                    }

                    CpFan = PsyCpAirFnW(state.dataLoopNodes->Node(FanOutletNode).HumRat);
                    QZnReq =
                        (state.dataLoopNodes->Node(OutletNode).MassFlowRate) * CpFan * (RadInTemp - state.dataLoopNodes->Node(FanOutletNode).Temp);

                    // Setup the coil configuration
                    switch (ventSlab.hCoilType) {

                    case HeatingCoilType::Water: {
                        // control water flow to obtain output matching QZnReq

                        ControlCompOutput(state,
                                          ventSlab.Name,
                                          cMO_VentilatedSlab,
                                          Item,
                                          FirstHVACIteration,
                                          QZnReq,
                                          ControlNode,
                                          MaxWaterFlow,
                                          MinWaterFlow,
                                          0.001,
                                          ventSlab.ControlCompTypeNum,
                                          ventSlab.CompErrIndex,
                                          _,
                                          _,
                                          _,
                                          _,
                                          _,
                                          ventSlab.HWPlantLoc);
                        break;
                    }
                    case HeatingCoilType::Gas:
                    case HeatingCoilType::Electric:
                    case HeatingCoilType::Steam: {

                        CalcVentilatedSlabComps(state, Item, FirstHVACIteration, QUnitOut);
                        break;
                    }
                    default:
                        break;
                    }

                } //  Coil/no coil block

            } else if (SetPointTemp > AirTempCoolLo) { // Cooling Mode

                state.dataVentilatedSlab->OperatingMode = CoolingMode;

                SetPointTempHi = GetCurrentScheduleValue(state, ventSlab.ColdCtrlHiTempSchedPtr);
                SetPointTempLo = GetCurrentScheduleValue(state, ventSlab.ColdCtrlLoTempSchedPtr);
                if (SetPointTempHi < SetPointTempLo) {
                    ShowSevereError(state, format("Cooling setpoint temperature mismatch in{}", ventSlab.Name));
                    ShowContinueError(state, "High setpoint temperature is less than low setpoint temperature--check your schedule input");
                    ShowFatalError(state, "Preceding condition causes termination.");
                }

                AirTempHi = GetCurrentScheduleValue(state, ventSlab.ColdAirHiTempSchedPtr);
                AirTempLo = GetCurrentScheduleValue(state, ventSlab.ColdAirLoTempSchedPtr);
                if (AirTempHi < AirTempLo) {
                    ShowSevereError(state, format("Cooling Air temperature mismatch in{}", ventSlab.Name));
                    ShowContinueError(state, "High Air temperature is less than low Air temperature--check your schedule input");
                    ShowFatalError(state, "Preceding condition causes termination.");
                }

                if (SetPointTemp <= SetPointTempLo) {
                    // System is below low cooling setpoint so we should be able to turn the system off
                    RadInTemp = AirTempHi;
                } else if (SetPointTemp >= SetPointTempHi) {
                    // System is running with its lowest inlet temperature
                    RadInTemp = AirTempLo;
                } else {
                    // Interpolate to obtain the current radiant system inlet temperature
                    RadInTemp = AirTempHi - (AirTempHi - AirTempLo) * (SetPointTemp - SetPointTempLo) / (SetPointTempHi - SetPointTempLo);
                }

                ControlNode = ventSlab.ColdControlNode;
                MaxWaterFlow = ventSlab.MaxColdWaterFlow;
                MinWaterFlow = ventSlab.MinColdWaterFlow;

                // On the first HVAC iteration the system values are given to the controller, but after that
                // the demand limits are in place and there needs to be feedback to the Zone Equipment
                if ((!FirstHVACIteration) && (ControlNode > 0) && (ventSlab.coolingCoilPresent)) {
                    MaxWaterFlow = state.dataLoopNodes->Node(ControlNode).MassFlowRateMaxAvail;
                    MinWaterFlow = state.dataLoopNodes->Node(ControlNode).MassFlowRateMinAvail;
                }
                state.dataVentilatedSlab->HCoilOn = false;

                if (state.dataLoopNodes->Node(OutsideAirNode).MassFlowRate > 0.0) {
                    MinOAFrac = GetCurrentScheduleValue(state, ventSlab.MinOASchedPtr) *
                                (ventSlab.MinOutAirMassFlow / state.dataLoopNodes->Node(OutsideAirNode).MassFlowRate);
                } else {
                    MinOAFrac = 0.0;
                }
                MinOAFrac = min(1.0, max(0.0, MinOAFrac));

                if ((!ventSlab.coolingCoilPresent) || (ventSlab.coolingCoilSchedValue <= 0.0)) {
                    // In cooling mode, but there is no coil to provide cooling.  This is handled
                    // differently than if there was a cooling coil present.  Fixed temperature
                    // will still try to vary the amount of outside air to meet the desired
                    // mixed air temperature, while variable percent will go to full ventilation
                    // when it is most advantageous.

                    // If there are no coil, Slab In Node is assumed to be Fan Outlet Node
                    OutletNode = FanOutletNode;

                    switch (ventSlab.outsideAirControlType) {

                    case OutsideAirControlType::FixedOAControl: {
                        // In this control type, the outdoor air flow rate is fixed to the maximum value
                        // which is equal to the minimum value, regardless of all the other conditions.
                        if (state.dataLoopNodes->Node(OutsideAirNode).MassFlowRate > 0.0) {
                            MaxOAFrac = GetCurrentScheduleValue(state, ventSlab.MaxOASchedPtr);
                        } else {
                            MaxOAFrac = 0.0;
                        }
                        MaxOAFrac = min(1.0, max(0.0, MinOAFrac));
                        state.dataVentilatedSlab->OAMassFlowRate = MaxOAFrac * state.dataLoopNodes->Node(OutsideAirNode).MassFlowRate;
                        break;
                    }
                    case OutsideAirControlType::VariablePercent: {
                        // This algorithm is probably a bit simplistic in that it just bounces
                        // back and forth between the maximum outside air and the minimum.  In
                        // reality, a system *might* vary between the two based on the load in
                        // the zone.  This simple flow control might cause some overcooling but
                        // chances are that if there is a cooling load and the zone temperature
                        // gets above the outside temperature that overcooling won't be significant.

                        Tinlet = state.dataLoopNodes->Node(InletNode).Temp;
                        Toutdoor = state.dataLoopNodes->Node(OutsideAirNode).Temp;

                        if (Tinlet <= Toutdoor) {

                            state.dataVentilatedSlab->OAMassFlowRate = MinOAFrac * state.dataLoopNodes->Node(OutsideAirNode).MassFlowRate;

                        } else { // Tinlet > Toutdoor

                            MaxOAFrac = GetCurrentScheduleValue(state, ventSlab.MaxOASchedPtr);
                            state.dataVentilatedSlab->OAMassFlowRate = MaxOAFrac * state.dataLoopNodes->Node(OutsideAirNode).MassFlowRate;
                        }
                        break;
                    }
                    case OutsideAirControlType::FixedTemperature: {
                        // This is basically the same algorithm as for the heating case...
                        Tdesired = GetCurrentScheduleValue(state, ventSlab.TempSchedPtr);
                        MaxOAFrac = 1.0;

                        if (std::abs(Tinlet - Toutdoor) <= LowTempDiff) { // no difference in indoor and outdoor conditions-->set OA to minimum
                            state.dataVentilatedSlab->OAMassFlowRate = MinOAFrac * state.dataLoopNodes->Node(OutsideAirNode).MassFlowRate;
                        } else if (std::abs(MaxOAFrac - MinOAFrac) <= LowOAFracDiff) { // no difference in outside air fractions
                            state.dataVentilatedSlab->OAMassFlowRate = MinOAFrac * state.dataLoopNodes->Node(OutsideAirNode).MassFlowRate;
                        } else if (((Tdesired <= Tinlet) && (Tdesired >= Toutdoor)) || ((Tdesired >= Tinlet) && (Tdesired <= Toutdoor))) {
                            // Desired temperature is between the inlet and outdoor temperatures
                            // so vary the flow rate between no outside air and no recirculation air
                            // then applying the maximum and minimum limits the user has scheduled
                            // to make sure too much/little outside air is being introduced
                            state.dataVentilatedSlab->OAMassFlowRate =
                                ((Tdesired - Tinlet) / (Toutdoor - Tinlet)) * state.dataLoopNodes->Node(InletNode).MassFlowRate;
                            state.dataVentilatedSlab->OAMassFlowRate =
                                max(state.dataVentilatedSlab->OAMassFlowRate, (MinOAFrac * state.dataLoopNodes->Node(OutsideAirNode).MassFlowRate));
                            state.dataVentilatedSlab->OAMassFlowRate =
                                min(state.dataVentilatedSlab->OAMassFlowRate, (MaxOAFrac * state.dataLoopNodes->Node(OutsideAirNode).MassFlowRate));
                        } else if ((Tdesired < Tinlet) && (Tdesired < Toutdoor)) {
                            // Desired temperature is below both the inlet and outdoor temperatures
                            // so use whichever flow rate (max or min) that will get closer
                            if (Tinlet < Toutdoor) { // Tinlet closer to Tdesired so use minimum outside air
                                state.dataVentilatedSlab->OAMassFlowRate = MinOAFrac * state.dataLoopNodes->Node(OutsideAirNode).MassFlowRate;
                            } else { // Toutdoor closer to Tdesired so use maximum outside air
                                state.dataVentilatedSlab->OAMassFlowRate = MaxOAFrac * state.dataLoopNodes->Node(OutsideAirNode).MassFlowRate;
                            }
                        } else if ((Tdesired > Tinlet) && (Tdesired > Toutdoor)) {
                            // Desired temperature is above both the inlet and outdoor temperatures
                            // so use whichever flow rate (max or min) that will get closer
                            if (Tinlet > Toutdoor) { // Tinlet closer to Tdesired so use minimum outside air
                                state.dataVentilatedSlab->OAMassFlowRate = MinOAFrac * state.dataLoopNodes->Node(OutsideAirNode).MassFlowRate;
                            } else { // Toutdoor closer to Tdesired so use maximum outside air
                                state.dataVentilatedSlab->OAMassFlowRate = MaxOAFrac * state.dataLoopNodes->Node(OutsideAirNode).MassFlowRate;
                            }
                        } else {
                            // It should NEVER get to this point, but just in case...
                            ShowFatalError(state, format("{} simulation control: illogical condition for {}", cMO_VentilatedSlab, ventSlab.Name));
                        }
                        break;
                    }
                    default:
                        break;
                    }

                    CalcVentilatedSlabComps(state, Item, FirstHVACIteration, QUnitOut);

                } else {
                    // There is a cooling load and there is a cooling coil present (presumably).
                    // Variable percent will throttle outside air back to the minimum while
                    // fixed temperature will still try to vary the outside air amount to meet
                    // the desired mixed air temperature.

                    switch (ventSlab.outsideAirControlType) {

                    case OutsideAirControlType::FixedOAControl: {
                        // In this control type, the outdoor air flow rate is fixed to the maximum value
                        // which is equal to the minimum value, regardless of all the other conditions.
                        if (state.dataLoopNodes->Node(OutsideAirNode).MassFlowRate > 0.0) {
                            MaxOAFrac = GetCurrentScheduleValue(state, ventSlab.MaxOASchedPtr);
                        } else {
                            MaxOAFrac = 0.0;
                        }
                        MaxOAFrac = min(1.0, max(0.0, MinOAFrac));
                        state.dataVentilatedSlab->OAMassFlowRate = MaxOAFrac * state.dataLoopNodes->Node(OutsideAirNode).MassFlowRate;
                        break;
                    }
                    case OutsideAirControlType::VariablePercent: {
                        // A cooling coil is present so let it try to do the cooling...
                        state.dataVentilatedSlab->OAMassFlowRate = MinOAFrac * state.dataLoopNodes->Node(OutsideAirNode).MassFlowRate;
                        break;
                    }
                    case OutsideAirControlType::FixedTemperature: {
                        // This is basically the same algorithm as for the heating case...
                        Tdesired = GetCurrentScheduleValue(state, ventSlab.TempSchedPtr);

                        MaxOAFrac = 1.0;

                        if (std::abs(Tinlet - Toutdoor) <= LowTempDiff) { // no difference in indoor and outdoor conditions-->set OA to minimum
                            state.dataVentilatedSlab->OAMassFlowRate = MinOAFrac * state.dataLoopNodes->Node(OutsideAirNode).MassFlowRate;
                        } else if (std::abs(MaxOAFrac - MinOAFrac) <= LowOAFracDiff) { // no difference in outside air fractions
                            state.dataVentilatedSlab->OAMassFlowRate = MinOAFrac * state.dataLoopNodes->Node(OutsideAirNode).MassFlowRate;
                        } else if (((Tdesired <= Tinlet) && (Tdesired >= Toutdoor)) || ((Tdesired >= Tinlet) && (Tdesired <= Toutdoor))) {
                            // Desired temperature is between the inlet and outdoor temperatures
                            // so vary the flow rate between no outside air and no recirculation air
                            // then applying the maximum and minimum limits the user has scheduled
                            // to make sure too much/little outside air is being introduced
                            state.dataVentilatedSlab->OAMassFlowRate =
                                ((Tdesired - Tinlet) / (Toutdoor - Tinlet)) * state.dataLoopNodes->Node(InletNode).MassFlowRate;
                            state.dataVentilatedSlab->OAMassFlowRate =
                                max(state.dataVentilatedSlab->OAMassFlowRate, (MinOAFrac * state.dataLoopNodes->Node(OutsideAirNode).MassFlowRate));
                            state.dataVentilatedSlab->OAMassFlowRate =
                                min(state.dataVentilatedSlab->OAMassFlowRate, (MaxOAFrac * state.dataLoopNodes->Node(OutsideAirNode).MassFlowRate));
                        } else if ((Tdesired < Tinlet) && (Tdesired < Toutdoor)) {
                            // Desired temperature is below both the inlet and outdoor temperatures
                            // so use whichever flow rate (max or min) that will get closer
                            if (Tinlet < Toutdoor) { // Tinlet closer to Tdesired so use minimum outside air
                                state.dataVentilatedSlab->OAMassFlowRate = MinOAFrac * state.dataLoopNodes->Node(OutsideAirNode).MassFlowRate;
                            } else { // Toutdoor closer to Tdesired so use maximum outside air
                                state.dataVentilatedSlab->OAMassFlowRate = MaxOAFrac * state.dataLoopNodes->Node(OutsideAirNode).MassFlowRate;
                            }
                        } else if ((Tdesired > Tinlet) && (Tdesired > Toutdoor)) {
                            // Desired temperature is above both the inlet and outdoor temperatures
                            // so use whichever flow rate (max or min) that will get closer
                            if (Tinlet > Toutdoor) { // Tinlet closer to Tdesired so use minimum outside air
                                state.dataVentilatedSlab->OAMassFlowRate = MinOAFrac * state.dataLoopNodes->Node(OutsideAirNode).MassFlowRate;
                            } else { // Toutdoor closer to Tdesired so use maximum outside air
                                state.dataVentilatedSlab->OAMassFlowRate = MaxOAFrac * state.dataLoopNodes->Node(OutsideAirNode).MassFlowRate;
                            }
                        } else {
                            // It should NEVER get to this point, but just in case...
                            ShowFatalError(state, format("{} simulation control: illogical condition for {}", cMO_VentilatedSlab, ventSlab.Name));
                        }
                        break;
                    }
                    default:
                        break;
                    }

                    // control water flow to obtain output matching Low Setpoint Temperateure
                    state.dataVentilatedSlab->HCoilOn = false;

                    SimVentSlabOAMixer(state, Item);
                    if (ventSlab.FanType_Num == DataHVACGlobals::FanType_SystemModelObject) {
                        state.dataHVACFan->fanObjs[ventSlab.Fan_Index]->simulate(state, _, _);
                    } else if (ventSlab.FanType_Num == DataHVACGlobals::FanType_SimpleConstVolume) {
                        Fans::SimulateFanComponents(state, ventSlab.FanName, FirstHVACIteration, ventSlab.Fan_Index, _);
                    }

                    CpFan = PsyCpAirFnW(state.dataLoopNodes->Node(FanOutletNode).HumRat);
                    QZnReq =
                        (state.dataLoopNodes->Node(OutletNode).MassFlowRate) * CpFan * (RadInTemp - state.dataLoopNodes->Node(FanOutletNode).Temp);

                    ControlCompOutput(state,
                                      ventSlab.Name,
                                      cMO_VentilatedSlab,
                                      Item,
                                      FirstHVACIteration,
                                      QZnReq,
                                      ControlNode,
                                      MaxWaterFlow,
                                      MinWaterFlow,
                                      0.001,
                                      ventSlab.ControlCompTypeNum,
                                      ventSlab.CompErrIndex,
                                      _,
                                      _,
                                      _,
                                      _,
                                      _,
                                      ventSlab.CWPlantLoc);
                }

            } // ...end of HEATING/COOLING IF-THEN block

            CalcVentilatedSlabRadComps(state, Item, FirstHVACIteration);

        } // ...end of system ON/OFF IF-THEN block

        // Resimulate fans if AirMassFlow is zero and FanElecPower is > 0, indicating that load or condensation controls shut off the ventilated slab
        // in CalcVentilatedSlabRadComps
        AirMassFlow = state.dataLoopNodes->Node(OutletNode).MassFlowRate;
        Real64 locFanElecPower = 0.0;
        if (ventSlab.FanType_Num == DataHVACGlobals::FanType_SystemModelObject) {
            locFanElecPower = state.dataHVACFan->fanObjs[ventSlab.Fan_Index]->fanPower();
        } else {
            locFanElecPower = Fans::GetFanPower(state, ventSlab.Fan_Index);
        }
        if ((AirMassFlow <= 0.0) && (locFanElecPower > 0.0)) {
            state.dataLoopNodes->Node(MixoutNode).MassFlowRate = 0.0;
            state.dataLoopNodes->Node(MixoutNode).MassFlowRateMaxAvail = 0.0;
            state.dataLoopNodes->Node(MixoutNode).MassFlowRateMinAvail = 0.0;
            state.dataLoopNodes->Node(FanOutletNode).MassFlowRate = 0.0;
            state.dataLoopNodes->Node(FanOutletNode).MassFlowRateMaxAvail = 0.0;
            state.dataLoopNodes->Node(FanOutletNode).MassFlowRateMinAvail = 0.0;
            if (ventSlab.FanType_Num == DataHVACGlobals::FanType_SystemModelObject) {
                state.dataHVACFan->fanObjs[ventSlab.Fan_Index]->simulate(state, _, _);
            } else if (ventSlab.FanType_Num == DataHVACGlobals::FanType_SimpleConstVolume) {
                Fans::SimulateFanComponents(state, ventSlab.FanName, FirstHVACIteration, ventSlab.Fan_Index, _);
            }
        }

        CalcVentilatedSlabCoilOutput(state, Item, PowerMet, LatOutputProvided);
    }

    void CalcVentilatedSlabComps(EnergyPlusData &state,
                                 int const Item,                // system index in ventilated slab array
                                 bool const FirstHVACIteration, // flag for 1st HVAV iteration in the time step
                                 Real64 &LoadMet                // load met by the system (watts)
    )
    {

        // SUBROUTINE INFORMATION:
        //       AUTHOR         Young Tae Chae, Rick Strand
        //       DATE WRITTEN   June 2008
        //       MODIFIED       July 2012, Chandan Sharma - FSEC: Added zone sys avail managers
        //       RE-ENGINEERED  na

        // PURPOSE OF THIS SUBROUTINE:
        // This subroutine launches the individual component simulations.
        // This is called either when the system is off to carry null conditions
        // through the system or during control iterations to continue updating
        // what is going on within the unit.

        // METHODOLOGY EMPLOYED:
        // Simply calls the different components in order.  Only slight wrinkles
        // here are that the ventilated slab system has it's own outside air mixed and
        // that a cooling coil must be present in order to call a cooling coil
        // simulation.  Other than that, the subroutine is very straightforward.

        // Using/Aliasing
        auto &ventSlab = state.dataVentilatedSlab->VentSlab(Item);
        using HeatingCoils::SimulateHeatingCoilComponents;
        using HVACHXAssistedCoolingCoil::SimHXAssistedCoolingCoil;
        using SteamCoils::SimulateSteamCoilComponents;
        using WaterCoils::SimulateWaterCoilComponents;

        // SUBROUTINE LOCAL VARIABLE DECLARATIONS:
        Real64 AirMassFlow; // total mass flow through the system
        Real64 CpAirZn;     // specific heat of dry air at zone conditions (zone conditions same as system inlet)
        int HCoilInAirNode; // inlet node number for fan exit/coil inlet
        int InletNode;      // system air inlet node
        int OutletNode;     // system air outlet node
        // unused0309  INTEGER        :: HCoilOutAirNode
        Real64 QCoilReq; // Heat addition required from an electric/gas heating coil
        Real64 HCoilOutAirTemp;
        Real64 HCoilInAirTemp;
        // unused1208  REAL(r64)           :: RadInTemp       ! Set temperature for "Slab In Node"

        SimVentSlabOAMixer(state, Item);
        if (ventSlab.FanType_Num == DataHVACGlobals::FanType_SystemModelObject) {
            state.dataHVACFan->fanObjs[ventSlab.Fan_Index]->simulate(state, _, _);
        } else if (ventSlab.FanType_Num == DataHVACGlobals::FanType_SimpleConstVolume) {
            Fans::SimulateFanComponents(state, ventSlab.FanName, FirstHVACIteration, ventSlab.Fan_Index, _);
        }
        if ((ventSlab.coolingCoilPresent) && (ventSlab.coolingCoilSchedValue >= 0.0)) {
            if (ventSlab.cCoilType == CoolingCoilType::HXAssisted) {
                SimHXAssistedCoolingCoil(state,
                                         ventSlab.coolingCoilName,
                                         FirstHVACIteration,
                                         DataHVACGlobals::CompressorOperation::On,
                                         0.0,
                                         ventSlab.coolingCoil_Index,
                                         ContFanCycCoil);
            } else {
                SimulateWaterCoilComponents(state, ventSlab.coolingCoilName, FirstHVACIteration, ventSlab.coolingCoil_Index);
            }
        }

        if ((ventSlab.heatingCoilPresent) && (ventSlab.heatingCoilSchedValue >= 0.0)) {

            switch (ventSlab.hCoilType) {

            case HeatingCoilType::Water: {

                SimulateWaterCoilComponents(state, ventSlab.heatingCoilName, FirstHVACIteration, ventSlab.heatingCoil_Index);
                break;
            }
            case HeatingCoilType::Steam: {

                if (!state.dataVentilatedSlab->HCoilOn) {
                    QCoilReq = 0.0;
                } else {
                    HCoilInAirNode = ventSlab.FanOutletNode;
                    CpAirZn = PsyCpAirFnW(state.dataLoopNodes->Node(HCoilInAirNode).HumRat);
                    QCoilReq =
                        state.dataLoopNodes->Node(HCoilInAirNode).MassFlowRate * CpAirZn * (state.dataLoopNodes->Node(ventSlab.RadInNode).Temp) -
                        (state.dataLoopNodes->Node(HCoilInAirNode).Temp);
                }

                if (QCoilReq < 0.0) QCoilReq = 0.0; // a heating coil can only heat, not cool

                SimulateSteamCoilComponents(state, ventSlab.heatingCoilName, FirstHVACIteration, ventSlab.heatingCoil_Index, QCoilReq);
                break;
            }
            case HeatingCoilType::Electric:
            case HeatingCoilType::Gas: {

                if (!state.dataVentilatedSlab->HCoilOn) {
                    QCoilReq = 0.0;
                } else {
                    HCoilInAirTemp = state.dataLoopNodes->Node(ventSlab.FanOutletNode).Temp;
                    HCoilOutAirTemp = state.dataLoopNodes->Node(ventSlab.RadInNode).Temp;
                    CpAirZn = PsyCpAirFnW(state.dataLoopNodes->Node(ventSlab.RadInNode).HumRat);
                    QCoilReq = state.dataLoopNodes->Node(ventSlab.FanOutletNode).MassFlowRate * CpAirZn * (HCoilOutAirTemp - HCoilInAirTemp);
                }

                if (QCoilReq < 0.0) QCoilReq = 0.0; // a heating coil can only heat, not cool

                SimulateHeatingCoilComponents(state, ventSlab.heatingCoilName, FirstHVACIteration, QCoilReq, ventSlab.heatingCoil_Index);
                break;
            }
            default:
                break;
            }
        }

        InletNode = ventSlab.FanOutletNode;
        OutletNode = ventSlab.RadInNode;
        AirMassFlow = state.dataLoopNodes->Node(OutletNode).MassFlowRate;

        LoadMet = AirMassFlow * (PsyHFnTdbW(state.dataLoopNodes->Node(OutletNode).Temp, state.dataLoopNodes->Node(InletNode).HumRat) -
                                 PsyHFnTdbW(state.dataLoopNodes->Node(InletNode).Temp, state.dataLoopNodes->Node(InletNode).HumRat));
    }

    void CalcVentilatedSlabCoilOutput(EnergyPlusData &state,
                                      int const Item,           // system index in ventilated slab array
                                      Real64 &PowerMet,         // power supplied (W)
                                      Real64 &LatOutputProvided // latent capacity supplied (kg/s)
    )
    {

        // SUBROUTINE INFORMATION:
        //       AUTHOR         Young Tae Chae, Rick Strand
        //       DATE WRITTEN   June 2008
        //       MODIFIED       July 2012, Chandan Sharma - FSEC: Added zone sys avail managers
        //       RE-ENGINEERED  July 2015, M.J. Witte, Refactored coil output calcs in to this new routine

        // PURPOSE OF THIS SUBROUTINE:
        // This subroutine calculates the output from the coils

        // METHODOLOGY EMPLOYED:
        // Calculates the sensible and total enthalpy change from the fan outlet node to the slab inlet node.

        // USING/ALIASING:
        auto &ventSlab = state.dataVentilatedSlab->VentSlab(Item);

        // SUBROUTINE LOCAL VARIABLE DECLARATIONS:
        Real64 AirMassFlow; // total mass flow through the system
        int FanOutletNode;  // system fan outlet node
        int OutletNode;     // air outlet node
        Real64 SpecHumOut;  // Specific humidity ratio of outlet air (kg moisture / kg moist air)
        Real64 SpecHumIn;   // Specific humidity ratio of inlet air (kg moisture / kg moist air)
        Real64 QTotUnitOut; // total unit output [watts]
        Real64 QUnitOut;    // heating or sens. cooling provided by fan coil unit [watts]

        OutletNode = ventSlab.RadInNode;
        FanOutletNode = ventSlab.FanOutletNode;
        AirMassFlow = state.dataLoopNodes->Node(OutletNode).MassFlowRate;

        //        QTotUnitOut = AirMassFlow * ( Node( OutletNode ).Enthalpy - Node( FanOutletNode ).Enthalpy );
        QTotUnitOut = AirMassFlow * (PsyHFnTdbW(state.dataLoopNodes->Node(OutletNode).Temp, state.dataLoopNodes->Node(OutletNode).HumRat) -
                                     PsyHFnTdbW(state.dataLoopNodes->Node(FanOutletNode).Temp, state.dataLoopNodes->Node(FanOutletNode).HumRat));
        QUnitOut = AirMassFlow * (PsyHFnTdbW(state.dataLoopNodes->Node(OutletNode).Temp, state.dataLoopNodes->Node(FanOutletNode).HumRat) -
                                  PsyHFnTdbW(state.dataLoopNodes->Node(FanOutletNode).Temp, state.dataLoopNodes->Node(FanOutletNode).HumRat));
        // Limit sensible <= total when cooling (which is negative, so use max)
        QUnitOut = max(QUnitOut, QTotUnitOut);

        // Report variables...
        ventSlab.HeatCoilPower = max(0.0, QUnitOut);
        ventSlab.SensCoolCoilPower = std::abs(min(0.0, QUnitOut));
        ventSlab.TotCoolCoilPower = std::abs(min(0.0, QTotUnitOut));
        ventSlab.LateCoolCoilPower = ventSlab.TotCoolCoilPower - ventSlab.SensCoolCoilPower;
        if (ventSlab.FanType_Num == DataHVACGlobals::FanType_SystemModelObject) {
            ventSlab.ElecFanPower = state.dataHVACFan->fanObjs[ventSlab.Fan_Index]->fanPower();
        } else {
            ventSlab.ElecFanPower = Fans::GetFanPower(state, ventSlab.Fan_Index);
        }
        ventSlab.AirMassFlowRate = AirMassFlow;

        SpecHumOut = state.dataLoopNodes->Node(OutletNode).HumRat;
        SpecHumIn = state.dataLoopNodes->Node(FanOutletNode).HumRat;
        LatOutputProvided = AirMassFlow * (SpecHumOut - SpecHumIn); // Latent rate (kg/s), dehumid = negative
        PowerMet = QUnitOut;
    }

    void CalcVentilatedSlabRadComps(EnergyPlusData &state,
                                    int const Item,                                // System index in ventilated slab array
                                    [[maybe_unused]] bool const FirstHVACIteration // flag for 1st HVAV iteration in the time step !unused1208
    )
    {

        // SUBROUTINE INFORMATION:
        //       AUTHOR         Young Tae Chae, Rick Strand
        //       DATE WRITTEN   June 2008
        //       MODIFIED       Sep 2011 LKL/BG - resimulate only zones needing it for Radiant systems
        //       RE-ENGINEERED  na

        // PURPOSE OF THIS SUBROUTINE:
        // This subroutine launches the individual component simulations.
        // This is called either when the system is off to carry null conditions
        // through the system or during control iterations to continue updating
        // what is going on within the system.

        // METHODOLOGY EMPLOYED:
        // Simply calls the different components in order.  Only slight wrinkles
        // here are that the Ventilated Slab has it's own outside air mixed and
        // that a cooling coil must be present in order to call a cooling coil
        // simulation.  Other than that, the subroutine is very straightforward.

        // Using/Aliasing
        using HeatingCoils::SimulateHeatingCoilComponents;
        using NodeInputManager::GetOnlySingleNode;
        using SteamCoils::SimulateSteamCoilComponents;
        using WaterCoils::SimulateWaterCoilComponents;
        auto &ventSlab = state.dataVentilatedSlab->VentSlab(Item);

        // SUBROUTINE PARAMETER DEFINITIONS:
        Real64 constexpr CondDeltaTemp(0.001); // How close the surface temperatures can get to the dewpoint temperature
        // of a space before the radiant cooling system shuts off the flow.
        Real64 constexpr ZeroSystemResp(0.1); // Response below which the system response is really zero
        Real64 constexpr TempCheckLimit(0.1); // Maximum allowed temperature difference between outlet temperature calculations
        static std::string const CurrentModuleObject("ZoneHVAC:VentilatedSlab");

        // SUBROUTINE LOCAL VARIABLE DECLARATIONS:
        int ConstrNum;         // Index for construction number in Construct derived type
        Real64 CpAirZn;        // Intermediate calculational variable for specific heat of air
        Real64 DewPointTemp;   // Dew-point temperature based on the zone air conditions
        Real64 EpsMdotCpAirZn; // Epsilon (heat exchanger terminology) times water mass flow rate times water specific heat
        Real64 Mdot;           // Intermediate calculation variable for mass flow rate in a surface within the radiant system
        int RadSurfNum;        // DO loop counter for the surfaces that comprise a particular radiant system
        int RadSurfNum2;       // DO loop counter for the surfaces that comprise a particular radiant system
        int RadSurfNum3;       // DO loop counter for the surfaces that comprise a particular radiant system
        // unused0309  INTEGER  :: RadSurfNum4    ! DO loop counter for the surfaces that comprise a particular radiant system

        int SurfNum;  // Index for radiant surface in Surface derived type
        int SurfNum2; // Index for radiant surface in Surface derived type
        // unused0309  INTEGER  :: RadSurfNumNum
        Real64 TotalVentSlabRadPower; // Total heat source/sink to radiant system
        Real64 AirMassFlow;           // air mass flow rate in the radiant system, kg/s
        int SlabInNode;               // Node number of the air entering the radiant system
        Real64 AirOutletTempCheck;    // Radiant system air outlet temperature (calculated from mixing all outlet streams together)
        Real64 AirTempIn;             // Temperature of the air entering the radiant system, in C
        int ZoneNum;                  // number of zone being served
        Real64 ZoneMult;              // Zone multiplier for this system
        Real64 Ca;                    // Coefficients to relate the inlet air temperature to the heat source
        Real64 Cb;
        Real64 Cc;
        Real64 Cd;
        Real64 Ce;
        Real64 Cf;
        Real64 Cg;
        Real64 Ch;
        Real64 Ci;
        Real64 Cj;
        Real64 Ck;
        Real64 Cl;
        // For more info on Ca through Cl, refer Constant Flow Radiant System
        int FanOutletNode; // unit air outlet node
        int OAInletNode;   // unit air outlet node
        int MixoutNode;    // unit air outlet node
        int ReturnAirNode; // description
        int ZoneAirInNode; // supply air node
        // For Phase 3
        Real64 CNumDS;
        Real64 CLengDS;
        Real64 CDiaDS;
        Real64 FlowFrac;
        Real64 MSlabAirInTemp;
        bool ErrorsFound(false); // Set to true if errors in input, fatal at end of routine
        std::string MSlabIn;
        std::string MSlabOut;
        std::string SlabName;
        int MSlabInletNode;
        int MSlabOutletNode;

        if (state.dataVentilatedSlab->FirstTimeFlag) {
            state.dataVentilatedSlab->AirTempOut.allocate(state.dataVentilatedSlab->MaxCloNumOfSurfaces);
            state.dataVentilatedSlab->FirstTimeFlag = false;
        }

        SlabInNode = ventSlab.RadInNode;
        FanOutletNode = ventSlab.FanOutletNode;
        OAInletNode = ventSlab.OutsideAirNode;
        MixoutNode = ventSlab.OAMixerOutNode;
        ReturnAirNode = ventSlab.ReturnAirNode;
        ZoneAirInNode = ventSlab.ZoneAirInNode;

        // Set the conditions on the air side inlet
        ZoneNum = ventSlab.ZonePtr;
        ZoneMult = double(state.dataHeatBal->Zone(ZoneNum).Multiplier * state.dataHeatBal->Zone(ZoneNum).ListMultiplier);
        AirMassFlow = state.dataLoopNodes->Node(ventSlab.RadInNode).MassFlowRate / ZoneMult;
        auto &thisZoneHB = state.dataZoneTempPredictorCorrector->zoneHeatBalance(ZoneNum);

        if (state.dataVentilatedSlab->OperatingMode == HeatingMode) {

            if ((!ventSlab.heatingCoilPresent) || (ventSlab.heatingCoilSchedValue <= 0.0)) {

                AirTempIn = state.dataLoopNodes->Node(FanOutletNode).Temp;
                state.dataLoopNodes->Node(SlabInNode).Temp =
                    state.dataLoopNodes->Node(FanOutletNode).Temp; // If coil not available or running, then coil in and out temps same

            } else {

                AirTempIn = state.dataLoopNodes->Node(SlabInNode).Temp;
            }
        }

        if (state.dataVentilatedSlab->OperatingMode == CoolingMode) {

            if ((!ventSlab.coolingCoilPresent) || (ventSlab.coolingCoilSchedValue <= 0.0)) {

                AirTempIn = state.dataLoopNodes->Node(FanOutletNode).Temp;
                state.dataLoopNodes->Node(SlabInNode).Temp =
                    state.dataLoopNodes->Node(FanOutletNode).Temp; // If coil not available or running, then coil in and out temps same

            } else {

                AirTempIn = state.dataLoopNodes->Node(SlabInNode).Temp;
            }
        }

        if (AirMassFlow <= 0.0) {
            // No flow or below minimum allowed so there is no heat source/sink
            // This is possible with a mismatch between system and plant operation
            // or a slight mismatch between zone and system controls.  This is not
            // necessarily a "problem" so this exception is necessary in the code.

            for (RadSurfNum = 1; RadSurfNum <= ventSlab.NumOfSurfaces; ++RadSurfNum) {
                SurfNum = ventSlab.SurfacePtr(RadSurfNum);
                state.dataHeatBalFanSys->QRadSysSource(SurfNum) = 0.0;
                if (state.dataSurface->Surface(SurfNum).ExtBoundCond > 0 && state.dataSurface->Surface(SurfNum).ExtBoundCond != SurfNum)
                    state.dataHeatBalFanSys->QRadSysSource(state.dataSurface->Surface(SurfNum).ExtBoundCond) =
                        0.0; // Also zero the other side of an interzone
            }

            ventSlab.SlabOutTemp = ventSlab.SlabInTemp;

            // zero out node flows
            state.dataLoopNodes->Node(SlabInNode).MassFlowRate = 0.0;
            state.dataLoopNodes->Node(FanOutletNode).MassFlowRate = 0.0;
            state.dataLoopNodes->Node(OAInletNode).MassFlowRate = 0.0;
            state.dataLoopNodes->Node(MixoutNode).MassFlowRate = 0.0;
            state.dataLoopNodes->Node(ReturnAirNode).MassFlowRate = 0.0;
            state.dataLoopNodes->Node(FanOutletNode).Temp = state.dataLoopNodes->Node(SlabInNode).Temp;
            AirMassFlow = 0.0;
        }

        if (AirMassFlow > 0.0) {

            if ((ventSlab.SysConfg == VentilatedSlabConfig::SlabOnly) || (ventSlab.SysConfg == VentilatedSlabConfig::SlabAndZone)) {

                for (RadSurfNum = 1; RadSurfNum <= ventSlab.NumOfSurfaces; ++RadSurfNum) {
                    SurfNum = ventSlab.SurfacePtr(RadSurfNum);
                    // Determine the heat exchanger "effectiveness" term
                    EpsMdotCpAirZn = CalcVentSlabHXEffectTerm(state,
                                                              Item,
                                                              AirTempIn,
                                                              AirMassFlow,
                                                              ventSlab.SurfaceFlowFrac(RadSurfNum),
                                                              ventSlab.CoreLength,
                                                              ventSlab.CoreDiameter,
                                                              ventSlab.CoreNumbers);

                    // Obtain the heat balance coefficients and calculate the intermediate coefficients
                    // linking the inlet air temperature to the heat source/sink to the radiant system.
                    // The coefficients are based on the Constant Flow Radiation System.

                    ConstrNum = state.dataSurface->Surface(SurfNum).Construction;
                    auto const &thisConstruct = state.dataConstruction->Construct(ConstrNum);

                    Ca = state.dataHeatBalFanSys->RadSysTiHBConstCoef(SurfNum);
                    Cb = state.dataHeatBalFanSys->RadSysTiHBToutCoef(SurfNum);
                    Cc = state.dataHeatBalFanSys->RadSysTiHBQsrcCoef(SurfNum);

                    Cd = state.dataHeatBalFanSys->RadSysToHBConstCoef(SurfNum);
                    Ce = state.dataHeatBalFanSys->RadSysToHBTinCoef(SurfNum);
                    Cf = state.dataHeatBalFanSys->RadSysToHBQsrcCoef(SurfNum);

                    Cg = state.dataHeatBalFanSys->CTFTsrcConstPart(SurfNum);
                    Ch = double(thisConstruct.CTFTSourceQ[0]);
                    Ci = double(thisConstruct.CTFTSourceIn[0]);
                    Cj = double(thisConstruct.CTFTSourceOut[0]);

                    Ck = Cg + ((Ci * (Ca + Cb * Cd) + Cj * (Cd + Ce * Ca)) / (1.0 - Ce * Cb));
                    Cl = Ch + ((Ci * (Cc + Cb * Cf) + Cj * (Cf + Ce * Cc)) / (1.0 - Ce * Cb));

                    Mdot = AirMassFlow * ventSlab.SurfaceFlowFrac(RadSurfNum);
                    CpAirZn = PsyCpAirFnW(state.dataLoopNodes->Node(ventSlab.RadInNode).HumRat);

                    state.dataHeatBalFanSys->QRadSysSource(SurfNum) = ventSlab.CoreNumbers * EpsMdotCpAirZn * (AirTempIn - Ck) /
                                                                      (1.0 + (EpsMdotCpAirZn * Cl / state.dataSurface->Surface(SurfNum).Area));

                    if (state.dataSurface->Surface(SurfNum).ExtBoundCond > 0 && state.dataSurface->Surface(SurfNum).ExtBoundCond != SurfNum)
                        state.dataHeatBalFanSys->QRadSysSource(state.dataSurface->Surface(SurfNum).ExtBoundCond) =
                            state.dataHeatBalFanSys->QRadSysSource(SurfNum);
                    // Also set the other side of an interzone!
                    state.dataVentilatedSlab->AirTempOut(RadSurfNum) =
                        AirTempIn - (state.dataHeatBalFanSys->QRadSysSource(SurfNum) / (Mdot * CpAirZn));

                    // "Temperature Comparison" Cut-off:
                    // Check to see whether or not the system should really be running.  If
                    // QRadSysSource is negative when we are in heating mode or QRadSysSource
                    // is positive when we are in cooling mode, then the radiant system will
                    // be doing the opposite of its intention.  In this case, the flow rate
                    // is set to zero to avoid heating in cooling mode or cooling in heating
                    // mode.

                    if (((state.dataVentilatedSlab->OperatingMode == HeatingMode) && (state.dataHeatBalFanSys->QRadSysSource(SurfNum) <= 0.0)) ||
                        ((state.dataVentilatedSlab->OperatingMode == CoolingMode) && (state.dataHeatBalFanSys->QRadSysSource(SurfNum) >= 0.0))) {

                        // IF (.not. WarmupFlag) THEN
                        //   TempComparisonErrorCount = TempComparisonErrorCount + 1
                        //   IF (TempComparisonErrorCount <= NumOfVentSlabs) THEN
                        //     CALL ShowWarningError(state, 'Radaint Heat exchange is negative in Heating Mode or posive in Cooling Mode')
                        //     CALL ShowContinueError(state, 'Flow to the following ventilated slab will be shut-off to avoid heating in cooling mode
                        //     or cooling &
                        //                             in heating mode')
                        //     CALL ShowContinueError(state, 'Ventilated Slab Name = '//TRIM(VentSlab(Item)%Name))
                        //     CALL ShowContinueError(state, 'All node temperature are reseted at the ventilated slab surface temperature = '// &
                        //                            RoundSigDigits(TH(VentSlab(Item)%SurfacePtr(RadSurfNum),1,2),2))
                        //     CALL ShowContinueErrorTimeStamp(state, ' ')
                        //   ELSE
                        //     CALL ShowRecurringWarningErrorAtEnd(state, 'Ventilated Slab ['//TRIM(VentSlab(Item)%Name)//  &
                        //                  '] Temperature Comparison Error shut-off occurrence continues.',  &
                        //                  VentSlab(Item)%CondErrCount)
                        //   END IF
                        // END IF

                        state.dataLoopNodes->Node(SlabInNode).MassFlowRate = 0.0;
                        state.dataLoopNodes->Node(FanOutletNode).MassFlowRate = 0.0;
                        state.dataLoopNodes->Node(OAInletNode).MassFlowRate = 0.0;
                        state.dataLoopNodes->Node(MixoutNode).MassFlowRate = 0.0;
                        state.dataLoopNodes->Node(ReturnAirNode).MassFlowRate = 0.0;
                        AirMassFlow = 0.0;

                        for (RadSurfNum2 = 1; RadSurfNum2 <= ventSlab.NumOfSurfaces; ++RadSurfNum2) {
                            SurfNum2 = ventSlab.SurfacePtr(RadSurfNum2);
                            state.dataHeatBalFanSys->QRadSysSource(SurfNum2) = 0.0;
                            if (state.dataSurface->Surface(SurfNum2).ExtBoundCond > 0 &&
                                state.dataSurface->Surface(SurfNum2).ExtBoundCond != SurfNum2)
                                state.dataHeatBalFanSys->QRadSysSource(state.dataSurface->Surface(SurfNum2).ExtBoundCond) =
                                    0.0; // Also zero the other side of an interzone

                            if (ventSlab.SysConfg == VentilatedSlabConfig::SlabOnly) {
                                //            state.dataLoopNodes->Node(Returnairnode)%Temp = MAT(Zonenum)
                                state.dataLoopNodes->Node(ReturnAirNode).Temp =
                                    state.dataHeatBalSurf->SurfInsideTempHist(1)(ventSlab.SurfacePtr(RadSurfNum));
                                state.dataLoopNodes->Node(FanOutletNode).Temp = state.dataLoopNodes->Node(ReturnAirNode).Temp;
                                state.dataLoopNodes->Node(SlabInNode).Temp = state.dataLoopNodes->Node(FanOutletNode).Temp;
                            } else if (ventSlab.SysConfg == VentilatedSlabConfig::SlabAndZone) {
                                state.dataLoopNodes->Node(ReturnAirNode).Temp = thisZoneHB.MAT;
                                state.dataLoopNodes->Node(SlabInNode).Temp = state.dataLoopNodes->Node(ReturnAirNode).Temp;
                                state.dataLoopNodes->Node(FanOutletNode).Temp = state.dataLoopNodes->Node(SlabInNode).Temp;
                                state.dataLoopNodes->Node(ZoneAirInNode).Temp = state.dataLoopNodes->Node(SlabInNode).Temp;
                            }
                        }
                        break; // outer do loop
                    }

                    // Condensation Cut-off:
                    // Check to see whether there are any surface temperatures within the radiant system that have
                    // dropped below the dew-point temperature.  If so, we need to shut off this radiant system.
                    // A safety parameter is added (hardwired parameter) to avoid getting too close to condensation
                    // conditions.

                    if (state.dataVentilatedSlab->OperatingMode == CoolingMode) {
                        DewPointTemp = PsyTdpFnWPb(state, thisZoneHB.ZoneAirHumRat, state.dataEnvrn->OutBaroPress);
                        for (RadSurfNum2 = 1; RadSurfNum2 <= ventSlab.NumOfSurfaces; ++RadSurfNum2) {
                            if (state.dataHeatBalSurf->SurfInsideTempHist(1)(ventSlab.SurfacePtr(RadSurfNum2)) < (DewPointTemp + CondDeltaTemp)) {
                                // Condensation warning--must shut off radiant system
                                state.dataLoopNodes->Node(SlabInNode).MassFlowRate = 0.0;
                                state.dataLoopNodes->Node(FanOutletNode).MassFlowRate = 0.0;
                                state.dataLoopNodes->Node(OAInletNode).MassFlowRate = 0.0;
                                state.dataLoopNodes->Node(MixoutNode).MassFlowRate = 0.0;
                                state.dataLoopNodes->Node(ReturnAirNode).MassFlowRate = 0.0;
                                state.dataLoopNodes->Node(FanOutletNode).Temp = state.dataLoopNodes->Node(SlabInNode).Temp;
                                AirMassFlow = 0.0;
                                for (RadSurfNum3 = 1; RadSurfNum3 <= ventSlab.NumOfSurfaces; ++RadSurfNum3) {
                                    SurfNum2 = ventSlab.SurfacePtr(RadSurfNum3);
                                    state.dataHeatBalFanSys->QRadSysSource(SurfNum2) = 0.0;
                                    if (state.dataSurface->Surface(SurfNum2).ExtBoundCond > 0 &&
                                        state.dataSurface->Surface(SurfNum2).ExtBoundCond != SurfNum2)
                                        state.dataHeatBalFanSys->QRadSysSource(state.dataSurface->Surface(SurfNum2).ExtBoundCond) =
                                            0.0; // Also zero the other side of an interzone
                                }
                                // Produce a warning message so that user knows the system was shut-off due to potential for condensation
                                if (!state.dataGlobal->WarmupFlag) {
                                    ++state.dataVentilatedSlab->CondensationErrorCount;

                                    if (ventSlab.CondErrIndex == 0) {
                                        ShowWarningMessage(state, format("{} [{}]", cMO_VentilatedSlab, ventSlab.Name));
                                        ShowContinueError(
                                            state,
                                            format("Surface [{}] temperature below dew-point temperature--potential for condensation exists",
                                                   state.dataSurface->Surface(ventSlab.SurfacePtr(RadSurfNum2)).Name));
                                        ShowContinueError(state, "Flow to the ventilated slab system will be shut-off to avoid condensation");
                                        ShowContinueError(state,
                                                          format("Predicted radiant system surface temperature = {:.2R}",
                                                                 state.dataHeatBalSurf->SurfInsideTempHist(1)(ventSlab.SurfacePtr(RadSurfNum2))));
                                        ShowContinueError(
                                            state, format("Zone dew-point temperature + safety factor delta= {:.2R}", DewPointTemp + CondDeltaTemp));
                                        ShowContinueErrorTimeStamp(state, "");
                                    }
                                    if (state.dataVentilatedSlab->CondensationErrorCount == 1) {
                                        ShowContinueError(
                                            state, format("Note that there is a {:.4R} C safety built-in to the shut-off criteria", CondDeltaTemp));
                                        ShowContinueError(state, "Note also that this affects all surfaces that are part of this system");
                                    }
                                    ShowRecurringWarningErrorAtEnd(state,
                                                                   cMO_VentilatedSlab + " [" + ventSlab.Name +
                                                                       "] condensation shut-off occurrence continues.",
                                                                   ventSlab.CondErrIndex,
                                                                   DewPointTemp,
                                                                   DewPointTemp,
                                                                   _,
                                                                   "C",
                                                                   "C");
                                }
                                break; // outer do loop
                            }
                        }
                    }
                }

                // Total Radiant Power
                AirOutletTempCheck = 0.0;
                TotalVentSlabRadPower = 0.0;
                for (RadSurfNum = 1; RadSurfNum <= ventSlab.NumOfSurfaces; ++RadSurfNum) {
                    SurfNum = ventSlab.SurfacePtr(RadSurfNum);
                    TotalVentSlabRadPower += state.dataHeatBalFanSys->QRadSysSource(SurfNum);
                    AirOutletTempCheck += (ventSlab.SurfaceFlowFrac(RadSurfNum) * state.dataVentilatedSlab->AirTempOut(RadSurfNum));
                }
                TotalVentSlabRadPower *= ZoneMult;

                // Return Air temp Check
                if (ventSlab.SysConfg == VentilatedSlabConfig::SlabOnly) {
                    if (AirMassFlow > 0.0) {
                        CpAirZn = PsyCpAirFnW(state.dataLoopNodes->Node(ventSlab.RadInNode).HumRat);
                        state.dataLoopNodes->Node(ReturnAirNode).Temp =
                            state.dataLoopNodes->Node(SlabInNode).Temp - (TotalVentSlabRadPower / (AirMassFlow * CpAirZn));
                        if ((std::abs(state.dataLoopNodes->Node(ReturnAirNode).Temp - AirOutletTempCheck) > TempCheckLimit) &&
                            (std::abs(TotalVentSlabRadPower) > ZeroSystemResp)) {

                            if (!state.dataGlobal->WarmupFlag) {
                                ++state.dataVentilatedSlab->EnergyImbalanceErrorCount;
                                if (ventSlab.EnrgyImbalErrIndex == 0) {
                                    ShowWarningMessage(state, format("{} [{}]", cMO_VentilatedSlab, ventSlab.Name));
                                    ShowContinueError(state, "Ventilated Slab (slab only type) air outlet temperature calculation mismatch.");
                                    ShowContinueError(state,
                                                      "This should not happen as it indicates a potential energy imbalance in the calculations.");
                                    ShowContinueError(state, "However, it could also result from improper input for the ventilated slab or");
                                    ShowContinueError(state, "illogical control temperatures.  Check your input for this ventilated slab and");
                                    ShowContinueError(state, "also look at the internal data shown below.");
                                    ShowContinueError(state,
                                                      format("Predicted return air temperature [C] from the overall energy balance = {:.4R}",
                                                             state.dataLoopNodes->Node(ReturnAirNode).Temp));
                                    ShowContinueError(state,
                                                      format("Predicted return air temperature [C] from the slab section energy balances = {:.4R}",
                                                             AirOutletTempCheck));
                                    ShowContinueError(state,
                                                      format("Total energy rate (power) [W] added to the slab = {:.4R}", TotalVentSlabRadPower));
                                    ShowContinueErrorTimeStamp(state, "");
                                }
                                ShowRecurringWarningErrorAtEnd(state,
                                                               cMO_VentilatedSlab + " [" + ventSlab.Name +
                                                                   "] temperature calculation mismatch occurrence continues.",
                                                               ventSlab.EnrgyImbalErrIndex);
                            }
                        }
                    } else {
                        state.dataLoopNodes->Node(ReturnAirNode).Temp = state.dataLoopNodes->Node(SlabInNode).Temp;
                    }
                }

                if (ventSlab.SysConfg == VentilatedSlabConfig::SlabAndZone) {
                    if (AirMassFlow > 0.0) {
                        state.dataLoopNodes->Node(ZoneAirInNode).Temp =
                            state.dataLoopNodes->Node(SlabInNode).Temp - (TotalVentSlabRadPower / (AirMassFlow * CpAirZn));
                        if ((std::abs(state.dataLoopNodes->Node(ZoneAirInNode).Temp - AirOutletTempCheck) > TempCheckLimit) &&
                            (std::abs(TotalVentSlabRadPower) > ZeroSystemResp)) {

                            if (!state.dataGlobal->WarmupFlag) {
                                ++state.dataVentilatedSlab->EnergyImbalanceErrorCount;
                                if (ventSlab.EnrgyImbalErrIndex == 0) {
                                    ShowWarningMessage(state, format("{} [{}]", cMO_VentilatedSlab, ventSlab.Name));
                                    ShowContinueError(state, "Ventilated Slab (slab only type) air outlet temperature calculation mismatch.");
                                    ShowContinueError(state,
                                                      "This should not happen as it indicates a potential energy imbalance in the calculations.");
                                    ShowContinueError(state, "However, it could also result from improper input for the ventilated slab or");
                                    ShowContinueError(state, "illogical control temperatures.  Check your input for this ventilated slab and");
                                    ShowContinueError(state, "also look at the internal data shown below.");
                                    ShowContinueError(state,
                                                      format("Predicted return air temperature [C] from the overall energy balance = {:.4R}",
                                                             state.dataLoopNodes->Node(ReturnAirNode).Temp));
                                    ShowContinueError(state,
                                                      format("Predicted return air temperature [C] from the slab section energy balances = {:.4R}",
                                                             AirOutletTempCheck));
                                    ShowContinueError(state,
                                                      format("Total energy rate (power) [W] added to the slab = {:.4R}", TotalVentSlabRadPower));
                                    ShowContinueErrorTimeStamp(state, "");
                                }
                                ShowRecurringWarningErrorAtEnd(state,
                                                               cMO_VentilatedSlab + " [" + ventSlab.Name +
                                                                   "] temperature calculation mismatch occurrence continues.",
                                                               ventSlab.EnrgyImbalErrIndex);
                            }
                        }
                        //       IF ((.NOT. FirstHVACIteration) .AND. &
                        //          (ABS(Node(ReturnAirNode)%Temp-MAT(Zonenum)) > VentSlabAirTempToler))THEN
                        //          NeedtoIterate = .TRUE.
                        //      END IF
                        //         state.dataLoopNodes->Node(ReturnAirNode)%Temp = MAT(Zonenum)
                    } else {
                        state.dataLoopNodes->Node(ZoneAirInNode).Temp = state.dataLoopNodes->Node(SlabInNode).Temp;
                        state.dataLoopNodes->Node(ReturnAirNode).Temp = thisZoneHB.MAT;
                    }
                }

                // Now that we have the source/sink term, we must redo the heat balances to obtain
                // the new SumHATsurf value for the zone.  Note that the difference between the new
                // SumHATsurf and the value originally calculated by the heat balance with a zero
                // source for all radiant systems in the zone is the load met by the system (approximately).
                HeatBalanceSurfaceManager::CalcHeatBalanceOutsideSurf(state, ZoneNum);
                HeatBalanceSurfaceManager::CalcHeatBalanceInsideSurf(state, ZoneNum);

            } // SYSCONFIG. SLABONLY&SLABANDZONE

            if (ventSlab.SysConfg == VentilatedSlabConfig::SeriesSlabs) {

                for (RadSurfNum = 1; RadSurfNum <= ventSlab.NumOfSurfaces; ++RadSurfNum) {

                    CNumDS = ventSlab.CNumbers(RadSurfNum);
                    CLengDS = ventSlab.CLength(RadSurfNum);  // for check
                    CDiaDS = ventSlab.CDiameter(RadSurfNum); // for check
                    FlowFrac = 1.0;

                    SurfNum = ventSlab.SurfacePtr(RadSurfNum);

                    // Determine the heat exchanger "effectiveness" term
                    EpsMdotCpAirZn = CalcVentSlabHXEffectTerm(state, Item, AirTempIn, AirMassFlow, FlowFrac, CLengDS, CDiaDS, CNumDS);

                    // Obtain the heat balance coefficients and calculate the intermediate coefficients
                    // linking the inlet air temperature to the heat source/sink to the radiant system.
                    // The coefficients are based on the Constant Flow Radiation System.

                    ConstrNum = state.dataSurface->Surface(SurfNum).Construction;

                    Ca = state.dataHeatBalFanSys->RadSysTiHBConstCoef(SurfNum);
                    Cb = state.dataHeatBalFanSys->RadSysTiHBToutCoef(SurfNum);
                    Cc = state.dataHeatBalFanSys->RadSysTiHBQsrcCoef(SurfNum);

                    Cd = state.dataHeatBalFanSys->RadSysToHBConstCoef(SurfNum);
                    Ce = state.dataHeatBalFanSys->RadSysToHBTinCoef(SurfNum);
                    Cf = state.dataHeatBalFanSys->RadSysToHBQsrcCoef(SurfNum);

                    Cg = state.dataHeatBalFanSys->CTFTsrcConstPart(SurfNum);
                    Ch = double(state.dataConstruction->Construct(ConstrNum).CTFTSourceQ[0]);
                    Ci = double(state.dataConstruction->Construct(ConstrNum).CTFTSourceIn[0]);
                    Cj = double(state.dataConstruction->Construct(ConstrNum).CTFTSourceOut[0]);

                    Ck = Cg + ((Ci * (Ca + Cb * Cd) + Cj * (Cd + Ce * Ca)) / (1.0 - Ce * Cb));
                    Cl = Ch + ((Ci * (Cc + Cb * Cf) + Cj * (Cf + Ce * Cc)) / (1.0 - Ce * Cb));

                    Mdot = AirMassFlow * FlowFrac;
                    CpAirZn = PsyCpAirFnW(state.dataLoopNodes->Node(ventSlab.RadInNode).HumRat);

                    state.dataHeatBalFanSys->QRadSysSource(SurfNum) =
                        CNumDS * EpsMdotCpAirZn * (AirTempIn - Ck) / (1.0 + (EpsMdotCpAirZn * Cl / state.dataSurface->Surface(SurfNum).Area));

                    if (state.dataSurface->Surface(SurfNum).ExtBoundCond > 0 && state.dataSurface->Surface(SurfNum).ExtBoundCond != SurfNum)
                        state.dataHeatBalFanSys->QRadSysSource(state.dataSurface->Surface(SurfNum).ExtBoundCond) =
                            state.dataHeatBalFanSys->QRadSysSource(SurfNum);
                    // Also set the other side of an interzone!

                    state.dataVentilatedSlab->AirTempOut(RadSurfNum) =
                        AirTempIn - (state.dataHeatBalFanSys->QRadSysSource(SurfNum) / (Mdot * CpAirZn));
                    AirTempIn = state.dataVentilatedSlab->AirTempOut(RadSurfNum);
                    // "Temperature Comparison" Cut-off:
                    // Check to see whether or not the system should really be running.  If
                    // QRadSysSource is negative when we are in heating mode or QRadSysSource
                    // is positive when we are in cooling mode, then the radiant system will
                    // be doing the opposite of its intention.  In this case, the flow rate
                    // is set to zero to avoid heating in cooling mode or cooling in heating
                    // mode.

                    if (RadSurfNum == 1) {
                        if (((state.dataVentilatedSlab->OperatingMode == HeatingMode) && (state.dataHeatBalFanSys->QRadSysSource(SurfNum) <= 0.0)) ||
                            ((state.dataVentilatedSlab->OperatingMode == CoolingMode) && (state.dataHeatBalFanSys->QRadSysSource(SurfNum) >= 0.0))) {
                            state.dataLoopNodes->Node(SlabInNode).MassFlowRate = 0.0;
                            state.dataLoopNodes->Node(FanOutletNode).MassFlowRate = 0.0;
                            state.dataLoopNodes->Node(OAInletNode).MassFlowRate = 0.0;
                            state.dataLoopNodes->Node(MixoutNode).MassFlowRate = 0.0;
                            state.dataLoopNodes->Node(ReturnAirNode).MassFlowRate = 0.0;
                            AirMassFlow = 0.0;

                            for (RadSurfNum2 = 1; RadSurfNum2 <= ventSlab.NumOfSurfaces; ++RadSurfNum2) {
                                SurfNum2 = ventSlab.SurfacePtr(RadSurfNum2);
                                state.dataHeatBalFanSys->QRadSysSource(SurfNum2) = 0.0;
                                if (state.dataSurface->Surface(SurfNum2).ExtBoundCond > 0 &&
                                    state.dataSurface->Surface(SurfNum2).ExtBoundCond != SurfNum2)
                                    state.dataHeatBalFanSys->QRadSysSource(state.dataSurface->Surface(SurfNum2).ExtBoundCond) =
                                        0.0; // Also zero the other side of an interzone
                            }
                            state.dataLoopNodes->Node(ReturnAirNode).Temp = state.dataHeatBalSurf->SurfInsideTempHist(1)(ventSlab.SurfacePtr(1));
                            state.dataLoopNodes->Node(FanOutletNode).Temp = state.dataLoopNodes->Node(ReturnAirNode).Temp;
                            state.dataLoopNodes->Node(SlabInNode).Temp = state.dataLoopNodes->Node(FanOutletNode).Temp;
                            // Each Internal node is reseted at the surface temperature

                            break; // outer do loop
                        }
                    }
                    // Condensation Cut-off:
                    // Check to see whether there are any surface temperatures within the radiant system that have
                    // dropped below the dew-point temperature.  If so, we need to shut off this radiant system.
                    // A safety parameter is added (hardwired parameter) to avoid getting too close to condensation
                    // conditions.

                    if (state.dataVentilatedSlab->OperatingMode == CoolingMode) {
                        DewPointTemp = PsyTdpFnWPb(state,
                                                   state.dataZoneTempPredictorCorrector->zoneHeatBalance(ventSlab.ZPtr(RadSurfNum)).ZoneAirHumRat,
                                                   state.dataEnvrn->OutBaroPress);
                        for (RadSurfNum2 = 1; RadSurfNum2 <= ventSlab.NumOfSurfaces; ++RadSurfNum2) {
                            if (state.dataHeatBalSurf->SurfInsideTempHist(1)(ventSlab.SurfacePtr(RadSurfNum2)) < (DewPointTemp + CondDeltaTemp)) {
                                // Condensation warning--must shut off radiant system
                                state.dataLoopNodes->Node(SlabInNode).MassFlowRate = 0.0;
                                state.dataLoopNodes->Node(FanOutletNode).MassFlowRate = 0.0;
                                state.dataLoopNodes->Node(OAInletNode).MassFlowRate = 0.0;
                                state.dataLoopNodes->Node(MixoutNode).MassFlowRate = 0.0;
                                state.dataLoopNodes->Node(ReturnAirNode).MassFlowRate = 0.0;
                                state.dataLoopNodes->Node(FanOutletNode).Temp = state.dataLoopNodes->Node(SlabInNode).Temp;
                                AirMassFlow = 0.0;
                                for (RadSurfNum3 = 1; RadSurfNum3 <= ventSlab.NumOfSurfaces; ++RadSurfNum3) {
                                    SurfNum2 = ventSlab.SurfacePtr(RadSurfNum3);
                                    state.dataHeatBalFanSys->QRadSysSource(SurfNum2) = 0.0;
                                    if (state.dataSurface->Surface(SurfNum2).ExtBoundCond > 0 &&
                                        state.dataSurface->Surface(SurfNum2).ExtBoundCond != SurfNum2)
                                        state.dataHeatBalFanSys->QRadSysSource(state.dataSurface->Surface(SurfNum2).ExtBoundCond) =
                                            0.0; // Also zero the other side of an interzone
                                }
                                // Produce a warning message so that user knows the system was shut-off due to potential for condensation
                                if (!state.dataGlobal->WarmupFlag) {
                                    ++state.dataVentilatedSlab->CondensationErrorCount;
                                    if (ventSlab.CondErrIndex == 0) {
                                        ShowWarningMessage(state, format("{} [{}]", cMO_VentilatedSlab, ventSlab.Name));
                                        ShowContinueError(
                                            state,
                                            format("Surface [{}] temperature below dew-point temperature--potential for condensation exists",
                                                   state.dataSurface->Surface(ventSlab.SurfacePtr(RadSurfNum2)).Name));
                                        ShowContinueError(state, "Flow to the ventilated slab system will be shut-off to avoid condensation");
                                        ShowContinueError(state,
                                                          format("Predicted radiant system surface temperature = {:.2R}",
                                                                 state.dataHeatBalSurf->SurfInsideTempHist(1)(ventSlab.SurfacePtr(RadSurfNum2))));
                                        ShowContinueError(
                                            state, format("Zone dew-point temperature + safety factor delta= {:.2R}", DewPointTemp + CondDeltaTemp));
                                        ShowContinueErrorTimeStamp(state, "");
                                    }
                                    if (state.dataVentilatedSlab->CondensationErrorCount == 1) {
                                        ShowContinueError(
                                            state, format("Note that there is a {:.4R} C safety built-in to the shut-off criteria", CondDeltaTemp));
                                        ShowContinueError(state, "Note also that this affects all surfaces that are part of this system");
                                    }
                                    ShowRecurringWarningErrorAtEnd(state,
                                                                   cMO_VentilatedSlab + " [" + ventSlab.Name +
                                                                       "] condensation shut-off occurrence continues.",
                                                                   ventSlab.CondErrIndex,
                                                                   DewPointTemp,
                                                                   DewPointTemp,
                                                                   _,
                                                                   "C",
                                                                   "C");
                                }
                                break; // outer do loop
                            }
                        }
                    }
                }

                // Total Radiant Power
                AirOutletTempCheck = 0.0;
                TotalVentSlabRadPower = 0.0;
                for (RadSurfNum = 1; RadSurfNum <= ventSlab.NumOfSurfaces; ++RadSurfNum) {
                    SurfNum = ventSlab.SurfacePtr(RadSurfNum);
                    TotalVentSlabRadPower += state.dataHeatBalFanSys->QRadSysSource(SurfNum);
                    AirOutletTempCheck = state.dataVentilatedSlab->AirTempOut(RadSurfNum);
                }
                TotalVentSlabRadPower *= ZoneMult;

                // Internal Node Temperature Check

                MSlabAirInTemp = state.dataLoopNodes->Node(SlabInNode).Temp;

                for (RadSurfNum = 1; RadSurfNum <= ventSlab.NumOfSurfaces; ++RadSurfNum) {
                    SlabName = ventSlab.SurfaceName(RadSurfNum);
                    MSlabIn = ventSlab.SlabIn(RadSurfNum);
                    MSlabOut = ventSlab.SlabOut(RadSurfNum);
                    ventSlab.MSlabInNode = GetOnlySingleNode(state,
                                                             MSlabIn,
                                                             ErrorsFound,
                                                             DataLoopNode::ConnectionObjectType::ZoneHVACVentilatedSlab,
                                                             SlabName,
                                                             DataLoopNode::NodeFluidType::Air,
                                                             DataLoopNode::ConnectionType::Internal,
                                                             NodeInputManager::CompFluidStream::Primary,
                                                             ObjectIsNotParent);
                    ventSlab.MSlabOutNode = GetOnlySingleNode(state,
                                                              MSlabOut,
                                                              ErrorsFound,
                                                              DataLoopNode::ConnectionObjectType::ZoneHVACVentilatedSlab,
                                                              SlabName,
                                                              DataLoopNode::NodeFluidType::Air,
                                                              DataLoopNode::ConnectionType::Internal,
                                                              NodeInputManager::CompFluidStream::Primary,
                                                              ObjectIsNotParent);
                    MSlabInletNode = ventSlab.MSlabInNode;
                    MSlabOutletNode = ventSlab.MSlabOutNode;
                    SurfNum = ventSlab.SurfacePtr(RadSurfNum);

                    if (AirMassFlow > 0.0) {

                        CpAirZn = PsyCpAirFnW(state.dataLoopNodes->Node(ventSlab.RadInNode).HumRat);

                        state.dataLoopNodes->Node(MSlabInletNode).Temp = MSlabAirInTemp;
                        state.dataLoopNodes->Node(MSlabOutletNode).Temp = state.dataLoopNodes->Node(MSlabInletNode).Temp -
                                                                          (state.dataHeatBalFanSys->QRadSysSource(SurfNum) / (AirMassFlow * CpAirZn));
                        MSlabAirInTemp = state.dataLoopNodes->Node(MSlabOutletNode).Temp;
                    } else {
                        state.dataLoopNodes->Node(MSlabInletNode).Temp = state.dataLoopNodes->Node(ReturnAirNode).Temp;
                        state.dataLoopNodes->Node(MSlabOutletNode).Temp = state.dataLoopNodes->Node(MSlabInletNode).Temp;
                    }
                }

                // Return Air temp Check
                if (AirMassFlow > 0.0) {

                    CpAirZn = PsyCpAirFnW(state.dataLoopNodes->Node(ventSlab.RadInNode).HumRat);
                    state.dataLoopNodes->Node(ReturnAirNode).Temp =
                        state.dataLoopNodes->Node(SlabInNode).Temp - (TotalVentSlabRadPower / (AirMassFlow * CpAirZn));

                    if ((std::abs(state.dataLoopNodes->Node(ReturnAirNode).Temp - AirOutletTempCheck) > TempCheckLimit) &&
                        (std::abs(TotalVentSlabRadPower) > ZeroSystemResp)) { // Return air temperature check did not match calculated temp

                        if (!state.dataGlobal->WarmupFlag) {
                            ++state.dataVentilatedSlab->EnergyImbalanceErrorCount;
                            if (ventSlab.EnrgyImbalErrIndex == 0) {
                                ShowWarningMessage(state, format("{} [{}]", cMO_VentilatedSlab, ventSlab.Name));
                                ShowContinueError(state, "Ventilated Slab (slab only type) air outlet temperature calculation mismatch.");
                                ShowContinueError(state, "This should not happen as it indicates a potential energy imbalance in the calculations.");
                                ShowContinueError(state, "However, it could also result from improper input for the ventilated slab or");
                                ShowContinueError(state, "illogical control temperatures.  Check your input for this ventilated slab and");
                                ShowContinueError(state, "also look at the internal data shown below.");
                                ShowContinueError(state,
                                                  format("Predicted return air temperature [C] from the overall energy balance = {:.4R}",
                                                         state.dataLoopNodes->Node(ReturnAirNode).Temp));
                                ShowContinueError(state,
                                                  format("Predicted return air temperature [C] from the slab section energy balances = {:.4R}",
                                                         AirOutletTempCheck));
                                ShowContinueError(state, format("Total energy rate (power) [W] added to the slab = {:.4R}", TotalVentSlabRadPower));
                                ShowContinueErrorTimeStamp(state, "");
                            }
                            ShowRecurringWarningErrorAtEnd(state,
                                                           cMO_VentilatedSlab + " [" + ventSlab.Name +
                                                               "] temperature calculation mismatch occurrence continues.",
                                                           ventSlab.EnrgyImbalErrIndex);
                        }
                    }

                } else {
                    state.dataLoopNodes->Node(ReturnAirNode).Temp = state.dataLoopNodes->Node(SlabInNode).Temp;
                }

                // Now that we have the source/sink term, we must redo the heat balances to obtain
                // the new SumHATsurf value for the zone.  Note that the difference between the new
                // SumHATsurf and the value originally calculated by the heat balance with a zero
                // source for all radiant systems in the zone is the load met by the system (approximately).

                HeatBalanceSurfaceManager::CalcHeatBalanceOutsideSurf(state);
                HeatBalanceSurfaceManager::CalcHeatBalanceInsideSurf(state);

            } // SeriesSlabs

        } //(AirMassFlow > 0.0d0)
    }

    void SimVentSlabOAMixer(EnergyPlusData &state, int const Item) // System index in Ventilated Slab array
    {

        // SUBROUTINE INFORMATION:
        //       AUTHOR         Rick Strand
        //       DATE WRITTEN   May 2000
        //       MODIFIED       na
        //       RE-ENGINEERED  na

        // PURPOSE OF THIS SUBROUTINE:
        // This responsibility of this subroutine is to set the air flow rates
        // through the mixing box portion of the Ventilated Slab and then perform
        // an energy balance to arrive at outlet conditions which then would
        // serve as inlet conditions to the coils (or outlet conditions for
        // the device).  There is some question as to whether this needs to be
        // called every time the coils and fan are called since how the fans and
        // coil operate won't presumable change how the mixer operates.  The
        // method in which this routine is called is slightly cleaner though
        // from a code readability standpoint though less efficient.

        // METHODOLOGY EMPLOYED:
        // The OAMassFlowRate has already been calculated in the main control
        // algorithm.  Use this flow rate to establish all of the other flow
        // rates and perform an energy balance on the mixing of the return and
        // outdoor air streams.

        // Using/Aliasing
        auto &ventSlab = state.dataVentilatedSlab->VentSlab(Item);

        // SUBROUTINE LOCAL VARIABLE DECLARATIONS:
        int AirRelNode;     // relief air node number in ventilated slab loop
        int InletNode;      // inlet node number for ventilated slab loop
        Real64 OAFraction;  // Outside air fraction of inlet air
        int OAMixOutNode;   // outside air mixer outlet node for ventilated slab loop
        int OutsideAirNode; // outside air node number in ventilated slab loop

        AirRelNode = ventSlab.AirReliefNode;
        InletNode = ventSlab.ReturnAirNode;
        OAMixOutNode = ventSlab.OAMixerOutNode;
        OutsideAirNode = ventSlab.OutsideAirNode;

        // "Resolve" the air flow rates...

        state.dataLoopNodes->Node(OutsideAirNode).MassFlowRate = state.dataVentilatedSlab->OAMassFlowRate;
        state.dataLoopNodes->Node(OutsideAirNode).MassFlowRateMinAvail = state.dataVentilatedSlab->OAMassFlowRate;
        state.dataLoopNodes->Node(OutsideAirNode).MassFlowRateMaxAvail = state.dataVentilatedSlab->OAMassFlowRate;

        state.dataLoopNodes->Node(AirRelNode).MassFlowRate = state.dataVentilatedSlab->OAMassFlowRate;
        state.dataLoopNodes->Node(AirRelNode).MassFlowRateMinAvail = state.dataVentilatedSlab->OAMassFlowRate;
        state.dataLoopNodes->Node(AirRelNode).MassFlowRateMaxAvail = state.dataVentilatedSlab->OAMassFlowRate;

        state.dataLoopNodes->Node(OAMixOutNode).MassFlowRate = state.dataLoopNodes->Node(InletNode).MassFlowRate;
        state.dataLoopNodes->Node(OAMixOutNode).MassFlowRateMinAvail = state.dataLoopNodes->Node(InletNode).MassFlowRate;
        state.dataLoopNodes->Node(OAMixOutNode).MassFlowRateMaxAvail = state.dataLoopNodes->Node(InletNode).MassFlowRate;

        // "Inlet" conditions for InletNode and OutsideAirNode have already
        // been set elsewhere so we just need to set the "outlet" conditions
        state.dataLoopNodes->Node(AirRelNode).Temp = state.dataLoopNodes->Node(InletNode).Temp;
        state.dataLoopNodes->Node(AirRelNode).Press = state.dataLoopNodes->Node(InletNode).Press;
        state.dataLoopNodes->Node(AirRelNode).HumRat = state.dataLoopNodes->Node(InletNode).HumRat;
        state.dataLoopNodes->Node(AirRelNode).Enthalpy = state.dataLoopNodes->Node(InletNode).Enthalpy;

        if (state.dataLoopNodes->Node(InletNode).MassFlowRate > 0.0) {

            OAFraction = state.dataLoopNodes->Node(OutsideAirNode).MassFlowRate / state.dataLoopNodes->Node(InletNode).MassFlowRate;

        } else {
            OAFraction = 0.0;
        }

        state.dataLoopNodes->Node(InletNode).Enthalpy =
            PsyHFnTdbW(state.dataLoopNodes->Node(InletNode).Temp, state.dataLoopNodes->Node(InletNode).HumRat);

        // Perform an energy and moisture mass balance on the mixing portion of the OA Mixer of the ventilated slab
        state.dataLoopNodes->Node(OAMixOutNode).Enthalpy =
            OAFraction * state.dataLoopNodes->Node(OutsideAirNode).Enthalpy + (1.0 - OAFraction) * state.dataLoopNodes->Node(InletNode).Enthalpy;
        state.dataLoopNodes->Node(OAMixOutNode).HumRat =
            OAFraction * state.dataLoopNodes->Node(OutsideAirNode).HumRat + (1.0 - OAFraction) * state.dataLoopNodes->Node(InletNode).HumRat;

        // Find the other key state points based on calculated conditions
        state.dataLoopNodes->Node(OAMixOutNode).Temp =
            PsyTdbFnHW(state.dataLoopNodes->Node(OAMixOutNode).Enthalpy, state.dataLoopNodes->Node(OAMixOutNode).HumRat);
        state.dataLoopNodes->Node(OAMixOutNode).Press = state.dataLoopNodes->Node(InletNode).Press;
    }

    void UpdateVentilatedSlab(EnergyPlusData &state,
                              int const Item, // Index for the ventilated slab under consideration within the derived types
                              [[maybe_unused]] bool const FirstHVACIteration // TRUE if 1st HVAC simulation of system timestep !unused1208
    )
    {

        // SUBROUTINE INFORMATION:
        //       AUTHOR         Young Tae Chae, Rick Strand
        //       DATE WRITTEN   November 2000
        //       MODIFIED       na
        //       RE-ENGINEERED  na

        // PURPOSE OF THIS SUBROUTINE:
        // This subroutine does any updating that needs to be done for low
        // temperature radiant heating and cooling systems.  One of the most
        // important functions of this routine is to update the average heat
        // source/sink for a particular system over the various system time
        // steps that make up the zone time step.  For hydronic systems,
        // this routine must also set the outlet water conditions.

        // METHODOLOGY EMPLOYED:
        // For the source/sink average update, if the system time step elapsed
        // is still what it used to be, then either we are still iterating or
        // we had to go back and shorten the time step.  As a result, we have
        // to subtract out the previous value that we added.  If the system
        // time step elapsed is different, then we just need to add the new
        // values to the running average.

        // Using/Aliasing
        Real64 SysTimeElapsed = state.dataHVACGlobal->SysTimeElapsed;
        Real64 TimeStepSys = state.dataHVACGlobal->TimeStepSys;
        auto &ventSlab = state.dataVentilatedSlab->VentSlab(Item);

        // SUBROUTINE LOCAL VARIABLE DECLARATIONS:
        Real64 CpAppAir;        // Specific heat of air
        int RadSurfNum;         // DO loop counter for radiant surfaces in the ventilated slab
        int SurfNum;            // Surface index number for the current ventilated slab
        int AirInletNode;       // Node number for the air side inlet of the ventilated slab
        Real64 TotalHeatSource; // Total heat source or sink for a particular system (sum of all surface source/sinks)
        int TotRadSurfaces;     // Total number of radiant surfaces in this system
        Real64 AirMassFlow;     // Flow rate of water in the radiant system
        int AirOutletNode;      // Node number for the water side outlet of the radiant system
        int FanOutNode;         // Node number for the water side outlet of the radiant system
        Real64 ZoneMult;        // Zone multiplier
        int ZoneNum;            // Zone for this ventilated slab
        int MixOutNode;         // Node number for the water side outlet of the radiant system
        int OANode;             // Node number for the water side outlet of the radiant system
        Real64 OAFraction;      // Outside air fraction of inlet air
        int ZoneInletNode;      // Node number for the air side inlet of the ventilated slab

        ZoneNum = ventSlab.ZonePtr;
        TotRadSurfaces = ventSlab.NumOfSurfaces;
        MixOutNode = ventSlab.OAMixerOutNode;
        OANode = ventSlab.OutsideAirNode;
        AirOutletNode = ventSlab.RadInNode;
        FanOutNode = ventSlab.FanOutletNode;
        AirMassFlow = state.dataLoopNodes->Node(AirOutletNode).MassFlowRate;
        ZoneInletNode = ventSlab.ZoneAirInNode;
        CpAppAir = PsyCpAirFnW(state.dataLoopNodes->Node(AirOutletNode).HumRat);
        AirInletNode = ventSlab.ReturnAirNode;

        for (RadSurfNum = 1; RadSurfNum <= TotRadSurfaces; ++RadSurfNum) {

            SurfNum = ventSlab.SurfacePtr(RadSurfNum);

            if (state.dataVentilatedSlab->LastSysTimeElapsed(SurfNum) == SysTimeElapsed) {
                // Still iterating or reducing system time step, so subtract old values which were
                // not valid
                state.dataVentilatedSlab->QRadSysSrcAvg(SurfNum) -= state.dataVentilatedSlab->LastQRadSysSrc(SurfNum) *
                                                                    state.dataVentilatedSlab->LastTimeStepSys(SurfNum) /
                                                                    state.dataGlobal->TimeStepZone;
            }

            // Update the running average and the "last" values with the current values of the appropriate variables
            state.dataVentilatedSlab->QRadSysSrcAvg(SurfNum) +=
                state.dataHeatBalFanSys->QRadSysSource(SurfNum) * TimeStepSys / state.dataGlobal->TimeStepZone;

            state.dataVentilatedSlab->LastQRadSysSrc(SurfNum) = state.dataHeatBalFanSys->QRadSysSource(SurfNum);
            state.dataVentilatedSlab->LastSysTimeElapsed(SurfNum) = SysTimeElapsed;
            state.dataVentilatedSlab->LastTimeStepSys(SurfNum) = TimeStepSys;
        }

        // First sum up all of the heat sources/sinks associated with this system
        TotalHeatSource = 0.0;
        for (RadSurfNum = 1; RadSurfNum <= ventSlab.NumOfSurfaces; ++RadSurfNum) {
            SurfNum = ventSlab.SurfacePtr(RadSurfNum);
            TotalHeatSource += state.dataHeatBalFanSys->QRadSysSource(SurfNum);
        }
        ZoneNum = ventSlab.ZonePtr;
        ZoneMult = double(state.dataHeatBal->Zone(ZoneNum).Multiplier * state.dataHeatBal->Zone(ZoneNum).ListMultiplier);
        TotalHeatSource *= ZoneMult;

        // Update the heating side of things

        if ((CpAppAir > 0.0) && (AirMassFlow > 0.0)) {

            if ((ventSlab.SysConfg == VentilatedSlabConfig::SlabOnly) || (ventSlab.SysConfg == VentilatedSlabConfig::SeriesSlabs)) {
                state.dataLoopNodes->Node(AirInletNode) = state.dataLoopNodes->Node(AirInletNode);
                state.dataLoopNodes->Node(AirInletNode).Temp =
                    state.dataLoopNodes->Node(AirOutletNode).Temp - TotalHeatSource / AirMassFlow / CpAppAir;
                state.dataLoopNodes->Node(AirInletNode).MassFlowRate = state.dataLoopNodes->Node(AirOutletNode).MassFlowRate;
                state.dataLoopNodes->Node(AirInletNode).HumRat = state.dataLoopNodes->Node(AirOutletNode).HumRat;

            } else if (ventSlab.SysConfg == VentilatedSlabConfig::SlabAndZone) {
                state.dataLoopNodes->Node(ZoneInletNode) = state.dataLoopNodes->Node(ZoneInletNode);
                state.dataLoopNodes->Node(ZoneInletNode).Temp =
                    state.dataLoopNodes->Node(AirOutletNode).Temp - TotalHeatSource / AirMassFlow / CpAppAir;
                state.dataLoopNodes->Node(ZoneInletNode).MassFlowRate = state.dataLoopNodes->Node(AirOutletNode).MassFlowRate;
                state.dataLoopNodes->Node(ZoneInletNode).HumRat = state.dataLoopNodes->Node(AirOutletNode).HumRat;
                state.dataLoopNodes->Node(ventSlab.ReturnAirNode).Temp = state.dataZoneTempPredictorCorrector->zoneHeatBalance(ZoneNum).MAT;
            }

        } else {
            if ((ventSlab.SysConfg == VentilatedSlabConfig::SlabOnly) || (ventSlab.SysConfg == VentilatedSlabConfig::SeriesSlabs)) {
                state.dataLoopNodes->Node(FanOutNode) = state.dataLoopNodes->Node(AirOutletNode);
                state.dataHeatBalFanSys->QRadSysSource(SurfNum) = 0.0;

            } else if (ventSlab.SysConfg == VentilatedSlabConfig::SlabAndZone) {
                state.dataLoopNodes->Node(ZoneInletNode) = state.dataLoopNodes->Node(AirInletNode);
                state.dataLoopNodes->Node(FanOutNode) = state.dataLoopNodes->Node(AirOutletNode); // Fan Resolve
                state.dataHeatBalFanSys->QRadSysSource(SurfNum) = 0.0;
            }
        }

        // Resolve mixouttemp

        if (state.dataLoopNodes->Node(AirInletNode).MassFlowRate > 0.0) {

            OAFraction = state.dataLoopNodes->Node(OANode).MassFlowRate / state.dataLoopNodes->Node(AirInletNode).MassFlowRate;

        } else {
            OAFraction = 0.0;
        }

        if (OAFraction <= 0.0) {

            state.dataLoopNodes->Node(MixOutNode).HumRat = state.dataLoopNodes->Node(AirInletNode).HumRat;
            state.dataLoopNodes->Node(MixOutNode).Temp = state.dataLoopNodes->Node(AirInletNode).Temp;

        } else {

            state.dataLoopNodes->Node(MixOutNode).Enthalpy =
                OAFraction * state.dataLoopNodes->Node(OANode).Enthalpy + (1.0 - OAFraction) * state.dataLoopNodes->Node(AirInletNode).Enthalpy;
            state.dataLoopNodes->Node(MixOutNode).HumRat =
                OAFraction * state.dataLoopNodes->Node(OANode).HumRat + (1.0 - OAFraction) * state.dataLoopNodes->Node(AirInletNode).HumRat;

            state.dataLoopNodes->Node(MixOutNode).Temp =
                PsyTdbFnHW(state.dataLoopNodes->Node(MixOutNode).Enthalpy, state.dataLoopNodes->Node(MixOutNode).HumRat);
        }
    }

    Real64 CalcVentSlabHXEffectTerm(EnergyPlusData &state,
                                    int const Item,            // Index number of radiant system under consideration
                                    Real64 const Temperature,  // Temperature of air entering the radiant system, in C
                                    Real64 const AirMassFlow,  // Mass flow rate of water in the radiant system, in kg/s
                                    Real64 const FlowFraction, // Mass flow rate fraction for this surface in the radiant system
                                    Real64 const CoreLength,   // Length of tubing in the radiant system, in m
                                    Real64 const CoreDiameter, // Inside diameter of the tubing in the radiant system, in m
                                    Real64 const CoreNumbers)
    {

        // SUBROUTINE INFORMATION:
        //       AUTHOR         Rick Strand
        //       DATE WRITTEN   December 2000
        //       MODIFIED       June 2008 (air properties)
        //       RE-ENGINEERED  na

        // PURPOSE OF THIS SUBROUTINE:
        // This subroutine calculates the radiant system "heat exchanger"
        // effectiveness term.  This is equal to the mass flow rate of water
        // times the specific heat of water times the effectiveness of
        // the heat exchanger (radiant system "coil").

        // METHODOLOGY EMPLOYED:
        // Assumes that the only real heat transfer term that we have to
        // deal with is the convection from the water to the tube.  The
        // other assumptions are that the tube inside surface temperature
        // is equal to the "source location temperature" and that it is
        // a CONSTANT throughout the radiant system.  This is to make
        // the problem more tractable and to fit with other system assumptions
        // that were made elsewhere in the radiant system model.

        // REFERENCES:
        // Property data for air shown below as parameters taken from
        //   Mills, Heat Transfer, Table A.7.
        // Heat exchanger information also from Incropera and DeWitt.
        // Code based loosely on code from IBLAST program (research version)

        // Using/Aliasing
        auto &ventSlab = state.dataVentilatedSlab->VentSlab(Item);

        // Return value
        Real64 CalcVentSlabHXEffectTerm;

        Real64 constexpr MaxLaminarRe(2300.0); // Maximum Reynolds number for laminar flow
        int constexpr NumOfPropDivisions(13);
        Real64 constexpr MaxExpPower(50.0); // Maximum power after which EXP argument would be zero for DP variables
        static constexpr std::array<Real64, NumOfPropDivisions> Temps = {
            1.85, 6.85, 11.85, 16.85, 21.85, 26.85, 31.85, 36.85, 41.85, 46.85, 51.85, 56.85, 61.85}; // Temperature, in C
        static constexpr std::array<Real64, NumOfPropDivisions> Mu = {0.0000088,
                                                                      0.0000176,
                                                                      0.00001781,
                                                                      0.00001802,
                                                                      0.000018225,
                                                                      0.00001843,
                                                                      0.00001865,
                                                                      0.00001887,
                                                                      0.00001908,
                                                                      0.00001929,
                                                                      0.0000195,
                                                                      0.00001971,
                                                                      0.00001992}; // Viscosity, in Ns/m2

        static constexpr std::array<Real64, NumOfPropDivisions> Conductivity = {
            0.01275, 0.0255, 0.0258, 0.0261, 0.0264, 0.0267, 0.02705, 0.0274, 0.02775, 0.0281, 0.0284, 0.0287, 0.01435}; // Conductivity, in W/mK
        static constexpr std::array<Real64, NumOfPropDivisions> Pr = {
            0.69, 0.69, 0.69, 0.69, 0.69, 0.69, 0.69, 0.69, 0.69, 0.69, 0.69, 0.69, 0.69}; // Prandtl number (dimensionless)

        // SUBROUTINE LOCAL VARIABLE DECLARATIONS:
        int Index;
        Real64 InterpFrac;
        Real64 NuD;
        Real64 ReD;
        Real64 NTU;
        Real64 CpAppAir;
        Real64 Kactual;
        Real64 MUactual;
        Real64 PRactual;
        Real64 SysAirMassFlow; // Specific heat of air

        // First find out where we are in the range of temperatures
        Index = 0;
        while (Index < NumOfPropDivisions) {
            if (Temperature < Temps[Index]) break; // DO loop
            ++Index;
        }

        // Initialize thermal properties of Air
        if (Index == 0) {
            MUactual = Mu[Index];
            Kactual = Conductivity[Index];
            PRactual = Pr[Index];
        } else if (Index > NumOfPropDivisions - 1) {
            Index = NumOfPropDivisions - 1;
            MUactual = Mu[Index];
            Kactual = Conductivity[Index];
            PRactual = Pr[Index];
        } else {
            InterpFrac = (Temperature - Temps[Index - 1]) / (Temps[Index] - Temps[Index - 1]);
            MUactual = Mu[Index - 1] + InterpFrac * (Mu[Index] - Mu[Index - 1]);
            Kactual = Conductivity[Index - 1] + InterpFrac * (Conductivity[Index] - Conductivity[Index - 1]);
            PRactual = Pr[Index - 1] + InterpFrac * (Pr[Index] - Pr[Index - 1]);
        }
        // arguments are glycol name, temperature, and concentration
        CpAppAir = PsyCpAirFnW(state.dataLoopNodes->Node(ventSlab.RadInNode).HumRat);
        SysAirMassFlow = AirMassFlow / CoreNumbers;

        // Calculate the Reynold's number from RE=(4*Mdot)/(Pi*Mu*Diameter)
        ReD = 4.0 * SysAirMassFlow * FlowFraction / (Constant::Pi * MUactual * CoreDiameter);

        // Calculate the Nusselt number based on what flow regime one is in
        if (ReD >= MaxLaminarRe) { // Turbulent flow --> use Colburn equation

            NuD = 0.023 * std::pow(ReD, 0.8) * std::pow(PRactual, 1.0 / 3.0);

        } else { // Laminar flow --> use constant surface temperature relation

            NuD = 3.66;
        }

        // Calculate the NTU parameter
        // NTU = UA/[(Mdot*Cp)min]
        // where: U = h (convection coefficient) and h = (k)(Nu)/D
        //        A = Pi*D*TubeLength
        NTU = Constant::Pi * Kactual * NuD * CoreLength / (SysAirMassFlow * CpAppAir); // FlowFraction cancels out here

        // Calculate Epsilon*MassFlowRate*Cp
        if (NTU > MaxExpPower) {
            CalcVentSlabHXEffectTerm = FlowFraction * SysAirMassFlow * CpAppAir;
        } else {
            CalcVentSlabHXEffectTerm = (1.0 - std::exp(-NTU)) * FlowFraction * SysAirMassFlow * CpAppAir;
        }

        return CalcVentSlabHXEffectTerm;
    }

    void ReportVentilatedSlab(EnergyPlusData &state, int const Item) // Index for the ventilated slab under consideration within the derived types
    {

        // SUBROUTINE INFORMATION:
        //       AUTHOR         Rick Strand
        //       DATE WRITTEN   November 2000
        //       MODIFIED       na
        //       RE-ENGINEERED  na

        // PURPOSE OF THIS SUBROUTINE:
        // This subroutine simply produces output for the low temperature radiant system.

        // METHODOLOGY EMPLOYED:
        // Standard EnergyPlus methodology.

        // Using/Aliasing
        Real64 TimeStepSysSec = state.dataHVACGlobal->TimeStepSysSec;
        auto &ventSlab = state.dataVentilatedSlab->VentSlab(Item);

        int RadSurfNum;               // DO loop counter for radiant surfaces in the system
        int SurfNum;                  // Surface number (index) in Surface derived type
        Real64 TotalVentSlabRadPower; // Total source/sink power for the radiant system (sum of all surfaces of the system)
        Real64 ZoneMult;              // Total zone multiplier to apply to the system level variables

        // Slab Part
        TotalVentSlabRadPower = 0.0;
        ZoneMult = 1.0;

        for (RadSurfNum = 1; RadSurfNum <= ventSlab.NumOfSurfaces; ++RadSurfNum) {
            SurfNum = ventSlab.SurfacePtr(RadSurfNum);
            TotalVentSlabRadPower += state.dataHeatBalFanSys->QRadSysSource(SurfNum);
        }
        ZoneMult = double(state.dataHeatBal->Zone(ventSlab.ZonePtr).Multiplier * state.dataHeatBal->Zone(ventSlab.ZonePtr).ListMultiplier);
        TotalVentSlabRadPower *= ZoneMult;
        ventSlab.RadHeatingPower = 0.0;
        ventSlab.RadCoolingPower = 0.0;

        if (TotalVentSlabRadPower >= 0.01) {

            ventSlab.RadHeatingPower = +TotalVentSlabRadPower;
        } else {

            ventSlab.RadCoolingPower = -TotalVentSlabRadPower;
        }

        ventSlab.RadHeatingEnergy = ventSlab.RadHeatingPower * TimeStepSysSec;
        ventSlab.RadCoolingEnergy = ventSlab.RadCoolingPower * TimeStepSysSec;

        // Coil Part
        ventSlab.HeatCoilEnergy = ventSlab.HeatCoilPower * TimeStepSysSec;
        ventSlab.SensCoolCoilEnergy = ventSlab.SensCoolCoilPower * TimeStepSysSec;
        ventSlab.LateCoolCoilEnergy = ventSlab.LateCoolCoilPower * TimeStepSysSec;
        ventSlab.TotCoolCoilEnergy = ventSlab.TotCoolCoilPower * TimeStepSysSec;
        ventSlab.ElecFanEnergy = ventSlab.ElecFanPower * TimeStepSysSec;

        if ((ventSlab.SysConfg == VentilatedSlabConfig::SlabOnly) || (ventSlab.SysConfg == VentilatedSlabConfig::SeriesSlabs)) {
            ventSlab.SlabInTemp = state.dataLoopNodes->Node(ventSlab.RadInNode).Temp;
            ventSlab.SlabOutTemp = state.dataLoopNodes->Node(ventSlab.ReturnAirNode).Temp;

        } else if (ventSlab.SysConfg == VentilatedSlabConfig::SlabAndZone) {
            ventSlab.SlabInTemp = state.dataLoopNodes->Node(ventSlab.RadInNode).Temp;
            ventSlab.ZoneInletTemp = state.dataLoopNodes->Node(ventSlab.ZoneAirInNode).Temp;
            ventSlab.SlabOutTemp = state.dataLoopNodes->Node(ventSlab.ReturnAirNode).Temp;
        }

        ventSlab.ReturnAirTemp = state.dataLoopNodes->Node(ventSlab.ReturnAirNode).Temp;
        ventSlab.FanOutletTemp = state.dataLoopNodes->Node(ventSlab.FanOutletNode).Temp;

        if (ventSlab.FirstPass) { // reset sizing flags so other zone equipment can size normally
            if (!state.dataGlobal->SysSizingCalc) {
                DataSizing::resetHVACSizingGlobals(state, state.dataSize->CurZoneEqNum, 0, ventSlab.FirstPass);
            }
        }
    }

    //*****************************************************************************************

} // namespace VentilatedSlab

} // namespace EnergyPlus<|MERGE_RESOLUTION|>--- conflicted
+++ resolved
@@ -486,11 +486,7 @@
             ventSlab.OutAirVolFlow = state.dataIPShortCut->rNumericArgs(3);
 
             ventSlab.outsideAirControlType = static_cast<OutsideAirControlType>(
-<<<<<<< HEAD
-                getEnumerationValue(OutsideAirControlTypeNamesUC, Util::MakeUPPERCase(state.dataIPShortCut->cAlphaArgs(5))));
-=======
-                getEnumValue(OutsideAirControlTypeNamesUC, UtilityRoutines::makeUPPER(state.dataIPShortCut->cAlphaArgs(5))));
->>>>>>> 07b51a2c
+                getEnumValue(OutsideAirControlTypeNamesUC, Util::makeUPPER(state.dataIPShortCut->cAlphaArgs(5))));
 
             switch (ventSlab.outsideAirControlType) {
             case OutsideAirControlType::VariablePercent: {
@@ -568,11 +564,7 @@
 
             // System Configuration:
             ventSlab.SysConfg = static_cast<VentilatedSlabConfig>(
-<<<<<<< HEAD
-                getEnumerationValue(VentilatedSlabConfigNamesUC, Util::MakeUPPERCase(state.dataIPShortCut->cAlphaArgs(8))));
-=======
-                getEnumValue(VentilatedSlabConfigNamesUC, UtilityRoutines::makeUPPER(state.dataIPShortCut->cAlphaArgs(8))));
->>>>>>> 07b51a2c
+                getEnumValue(VentilatedSlabConfigNamesUC, Util::makeUPPER(state.dataIPShortCut->cAlphaArgs(8))));
 
             if (ventSlab.SysConfg == VentilatedSlabConfig::Invalid) {
                 ShowSevereError(
@@ -618,13 +610,8 @@
             }
 
             // Process the temperature control type
-<<<<<<< HEAD
-            ventSlab.controlType = static_cast<ControlType>(
-                getEnumerationValue(ControlTypeNamesUC, Util::MakeUPPERCase(state.dataIPShortCut->cAlphaArgs(9))));
-=======
             ventSlab.controlType =
-                static_cast<ControlType>(getEnumValue(ControlTypeNamesUC, UtilityRoutines::makeUPPER(state.dataIPShortCut->cAlphaArgs(9))));
->>>>>>> 07b51a2c
+                static_cast<ControlType>(getEnumValue(ControlTypeNamesUC, Util::makeUPPER(state.dataIPShortCut->cAlphaArgs(9))));
 
             if (ventSlab.controlType == ControlType::Invalid) {
                 ShowSevereError(
@@ -1000,11 +987,7 @@
             // Coil options assign
 
             ventSlab.coilOption =
-<<<<<<< HEAD
-                static_cast<CoilType>(getEnumerationValue(CoilTypeNamesUC, Util::MakeUPPERCase(state.dataIPShortCut->cAlphaArgs(26))));
-=======
-                static_cast<CoilType>(getEnumValue(CoilTypeNamesUC, UtilityRoutines::makeUPPER(state.dataIPShortCut->cAlphaArgs(26))));
->>>>>>> 07b51a2c
+                static_cast<CoilType>(getEnumValue(CoilTypeNamesUC, Util::makeUPPER(state.dataIPShortCut->cAlphaArgs(26))));
 
             if (ventSlab.coilOption == CoilType::Invalid) {
                 ShowSevereError(
@@ -1033,11 +1016,7 @@
                     errFlag = false;
 
                     ventSlab.hCoilType = static_cast<HeatingCoilType>(
-<<<<<<< HEAD
-                        getEnumerationValue(HeatingCoilTypeNamesUC, Util::MakeUPPERCase(state.dataIPShortCut->cAlphaArgs(27))));
-=======
-                        getEnumValue(HeatingCoilTypeNamesUC, UtilityRoutines::makeUPPER(state.dataIPShortCut->cAlphaArgs(27))));
->>>>>>> 07b51a2c
+                        getEnumValue(HeatingCoilTypeNamesUC, Util::makeUPPER(state.dataIPShortCut->cAlphaArgs(27))));
 
                     switch (ventSlab.hCoilType) {
 
@@ -1153,12 +1132,7 @@
                     errFlag = false;
 
                     ventSlab.cCoilType = static_cast<CoolingCoilType>(
-<<<<<<< HEAD
-                        getEnumerationValue(CoolingCoilTypeNamesUC, Util::MakeUPPERCase(state.dataIPShortCut->cAlphaArgs(30))));
-=======
-                        getEnumValue(CoolingCoilTypeNamesUC, UtilityRoutines::makeUPPER(state.dataIPShortCut->cAlphaArgs(30))));
->>>>>>> 07b51a2c
-
+                        getEnumValue(CoolingCoilTypeNamesUC, Util::makeUPPER(state.dataIPShortCut->cAlphaArgs(30))));
                     switch (ventSlab.cCoilType) {
                     case CoolingCoilType::WaterCooling: {
                         ventSlab.coolingCoilType = DataPlant::PlantEquipmentType::CoilWaterCooling;
