// EnergyPlus, Copyright (c) 1996-2021, The Board of Trustees of the University of Illinois,
// The Regents of the University of California, through Lawrence Berkeley National Laboratory
// (subject to receipt of any required approvals from the U.S. Dept. of Energy), Oak Ridge
// National Laboratory, managed by UT-Battelle, Alliance for Sustainable Energy, LLC, and other
// contributors. All rights reserved.
//
// NOTICE: This Software was developed under funding from the U.S. Department of Energy and the
// U.S. Government consequently retains certain rights. As such, the U.S. Government has been
// granted for itself and others acting on its behalf a paid-up, nonexclusive, irrevocable,
// worldwide license in the Software to reproduce, distribute copies to the public, prepare
// derivative works, and perform publicly and display publicly, and to permit others to do so.
//
// Redistribution and use in source and binary forms, with or without modification, are permitted
// provided that the following conditions are met:
//
// (1) Redistributions of source code must retain the above copyright notice, this list of
//     conditions and the following disclaimer.
//
// (2) Redistributions in binary form must reproduce the above copyright notice, this list of
//     conditions and the following disclaimer in the documentation and/or other materials
//     provided with the distribution.
//
// (3) Neither the name of the University of California, Lawrence Berkeley National Laboratory,
//     the University of Illinois, U.S. Dept. of Energy nor the names of its contributors may be
//     used to endorse or promote products derived from this software without specific prior
//     written permission.
//
// (4) Use of EnergyPlus(TM) Name. If Licensee (i) distributes the software in stand-alone form
//     without changes from the version obtained under this License, or (ii) Licensee makes a
//     reference solely to the software portion of its product, Licensee must refer to the
//     software as "EnergyPlus version X" software, where "X" is the version number Licensee
//     obtained under this License and may not use a different name for the software. Except as
//     specifically required in this Section (4), Licensee shall not use in a company name, a
//     product name, in advertising, publicity, or other promotional activities any name, trade
//     name, trademark, logo, or other designation of "EnergyPlus", "E+", "e+" or confusingly
//     similar designation, without the U.S. Department of Energy's prior written consent.
//
// THIS SOFTWARE IS PROVIDED BY THE COPYRIGHT HOLDERS AND CONTRIBUTORS "AS IS" AND ANY EXPRESS OR
// IMPLIED WARRANTIES, INCLUDING, BUT NOT LIMITED TO, THE IMPLIED WARRANTIES OF MERCHANTABILITY
// AND FITNESS FOR A PARTICULAR PURPOSE ARE DISCLAIMED. IN NO EVENT SHALL THE COPYRIGHT OWNER OR
// CONTRIBUTORS BE LIABLE FOR ANY DIRECT, INDIRECT, INCIDENTAL, SPECIAL, EXEMPLARY, OR
// CONSEQUENTIAL DAMAGES (INCLUDING, BUT NOT LIMITED TO, PROCUREMENT OF SUBSTITUTE GOODS OR
// SERVICES; LOSS OF USE, DATA, OR PROFITS; OR BUSINESS INTERRUPTION) HOWEVER CAUSED AND ON ANY
// THEORY OF LIABILITY, WHETHER IN CONTRACT, STRICT LIABILITY, OR TORT (INCLUDING NEGLIGENCE OR
// OTHERWISE) ARISING IN ANY WAY OUT OF THE USE OF THIS SOFTWARE, EVEN IF ADVISED OF THE
// POSSIBILITY OF SUCH DAMAGE.

// C++ Headers
#include <cmath>

// ObjexxFCL Headers
#include <ObjexxFCL/Array.functions.hh>
#include <ObjexxFCL/Fmath.hh>

// EnergyPlus Headers
#include <EnergyPlus/Autosizing/CoolingAirFlowSizing.hh>
#include <EnergyPlus/Autosizing/CoolingCapacitySizing.hh>
#include <EnergyPlus/Autosizing/HeatingAirFlowSizing.hh>
#include <EnergyPlus/Autosizing/HeatingCapacitySizing.hh>
#include <EnergyPlus/Autosizing/SystemAirFlowSizing.hh>
#include <EnergyPlus/BranchNodeConnections.hh>
#include <EnergyPlus/Construction.hh>
#include <EnergyPlus/Data/EnergyPlusData.hh>
#include <EnergyPlus/DataAirSystems.hh>
#include <EnergyPlus/DataEnvironment.hh>
#include <EnergyPlus/DataHVACGlobals.hh>
#include <EnergyPlus/DataHeatBalFanSys.hh>
#include <EnergyPlus/DataHeatBalSurface.hh>
#include <EnergyPlus/DataHeatBalance.hh>
#include <EnergyPlus/DataLoopNode.hh>
#include <EnergyPlus/DataSizing.hh>
#include <EnergyPlus/DataSurfaceLists.hh>
#include <EnergyPlus/DataSurfaces.hh>
#include <EnergyPlus/DataZoneEquipment.hh>
#include <EnergyPlus/Fans.hh>
#include <EnergyPlus/FluidProperties.hh>
#include <EnergyPlus/General.hh>
#include <EnergyPlus/GeneralRoutines.hh>
#include <EnergyPlus/HVACFan.hh>
#include <EnergyPlus/HVACHXAssistedCoolingCoil.hh>
#include <EnergyPlus/HeatBalanceSurfaceManager.hh>
#include <EnergyPlus/HeatingCoils.hh>
#include <EnergyPlus/InputProcessing/InputProcessor.hh>
#include <EnergyPlus/NodeInputManager.hh>
#include <EnergyPlus/OutAirNodeManager.hh>
#include <EnergyPlus/OutputProcessor.hh>
#include <EnergyPlus/Plant/DataPlant.hh>
#include <EnergyPlus/PlantUtilities.hh>
#include <EnergyPlus/Psychrometrics.hh>
#include <EnergyPlus/ScheduleManager.hh>
#include <EnergyPlus/SteamCoils.hh>
#include <EnergyPlus/UtilityRoutines.hh>
#include <EnergyPlus/VentilatedSlab.hh>
#include <EnergyPlus/WaterCoils.hh>

namespace EnergyPlus {

namespace VentilatedSlab {

    // Module containing the routines dealing with the Ventilated Slab

    // MODULE INFORMATION:
    //       AUTHOR         Young Tae Chae, Rick Strand
    //       DATE WRITTEN   June 2008
    //       MODIFIED
    //       RE-ENGINEERED  na

    // PURPOSE OF THIS MODULE:
    // Simulate Ventilated Slab Systems.

    // METHODOLOGY EMPLOYED:
    // Systems are modeled as a collection of components: radiant panel, outside air mixer,
    // fan, heating coil and/or cooling coil plus an integrated control
    // algorithm that adjusts the hot or cold water flow to meet the setpoint
    // condition.  Outside air mixing is handled locally as either fixed percent
    // or as attempting to meet a prescribed mixed air temperature.

    // REFERENCES:
    // ASHRAE Systems and Equipment Handbook (SI), 1996. pp. 31.1-31.3
    // Fred Buhl's fan coil module (FanCoilUnits.cc)

    // Using/Aliasing
    using namespace DataLoopNode;
    using DataHeatBalFanSys::QRadSysSource;
    using DataHVACGlobals::ContFanCycCoil;
    using DataHVACGlobals::SmallAirVolFlow;
    using namespace ScheduleManager;
    using namespace Psychrometrics;
    using namespace FluidProperties;

    static std::string const fluidNameSteam("STEAM");
    static std::string const fluidNameWater("WATER");

    void SimVentilatedSlab(EnergyPlusData &state,
                           std::string const &CompName,   // name of the fan coil unit
                           int const ZoneNum,             // number of zone being served
                           bool const FirstHVACIteration, // TRUE if 1st HVAC simulation of system timestep
                           Real64 &PowerMet,              // Sensible power supplied (W)
                           Real64 &LatOutputProvided,     // Latent add/removal supplied by window AC (kg/s), dehumid = negative
                           int &CompIndex)
    {

        // SUBROUTINE INFORMATION:
        //       AUTHOR         Rick Strand
        //       DATE WRITTEN   May 2000
        //       MODIFIED       Don Shirey, Aug 2009 (LatOutputProvided)
        //       RE-ENGINEERED
        // This is re-engineered by Rick Strand and Young T. Chae for Ventilated Slab (June, 2008)

        // PURPOSE OF THIS SUBROUTINE:
        // This is the main driver subroutine for the Ventilated Slab simulation.

        // METHODOLOGY EMPLOYED:
        // Standard EnergyPlus methodology.

        // Using/Aliasing
        using DataSizing::ZoneEqVentedSlab;

        // SUBROUTINE LOCAL VARIABLE DECLARATIONS:
        int Item; // index of ventilated slab being simulated


        if (state.dataVentilatedSlab->GetInputFlag) {
            GetVentilatedSlabInput(state);
            state.dataVentilatedSlab->GetInputFlag = false;
        }

        // Find the correct VentilatedSlabInput
        if (CompIndex == 0) {
            Item = UtilityRoutines::FindItemInList(CompName, state.dataVentilatedSlab->VentSlab);
            if (Item == 0) {
                ShowFatalError(state, "SimVentilatedSlab: system not found=" + CompName);
            }
            CompIndex = Item;
        } else {
            Item = CompIndex;
            if (Item > state.dataVentilatedSlab->NumOfVentSlabs || Item < 1) {
                ShowFatalError(state,
                               format("SimVentilatedSlab:  Invalid CompIndex passed={}, Number of Systems={}, Entered System name={}",
                                      Item,
                                      state.dataVentilatedSlab->NumOfVentSlabs,
                                      CompName));
            }
            if (state.dataVentilatedSlab->CheckEquipName(Item)) {
                if (CompName != state.dataVentilatedSlab->VentSlab(Item).Name ) {
                    ShowFatalError(state,
                                   format("SimVentilatedSlab: Invalid CompIndex passed={}, System name={}, stored System Name for that index={}",
                                          Item,
                                          CompName,
                                          state.dataVentilatedSlab->VentSlab(Item).Name));
                }
                state.dataVentilatedSlab->CheckEquipName(Item) = false;
            }
        }

        ZoneEqVentedSlab = true;

        InitVentilatedSlab(state, Item, ZoneNum, FirstHVACIteration);

        CalcVentilatedSlab(state, Item, ZoneNum, FirstHVACIteration, PowerMet, LatOutputProvided);

        UpdateVentilatedSlab(state, Item, FirstHVACIteration);

        ReportVentilatedSlab(state, Item);

        ZoneEqVentedSlab = false;
    }

    void GetVentilatedSlabInput(EnergyPlusData &state)
    {

        // SUBROUTINE INFORMATION:
        //       AUTHOR         Young Tae Chae, Rick Strand
        //       DATE WRITTEN   June 2008
        //       MODIFIED       July 2012, Chandan Sharma - FSEC: Added zone sys avail managers
        //       RE-ENGINEERED  na

        // PURPOSE OF THIS SUBROUTINE:
        // This subroutine obtains the input for ventilated slab and sets
        // up the appropriate derived type.

        // METHODOLOGY EMPLOYED:
        // Standard EnergyPlus methodology.

        // REFERENCES:
        // Fred Buhl's fan coil module (FanCoilUnits.cc)
        // Kwang Ho Lee's Unit Ventilator Module (UnitVentilator.cc)
        // Rick Strand's Low temperature Radiant system (RadiantSystemLowTemp.cc)

        // Using/Aliasing
        using BranchNodeConnections::SetUpCompSets;
        using NodeInputManager::GetOnlySingleNode;
        auto &GetWaterCoilMaxFlowRate(WaterCoils::GetCoilMaxWaterFlowRate);
        auto &GetSteamCoilMaxFlowRate(SteamCoils::GetCoilMaxWaterFlowRate);
        auto &GetHXAssistedCoilFlowRate(HVACHXAssistedCoolingCoil::GetCoilMaxWaterFlowRate);
        using HVACHXAssistedCoolingCoil::GetHXCoilTypeAndName;
        using ScheduleManager::GetScheduleIndex;
        using namespace DataLoopNode;
        using namespace DataSurfaceLists;
        using DataPlant::TypeOf_CoilSteamAirHeating;
        using DataPlant::TypeOf_CoilWaterCooling;
        using DataPlant::TypeOf_CoilWaterDetailedFlatCooling;
        using DataPlant::TypeOf_CoilWaterSimpleHeating;
        using DataSizing::ZoneHVACSizing;
        using FluidProperties::FindRefrigerant;
        using OutAirNodeManager::CheckAndAddAirNodeNumber;

        // SUBROUTINE PARAMETER DEFINITIONS:
        static std::string const MeanAirTemperature("MeanAirTemperature");
        static std::string const MeanRadiantTemperature("MeanRadiantTemperature");
        static std::string const OperativeTemperature("OperativeTemperature");
        static std::string const OutsideAirDryBulbTemperature("OutdoorDryBulbTemperature");
        static std::string const OutsideAirWetBulbTemperature("OutdoorWetBulbTemperature");
        static std::string const SlabSurfaceTemperature("SurfaceTemperature");
        static std::string const SlabSurfaceDewPointTemperature("ZoneAirDewPointTemperature");
        static std::string const CurrentModuleObject("ZoneHVAC:VentilatedSlab");

        // SUBROUTINE LOCAL VARIABLE DECLARATIONS:
        static bool ErrorsFound(false); // Set to true if errors in input, fatal at end of routine
        int IOStatus;                   // Used in GetObjectItem
        bool IsNotOK;                   // TRUE if there was a problem with a list name
        int NumAlphas;                  // Number of Alphas for each GetObjectItem call
        int NumArgs;                    // Unused variable that is part of a subroutine call
        int NumNumbers;                 // Number of Numbers for each GetObjectItem call
        int Item;                       // Item to be "gotten"
        int BaseNum;                    // Temporary number for creating RadiantSystemTypes structure
        bool errFlag;                   // interim error flag
        int SurfListNum;                // Index within the SurfList derived type for a surface list name
        // unused0309  INTEGER                         :: NumOfSurfListVB  ! Number of surface lists in the user input file
        int SurfNum;                   // DO loop counter for surfaces
        bool IsValid;                  // Set for outside air node check
        Array1D_string cAlphaArgs;     // Alpha input items for object
        Array1D_string cAlphaFields;   // Alpha field names
        Array1D_string cNumericFields; // Numeric field names
        Array1D<Real64> rNumericArgs;  // Numeric input items for object
        Array1D_bool lAlphaBlanks;     // Logical array, alpha field input BLANK = .TRUE.
        Array1D_bool lNumericBlanks;   // Logical array, numeric field input BLANK = .TRUE.
        bool SteamMessageNeeded;

        // Figure out how many Ventilated Slab Systems there are in the input file

        SteamMessageNeeded = true;
        inputProcessor->getObjectDefMaxArgs(state, CurrentModuleObject, NumArgs, NumAlphas, NumNumbers);
        cAlphaArgs.allocate(NumAlphas);
        cAlphaFields.allocate(NumAlphas);
        cNumericFields.allocate(NumNumbers);
        rNumericArgs.dimension(NumNumbers, 0.0);
        lAlphaBlanks.dimension(NumAlphas, true);
        lNumericBlanks.dimension(NumNumbers, true);

        // make sure data is gotten for surface lists
        BaseNum = GetNumberOfSurfListVentSlab(state);

        state.dataVentilatedSlab->NumOfVentSlabs = inputProcessor->getNumObjectsFound(state, CurrentModuleObject);
        // Allocate the local derived type and do one-time initializations for all parts of it

        state.dataVentilatedSlab->VentSlab.allocate(state.dataVentilatedSlab->NumOfVentSlabs);
        state.dataVentilatedSlab->CheckEquipName.dimension(state.dataVentilatedSlab->NumOfVentSlabs, true);
        state.dataVentilatedSlab->VentSlabNumericFields.allocate(state.dataVentilatedSlab->NumOfVentSlabs);

        for (Item = 1; Item <= state.dataVentilatedSlab->NumOfVentSlabs; ++Item) { // Begin looping over the entire ventilated slab systems found in the input file...

            inputProcessor->getObjectItem(state,
                                          CurrentModuleObject,
                                          Item,
                                          cAlphaArgs,
                                          NumAlphas,
                                          rNumericArgs,
                                          NumNumbers,
                                          IOStatus,
                                          lNumericBlanks,
                                          lAlphaBlanks,
                                          cAlphaFields,
                                          cNumericFields);

            state.dataVentilatedSlab->VentSlabNumericFields(Item).FieldNames.allocate(NumNumbers);
            state.dataVentilatedSlab->VentSlabNumericFields(Item).FieldNames = cNumericFields;
            UtilityRoutines::IsNameEmpty(state, cAlphaArgs(1), CurrentModuleObject, ErrorsFound);

            state.dataVentilatedSlab->VentSlab(Item).Name = cAlphaArgs(1);
            state.dataVentilatedSlab->VentSlab(Item).SchedName = cAlphaArgs(2);
            if (lAlphaBlanks(2)) {
                state.dataVentilatedSlab->VentSlab(Item).SchedPtr = DataGlobalConstants::ScheduleAlwaysOn;
            } else {
                state.dataVentilatedSlab->VentSlab(Item).SchedPtr = GetScheduleIndex(state, cAlphaArgs(2)); // convert schedule name to pointer
                if (state.dataVentilatedSlab->VentSlab(Item).SchedPtr == 0) {
                    ShowSevereError(state, CurrentModuleObject + "=\"" + cAlphaArgs(1) + "\" invalid " + cAlphaFields(2) + "=\"" + cAlphaArgs(2) +
                                    "\" not found.");
                    ErrorsFound = true;
                }
            }

            state.dataVentilatedSlab->VentSlab(Item).ZoneName = cAlphaArgs(3);
            state.dataVentilatedSlab->VentSlab(Item).ZonePtr = UtilityRoutines::FindItemInList(cAlphaArgs(3), state.dataHeatBal->Zone);
            if (state.dataVentilatedSlab->VentSlab(Item).ZonePtr == 0) {
                if (lAlphaBlanks(3)) {
                    ShowSevereError(state, CurrentModuleObject + "=\"" + cAlphaArgs(1) + "\" invalid " + cAlphaFields(3) +
                                    " is required but input is blank.");
                } else {
                    ShowSevereError(state, CurrentModuleObject + "=\"" + cAlphaArgs(1) + "\" invalid " + cAlphaFields(3) + "=\"" + cAlphaArgs(3) +
                                    "\" not found.");
                }
                ErrorsFound = true;
            }

            state.dataVentilatedSlab->VentSlab(Item).SurfListName = cAlphaArgs(4);
            SurfListNum = 0;
            //    IF (NumOfSlabLists > 0) SurfListNum = UtilityRoutines::FindItemInList(VentSlab(Item)%SurfListName, SlabList%Name, NumOfSlabLists)
            if (NumOfSurfListVentSlab > 0) SurfListNum = UtilityRoutines::FindItemInList(state.dataVentilatedSlab->VentSlab(Item).SurfListName, SlabList);
            if (SurfListNum > 0) { // Found a valid surface list
                state.dataVentilatedSlab->VentSlab(Item).NumOfSurfaces = SlabList(SurfListNum).NumOfSurfaces;
                state.dataVentilatedSlab->VentSlab(Item).ZName.allocate(state.dataVentilatedSlab->VentSlab(Item).NumOfSurfaces);
                state.dataVentilatedSlab->VentSlab(Item).ZPtr.allocate(state.dataVentilatedSlab->VentSlab(Item).NumOfSurfaces);
                state.dataVentilatedSlab->VentSlab(Item).SurfaceName.allocate(state.dataVentilatedSlab->VentSlab(Item).NumOfSurfaces);
                state.dataVentilatedSlab->VentSlab(Item).SurfacePtr.allocate(state.dataVentilatedSlab->VentSlab(Item).NumOfSurfaces);
                state.dataVentilatedSlab->VentSlab(Item).CDiameter.allocate(state.dataVentilatedSlab->VentSlab(Item).NumOfSurfaces);
                state.dataVentilatedSlab->VentSlab(Item).CLength.allocate(state.dataVentilatedSlab->VentSlab(Item).NumOfSurfaces);
                state.dataVentilatedSlab->VentSlab(Item).CNumbers.allocate(state.dataVentilatedSlab->VentSlab(Item).NumOfSurfaces);
                state.dataVentilatedSlab->VentSlab(Item).SlabIn.allocate(state.dataVentilatedSlab->VentSlab(Item).NumOfSurfaces);
                state.dataVentilatedSlab->VentSlab(Item).SlabOut.allocate(state.dataVentilatedSlab->VentSlab(Item).NumOfSurfaces);

                state.dataVentilatedSlab->MaxCloNumOfSurfaces = max(state.dataVentilatedSlab->MaxCloNumOfSurfaces, state.dataVentilatedSlab->VentSlab(Item).NumOfSurfaces);
                for (SurfNum = 1; SurfNum <= SlabList(SurfListNum).NumOfSurfaces; ++SurfNum) {
                    state.dataVentilatedSlab->VentSlab(Item).ZName(SurfNum) = SlabList(SurfListNum).ZoneName(SurfNum);
                    state.dataVentilatedSlab->VentSlab(Item).ZPtr(SurfNum) = SlabList(SurfListNum).ZonePtr(SurfNum);
                    state.dataVentilatedSlab->VentSlab(Item).SurfaceName(SurfNum) = SlabList(SurfListNum).SurfName(SurfNum);
                    state.dataVentilatedSlab->VentSlab(Item).SurfacePtr(SurfNum) = SlabList(SurfListNum).SurfPtr(SurfNum);
                    state.dataVentilatedSlab->VentSlab(Item).CDiameter(SurfNum) = SlabList(SurfListNum).CoreDiameter(SurfNum);
                    state.dataVentilatedSlab->VentSlab(Item).CLength(SurfNum) = SlabList(SurfListNum).CoreLength(SurfNum);
                    state.dataVentilatedSlab->VentSlab(Item).CNumbers(SurfNum) = SlabList(SurfListNum).CoreNumbers(SurfNum);
                    state.dataVentilatedSlab->VentSlab(Item).SlabIn(SurfNum) = SlabList(SurfListNum).SlabInNodeName(SurfNum);
                    state.dataVentilatedSlab->VentSlab(Item).SlabOut(SurfNum) = SlabList(SurfListNum).SlabOutNodeName(SurfNum);
                    if (state.dataVentilatedSlab->VentSlab(Item).SurfacePtr(SurfNum) != 0) {
                        state.dataSurface->Surface(state.dataVentilatedSlab->VentSlab(Item).SurfacePtr(SurfNum)).IntConvSurfHasActiveInIt = true;
                    }
                }

            } else { // User entered a single surface name rather than a surface list
                state.dataVentilatedSlab->VentSlab(Item).NumOfSurfaces = 1;
                state.dataVentilatedSlab->VentSlab(Item).SurfacePtr.allocate(state.dataVentilatedSlab->VentSlab(Item).NumOfSurfaces);
                state.dataVentilatedSlab->VentSlab(Item).SurfaceName.allocate(state.dataVentilatedSlab->VentSlab(Item).NumOfSurfaces);
                state.dataVentilatedSlab->VentSlab(Item).SurfaceFlowFrac.allocate(state.dataVentilatedSlab->VentSlab(Item).NumOfSurfaces);
                state.dataVentilatedSlab->MaxCloNumOfSurfaces = max(state.dataVentilatedSlab->MaxCloNumOfSurfaces, state.dataVentilatedSlab->VentSlab(Item).NumOfSurfaces);
                state.dataVentilatedSlab->VentSlab(Item).SurfaceName(1) = state.dataVentilatedSlab->VentSlab(Item).SurfListName;
                state.dataVentilatedSlab->VentSlab(Item).SurfacePtr(1) = UtilityRoutines::FindItemInList(state.dataVentilatedSlab->VentSlab(Item).SurfaceName(1), state.dataSurface->Surface);
                state.dataVentilatedSlab->VentSlab(Item).SurfaceFlowFrac(1) = 1.0;
                // Error checking for single surfaces
                if (state.dataVentilatedSlab->VentSlab(Item).SurfacePtr(1) == 0) {
                    ShowSevereError(state, CurrentModuleObject + "=\"" + cAlphaArgs(1) + "\" invalid " + cAlphaFields(4) + "=\"" + cAlphaArgs(4) +
                                    "\" not found.");
                    ErrorsFound = true;
                } else if (state.dataSurface->Surface(state.dataVentilatedSlab->VentSlab(Item).SurfacePtr(1)).IsRadSurfOrVentSlabOrPool) {
                    ShowSevereError(state, CurrentModuleObject + "=\"" + cAlphaArgs(1) + "\", invalid Surface");
                    ShowContinueError(state, cAlphaFields(4) + "=\"" + cAlphaArgs(4) + "\" has been used in another radiant system or ventilated slab.");
                    ErrorsFound = true;
                }
                if (state.dataVentilatedSlab->VentSlab(Item).SurfacePtr(1) != 0) {
                    state.dataSurface->Surface(state.dataVentilatedSlab->VentSlab(Item).SurfacePtr(1)).IntConvSurfHasActiveInIt = true;
                    state.dataSurface->Surface(state.dataVentilatedSlab->VentSlab(Item).SurfacePtr(1)).IsRadSurfOrVentSlabOrPool = true;
                }
            }

            // Error checking for zones and construction information

            if (SurfListNum > 0) {

                for (SurfNum = 1; SurfNum <= state.dataVentilatedSlab->VentSlab(Item).NumOfSurfaces; ++SurfNum) {

                    if (state.dataVentilatedSlab->VentSlab(Item).SurfacePtr(SurfNum) == 0) continue; // invalid surface -- detected earlier
                    if (state.dataVentilatedSlab->VentSlab(Item).ZPtr(SurfNum) == 0) continue;       // invalid zone -- detected earlier
                    if (state.dataSurface->Surface(state.dataVentilatedSlab->VentSlab(Item).SurfacePtr(SurfNum)).Construction == 0) continue; // invalid construction, detected earlier
                    if (!state.dataConstruction->Construct(state.dataSurface->Surface(state.dataVentilatedSlab->VentSlab(Item).SurfacePtr(SurfNum)).Construction).SourceSinkPresent) {
                        ShowSevereError(state, CurrentModuleObject + "=\"" + cAlphaArgs(1) + "\" invalid surface=\"" +
                                        state.dataSurface->Surface(state.dataVentilatedSlab->VentSlab(Item).SurfacePtr(SurfNum)).Name + "\".");
                        ShowContinueError(state, "Surface Construction does not have a source/sink, Construction name= \"" +
                                          state.dataConstruction->Construct(state.dataSurface->Surface(state.dataVentilatedSlab->VentSlab(Item).SurfacePtr(SurfNum)).Construction).Name + "\".");
                        ErrorsFound = true;
                    }
                }
            } else {
                for (SurfNum = 1; SurfNum <= state.dataVentilatedSlab->VentSlab(Item).NumOfSurfaces; ++SurfNum) {
                    if (state.dataVentilatedSlab->VentSlab(Item).SurfacePtr(SurfNum) == 0) continue; // invalid surface -- detected earlier
                    if (state.dataVentilatedSlab->VentSlab(Item).ZonePtr == 0) continue;             // invalid zone -- detected earlier
                    if (state.dataSurface->Surface(state.dataVentilatedSlab->VentSlab(Item).SurfacePtr(SurfNum)).Zone != state.dataVentilatedSlab->VentSlab(Item).ZonePtr) {
                        ShowSevereError(state, CurrentModuleObject + "=\"" + cAlphaArgs(1) + "\" invalid surface=\"" +
                                        state.dataSurface->Surface(state.dataVentilatedSlab->VentSlab(Item).SurfacePtr(SurfNum)).Name + "\".");
                        ShowContinueError(state, "Surface in Zone=" + state.dataHeatBal->Zone(state.dataSurface->Surface(state.dataVentilatedSlab->VentSlab(Item).SurfacePtr(SurfNum)).Zone).Name + ' ' +
                                          CurrentModuleObject + " in Zone=" + cAlphaArgs(3));
                        ErrorsFound = true;
                    }
                    if (state.dataSurface->Surface(state.dataVentilatedSlab->VentSlab(Item).SurfacePtr(SurfNum)).Construction == 0) continue; // invalid construction, detected earlier
                    if (!state.dataConstruction->Construct(state.dataSurface->Surface(state.dataVentilatedSlab->VentSlab(Item).SurfacePtr(SurfNum)).Construction).SourceSinkPresent) {
                        ShowSevereError(state, CurrentModuleObject + "=\"" + cAlphaArgs(1) + "\" invalid surface=\"" +
                                        state.dataSurface->Surface(state.dataVentilatedSlab->VentSlab(Item).SurfacePtr(SurfNum)).Name + "\".");
                        ShowContinueError(state, "Surface Construction does not have a source/sink, Construction name= \"" +
                                          state.dataConstruction->Construct(state.dataSurface->Surface(state.dataVentilatedSlab->VentSlab(Item).SurfacePtr(SurfNum)).Construction).Name + "\".");
                        ErrorsFound = true;
                    }
                }
            }

            state.dataVentilatedSlab->VentSlab(Item).MaxAirVolFlow = rNumericArgs(1);

            // Outside air information:
            state.dataVentilatedSlab->VentSlab(Item).MinOutAirVolFlow = rNumericArgs(2);
            state.dataVentilatedSlab->VentSlab(Item).OutAirVolFlow = rNumericArgs(3);

            {
                auto const SELECT_CASE_var(cAlphaArgs(5));
                if (SELECT_CASE_var == "VARIABLEPERCENT") {
                    state.dataVentilatedSlab->VentSlab(Item).OAControlType = state.dataVentilatedSlab->VariablePercent;
                    state.dataVentilatedSlab->VentSlab(Item).MaxOASchedName = cAlphaArgs(6);
                    state.dataVentilatedSlab->VentSlab(Item).MaxOASchedPtr = GetScheduleIndex(state, cAlphaArgs(7)); // convert schedule name to pointer
                    if (state.dataVentilatedSlab->VentSlab(Item).MaxOASchedPtr == 0) {
                        ShowSevereError(state, CurrentModuleObject + "=\"" + cAlphaArgs(1) + "\" invalid " + cAlphaFields(7) + "=\"" + cAlphaArgs(7) +
                                        "\" not found.");
                        ErrorsFound = true;
                    } else if (!CheckScheduleValueMinMax(state, state.dataVentilatedSlab->VentSlab(Item).MaxOASchedPtr, ">=0", 0.0, "<=", 1.0)) {
                        ShowSevereError(state, CurrentModuleObject + "=\"" + cAlphaArgs(1) + "\" invalid " + cAlphaFields(7) + "=\"" + cAlphaArgs(7) +
                                        "\" values out of range [0,1].");
                        ErrorsFound = true;
                    }
                } else if (SELECT_CASE_var == "FIXEDAMOUNT") {
                    state.dataVentilatedSlab->VentSlab(Item).OAControlType = state.dataVentilatedSlab->FixedOAControl;
                    state.dataVentilatedSlab->VentSlab(Item).MaxOASchedName = cAlphaArgs(7);
                    state.dataVentilatedSlab->VentSlab(Item).MaxOASchedPtr = GetScheduleIndex(state, cAlphaArgs(7)); // convert schedule name to pointer
                    if (state.dataVentilatedSlab->VentSlab(Item).MaxOASchedPtr == 0) {
                        ShowSevereError(state, CurrentModuleObject + "=\"" + cAlphaArgs(1) + "\" invalid " + cAlphaFields(7) + "=\"" + cAlphaArgs(7) +
                                        "\" not found.");
                        ErrorsFound = true;
                    } else if (!CheckScheduleValueMinMax(state, state.dataVentilatedSlab->VentSlab(Item).MaxOASchedPtr, ">=0", 0.0)) {
                        ShowSevereError(state, CurrentModuleObject + "=\"" + cAlphaArgs(1) + "\" invalid " + cAlphaFields(7) + "=\"" + cAlphaArgs(7) +
                                        "\" values out of range (must be >=0).");
                        ErrorsFound = true;
                    }
                } else if (SELECT_CASE_var == "FIXEDTEMPERATURE") {
                    state.dataVentilatedSlab->VentSlab(Item).OAControlType = state.dataVentilatedSlab->FixedTemperature;
                    state.dataVentilatedSlab->VentSlab(Item).TempSchedName = cAlphaArgs(7);
                    state.dataVentilatedSlab->VentSlab(Item).TempSchedPtr = GetScheduleIndex(state, cAlphaArgs(7)); // convert schedule name to pointer
                    if (state.dataVentilatedSlab->VentSlab(Item).TempSchedPtr == 0) {
                        ShowSevereError(state, CurrentModuleObject + "=\"" + cAlphaArgs(1) + "\" invalid " + cAlphaFields(7) + "=\"" + cAlphaArgs(7) +
                                        "\" not found.");
                        ErrorsFound = true;
                    }
                } else {
                    ShowSevereError(state, CurrentModuleObject + "=\"" + cAlphaArgs(1) + "\" invalid " + cAlphaFields(5) + "=\"" + cAlphaArgs(5) + "\".");
                }
            }

            state.dataVentilatedSlab->VentSlab(Item).MinOASchedName = cAlphaArgs(6);
            state.dataVentilatedSlab->VentSlab(Item).MinOASchedPtr = GetScheduleIndex(state, cAlphaArgs(6)); // convert schedule name to pointer
            if (state.dataVentilatedSlab->VentSlab(Item).MinOASchedPtr == 0) {
                ShowSevereError(state, CurrentModuleObject + "=\"" + cAlphaArgs(1) + "\" invalid " + cAlphaFields(6) + "=\"" + cAlphaArgs(6) +
                                "\" not found.");
                ErrorsFound = true;
            }

            // System Configuration:
            if (UtilityRoutines::SameString(cAlphaArgs(8), "SlabOnly")) {
                state.dataVentilatedSlab->VentSlab(Item).SysConfg = state.dataVentilatedSlab->SlabOnly;
            } else if (UtilityRoutines::SameString(cAlphaArgs(8), "SlabAndZone")) {
                state.dataVentilatedSlab->VentSlab(Item).SysConfg = state.dataVentilatedSlab->SlabAndZone;
            } else if (UtilityRoutines::SameString(cAlphaArgs(8), "SeriesSlabs")) {
                state.dataVentilatedSlab->VentSlab(Item).SysConfg = state.dataVentilatedSlab->SeriesSlabs;
            } else {
                ShowSevereError(state, CurrentModuleObject + "=\"" + cAlphaArgs(1) + "\" invalid " + cAlphaFields(8) + "=\"" + cAlphaArgs(8) + "\".");
                ShowContinueError(state, "Control reset to SLAB ONLY Configuration.");
                state.dataVentilatedSlab->VentSlab(Item).SysConfg = state.dataVentilatedSlab->SlabOnly;
            }

            // Hollow Core information :
            state.dataVentilatedSlab->VentSlab(Item).CoreDiameter = rNumericArgs(4);
            state.dataVentilatedSlab->VentSlab(Item).CoreLength = rNumericArgs(5);
            state.dataVentilatedSlab->VentSlab(Item).CoreNumbers = rNumericArgs(6);

            if (UtilityRoutines::SameString(cAlphaArgs(8), "SurfaceListNames")) {
                if (!lNumericBlanks(4)) {
                    ShowWarningError(state, CurrentModuleObject + "=\"" + cAlphaArgs(1) +
                                     "\"  Core Diameter is not needed for the series slabs configuration- ignored.");
                    ShowContinueError(state, "...It has been asigned on SlabGroup.");
                }
            }

            if (UtilityRoutines::SameString(cAlphaArgs(8), "SurfaceListNames")) {
                if (!lNumericBlanks(5)) {
                    ShowWarningError(state, CurrentModuleObject + "=\"" + cAlphaArgs(1) +
                                     "\"  Core Length is not needed for the series slabs configuration- ignored.");
                    ShowContinueError(state, "...It has been asigned on SlabGroup.");
                }
            }

            if (UtilityRoutines::SameString(cAlphaArgs(8), "SurfaceListNames")) {
                if (!lNumericBlanks(6)) {
                    ShowWarningError(state, CurrentModuleObject + "=\"" + cAlphaArgs(1) +
                                     "\"  Core Numbers is not needed for the series slabs configuration- ignored.");
                    ShowContinueError(state, "...It has been asigned on SlabGroup.");
                }
            }

            // Process the temperature control type
            if (UtilityRoutines::SameString(cAlphaArgs(9), OutsideAirDryBulbTemperature)) {
                state.dataVentilatedSlab->VentSlab(Item).ControlType = state.dataVentilatedSlab->ODBControl;
            } else if (UtilityRoutines::SameString(cAlphaArgs(9), OutsideAirWetBulbTemperature)) {
                state.dataVentilatedSlab->VentSlab(Item).ControlType = state.dataVentilatedSlab->OWBControl;
            } else if (UtilityRoutines::SameString(cAlphaArgs(9), OperativeTemperature)) {
                state.dataVentilatedSlab->VentSlab(Item).ControlType = state.dataVentilatedSlab->OPTControl;
            } else if (UtilityRoutines::SameString(cAlphaArgs(9), MeanAirTemperature)) {
                state.dataVentilatedSlab->VentSlab(Item).ControlType = state.dataVentilatedSlab->MATControl;
            } else if (UtilityRoutines::SameString(cAlphaArgs(9), MeanRadiantTemperature)) {
                state.dataVentilatedSlab->VentSlab(Item).ControlType = state.dataVentilatedSlab->MRTControl;
            } else if (UtilityRoutines::SameString(cAlphaArgs(9), SlabSurfaceTemperature)) {
                state.dataVentilatedSlab->VentSlab(Item).ControlType = state.dataVentilatedSlab->SURControl;
            } else if (UtilityRoutines::SameString(cAlphaArgs(9), SlabSurfaceDewPointTemperature)) {
                state.dataVentilatedSlab->VentSlab(Item).ControlType = state.dataVentilatedSlab->DPTZControl;
            } else {
                ShowSevereError(state, CurrentModuleObject + "=\"" + cAlphaArgs(1) + "\" invalid " + cAlphaFields(9) + "=\"" + cAlphaArgs(9) + "\".");
                ShowContinueError(state, "Control reset to ODB control.");
                state.dataVentilatedSlab->VentSlab(Item).ControlType = state.dataVentilatedSlab->ODBControl;
            }

            // Heating User Input Data For Ventilated Slab Control :

            // High Air Temp :
            state.dataVentilatedSlab->VentSlab(Item).HotAirHiTempSched = cAlphaArgs(10);
            state.dataVentilatedSlab->VentSlab(Item).HotAirHiTempSchedPtr = GetScheduleIndex(state, cAlphaArgs(10));
            if ((state.dataVentilatedSlab->VentSlab(Item).HotAirHiTempSchedPtr == 0) && (!lAlphaBlanks(10))) {
                ShowSevereError(state, CurrentModuleObject + "=\"" + cAlphaArgs(1) + "\" invalid " + cAlphaFields(10) + "=\"" + cAlphaArgs(10) +
                                "\" not found.");
                ErrorsFound = true;
            }

            // Low Air Temp :

            state.dataVentilatedSlab->VentSlab(Item).HotAirLoTempSched = cAlphaArgs(11);
            state.dataVentilatedSlab->VentSlab(Item).HotAirLoTempSchedPtr = GetScheduleIndex(state, cAlphaArgs(11));
            if ((state.dataVentilatedSlab->VentSlab(Item).HotAirLoTempSchedPtr == 0) && (!lAlphaBlanks(11))) {
                ShowSevereError(state, CurrentModuleObject + "=\"" + cAlphaArgs(1) + "\" invalid " + cAlphaFields(11) + "=\"" + cAlphaArgs(11) +
                                "\" not found.");
                ErrorsFound = true;
            }

            state.dataVentilatedSlab->VentSlab(Item).HotCtrlHiTempSched = cAlphaArgs(12);
            state.dataVentilatedSlab->VentSlab(Item).HotCtrlHiTempSchedPtr = GetScheduleIndex(state, cAlphaArgs(12));
            if ((state.dataVentilatedSlab->VentSlab(Item).HotCtrlHiTempSchedPtr == 0) && (!lAlphaBlanks(12))) {
                ShowSevereError(state, CurrentModuleObject + "=\"" + cAlphaArgs(1) + "\" invalid " + cAlphaFields(12) + "=\"" + cAlphaArgs(12) +
                                "\" not found.");
                ErrorsFound = true;
            }

            state.dataVentilatedSlab->VentSlab(Item).HotCtrlLoTempSched = cAlphaArgs(13);
            state.dataVentilatedSlab->VentSlab(Item).HotCtrlLoTempSchedPtr = GetScheduleIndex(state, cAlphaArgs(13));
            if ((state.dataVentilatedSlab->VentSlab(Item).HotCtrlLoTempSchedPtr == 0) && (!lAlphaBlanks(13))) {
                ShowSevereError(state, CurrentModuleObject + "=\"" + cAlphaArgs(1) + "\" invalid " + cAlphaFields(13) + "=\"" + cAlphaArgs(13) +
                                "\" not found.");
                ErrorsFound = true;
            }

            // Cooling User Input Data For Ventilated Slab Control :
            // Cooling High Temp Sch.
            state.dataVentilatedSlab->VentSlab(Item).ColdAirHiTempSched = cAlphaArgs(13);
            state.dataVentilatedSlab->VentSlab(Item).ColdAirHiTempSchedPtr = GetScheduleIndex(state, cAlphaArgs(14));
            if ((state.dataVentilatedSlab->VentSlab(Item).ColdAirHiTempSchedPtr == 0) && (!lAlphaBlanks(14))) {
                ShowSevereError(state, CurrentModuleObject + "=\"" + cAlphaArgs(1) + "\" invalid " + cAlphaFields(14) + "=\"" + cAlphaArgs(14) +
                                "\" not found.");
                ErrorsFound = true;
            }

            // Cooling Low Temp Sch.

            state.dataVentilatedSlab->VentSlab(Item).ColdAirLoTempSched = cAlphaArgs(15);
            state.dataVentilatedSlab->VentSlab(Item).ColdAirLoTempSchedPtr = GetScheduleIndex(state, cAlphaArgs(15));
            if ((state.dataVentilatedSlab->VentSlab(Item).ColdAirLoTempSchedPtr == 0) && (!lAlphaBlanks(15))) {
                ShowSevereError(state, CurrentModuleObject + "=\"" + cAlphaArgs(1) + "\" invalid " + cAlphaFields(15) + "=\"" + cAlphaArgs(15) +
                                "\" not found.");
                ErrorsFound = true;
            }

            // Cooling Control High Sch.

            state.dataVentilatedSlab->VentSlab(Item).ColdCtrlHiTempSched = cAlphaArgs(16);
            state.dataVentilatedSlab->VentSlab(Item).ColdCtrlHiTempSchedPtr = GetScheduleIndex(state, cAlphaArgs(16));
            if ((state.dataVentilatedSlab->VentSlab(Item).ColdCtrlHiTempSchedPtr == 0) && (!lAlphaBlanks(16))) {
                ShowSevereError(state, CurrentModuleObject + "=\"" + cAlphaArgs(1) + "\" invalid " + cAlphaFields(16) + "=\"" + cAlphaArgs(16) +
                                "\" not found.");
                ErrorsFound = true;
            }

            // Cooling Control Low Sch.

            state.dataVentilatedSlab->VentSlab(Item).ColdCtrlLoTempSched = cAlphaArgs(17);
            state.dataVentilatedSlab->VentSlab(Item).ColdCtrlLoTempSchedPtr = GetScheduleIndex(state, cAlphaArgs(17));
            if ((state.dataVentilatedSlab->VentSlab(Item).ColdCtrlLoTempSchedPtr == 0) && (!lAlphaBlanks(17))) {
                ShowSevereError(state, CurrentModuleObject + "=\"" + cAlphaArgs(1) + "\" invalid " + cAlphaFields(17) + "=\"" + cAlphaArgs(17) +
                                "\" not found.");
                ErrorsFound = true;
            }

            // Main air nodes (except outside air node):
            // Refer the Unit Ventilator Air Node note

            // MJW CR7903 - Ventilated slab was not drawing properly in HVAC Diagram svg output
            //  This object is structured differently from other zone equipment in that it functions
            //  as both a parent and non-parent, and it has an implicit OA mixer.  This makes it difficult
            //  to register the nodes in a way that HVAC Diagram can understand and in a way that satisfies
            //  node connection tests.  Here's an explanation of the changes made for this CR:
            //      In general, nodes associated with the ventilated slab system (the overall parent object)
            //         are registered with "-SYSTEM" appended to the object type and object name
            //         This same suffix is also added later when SetUpCompSets is called, for the same reason
            //      In general, nodes associated with the implicit OA mixer object
            //         are registered with "-OA MIXER" appended to the object type and object name
            //      %ReturnAirNode is one inlet to the implicit oa mixer
            //         For SlabOnly and SeriesSlab this node does nothing,
            //             so NodeConnectionType_Internal,ObjectIsNotParent, -OA MIXER
            //         For SlabandZone, this node extracts air from the zone,
            //             so NodeConnectionType_Inlet,ObjectIsNotParent, -OA MIXER
            //         For SlabandZone, this node is also used to associate the whole system with a pair of zone inlet/exhaust nodes,
            //             so it is registered again as NodeConnectionType_Inlet,1,ObjectIsParent, -SYSTEM
            //      %RadInNode is the ultimate air inlet to the slab or series of slabs
            //         For all types of ventilated slab, this is NodeConnectionType_Inlet,ObjectIsNotParent
            //      %OAMixerOutNode is the outlet from the implicit OA mixer
            //         For all types of ventilated slab, this is NodeConnectionType_Outlet,ObjectIsNotParent
            //      %FanOutletNode is the outlet from the explicit fan child object (redundant input, should mine from child)
            //         For all types of ventilated slab, this is NodeConnectionType_Internal,ObjectIsParent
            //      %ZoneAirInNode is applicable only to SlabandZone configuration. It is the node that flows into the zone,
            //         and it is also the outlet from the ventilated slab section, so it must be registered twice
            //         First for the overall system, NodeConnectionType_Outlet,ObjectIsParent, -SYSTEM
            //         Second as the slab outlet, NodeConnectionType_Outlet,ObjectIsNotParent
            //      %OutsideAirNode is the outdoor air inlet to the OA mixer
            //         For all types of ventilated slab, this is NodeConnectionType_Inlet,ObjectIsNotParent, -OA MIXER

            if (state.dataVentilatedSlab->VentSlab(Item).SysConfg == state.dataVentilatedSlab->SlabOnly) {

                state.dataVentilatedSlab->VentSlab(Item).ReturnAirNode = GetOnlySingleNode(state, cAlphaArgs(18),
                                                                 ErrorsFound,
                                                                 CurrentModuleObject + "-OA MIXER",
                                                                 cAlphaArgs(1) + "-OA MIXER",
                                                                 NodeType_Air,
                                                                 NodeConnectionType_Internal,
                                                                 1,
                                                                 ObjectIsNotParent);
                state.dataVentilatedSlab->VentSlab(Item).RadInNode = GetOnlySingleNode(state,
                    cAlphaArgs(19), ErrorsFound, CurrentModuleObject, cAlphaArgs(1), NodeType_Air, NodeConnectionType_Inlet, 1, ObjectIsNotParent);

                state.dataVentilatedSlab->VentSlab(Item).OAMixerOutNode = GetOnlySingleNode(state, cAlphaArgs(23),
                                                                  ErrorsFound,
                                                                  CurrentModuleObject + "-OA MIXER",
                                                                  cAlphaArgs(1) + "-OA MIXER",
                                                                  NodeType_Air,
                                                                  NodeConnectionType_Outlet,
                                                                  1,
                                                                  ObjectIsNotParent);
                state.dataVentilatedSlab->VentSlab(Item).FanOutletNode = GetOnlySingleNode(state,
                    cAlphaArgs(24), ErrorsFound, CurrentModuleObject, cAlphaArgs(1), NodeType_Air, NodeConnectionType_Internal, 1, ObjectIsParent);

            } else if (state.dataVentilatedSlab->VentSlab(Item).SysConfg == state.dataVentilatedSlab->SeriesSlabs) {

                state.dataVentilatedSlab->VentSlab(Item).ReturnAirNode = GetOnlySingleNode(state, cAlphaArgs(18),
                                                                 ErrorsFound,
                                                                 CurrentModuleObject + "-OA MIXER",
                                                                 cAlphaArgs(1) + "-OA MIXER",
                                                                 NodeType_Air,
                                                                 NodeConnectionType_Internal,
                                                                 1,
                                                                 ObjectIsNotParent);
                state.dataVentilatedSlab->VentSlab(Item).RadInNode = GetOnlySingleNode(state,
                    cAlphaArgs(19), ErrorsFound, CurrentModuleObject, cAlphaArgs(1), NodeType_Air, NodeConnectionType_Inlet, 1, ObjectIsNotParent);

                state.dataVentilatedSlab->VentSlab(Item).OAMixerOutNode = GetOnlySingleNode(state, cAlphaArgs(23),
                                                                  ErrorsFound,
                                                                  CurrentModuleObject + "-OA MIXER",
                                                                  cAlphaArgs(1) + "-OA MIXER",
                                                                  NodeType_Air,
                                                                  NodeConnectionType_Outlet,
                                                                  1,
                                                                  ObjectIsNotParent);
                state.dataVentilatedSlab->VentSlab(Item).FanOutletNode = GetOnlySingleNode(state,
                    cAlphaArgs(24), ErrorsFound, CurrentModuleObject, cAlphaArgs(1), NodeType_Air, NodeConnectionType_Internal, 1, ObjectIsParent);

            } else if (state.dataVentilatedSlab->VentSlab(Item).SysConfg == state.dataVentilatedSlab->SlabAndZone) {

                state.dataVentilatedSlab->VentSlab(Item).ReturnAirNode = GetOnlySingleNode(state, cAlphaArgs(18),
                                                                 ErrorsFound,
                                                                 CurrentModuleObject + "-SYSTEM",
                                                                 cAlphaArgs(1) + "-SYSTEM",
                                                                 NodeType_Air,
                                                                 NodeConnectionType_Inlet,
                                                                 1,
                                                                 ObjectIsParent);
                state.dataVentilatedSlab->VentSlab(Item).ReturnAirNode = GetOnlySingleNode(state, cAlphaArgs(18),
                                                                 ErrorsFound,
                                                                 CurrentModuleObject + "-OA MIXER",
                                                                 cAlphaArgs(1) + "-OA MIXER",
                                                                 NodeType_Air,
                                                                 NodeConnectionType_Inlet,
                                                                 1,
                                                                 ObjectIsNotParent);
                state.dataVentilatedSlab->VentSlab(Item).RadInNode = GetOnlySingleNode(state,
                    cAlphaArgs(19), ErrorsFound, CurrentModuleObject, cAlphaArgs(1), NodeType_Air, NodeConnectionType_Inlet, 1, ObjectIsNotParent);
                state.dataVentilatedSlab->VentSlab(Item).OAMixerOutNode = GetOnlySingleNode(state, cAlphaArgs(23),
                                                                  ErrorsFound,
                                                                  CurrentModuleObject + "-OA MIXER",
                                                                  cAlphaArgs(1) + "-OA MIXER",
                                                                  NodeType_Air,
                                                                  NodeConnectionType_Outlet,
                                                                  1,
                                                                  ObjectIsNotParent);
                state.dataVentilatedSlab->VentSlab(Item).FanOutletNode = GetOnlySingleNode(state,
                    cAlphaArgs(24), ErrorsFound, CurrentModuleObject, cAlphaArgs(1), NodeType_Air, NodeConnectionType_Internal, 1, ObjectIsParent);
            }

            if (state.dataVentilatedSlab->VentSlab(Item).SysConfg == state.dataVentilatedSlab->SlabOnly) {
                if (!lAlphaBlanks(20)) {
                    ShowWarningError(state, CurrentModuleObject + "=\"" + cAlphaArgs(1) + "\" " + cAlphaFields(20) + "=\"" + cAlphaArgs(20) +
                                     "\" not needed - ignored.");
                    ShowContinueError(state, "It is used for \"SlabAndZone\" only");
                }

            } else if (state.dataVentilatedSlab->VentSlab(Item).SysConfg == state.dataVentilatedSlab->SlabAndZone) {
                if (lAlphaBlanks(20)) {
                    ShowSevereError(state, CurrentModuleObject + "=\"" + cAlphaArgs(1) + "\" invalid " + cAlphaFields(20) +
                                    " is blank and must be entered.");
                    ErrorsFound = true;
                }

                state.dataVentilatedSlab->VentSlab(Item).ZoneAirInNode = GetOnlySingleNode(state, cAlphaArgs(20),
                                                                 ErrorsFound,
                                                                 CurrentModuleObject + "-SYSTEM",
                                                                 cAlphaArgs(1) + "-SYSTEM",
                                                                 NodeType_Air,
                                                                 NodeConnectionType_Outlet,
                                                                 1,
                                                                 ObjectIsParent);

                state.dataVentilatedSlab->VentSlab(Item).ZoneAirInNode = GetOnlySingleNode(state,
                    cAlphaArgs(20), ErrorsFound, CurrentModuleObject, cAlphaArgs(1), NodeType_Air, NodeConnectionType_Outlet, 1, ObjectIsNotParent);
            }

            //  Set connection type to 'Inlet', because it now uses an OA node
            state.dataVentilatedSlab->VentSlab(Item).OutsideAirNode = GetOnlySingleNode(state, cAlphaArgs(21),
                                                              ErrorsFound,
                                                              CurrentModuleObject + "-OA MIXER",
                                                              cAlphaArgs(1) + "-OA MIXER",
                                                              NodeType_Air,
                                                              NodeConnectionType_Inlet,
                                                              1,
                                                              ObjectIsNotParent);

            if (!lAlphaBlanks(21)) {
                CheckAndAddAirNodeNumber(state, state.dataVentilatedSlab->VentSlab(Item).OutsideAirNode, IsValid);
                if (!IsValid) {
                    ShowWarningError(state, CurrentModuleObject + "=\"" + cAlphaArgs(1) + "\", Adding OutdoorAir:Node=" + cAlphaArgs(21));
                }
            }

            state.dataVentilatedSlab->VentSlab(Item).AirReliefNode = GetOnlySingleNode(state, cAlphaArgs(22),
                                                             ErrorsFound,
                                                             CurrentModuleObject + "-OA MIXER",
                                                             cAlphaArgs(1) + "-OA MIXER",
                                                             NodeType_Air,
                                                             NodeConnectionType_ReliefAir,
                                                             1,
                                                             ObjectIsNotParent);

            // Fan information:
            state.dataVentilatedSlab->VentSlab(Item).FanName = cAlphaArgs(25);

            if (HVACFan::checkIfFanNameIsAFanSystem(state, state.dataVentilatedSlab->VentSlab(Item).FanName)) {
                state.dataVentilatedSlab->VentSlab(Item).FanType_Num = DataHVACGlobals::FanType_SystemModelObject;
                HVACFan::fanObjs.emplace_back(new HVACFan::FanSystem(state, state.dataVentilatedSlab->VentSlab(Item).FanName));
                state.dataVentilatedSlab->VentSlab(Item).Fan_Index = HVACFan::getFanObjectVectorIndex(state, state.dataVentilatedSlab->VentSlab(Item).FanName);
            } else {
                bool isNotOkay(false);
                ValidateComponent(state, "FAN:CONSTANTVOLUME", state.dataVentilatedSlab->VentSlab(Item).FanName, isNotOkay, "GetPIUs");
                if (isNotOkay) {
                    ShowContinueError(state, "In " + CurrentModuleObject + " = " + state.dataVentilatedSlab->VentSlab(Item).Name);
                    ErrorsFound = true;
                }
                state.dataVentilatedSlab->VentSlab(Item).FanType_Num = DataHVACGlobals::FanType_SimpleConstVolume;
            }

            if (state.dataVentilatedSlab->VentSlab(Item).OAControlType == state.dataVentilatedSlab->FixedOAControl) {
                state.dataVentilatedSlab->VentSlab(Item).OutAirVolFlow = state.dataVentilatedSlab->VentSlab(Item).MinOutAirVolFlow;
                state.dataVentilatedSlab->VentSlab(Item).MaxOASchedName = state.dataVentilatedSlab->VentSlab(Item).MinOASchedName;
                state.dataVentilatedSlab->VentSlab(Item).MaxOASchedPtr = GetScheduleIndex(state, state.dataVentilatedSlab->VentSlab(Item).MinOASchedName);
            }

            // Add fan to component sets array
            SetUpCompSets(state,
                CurrentModuleObject + "-SYSTEM", state.dataVentilatedSlab->VentSlab(Item).Name + "-SYSTEM", "UNDEFINED", cAlphaArgs(25), cAlphaArgs(23), cAlphaArgs(24));

            // Coil options assign

            {
                auto const SELECT_CASE_var(cAlphaArgs(26));
                if (SELECT_CASE_var == "HEATINGANDCOOLING") {
                    state.dataVentilatedSlab->VentSlab(Item).CoilOption = state.dataVentilatedSlab->BothOption;
                } else if (SELECT_CASE_var == "HEATING") {
                    state.dataVentilatedSlab->VentSlab(Item).CoilOption = state.dataVentilatedSlab->HeatingOption;
                } else if (SELECT_CASE_var == "COOLING") {
                    state.dataVentilatedSlab->VentSlab(Item).CoilOption = state.dataVentilatedSlab->CoolingOption;
                } else if (SELECT_CASE_var == "NONE") {
                    state.dataVentilatedSlab->VentSlab(Item).CoilOption = state.dataVentilatedSlab->NoneOption;
                } else {
                    ShowSevereError(state, CurrentModuleObject + "=\"" + cAlphaArgs(1) + "\" invalid " + cAlphaFields(26) + "=\"" + cAlphaArgs(26) + "\".");
                    ErrorsFound = true;
                }
            }

            if (state.dataVentilatedSlab->VentSlab(Item).CoilOption == state.dataVentilatedSlab->BothOption || state.dataVentilatedSlab->VentSlab(Item).CoilOption == state.dataVentilatedSlab->HeatingOption) {
                // Heating coil information:
                //        A27, \field Heating Coil Object Type
                //             \type choice
                //             \key Coil:Heating:Water
                //             \key Coil:Heating:Electric
                //             \key Coil:Heating:Fuel
                //             \key Coil:Heating:Steam
                //        A28, \field Heating Coil Name
                //             \type object-list
                //             \object-list HeatingCoilName

                // Heating coil information:
                if (!lAlphaBlanks(28)) {
                    state.dataVentilatedSlab->VentSlab(Item).HCoilPresent = true;
                    state.dataVentilatedSlab->VentSlab(Item).HCoilTypeCh = cAlphaArgs(27);
                    errFlag = false;

                    {
                        auto const SELECT_CASE_var(cAlphaArgs(27));
                        if (SELECT_CASE_var == "COIL:HEATING:WATER") {
                            state.dataVentilatedSlab->VentSlab(Item).HCoilType = state.dataVentilatedSlab->Heating_WaterCoilType;
                            state.dataVentilatedSlab->VentSlab(Item).HCoil_PlantTypeNum = TypeOf_CoilWaterSimpleHeating;
                        } else if (SELECT_CASE_var == "COIL:HEATING:STEAM") {
                            state.dataVentilatedSlab->VentSlab(Item).HCoilType = state.dataVentilatedSlab->Heating_SteamCoilType;
                            state.dataVentilatedSlab->VentSlab(Item).HCoil_PlantTypeNum = TypeOf_CoilSteamAirHeating;
                            state.dataVentilatedSlab->VentSlab(Item).HCoil_FluidIndex = FindRefrigerant(state, "Steam");
                            if (state.dataVentilatedSlab->VentSlab(Item).HCoil_FluidIndex == 0) {
                                ShowSevereError(state, CurrentModuleObject + "=\"" + cAlphaArgs(1) + "Steam Properties not found.");
                                if (SteamMessageNeeded) ShowContinueError(state, "Steam Fluid Properties should have been included in the input file.");
                                ErrorsFound = true;
                                SteamMessageNeeded = false;
                            }
                        } else if (SELECT_CASE_var == "COIL:HEATING:ELECTRIC") {
                            state.dataVentilatedSlab->VentSlab(Item).HCoilType = state.dataVentilatedSlab->Heating_ElectricCoilType;
                        } else if (SELECT_CASE_var == "COIL:HEATING:FUEL") {
                            state.dataVentilatedSlab->VentSlab(Item).HCoilType = state.dataVentilatedSlab->Heating_GasCoilType;
                        } else {
                            ShowSevereError(state, CurrentModuleObject + "=\"" + cAlphaArgs(1) + "\" invalid " + cAlphaFields(27) + "=\"" + cAlphaArgs(27) +
                                            "\".");
                            ErrorsFound = true;
                            errFlag = true;
                        }
                    }
                    if (!errFlag) {
                        state.dataVentilatedSlab->VentSlab(Item).HCoilName = cAlphaArgs(28);
                        ValidateComponent(state, cAlphaArgs(27), state.dataVentilatedSlab->VentSlab(Item).HCoilName, IsNotOK, CurrentModuleObject);
                        if (IsNotOK) {
                            ShowContinueError(state, CurrentModuleObject + "=\"" + cAlphaArgs(1) + "\" invalid " + cAlphaFields(28) + "=\"" +
                                              cAlphaArgs(28) + "\".");
                            ShowContinueError(state, "... not valid for " + cAlphaFields(27) + "=\"" + cAlphaArgs(27) + "\".");
                            ErrorsFound = true;
                        }
                    }

                    state.dataVentilatedSlab->VentSlab(Item).MinVolHotWaterFlow = 0.0;
                    state.dataVentilatedSlab->VentSlab(Item).MinVolHotSteamFlow = 0.0;

                    // The heating coil control node is necessary for a hot water coil, but not necessary for an
                    // electric or gas coil.
                    if (state.dataVentilatedSlab->VentSlab(Item).HCoilType == state.dataVentilatedSlab->Heating_GasCoilType || state.dataVentilatedSlab->VentSlab(Item).HCoilType == state.dataVentilatedSlab->Heating_ElectricCoilType) {
                        if (!lAlphaBlanks(29)) {
                            ShowWarningError(state, CurrentModuleObject + "=\"" + cAlphaArgs(1) + "\" " + cAlphaFields(29) + "=\"" + cAlphaArgs(29) +
                                             "\" not needed - ignored.");
                            ShowContinueError(state, "..It is used for hot water coils only.");
                        }
                    } else {
                        if (lAlphaBlanks(29)) {
                            ShowSevereError(state, CurrentModuleObject + "=\"" + cAlphaArgs(1) + "\" invalid " + cAlphaFields(29) +
                                            " is blank and must be entered.");
                            ErrorsFound = true;
                        }
                        state.dataVentilatedSlab->VentSlab(Item).HotControlNode = GetOnlySingleNode(state, cAlphaArgs(29),
                                                                          ErrorsFound,
                                                                          CurrentModuleObject,
                                                                          cAlphaArgs(1),
                                                                          NodeType_Water,
                                                                          NodeConnectionType_Actuator,
                                                                          1,
                                                                          ObjectIsParent);
                    }
                    state.dataVentilatedSlab->VentSlab(Item).HotControlOffset = 0.001;

                    if (state.dataVentilatedSlab->VentSlab(Item).HCoilType == state.dataVentilatedSlab->Heating_WaterCoilType) {
                        state.dataVentilatedSlab->VentSlab(Item).MaxVolHotWaterFlow = GetWaterCoilMaxFlowRate(state, "Coil:Heating:Water", state.dataVentilatedSlab->VentSlab(Item).HCoilName, ErrorsFound);
                        state.dataVentilatedSlab->VentSlab(Item).MaxVolHotSteamFlow = GetWaterCoilMaxFlowRate(state, "Coil:Heating:Water", state.dataVentilatedSlab->VentSlab(Item).HCoilName, ErrorsFound);
                    } else if (state.dataVentilatedSlab->VentSlab(Item).HCoilType == state.dataVentilatedSlab->Heating_SteamCoilType) {
                        state.dataVentilatedSlab->VentSlab(Item).MaxVolHotWaterFlow = GetSteamCoilMaxFlowRate(state, "Coil:Heating:Steam", state.dataVentilatedSlab->VentSlab(Item).HCoilName, ErrorsFound);
                        state.dataVentilatedSlab->VentSlab(Item).MaxVolHotSteamFlow = GetSteamCoilMaxFlowRate(state, "Coil:Heating:Steam", state.dataVentilatedSlab->VentSlab(Item).HCoilName, ErrorsFound);
                    }

                } else { // no heating coil
                    ShowSevereError(state, CurrentModuleObject + "=\"" + cAlphaArgs(1) + "\" missing heating coil.");
                    ShowContinueError(state, "a heating coil is required for " + cAlphaFields(26) + "=\"" + cAlphaArgs(26) + "\".");
                    ErrorsFound = true;
                }
            }

            if (state.dataVentilatedSlab->VentSlab(Item).CoilOption == state.dataVentilatedSlab->BothOption || state.dataVentilatedSlab->VentSlab(Item).CoilOption == state.dataVentilatedSlab->CoolingOption) {
                // Cooling coil information (if one is present):
                //        A30, \field Cooling Coil Object Type
                //             \type choice
                //             \key Coil:Cooling:Water
                //             \key Coil:Cooling:Water:DetailedGeometry
                //             \key CoilSystem:Cooling:Water:HeatExchangerAssisted
                //        A31, \field Cooling Coil Name
                //             \type object-list
                //             \object-list CoolingCoilsWater
                // Cooling coil information (if one is present):
                if (!lAlphaBlanks(31)) {
                    state.dataVentilatedSlab->VentSlab(Item).CCoilPresent = true;
                    state.dataVentilatedSlab->VentSlab(Item).CCoilTypeCh = cAlphaArgs(30);
                    errFlag = false;

                    {
                        auto const SELECT_CASE_var(cAlphaArgs(30));
                        if (SELECT_CASE_var == "COIL:COOLING:WATER") {
                            state.dataVentilatedSlab->VentSlab(Item).CCoilType = state.dataVentilatedSlab->Cooling_CoilWaterCooling;
                            state.dataVentilatedSlab->VentSlab(Item).CCoil_PlantTypeNum = TypeOf_CoilWaterCooling;
                            state.dataVentilatedSlab->VentSlab(Item).CCoilPlantName = cAlphaArgs(31);
                        } else if (SELECT_CASE_var == "COIL:COOLING:WATER:DETAILEDGEOMETRY") {
                            state.dataVentilatedSlab->VentSlab(Item).CCoilType = state.dataVentilatedSlab->Cooling_CoilDetailedCooling;
                            state.dataVentilatedSlab->VentSlab(Item).CCoil_PlantTypeNum = TypeOf_CoilWaterDetailedFlatCooling;
                            state.dataVentilatedSlab->VentSlab(Item).CCoilPlantName = cAlphaArgs(31);
                        } else if (SELECT_CASE_var == "COILSYSTEM:COOLING:WATER:HEATEXCHANGERASSISTED") {
                            state.dataVentilatedSlab->VentSlab(Item).CCoilType = state.dataVentilatedSlab->Cooling_CoilHXAssisted;
                            GetHXCoilTypeAndName(
                                state, cAlphaArgs(30), cAlphaArgs(31), ErrorsFound, state.dataVentilatedSlab->VentSlab(Item).CCoilPlantType, state.dataVentilatedSlab->VentSlab(Item).CCoilPlantName);
                            if (UtilityRoutines::SameString(state.dataVentilatedSlab->VentSlab(Item).CCoilPlantType, "Coil:Cooling:Water")) {
                                state.dataVentilatedSlab->VentSlab(Item).CCoil_PlantTypeNum = TypeOf_CoilWaterCooling;
                            } else if (UtilityRoutines::SameString(state.dataVentilatedSlab->VentSlab(Item).CCoilPlantType, "Coil:Cooling:Water:DetailedGeometry")) {
                                state.dataVentilatedSlab->VentSlab(Item).CCoil_PlantTypeNum = TypeOf_CoilWaterDetailedFlatCooling;
                            } else {
                                ShowSevereError(state, "GetVentilatedSlabInput: " + CurrentModuleObject + "=\"" + state.dataVentilatedSlab->VentSlab(Item).Name + "\", invalid");
                                ShowContinueError(state, "For: " + cAlphaFields(30) + "=\"" + cAlphaArgs(30) + "\".");
                                ShowContinueError(state, "Invalid Coil Type=" + state.dataVentilatedSlab->VentSlab(Item).CCoilPlantType + ", Name=" + state.dataVentilatedSlab->VentSlab(Item).CCoilPlantName);
                                ShowContinueError(state, "must be \"Coil:Cooling:Water\" or \"Coil:Cooling:Water:DetailedGeometry\"");
                                ErrorsFound = true;
                            }
                        } else {
                            ShowSevereError(state, CurrentModuleObject + "=\"" + cAlphaArgs(1) + "\" invalid " + cAlphaFields(29) + "=\"" + cAlphaArgs(29) +
                                            "\".");
                            ErrorsFound = true;
                            errFlag = true;
                        }
                    }

                    if (!errFlag) {
                        state.dataVentilatedSlab->VentSlab(Item).CCoilName = cAlphaArgs(31);
                        ValidateComponent(state, cAlphaArgs(30), state.dataVentilatedSlab->VentSlab(Item).CCoilName, IsNotOK, "ZoneHVAC:VentilatedSlab ");
                        if (IsNotOK) {
                            ShowContinueError(state, CurrentModuleObject + "=\"" + cAlphaArgs(1) + "\" invalid " + cAlphaFields(31) + "=\"" +
                                              cAlphaArgs(31) + "\".");
                            ShowContinueError(state, "... not valid for " + cAlphaFields(30) + "=\"" + cAlphaArgs(30) + "\".");
                            ErrorsFound = true;
                        }
                    }

                    state.dataVentilatedSlab->VentSlab(Item).MinVolColdWaterFlow = 0.0;

                    state.dataVentilatedSlab->VentSlab(Item).ColdControlNode = GetOnlySingleNode(state, cAlphaArgs(32),
                                                                       ErrorsFound,
                                                                       CurrentModuleObject,
                                                                       cAlphaArgs(1),
                                                                       NodeType_Water,
                                                                       NodeConnectionType_Actuator,
                                                                       1,
                                                                       ObjectIsParent);

                    if (lAlphaBlanks(32)) {
                        ShowSevereError(state, CurrentModuleObject + "=\"" + cAlphaArgs(1) + "\" invalid " + cAlphaFields(32) +
                                        " is blank and must be entered.");
                        ErrorsFound = true;
                    }

                    state.dataVentilatedSlab->VentSlab(Item).ColdControlOffset = 0.001;

                    if (state.dataVentilatedSlab->VentSlab(Item).CCoilType == state.dataVentilatedSlab->Cooling_CoilWaterCooling) {
                        state.dataVentilatedSlab->VentSlab(Item).MaxVolColdWaterFlow = GetWaterCoilMaxFlowRate(state, "Coil:Cooling:Water", state.dataVentilatedSlab->VentSlab(Item).CCoilName, ErrorsFound);
                    } else if (state.dataVentilatedSlab->VentSlab(Item).CCoilType == state.dataVentilatedSlab->Cooling_CoilDetailedCooling) {
                        state.dataVentilatedSlab->VentSlab(Item).MaxVolColdWaterFlow =
                            GetWaterCoilMaxFlowRate(state, "Coil:Cooling:Water:DetailedGeometry", state.dataVentilatedSlab->VentSlab(Item).CCoilName, ErrorsFound);
                    } else if (state.dataVentilatedSlab->VentSlab(Item).CCoilType == state.dataVentilatedSlab->Cooling_CoilHXAssisted) {
                        state.dataVentilatedSlab->VentSlab(Item).MaxVolColdWaterFlow =
                            GetHXAssistedCoilFlowRate(state, "CoilSystem:Cooling:Water:HeatExchangerAssisted", state.dataVentilatedSlab->VentSlab(Item).CCoilName, ErrorsFound);
                    }

                } else { // No Cooling Coil
                    ShowSevereError(state, CurrentModuleObject + "=\"" + cAlphaArgs(1) + "\" missing cooling coil.");
                    ShowContinueError(state, "a cooling coil is required for " + cAlphaFields(26) + "=\"" + cAlphaArgs(26) + "\".");
                    ErrorsFound = true;
                }
            }
            if (!lAlphaBlanks(33)) {
                state.dataVentilatedSlab->VentSlab(Item).AvailManagerListName = cAlphaArgs(33);
            }

            state.dataVentilatedSlab->VentSlab(Item).HVACSizingIndex = 0;
            if (!lAlphaBlanks(34)) {
                state.dataVentilatedSlab->VentSlab(Item).HVACSizingIndex = UtilityRoutines::FindItemInList(cAlphaArgs(34), ZoneHVACSizing);
                if (state.dataVentilatedSlab->VentSlab(Item).HVACSizingIndex == 0) {
                    ShowSevereError(state, cAlphaFields(34) + " = " + cAlphaArgs(34) + " not found.");
                    ShowContinueError(state, "Occurs in " + state.dataVentilatedSlab->cMO_VentilatedSlab + " = " + state.dataVentilatedSlab->VentSlab(Item).Name);
                    ErrorsFound = true;
                }
            }

            {
                auto const SELECT_CASE_var(state.dataVentilatedSlab->VentSlab(Item).CoilOption);
                if (SELECT_CASE_var == state.dataVentilatedSlab->BothOption) { // 'HeatingAndCooling'
                    // Add cooling coil to component sets array when present
                    SetUpCompSets(state, CurrentModuleObject + "-SYSTEM",
                                  state.dataVentilatedSlab->VentSlab(Item).Name + "-SYSTEM",
                                  cAlphaArgs(30),
                                  cAlphaArgs(31),
                                  cAlphaArgs(24),
                                  "UNDEFINED");

                    // Add heating coil to component sets array when cooling coil present
                    SetUpCompSets(state, CurrentModuleObject + "-SYSTEM",
                                  state.dataVentilatedSlab->VentSlab(Item).Name + "-SYSTEM",
                                  cAlphaArgs(27),
                                  cAlphaArgs(28),
                                  "UNDEFINED",
                                  cAlphaArgs(19));

                } else if (SELECT_CASE_var == state.dataVentilatedSlab->HeatingOption) { // 'Heating'
                    // Add heating coil to component sets array when no cooling coil present
                    SetUpCompSets(state, CurrentModuleObject + "-SYSTEM",
                                  state.dataVentilatedSlab->VentSlab(Item).Name + "-SYSTEM",
                                  cAlphaArgs(27),
                                  cAlphaArgs(28),
                                  cAlphaArgs(24),
                                  cAlphaArgs(19));

                } else if (SELECT_CASE_var == state.dataVentilatedSlab->CoolingOption) { // 'Cooling'
                    // Add cooling coil to component sets array when no heating coil present
                    SetUpCompSets(state, CurrentModuleObject + "-SYSTEM",
                                  state.dataVentilatedSlab->VentSlab(Item).Name + "-SYSTEM",
                                  cAlphaArgs(30),
                                  cAlphaArgs(31),
                                  cAlphaArgs(24),
                                  cAlphaArgs(19));

                } else if (SELECT_CASE_var == state.dataVentilatedSlab->NoneOption) {

                } else {
                }
            }

        } // ...loop over all of the ventilated slab found in the input file

        cAlphaArgs.deallocate();
        cAlphaFields.deallocate();
        cNumericFields.deallocate();
        rNumericArgs.deallocate();
        lAlphaBlanks.deallocate();
        lNumericBlanks.deallocate();

        if (ErrorsFound) ShowFatalError(state, CurrentModuleObject + " errors occurred in input.  Program terminates.");

        // Setup Report variables for the VENTILATED SLAB
        for (Item = 1; Item <= state.dataVentilatedSlab->NumOfVentSlabs; ++Item) {
            //   CALL SetupOutputVariable(state, 'Ventilated Slab Direct Heat Loss Rate [W]', &
            //                             state.dataVentilatedSlab->VentSlab(Item)%DirectHeatLossRate,'System', &
            //                             'Average', state.dataVentilatedSlab->VentSlab(Item)%Name)
            //   CALL SetupOutputVariable(state, 'Ventilated Slab Direct Heat Loss [W]',        &
            //                             state.dataVentilatedSlab->VentSlab(Item)%DirectHeatLoss,'System', &
            //                             'Sum', state.dataVentilatedSlab->VentSlab(Item)%Name)
            //   CALL SetupOutputVariable(state, 'Ventilated Slab Direct Heat Gain Rate [W]',        &
            //                             state.dataVentilatedSlab->VentSlab(Item)%DirectHeatGainRate,'System', &
            //                            'Average', state.dataVentilatedSlab->VentSlab(Item)%Name)
            //   CALL SetupOutputVariable(state, 'Ventilated Slab Direct Heat Gain [J]',        &
            //                           state.dataVentilatedSlab->VentSlab(Item)%DirectHeatGain,'System', &
            //                             'Sum', state.dataVentilatedSlab->VentSlab(Item)%Name)
            SetupOutputVariable(state, "Zone Ventilated Slab Radiant Heating Rate",
                                OutputProcessor::Unit::W,
                                state.dataVentilatedSlab->VentSlab(Item).RadHeatingPower,
                                "System",
                                "Average",
                                state.dataVentilatedSlab->VentSlab(Item).Name);
            SetupOutputVariable(state, "Zone Ventilated Slab Radiant Heating Energy",
                                OutputProcessor::Unit::J,
                                state.dataVentilatedSlab->VentSlab(Item).RadHeatingEnergy,
                                "System",
                                "Sum",
                                state.dataVentilatedSlab->VentSlab(Item).Name);
            SetupOutputVariable(state, "Zone Ventilated Slab Radiant Cooling Rate",
                                OutputProcessor::Unit::W,
                                state.dataVentilatedSlab->VentSlab(Item).RadCoolingPower,
                                "System",
                                "Average",
                                state.dataVentilatedSlab->VentSlab(Item).Name);
            SetupOutputVariable(state, "Zone Ventilated Slab Radiant Cooling Energy",
                                OutputProcessor::Unit::J,
                                state.dataVentilatedSlab->VentSlab(Item).RadCoolingEnergy,
                                "System",
                                "Sum",
                                state.dataVentilatedSlab->VentSlab(Item).Name);
            SetupOutputVariable(state, "Zone Ventilated Slab Coil Heating Rate",
                                OutputProcessor::Unit::W,
                                state.dataVentilatedSlab->VentSlab(Item).HeatCoilPower,
                                "System",
                                "Average",
                                state.dataVentilatedSlab->VentSlab(Item).Name);
            SetupOutputVariable(state, "Zone Ventilated Slab Coil Heating Energy",
                                OutputProcessor::Unit::J,
                                state.dataVentilatedSlab->VentSlab(Item).HeatCoilEnergy,
                                "System",
                                "Sum",
                                state.dataVentilatedSlab->VentSlab(Item).Name);
            SetupOutputVariable(state, "Zone Ventilated Slab Coil Total Cooling Rate",
                                OutputProcessor::Unit::W,
                                state.dataVentilatedSlab->VentSlab(Item).TotCoolCoilPower,
                                "System",
                                "Average",
                                state.dataVentilatedSlab->VentSlab(Item).Name);
            SetupOutputVariable(state, "Zone Ventilated Slab Coil Total Cooling Energy",
                                OutputProcessor::Unit::J,
                                state.dataVentilatedSlab->VentSlab(Item).TotCoolCoilEnergy,
                                "System",
                                "Sum",
                                state.dataVentilatedSlab->VentSlab(Item).Name);
            SetupOutputVariable(state, "Zone Ventilated Slab Coil Sensible Cooling Rate",
                                OutputProcessor::Unit::W,
                                state.dataVentilatedSlab->VentSlab(Item).SensCoolCoilPower,
                                "System",
                                "Average",
                                state.dataVentilatedSlab->VentSlab(Item).Name);
            SetupOutputVariable(state, "Zone Ventilated Slab Coil Sensible Cooling Energy",
                                OutputProcessor::Unit::J,
                                state.dataVentilatedSlab->VentSlab(Item).SensCoolCoilEnergy,
                                "System",
                                "Sum",
                                state.dataVentilatedSlab->VentSlab(Item).Name);
            SetupOutputVariable(state, "Zone Ventilated Slab Coil Latent Cooling Rate",
                                OutputProcessor::Unit::W,
                                state.dataVentilatedSlab->VentSlab(Item).LateCoolCoilPower,
                                "System",
                                "Average",
                                state.dataVentilatedSlab->VentSlab(Item).Name);
            SetupOutputVariable(state, "Zone Ventilated Slab Coil Latent Cooling Energy",
                                OutputProcessor::Unit::J,
                                state.dataVentilatedSlab->VentSlab(Item).LateCoolCoilEnergy,
                                "System",
                                "Sum",
                                state.dataVentilatedSlab->VentSlab(Item).Name);
            SetupOutputVariable(state, "Zone Ventilated Slab Air Mass Flow Rate",
                                OutputProcessor::Unit::kg_s,
                                state.dataVentilatedSlab->VentSlab(Item).AirMassFlowRate,
                                "System",
                                "Average",
                                state.dataVentilatedSlab->VentSlab(Item).Name);
            SetupOutputVariable(state, "Zone Ventilated Slab Fan Electricity Rate",
                                OutputProcessor::Unit::W,
                                state.dataVentilatedSlab->VentSlab(Item).ElecFanPower,
                                "System",
                                "Average",
                                state.dataVentilatedSlab->VentSlab(Item).Name);
            //! Note that the ventilated slab fan electric is NOT metered because this value is already metered through the fan component
            SetupOutputVariable(state, "Zone Ventilated Slab Fan Electricity Energy",
                                OutputProcessor::Unit::J,
                                state.dataVentilatedSlab->VentSlab(Item).ElecFanEnergy,
                                "System",
                                "Sum",
                                state.dataVentilatedSlab->VentSlab(Item).Name);
            SetupOutputVariable(state, "Zone Ventilated Slab Inlet Air Temperature",
                                OutputProcessor::Unit::C,
                                state.dataVentilatedSlab->VentSlab(Item).SlabInTemp,
                                "System",
                                "Average",
                                state.dataVentilatedSlab->VentSlab(Item).Name);
            SetupOutputVariable(state, "Zone Ventilated Slab Outlet Air Temperature",
                                OutputProcessor::Unit::C,
                                state.dataVentilatedSlab->VentSlab(Item).SlabOutTemp,
                                "System",
                                "Average",
                                state.dataVentilatedSlab->VentSlab(Item).Name);
            SetupOutputVariable(state, "Zone Ventilated Slab Zone Inlet Air Temperature",
                                OutputProcessor::Unit::C,
                                state.dataVentilatedSlab->VentSlab(Item).ZoneInletTemp,
                                "System",
                                "Average",
                                state.dataVentilatedSlab->VentSlab(Item).Name);
            SetupOutputVariable(state, "Zone Ventilated Slab Return Air Temperature",
                                OutputProcessor::Unit::C,
                                state.dataVentilatedSlab->VentSlab(Item).ReturnAirTemp,
                                "System",
                                "Average",
                                state.dataVentilatedSlab->VentSlab(Item).Name);
            SetupOutputVariable(state, "Zone Ventilated Slab Fan Outlet Air Temperature",
                                OutputProcessor::Unit::C,
                                state.dataVentilatedSlab->VentSlab(Item).FanOutletTemp,
                                "System",
                                "Average",
                                state.dataVentilatedSlab->VentSlab(Item).Name);
            SetupOutputVariable(state, "Zone Ventilated Slab Fan Availability Status",
                                OutputProcessor::Unit::None,
                                state.dataVentilatedSlab->VentSlab(Item).AvailStatus,
                                "System",
                                "Average",
                                state.dataVentilatedSlab->VentSlab(Item).Name);
        }
    }

    void InitVentilatedSlab(EnergyPlusData &state,
                            int const Item,               // index for the current ventilated slab
                            int const VentSlabZoneNum,    // number of zone being served
                            bool const FirstHVACIteration // TRUE if 1st HVAC simulation of system timestep
    )
    {

        // SUBROUTINE INFORMATION:
        //       AUTHOR         Young Tae Chae, Rick Strand
        //       DATE WRITTEN   June 2008
        //       MODIFIED       July 2012, Chandan Sharma - FSEC: Added zone sys avail managers
        //       RE-ENGINEERED  na

        // PURPOSE OF THIS SUBROUTINE:
        // This subroutine initializes all of the data elements which are necessary
        // to simulate a Ventilated Slab.

        // METHODOLOGY EMPLOYED:
        // Uses the status flags to trigger initializations.

        // REFERENCES:
        // na

        // Using/Aliasing
        using DataHeatBalFanSys::MAT;
        using DataHeatBalFanSys::ZoneAirHumRat;
        using DataHVACGlobals::ZoneComp;
        using DataLoopNode::Node;
        using DataPlant::TypeOf_CoilSteamAirHeating;
        using DataPlant::TypeOf_CoilWaterCooling;
        using DataPlant::TypeOf_CoilWaterDetailedFlatCooling;
        using DataPlant::TypeOf_CoilWaterSimpleHeating;
        using DataZoneEquipment::CheckZoneEquipmentList;
        using DataZoneEquipment::VentilatedSlab_Num;
        using FluidProperties::GetDensityGlycol;
        using PlantUtilities::InitComponentNodes;
        using PlantUtilities::ScanPlantLoopsForObject;
        using ScheduleManager::GetCurrentScheduleValue;

        // Locals
        // SUBROUTINE ARGUMENT DEFINITIONS:

        // SUBROUTINE PARAMETER DEFINITIONS:
        static std::string const RoutineName("InitVentilatedSlab");

        // INTERFACE BLOCK SPECIFICATIONS
        // na

        // DERIVED TYPE DEFINITIONS
        // na

        // SUBROUTINE LOCAL VARIABLE DECLARATIONS:
        //  REAL           :: CurrentFlowSchedule   ! Schedule value for flow fraction in a ventilated slab
        int RadNum;     // Number of the radiant system (DO loop counter)
        int RadSurfNum; // Number of the radiant system surface (DO loop counter)
        int SurfNum;    // Intermediate variable for keeping track of the surface number
        int ZoneNum;    // Intermediate variable for keeping track of the zone number

        int AirRelNode;                              // relief air node number in Ventilated Slab loop
        int ColdConNode;                             // cold water control node number in Ventilated Slab loop
        static bool ZoneEquipmentListChecked(false); // True after the Zone Equipment List has been checked for items
        static Array1D_bool MyEnvrnFlag;
        static Array1D_bool MyPlantScanFlag;
        static Array1D_bool MyZoneEqFlag; // used to set up zone equipment availability managers
        int HotConNode;                   // hot water control node number in Ventilated Slab loop
        int InNode;                       // inlet node number in Ventilated Slab loop
        int OutNode;                      // outlet node number in Ventilated Slab loop
        int OutsideAirNode;               // outside air node number in Ventilated Slab loop
        Real64 RhoAir;                    // air density at InNode
        Real64 TempSteamIn;
        Real64 SteamDensity;
        int ZoneAirInNode;
        int MixOut;
        Real64 rho;
        bool errFlag;


        // Do the one time initializations

        if (state.dataVentilatedSlab->MyOneTimeFlag) {
            MyEnvrnFlag.allocate(state.dataVentilatedSlab->NumOfVentSlabs);
            state.dataVentilatedSlab->MySizeFlag.allocate(state.dataVentilatedSlab->NumOfVentSlabs);
            MyPlantScanFlag.allocate(state.dataVentilatedSlab->NumOfVentSlabs);
            MyZoneEqFlag.allocate(state.dataVentilatedSlab->NumOfVentSlabs);
            state.dataVentilatedSlab->ZeroSourceSumHATsurf.dimension(state.dataGlobal->NumOfZones, 0.0);
            state.dataVentilatedSlab->QRadSysSrcAvg.dimension(state.dataSurface->TotSurfaces, 0.0);
            state.dataVentilatedSlab->LastQRadSysSrc.dimension(state.dataSurface->TotSurfaces, 0.0);
            state.dataVentilatedSlab->LastSysTimeElapsed.dimension(state.dataSurface->TotSurfaces, 0.0);
            state.dataVentilatedSlab->LastTimeStepSys.dimension(state.dataSurface->TotSurfaces, 0.0);

            // Initialize total areas for all radiant systems
            for (RadNum = 1; RadNum <= state.dataVentilatedSlab->NumOfVentSlabs; ++RadNum) {
                state.dataVentilatedSlab->VentSlab(RadNum).TotalSurfaceArea = 0.0;
                for (SurfNum = 1; SurfNum <= state.dataVentilatedSlab->VentSlab(RadNum).NumOfSurfaces; ++SurfNum) {
                    state.dataVentilatedSlab->VentSlab(RadNum).TotalSurfaceArea += state.dataSurface->Surface(state.dataVentilatedSlab->VentSlab(RadNum).SurfacePtr(SurfNum)).Area;
                }
            }
            MyEnvrnFlag = true;
            state.dataVentilatedSlab->MySizeFlag = true;
            MyPlantScanFlag = true;
            MyZoneEqFlag = true;
            state.dataVentilatedSlab->MyOneTimeFlag = false;
        }

        if (allocated(ZoneComp)) {
            if (MyZoneEqFlag(Item)) { // initialize the name of each availability manager list and zone number
                ZoneComp(VentilatedSlab_Num).ZoneCompAvailMgrs(Item).AvailManagerListName = state.dataVentilatedSlab->VentSlab(Item).AvailManagerListName;
                ZoneComp(VentilatedSlab_Num).ZoneCompAvailMgrs(Item).ZoneNum = VentSlabZoneNum;
                MyZoneEqFlag(Item) = false;
            }
            state.dataVentilatedSlab->VentSlab(Item).AvailStatus = ZoneComp(VentilatedSlab_Num).ZoneCompAvailMgrs(Item).AvailStatus;
        }

        if (MyPlantScanFlag(Item) && allocated(state.dataPlnt->PlantLoop)) {
            if ((state.dataVentilatedSlab->VentSlab(Item).HCoil_PlantTypeNum == TypeOf_CoilWaterSimpleHeating) ||
                (state.dataVentilatedSlab->VentSlab(Item).HCoil_PlantTypeNum == TypeOf_CoilSteamAirHeating)) {
                errFlag = false;
                ScanPlantLoopsForObject(state,
                                        state.dataVentilatedSlab->VentSlab(Item).HCoilName,
                                        state.dataVentilatedSlab->VentSlab(Item).HCoil_PlantTypeNum,
                                        state.dataVentilatedSlab->VentSlab(Item).HWLoopNum,
                                        state.dataVentilatedSlab->VentSlab(Item).HWLoopSide,
                                        state.dataVentilatedSlab->VentSlab(Item).HWBranchNum,
                                        state.dataVentilatedSlab->VentSlab(Item).HWCompNum,
                                        errFlag,
                                        _,
                                        _,
                                        _,
                                        _,
                                        _);
                if (errFlag) {
                    ShowContinueError(state, "Reference Unit=\"" + state.dataVentilatedSlab->VentSlab(Item).Name + "\", type=ZoneHVAC:VentilatedSlab");
                    ShowFatalError(state, "InitVentilatedSlab: Program terminated due to previous condition(s).");
                }

                state.dataVentilatedSlab->VentSlab(Item).HotCoilOutNodeNum = state.dataPlnt->PlantLoop(state.dataVentilatedSlab->VentSlab(Item).HWLoopNum)
                                                       .LoopSide(state.dataVentilatedSlab->VentSlab(Item).HWLoopSide)
                                                       .Branch(state.dataVentilatedSlab->VentSlab(Item).HWBranchNum)
                                                       .Comp(state.dataVentilatedSlab->VentSlab(Item).HWCompNum)
                                                       .NodeNumOut;
            }
            if ((state.dataVentilatedSlab->VentSlab(Item).CCoil_PlantTypeNum == TypeOf_CoilWaterCooling) ||
                (state.dataVentilatedSlab->VentSlab(Item).CCoil_PlantTypeNum == TypeOf_CoilWaterDetailedFlatCooling)) {
                errFlag = false;
                ScanPlantLoopsForObject(state,
                                        state.dataVentilatedSlab->VentSlab(Item).CCoilPlantName,
                                        state.dataVentilatedSlab->VentSlab(Item).CCoil_PlantTypeNum,
                                        state.dataVentilatedSlab->VentSlab(Item).CWLoopNum,
                                        state.dataVentilatedSlab->VentSlab(Item).CWLoopSide,
                                        state.dataVentilatedSlab->VentSlab(Item).CWBranchNum,
                                        state.dataVentilatedSlab->VentSlab(Item).CWCompNum,
                                        errFlag);
                if (errFlag) {
                    ShowContinueError(state, "Reference Unit=\"" + state.dataVentilatedSlab->VentSlab(Item).Name + "\", type=ZoneHVAC:VentilatedSlab");
                    ShowFatalError(state, "InitVentilatedSlab: Program terminated due to previous condition(s).");
                }
                state.dataVentilatedSlab->VentSlab(Item).ColdCoilOutNodeNum = state.dataPlnt->PlantLoop(state.dataVentilatedSlab->VentSlab(Item).CWLoopNum)
                                                        .LoopSide(state.dataVentilatedSlab->VentSlab(Item).CWLoopSide)
                                                        .Branch(state.dataVentilatedSlab->VentSlab(Item).CWBranchNum)
                                                        .Comp(state.dataVentilatedSlab->VentSlab(Item).CWCompNum)
                                                        .NodeNumOut;
            } else {
                if (state.dataVentilatedSlab->VentSlab(Item).CCoilPresent)
                    ShowFatalError(state, "InitVentilatedSlab: Unit=" + state.dataVentilatedSlab->VentSlab(Item).Name + ", invalid cooling coil type. Program terminated.");
            }
            MyPlantScanFlag(Item) = false;
        } else if (MyPlantScanFlag(Item) && !state.dataGlobal->AnyPlantInModel) {
            MyPlantScanFlag(Item) = false;
        }

        // need to check all Ventilated Slab units to see if they are on Zone Equipment List or issue warning
        if (!ZoneEquipmentListChecked && state.dataZoneEquip->ZoneEquipInputsFilled) {
            ZoneEquipmentListChecked = true;
            for (RadNum = 1; RadNum <= state.dataVentilatedSlab->NumOfVentSlabs; ++RadNum) {
                if (CheckZoneEquipmentList(state, state.dataVentilatedSlab->cMO_VentilatedSlab, state.dataVentilatedSlab->VentSlab(RadNum).Name)) continue;
                ShowSevereError(state, "InitVentilatedSlab: Ventilated Slab Unit=[" + state.dataVentilatedSlab->cMO_VentilatedSlab + ',' + state.dataVentilatedSlab->VentSlab(RadNum).Name +
                                "] is not on any ZoneHVAC:EquipmentList.  It will not be simulated.");
            }
        }

        if (!state.dataGlobal->SysSizingCalc && state.dataVentilatedSlab->MySizeFlag(Item) && !MyPlantScanFlag(Item)) {

            SizeVentilatedSlab(state, Item);

            state.dataVentilatedSlab->MySizeFlag(Item) = false;
        }

        // Do the one time initializations
        if (state.dataGlobal->BeginEnvrnFlag && MyEnvrnFlag(Item) && !MyPlantScanFlag(Item)) {

            // Coil Part
            InNode = state.dataVentilatedSlab->VentSlab(Item).ReturnAirNode;
            OutNode = state.dataVentilatedSlab->VentSlab(Item).RadInNode;
            HotConNode = state.dataVentilatedSlab->VentSlab(Item).HotControlNode;
            ColdConNode = state.dataVentilatedSlab->VentSlab(Item).ColdControlNode;
            OutsideAirNode = state.dataVentilatedSlab->VentSlab(Item).OutsideAirNode;
            RhoAir = state.dataEnvrn->StdRhoAir;

            // Radiation Panel Part
            state.dataVentilatedSlab->ZeroSourceSumHATsurf = 0.0;
            state.dataVentilatedSlab->QRadSysSrcAvg = 0.0;
            state.dataVentilatedSlab->LastQRadSysSrc = 0.0;
            state.dataVentilatedSlab->LastSysTimeElapsed = 0.0;
            state.dataVentilatedSlab->LastTimeStepSys = 0.0;
            if (state.dataVentilatedSlab->NumOfVentSlabs > 0) {
                for (auto &e : state.dataVentilatedSlab->VentSlab) {
                    e.RadHeatingPower = 0.0;
                    e.RadHeatingEnergy = 0.0;
                    e.RadCoolingPower = 0.0;
                    e.RadCoolingEnergy = 0.0;
                }
            }

            // set the initial Temperature of Return Air

            // set the mass flow rates from the input volume flow rates
            state.dataVentilatedSlab->VentSlab(Item).MaxAirMassFlow = RhoAir * state.dataVentilatedSlab->VentSlab(Item).MaxAirVolFlow;
            state.dataVentilatedSlab->VentSlab(Item).OutAirMassFlow = RhoAir * state.dataVentilatedSlab->VentSlab(Item).OutAirVolFlow;
            state.dataVentilatedSlab->VentSlab(Item).MinOutAirMassFlow = RhoAir * state.dataVentilatedSlab->VentSlab(Item).MinOutAirVolFlow;
            if (state.dataVentilatedSlab->VentSlab(Item).OutAirMassFlow > state.dataVentilatedSlab->VentSlab(Item).MaxAirMassFlow) {
                state.dataVentilatedSlab->VentSlab(Item).OutAirMassFlow = state.dataVentilatedSlab->VentSlab(Item).MaxAirMassFlow;
                state.dataVentilatedSlab->VentSlab(Item).MinOutAirMassFlow = state.dataVentilatedSlab->VentSlab(Item).OutAirMassFlow * (state.dataVentilatedSlab->VentSlab(Item).MinOutAirVolFlow / state.dataVentilatedSlab->VentSlab(Item).OutAirVolFlow);
                ShowWarningError(state, "Outdoor air mass flow rate higher than unit flow rate, reset to unit flow rate for " + state.dataVentilatedSlab->VentSlab(Item).Name);
            }

            // set the node max and min mass flow rates
            Node(OutsideAirNode).MassFlowRateMax = state.dataVentilatedSlab->VentSlab(Item).OutAirMassFlow;
            Node(OutsideAirNode).MassFlowRateMin = 0.0;

            Node(OutNode).MassFlowRateMax = state.dataVentilatedSlab->VentSlab(Item).MaxAirMassFlow;
            Node(OutNode).MassFlowRateMin = 0.0;

            Node(InNode).MassFlowRateMax = state.dataVentilatedSlab->VentSlab(Item).MaxAirMassFlow;
            Node(InNode).MassFlowRateMin = 0.0;

            if (state.dataVentilatedSlab->VentSlab(Item).HCoilPresent) { // Only initialize these if a heating coil is actually present

                if (state.dataVentilatedSlab->VentSlab(Item).HCoil_PlantTypeNum == TypeOf_CoilWaterSimpleHeating && !MyPlantScanFlag(Item)) {
                    rho = GetDensityGlycol(
                        state, state.dataPlnt->PlantLoop(state.dataVentilatedSlab->VentSlab(Item).HWLoopNum).FluidName, DataGlobalConstants::HWInitConvTemp, state.dataPlnt->PlantLoop(state.dataVentilatedSlab->VentSlab(Item).HWLoopNum).FluidIndex, RoutineName);

                    state.dataVentilatedSlab->VentSlab(Item).MaxHotWaterFlow = rho * state.dataVentilatedSlab->VentSlab(Item).MaxVolHotWaterFlow;
                    state.dataVentilatedSlab->VentSlab(Item).MinHotWaterFlow = rho * state.dataVentilatedSlab->VentSlab(Item).MinVolHotWaterFlow;

                    InitComponentNodes(state.dataVentilatedSlab->VentSlab(Item).MinHotWaterFlow,
                                       state.dataVentilatedSlab->VentSlab(Item).MaxHotWaterFlow,
                                       state.dataVentilatedSlab->VentSlab(Item).HotControlNode,
                                       state.dataVentilatedSlab->VentSlab(Item).HotCoilOutNodeNum,
                                       state.dataVentilatedSlab->VentSlab(Item).HWLoopNum,
                                       state.dataVentilatedSlab->VentSlab(Item).HWLoopSide,
                                       state.dataVentilatedSlab->VentSlab(Item).HWBranchNum,
                                       state.dataVentilatedSlab->VentSlab(Item).HWCompNum);
                }
                if (state.dataVentilatedSlab->VentSlab(Item).HCoil_PlantTypeNum == TypeOf_CoilSteamAirHeating && !MyPlantScanFlag(Item)) {
                    TempSteamIn = 100.00;
                    SteamDensity = GetSatDensityRefrig(state, fluidNameSteam, TempSteamIn, 1.0, state.dataVentilatedSlab->VentSlab(Item).HCoil_FluidIndex, RoutineName);
                    state.dataVentilatedSlab->VentSlab(Item).MaxHotSteamFlow = SteamDensity * state.dataVentilatedSlab->VentSlab(Item).MaxVolHotSteamFlow;
                    state.dataVentilatedSlab->VentSlab(Item).MinHotSteamFlow = SteamDensity * state.dataVentilatedSlab->VentSlab(Item).MinVolHotSteamFlow;

                    InitComponentNodes(state.dataVentilatedSlab->VentSlab(Item).MinHotSteamFlow,
                                       state.dataVentilatedSlab->VentSlab(Item).MaxHotSteamFlow,
                                       state.dataVentilatedSlab->VentSlab(Item).HotControlNode,
                                       state.dataVentilatedSlab->VentSlab(Item).HotCoilOutNodeNum,
                                       state.dataVentilatedSlab->VentSlab(Item).HWLoopNum,
                                       state.dataVentilatedSlab->VentSlab(Item).HWLoopSide,
                                       state.dataVentilatedSlab->VentSlab(Item).HWBranchNum,
                                       state.dataVentilatedSlab->VentSlab(Item).HWCompNum);
                }
            } //(state.dataVentilatedSlab->VentSlab(Item)%HCoilPresent)

            if (state.dataVentilatedSlab->VentSlab(Item).CCoilPresent && !MyPlantScanFlag(Item)) {
                // Only initialize these if a cooling coil is actually present
                if ((state.dataVentilatedSlab->VentSlab(Item).CCoil_PlantTypeNum == TypeOf_CoilWaterCooling) ||
                    (state.dataVentilatedSlab->VentSlab(Item).CCoil_PlantTypeNum == TypeOf_CoilWaterDetailedFlatCooling)) {
                    rho = GetDensityGlycol(state, state.dataPlnt->PlantLoop(state.dataVentilatedSlab->VentSlab(Item).CWLoopNum).FluidName,
                                           DataGlobalConstants::CWInitConvTemp,
                                           state.dataPlnt->PlantLoop(state.dataVentilatedSlab->VentSlab(Item).CWLoopNum).FluidIndex,
                                           RoutineName);
                    state.dataVentilatedSlab->VentSlab(Item).MaxColdWaterFlow = rho * state.dataVentilatedSlab->VentSlab(Item).MaxVolColdWaterFlow;
                    state.dataVentilatedSlab->VentSlab(Item).MinColdWaterFlow = rho * state.dataVentilatedSlab->VentSlab(Item).MinVolColdWaterFlow;
                    InitComponentNodes(state.dataVentilatedSlab->VentSlab(Item).MinColdWaterFlow,
                                       state.dataVentilatedSlab->VentSlab(Item).MaxColdWaterFlow,
                                       state.dataVentilatedSlab->VentSlab(Item).ColdControlNode,
                                       state.dataVentilatedSlab->VentSlab(Item).ColdCoilOutNodeNum,
                                       state.dataVentilatedSlab->VentSlab(Item).CWLoopNum,
                                       state.dataVentilatedSlab->VentSlab(Item).CWLoopSide,
                                       state.dataVentilatedSlab->VentSlab(Item).CWBranchNum,
                                       state.dataVentilatedSlab->VentSlab(Item).CWCompNum);
                }
            }

            MyEnvrnFlag(Item) = false;

        } // ...end start of environment inits

        if (!state.dataGlobal->BeginEnvrnFlag) {

            MyEnvrnFlag(Item) = true;
        }

        // These initializations are done every iteration...
        InNode = state.dataVentilatedSlab->VentSlab(Item).ReturnAirNode;
        OutNode = state.dataVentilatedSlab->VentSlab(Item).RadInNode;
        OutsideAirNode = state.dataVentilatedSlab->VentSlab(Item).OutsideAirNode;
        AirRelNode = state.dataVentilatedSlab->VentSlab(Item).AirReliefNode;
        ZoneAirInNode = state.dataVentilatedSlab->VentSlab(Item).ZoneAirInNode;
        MixOut = state.dataVentilatedSlab->VentSlab(Item).OAMixerOutNode;

        // First, set the flow conditions up so that there is flow through the ventilated
        // slab system(this will be shut down if the system is not available or there
        // is no load
        Node(InNode).MassFlowRate = state.dataVentilatedSlab->VentSlab(Item).MaxAirMassFlow;
        Node(InNode).MassFlowRateMaxAvail = state.dataVentilatedSlab->VentSlab(Item).MaxAirMassFlow;
        Node(InNode).MassFlowRateMinAvail = state.dataVentilatedSlab->VentSlab(Item).MaxAirMassFlow;
        Node(OutNode).MassFlowRate = state.dataVentilatedSlab->VentSlab(Item).MaxAirMassFlow;
        Node(OutNode).MassFlowRateMaxAvail = state.dataVentilatedSlab->VentSlab(Item).MaxAirMassFlow;
        Node(OutNode).MassFlowRateMinAvail = state.dataVentilatedSlab->VentSlab(Item).MaxAirMassFlow;
        Node(OutsideAirNode).MassFlowRate = state.dataVentilatedSlab->VentSlab(Item).OutAirMassFlow;
        Node(OutsideAirNode).MassFlowRateMaxAvail = state.dataVentilatedSlab->VentSlab(Item).OutAirMassFlow;
        Node(OutsideAirNode).MassFlowRateMinAvail = state.dataVentilatedSlab->VentSlab(Item).OutAirMassFlow;
        Node(AirRelNode).MassFlowRate = state.dataVentilatedSlab->VentSlab(Item).OutAirMassFlow;
        Node(AirRelNode).MassFlowRateMaxAvail = state.dataVentilatedSlab->VentSlab(Item).OutAirMassFlow;
        Node(AirRelNode).MassFlowRateMinAvail = state.dataVentilatedSlab->VentSlab(Item).OutAirMassFlow;

        // Initialize the relief air (same as inlet conditions to the Ventilated Slab ..
        // Note that mass flow rates will be taken care of later.
        Node(AirRelNode) = Node(InNode);
        state.dataVentilatedSlab->OAMassFlowRate = 0.0;

        // Just in case the system is off and conditions do not get sent through
        // the system for some reason, set the outlet conditions equal to the inlet
        // conditions of the ventilated slab mixer
        Node(OutNode).Temp = Node(InNode).Temp;
        Node(OutNode).Press = Node(InNode).Press;
        Node(OutNode).HumRat = Node(InNode).HumRat;
        Node(OutNode).Enthalpy = Node(InNode).Enthalpy;

        // These initializations only need to be done once at the start of the iterations...
        if (state.dataGlobal->BeginTimeStepFlag && FirstHVACIteration) {
            // Initialize the outside air conditions...
            Node(OutsideAirNode).Temp = Node(OutsideAirNode).OutAirDryBulb;
            Node(OutsideAirNode).HumRat = state.dataEnvrn->OutHumRat;
            Node(OutsideAirNode).Press = state.dataEnvrn->OutBaroPress;

            // The first pass through in a particular time step
            ZoneNum = state.dataVentilatedSlab->VentSlab(Item).ZonePtr;
            state.dataVentilatedSlab->ZeroSourceSumHATsurf(ZoneNum) = SumHATsurf(state, ZoneNum); // Set this to figure what part of the load the radiant system meets
            for (RadSurfNum = 1; RadSurfNum <= state.dataVentilatedSlab->VentSlab(Item).NumOfSurfaces; ++RadSurfNum) {
                SurfNum = state.dataVentilatedSlab->VentSlab(Item).SurfacePtr(RadSurfNum);
                state.dataVentilatedSlab->QRadSysSrcAvg(SurfNum) = 0.0;      // Initialize this variable to zero (radiant system defaults to off)
                state.dataVentilatedSlab->LastQRadSysSrc(SurfNum) = 0.0;     // At the start of a time step, reset to zero so average calculation can begin again
                state.dataVentilatedSlab->LastSysTimeElapsed(SurfNum) = 0.0; // At the start of a time step, reset to zero so average calculation can begin again
                state.dataVentilatedSlab->LastTimeStepSys(SurfNum) = 0.0;    // At the start of a time step, reset to zero so average calculation can begin again
            }
        }
    }

    void SizeVentilatedSlab(EnergyPlusData &state, int const Item)
    {

        // SUBROUTINE INFORMATION:
        //       AUTHOR         Young Tae Chae, Rick Strand
        //       DATE WRITTEN   June 2008
        //       MODIFIED       July 2013 Daeho Kang, add component sizing table entries
        //                      July 2014, B. Nigusse, added scalable sizing
        //       RE-ENGINEERED  na

        // PURPOSE OF THIS SUBROUTINE:
        // This subroutine is for sizing Ventilated Slab components for which flow rates have not been
        // specified in the input.

        // METHODOLOGY EMPLOYED:
        // Obtains flow rates from the zone sizing arrays and plant sizing data.

        // Using/Aliasing
        using namespace DataSizing;
        using DataHVACGlobals::CoolingCapacitySizing;
        using DataHVACGlobals::HeatingAirflowSizing;
        using DataHVACGlobals::HeatingCapacitySizing;
        using FluidProperties::GetDensityGlycol;
        using FluidProperties::GetSpecificHeatGlycol;

        using HVACHXAssistedCoolingCoil::GetHXCoilType;
        using HVACHXAssistedCoolingCoil::GetHXDXCoilName;
        using PlantUtilities::MyPlantSizingIndex;
        using SteamCoils::GetCoilSteamInletNode;
        using SteamCoils::GetCoilSteamOutletNode;

        // SUBROUTINE PARAMETER DEFINITIONS:
        static std::string const RoutineName("SizeVentilatedSlab");

        // SUBROUTINE LOCAL VARIABLE DECLARATIONS:
        int PltSizHeatNum; // index of plant sizing object for 1st heating loop
        int PltSizCoolNum; // index of plant sizing object for 1st cooling loop
        bool ErrorsFound;
        Real64 DesCoilLoad;
        Real64 TempSteamIn;
        Real64 EnthSteamInDry;
        Real64 EnthSteamOutWet;
        Real64 LatentHeatSteam;
        Real64 SteamDensity;
        static int CoilWaterInletNode(0);
        static int CoilWaterOutletNode(0);
        static int CoilSteamInletNode(0);
        static int CoilSteamOutletNode(0);
        std::string CoolingCoilName;
        std::string CoolingCoilType;
        Real64 rho;
        Real64 Cp;
        static int DummyWaterIndex(1);
        bool IsAutoSize;                // Indicator to autosize
        Real64 MaxAirVolFlowDes;        // Autosized maximum air flow for reporting
        Real64 MaxAirVolFlowUser;       // Hardsized maximum air flow for reporting
        Real64 OutAirVolFlowDes;        // Autosized outdoor air flow for reporting
        Real64 OutAirVolFlowUser;       // Hardsized outdoor air flow for reporting
        Real64 MinOutAirVolFlowDes;     // Autosized minimum outdoor air flow for reporting
        Real64 MinOutAirVolFlowUser;    // Hardsized minimum outdoor air flow for reporting
        Real64 MaxVolHotWaterFlowDes;   // Autosized maximum hot water flow for reporting
        Real64 MaxVolHotWaterFlowUser;  // Hardsized maximum hot water flow for reporting
        Real64 MaxVolHotSteamFlowDes;   // Autosized maximum hot steam flow for reporting
        Real64 MaxVolHotSteamFlowUser;  // Hardsized maximum hot steam flow for reporting
        Real64 MaxVolColdWaterFlowDes;  // Autosized maximum cold water flow for reporting
        Real64 MaxVolColdWaterFlowUser; // Hardsized maximum cold water flow for reporting
        std::string CompName;           // component name
        std::string CompType;           // component type
        std::string SizingString;       // input field sizing description (e.g., Nominal Capacity)
        Real64 TempSize;                // autosized value of coil input field
        int FieldNum = 2;               // IDD numeric field number where input field description is found
        int SizingMethod;  // Integer representation of sizing method name (e.g., CoolingAirflowSizing, HeatingAirflowSizing, CoolingCapacitySizing,
                           // HeatingCapacitySizing, etc.)
        bool PrintFlag;    // TRUE when sizing information is reported in the eio file
        int zoneHVACIndex; // index of zoneHVAC equipment sizing specification
        int SAFMethod(0);  // supply air flow rate sizing method (SupplyAirFlowRate, FlowPerFloorArea, FractionOfAutosizedCoolingAirflow,
                           // FractionOfAutosizedHeatingAirflow ...)
        int CapSizingMethod(0); // capacity sizing methods (HeatingDesignCapacity, CapacityPerFloorArea, FractionOfAutosizedCoolingCapacity, and
                                // FractionOfAutosizedHeatingCapacity )
        Real64 CoolingAirVolFlowScalable; // cooling airvolume for rate determined using scalable sizing method
        Real64 HeatingAirVolFlowScalable; // heating airvolume for rate determined using scalable sizing method
        bool DoWaterCoilSizing = false;   // if TRUE do water coil sizing calculation
        Real64 WaterCoilSizDeltaT;        // water coil deltaT for design water flow rate autosizing
        int CoilNum;                      // index of water coil object

        DoWaterCoilSizing = false;
        WaterCoilSizDeltaT = 0.0;
        CoilNum = 0;
        PltSizCoolNum = 0;
        PltSizHeatNum = 0;
        ErrorsFound = false;
        IsAutoSize = false;
        MaxAirVolFlowDes = 0.0;
        MaxAirVolFlowUser = 0.0;
        OutAirVolFlowDes = 0.0;
        OutAirVolFlowUser = 0.0;
        MinOutAirVolFlowDes = 0.0;
        MinOutAirVolFlowUser = 0.0;
        MaxVolHotWaterFlowDes = 0.0;
        MaxVolHotWaterFlowUser = 0.0;
        MaxVolHotSteamFlowDes = 0.0;
        MaxVolHotSteamFlowUser = 0.0;
        MaxVolColdWaterFlowDes = 0.0;
        MaxVolColdWaterFlowUser = 0.0;
        CoolingAirVolFlowScalable = 0.0;
        HeatingAirVolFlowScalable = 0.0;
        DataScalableSizingON = false;
        DataScalableCapSizingON = false;
        CompType = state.dataVentilatedSlab->cMO_VentilatedSlab;
        CompName = state.dataVentilatedSlab->VentSlab(Item).Name;
        DataZoneNumber = state.dataVentilatedSlab->VentSlab(Item).ZonePtr;
        if (state.dataVentilatedSlab->VentSlab(Item).FanType_Num == DataHVACGlobals::FanType_SystemModelObject) {
            DataSizing::DataFanEnumType = DataAirSystems::objectVectorOOFanSystemModel;
        } else {
            DataSizing::DataFanEnumType = DataAirSystems::structArrayLegacyFanModels;
        }
        DataSizing::DataFanIndex = state.dataVentilatedSlab->VentSlab(Item).Fan_Index;
        // ventilated slab unit is always blow thru
        DataSizing::DataFanPlacement = DataSizing::zoneFanPlacement::zoneBlowThru;

        if (state.dataVentilatedSlab->VentSlab(Item).HVACSizingIndex > 0) {
            zoneHVACIndex = state.dataVentilatedSlab->VentSlab(Item).HVACSizingIndex;
            // N1 , \field Maximum Supply Air Flow Rate
            FieldNum = 1;
            PrintFlag = true;
            SizingString = state.dataVentilatedSlab->VentSlabNumericFields(Item).FieldNames(FieldNum) + " [m3/s]";
            if (ZoneHVACSizing(zoneHVACIndex).CoolingSAFMethod > 0) {
                SizingMethod = DataHVACGlobals::CoolingAirflowSizing;
                SAFMethod = ZoneHVACSizing(zoneHVACIndex).CoolingSAFMethod;
                ZoneEqSizing(CurZoneEqNum).SizingMethod(SizingMethod) = SAFMethod;
                if (SAFMethod == None || SAFMethod == SupplyAirFlowRate || SAFMethod == FlowPerFloorArea ||
                    SAFMethod == FractionOfAutosizedCoolingAirflow) {
                    if (SAFMethod == SupplyAirFlowRate) {
                        if (ZoneHVACSizing(zoneHVACIndex).MaxCoolAirVolFlow > 0.0) {
                            ZoneEqSizing(CurZoneEqNum).AirVolFlow = ZoneHVACSizing(zoneHVACIndex).MaxCoolAirVolFlow;
                            ZoneEqSizing(CurZoneEqNum).SystemAirFlow = true;
                        }
                        TempSize = ZoneHVACSizing(zoneHVACIndex).MaxCoolAirVolFlow;
                    } else if (SAFMethod == FlowPerFloorArea) {
                        ZoneEqSizing(CurZoneEqNum).SystemAirFlow = true;
                        ZoneEqSizing(CurZoneEqNum).AirVolFlow = ZoneHVACSizing(zoneHVACIndex).MaxCoolAirVolFlow * state.dataHeatBal->Zone(DataZoneNumber).FloorArea;
                        TempSize = ZoneEqSizing(CurZoneEqNum).AirVolFlow;
                        DataScalableSizingON = true;
                    } else if (SAFMethod == FractionOfAutosizedCoolingAirflow) {
                        DataFracOfAutosizedCoolingAirflow = ZoneHVACSizing(zoneHVACIndex).MaxCoolAirVolFlow;
                        TempSize = AutoSize;
                        DataScalableSizingON = true;
                    } else {
                        TempSize = ZoneHVACSizing(zoneHVACIndex).MaxCoolAirVolFlow;
                    }
                    CoolingAirFlowSizer sizingCoolingAirFlow;
                    std::string stringOverride = "Maximum Air Flow Rate [m3/s]";
                    if (state.dataGlobal->isEpJSON) stringOverride = "maximum_air_flow_rate [m3/s]";
                    sizingCoolingAirFlow.overrideSizingString(stringOverride);
                    // sizingCoolingAirFlow.setHVACSizingIndexData(FanCoil(FanCoilNum).HVACSizingIndex);
                    sizingCoolingAirFlow.initializeWithinEP(state, CompType, CompName, PrintFlag, RoutineName);
                    CoolingAirVolFlowScalable = sizingCoolingAirFlow.size(state, TempSize, ErrorsFound);

                } else if (SAFMethod == FlowPerCoolingCapacity) {
                    SizingMethod = CoolingCapacitySizing;
                    TempSize = AutoSize;
                    PrintFlag = false;
                    DataScalableSizingON = true;
                    DataFlowUsedForSizing = FinalZoneSizing(CurZoneEqNum).DesCoolVolFlow;
                    CoolingCapacitySizer sizerCoolingCapacity;
                    sizerCoolingCapacity.overrideSizingString(SizingString);
                    sizerCoolingCapacity.initializeWithinEP(state, CompType, CompName, PrintFlag, RoutineName);
                    DataAutosizedCoolingCapacity = sizerCoolingCapacity.size(state, TempSize, ErrorsFound);
                    DataFlowPerCoolingCapacity = ZoneHVACSizing(zoneHVACIndex).MaxCoolAirVolFlow;
                    PrintFlag = true;
                    TempSize = AutoSize;
                    CoolingAirFlowSizer sizingCoolingAirFlow;
                    std::string stringOverride = "Maximum Air Flow Rate [m3/s]";
                    if (state.dataGlobal->isEpJSON) stringOverride = "maximum_air_flow_rate [m3/s]";
                    sizingCoolingAirFlow.overrideSizingString(stringOverride);
                    // sizingCoolingAirFlow.setHVACSizingIndexData(FanCoil(FanCoilNum).HVACSizingIndex);
                    sizingCoolingAirFlow.initializeWithinEP(state, CompType, CompName, PrintFlag, RoutineName);
                    CoolingAirVolFlowScalable = sizingCoolingAirFlow.size(state, TempSize, ErrorsFound);
                }
            }
            if (ZoneHVACSizing(zoneHVACIndex).HeatingSAFMethod > 0) {
                SizingMethod = HeatingAirflowSizing;
                SAFMethod = ZoneHVACSizing(zoneHVACIndex).HeatingSAFMethod;
                ZoneEqSizing(CurZoneEqNum).SizingMethod(SizingMethod) = SAFMethod;
                if (SAFMethod == None || SAFMethod == SupplyAirFlowRate || SAFMethod == FlowPerFloorArea ||
                    SAFMethod == FractionOfAutosizedHeatingAirflow) {
                    if (SAFMethod == SupplyAirFlowRate) {
                        if (ZoneHVACSizing(zoneHVACIndex).MaxHeatAirVolFlow > 0.0) {
                            ZoneEqSizing(CurZoneEqNum).AirVolFlow = ZoneHVACSizing(zoneHVACIndex).MaxHeatAirVolFlow;
                            ZoneEqSizing(CurZoneEqNum).SystemAirFlow = true;
                        }
                        TempSize = ZoneHVACSizing(zoneHVACIndex).MaxHeatAirVolFlow;
                    } else if (SAFMethod == FlowPerFloorArea) {
                        ZoneEqSizing(CurZoneEqNum).SystemAirFlow = true;
                        ZoneEqSizing(CurZoneEqNum).AirVolFlow = ZoneHVACSizing(zoneHVACIndex).MaxHeatAirVolFlow * state.dataHeatBal->Zone(DataZoneNumber).FloorArea;
                        TempSize = ZoneEqSizing(CurZoneEqNum).AirVolFlow;
                        DataScalableSizingON = true;
                    } else if (SAFMethod == FractionOfAutosizedHeatingAirflow) {
                        DataFracOfAutosizedHeatingAirflow = ZoneHVACSizing(zoneHVACIndex).MaxHeatAirVolFlow;
                        TempSize = AutoSize;
                        DataScalableSizingON = true;
                    } else {
                        TempSize = ZoneHVACSizing(zoneHVACIndex).MaxHeatAirVolFlow;
                    }
                    HeatingAirFlowSizer sizingHeatingAirFlow;
                    sizingHeatingAirFlow.overrideSizingString(SizingString);
                    // sizingHeatingAirFlow.setHVACSizingIndexData(FanCoil(FanCoilNum).HVACSizingIndex);
                    sizingHeatingAirFlow.initializeWithinEP(state, CompType, CompName, PrintFlag, RoutineName);
                    HeatingAirVolFlowScalable = sizingHeatingAirFlow.size(state, TempSize, ErrorsFound);
                } else if (SAFMethod == FlowPerHeatingCapacity) {
                    SizingMethod = HeatingCapacitySizing;
                    TempSize = AutoSize;
                    PrintFlag = false;
                    DataScalableSizingON = true;
                    DataFlowUsedForSizing = FinalZoneSizing(CurZoneEqNum).DesHeatVolFlow;
                    HeatingCapacitySizer sizerHeatingCapacity;
                    sizerHeatingCapacity.overrideSizingString(SizingString);
                    sizerHeatingCapacity.initializeWithinEP(state, CompType, CompName, PrintFlag, RoutineName);
                    DataAutosizedHeatingCapacity = sizerHeatingCapacity.size(state, TempSize, ErrorsFound);
                    DataFlowPerHeatingCapacity = ZoneHVACSizing(zoneHVACIndex).MaxHeatAirVolFlow;
                    SizingMethod = HeatingAirflowSizing;
                    PrintFlag = true;
                    TempSize = AutoSize;
                    HeatingAirFlowSizer sizingHeatingAirFlow;
                    sizingHeatingAirFlow.overrideSizingString(SizingString);
                    // sizingHeatingAirFlow.setHVACSizingIndexData(FanCoil(FanCoilNum).HVACSizingIndex);
                    sizingHeatingAirFlow.initializeWithinEP(state, CompType, CompName, PrintFlag, RoutineName);
                    HeatingAirVolFlowScalable = sizingHeatingAirFlow.size(state, TempSize, ErrorsFound);
                }
            }
            // DataScalableSizingON = false;
            state.dataVentilatedSlab->VentSlab(Item).MaxAirVolFlow = max(CoolingAirVolFlowScalable, HeatingAirVolFlowScalable);
        } else {
            // no scalble sizing method has been specified. Sizing proceeds using the method
            // specified in the zoneHVAC object
            // N1 , \field Maximum Supply Air Flow Rate
            FieldNum = 1;
            PrintFlag = true;
            SizingString = state.dataVentilatedSlab->VentSlabNumericFields(Item).FieldNames(FieldNum) + " [m3/s]";
            TempSize = state.dataVentilatedSlab->VentSlab(Item).MaxAirVolFlow;
            SystemAirFlowSizer sizerSystemAirFlow;
            sizerSystemAirFlow.overrideSizingString(SizingString);
            // sizerSystemAirFlow.setHVACSizingIndexData(FanCoil(FanCoilNum).HVACSizingIndex);
            sizerSystemAirFlow.initializeWithinEP(state, CompType, CompName, PrintFlag, RoutineName);
            state.dataVentilatedSlab->VentSlab(Item).MaxAirVolFlow = sizerSystemAirFlow.size(state, TempSize, ErrorsFound);
        }

        IsAutoSize = false;
        if (state.dataVentilatedSlab->VentSlab(Item).OutAirVolFlow == AutoSize) {
            IsAutoSize = true;
        }
        if (CurZoneEqNum > 0) {
            if (!IsAutoSize && !ZoneSizingRunDone) {
                if (state.dataVentilatedSlab->VentSlab(Item).OutAirVolFlow > 0.0) {
                    BaseSizer::reportSizerOutput(state,
                        state.dataVentilatedSlab->cMO_VentilatedSlab, state.dataVentilatedSlab->VentSlab(Item).Name, "User-Specified Maximum Outdoor Air Flow Rate [m3/s]", state.dataVentilatedSlab->VentSlab(Item).OutAirVolFlow);
                }
            } else { // Autosize or hard-size with sizing run
                CheckZoneSizing(state, state.dataVentilatedSlab->cMO_VentilatedSlab, state.dataVentilatedSlab->VentSlab(Item).Name);
                OutAirVolFlowDes = state.dataVentilatedSlab->VentSlab(Item).MaxAirVolFlow;
                if (IsAutoSize) {
                    state.dataVentilatedSlab->VentSlab(Item).OutAirVolFlow = OutAirVolFlowDes;
                    BaseSizer::reportSizerOutput(state,
                        state.dataVentilatedSlab->cMO_VentilatedSlab, state.dataVentilatedSlab->VentSlab(Item).Name, "Design Size Maximum Outdoor Air Flow Rate [m3/s]", OutAirVolFlowDes);
                } else {
                    if (state.dataVentilatedSlab->VentSlab(Item).OutAirVolFlow > 0.0 && OutAirVolFlowDes > 0.0) {
                        OutAirVolFlowUser = state.dataVentilatedSlab->VentSlab(Item).OutAirVolFlow;
                        BaseSizer::reportSizerOutput(state, state.dataVentilatedSlab->cMO_VentilatedSlab,
                                                     state.dataVentilatedSlab->VentSlab(Item).Name,
                                                     "Design Size Maximum Outdoor Air Flow Rate [m3/s]",
                                                     OutAirVolFlowDes,
                                                     "User-Specified Maximum Outdoor Air Flow Rate [m3/s]",
                                                     OutAirVolFlowUser);
                        if (state.dataGlobal->DisplayExtraWarnings) {
                            if ((std::abs(OutAirVolFlowDes - OutAirVolFlowUser) / OutAirVolFlowUser) > AutoVsHardSizingThreshold) {
                                ShowMessage(state, "SizeVentilatedSlab: Potential issue with equipment sizing for ZoneHVAC:VentilatedSlab = \"" +
                                            state.dataVentilatedSlab->VentSlab(Item).Name + "\".");
                                ShowContinueError(state, format("User-Specified Maximum Outdoor Air Flow Rate of {:.5R} [m3/s]", OutAirVolFlowUser));
                                ShowContinueError(
                                    state, format("differs from Design Size Maximum Outdoor Air Flow Rate of {:.5R} [m3/s]", OutAirVolFlowDes));
                                ShowContinueError(state, "This may, or may not, indicate mismatched component sizes.");
                                ShowContinueError(state, "Verify that the value entered is intended and is consistent with other components.");
                            }
                        }
                    }
                }
            }
        }

        IsAutoSize = false;
        if (state.dataVentilatedSlab->VentSlab(Item).MinOutAirVolFlow == AutoSize) {
            IsAutoSize = true;
        }
        if (CurZoneEqNum > 0) {
            if (!IsAutoSize && !ZoneSizingRunDone) {
                if (state.dataVentilatedSlab->VentSlab(Item).MinOutAirVolFlow > 0.0) {
                    BaseSizer::reportSizerOutput(state, state.dataVentilatedSlab->cMO_VentilatedSlab,
                                                 state.dataVentilatedSlab->VentSlab(Item).Name,
                                                 "User-Specified Minimum Outdoor Air Flow Rate [m3/s]",
                                                 state.dataVentilatedSlab->VentSlab(Item).MinOutAirVolFlow);
                }
            } else {
                CheckZoneSizing(state, state.dataVentilatedSlab->cMO_VentilatedSlab, state.dataVentilatedSlab->VentSlab(Item).Name);
                MinOutAirVolFlowDes = min(FinalZoneSizing(CurZoneEqNum).MinOA, state.dataVentilatedSlab->VentSlab(Item).MaxAirVolFlow);
                if (MinOutAirVolFlowDes < SmallAirVolFlow) {
                    MinOutAirVolFlowDes = 0.0;
                }
                if (IsAutoSize) {
                    state.dataVentilatedSlab->VentSlab(Item).MinOutAirVolFlow = MinOutAirVolFlowDes;
                    BaseSizer::reportSizerOutput(state,
                        state.dataVentilatedSlab->cMO_VentilatedSlab, state.dataVentilatedSlab->VentSlab(Item).Name, "Design Size Minimum Outdoor Air Flow Rate [m3/s]", MinOutAirVolFlowDes);
                } else { // Hard-size with sizing data
                    if (state.dataVentilatedSlab->VentSlab(Item).MinOutAirVolFlow > 0.0 && MinOutAirVolFlowDes > 0.0) {
                        MinOutAirVolFlowUser = state.dataVentilatedSlab->VentSlab(Item).MinOutAirVolFlow;
                        BaseSizer::reportSizerOutput(state, state.dataVentilatedSlab->cMO_VentilatedSlab,
                                                     state.dataVentilatedSlab->VentSlab(Item).Name,
                                                     "Design Size Minimum Outdoor Air Flow Rate [m3/s]",
                                                     MinOutAirVolFlowDes,
                                                     "User-Specified Minimum Outdoor Air Flow Rate [m3/s]",
                                                     MinOutAirVolFlowUser);
                        if (state.dataGlobal->DisplayExtraWarnings) {
                            if ((std::abs(MinOutAirVolFlowDes - MinOutAirVolFlowUser) / MinOutAirVolFlowUser) > AutoVsHardSizingThreshold) {
                                ShowMessage(state, "SizeVentilatedSlab: Potential issue with equipment sizing for ZoneHVAC:VentilatedSlab = \"" +
                                            state.dataVentilatedSlab->VentSlab(Item).Name + "\".");
                                ShowContinueError(state,
                                                  format("User-Specified Minimum Outdoor Air Flow Rate of {:.5R} [m3/s]", MinOutAirVolFlowUser));
                                ShowContinueError(
                                    state, format("differs from Design Size Minimum Outdoor Air Flow Rate of {:.5R} [m3/s]", MinOutAirVolFlowDes));
                                ShowContinueError(state, "This may, or may not, indicate mismatched component sizes.");
                                ShowContinueError(state, "Verify that the value entered is intended and is consistent with other components.");
                            }
                        }
                    }
                }
            }
        }

        IsAutoSize = false;
        if (state.dataVentilatedSlab->VentSlab(Item).MaxVolHotWaterFlow == AutoSize) {
            IsAutoSize = true;
        }
        if (state.dataVentilatedSlab->VentSlab(Item).HCoilType == state.dataVentilatedSlab->Heating_WaterCoilType) {

            if (CurZoneEqNum > 0) {
                if (!IsAutoSize && !ZoneSizingRunDone) {
                    if (state.dataVentilatedSlab->VentSlab(Item).MaxVolHotWaterFlow > 0.0) {
                        BaseSizer::reportSizerOutput(state, state.dataVentilatedSlab->cMO_VentilatedSlab,
                                                     state.dataVentilatedSlab->VentSlab(Item).Name,
                                                     "User-Specified Maximum Hot Water Flow [m3/s]",
                                                     state.dataVentilatedSlab->VentSlab(Item).MaxVolHotWaterFlow);
                    }
                } else { // Autosize or hard-size with sizing run
                    CheckZoneSizing(state, state.dataVentilatedSlab->cMO_VentilatedSlab, state.dataVentilatedSlab->VentSlab(Item).Name);

                    CoilWaterInletNode = WaterCoils::GetCoilWaterInletNode(state, "Coil:Heating:Water", state.dataVentilatedSlab->VentSlab(Item).HCoilName, ErrorsFound);
                    CoilWaterOutletNode = WaterCoils::GetCoilWaterOutletNode(state, "Coil:Heating:Water", state.dataVentilatedSlab->VentSlab(Item).HCoilName, ErrorsFound);
                    if (IsAutoSize) {
                        PltSizHeatNum =
                            MyPlantSizingIndex(state, "Coil:Heating:Water", state.dataVentilatedSlab->VentSlab(Item).HCoilName, CoilWaterInletNode, CoilWaterOutletNode, ErrorsFound);
                        CoilNum = WaterCoils::GetWaterCoilIndex(state, "COIL:HEATING:WATER", state.dataVentilatedSlab->VentSlab(Item).HCoilName, ErrorsFound);
                        if (state.dataWaterCoils->WaterCoil(CoilNum).UseDesignWaterDeltaTemp) {
                            WaterCoilSizDeltaT = state.dataWaterCoils->WaterCoil(CoilNum).DesignWaterDeltaTemp;
                            DoWaterCoilSizing = true;
                        } else {
                            if (PltSizHeatNum > 0) {
                                WaterCoilSizDeltaT = PlantSizData(PltSizHeatNum).DeltaT;
                                DoWaterCoilSizing = true;
                            } else {
                                DoWaterCoilSizing = false;
                                // If there is no heating Plant Sizing object and autosizing was requested, issue fatal error message
                                ShowSevereError(state, "Autosizing of water flow requires a heating loop Sizing:Plant object");
                                ShowContinueError(state, "Occurs in " + state.dataVentilatedSlab->cMO_VentilatedSlab + " Object=" + state.dataVentilatedSlab->VentSlab(Item).Name);
                                ErrorsFound = true;
                            }
                        }
                        if (DoWaterCoilSizing) {
                            if (FinalZoneSizing(CurZoneEqNum).DesHeatMassFlow >= SmallAirVolFlow) {
                                SizingMethod = HeatingCapacitySizing;
                                if (state.dataVentilatedSlab->VentSlab(Item).HVACSizingIndex > 0) {
                                    zoneHVACIndex = state.dataVentilatedSlab->VentSlab(Item).HVACSizingIndex;
                                    CapSizingMethod = ZoneHVACSizing(zoneHVACIndex).HeatingCapMethod;
                                    ZoneEqSizing(CurZoneEqNum).SizingMethod(SizingMethod) = CapSizingMethod;
                                    if (CapSizingMethod == HeatingDesignCapacity || CapSizingMethod == CapacityPerFloorArea ||
                                        CapSizingMethod == FractionOfAutosizedHeatingCapacity) {
                                        if (CapSizingMethod == HeatingDesignCapacity) {
                                            if (ZoneHVACSizing(zoneHVACIndex).ScaledHeatingCapacity > 0.0) {
                                                ZoneEqSizing(CurZoneEqNum).HeatingCapacity = true;
                                                ZoneEqSizing(CurZoneEqNum).DesHeatingLoad = ZoneHVACSizing(zoneHVACIndex).ScaledHeatingCapacity;
                                            } else {
                                                DataFlowUsedForSizing = FinalZoneSizing(CurZoneEqNum).DesHeatVolFlow;
                                            }
                                            TempSize = ZoneHVACSizing(zoneHVACIndex).ScaledHeatingCapacity;
                                        } else if (CapSizingMethod == CapacityPerFloorArea) {
                                            ZoneEqSizing(CurZoneEqNum).HeatingCapacity = true;
                                            ZoneEqSizing(CurZoneEqNum).DesHeatingLoad =
                                                ZoneHVACSizing(zoneHVACIndex).ScaledHeatingCapacity * state.dataHeatBal->Zone(DataZoneNumber).FloorArea;
                                            DataScalableCapSizingON = true;
                                        } else if (CapSizingMethod == FractionOfAutosizedHeatingCapacity) {
                                            DataFracOfAutosizedHeatingCapacity = ZoneHVACSizing(zoneHVACIndex).ScaledHeatingCapacity;
                                            DataFlowUsedForSizing = FinalZoneSizing(CurZoneEqNum).DesHeatVolFlow;
                                            TempSize = AutoSize;
                                            DataScalableCapSizingON = true;
                                        }
                                    }
                                    SizingString = "";
                                    PrintFlag = false;
                                    HeatingCapacitySizer sizerHeatingCapacity;
                                    sizerHeatingCapacity.overrideSizingString(SizingString);
                                    sizerHeatingCapacity.initializeWithinEP(state, CompType, CompName, PrintFlag, RoutineName);
                                    DesCoilLoad = sizerHeatingCapacity.size(state, TempSize, ErrorsFound);
                                    DataScalableCapSizingON = false;
                                } else {
                                    SizingString = "";
                                    PrintFlag = false;
                                    TempSize = AutoSize;
                                    HeatingCapacitySizer sizerHeatingCapacity;
                                    sizerHeatingCapacity.overrideSizingString(SizingString);
                                    sizerHeatingCapacity.initializeWithinEP(state, CompType, CompName, PrintFlag, RoutineName);
                                    DesCoilLoad = sizerHeatingCapacity.size(state, TempSize, ErrorsFound);
                                }
                                rho = GetDensityGlycol(state, state.dataPlnt->PlantLoop(state.dataVentilatedSlab->VentSlab(Item).HWLoopNum).FluidName,
                                                       DataGlobalConstants::HWInitConvTemp,
                                                       state.dataPlnt->PlantLoop(state.dataVentilatedSlab->VentSlab(Item).HWLoopNum).FluidIndex,
                                                       RoutineName);
                                Cp = GetSpecificHeatGlycol(state, state.dataPlnt->PlantLoop(state.dataVentilatedSlab->VentSlab(Item).HWLoopNum).FluidName,
                                                           DataGlobalConstants::HWInitConvTemp,
                                                           state.dataPlnt->PlantLoop(state.dataVentilatedSlab->VentSlab(Item).HWLoopNum).FluidIndex,
                                                           RoutineName);
                                MaxVolHotWaterFlowDes = DesCoilLoad / (WaterCoilSizDeltaT * Cp * rho);
                            } else {
                                MaxVolHotWaterFlowDes = 0.0;
                            }
                        }
                    }

                    if (IsAutoSize) {
                        state.dataVentilatedSlab->VentSlab(Item).MaxVolHotWaterFlow = MaxVolHotWaterFlowDes;
                        BaseSizer::reportSizerOutput(state,
                            state.dataVentilatedSlab->cMO_VentilatedSlab, state.dataVentilatedSlab->VentSlab(Item).Name, "Design Size Maximum Hot Water Flow [m3/s]", MaxVolHotWaterFlowDes);
                    } else { // Hard-size with sizing data
                        if (state.dataVentilatedSlab->VentSlab(Item).MaxVolHotWaterFlow > 0.0 && MaxVolHotWaterFlowDes > 0.0) {
                            MaxVolHotWaterFlowUser = state.dataVentilatedSlab->VentSlab(Item).MaxVolHotWaterFlow;
                            BaseSizer::reportSizerOutput(state, state.dataVentilatedSlab->cMO_VentilatedSlab,
                                                         state.dataVentilatedSlab->VentSlab(Item).Name,
                                                         "Design Size Maximum Hot Water Flow [m3/s]",
                                                         MaxVolHotWaterFlowDes,
                                                         "User-Specified Maximum Hot Water Flow [m3/s]",
                                                         MaxVolHotWaterFlowUser);
                            if (state.dataGlobal->DisplayExtraWarnings) {
                                if ((std::abs(MaxVolHotWaterFlowDes - MaxVolHotWaterFlowUser) / MaxVolHotWaterFlowUser) > AutoVsHardSizingThreshold) {
                                    ShowMessage(state, "SizeVentilatedSlab: Potential issue with equipment sizing for ZoneHVAC:VentilatedSlab = \"" +
                                                state.dataVentilatedSlab->VentSlab(Item).Name + "\".");
                                    ShowContinueError(state,
                                                      format("User-Specified Maximum Hot Water Flow of {:.5R} [m3/s]", MaxVolHotWaterFlowUser));
                                    ShowContinueError(
                                        state, format("differs from Design Size Maximum Hot Water Flow of {:.5R} [m3/s]", MaxVolHotWaterFlowDes));
                                    ShowContinueError(state, "This may, or may not, indicate mismatched component sizes.");
                                    ShowContinueError(state, "Verify that the value entered is intended and is consistent with other components.");
                                }
                            }
                        }
                    }
                }
            }
        } else {
            state.dataVentilatedSlab->VentSlab(Item).MaxVolHotWaterFlow = 0.0;
        }

        IsAutoSize = false;
        if (state.dataVentilatedSlab->VentSlab(Item).MaxVolHotSteamFlow == AutoSize) {
            IsAutoSize = true;
        }
        if (state.dataVentilatedSlab->VentSlab(Item).HCoilType == state.dataVentilatedSlab->Heating_SteamCoilType) {

            if (CurZoneEqNum > 0) {
                if (!IsAutoSize && !ZoneSizingRunDone) {
                    if (state.dataVentilatedSlab->VentSlab(Item).MaxVolHotSteamFlow > 0.0) {
                        BaseSizer::reportSizerOutput(state,
                            state.dataVentilatedSlab->cMO_VentilatedSlab, state.dataVentilatedSlab->VentSlab(Item).Name, "User-Specified Maximum Steam Flow [m3/s]", state.dataVentilatedSlab->VentSlab(Item).MaxVolHotSteamFlow);
                    }
                } else { // Autosize or hard-size with sizing run
                    CheckZoneSizing(state, "ZoneHVAC:VentilatedSlab", state.dataVentilatedSlab->VentSlab(Item).Name);

                    CoilSteamInletNode = GetCoilSteamInletNode(state, "Coil:Heating:Steam", state.dataVentilatedSlab->VentSlab(Item).HCoilName, ErrorsFound);
                    CoilSteamOutletNode = GetCoilSteamOutletNode(state, "Coil:Heating:Steam", state.dataVentilatedSlab->VentSlab(Item).HCoilName, ErrorsFound);
                    if (IsAutoSize) {
                        PltSizHeatNum =
                            MyPlantSizingIndex(state, "Coil:Heating:Steam", state.dataVentilatedSlab->VentSlab(Item).HCoilName, CoilSteamInletNode, CoilSteamOutletNode, ErrorsFound);
                        if (PltSizHeatNum > 0) {
                            if (FinalZoneSizing(CurZoneEqNum).DesHeatMassFlow >= SmallAirVolFlow) {
                                SizingMethod = HeatingCapacitySizing;
                                if (state.dataVentilatedSlab->VentSlab(Item).HVACSizingIndex > 0) {
                                    zoneHVACIndex = state.dataVentilatedSlab->VentSlab(Item).HVACSizingIndex;
                                    CapSizingMethod = ZoneHVACSizing(zoneHVACIndex).HeatingCapMethod;
                                    ZoneEqSizing(CurZoneEqNum).SizingMethod(SizingMethod) = CapSizingMethod;
                                    if (CapSizingMethod == HeatingDesignCapacity || CapSizingMethod == CapacityPerFloorArea ||
                                        CapSizingMethod == FractionOfAutosizedHeatingCapacity) {
                                        if (CapSizingMethod == HeatingDesignCapacity) {
                                            if (ZoneHVACSizing(zoneHVACIndex).ScaledHeatingCapacity > 0.0) {
                                                ZoneEqSizing(CurZoneEqNum).HeatingCapacity = true;
                                                ZoneEqSizing(CurZoneEqNum).DesHeatingLoad = ZoneHVACSizing(zoneHVACIndex).ScaledHeatingCapacity;
                                            } else {
                                                DataFlowUsedForSizing = FinalZoneSizing(CurZoneEqNum).DesHeatVolFlow;
                                            }
                                            TempSize = ZoneHVACSizing(zoneHVACIndex).ScaledHeatingCapacity;
                                        } else if (CapSizingMethod == CapacityPerFloorArea) {
                                            ZoneEqSizing(CurZoneEqNum).HeatingCapacity = true;
                                            ZoneEqSizing(CurZoneEqNum).DesHeatingLoad =
                                                ZoneHVACSizing(zoneHVACIndex).ScaledHeatingCapacity * state.dataHeatBal->Zone(DataZoneNumber).FloorArea;
                                            DataScalableCapSizingON = true;
                                        } else if (CapSizingMethod == FractionOfAutosizedHeatingCapacity) {
                                            DataFracOfAutosizedHeatingCapacity = ZoneHVACSizing(zoneHVACIndex).ScaledHeatingCapacity;
                                            DataFlowUsedForSizing = FinalZoneSizing(CurZoneEqNum).DesHeatVolFlow;
                                            TempSize = AutoSize;
                                            DataScalableCapSizingON = true;
                                        }
                                    }
                                    SizingString = "";
                                    PrintFlag = false;
                                    HeatingCapacitySizer sizerHeatingCapacity;
                                    sizerHeatingCapacity.overrideSizingString(SizingString);
                                    sizerHeatingCapacity.initializeWithinEP(state, CompType, CompName, PrintFlag, RoutineName);
                                    DesCoilLoad = sizerHeatingCapacity.size(state, TempSize, ErrorsFound);
                                    DataScalableCapSizingON = false;
                                } else {
                                    SizingString = "";
                                    PrintFlag = false;
                                    TempSize = AutoSize;
                                    HeatingCapacitySizer sizerHeatingCapacity;
                                    sizerHeatingCapacity.overrideSizingString(SizingString);
                                    sizerHeatingCapacity.initializeWithinEP(state, CompType, CompName, PrintFlag, RoutineName);
                                    DesCoilLoad = sizerHeatingCapacity.size(state, TempSize, ErrorsFound);
                                }
                                TempSteamIn = 100.00;
                                EnthSteamInDry = GetSatEnthalpyRefrig(state, fluidNameSteam, TempSteamIn, 1.0, state.dataVentilatedSlab->VentSlab(Item).HCoil_FluidIndex, RoutineName);
                                EnthSteamOutWet =
                                    GetSatEnthalpyRefrig(state, fluidNameSteam, TempSteamIn, 0.0, state.dataVentilatedSlab->VentSlab(Item).HCoil_FluidIndex, RoutineName);
                                LatentHeatSteam = EnthSteamInDry - EnthSteamOutWet;
                                SteamDensity = GetSatDensityRefrig(state, fluidNameSteam, TempSteamIn, 1.0, state.dataVentilatedSlab->VentSlab(Item).HCoil_FluidIndex, RoutineName);
                                Cp = GetSpecificHeatGlycol(state, fluidNameWater, DataGlobalConstants::HWInitConvTemp, DummyWaterIndex, RoutineName);
                                rho = GetDensityGlycol(state, fluidNameWater, DataGlobalConstants::HWInitConvTemp, DummyWaterIndex, RoutineName);
                                MaxVolHotSteamFlowDes =
                                    DesCoilLoad / ((PlantSizData(PltSizHeatNum).DeltaT * Cp * rho) + SteamDensity * LatentHeatSteam);
                            } else {
                                MaxVolHotSteamFlowDes = 0.0;
                            }
                        } else {
                            ShowSevereError(state, "Autosizing of Steam flow requires a heating loop Sizing:Plant object");
                            ShowContinueError(state, "Occurs in ZoneHVAC:VentilatedSlab Object=" + state.dataVentilatedSlab->VentSlab(Item).Name);
                            ErrorsFound = true;
                        }
                    }
                    if (IsAutoSize) {
                        state.dataVentilatedSlab->VentSlab(Item).MaxVolHotSteamFlow = MaxVolHotSteamFlowDes;
                        BaseSizer::reportSizerOutput(state,
                            state.dataVentilatedSlab->cMO_VentilatedSlab, state.dataVentilatedSlab->VentSlab(Item).Name, "Design Size Maximum Steam Flow [m3/s]", MaxVolHotSteamFlowDes);
                    } else {
                        if (state.dataVentilatedSlab->VentSlab(Item).MaxVolHotSteamFlow > 0.0 && MaxVolHotSteamFlowDes > 0.0) {
                            MaxVolHotSteamFlowUser = state.dataVentilatedSlab->VentSlab(Item).MaxVolHotSteamFlow;
                            BaseSizer::reportSizerOutput(state, state.dataVentilatedSlab->cMO_VentilatedSlab,
                                                         state.dataVentilatedSlab->VentSlab(Item).Name,
                                                         "Design Size Maximum Steam Flow [m3/s]",
                                                         MaxVolHotSteamFlowDes,
                                                         "User-Specified Maximum Steam Flow [m3/s]",
                                                         MaxVolHotSteamFlowUser);
                            if (state.dataGlobal->DisplayExtraWarnings) {
                                if ((std::abs(MaxVolHotSteamFlowDes - MaxVolHotSteamFlowUser) / MaxVolHotSteamFlowUser) > AutoVsHardSizingThreshold) {
                                    ShowMessage(state, "SizeVentilatedSlab: Potential issue with equipment sizing for ZoneHVAC:VentilatedSlab = \"" +
                                                state.dataVentilatedSlab->VentSlab(Item).Name + "\".");
                                    ShowContinueError(state, format("User-Specified Maximum Steam Flow of {:.5R} [m3/s]", MaxVolHotSteamFlowUser));
                                    ShowContinueError(state,
                                                      format("differs from Design Size Maximum Steam Flow of {:.5R} [m3/s]", MaxVolHotSteamFlowDes));
                                    ShowContinueError(state, "This may, or may not, indicate mismatched component sizes.");
                                    ShowContinueError(state, "Verify that the value entered is intended and is consistent with other components.");
                                }
                            }
                        }
                    }
                }
            }
        } else {
            state.dataVentilatedSlab->VentSlab(Item).MaxVolHotSteamFlow = 0.0;
        }

        IsAutoSize = false;
        if (state.dataVentilatedSlab->VentSlab(Item).MaxVolColdWaterFlow == AutoSize) {
            IsAutoSize = true;
        }
        if (CurZoneEqNum > 0) {
            if (!IsAutoSize && !ZoneSizingRunDone) {
                if (state.dataVentilatedSlab->VentSlab(Item).MaxVolColdWaterFlow > 0.0) {
                    BaseSizer::reportSizerOutput(state,
                        state.dataVentilatedSlab->cMO_VentilatedSlab, state.dataVentilatedSlab->VentSlab(Item).Name, "User-Specified Maximum Cold Water Flow [m3/s]", state.dataVentilatedSlab->VentSlab(Item).MaxVolColdWaterFlow);
                }
            } else {
                CheckZoneSizing(state, state.dataVentilatedSlab->cMO_VentilatedSlab, state.dataVentilatedSlab->VentSlab(Item).Name);
                if (state.dataVentilatedSlab->VentSlab(Item).CCoilType == state.dataVentilatedSlab->Cooling_CoilHXAssisted) {
                    CoolingCoilName = GetHXDXCoilName(state, state.dataVentilatedSlab->VentSlab(Item).CCoilTypeCh, state.dataVentilatedSlab->VentSlab(Item).CCoilName, ErrorsFound);
                    CoolingCoilType = GetHXCoilType(state, state.dataVentilatedSlab->VentSlab(Item).CCoilTypeCh, state.dataVentilatedSlab->VentSlab(Item).CCoilName, ErrorsFound);
                } else {
                    CoolingCoilName = state.dataVentilatedSlab->VentSlab(Item).CCoilName;
                    CoolingCoilType = state.dataVentilatedSlab->VentSlab(Item).CCoilTypeCh;
                }
                CoilWaterInletNode = WaterCoils::GetCoilWaterInletNode(state, CoolingCoilType, CoolingCoilName, ErrorsFound);
                CoilWaterOutletNode = WaterCoils::GetCoilWaterOutletNode(state, CoolingCoilType, CoolingCoilName, ErrorsFound);
                if (IsAutoSize) {
                    PltSizCoolNum = MyPlantSizingIndex(state, CoolingCoilType, CoolingCoilName, CoilWaterInletNode, CoilWaterOutletNode, ErrorsFound);
                    CoilNum = WaterCoils::GetWaterCoilIndex(state, CoolingCoilType, CoolingCoilName, ErrorsFound);
                    if (state.dataWaterCoils->WaterCoil(CoilNum).UseDesignWaterDeltaTemp) {
                        WaterCoilSizDeltaT = state.dataWaterCoils->WaterCoil(CoilNum).DesignWaterDeltaTemp;
                        DoWaterCoilSizing = true;
                    } else {
                        if (PltSizCoolNum > 0) {
                            WaterCoilSizDeltaT = PlantSizData(PltSizCoolNum).DeltaT;
                            DoWaterCoilSizing = true;
                        } else {
                            DoWaterCoilSizing = false;
                            // If there is no cooling Plant Sizing object and autosizing was requested, issue fatal error message
                            ShowSevereError(state, "Autosizing of water flow requires a cooling loop Sizing:Plant object");
                            ShowContinueError(state, "Occurs in " + state.dataVentilatedSlab->cMO_VentilatedSlab + " Object=" + state.dataVentilatedSlab->VentSlab(Item).Name);
                            ErrorsFound = true;
                        }
                    }
                    if (DoWaterCoilSizing) {
                        if (FinalZoneSizing(CurZoneEqNum).DesCoolMassFlow >= SmallAirVolFlow) {
                            SizingMethod = CoolingCapacitySizing;
                            if (state.dataVentilatedSlab->VentSlab(Item).HVACSizingIndex > 0) {
                                zoneHVACIndex = state.dataVentilatedSlab->VentSlab(Item).HVACSizingIndex;
                                CapSizingMethod = ZoneHVACSizing(zoneHVACIndex).CoolingCapMethod;
                                ZoneEqSizing(CurZoneEqNum).SizingMethod(SizingMethod) = CapSizingMethod;
                                if (CapSizingMethod == CoolingDesignCapacity || CapSizingMethod == CapacityPerFloorArea ||
                                    CapSizingMethod == FractionOfAutosizedCoolingCapacity) {
                                    if (CapSizingMethod == CoolingDesignCapacity) {
                                        if (ZoneHVACSizing(zoneHVACIndex).ScaledCoolingCapacity > 0.0) {
                                            ZoneEqSizing(CurZoneEqNum).CoolingCapacity = true;
                                            ZoneEqSizing(CurZoneEqNum).DesCoolingLoad = ZoneHVACSizing(zoneHVACIndex).ScaledCoolingCapacity;
                                        } else {
                                            DataFlowUsedForSizing = FinalZoneSizing(CurZoneEqNum).DesCoolVolFlow;
                                        }
                                        TempSize = ZoneHVACSizing(zoneHVACIndex).ScaledCoolingCapacity;
                                    } else if (CapSizingMethod == CapacityPerFloorArea) {
                                        ZoneEqSizing(CurZoneEqNum).CoolingCapacity = true;
                                        ZoneEqSizing(CurZoneEqNum).DesCoolingLoad =
                                            ZoneHVACSizing(zoneHVACIndex).ScaledCoolingCapacity * state.dataHeatBal->Zone(DataZoneNumber).FloorArea;
                                        DataScalableCapSizingON = true;
                                    } else if (CapSizingMethod == FractionOfAutosizedCoolingCapacity) {
                                        DataFracOfAutosizedHeatingCapacity = ZoneHVACSizing(zoneHVACIndex).ScaledCoolingCapacity;
                                        DataFlowUsedForSizing = FinalZoneSizing(CurZoneEqNum).DesCoolVolFlow;
                                        TempSize = AutoSize;
                                        DataScalableCapSizingON = true;
                                    }
                                }
                                SizingString = "";
                                PrintFlag = false;
                                CoolingCapacitySizer sizerCoolingCapacity;
                                sizerCoolingCapacity.overrideSizingString(SizingString);
                                sizerCoolingCapacity.initializeWithinEP(state, CompType, CompName, PrintFlag, RoutineName);
                                DesCoilLoad = sizerCoolingCapacity.size(state, TempSize, ErrorsFound);
                                DataScalableCapSizingON = false;
                            } else {
                                SizingString = "";
                                PrintFlag = false;
                                TempSize = AutoSize;
                                DataFlowUsedForSizing = FinalZoneSizing(CurZoneEqNum).DesCoolVolFlow;
                                CoolingCapacitySizer sizerCoolingCapacity;
                                sizerCoolingCapacity.overrideSizingString(SizingString);
                                sizerCoolingCapacity.initializeWithinEP(state, CompType, CompName, PrintFlag, RoutineName);
                                DesCoilLoad = sizerCoolingCapacity.size(state, TempSize, ErrorsFound);
                            }
                            rho = GetDensityGlycol(
                                state, state.dataPlnt->PlantLoop(state.dataVentilatedSlab->VentSlab(Item).CWLoopNum).FluidName, 5., state.dataPlnt->PlantLoop(state.dataVentilatedSlab->VentSlab(Item).CWLoopNum).FluidIndex, RoutineName);
                            Cp = GetSpecificHeatGlycol(
                                state, state.dataPlnt->PlantLoop(state.dataVentilatedSlab->VentSlab(Item).CWLoopNum).FluidName, 5., state.dataPlnt->PlantLoop(state.dataVentilatedSlab->VentSlab(Item).CWLoopNum).FluidIndex, RoutineName);
                            MaxVolColdWaterFlowDes = DesCoilLoad / (WaterCoilSizDeltaT * Cp * rho);
                        } else {
                            MaxVolColdWaterFlowDes = 0.0;
                        }
                    }
                }
                if (IsAutoSize) {
                    state.dataVentilatedSlab->VentSlab(Item).MaxVolColdWaterFlow = MaxVolColdWaterFlowDes;
                    BaseSizer::reportSizerOutput(state,
                        state.dataVentilatedSlab->cMO_VentilatedSlab, state.dataVentilatedSlab->VentSlab(Item).Name, "Design Size Maximum Cold Water Flow [m3/s]", MaxVolColdWaterFlowDes);
                } else {
                    if (state.dataVentilatedSlab->VentSlab(Item).MaxVolColdWaterFlow > 0.0 && MaxVolColdWaterFlowDes > 0.0) {
                        MaxVolColdWaterFlowUser = state.dataVentilatedSlab->VentSlab(Item).MaxVolColdWaterFlow;
                        BaseSizer::reportSizerOutput(state, state.dataVentilatedSlab->cMO_VentilatedSlab,
                                                     state.dataVentilatedSlab->VentSlab(Item).Name,
                                                     "Design Size Maximum Cold Water Flow [m3/s]",
                                                     MaxVolColdWaterFlowDes,
                                                     "User-Specified Maximum Cold Water Flow [m3/s]",
                                                     MaxVolColdWaterFlowUser);
                        if (state.dataGlobal->DisplayExtraWarnings) {
                            if ((std::abs(MaxVolColdWaterFlowDes - MaxVolColdWaterFlowUser) / MaxVolColdWaterFlowUser) > AutoVsHardSizingThreshold) {
                                ShowMessage(state, "SizeVentilatedSlab: Potential issue with equipment sizing for ZoneHVAC:VentilatedSlab = \"" +
                                            state.dataVentilatedSlab->VentSlab(Item).Name + "\".");
                                ShowContinueError(state, format("User-Specified Maximum Cold Water Flow of {:.5R} [m3/s]", MaxVolColdWaterFlowUser));
                                ShowContinueError(
                                    state, format("differs from Design Size Maximum Cold Water Flow of {:.5R} [m3/s]", MaxVolColdWaterFlowDes));
                                ShowContinueError(state, "This may, or may not, indicate mismatched component sizes.");
                                ShowContinueError(state, "Verify that the value entered is intended and is consistent with other components.");
                            }
                        }
                    }
                }
            }
        }

        if (state.dataVentilatedSlab->VentSlab(Item).CCoilType == state.dataVentilatedSlab->Cooling_CoilHXAssisted) {
            CoolingCoilName = GetHXDXCoilName(state, state.dataVentilatedSlab->VentSlab(Item).CCoilTypeCh, state.dataVentilatedSlab->VentSlab(Item).CCoilName, ErrorsFound);
            CoolingCoilType = GetHXCoilType(state, state.dataVentilatedSlab->VentSlab(Item).CCoilTypeCh, state.dataVentilatedSlab->VentSlab(Item).CCoilName, ErrorsFound);
        } else {
            CoolingCoilName = state.dataVentilatedSlab->VentSlab(Item).CCoilName;
            CoolingCoilType = state.dataVentilatedSlab->VentSlab(Item).CCoilTypeCh;
        }
        WaterCoils::SetCoilDesFlow(state, CoolingCoilType, CoolingCoilName, state.dataVentilatedSlab->VentSlab(Item).MaxAirVolFlow, ErrorsFound);
        WaterCoils::SetCoilDesFlow(state, state.dataVentilatedSlab->VentSlab(Item).HCoilTypeCh, state.dataVentilatedSlab->VentSlab(Item).HCoilName, state.dataVentilatedSlab->VentSlab(Item).MaxAirVolFlow, ErrorsFound);

        if (CurZoneEqNum > 0) {
            ZoneEqSizing(CurZoneEqNum).MaxHWVolFlow = state.dataVentilatedSlab->VentSlab(Item).MaxVolHotWaterFlow;
            ZoneEqSizing(CurZoneEqNum).MaxCWVolFlow = state.dataVentilatedSlab->VentSlab(Item).MaxVolColdWaterFlow;
        }

        if (ErrorsFound) {
            ShowFatalError(state, "Preceding sizing errors cause program termination");
        }
    }

    void CalcVentilatedSlab(EnergyPlusData &state,
                            int &Item,                     // number of the current ventilated slab being simulated
                            int const ZoneNum,             // number of zone being served
                            bool const FirstHVACIteration, // TRUE if 1st HVAC simulation of system timestep
                            Real64 &PowerMet,              // power supplied (W)
                            Real64 &LatOutputProvided      // latent capacity supplied (kg/s)
    )
    {

        // SUBROUTINE INFORMATION:
        //       AUTHOR         Young Tae Chae, Rick Strand
        //       DATE WRITTEN   June 2008
        //       MODIFIED       Don Shirey, Aug 2009 (LatOutputProvided)
        //                      July 2012, Chandan Sharma - FSEC: Added zone sys avail managers
        //       RE-ENGINEERED  na

        // PURPOSE OF THIS SUBROUTINE:
        // This subroutine mainly controls the action of the Ventilated Slab
        // (or more exactly, it controls the amount of outside air brought in)
        // based on the user input for controls and the defined controls
        // algorithms.

        // METHODOLOGY EMPLOYED:
        // Ventilated slab is controlled based on user input and what is happening in the
        // simulation.  There are various cases to consider:
        // 1. OFF: Unit is schedule off or there is no load on it.  All flow
        //    rates are set to zero and the temperatures are set to zone conditions
        //    (except for the outside air inlet).
        // 2. HEATING/VARIABLE PERCENT: The unit is on, there is a heating load,
        //    and variable percent control is specified.  The outside air fraction
        //    is set to the minimum outside air fraction (schedule based) and the
        //    heating coil is activated.
        // 3. HEATING/FIXED TEMPERATURE: The unit is on, there is a heating load,
        //    and fixed temperature control is specified.  The outside air fraction
        //    is varied in an attempt to obtain a mixed air temperature equal to
        //    the user specified temperature (schedule based).  The heating coil
        //    is activated, if necessary.
        // 4. COOLING/NO COIL: The unit is on, there is a cooling load, and no
        //    coil is present or it has been scheduled off.  Set the amount of
        //    outside air based on the control type.  Simulate the "mixing box".
        // 5. COOLING/WITH COIL: The unit is on, there is a cooling load, and
        //    a cooling coil is present and scheduled on.  Tries to use outside
        //    air as best as possible and then calls a cooling coil
        // Note: controls are strictly temperature based and do not factor
        // humidity into the equation (not an enthalpy economy cycle but rather
        // a simple return air economy cycle).  In addition, temperature predictions
        // are not strict energy balances here in the control routine though
        // in the mixing routine an energy balance is preserved.

        // REFERENCES:
        // ASHRAE Systems and Equipment Handbook (SI), 1996. page 31.3

        // USE STATEMENTS:

        // Using/Aliasing
        using DataHeatBalFanSys::MAT;
        using DataHeatBalFanSys::ZoneAirHumRat;
        using DataHeatBalSurface::TH;
        using DataHVACGlobals::ZoneCompTurnFansOff;
        using DataHVACGlobals::ZoneCompTurnFansOn;
        using DataLoopNode::Node;

        using HeatingCoils::CheckHeatingCoilSchedule;
        using HVACHXAssistedCoolingCoil::CheckHXAssistedCoolingCoilSchedule;
        using NodeInputManager::GetOnlySingleNode;
        using ScheduleManager::GetCurrentScheduleValue;
        using SteamCoils::CheckSteamCoilSchedule;
        using WaterCoils::CheckWaterCoilSchedule;

        // Locals
        Real64 QZnReq;

        // SUBROUTINE ARGUMENT DEFINITIONS:

        // SUBROUTINE PARAMETER DEFINITIONS:

        Real64 const LowTempDiff(0.1); // Smallest allowed temperature difference for comparisons
        // (below this value the temperatures are assumed equal)
        Real64 const LowOAFracDiff(0.01); // Smallest allowed outside air fraction difference for comparison
        // (below this value the fractions are assumed equal)

        // INTERFACE BLOCK SPECIFICATIONS

        // DERIVED TYPE DEFINITIONS
        // na

        // SUBROUTINE LOCAL VARIABLE DECLARATIONS:
        Real64 AirMassFlow;  // air mass flow rate [kg/sec]
        int AirRelNode;      // outside air relief node
        int ControlNode;     // the hot water or cold water inlet node
        int InletNode;       // system air inlet node
        int FanOutletNode;   // system fan outlet node
        int ZoneAirInNode;   // zone supply air node
        Real64 MaxOAFrac;    // maximum possible outside air fraction
        Real64 MaxWaterFlow; // maximum water flow for heating or cooling [kg/sec]
        Real64 MinOAFrac;    // minimum possible outside air fraction
        Real64 MinWaterFlow; // minimum water flow for heating or cooling [kg/sec]
        int OutletNode;      // air outlet node
        int OutsideAirNode;  // outside air node
        int MixoutNode;      // oa mixer outlet node
        int ReturnAirNode;   // return air node
        Real64 QUnitOut;     // heating or sens. cooling provided by fan coil unit [watts]
        Real64 LatentOutput; // Latent (moisture) add/removal rate, negative is dehumidification [kg/s]
        Real64 Tdesired;     // desired temperature after mixing inlet and outdoor air [degrees C]
        Real64 Tinlet;       // temperature of air coming into the ventilated slab [degrees C]
        Real64 Toutdoor;     // temperature of outdoor air being introduced into the ventilated slab [degrees C]
        Real64 MaxSteamFlow;
        Real64 MinSteamFlow;
        Real64 RadInTemp;      // "Desired" radiant system air inlet temperature [Celsius]**setpoint
        Real64 SetPointTemp;   // temperature that will be used to control the radiant system [Celsius]
        Real64 SetPointTempHi; // Current high point in setpoint temperature range
        Real64 SetPointTempLo; // Current low point in setpoint temperature range
        Real64 AirTempHi;      // Current high point in water temperature range
        Real64 AirTempLo;      // Current low point in water temperature range
        Real64 AirTempHeatHi;  // Current high point in water temperature range
        Real64 AirTempCoolLo;  // Current low point in water temperature range
        Real64 CpFan;          // Intermediate calculational variable for specific heat of air <<NOV9 Updated
        Real64 ZoneRadNum;     // number of zone being served *********************
        int RadSurfNum;        // DO loop counter for the surfaces that comprise a particular radiant system
        std::string MSlabIn;
        std::string MSlabOut;
        std::string SlabName;
        int MSlabInletNode;
        int MSlabOutletNode;
        static bool ErrorsFound(false); // Set to true if errors in input, fatal at end of routine
        static std::string const CurrentModuleObject("ZoneHVAC:VentilatedSlab");

        {
            auto const SELECT_CASE_var(state.dataVentilatedSlab->VentSlab(Item).CoilOption);
            if (SELECT_CASE_var == state.dataVentilatedSlab->BothOption) {

                {
                    auto const SELECT_CASE_var1(state.dataVentilatedSlab->VentSlab(Item).HCoilType);

                    if (SELECT_CASE_var1 == state.dataVentilatedSlab->Heating_WaterCoilType) {
                        CheckWaterCoilSchedule(state, "Coil:Heating:Water", state.dataVentilatedSlab->VentSlab(Item).HCoilName, state.dataVentilatedSlab->VentSlab(Item).HCoilSchedValue, state.dataVentilatedSlab->VentSlab(Item).HCoil_Index);
                    } else if (SELECT_CASE_var1 == state.dataVentilatedSlab->Heating_SteamCoilType) {
                        CheckSteamCoilSchedule(state,
                            "Coil:Heating:Steam", state.dataVentilatedSlab->VentSlab(Item).HCoilName, state.dataVentilatedSlab->VentSlab(Item).HCoilSchedValue, state.dataVentilatedSlab->VentSlab(Item).HCoil_Index);
                    } else if (SELECT_CASE_var1 == state.dataVentilatedSlab->Heating_ElectricCoilType) {
                        CheckHeatingCoilSchedule(
                            state, "Coil:Heating:Electric", state.dataVentilatedSlab->VentSlab(Item).HCoilName, state.dataVentilatedSlab->VentSlab(Item).HCoilSchedValue, state.dataVentilatedSlab->VentSlab(Item).HCoil_Index);
                    } else if (SELECT_CASE_var1 == state.dataVentilatedSlab->Heating_GasCoilType) {
                        CheckHeatingCoilSchedule(
                            state, "Coil:Heating:Fuel", state.dataVentilatedSlab->VentSlab(Item).HCoilName, state.dataVentilatedSlab->VentSlab(Item).HCoilSchedValue, state.dataVentilatedSlab->VentSlab(Item).HCoil_Index);
                    } else {
                    }
                }

                {
                    auto const SELECT_CASE_var1(state.dataVentilatedSlab->VentSlab(Item).CCoilType);

                    if (SELECT_CASE_var1 == state.dataVentilatedSlab->Cooling_CoilWaterCooling) {
                        CheckWaterCoilSchedule(state, "Coil:Cooling:Water", state.dataVentilatedSlab->VentSlab(Item).CCoilName, state.dataVentilatedSlab->VentSlab(Item).CCoilSchedValue, state.dataVentilatedSlab->VentSlab(Item).CCoil_Index);
                    } else if (SELECT_CASE_var1 == state.dataVentilatedSlab->Cooling_CoilDetailedCooling) {
                        CheckWaterCoilSchedule(state, "Coil:Cooling:Water:DetailedGeometry",
                                               state.dataVentilatedSlab->VentSlab(Item).CCoilName,
                                               state.dataVentilatedSlab->VentSlab(Item).CCoilSchedValue,
                                               state.dataVentilatedSlab->VentSlab(Item).CCoil_Index);
                    } else if (SELECT_CASE_var1 == state.dataVentilatedSlab->Cooling_CoilHXAssisted) {
                        CheckHXAssistedCoolingCoilSchedule(state,
                                                           "CoilSystem:Cooling:Water:HeatExchangerAssisted",
                                                           state.dataVentilatedSlab->VentSlab(Item).CCoilName,
                                                           state.dataVentilatedSlab->VentSlab(Item).CCoilSchedValue,
                                                           state.dataVentilatedSlab->VentSlab(Item).CCoil_Index);
                    } else {
                    }
                }

            } else if (SELECT_CASE_var == state.dataVentilatedSlab->HeatingOption) {

                {
                    auto const SELECT_CASE_var1(state.dataVentilatedSlab->VentSlab(Item).HCoilType);

                    if (SELECT_CASE_var1 == state.dataVentilatedSlab->Heating_WaterCoilType) {
                        CheckWaterCoilSchedule(state, "Coil:Heating:Water", state.dataVentilatedSlab->VentSlab(Item).HCoilName, state.dataVentilatedSlab->VentSlab(Item).HCoilSchedValue, state.dataVentilatedSlab->VentSlab(Item).HCoil_Index);
                    } else if (SELECT_CASE_var1 == state.dataVentilatedSlab->Heating_SteamCoilType) {
                        CheckSteamCoilSchedule(state,
                            "Coil:Heating:Steam", state.dataVentilatedSlab->VentSlab(Item).HCoilName, state.dataVentilatedSlab->VentSlab(Item).HCoilSchedValue, state.dataVentilatedSlab->VentSlab(Item).HCoil_Index);
                    } else if (SELECT_CASE_var1 == state.dataVentilatedSlab->Heating_ElectricCoilType) {
                        CheckHeatingCoilSchedule(
                            state, "Coil:Heating:Electric", state.dataVentilatedSlab->VentSlab(Item).HCoilName, state.dataVentilatedSlab->VentSlab(Item).HCoilSchedValue, state.dataVentilatedSlab->VentSlab(Item).HCoil_Index);
                    } else if (SELECT_CASE_var1 == state.dataVentilatedSlab->Heating_GasCoilType) {
                        CheckHeatingCoilSchedule(
                            state, "Coil:Heating:Fuel", state.dataVentilatedSlab->VentSlab(Item).HCoilName, state.dataVentilatedSlab->VentSlab(Item).HCoilSchedValue, state.dataVentilatedSlab->VentSlab(Item).HCoil_Index);
                    } else {
                    }
                }

            } else if (SELECT_CASE_var == state.dataVentilatedSlab->CoolingOption) {

                {
                    auto const SELECT_CASE_var1(state.dataVentilatedSlab->VentSlab(Item).CCoilType);

                    if (SELECT_CASE_var1 == state.dataVentilatedSlab->Cooling_CoilWaterCooling) {
                        CheckWaterCoilSchedule(state, "Coil:Cooling:Water", state.dataVentilatedSlab->VentSlab(Item).CCoilName, state.dataVentilatedSlab->VentSlab(Item).CCoilSchedValue, state.dataVentilatedSlab->VentSlab(Item).CCoil_Index);
                    } else if (SELECT_CASE_var1 == state.dataVentilatedSlab->Cooling_CoilDetailedCooling) {
                        CheckWaterCoilSchedule(state, "Coil:Cooling:Water:DetailedGeometry",
                                               state.dataVentilatedSlab->VentSlab(Item).CCoilName,
                                               state.dataVentilatedSlab->VentSlab(Item).CCoilSchedValue,
                                               state.dataVentilatedSlab->VentSlab(Item).CCoil_Index);
                    } else if (SELECT_CASE_var1 == state.dataVentilatedSlab->Cooling_CoilHXAssisted) {
                        CheckHXAssistedCoolingCoilSchedule(state,
                                                           "CoilSystem:Cooling:Water:HeatExchangerAssisted",
                                                           state.dataVentilatedSlab->VentSlab(Item).CCoilName,
                                                           state.dataVentilatedSlab->VentSlab(Item).CCoilSchedValue,
                                                           state.dataVentilatedSlab->VentSlab(Item).CCoil_Index);
                    } else {
                    }
                }

            } else if (SELECT_CASE_var == state.dataVentilatedSlab->NoneOption) {
            }
        }



        // initialize local variables
        ControlNode = 0;
        QUnitOut = 0.0;
        LatentOutput = 0.0;
        MaxWaterFlow = 0.0;
        MinWaterFlow = 0.0;
        AirMassFlow = 0.0;
        InletNode = state.dataVentilatedSlab->VentSlab(Item).ReturnAirNode;
        OutletNode = state.dataVentilatedSlab->VentSlab(Item).RadInNode;
        FanOutletNode = state.dataVentilatedSlab->VentSlab(Item).FanOutletNode;
        ZoneAirInNode = state.dataVentilatedSlab->VentSlab(Item).ZoneAirInNode;
        OutsideAirNode = state.dataVentilatedSlab->VentSlab(Item).OutsideAirNode;
        AirRelNode = state.dataVentilatedSlab->VentSlab(Item).AirReliefNode;
        MixoutNode = state.dataVentilatedSlab->VentSlab(Item).OAMixerOutNode;
        ReturnAirNode = state.dataVentilatedSlab->VentSlab(Item).ReturnAirNode;
        ZoneRadNum = state.dataVentilatedSlab->VentSlab(Item).ZonePtr;
        RadSurfNum = state.dataVentilatedSlab->VentSlab(Item).NumOfSurfaces;
        Tinlet = Node(InletNode).Temp;
        Toutdoor = Node(OutsideAirNode).Temp;

        // Control Type Check
        {
            auto const SELECT_CASE_var(state.dataVentilatedSlab->VentSlab(Item).ControlType);
            if (SELECT_CASE_var == state.dataVentilatedSlab->MATControl) {
                SetPointTemp = MAT(ZoneNum);
            } else if (SELECT_CASE_var == state.dataVentilatedSlab->MRTControl) {
                SetPointTemp = state.dataHeatBal->MRT(ZoneNum);
            } else if (SELECT_CASE_var == state.dataVentilatedSlab->OPTControl) {
                SetPointTemp = 0.5 * (MAT(ZoneNum) + state.dataHeatBal->MRT(ZoneNum));
            } else if (SELECT_CASE_var == state.dataVentilatedSlab->ODBControl) {
                SetPointTemp = state.dataEnvrn->OutDryBulbTemp;
            } else if (SELECT_CASE_var == state.dataVentilatedSlab->OWBControl) {
                SetPointTemp = state.dataEnvrn->OutWetBulbTemp;
            } else if (SELECT_CASE_var == state.dataVentilatedSlab->SURControl) {
                SetPointTemp = TH(2, 1, state.dataVentilatedSlab->VentSlab(Item).SurfacePtr(RadSurfNum));
            } else if (SELECT_CASE_var == state.dataVentilatedSlab->DPTZControl) {
                SetPointTemp = PsyTdpFnWPb(state, ZoneAirHumRat(state.dataVentilatedSlab->VentSlab(Item).ZonePtr), state.dataEnvrn->OutBaroPress);
            } else {                // Should never get here
                SetPointTemp = 0.0; // Suppress uninitialized warning
                ShowSevereError(state, "Illegal control type in low temperature radiant system: " + state.dataVentilatedSlab->VentSlab(Item).Name);
                ShowFatalError(state, "Preceding condition causes termination.");
            }
        }

        // Load Check

        AirTempHeatHi = GetCurrentScheduleValue(state, state.dataVentilatedSlab->VentSlab(Item).HotCtrlHiTempSchedPtr);
        AirTempCoolLo = GetCurrentScheduleValue(state, state.dataVentilatedSlab->VentSlab(Item).ColdCtrlLoTempSchedPtr);

        if (((SetPointTemp >= AirTempHeatHi) && (SetPointTemp <= AirTempCoolLo)) || (GetCurrentScheduleValue(state, state.dataVentilatedSlab->VentSlab(Item).SchedPtr) <= 0)) {

            // System is off or has no load upon it; set the flow rates to zero and then
            // simulate the components with the no flow conditions
            Node(InletNode).MassFlowRate = 0.0;
            Node(InletNode).MassFlowRateMaxAvail = 0.0;
            Node(InletNode).MassFlowRateMinAvail = 0.0;
            Node(OutletNode).MassFlowRate = 0.0;
            Node(OutletNode).MassFlowRateMaxAvail = 0.0;
            Node(OutletNode).MassFlowRateMinAvail = 0.0;
            Node(OutsideAirNode).MassFlowRate = 0.0;
            Node(OutsideAirNode).MassFlowRateMaxAvail = 0.0;
            Node(OutsideAirNode).MassFlowRateMinAvail = 0.0;
            Node(AirRelNode).MassFlowRate = 0.0;
            Node(AirRelNode).MassFlowRateMaxAvail = 0.0;
            Node(AirRelNode).MassFlowRateMinAvail = 0.0;
            Node(ReturnAirNode).MassFlowRate = 0.0;
            Node(ReturnAirNode).MassFlowRateMaxAvail = 0.0;
            Node(ReturnAirNode).MassFlowRateMinAvail = 0.0;
            Node(MixoutNode).MassFlowRate = 0.0;
            Node(MixoutNode).MassFlowRateMaxAvail = 0.0;
            Node(MixoutNode).MassFlowRateMinAvail = 0.0;
            Node(FanOutletNode).MassFlowRate = 0.0;
            Node(FanOutletNode).MassFlowRateMaxAvail = 0.0;
            Node(FanOutletNode).MassFlowRateMinAvail = 0.0;
            AirMassFlow = 0.0;
            state.dataVentilatedSlab->HCoilOn = false;

            // Node condition
            Node(InletNode).Temp = TH(2, 1, state.dataVentilatedSlab->VentSlab(Item).SurfacePtr(1));
            Node(FanOutletNode).Temp = Node(InletNode).Temp;
            Node(OutletNode).Temp = Node(FanOutletNode).Temp;

            // Node condition
            if (state.dataVentilatedSlab->VentSlab(Item).SysConfg == state.dataVentilatedSlab->SeriesSlabs) {
                for (RadSurfNum = 1; RadSurfNum <= state.dataVentilatedSlab->VentSlab(Item).NumOfSurfaces; ++RadSurfNum) {
                    SlabName = state.dataVentilatedSlab->VentSlab(Item).SurfaceName(RadSurfNum);
                    MSlabIn = state.dataVentilatedSlab->VentSlab(Item).SlabIn(RadSurfNum);
                    MSlabOut = state.dataVentilatedSlab->VentSlab(Item).SlabOut(RadSurfNum);
                    state.dataVentilatedSlab->VentSlab(Item).MSlabInNode = GetOnlySingleNode(state,
                        MSlabIn, ErrorsFound, CurrentModuleObject, SlabName, NodeType_Air, NodeConnectionType_Internal, 1, ObjectIsNotParent);
                    state.dataVentilatedSlab->VentSlab(Item).MSlabOutNode = GetOnlySingleNode(state,
                        MSlabOut, ErrorsFound, CurrentModuleObject, SlabName, NodeType_Air, NodeConnectionType_Internal, 1, ObjectIsNotParent);
                    MSlabInletNode = state.dataVentilatedSlab->VentSlab(Item).MSlabInNode;
                    MSlabOutletNode = state.dataVentilatedSlab->VentSlab(Item).MSlabOutNode;

                    Node(MSlabInletNode).Temp = Node(InletNode).Temp;
                    Node(MSlabOutletNode).Temp = Node(MSlabInletNode).Temp;
                }
            }

            CalcVentilatedSlabComps(state, Item, FirstHVACIteration, QUnitOut);

        } else { // System On

            if (SetPointTemp < AirTempHeatHi) { // HEATING MODE
                state.dataVentilatedSlab->OperatingMode = state.dataVentilatedSlab->HeatingMode;

                // Check the setpoint and temperature span
                SetPointTempHi = GetCurrentScheduleValue(state, state.dataVentilatedSlab->VentSlab(Item).HotCtrlHiTempSchedPtr);
                SetPointTempLo = GetCurrentScheduleValue(state, state.dataVentilatedSlab->VentSlab(Item).HotCtrlLoTempSchedPtr);
                if (SetPointTempHi < SetPointTempLo) {
                    ShowSevereError(state, "Heating setpoint temperature mismatch in" + state.dataVentilatedSlab->VentSlab(Item).Name);
                    ShowContinueError(state, "High setpoint temperature is less than low setpoint temperature--check your schedule input");
                    ShowFatalError(state, "Preceding condition causes termination.");
                }
                AirTempHi = GetCurrentScheduleValue(state, state.dataVentilatedSlab->VentSlab(Item).HotAirHiTempSchedPtr);
                AirTempLo = GetCurrentScheduleValue(state, state.dataVentilatedSlab->VentSlab(Item).HotAirLoTempSchedPtr);

                if (AirTempHi < AirTempLo) {
                    ShowSevereError(state, "Heating Air temperature mismatch in" + state.dataVentilatedSlab->VentSlab(Item).Name);
                    ShowContinueError(state, "High Air temperature is less than low Air temperature--check your schedule input");
                    ShowFatalError(state, "Preceding condition causes termination.");
                }

                if (SetPointTemp >= SetPointTempHi) {
                    // System is above high heating setpoint so we should be able to turn the system off
                    RadInTemp = AirTempLo;

                } else if (SetPointTemp <= SetPointTempLo) {
                    // System is running with its highest inlet temperature
                    RadInTemp = AirTempHi;
                } else {
                    // Interpolate to obtain the current radiant system inlet temperature
                    RadInTemp = AirTempHi - (AirTempHi - AirTempLo) * (SetPointTemp - SetPointTempLo) / (SetPointTempHi - SetPointTempLo);
                }

                Node(state.dataVentilatedSlab->VentSlab(Item).RadInNode).Temp = RadInTemp;

                ControlNode = state.dataVentilatedSlab->VentSlab(Item).HotControlNode;
                MaxWaterFlow = state.dataVentilatedSlab->VentSlab(Item).MaxHotWaterFlow;
                MinWaterFlow = state.dataVentilatedSlab->VentSlab(Item).MinHotWaterFlow;
                MaxSteamFlow = state.dataVentilatedSlab->VentSlab(Item).MaxHotSteamFlow;
                MinSteamFlow = state.dataVentilatedSlab->VentSlab(Item).MinHotSteamFlow;

                // On the first HVAC iteration the system values are given to the controller, but after that
                // the demand limits are in place and there needs to be feedback to the Zone Equipment

                if (!FirstHVACIteration && state.dataVentilatedSlab->VentSlab(Item).HCoilType == state.dataVentilatedSlab->Heating_WaterCoilType) {
                    MaxWaterFlow = Node(ControlNode).MassFlowRateMaxAvail;
                    MinWaterFlow = Node(ControlNode).MassFlowRateMinAvail;
                }

                if (!FirstHVACIteration && state.dataVentilatedSlab->VentSlab(Item).HCoilType == state.dataVentilatedSlab->Heating_SteamCoilType) {
                    MaxSteamFlow = Node(ControlNode).MassFlowRateMaxAvail;
                    MinSteamFlow = Node(ControlNode).MassFlowRateMinAvail;
                }

                state.dataVentilatedSlab->HCoilOn = true;

                if (Node(OutsideAirNode).MassFlowRate > 0.0) {
                    MinOAFrac = GetCurrentScheduleValue(state, state.dataVentilatedSlab->VentSlab(Item).MinOASchedPtr) *
                                (state.dataVentilatedSlab->VentSlab(Item).MinOutAirMassFlow / Node(OutsideAirNode).MassFlowRate);
                } else {
                    MinOAFrac = 0.0;
                }

                MinOAFrac = min(1.0, max(0.0, MinOAFrac));

                if ((!state.dataVentilatedSlab->VentSlab(Item).HCoilPresent) || (state.dataVentilatedSlab->VentSlab(Item).HCoilSchedValue <= 0.0)) {
                    // In heating mode, but there is no coil to provide heating.  This is handled
                    // differently than if there was a heating coil present.  Fixed temperature
                    // will still try to vary the amount of outside air to meet the desired
                    // mixed air temperature, while variable percent will go to full ventilation
                    // when it is most advantageous.

                    // If there are no coil, Slab In Node is assumed to be Fan Outlet Node

                    OutletNode = FanOutletNode;

                    {
                        auto const SELECT_CASE_var(state.dataVentilatedSlab->VentSlab(Item).OAControlType);

                        if (SELECT_CASE_var == state.dataVentilatedSlab->FixedOAControl) {
                            // In this control type, the outdoor air flow rate is fixed to the maximum value
                            // which is equal to the minimum value, regardless of all the other conditions.
                            state.dataVentilatedSlab->OAMassFlowRate = MinOAFrac * Node(OutsideAirNode).MassFlowRate;

                        } else if (SELECT_CASE_var == state.dataVentilatedSlab->VariablePercent) {
                            // This algorithm is probably a bit simplistic in that it just bounces
                            // back and forth between the maximum outside air and the minimum.  In
                            // reality, a system *might* vary between the two based on the load in
                            // the zone.  This simple flow control might cause some overcooling but
                            // chances are that if there is a cooling load and the zone temperature
                            // gets above the outside temperature that overcooling won't be significant.
                            Tinlet = Node(InletNode).Temp;
                            Toutdoor = Node(OutsideAirNode).Temp;

                            if (Tinlet >= Toutdoor) {

                                state.dataVentilatedSlab->OAMassFlowRate = MinOAFrac * Node(OutsideAirNode).MassFlowRate;

                            } else { // Tinlet < Toutdoor

                                MaxOAFrac = GetCurrentScheduleValue(state, state.dataVentilatedSlab->VentSlab(Item).MaxOASchedPtr);
                                state.dataVentilatedSlab->OAMassFlowRate = MaxOAFrac * Node(OutsideAirNode).MassFlowRate;
                            }

                        } else if (SELECT_CASE_var == state.dataVentilatedSlab->FixedTemperature) {
                            // This is basically the same algorithm as for the heating case...
                            Tdesired = GetCurrentScheduleValue(state, state.dataVentilatedSlab->VentSlab(Item).TempSchedPtr);
                            MaxOAFrac = 1.0;

                            if (std::abs(Tinlet - Toutdoor) <= LowTempDiff) { // no difference in indoor and outdoor conditions-->set OA to minimum
                                state.dataVentilatedSlab->OAMassFlowRate = MinOAFrac * Node(OutsideAirNode).MassFlowRate;
                            } else if (std::abs(MaxOAFrac - MinOAFrac) <= LowOAFracDiff) { // no difference in outside air fractions
                                state.dataVentilatedSlab->OAMassFlowRate = MinOAFrac * Node(OutsideAirNode).MassFlowRate;
                            } else if (((Tdesired <= Tinlet) && (Tdesired >= Toutdoor)) || ((Tdesired >= Tinlet) && (Tdesired <= Toutdoor))) {
                                // Desired temperature is between the inlet and outdoor temperatures
                                // so vary the flow rate between no outside air and no recirculation air
                                // then applying the maximum and minimum limits the user has scheduled
                                // to make sure too much/little outside air is being introduced
                                state.dataVentilatedSlab->OAMassFlowRate = ((Tdesired - Tinlet) / (Toutdoor - Tinlet)) * Node(InletNode).MassFlowRate;
                                state.dataVentilatedSlab->OAMassFlowRate = max(state.dataVentilatedSlab->OAMassFlowRate, (MinOAFrac * Node(OutsideAirNode).MassFlowRate));
                                state.dataVentilatedSlab->OAMassFlowRate = min(state.dataVentilatedSlab->OAMassFlowRate, (MaxOAFrac * Node(OutsideAirNode).MassFlowRate));
                            } else if ((Tdesired < Tinlet) && (Tdesired < Toutdoor)) {
                                // Desired temperature is below both the inlet and outdoor temperatures
                                // so use whichever flow rate (max or min) that will get closer
                                if (Tinlet < Toutdoor) { // Tinlet closer to Tdesired so use minimum outside air
                                    state.dataVentilatedSlab->OAMassFlowRate = MinOAFrac * Node(OutsideAirNode).MassFlowRate;
                                } else { // Toutdoor closer to Tdesired so use maximum outside air
                                    state.dataVentilatedSlab->OAMassFlowRate = MaxOAFrac * Node(OutsideAirNode).MassFlowRate;
                                }
                            } else if ((Tdesired > Tinlet) && (Tdesired > Toutdoor)) {
                                // Desired temperature is above both the inlet and outdoor temperatures
                                // so use whichever flow rate (max or min) that will get closer
                                if (Tinlet > Toutdoor) { // Tinlet closer to Tdesired so use minimum outside air
                                    state.dataVentilatedSlab->OAMassFlowRate = MinOAFrac * Node(OutsideAirNode).MassFlowRate;
                                } else { // Toutdoor closer to Tdesired so use maximum outside air
                                    state.dataVentilatedSlab->OAMassFlowRate = MaxOAFrac * Node(OutsideAirNode).MassFlowRate;
                                }
                            } else {
                                // It should NEVER get to this point, but just in case...
                                ShowFatalError(state, "Ventilated Slab simulation control: illogical condition for " + state.dataVentilatedSlab->VentSlab(Item).Name);
                            }
                        }
                    }

                    CalcVentilatedSlabComps(state, Item, FirstHVACIteration, QUnitOut);

                } else { // Heating Coil present

                    {
                        auto const SELECT_CASE_var(state.dataVentilatedSlab->VentSlab(Item).OAControlType);

                        if (SELECT_CASE_var == state.dataVentilatedSlab->FixedOAControl) {
                            // In this control type, the outdoor air flow rate is fixed to the maximum value
                            // which is equal to the minimum value, regardless of all the other conditions.
                            if (Node(OutsideAirNode).MassFlowRate > 0.0) {
                                MaxOAFrac = GetCurrentScheduleValue(state, state.dataVentilatedSlab->VentSlab(Item).MaxOASchedPtr);
                            } else {
                                MaxOAFrac = 0.0;
                            }
                            MaxOAFrac = min(1.0, max(0.0, MinOAFrac));
                            state.dataVentilatedSlab->OAMassFlowRate = MaxOAFrac * Node(OutsideAirNode).MassFlowRate;

                        } else if (SELECT_CASE_var == state.dataVentilatedSlab->VariablePercent) {
                            // In heating mode, the ouside air for "variable percent" control
                            // is set to the minimum value

                            state.dataVentilatedSlab->OAMassFlowRate = MinOAFrac * Node(OutsideAirNode).MassFlowRate;

                        } else if (SELECT_CASE_var == state.dataVentilatedSlab->FixedTemperature) {
                            // This is basically the same algorithm as for the heating case...
                            Tdesired = GetCurrentScheduleValue(state, state.dataVentilatedSlab->VentSlab(Item).TempSchedPtr);
                            MaxOAFrac = 1.0;

                            if (std::abs(Tinlet - Toutdoor) <= LowTempDiff) { // no difference in indoor and outdoor conditions-->set OA to minimum
                                state.dataVentilatedSlab->OAMassFlowRate = MinOAFrac * Node(OutsideAirNode).MassFlowRate;
                            } else if (std::abs(MaxOAFrac - MinOAFrac) <= LowOAFracDiff) { // no difference in outside air fractions
                                state.dataVentilatedSlab->OAMassFlowRate = MinOAFrac * Node(OutsideAirNode).MassFlowRate;
                            } else if (((Tdesired <= Tinlet) && (Tdesired >= Toutdoor)) || ((Tdesired >= Tinlet) && (Tdesired <= Toutdoor))) {
                                // Desired temperature is between the inlet and outdoor temperatures
                                // so vary the flow rate between no outside air and no recirculation air
                                // then applying the maximum and minimum limits the user has scheduled
                                // to make sure too much/little outside air is being introduced
                                state.dataVentilatedSlab->OAMassFlowRate = ((Tdesired - Tinlet) / (Toutdoor - Tinlet)) * Node(InletNode).MassFlowRate;
                                state.dataVentilatedSlab->OAMassFlowRate = max(state.dataVentilatedSlab->OAMassFlowRate, (MinOAFrac * Node(OutsideAirNode).MassFlowRate));
                                state.dataVentilatedSlab->OAMassFlowRate = min(state.dataVentilatedSlab->OAMassFlowRate, (MaxOAFrac * Node(OutsideAirNode).MassFlowRate));
                            } else if ((Tdesired < Tinlet) && (Tdesired < Toutdoor)) {
                                // Desired temperature is below both the inlet and outdoor temperatures
                                // so use whichever flow rate (max or min) that will get closer
                                if (Tinlet < Toutdoor) { // Tinlet closer to Tdesired so use minimum outside air
                                    state.dataVentilatedSlab->OAMassFlowRate = MinOAFrac * Node(OutsideAirNode).MassFlowRate;
                                } else { // Toutdoor closer to Tdesired so use maximum outside air
                                    state.dataVentilatedSlab->OAMassFlowRate = MaxOAFrac * Node(OutsideAirNode).MassFlowRate;
                                }
                            } else if ((Tdesired > Tinlet) && (Tdesired > Toutdoor)) {
                                // Desired temperature is above both the inlet and outdoor temperatures
                                // so use whichever flow rate (max or min) that will get closer
                                if (Tinlet > Toutdoor) { // Tinlet closer to Tdesired so use minimum outside air
                                    state.dataVentilatedSlab->OAMassFlowRate = MinOAFrac * Node(OutsideAirNode).MassFlowRate;
                                } else { // Toutdoor closer to Tdesired so use maximum outside air
                                    state.dataVentilatedSlab->OAMassFlowRate = MaxOAFrac * Node(OutsideAirNode).MassFlowRate;
                                }
                            } else {
                                // It should NEVER get to this point, but just in case...
                                ShowFatalError(state, "Ventilated Slab simulation control: illogical condition for " + state.dataVentilatedSlab->VentSlab(Item).Name);
                            }
                        }
                    }

                    SimVentSlabOAMixer(state, Item);

                    if (state.dataVentilatedSlab->VentSlab(Item).FanType_Num == DataHVACGlobals::FanType_SystemModelObject) {
                        HVACFan::fanObjs[state.dataVentilatedSlab->VentSlab(Item).Fan_Index]->simulate(state, _, ZoneCompTurnFansOn, ZoneCompTurnFansOff, _);
                    } else if (state.dataVentilatedSlab->VentSlab(Item).FanType_Num == DataHVACGlobals::FanType_SimpleConstVolume) {
                        Fans::SimulateFanComponents(
                            state, state.dataVentilatedSlab->VentSlab(Item).FanName, FirstHVACIteration, state.dataVentilatedSlab->VentSlab(Item).Fan_Index, _, ZoneCompTurnFansOn, ZoneCompTurnFansOff);
                    }

                    CpFan = PsyCpAirFnW(Node(FanOutletNode).HumRat);
                    QZnReq = (Node(OutletNode).MassFlowRate) * CpFan * (RadInTemp - Node(FanOutletNode).Temp);

                    // Setup the coil configuration
                    {
                        auto const SELECT_CASE_var(state.dataVentilatedSlab->VentSlab(Item).HCoilType);

                        if (SELECT_CASE_var == state.dataVentilatedSlab->Heating_WaterCoilType) {
                            // control water flow to obtain output matching QZnReq

                            ControlCompOutput(state,
                                              state.dataVentilatedSlab->VentSlab(Item).Name,
                                              state.dataVentilatedSlab->cMO_VentilatedSlab,
                                              Item,
                                              FirstHVACIteration,
                                              QZnReq,
                                              ControlNode,
                                              MaxWaterFlow,
                                              MinWaterFlow,
                                              0.001,
                                              state.dataVentilatedSlab->VentSlab(Item).ControlCompTypeNum,
                                              state.dataVentilatedSlab->VentSlab(Item).CompErrIndex,
                                              _,
                                              _,
                                              _,
                                              _,
                                              _,
                                              state.dataVentilatedSlab->VentSlab(Item).HWLoopNum,
                                              state.dataVentilatedSlab->VentSlab(Item).HWLoopSide,
                                              state.dataVentilatedSlab->VentSlab(Item).HWBranchNum);

                        } else if ((SELECT_CASE_var == state.dataVentilatedSlab->Heating_GasCoilType) || (SELECT_CASE_var == state.dataVentilatedSlab->Heating_ElectricCoilType) ||
                                   (SELECT_CASE_var == state.dataVentilatedSlab->Heating_SteamCoilType)) {

                            CalcVentilatedSlabComps(state, Item, FirstHVACIteration, QUnitOut);
                        }
                    }

                } //  Coil/no coil block

            } else if (SetPointTemp > AirTempCoolLo) { // Cooling Mode

                state.dataVentilatedSlab->OperatingMode = state.dataVentilatedSlab->CoolingMode;

                SetPointTempHi = GetCurrentScheduleValue(state, state.dataVentilatedSlab->VentSlab(Item).ColdCtrlHiTempSchedPtr);
                SetPointTempLo = GetCurrentScheduleValue(state, state.dataVentilatedSlab->VentSlab(Item).ColdCtrlLoTempSchedPtr);
                if (SetPointTempHi < SetPointTempLo) {
                    ShowSevereError(state, "Cooling setpoint temperature mismatch in" + state.dataVentilatedSlab->VentSlab(Item).Name);
                    ShowContinueError(state, "High setpoint temperature is less than low setpoint temperature--check your schedule input");
                    ShowFatalError(state, "Preceding condition causes termination.");
                }

                AirTempHi = GetCurrentScheduleValue(state, state.dataVentilatedSlab->VentSlab(Item).ColdAirHiTempSchedPtr);
                AirTempLo = GetCurrentScheduleValue(state, state.dataVentilatedSlab->VentSlab(Item).ColdAirLoTempSchedPtr);
                if (AirTempHi < AirTempLo) {
                    ShowSevereError(state, "Cooling Air temperature mismatch in" + state.dataVentilatedSlab->VentSlab(Item).Name);
                    ShowContinueError(state, "High Air temperature is less than low Air temperature--check your schedule input");
                    ShowFatalError(state, "Preceding condition causes termination.");
                }

                if (SetPointTemp <= SetPointTempLo) {
                    // System is below low cooling setpoint so we should be able to turn the system off
                    RadInTemp = AirTempHi;
                } else if (SetPointTemp >= SetPointTempHi) {
                    // System is running with its lowest inlet temperature
                    RadInTemp = AirTempLo;
                } else {
                    // Interpolate to obtain the current radiant system inlet temperature
                    RadInTemp = AirTempHi - (AirTempHi - AirTempLo) * (SetPointTemp - SetPointTempLo) / (SetPointTempHi - SetPointTempLo);
                }

                ControlNode = state.dataVentilatedSlab->VentSlab(Item).ColdControlNode;
                MaxWaterFlow = state.dataVentilatedSlab->VentSlab(Item).MaxColdWaterFlow;
                MinWaterFlow = state.dataVentilatedSlab->VentSlab(Item).MinColdWaterFlow;

                // On the first HVAC iteration the system values are given to the controller, but after that
                // the demand limits are in place and there needs to be feedback to the Zone Equipment
                if ((!FirstHVACIteration) && (ControlNode > 0) && (state.dataVentilatedSlab->VentSlab(Item).CCoilPresent)) {
                    MaxWaterFlow = Node(ControlNode).MassFlowRateMaxAvail;
                    MinWaterFlow = Node(ControlNode).MassFlowRateMinAvail;
                }
                state.dataVentilatedSlab->HCoilOn = false;

                if (Node(OutsideAirNode).MassFlowRate > 0.0) {
                    MinOAFrac = GetCurrentScheduleValue(state, state.dataVentilatedSlab->VentSlab(Item).MinOASchedPtr) *
                                (state.dataVentilatedSlab->VentSlab(Item).MinOutAirMassFlow / Node(OutsideAirNode).MassFlowRate);
                } else {
                    MinOAFrac = 0.0;
                }
                MinOAFrac = min(1.0, max(0.0, MinOAFrac));

                if ((!state.dataVentilatedSlab->VentSlab(Item).CCoilPresent) || (state.dataVentilatedSlab->VentSlab(Item).CCoilSchedValue <= 0.0)) {
                    // In cooling mode, but there is no coil to provide cooling.  This is handled
                    // differently than if there was a cooling coil present.  Fixed temperature
                    // will still try to vary the amount of outside air to meet the desired
                    // mixed air temperature, while variable percent will go to full ventilation
                    // when it is most advantageous.

                    // If there are no coil, Slab In Node is assumed to be Fan Outlet Node
                    OutletNode = FanOutletNode;

                    {
                        auto const SELECT_CASE_var(state.dataVentilatedSlab->VentSlab(Item).OAControlType);

                        if (SELECT_CASE_var == state.dataVentilatedSlab->FixedOAControl) {
                            // In this control type, the outdoor air flow rate is fixed to the maximum value
                            // which is equal to the minimum value, regardless of all the other conditions.
                            if (Node(OutsideAirNode).MassFlowRate > 0.0) {
                                MaxOAFrac = GetCurrentScheduleValue(state, state.dataVentilatedSlab->VentSlab(Item).MaxOASchedPtr);
                            } else {
                                MaxOAFrac = 0.0;
                            }
                            MaxOAFrac = min(1.0, max(0.0, MinOAFrac));
                            state.dataVentilatedSlab->OAMassFlowRate = MaxOAFrac * Node(OutsideAirNode).MassFlowRate;

                        } else if (SELECT_CASE_var == state.dataVentilatedSlab->VariablePercent) {
                            // This algorithm is probably a bit simplistic in that it just bounces
                            // back and forth between the maximum outside air and the minimum.  In
                            // reality, a system *might* vary between the two based on the load in
                            // the zone.  This simple flow control might cause some overcooling but
                            // chances are that if there is a cooling load and the zone temperature
                            // gets above the outside temperature that overcooling won't be significant.

                            Tinlet = Node(InletNode).Temp;
                            Toutdoor = Node(OutsideAirNode).Temp;

                            if (Tinlet <= Toutdoor) {

                                state.dataVentilatedSlab->OAMassFlowRate = MinOAFrac * Node(OutsideAirNode).MassFlowRate;

                            } else { // Tinlet > Toutdoor

                                MaxOAFrac = GetCurrentScheduleValue(state, state.dataVentilatedSlab->VentSlab(Item).MaxOASchedPtr);
                                state.dataVentilatedSlab->OAMassFlowRate = MaxOAFrac * Node(OutsideAirNode).MassFlowRate;
                            }

                        } else if (SELECT_CASE_var == state.dataVentilatedSlab->FixedTemperature) {
                            // This is basically the same algorithm as for the heating case...
                            Tdesired = GetCurrentScheduleValue(state, state.dataVentilatedSlab->VentSlab(Item).TempSchedPtr);
                            MaxOAFrac = 1.0;

                            if (std::abs(Tinlet - Toutdoor) <= LowTempDiff) { // no difference in indoor and outdoor conditions-->set OA to minimum
                                state.dataVentilatedSlab->OAMassFlowRate = MinOAFrac * Node(OutsideAirNode).MassFlowRate;
                            } else if (std::abs(MaxOAFrac - MinOAFrac) <= LowOAFracDiff) { // no difference in outside air fractions
                                state.dataVentilatedSlab->OAMassFlowRate = MinOAFrac * Node(OutsideAirNode).MassFlowRate;
                            } else if (((Tdesired <= Tinlet) && (Tdesired >= Toutdoor)) || ((Tdesired >= Tinlet) && (Tdesired <= Toutdoor))) {
                                // Desired temperature is between the inlet and outdoor temperatures
                                // so vary the flow rate between no outside air and no recirculation air
                                // then applying the maximum and minimum limits the user has scheduled
                                // to make sure too much/little outside air is being introduced
                                state.dataVentilatedSlab->OAMassFlowRate = ((Tdesired - Tinlet) / (Toutdoor - Tinlet)) * Node(InletNode).MassFlowRate;
                                state.dataVentilatedSlab->OAMassFlowRate = max(state.dataVentilatedSlab->OAMassFlowRate, (MinOAFrac * Node(OutsideAirNode).MassFlowRate));
                                state.dataVentilatedSlab->OAMassFlowRate = min(state.dataVentilatedSlab->OAMassFlowRate, (MaxOAFrac * Node(OutsideAirNode).MassFlowRate));
                            } else if ((Tdesired < Tinlet) && (Tdesired < Toutdoor)) {
                                // Desired temperature is below both the inlet and outdoor temperatures
                                // so use whichever flow rate (max or min) that will get closer
                                if (Tinlet < Toutdoor) { // Tinlet closer to Tdesired so use minimum outside air
                                    state.dataVentilatedSlab->OAMassFlowRate = MinOAFrac * Node(OutsideAirNode).MassFlowRate;
                                } else { // Toutdoor closer to Tdesired so use maximum outside air
                                    state.dataVentilatedSlab->OAMassFlowRate = MaxOAFrac * Node(OutsideAirNode).MassFlowRate;
                                }
                            } else if ((Tdesired > Tinlet) && (Tdesired > Toutdoor)) {
                                // Desired temperature is above both the inlet and outdoor temperatures
                                // so use whichever flow rate (max or min) that will get closer
                                if (Tinlet > Toutdoor) { // Tinlet closer to Tdesired so use minimum outside air
                                    state.dataVentilatedSlab->OAMassFlowRate = MinOAFrac * Node(OutsideAirNode).MassFlowRate;
                                } else { // Toutdoor closer to Tdesired so use maximum outside air
                                    state.dataVentilatedSlab->OAMassFlowRate = MaxOAFrac * Node(OutsideAirNode).MassFlowRate;
                                }
                            } else {
                                // It should NEVER get to this point, but just in case...
                                ShowFatalError(state, state.dataVentilatedSlab->cMO_VentilatedSlab + " simulation control: illogical condition for " + state.dataVentilatedSlab->VentSlab(Item).Name);
                            }
                        }
                    }

                    CalcVentilatedSlabComps(state, Item, FirstHVACIteration, QUnitOut);

                } else {
                    // There is a cooling load and there is a cooling coil present (presumably).
                    // Variable percent will throttle outside air back to the minimum while
                    // fixed temperature will still try to vary the outside air amount to meet
                    // the desired mixed air temperature.

                    {
                        auto const SELECT_CASE_var(state.dataVentilatedSlab->VentSlab(Item).OAControlType);

                        if (SELECT_CASE_var == state.dataVentilatedSlab->FixedOAControl) {
                            // In this control type, the outdoor air flow rate is fixed to the maximum value
                            // which is equal to the minimum value, regardless of all the other conditions.
                            if (Node(OutsideAirNode).MassFlowRate > 0.0) {
                                MaxOAFrac = GetCurrentScheduleValue(state, state.dataVentilatedSlab->VentSlab(Item).MaxOASchedPtr);
                            } else {
                                MaxOAFrac = 0.0;
                            }
                            MaxOAFrac = min(1.0, max(0.0, MinOAFrac));
                            state.dataVentilatedSlab->OAMassFlowRate = MaxOAFrac * Node(OutsideAirNode).MassFlowRate;

                        } else if (SELECT_CASE_var == state.dataVentilatedSlab->VariablePercent) {
                            // A cooling coil is present so let it try to do the cooling...
                            state.dataVentilatedSlab->OAMassFlowRate = MinOAFrac * Node(OutsideAirNode).MassFlowRate;

                        } else if (SELECT_CASE_var == state.dataVentilatedSlab->FixedTemperature) {
                            // This is basically the same algorithm as for the heating case...
                            Tdesired = GetCurrentScheduleValue(state, state.dataVentilatedSlab->VentSlab(Item).TempSchedPtr);

                            MaxOAFrac = 1.0;

                            if (std::abs(Tinlet - Toutdoor) <= LowTempDiff) { // no difference in indoor and outdoor conditions-->set OA to minimum
                                state.dataVentilatedSlab->OAMassFlowRate = MinOAFrac * Node(OutsideAirNode).MassFlowRate;
                            } else if (std::abs(MaxOAFrac - MinOAFrac) <= LowOAFracDiff) { // no difference in outside air fractions
                                state.dataVentilatedSlab->OAMassFlowRate = MinOAFrac * Node(OutsideAirNode).MassFlowRate;
                            } else if (((Tdesired <= Tinlet) && (Tdesired >= Toutdoor)) || ((Tdesired >= Tinlet) && (Tdesired <= Toutdoor))) {
                                // Desired temperature is between the inlet and outdoor temperatures
                                // so vary the flow rate between no outside air and no recirculation air
                                // then applying the maximum and minimum limits the user has scheduled
                                // to make sure too much/little outside air is being introduced
                                state.dataVentilatedSlab->OAMassFlowRate = ((Tdesired - Tinlet) / (Toutdoor - Tinlet)) * Node(InletNode).MassFlowRate;
                                state.dataVentilatedSlab->OAMassFlowRate = max(state.dataVentilatedSlab->OAMassFlowRate, (MinOAFrac * Node(OutsideAirNode).MassFlowRate));
                                state.dataVentilatedSlab->OAMassFlowRate = min(state.dataVentilatedSlab->OAMassFlowRate, (MaxOAFrac * Node(OutsideAirNode).MassFlowRate));
                            } else if ((Tdesired < Tinlet) && (Tdesired < Toutdoor)) {
                                // Desired temperature is below both the inlet and outdoor temperatures
                                // so use whichever flow rate (max or min) that will get closer
                                if (Tinlet < Toutdoor) { // Tinlet closer to Tdesired so use minimum outside air
                                    state.dataVentilatedSlab->OAMassFlowRate = MinOAFrac * Node(OutsideAirNode).MassFlowRate;
                                } else { // Toutdoor closer to Tdesired so use maximum outside air
                                    state.dataVentilatedSlab->OAMassFlowRate = MaxOAFrac * Node(OutsideAirNode).MassFlowRate;
                                }
                            } else if ((Tdesired > Tinlet) && (Tdesired > Toutdoor)) {
                                // Desired temperature is above both the inlet and outdoor temperatures
                                // so use whichever flow rate (max or min) that will get closer
                                if (Tinlet > Toutdoor) { // Tinlet closer to Tdesired so use minimum outside air
                                    state.dataVentilatedSlab->OAMassFlowRate = MinOAFrac * Node(OutsideAirNode).MassFlowRate;
                                } else { // Toutdoor closer to Tdesired so use maximum outside air
                                    state.dataVentilatedSlab->OAMassFlowRate = MaxOAFrac * Node(OutsideAirNode).MassFlowRate;
                                }
                            } else {
                                // It should NEVER get to this point, but just in case...
                                ShowFatalError(state, state.dataVentilatedSlab->cMO_VentilatedSlab + " simulation control: illogical condition for " + state.dataVentilatedSlab->VentSlab(Item).Name);
                            }
                        }
                    }

                    // control water flow to obtain output matching Low Setpoint Temperateure
                    state.dataVentilatedSlab->HCoilOn = false;

                    SimVentSlabOAMixer(state, Item);
                    if (state.dataVentilatedSlab->VentSlab(Item).FanType_Num == DataHVACGlobals::FanType_SystemModelObject) {
                        HVACFan::fanObjs[state.dataVentilatedSlab->VentSlab(Item).Fan_Index]->simulate(state, _, ZoneCompTurnFansOn, ZoneCompTurnFansOff, _);
                    } else if (state.dataVentilatedSlab->VentSlab(Item).FanType_Num == DataHVACGlobals::FanType_SimpleConstVolume) {
                        Fans::SimulateFanComponents(
                            state, state.dataVentilatedSlab->VentSlab(Item).FanName, FirstHVACIteration, state.dataVentilatedSlab->VentSlab(Item).Fan_Index, _, ZoneCompTurnFansOn, ZoneCompTurnFansOff);
                    }

                    CpFan = PsyCpAirFnW(Node(FanOutletNode).HumRat);
                    QZnReq = (Node(OutletNode).MassFlowRate) * CpFan * (RadInTemp - Node(FanOutletNode).Temp);

                    ControlCompOutput(state,
                                      state.dataVentilatedSlab->VentSlab(Item).Name,
                                      state.dataVentilatedSlab->cMO_VentilatedSlab,
                                      Item,
                                      FirstHVACIteration,
                                      QZnReq,
                                      ControlNode,
                                      MaxWaterFlow,
                                      MinWaterFlow,
                                      0.001,
                                      state.dataVentilatedSlab->VentSlab(Item).ControlCompTypeNum,
                                      state.dataVentilatedSlab->VentSlab(Item).CompErrIndex,
                                      _,
                                      _,
                                      _,
                                      _,
                                      _,
                                      state.dataVentilatedSlab->VentSlab(Item).CWLoopNum,
                                      state.dataVentilatedSlab->VentSlab(Item).CWLoopSide,
                                      state.dataVentilatedSlab->VentSlab(Item).CWBranchNum);
                }

            } // ...end of HEATING/COOLING IF-THEN block

            CalcVentilatedSlabRadComps(state, Item, FirstHVACIteration);

        } // ...end of system ON/OFF IF-THEN block

        // Resimulate fans if AirMassFlow is zero and FanElecPower is > 0, indicating that load or condensation controls shut off the ventilated slab
        // in CalcVentilatedSlabRadComps
        AirMassFlow = Node(OutletNode).MassFlowRate;
        Real64 locFanElecPower = 0.0;
        if (state.dataVentilatedSlab->VentSlab(Item).FanType_Num == DataHVACGlobals::FanType_SystemModelObject) {
            locFanElecPower = HVACFan::fanObjs[state.dataVentilatedSlab->VentSlab(Item).Fan_Index]->fanPower();
        } else {
            locFanElecPower = Fans::GetFanPower(state.dataVentilatedSlab->VentSlab(Item).Fan_Index);
        }
        if ((AirMassFlow <= 0.0) && (locFanElecPower > 0.0)) {
            Node(MixoutNode).MassFlowRate = 0.0;
            Node(MixoutNode).MassFlowRateMaxAvail = 0.0;
            Node(MixoutNode).MassFlowRateMinAvail = 0.0;
            Node(FanOutletNode).MassFlowRate = 0.0;
            Node(FanOutletNode).MassFlowRateMaxAvail = 0.0;
            Node(FanOutletNode).MassFlowRateMinAvail = 0.0;
            if (state.dataVentilatedSlab->VentSlab(Item).FanType_Num == DataHVACGlobals::FanType_SystemModelObject) {
                HVACFan::fanObjs[state.dataVentilatedSlab->VentSlab(Item).Fan_Index]->simulate(state, _, ZoneCompTurnFansOn, ZoneCompTurnFansOff, _);
            } else if (state.dataVentilatedSlab->VentSlab(Item).FanType_Num == DataHVACGlobals::FanType_SimpleConstVolume) {
                Fans::SimulateFanComponents(
                    state, state.dataVentilatedSlab->VentSlab(Item).FanName, FirstHVACIteration, state.dataVentilatedSlab->VentSlab(Item).Fan_Index, _, ZoneCompTurnFansOn, ZoneCompTurnFansOff);
            }
        }

        CalcVentilatedSlabCoilOutput(state, Item, PowerMet, LatOutputProvided);
    }

    void CalcVentilatedSlabComps(EnergyPlusData &state,
                                 int const Item,                // system index in ventilated slab array
                                 bool const FirstHVACIteration, // flag for 1st HVAV iteration in the time step
                                 Real64 &LoadMet                // load met by the system (watts)
    )
    {

        // SUBROUTINE INFORMATION:
        //       AUTHOR         Young Tae Chae, Rick Strand
        //       DATE WRITTEN   June 2008
        //       MODIFIED       July 2012, Chandan Sharma - FSEC: Added zone sys avail managers
        //       RE-ENGINEERED  na

        // PURPOSE OF THIS SUBROUTINE:
        // This subroutine launches the individual component simulations.
        // This is called either when the system is off to carry null conditions
        // through the system or during control iterations to continue updating
        // what is going on within the unit.

        // METHODOLOGY EMPLOYED:
        // Simply calls the different components in order.  Only slight wrinkles
        // here are that the ventilatd slab system has it's own outside air mixed and
        // that a cooling coil must be present in order to call a cooling coil
        // simulation.  Other than that, the subroutine is very straightforward.

        // Using/Aliasing
        using DataHVACGlobals::ZoneCompTurnFansOff;
        using DataHVACGlobals::ZoneCompTurnFansOn;
        using HeatingCoils::SimulateHeatingCoilComponents;
        using HVACHXAssistedCoolingCoil::SimHXAssistedCoolingCoil;
        using SteamCoils::SimulateSteamCoilComponents;
        using WaterCoils::SimulateWaterCoilComponents;

        // SUBROUTINE LOCAL VARIABLE DECLARATIONS:
        Real64 AirMassFlow; // total mass flow through the system
        Real64 CpAirZn;     // specific heat of dry air at zone conditions (zone conditions same as system inlet)
        int HCoilInAirNode; // inlet node number for fan exit/coil inlet
        int InletNode;      // system air inlet node
        int OutletNode;     // system air outlet node
        // unused0309  INTEGER        :: HCoilOutAirNode
        Real64 QCoilReq; // Heat addition required from an electric/gas heating coil
        Real64 HCoilOutAirTemp;
        Real64 HCoilInAirTemp;
        // unused1208  REAL(r64)           :: RadInTemp       ! Set temperature for "Slab In Node"

        SimVentSlabOAMixer(state, Item);
        if (state.dataVentilatedSlab->VentSlab(Item).FanType_Num == DataHVACGlobals::FanType_SystemModelObject) {
            HVACFan::fanObjs[state.dataVentilatedSlab->VentSlab(Item).Fan_Index]->simulate(state, _, ZoneCompTurnFansOn, ZoneCompTurnFansOff, _);
        } else if (state.dataVentilatedSlab->VentSlab(Item).FanType_Num == DataHVACGlobals::FanType_SimpleConstVolume) {
            Fans::SimulateFanComponents(
                state, state.dataVentilatedSlab->VentSlab(Item).FanName, FirstHVACIteration, state.dataVentilatedSlab->VentSlab(Item).Fan_Index, _, ZoneCompTurnFansOn, ZoneCompTurnFansOff);
        }
        if ((state.dataVentilatedSlab->VentSlab(Item).CCoilPresent) && (state.dataVentilatedSlab->VentSlab(Item).CCoilSchedValue >= 0.0)) {
            if (state.dataVentilatedSlab->VentSlab(Item).CCoilType == state.dataVentilatedSlab->Cooling_CoilHXAssisted) {
                SimHXAssistedCoolingCoil(state, state.dataVentilatedSlab->VentSlab(Item).CCoilName, FirstHVACIteration, state.dataVentilatedSlab->On, 0.0, state.dataVentilatedSlab->VentSlab(Item).CCoil_Index, ContFanCycCoil);
            } else {
                SimulateWaterCoilComponents(state, state.dataVentilatedSlab->VentSlab(Item).CCoilName, FirstHVACIteration, state.dataVentilatedSlab->VentSlab(Item).CCoil_Index);
            }
        }

        if ((state.dataVentilatedSlab->VentSlab(Item).HCoilPresent) && (state.dataVentilatedSlab->VentSlab(Item).HCoilSchedValue >= 0.0)) {

            {
                auto const SELECT_CASE_var(state.dataVentilatedSlab->VentSlab(Item).HCoilType);

                if (SELECT_CASE_var == state.dataVentilatedSlab->Heating_WaterCoilType) {

                    SimulateWaterCoilComponents(state, state.dataVentilatedSlab->VentSlab(Item).HCoilName, FirstHVACIteration, state.dataVentilatedSlab->VentSlab(Item).HCoil_Index);

                } else if (SELECT_CASE_var == state.dataVentilatedSlab->Heating_SteamCoilType) {

                    if (!state.dataVentilatedSlab->HCoilOn) {
                        QCoilReq = 0.0;
                    } else {
                        HCoilInAirNode = state.dataVentilatedSlab->VentSlab(Item).FanOutletNode;
                        CpAirZn = PsyCpAirFnW(Node(HCoilInAirNode).HumRat);
                        QCoilReq = Node(HCoilInAirNode).MassFlowRate * CpAirZn * (Node(state.dataVentilatedSlab->VentSlab(Item).RadInNode).Temp) - (Node(HCoilInAirNode).Temp);
                    }

                    if (QCoilReq < 0.0) QCoilReq = 0.0; // a heating coil can only heat, not cool

                    SimulateSteamCoilComponents(state, state.dataVentilatedSlab->VentSlab(Item).HCoilName, FirstHVACIteration, state.dataVentilatedSlab->VentSlab(Item).HCoil_Index, QCoilReq);

                } else if ((SELECT_CASE_var == state.dataVentilatedSlab->Heating_ElectricCoilType) || (SELECT_CASE_var == state.dataVentilatedSlab->Heating_GasCoilType)) {

                    if (!state.dataVentilatedSlab->HCoilOn) {
                        QCoilReq = 0.0;
                    } else {
                        HCoilInAirTemp = Node(state.dataVentilatedSlab->VentSlab(Item).FanOutletNode).Temp;
                        HCoilOutAirTemp = Node(state.dataVentilatedSlab->VentSlab(Item).RadInNode).Temp;
                        CpAirZn = PsyCpAirFnW(Node(state.dataVentilatedSlab->VentSlab(Item).RadInNode).HumRat);
                        QCoilReq = Node(state.dataVentilatedSlab->VentSlab(Item).FanOutletNode).MassFlowRate * CpAirZn * (HCoilOutAirTemp - HCoilInAirTemp);
                    }

                    if (QCoilReq < 0.0) QCoilReq = 0.0; // a heating coil can only heat, not cool

                    SimulateHeatingCoilComponents(state, state.dataVentilatedSlab->VentSlab(Item).HCoilName, FirstHVACIteration, QCoilReq, state.dataVentilatedSlab->VentSlab(Item).HCoil_Index);
                }
            }
        }

        InletNode = state.dataVentilatedSlab->VentSlab(Item).FanOutletNode;
        OutletNode = state.dataVentilatedSlab->VentSlab(Item).RadInNode;
        AirMassFlow = Node(OutletNode).MassFlowRate;

        LoadMet =
            AirMassFlow * (PsyHFnTdbW(Node(OutletNode).Temp, Node(InletNode).HumRat) - PsyHFnTdbW(Node(InletNode).Temp, Node(InletNode).HumRat));
    }

    void CalcVentilatedSlabCoilOutput(EnergyPlusData &state, int const Item,           // system index in ventilated slab array
                                      Real64 &PowerMet,         // power supplied (W)
                                      Real64 &LatOutputProvided // latent capacity supplied (kg/s)
    )
    {

        // SUBROUTINE INFORMATION:
        //       AUTHOR         Young Tae Chae, Rick Strand
        //       DATE WRITTEN   June 2008
        //       MODIFIED       July 2012, Chandan Sharma - FSEC: Added zone sys avail managers
        //       RE-ENGINEERED  July 2015, M.J. Witte, Refactored coil output calcs in to this new routine

        // PURPOSE OF THIS SUBROUTINE:
        // This subroutine calculates the output from the coils

        // METHODOLOGY EMPLOYED:
        // Calculates the sensible and total enthalpy change from the fan outlet node to the slab inlet node.

        // SUBROUTINE LOCAL VARIABLE DECLARATIONS:
        Real64 AirMassFlow; // total mass flow through the system
        int FanOutletNode;  // system fan outlet node
        int OutletNode;     // air outlet node
        Real64 SpecHumOut;  // Specific humidity ratio of outlet air (kg moisture / kg moist air)
        Real64 SpecHumIn;   // Specific humidity ratio of inlet air (kg moisture / kg moist air)
        Real64 QTotUnitOut; // total unit output [watts]
        Real64 QUnitOut;    // heating or sens. cooling provided by fan coil unit [watts]



        OutletNode = state.dataVentilatedSlab->VentSlab(Item).RadInNode;
        FanOutletNode = state.dataVentilatedSlab->VentSlab(Item).FanOutletNode;
        AirMassFlow = Node(OutletNode).MassFlowRate;

        //        QTotUnitOut = AirMassFlow * ( Node( OutletNode ).Enthalpy - Node( FanOutletNode ).Enthalpy );
        QTotUnitOut = AirMassFlow *
                      (PsyHFnTdbW(Node(OutletNode).Temp, Node(OutletNode).HumRat) - PsyHFnTdbW(Node(FanOutletNode).Temp, Node(FanOutletNode).HumRat));
        QUnitOut = AirMassFlow *
                   (PsyHFnTdbW(Node(OutletNode).Temp, Node(FanOutletNode).HumRat) - PsyHFnTdbW(Node(FanOutletNode).Temp, Node(FanOutletNode).HumRat));
        // Limit sensible <= total when cooling (which is negative, so use max)
        QUnitOut = max(QUnitOut, QTotUnitOut);

        // Report variables...
        state.dataVentilatedSlab->VentSlab(Item).HeatCoilPower = max(0.0, QUnitOut);
        state.dataVentilatedSlab->VentSlab(Item).SensCoolCoilPower = std::abs(min(0.0, QUnitOut));
        state.dataVentilatedSlab->VentSlab(Item).TotCoolCoilPower = std::abs(min(0.0, QTotUnitOut));
        state.dataVentilatedSlab->VentSlab(Item).LateCoolCoilPower = state.dataVentilatedSlab->VentSlab(Item).TotCoolCoilPower - state.dataVentilatedSlab->VentSlab(Item).SensCoolCoilPower;
        if (state.dataVentilatedSlab->VentSlab(Item).FanType_Num == DataHVACGlobals::FanType_SystemModelObject) {
            state.dataVentilatedSlab->VentSlab(Item).ElecFanPower = HVACFan::fanObjs[state.dataVentilatedSlab->VentSlab(Item).Fan_Index]->fanPower();
        } else {
            state.dataVentilatedSlab->VentSlab(Item).ElecFanPower = Fans::GetFanPower(state.dataVentilatedSlab->VentSlab(Item).Fan_Index);
        }
        state.dataVentilatedSlab->VentSlab(Item).AirMassFlowRate = AirMassFlow;

        SpecHumOut = Node(OutletNode).HumRat;
        SpecHumIn = Node(FanOutletNode).HumRat;
        LatOutputProvided = AirMassFlow * (SpecHumOut - SpecHumIn); // Latent rate (kg/s), dehumid = negative
        PowerMet = QUnitOut;
    }

    void CalcVentilatedSlabRadComps(EnergyPlusData &state,
                                    int const Item,                                // System index in ventilated slab array
                                    [[maybe_unused]] bool const FirstHVACIteration // flag for 1st HVAV iteration in the time step !unused1208
    )
    {

        // SUBROUTINE INFORMATION:
        //       AUTHOR         Young Tae Chae, Rick Strand
        //       DATE WRITTEN   June 2008
        //       MODIFIED       Sep 2011 LKL/BG - resimulate only zones needing it for Radiant systems
        //       RE-ENGINEERED  na

        // PURPOSE OF THIS SUBROUTINE:
        // This subroutine launches the individual component simulations.
        // This is called either when the system is off to carry null conditions
        // through the system or during control iterations to continue updating
        // what is going on within the system.

        // METHODOLOGY EMPLOYED:
        // Simply calls the different components in order.  Only slight wrinkles
        // here are that the Ventilated Slab has it's own outside air mixed and
        // that a cooling coil must be present in order to call a cooling coil
        // simulation.  Other than that, the subroutine is very straightforward.

        // Using/Aliasing
        using DataHeatBalFanSys::CTFTsrcConstPart;
        using DataHeatBalFanSys::MAT;
        using DataHeatBalFanSys::RadSysTiHBConstCoef;
        using DataHeatBalFanSys::RadSysTiHBQsrcCoef;
        using DataHeatBalFanSys::RadSysTiHBToutCoef;
        using DataHeatBalFanSys::RadSysToHBConstCoef;
        using DataHeatBalFanSys::RadSysToHBQsrcCoef;
        using DataHeatBalFanSys::RadSysToHBTinCoef;
        using DataHeatBalFanSys::ZoneAirHumRat;
        using DataHeatBalSurface::TH;
        using HeatingCoils::SimulateHeatingCoilComponents;
        using NodeInputManager::GetOnlySingleNode;
        using SteamCoils::SimulateSteamCoilComponents;
        using WaterCoils::SimulateWaterCoilComponents;

        // SUBROUTINE PARAMETER DEFINITIONS:
        Real64 const CondDeltaTemp(0.001); // How close the surface temperatures can get to the dewpoint temperature
        // of a space before the radiant cooling system shuts off the flow.
        Real64 const ZeroSystemResp(0.1); // Response below which the system response is really zero
        Real64 const TempCheckLimit(0.1); // Maximum allowed temperature difference between outlet temperature calculations
        static std::string const CurrentModuleObject("ZoneHVAC:VentilatedSlab");

        // SUBROUTINE LOCAL VARIABLE DECLARATIONS:
        int ConstrNum;         // Index for construction number in Construct derived type
        Real64 CpAirZn;        // Intermediate calculational variable for specific heat of air
        Real64 DewPointTemp;   // Dew-point temperature based on the zone air conditions
        Real64 EpsMdotCpAirZn; // Epsilon (heat exchanger terminology) times water mass flow rate times water specific heat
        Real64 Mdot;           // Intermediate calculation variable for mass flow rate in a surface within the radiant system
        int RadSurfNum;        // DO loop counter for the surfaces that comprise a particular radiant system
        int RadSurfNum2;       // DO loop counter for the surfaces that comprise a particular radiant system
        int RadSurfNum3;       // DO loop counter for the surfaces that comprise a particular radiant system
        // unused0309  INTEGER  :: RadSurfNum4    ! DO loop counter for the surfaces that comprise a particular radiant system

        int SurfNum;  // Index for radiant surface in Surface derived type
        int SurfNum2; // Index for radiant surface in Surface derived type
        // unused0309  INTEGER  :: RadSurfNumNum
        Real64 TotalVentSlabRadPower; // Total heat source/sink to radiant system
        Real64 AirMassFlow;           // air mass flow rate in the radiant system, kg/s
        int SlabInNode;               // Node number of the air entering the radiant system
        Real64 AirOutletTempCheck;    // Radiant system air outlet temperature (calculated from mixing all outlet streams together)
        Real64 AirTempIn;             // Temperature of the air entering the radiant system, in C
        int ZoneNum;                  // number of zone being served
        Real64 ZoneMult;              // Zone multiplier for this system
        Real64 Ca;                    // Coefficients to relate the inlet air temperature to the heat source
        Real64 Cb;
        Real64 Cc;
        Real64 Cd;
        Real64 Ce;
        Real64 Cf;
        Real64 Cg;
        Real64 Ch;
        Real64 Ci;
        Real64 Cj;
        Real64 Ck;
        Real64 Cl;
        // For more info on Ca through Cl, refer Constant Flow Radiant System
        // unused0309  REAL(r64):: CoreNumber
        static Real64 Ckj; // Coefficients for individual surfaces within a radiant system
        static Real64 Cmj;
        static Array1D<Real64> AirTempOut; // Array of outlet air temperatures for each surface in the radiant system
        int FanOutletNode;                 // unit air outlet node
        int OAInletNode;                   // unit air outlet node
        int MixoutNode;                    // unit air outlet node
        int ReturnAirNode;                 // discription
        int ZoneAirInNode;                 // supply air node
        // For Phase 3
        Real64 CNumDS;
        Real64 CLengDS;
        Real64 CDiaDS;
        Real64 FlowFrac;
        // unused0309  REAL(r64)  :: SlabAirOutTemp
        Real64 MSlabAirInTemp;
        static bool ErrorsFound(false); // Set to true if errors in input, fatal at end of routine

        std::string MSlabIn;
        std::string MSlabOut;
        std::string SlabName;
        int MSlabInletNode;
        int MSlabOutletNode;
        static int CondensationErrorCount(0);    // Counts for # times the radiant systems are shutdown due to condensation
        static int EnergyImbalanceErrorCount(0); // Counts for # times a temperature mismatch is found in the energy balance check
        static bool FirstTimeFlag(true);         // for setting size of Ckj, Cmj, AirTempOut arrays

        if (FirstTimeFlag) {
            AirTempOut.allocate(state.dataVentilatedSlab->MaxCloNumOfSurfaces);
            FirstTimeFlag = false;
        }

        Ckj = 0.0;
        Cmj = 0.0;

        SlabInNode = state.dataVentilatedSlab->VentSlab(Item).RadInNode;
        FanOutletNode = state.dataVentilatedSlab->VentSlab(Item).FanOutletNode;
        OAInletNode = state.dataVentilatedSlab->VentSlab(Item).OutsideAirNode;
        MixoutNode = state.dataVentilatedSlab->VentSlab(Item).OAMixerOutNode;
        ReturnAirNode = state.dataVentilatedSlab->VentSlab(Item).ReturnAirNode;
        ZoneAirInNode = state.dataVentilatedSlab->VentSlab(Item).ZoneAirInNode;

        // Set the conditions on the air side inlet
        ZoneNum = state.dataVentilatedSlab->VentSlab(Item).ZonePtr;
        ZoneMult = double(state.dataHeatBal->Zone(ZoneNum).Multiplier * state.dataHeatBal->Zone(ZoneNum).ListMultiplier);
        AirMassFlow = Node(state.dataVentilatedSlab->VentSlab(Item).RadInNode).MassFlowRate / ZoneMult;

        if (state.dataVentilatedSlab->OperatingMode == state.dataVentilatedSlab->HeatingMode) {

            if ((!state.dataVentilatedSlab->VentSlab(Item).HCoilPresent) || (state.dataVentilatedSlab->VentSlab(Item).HCoilSchedValue <= 0.0)) {

                AirTempIn = Node(FanOutletNode).Temp;
                Node(SlabInNode).Temp = Node(FanOutletNode).Temp; // If coil not available or running, then coil in and out temps same

            } else {

                AirTempIn = Node(SlabInNode).Temp;
            }
        }

        if (state.dataVentilatedSlab->OperatingMode == state.dataVentilatedSlab->CoolingMode) {

            if ((!state.dataVentilatedSlab->VentSlab(Item).CCoilPresent) || (state.dataVentilatedSlab->VentSlab(Item).CCoilSchedValue <= 0.0)) {

                AirTempIn = Node(FanOutletNode).Temp;
                Node(SlabInNode).Temp = Node(FanOutletNode).Temp; // If coil not available or running, then coil in and out temps same

            } else {

                AirTempIn = Node(SlabInNode).Temp;
            }
        }

        if (AirMassFlow <= 0.0) {
            // No flow or below minimum allowed so there is no heat source/sink
            // This is possible with a mismatch between system and plant operation
            // or a slight mismatch between zone and system controls.  This is not
            // necessarily a "problem" so this exception is necessary in the code.

            for (RadSurfNum = 1; RadSurfNum <= state.dataVentilatedSlab->VentSlab(Item).NumOfSurfaces; ++RadSurfNum) {
                SurfNum = state.dataVentilatedSlab->VentSlab(Item).SurfacePtr(RadSurfNum);
                QRadSysSource(SurfNum) = 0.0;
                if (state.dataSurface->Surface(SurfNum).ExtBoundCond > 0 && state.dataSurface->Surface(SurfNum).ExtBoundCond != SurfNum)
                    QRadSysSource(state.dataSurface->Surface(SurfNum).ExtBoundCond) = 0.0; // Also zero the other side of an interzone
            }

            state.dataVentilatedSlab->VentSlab(Item).SlabOutTemp = state.dataVentilatedSlab->VentSlab(Item).SlabInTemp;

            // zero out node flows
            Node(SlabInNode).MassFlowRate = 0.0;
            Node(FanOutletNode).MassFlowRate = 0.0;
            Node(OAInletNode).MassFlowRate = 0.0;
            Node(MixoutNode).MassFlowRate = 0.0;
            Node(ReturnAirNode).MassFlowRate = 0.0;
            Node(FanOutletNode).Temp = Node(SlabInNode).Temp;
            AirMassFlow = 0.0;
        }

        if (AirMassFlow > 0.0) {

            if ((state.dataVentilatedSlab->VentSlab(Item).SysConfg == state.dataVentilatedSlab->SlabOnly) || (state.dataVentilatedSlab->VentSlab(Item).SysConfg == state.dataVentilatedSlab->SlabAndZone)) {

                for (RadSurfNum = 1; RadSurfNum <= state.dataVentilatedSlab->VentSlab(Item).NumOfSurfaces; ++RadSurfNum) {
                    SurfNum = state.dataVentilatedSlab->VentSlab(Item).SurfacePtr(RadSurfNum);
                    // Determine the heat exchanger "effectiveness" term
                    EpsMdotCpAirZn = CalcVentSlabHXEffectTerm(state, Item,
                                                              AirTempIn,
                                                              AirMassFlow,
                                                              state.dataVentilatedSlab->VentSlab(Item).SurfaceFlowFrac(RadSurfNum),
                                                              state.dataVentilatedSlab->VentSlab(Item).CoreLength,
                                                              state.dataVentilatedSlab->VentSlab(Item).CoreDiameter,
                                                              state.dataVentilatedSlab->VentSlab(Item).CoreNumbers);

                    // Obtain the heat balance coefficients and calculate the intermediate coefficients
                    // linking the inlet air temperature to the heat source/sink to the radiant system.
                    // The coefficients are based on the Constant Flow Radiation System.

                    ConstrNum = state.dataSurface->Surface(SurfNum).Construction;

                    Ca = RadSysTiHBConstCoef(SurfNum);
                    Cb = RadSysTiHBToutCoef(SurfNum);
                    Cc = RadSysTiHBQsrcCoef(SurfNum);

                    Cd = RadSysToHBConstCoef(SurfNum);
                    Ce = RadSysToHBTinCoef(SurfNum);
                    Cf = RadSysToHBQsrcCoef(SurfNum);

                    Cg = CTFTsrcConstPart(SurfNum);
                    Ch = double(state.dataConstruction->Construct(ConstrNum).CTFTSourceQ(0));
                    Ci = double(state.dataConstruction->Construct(ConstrNum).CTFTSourceIn(0));
                    Cj = double(state.dataConstruction->Construct(ConstrNum).CTFTSourceOut(0));

                    Ck = Cg + ((Ci * (Ca + Cb * Cd) + Cj * (Cd + Ce * Ca)) / (1.0 - Ce * Cb));
                    Cl = Ch + ((Ci * (Cc + Cb * Cf) + Cj * (Cf + Ce * Cc)) / (1.0 - Ce * Cb));

                    Mdot = AirMassFlow * state.dataVentilatedSlab->VentSlab(Item).SurfaceFlowFrac(RadSurfNum);
                    CpAirZn = PsyCpAirFnW(Node(state.dataVentilatedSlab->VentSlab(Item).RadInNode).HumRat);

                    QRadSysSource(SurfNum) =
                        state.dataVentilatedSlab->VentSlab(Item).CoreNumbers * EpsMdotCpAirZn * (AirTempIn - Ck) / (1.0 + (EpsMdotCpAirZn * Cl / state.dataSurface->Surface(SurfNum).Area));

                    if (state.dataSurface->Surface(SurfNum).ExtBoundCond > 0 && state.dataSurface->Surface(SurfNum).ExtBoundCond != SurfNum)
                        QRadSysSource(state.dataSurface->Surface(SurfNum).ExtBoundCond) = QRadSysSource(SurfNum);
                    // Also set the other side of an interzone!
                    AirTempOut(RadSurfNum) = AirTempIn - (QRadSysSource(SurfNum) / (Mdot * CpAirZn));

                    // "Temperature Comparison" Cut-off:
                    // Check to see whether or not the system should really be running.  If
                    // QRadSysSource is negative when we are in heating mode or QRadSysSource
                    // is positive when we are in cooling mode, then the radiant system will
                    // be doing the opposite of its intention.  In this case, the flow rate
                    // is set to zero to avoid heating in cooling mode or cooling in heating
                    // mode.

                    if (((state.dataVentilatedSlab->OperatingMode == state.dataVentilatedSlab->HeatingMode) && (QRadSysSource(SurfNum) <= 0.0)) ||
                        ((state.dataVentilatedSlab->OperatingMode == state.dataVentilatedSlab->CoolingMode) && (QRadSysSource(SurfNum) >= 0.0))) {

                        // IF (.not. WarmupFlag) THEN
                        //   TempComparisonErrorCount = TempComparisonErrorCount + 1
                        //   IF (TempComparisonErrorCount <= NumOfVentSlabs) THEN
                        //     CALL ShowWarningError(state, 'Radaint Heat exchange is negative in Heating Mode or posive in Cooling Mode')
                        //     CALL ShowContinueError(state, 'Flow to the following ventilated slab will be shut-off to avoid heating in cooling mode or
                        //     cooling &
                        //                             in heating mode')
                        //     CALL ShowContinueError(state, 'Ventilated Slab Name = '//TRIM(VentSlab(Item)%Name))
                        //     CALL ShowContinueError(state, 'All node temperature are reseted at the ventilated slab surface temperature = '// &
                        //                            RoundSigDigits(TH(VentSlab(Item)%SurfacePtr(RadSurfNum),1,2),2))
                        //     CALL ShowContinueErrorTimeStamp(state, ' ')
                        //   ELSE
                        //     CALL ShowRecurringWarningErrorAtEnd(state, 'Ventilated Slab ['//TRIM(VentSlab(Item)%Name)//  &
                        //                  '] Temperature Comparison Error shut-off occurrence continues.',  &
                        //                  state.dataVentilatedSlab->VentSlab(Item)%CondErrCount)
                        //   END IF
                        // END IF

                        Node(SlabInNode).MassFlowRate = 0.0;
                        Node(FanOutletNode).MassFlowRate = 0.0;
                        Node(OAInletNode).MassFlowRate = 0.0;
                        Node(MixoutNode).MassFlowRate = 0.0;
                        Node(ReturnAirNode).MassFlowRate = 0.0;
                        AirMassFlow = 0.0;

                        for (RadSurfNum2 = 1; RadSurfNum2 <= state.dataVentilatedSlab->VentSlab(Item).NumOfSurfaces; ++RadSurfNum2) {
                            SurfNum2 = state.dataVentilatedSlab->VentSlab(Item).SurfacePtr(RadSurfNum2);
                            QRadSysSource(SurfNum2) = 0.0;
                            if (state.dataSurface->Surface(SurfNum2).ExtBoundCond > 0 && state.dataSurface->Surface(SurfNum2).ExtBoundCond != SurfNum2)
                                QRadSysSource(state.dataSurface->Surface(SurfNum2).ExtBoundCond) = 0.0; // Also zero the other side of an interzone

                            if (state.dataVentilatedSlab->VentSlab(Item).SysConfg == state.dataVentilatedSlab->SlabOnly) {
                                //            Node(Returnairnode)%Temp = MAT(Zonenum)
                                Node(ReturnAirNode).Temp = TH(2, 1, state.dataVentilatedSlab->VentSlab(Item).SurfacePtr(RadSurfNum));
                                Node(FanOutletNode).Temp = Node(ReturnAirNode).Temp;
                                Node(SlabInNode).Temp = Node(FanOutletNode).Temp;
                            } else if (state.dataVentilatedSlab->VentSlab(Item).SysConfg == state.dataVentilatedSlab->SlabAndZone) {
                                Node(ReturnAirNode).Temp = MAT(ZoneNum);
                                Node(SlabInNode).Temp = Node(ReturnAirNode).Temp;
                                Node(FanOutletNode).Temp = Node(SlabInNode).Temp;
                                Node(ZoneAirInNode).Temp = Node(SlabInNode).Temp;
                            }
                        }
                        break; // outer do loop
                    }

                    // Condensation Cut-off:
                    // Check to see whether there are any surface temperatures within the radiant system that have
                    // dropped below the dew-point temperature.  If so, we need to shut off this radiant system.
                    // A safety parameter is added (hardwired parameter) to avoid getting too close to condensation
                    // conditions.

                    if (state.dataVentilatedSlab->OperatingMode == state.dataVentilatedSlab->CoolingMode) {
                        DewPointTemp = PsyTdpFnWPb(state, ZoneAirHumRat(state.dataVentilatedSlab->VentSlab(Item).ZonePtr), state.dataEnvrn->OutBaroPress);
                        for (RadSurfNum2 = 1; RadSurfNum2 <= state.dataVentilatedSlab->VentSlab(Item).NumOfSurfaces; ++RadSurfNum2) {
                            if (TH(2, 1, state.dataVentilatedSlab->VentSlab(Item).SurfacePtr(RadSurfNum2)) < (DewPointTemp + CondDeltaTemp)) {
                                // Condensation warning--must shut off radiant system
                                Node(SlabInNode).MassFlowRate = 0.0;
                                Node(FanOutletNode).MassFlowRate = 0.0;
                                Node(OAInletNode).MassFlowRate = 0.0;
                                Node(MixoutNode).MassFlowRate = 0.0;
                                Node(ReturnAirNode).MassFlowRate = 0.0;
                                Node(FanOutletNode).Temp = Node(SlabInNode).Temp;
                                AirMassFlow = 0.0;
                                for (RadSurfNum3 = 1; RadSurfNum3 <= state.dataVentilatedSlab->VentSlab(Item).NumOfSurfaces; ++RadSurfNum3) {
                                    SurfNum2 = state.dataVentilatedSlab->VentSlab(Item).SurfacePtr(RadSurfNum3);
                                    QRadSysSource(SurfNum2) = 0.0;
                                    if (state.dataSurface->Surface(SurfNum2).ExtBoundCond > 0 && state.dataSurface->Surface(SurfNum2).ExtBoundCond != SurfNum2)
                                        QRadSysSource(state.dataSurface->Surface(SurfNum2).ExtBoundCond) = 0.0; // Also zero the other side of an interzone
                                }
                                // Produce a warning message so that user knows the system was shut-off due to potential for condensation
                                if (!state.dataGlobal->WarmupFlag) {
                                    ++CondensationErrorCount;

                                    if (state.dataVentilatedSlab->VentSlab(Item).CondErrIndex == 0) {
                                        ShowWarningMessage(state, state.dataVentilatedSlab->cMO_VentilatedSlab + " [" + state.dataVentilatedSlab->VentSlab(Item).Name + ']');
                                        ShowContinueError(state, "Surface [" + state.dataSurface->Surface(state.dataVentilatedSlab->VentSlab(Item).SurfacePtr(RadSurfNum2)).Name +
                                                          "] temperature below dew-point temperature--potential for condensation exists");
                                        ShowContinueError(state, "Flow to the ventilated slab system will be shut-off to avoid condensation");
                                        ShowContinueError(state,
                                                          format("Predicted radiant system surface temperature = {:.2R}",
                                                                 TH(2, 1, state.dataVentilatedSlab->VentSlab(Item).SurfacePtr(RadSurfNum2))));
                                        ShowContinueError(
                                            state, format("Zone dew-point temperature + safety factor delta= {:.2R}", DewPointTemp + CondDeltaTemp));
                                        ShowContinueErrorTimeStamp(state, "");
                                    }
                                    if (CondensationErrorCount == 1) {
                                        ShowContinueError(
                                            state, format("Note that there is a {:.4R} C safety built-in to the shut-off criteria", CondDeltaTemp));
                                        ShowContinueError(state, "Note also that this affects all surfaces that are part of this system");
                                    }
                                    ShowRecurringWarningErrorAtEnd(state, state.dataVentilatedSlab->cMO_VentilatedSlab + " [" + state.dataVentilatedSlab->VentSlab(Item).Name +
                                                                       "] condensation shut-off occurrence continues.",
                                                                   state.dataVentilatedSlab->VentSlab(Item).CondErrIndex,
                                                                   DewPointTemp,
                                                                   DewPointTemp,
                                                                   _,
                                                                   "C",
                                                                   "C");
                                }
                                break; // outer do loop
                            }
                        }
                    }
                }

                // Total Radiant Power
                AirOutletTempCheck = 0.0;
                TotalVentSlabRadPower = 0.0;
                for (RadSurfNum = 1; RadSurfNum <= state.dataVentilatedSlab->VentSlab(Item).NumOfSurfaces; ++RadSurfNum) {
                    SurfNum = state.dataVentilatedSlab->VentSlab(Item).SurfacePtr(RadSurfNum);
                    TotalVentSlabRadPower += QRadSysSource(SurfNum);
                    AirOutletTempCheck += (state.dataVentilatedSlab->VentSlab(Item).SurfaceFlowFrac(RadSurfNum) * AirTempOut(RadSurfNum));
                }
                TotalVentSlabRadPower *= ZoneMult;

                // Return Air temp Check
                if (state.dataVentilatedSlab->VentSlab(Item).SysConfg == state.dataVentilatedSlab->SlabOnly) {
                    if (AirMassFlow > 0.0) {
                        CpAirZn = PsyCpAirFnW(Node(state.dataVentilatedSlab->VentSlab(Item).RadInNode).HumRat);
                        Node(ReturnAirNode).Temp = Node(SlabInNode).Temp - (TotalVentSlabRadPower / (AirMassFlow * CpAirZn));
                        if ((std::abs(Node(ReturnAirNode).Temp - AirOutletTempCheck) > TempCheckLimit) &&
                            (std::abs(TotalVentSlabRadPower) > ZeroSystemResp)) {

                            if (!state.dataGlobal->WarmupFlag) {
                                ++EnergyImbalanceErrorCount;
                                if (state.dataVentilatedSlab->VentSlab(Item).EnrgyImbalErrIndex == 0) {
                                    ShowWarningMessage(state, state.dataVentilatedSlab->cMO_VentilatedSlab + " [" + state.dataVentilatedSlab->VentSlab(Item).Name + ']');
                                    ShowContinueError(state, "Ventilated Slab (slab only type) air outlet temperature calculation mismatch.");
                                    ShowContinueError(state, "This should not happen as it indicates a potential energy imbalance in the calculations.");
                                    ShowContinueError(state, "However, it could also result from improper input for the ventilated slab or");
                                    ShowContinueError(state, "illogical control temperatures.  Check your input for this ventilated slab and");
                                    ShowContinueError(state, "also look at the internal data shown below.");
                                    ShowContinueError(state,
                                                      format("Predicted return air temperature [C] from the overall energy balance = {:.4R}",
                                                             Node(ReturnAirNode).Temp));
                                    ShowContinueError(state,
                                                      format("Predicted return air temperature [C] from the slab section energy balances = {:.4R}",
                                                             AirOutletTempCheck));
                                    ShowContinueError(state,
                                                      format("Total energy rate (power) [W] added to the slab = {:.4R}", TotalVentSlabRadPower));
                                    ShowContinueErrorTimeStamp(state, "");
                                }
                                ShowRecurringWarningErrorAtEnd(state, state.dataVentilatedSlab->cMO_VentilatedSlab + " [" + state.dataVentilatedSlab->VentSlab(Item).Name +
                                                                   "] temperature calculation mismatch occurrence continues.",
                                                               state.dataVentilatedSlab->VentSlab(Item).EnrgyImbalErrIndex);
                            }
                        }
                    } else {
                        Node(ReturnAirNode).Temp = Node(SlabInNode).Temp;
                    }
                }

                if (state.dataVentilatedSlab->VentSlab(Item).SysConfg == state.dataVentilatedSlab->SlabAndZone) {
                    if (AirMassFlow > 0.0) {
                        Node(ZoneAirInNode).Temp = Node(SlabInNode).Temp - (TotalVentSlabRadPower / (AirMassFlow * CpAirZn));
                        if ((std::abs(Node(ZoneAirInNode).Temp - AirOutletTempCheck) > TempCheckLimit) &&
                            (std::abs(TotalVentSlabRadPower) > ZeroSystemResp)) {

                            if (!state.dataGlobal->WarmupFlag) {
                                ++EnergyImbalanceErrorCount;
                                if (state.dataVentilatedSlab->VentSlab(Item).EnrgyImbalErrIndex == 0) {
                                    ShowWarningMessage(state, state.dataVentilatedSlab->cMO_VentilatedSlab + " [" + state.dataVentilatedSlab->VentSlab(Item).Name + ']');
                                    ShowContinueError(state, "Ventilated Slab (slab only type) air outlet temperature calculation mismatch.");
                                    ShowContinueError(state, "This should not happen as it indicates a potential energy imbalance in the calculations.");
                                    ShowContinueError(state, "However, it could also result from improper input for the ventilated slab or");
                                    ShowContinueError(state, "illogical control temperatures.  Check your input for this ventilated slab and");
                                    ShowContinueError(state, "also look at the internal data shown below.");
                                    ShowContinueError(state,
                                                      format("Predicted return air temperature [C] from the overall energy balance = {:.4R}",
                                                             Node(ReturnAirNode).Temp));
                                    ShowContinueError(state,
                                                      format("Predicted return air temperature [C] from the slab section energy balances = {:.4R}",
                                                             AirOutletTempCheck));
                                    ShowContinueError(state,
                                                      format("Total energy rate (power) [W] added to the slab = {:.4R}", TotalVentSlabRadPower));
                                    ShowContinueErrorTimeStamp(state, "");
                                }
                                ShowRecurringWarningErrorAtEnd(state, state.dataVentilatedSlab->cMO_VentilatedSlab + " [" + state.dataVentilatedSlab->VentSlab(Item).Name +
                                                                   "] temperature calculation mismatch occurrence continues.",
                                                               state.dataVentilatedSlab->VentSlab(Item).EnrgyImbalErrIndex);
                            }
                        }
                        //       IF ((.NOT. FirstHVACIteration) .AND. &
                        //          (ABS(Node(ReturnAirNode)%Temp-MAT(Zonenum)) > state.dataVentilatedSlab->VentSlabAirTempToler))THEN
                        //          NeedtoIterate = .TRUE.
                        //      END IF
                        //         Node(ReturnAirNode)%Temp = MAT(Zonenum)
                    } else {
                        Node(ZoneAirInNode).Temp = Node(SlabInNode).Temp;
                        Node(ReturnAirNode).Temp = MAT(ZoneNum);
                    }
                }

                // Now that we have the source/sink term, we must redo the heat balances to obtain
                // the new SumHATsurf value for the zone.  Note that the difference between the new
                // SumHATsurf and the value originally calculated by the heat balance with a zero
                // source for all radiant systems in the zone is the load met by the system (approximately).
                HeatBalanceSurfaceManager::CalcHeatBalanceOutsideSurf(state, ZoneNum);
                HeatBalanceSurfaceManager::CalcHeatBalanceInsideSurf(state, ZoneNum);

            } // SYSCONFIG. SLABONLY&SLABANDZONE

            if (state.dataVentilatedSlab->VentSlab(Item).SysConfg == state.dataVentilatedSlab->SeriesSlabs) {

                for (RadSurfNum = 1; RadSurfNum <= state.dataVentilatedSlab->VentSlab(Item).NumOfSurfaces; ++RadSurfNum) {

                    CNumDS = state.dataVentilatedSlab->VentSlab(Item).CNumbers(RadSurfNum);
                    CLengDS = state.dataVentilatedSlab->VentSlab(Item).CLength(RadSurfNum);  // for check
                    CDiaDS = state.dataVentilatedSlab->VentSlab(Item).CDiameter(RadSurfNum); // for check
                    FlowFrac = 1.0;

                    SurfNum = state.dataVentilatedSlab->VentSlab(Item).SurfacePtr(RadSurfNum);

                    // Determine the heat exchanger "effectiveness" term
                    EpsMdotCpAirZn = CalcVentSlabHXEffectTerm(state, Item, AirTempIn, AirMassFlow, FlowFrac, CLengDS, CDiaDS, CNumDS);

                    // Obtain the heat balance coefficients and calculate the intermediate coefficients
                    // linking the inlet air temperature to the heat source/sink to the radiant system.
                    // The coefficients are based on the Constant Flow Radiation System.

                    ConstrNum = state.dataSurface->Surface(SurfNum).Construction;

                    Ca = RadSysTiHBConstCoef(SurfNum);
                    Cb = RadSysTiHBToutCoef(SurfNum);
                    Cc = RadSysTiHBQsrcCoef(SurfNum);

                    Cd = RadSysToHBConstCoef(SurfNum);
                    Ce = RadSysToHBTinCoef(SurfNum);
                    Cf = RadSysToHBQsrcCoef(SurfNum);

                    Cg = CTFTsrcConstPart(SurfNum);
                    Ch = double(state.dataConstruction->Construct(ConstrNum).CTFTSourceQ(0));
                    Ci = double(state.dataConstruction->Construct(ConstrNum).CTFTSourceIn(0));
                    Cj = double(state.dataConstruction->Construct(ConstrNum).CTFTSourceOut(0));

                    Ck = Cg + ((Ci * (Ca + Cb * Cd) + Cj * (Cd + Ce * Ca)) / (1.0 - Ce * Cb));
                    Cl = Ch + ((Ci * (Cc + Cb * Cf) + Cj * (Cf + Ce * Cc)) / (1.0 - Ce * Cb));

                    Mdot = AirMassFlow * FlowFrac;
                    CpAirZn = PsyCpAirFnW(Node(state.dataVentilatedSlab->VentSlab(Item).RadInNode).HumRat);

                    QRadSysSource(SurfNum) = CNumDS * EpsMdotCpAirZn * (AirTempIn - Ck) / (1.0 + (EpsMdotCpAirZn * Cl / state.dataSurface->Surface(SurfNum).Area));

                    if (state.dataSurface->Surface(SurfNum).ExtBoundCond > 0 && state.dataSurface->Surface(SurfNum).ExtBoundCond != SurfNum)
                        QRadSysSource(state.dataSurface->Surface(SurfNum).ExtBoundCond) = QRadSysSource(SurfNum);
                    // Also set the other side of an interzone!

                    AirTempOut(RadSurfNum) = AirTempIn - (QRadSysSource(SurfNum) / (Mdot * CpAirZn));
                    AirTempIn = AirTempOut(RadSurfNum);
                    // "Temperature Comparison" Cut-off:
                    // Check to see whether or not the system should really be running.  If
                    // QRadSysSource is negative when we are in heating mode or QRadSysSource
                    // is positive when we are in cooling mode, then the radiant system will
                    // be doing the opposite of its intention.  In this case, the flow rate
                    // is set to zero to avoid heating in cooling mode or cooling in heating
                    // mode.

                    if (RadSurfNum == 1) {
                        if (((state.dataVentilatedSlab->OperatingMode == state.dataVentilatedSlab->HeatingMode) && (QRadSysSource(SurfNum) <= 0.0)) ||
                            ((state.dataVentilatedSlab->OperatingMode == state.dataVentilatedSlab->CoolingMode) && (QRadSysSource(SurfNum) >= 0.0))) {
                            // IF (.not. WarmupFlag) THEN
                            //  TempComparisonErrorCount = TempComparisonErrorCount + 1
                            //  IF (TempComparisonErrorCount <= NumOfVentSlabs) THEN
                            //    CALL ShowWarningError(state, 'Radaint Heat exchange is negative in Heating Mode or posive in Cooling Mode')
                            //    CALL ShowContinueError(state, 'Flow to the following ventilated slab will be shut-off to avoid heating in cooling mode or
                            //    cooling &
                            //                            in heating mode')
                            //    CALL ShowContinueError(state, 'Ventilated Slab Name = '//TRIM(VentSlab(Item)%Name))
                            //    CALL ShowContinueError(state, 'Surface Name  = '//TRIM(VentSlab(Item)%SurfaceName(RadSurfNum)))
                            //    CALL ShowContinueError(state, 'All node temperature are reseted at the surface temperature of control zone = '// &
                            //                           RoundSigDigits(TH(VentSlab(Item)%SurfacePtr(1),1,2),2))
                            //    CALL ShowContinueErrorTimeStamp(state, ' ')
                            //  ELSE
                            //    CALL ShowRecurringWarningErrorAtEnd(state, 'Ventilated Slab ['//TRIM(VentSlab(Item)%Name)//  &
                            //                 ']  shut-off occurrence continues due to temperature comparison error.',  &
                            //                 state.dataVentilatedSlab->VentSlab(Item)%CondErrCount)
                            //  END IF
                            // END IF

                            Node(SlabInNode).MassFlowRate = 0.0;
                            Node(FanOutletNode).MassFlowRate = 0.0;
                            Node(OAInletNode).MassFlowRate = 0.0;
                            Node(MixoutNode).MassFlowRate = 0.0;
                            Node(ReturnAirNode).MassFlowRate = 0.0;
                            AirMassFlow = 0.0;

                            for (RadSurfNum2 = 1; RadSurfNum2 <= state.dataVentilatedSlab->VentSlab(Item).NumOfSurfaces; ++RadSurfNum2) {
                                SurfNum2 = state.dataVentilatedSlab->VentSlab(Item).SurfacePtr(RadSurfNum2);
                                QRadSysSource(SurfNum2) = 0.0;
                                if (state.dataSurface->Surface(SurfNum2).ExtBoundCond > 0 && state.dataSurface->Surface(SurfNum2).ExtBoundCond != SurfNum2)
                                    QRadSysSource(state.dataSurface->Surface(SurfNum2).ExtBoundCond) = 0.0; // Also zero the other side of an interzone
                            }
                            Node(ReturnAirNode).Temp = TH(2, 1, state.dataVentilatedSlab->VentSlab(Item).SurfacePtr(1));
                            Node(FanOutletNode).Temp = Node(ReturnAirNode).Temp;
                            Node(SlabInNode).Temp = Node(FanOutletNode).Temp;
                            // Each Internal node is reseted at the surface temperature

                            break; // outer do loop
                        }
                    }
                    // Condensation Cut-off:
                    // Check to see whether there are any surface temperatures within the radiant system that have
                    // dropped below the dew-point temperature.  If so, we need to shut off this radiant system.
                    // A safety parameter is added (hardwired parameter) to avoid getting too close to condensation
                    // conditions.

                    if (state.dataVentilatedSlab->OperatingMode == state.dataVentilatedSlab->CoolingMode) {
                        DewPointTemp = PsyTdpFnWPb(state, ZoneAirHumRat(state.dataVentilatedSlab->VentSlab(Item).ZPtr(RadSurfNum)), state.dataEnvrn->OutBaroPress);
                        for (RadSurfNum2 = 1; RadSurfNum2 <= state.dataVentilatedSlab->VentSlab(Item).NumOfSurfaces; ++RadSurfNum2) {
                            if (TH(2, 1, state.dataVentilatedSlab->VentSlab(Item).SurfacePtr(RadSurfNum2)) < (DewPointTemp + CondDeltaTemp)) {
                                // Condensation warning--must shut off radiant system
                                Node(SlabInNode).MassFlowRate = 0.0;
                                Node(FanOutletNode).MassFlowRate = 0.0;
                                Node(OAInletNode).MassFlowRate = 0.0;
                                Node(MixoutNode).MassFlowRate = 0.0;
                                Node(ReturnAirNode).MassFlowRate = 0.0;
                                Node(FanOutletNode).Temp = Node(SlabInNode).Temp;
                                AirMassFlow = 0.0;
                                for (RadSurfNum3 = 1; RadSurfNum3 <= state.dataVentilatedSlab->VentSlab(Item).NumOfSurfaces; ++RadSurfNum3) {
                                    SurfNum2 = state.dataVentilatedSlab->VentSlab(Item).SurfacePtr(RadSurfNum3);
                                    QRadSysSource(SurfNum2) = 0.0;
                                    if (state.dataSurface->Surface(SurfNum2).ExtBoundCond > 0 && state.dataSurface->Surface(SurfNum2).ExtBoundCond != SurfNum2)
                                        QRadSysSource(state.dataSurface->Surface(SurfNum2).ExtBoundCond) = 0.0; // Also zero the other side of an interzone
                                }
                                // Produce a warning message so that user knows the system was shut-off due to potential for condensation
                                if (!state.dataGlobal->WarmupFlag) {
                                    ++CondensationErrorCount;
                                    if (state.dataVentilatedSlab->VentSlab(Item).CondErrIndex == 0) {
                                        ShowWarningMessage(state, state.dataVentilatedSlab->cMO_VentilatedSlab + " [" + state.dataVentilatedSlab->VentSlab(Item).Name + ']');
                                        ShowContinueError(state, "Surface [" + state.dataSurface->Surface(state.dataVentilatedSlab->VentSlab(Item).SurfacePtr(RadSurfNum2)).Name +
                                                          "] temperature below dew-point temperature--potential for condensation exists");
                                        ShowContinueError(state, "Flow to the ventilated slab system will be shut-off to avoid condensation");
                                        ShowContinueError(state,
                                                          format("Predicted radiant system surface temperature = {:.2R}",
                                                                 TH(2, 1, state.dataVentilatedSlab->VentSlab(Item).SurfacePtr(RadSurfNum2))));
                                        ShowContinueError(
                                            state, format("Zone dew-point temperature + safety factor delta= {:.2R}", DewPointTemp + CondDeltaTemp));
                                        ShowContinueErrorTimeStamp(state, "");
                                    }
                                    if (CondensationErrorCount == 1) {
                                        ShowContinueError(
                                            state, format("Note that there is a {:.4R} C safety built-in to the shut-off criteria", CondDeltaTemp));
                                        ShowContinueError(state, "Note also that this affects all surfaces that are part of this system");
                                    }
                                    ShowRecurringWarningErrorAtEnd(state, state.dataVentilatedSlab->cMO_VentilatedSlab + " [" + state.dataVentilatedSlab->VentSlab(Item).Name +
                                                                       "] condensation shut-off occurrence continues.",
                                                                   state.dataVentilatedSlab->VentSlab(Item).CondErrIndex,
                                                                   DewPointTemp,
                                                                   DewPointTemp,
                                                                   _,
                                                                   "C",
                                                                   "C");
                                }
                                break; // outer do loop
                            }
                        }
                    }
                }

                // Total Radiant Power
                AirOutletTempCheck = 0.0;
                TotalVentSlabRadPower = 0.0;
                for (RadSurfNum = 1; RadSurfNum <= state.dataVentilatedSlab->VentSlab(Item).NumOfSurfaces; ++RadSurfNum) {
                    SurfNum = state.dataVentilatedSlab->VentSlab(Item).SurfacePtr(RadSurfNum);
                    TotalVentSlabRadPower += QRadSysSource(SurfNum);
                    AirOutletTempCheck = AirTempOut(RadSurfNum);
                }
                TotalVentSlabRadPower *= ZoneMult;

                // Intenal Node Temperature Check

                MSlabAirInTemp = Node(SlabInNode).Temp;

                for (RadSurfNum = 1; RadSurfNum <= state.dataVentilatedSlab->VentSlab(Item).NumOfSurfaces; ++RadSurfNum) {
                    SlabName = state.dataVentilatedSlab->VentSlab(Item).SurfaceName(RadSurfNum);
                    MSlabIn = state.dataVentilatedSlab->VentSlab(Item).SlabIn(RadSurfNum);
                    MSlabOut = state.dataVentilatedSlab->VentSlab(Item).SlabOut(RadSurfNum);
                    state.dataVentilatedSlab->VentSlab(Item).MSlabInNode = GetOnlySingleNode(state,
                        MSlabIn, ErrorsFound, CurrentModuleObject, SlabName, NodeType_Air, NodeConnectionType_Internal, 1, ObjectIsNotParent);
                    state.dataVentilatedSlab->VentSlab(Item).MSlabOutNode = GetOnlySingleNode(state,
                        MSlabOut, ErrorsFound, CurrentModuleObject, SlabName, NodeType_Air, NodeConnectionType_Internal, 1, ObjectIsNotParent);
                    MSlabInletNode = state.dataVentilatedSlab->VentSlab(Item).MSlabInNode;
                    MSlabOutletNode = state.dataVentilatedSlab->VentSlab(Item).MSlabOutNode;
                    SurfNum = state.dataVentilatedSlab->VentSlab(Item).SurfacePtr(RadSurfNum);

                    if (AirMassFlow > 0.0) {

                        CpAirZn = PsyCpAirFnW(Node(state.dataVentilatedSlab->VentSlab(Item).RadInNode).HumRat);

                        Node(MSlabInletNode).Temp = MSlabAirInTemp;
                        Node(MSlabOutletNode).Temp = Node(MSlabInletNode).Temp - (QRadSysSource(SurfNum) / (AirMassFlow * CpAirZn));
                        MSlabAirInTemp = Node(MSlabOutletNode).Temp;
                    } else {
                        Node(MSlabInletNode).Temp = Node(ReturnAirNode).Temp;
                        Node(MSlabOutletNode).Temp = Node(MSlabInletNode).Temp;
                    }
                }

                // Return Air temp Check
                if (AirMassFlow > 0.0) {

                    CpAirZn = PsyCpAirFnW(Node(state.dataVentilatedSlab->VentSlab(Item).RadInNode).HumRat);
                    Node(ReturnAirNode).Temp = Node(SlabInNode).Temp - (TotalVentSlabRadPower / (AirMassFlow * CpAirZn));

                    if ((std::abs(Node(ReturnAirNode).Temp - AirOutletTempCheck) > TempCheckLimit) &&
                        (std::abs(TotalVentSlabRadPower) > ZeroSystemResp)) { // Return air temperature check did not match calculated temp

                        if (!state.dataGlobal->WarmupFlag) {
                            ++EnergyImbalanceErrorCount;
                            if (state.dataVentilatedSlab->VentSlab(Item).EnrgyImbalErrIndex == 0) {
                                ShowWarningMessage(state, state.dataVentilatedSlab->cMO_VentilatedSlab + " [" + state.dataVentilatedSlab->VentSlab(Item).Name + ']');
                                ShowContinueError(state, "Ventilated Slab (slab only type) air outlet temperature calculation mismatch.");
                                ShowContinueError(state, "This should not happen as it indicates a potential energy imbalance in the calculations.");
                                ShowContinueError(state, "However, it could also result from improper input for the ventilated slab or");
                                ShowContinueError(state, "illogical control temperatures.  Check your input for this ventilated slab and");
                                ShowContinueError(state, "also look at the internal data shown below.");
                                ShowContinueError(state,
                                                  format("Predicted return air temperature [C] from the overall energy balance = {:.4R}",
                                                         Node(ReturnAirNode).Temp));
                                ShowContinueError(state,
                                                  format("Predicted return air temperature [C] from the slab section energy balances = {:.4R}",
                                                         AirOutletTempCheck));
                                ShowContinueError(state, format("Total energy rate (power) [W] added to the slab = {:.4R}", TotalVentSlabRadPower));
                                ShowContinueErrorTimeStamp(state, "");
                            }
                            ShowRecurringWarningErrorAtEnd(state, state.dataVentilatedSlab->cMO_VentilatedSlab + " [" + state.dataVentilatedSlab->VentSlab(Item).Name +
                                                               "] temperature calculation mismatch occurrence continues.",
                                                           state.dataVentilatedSlab->VentSlab(Item).EnrgyImbalErrIndex);
                        }
                    }

                } else {
                    Node(ReturnAirNode).Temp = Node(SlabInNode).Temp;
                }

                // Now that we have the source/sink term, we must redo the heat balances to obtain
                // the new SumHATsurf value for the zone.  Note that the difference between the new
                // SumHATsurf and the value originally calculated by the heat balance with a zero
                // source for all radiant systems in the zone is the load met by the system (approximately).

                HeatBalanceSurfaceManager::CalcHeatBalanceOutsideSurf(state);
                HeatBalanceSurfaceManager::CalcHeatBalanceInsideSurf(state);

            } // SeriesSlabs

        } //(AirMassFlow > 0.0d0)
    }

    void SimVentSlabOAMixer(EnergyPlusData &state, int const Item) // System index in Ventilated Slab array
    {

        // SUBROUTINE INFORMATION:
        //       AUTHOR         Rick Strand
        //       DATE WRITTEN   May 2000
        //       MODIFIED       na
        //       RE-ENGINEERED  na

        // PURPOSE OF THIS SUBROUTINE:
        // This responsibility of this subroutine is to set the air flow rates
        // through the mixing box portion of the Ventilated Slab and then perform
        // an energy balance to arrive at outlet conditions which then would
        // serve as inlet conditions to the coils (or outlet conditions for
        // the device).  There is some question as to whether this needs to be
        // called every time the coils and fan are called since how the fans and
        // coil operate won't presumable change how the mixer operates.  The
        // method in which this routine is called is slightly cleaner though
        // from a code readability standpoint though less efficient.

        // METHODOLOGY EMPLOYED:
        // The OAMassFlowRate has already been calculated in the main control
        // algorithm.  Use this flow rate to establish all of the other flow
        // rates and perform an energy balance on the mixing of the return and
        // outdoor air streams.

        // SUBROUTINE LOCAL VARIABLE DECLARATIONS:
        int AirRelNode;     // relief air node number in ventilated slab loop
        int InletNode;      // inlet node number for ventilated slab loop
        Real64 OAFraction;  // Outside air fraction of inlet air
        int OAMixOutNode;   // outside air mixer outlet node for ventilated slab loop
        int OutsideAirNode; // outside air node number in ventilated slab loop


        AirRelNode = state.dataVentilatedSlab->VentSlab(Item).AirReliefNode;
        InletNode = state.dataVentilatedSlab->VentSlab(Item).ReturnAirNode;
        OAMixOutNode = state.dataVentilatedSlab->VentSlab(Item).OAMixerOutNode;
        OutsideAirNode = state.dataVentilatedSlab->VentSlab(Item).OutsideAirNode;

        // "Resolve" the air flow rates...

        Node(OutsideAirNode).MassFlowRate = state.dataVentilatedSlab->OAMassFlowRate;
        Node(OutsideAirNode).MassFlowRateMinAvail = state.dataVentilatedSlab->OAMassFlowRate;
        Node(OutsideAirNode).MassFlowRateMaxAvail = state.dataVentilatedSlab->OAMassFlowRate;

        Node(AirRelNode).MassFlowRate = state.dataVentilatedSlab->OAMassFlowRate;
        Node(AirRelNode).MassFlowRateMinAvail = state.dataVentilatedSlab->OAMassFlowRate;
        Node(AirRelNode).MassFlowRateMaxAvail = state.dataVentilatedSlab->OAMassFlowRate;

        Node(OAMixOutNode).MassFlowRate = Node(InletNode).MassFlowRate;
        Node(OAMixOutNode).MassFlowRateMinAvail = Node(InletNode).MassFlowRate;
        Node(OAMixOutNode).MassFlowRateMaxAvail = Node(InletNode).MassFlowRate;

        // "Inlet" conditions for InletNode and OutsideAirNode have already
        // been set elsewhere so we just need to set the "outlet" conditions
        Node(AirRelNode).Temp = Node(InletNode).Temp;
        Node(AirRelNode).Press = Node(InletNode).Press;
        Node(AirRelNode).HumRat = Node(InletNode).HumRat;
        Node(AirRelNode).Enthalpy = Node(InletNode).Enthalpy;

        if (Node(InletNode).MassFlowRate > 0.0) {

            OAFraction = Node(OutsideAirNode).MassFlowRate / Node(InletNode).MassFlowRate;

        } else {
            OAFraction = 0.0;
        }

        Node(InletNode).Enthalpy = PsyHFnTdbW(Node(InletNode).Temp, Node(InletNode).HumRat);

        // Perform an energy and moisture mass balance on the mixing portion of the OA Mixer of the ventilated slab
        Node(OAMixOutNode).Enthalpy = OAFraction * Node(OutsideAirNode).Enthalpy + (1.0 - OAFraction) * Node(InletNode).Enthalpy;
        Node(OAMixOutNode).HumRat = OAFraction * Node(OutsideAirNode).HumRat + (1.0 - OAFraction) * Node(InletNode).HumRat;

        // Find the other key state points based on calculated conditions
        Node(OAMixOutNode).Temp = PsyTdbFnHW(Node(OAMixOutNode).Enthalpy, Node(OAMixOutNode).HumRat);
        Node(OAMixOutNode).Press = Node(InletNode).Press;
    }

    void UpdateVentilatedSlab(EnergyPlusData &state,
                              int const Item, // Index for the ventilated slab under consideration within the derived types
                              [[maybe_unused]] bool const FirstHVACIteration // TRUE if 1st HVAC simulation of system timestep !unused1208
    )
    {

        // SUBROUTINE INFORMATION:
        //       AUTHOR         Young Tae Chae, Rick Strand
        //       DATE WRITTEN   November 2000
        //       MODIFIED       na
        //       RE-ENGINEERED  na

        // PURPOSE OF THIS SUBROUTINE:
        // This subroutine does any updating that needs to be done for low
        // temperature radiant heating and cooling systems.  One of the most
        // important functions of this routine is to update the average heat
        // source/sink for a particular system over the various system time
        // steps that make up the zone time step.  For hydronic systems,
        // this routine must also set the outlet water conditions.

        // METHODOLOGY EMPLOYED:
        // For the source/sink average update, if the system time step elapsed
        // is still what it used to be, then either we are still iterating or
        // we had to go back and shorten the time step.  As a result, we have
        // to subtract out the previous value that we added.  If the system
        // time step elapsed is different, then we just need to add the new
        // values to the running average.

        // Using/Aliasing
        using DataHeatBalFanSys::MAT;
        using DataHVACGlobals::SysTimeElapsed;
        using DataHVACGlobals::TimeStepSys;
        using DataLoopNode::Node;

        // SUBROUTINE LOCAL VARIABLE DECLARATIONS:
        Real64 CpAppAir;        // Specific heat of air
        int RadSurfNum;         // DO loop counter for radiant surfaces in the ventilated slab
        int SurfNum;            // Surface index number for the current ventilated slab
        int AirInletNode;       // Node number for the air side inlet of the ventilated slab
        Real64 TotalHeatSource; // Total heat source or sink for a particular system (sum of all surface source/sinks)
        int TotRadSurfaces;     // Total number of radiant surfaces in this system
        Real64 AirMassFlow;     // Flow rate of water in the radiant system
        int AirOutletNode;      // Node number for the water side outlet of the radiant system
        int FanOutNode;         // Node number for the water side outlet of the radiant system
        Real64 ZoneMult;        // Zone multiplier
        int ZoneNum;            // Zone for this ventilated slab
        int MixOutNode;         // Node number for the water side outlet of the radiant system
        int OANode;             // Node number for the water side outlet of the radiant system
        Real64 OAFraction;      // Outside air fraction of inlet air
        int ZoneInletNode;      // Node number for the air side inlet of the ventilated slab


        ZoneNum = state.dataVentilatedSlab->VentSlab(Item).ZonePtr;
        TotRadSurfaces = state.dataVentilatedSlab->VentSlab(Item).NumOfSurfaces;
        MixOutNode = state.dataVentilatedSlab->VentSlab(Item).OAMixerOutNode;
        OANode = state.dataVentilatedSlab->VentSlab(Item).OutsideAirNode;
        AirOutletNode = state.dataVentilatedSlab->VentSlab(Item).RadInNode;
        FanOutNode = state.dataVentilatedSlab->VentSlab(Item).FanOutletNode;
        AirMassFlow = Node(AirOutletNode).MassFlowRate;
        ZoneInletNode = state.dataVentilatedSlab->VentSlab(Item).ZoneAirInNode;
        CpAppAir = PsyCpAirFnW(Node(AirOutletNode).HumRat);
        AirInletNode = state.dataVentilatedSlab->VentSlab(Item).ReturnAirNode;

        for (RadSurfNum = 1; RadSurfNum <= TotRadSurfaces; ++RadSurfNum) {

            SurfNum = state.dataVentilatedSlab->VentSlab(Item).SurfacePtr(RadSurfNum);

            if (state.dataVentilatedSlab->LastSysTimeElapsed(SurfNum) == SysTimeElapsed) {
                // Still iterating or reducing system time step, so subtract old values which were
                // not valid
                state.dataVentilatedSlab->QRadSysSrcAvg(SurfNum) -= state.dataVentilatedSlab->LastQRadSysSrc(SurfNum) * state.dataVentilatedSlab->LastTimeStepSys(SurfNum) / state.dataGlobal->TimeStepZone;
            }

            // Update the running average and the "last" values with the current values of the appropriate variables
            state.dataVentilatedSlab->QRadSysSrcAvg(SurfNum) += QRadSysSource(SurfNum) * TimeStepSys / state.dataGlobal->TimeStepZone;

            state.dataVentilatedSlab->LastQRadSysSrc(SurfNum) = QRadSysSource(SurfNum);
            state.dataVentilatedSlab->LastSysTimeElapsed(SurfNum) = SysTimeElapsed;
            state.dataVentilatedSlab->LastTimeStepSys(SurfNum) = TimeStepSys;
        }

        // First sum up all of the heat sources/sinks associated with this system
        TotalHeatSource = 0.0;
        for (RadSurfNum = 1; RadSurfNum <= state.dataVentilatedSlab->VentSlab(Item).NumOfSurfaces; ++RadSurfNum) {
            SurfNum = state.dataVentilatedSlab->VentSlab(Item).SurfacePtr(RadSurfNum);
            TotalHeatSource += QRadSysSource(SurfNum);
        }
        ZoneNum = state.dataVentilatedSlab->VentSlab(Item).ZonePtr;
        ZoneMult = double(state.dataHeatBal->Zone(ZoneNum).Multiplier * state.dataHeatBal->Zone(ZoneNum).ListMultiplier);
        TotalHeatSource *= ZoneMult;

        // Update the heating side of things

        if ((CpAppAir > 0.0) && (AirMassFlow > 0.0)) {

            if ((state.dataVentilatedSlab->VentSlab(Item).SysConfg == state.dataVentilatedSlab->SlabOnly) || (state.dataVentilatedSlab->VentSlab(Item).SysConfg == state.dataVentilatedSlab->SeriesSlabs)) {
                Node(AirInletNode) = Node(AirInletNode);
                Node(AirInletNode).Temp = Node(AirOutletNode).Temp - TotalHeatSource / AirMassFlow / CpAppAir;
                Node(AirInletNode).MassFlowRate = Node(AirOutletNode).MassFlowRate;
                Node(AirInletNode).HumRat = Node(AirOutletNode).HumRat;

            } else if (state.dataVentilatedSlab->VentSlab(Item).SysConfg == state.dataVentilatedSlab->SlabAndZone) {
                Node(ZoneInletNode) = Node(ZoneInletNode);
                Node(ZoneInletNode).Temp = Node(AirOutletNode).Temp - TotalHeatSource / AirMassFlow / CpAppAir;
                Node(ZoneInletNode).MassFlowRate = Node(AirOutletNode).MassFlowRate;
                Node(ZoneInletNode).HumRat = Node(AirOutletNode).HumRat;
                Node(state.dataVentilatedSlab->VentSlab(Item).ReturnAirNode).Temp = MAT(ZoneNum);
            }

        } else {
            if ((state.dataVentilatedSlab->VentSlab(Item).SysConfg == state.dataVentilatedSlab->SlabOnly) || (state.dataVentilatedSlab->VentSlab(Item).SysConfg == state.dataVentilatedSlab->SeriesSlabs)) {
                Node(FanOutNode) = Node(AirOutletNode);
                QRadSysSource(SurfNum) = 0.0;

            } else if (state.dataVentilatedSlab->VentSlab(Item).SysConfg == state.dataVentilatedSlab->SlabAndZone) {
                Node(ZoneInletNode) = Node(AirInletNode);
                Node(FanOutNode) = Node(AirOutletNode); // Fan Resolve
                QRadSysSource(SurfNum) = 0.0;
            }
        }

        // Resolve mixouttemp

        if (Node(AirInletNode).MassFlowRate > 0.0) {

            OAFraction = Node(OANode).MassFlowRate / Node(AirInletNode).MassFlowRate;

        } else {
            OAFraction = 0.0;
        }

        if (OAFraction <= 0.0) {

            Node(MixOutNode).HumRat = Node(AirInletNode).HumRat;
            Node(MixOutNode).Temp = Node(AirInletNode).Temp;

        } else {

            Node(MixOutNode).Enthalpy = OAFraction * Node(OANode).Enthalpy + (1.0 - OAFraction) * Node(AirInletNode).Enthalpy;
            Node(MixOutNode).HumRat = OAFraction * Node(OANode).HumRat + (1.0 - OAFraction) * Node(AirInletNode).HumRat;

            Node(MixOutNode).Temp = PsyTdbFnHW(Node(MixOutNode).Enthalpy, Node(MixOutNode).HumRat);
        }
    }

    Real64 CalcVentSlabHXEffectTerm(EnergyPlusData &state, int const Item,            // Index number of radiant system under consideration
                                    Real64 const Temperature,  // Temperature of air entering the radiant system, in C
                                    Real64 const AirMassFlow,  // Mass flow rate of water in the radiant system, in kg/s
                                    Real64 const FlowFraction, // Mass flow rate fraction for this surface in the radiant system
                                    Real64 const CoreLength,   // Length of tubing in the radiant system, in m
                                    Real64 const CoreDiameter, // Inside diameter of the tubing in the radiant system, in m
                                    Real64 const CoreNumbers)
    {

        // SUBROUTINE INFORMATION:
        //       AUTHOR         Rick Strand
        //       DATE WRITTEN   December 2000
        //       MODIFIED       June 2008 (air properties)
        //       RE-ENGINEERED  na

        // PURPOSE OF THIS SUBROUTINE:
        // This subroutine calculates the radiant system "heat exchanger"
        // effectiveness term.  This is equal to the mass flow rate of water
        // times the specific heat of water times the effectiveness of
        // the heat exchanger (radiant system "coil").

        // METHODOLOGY EMPLOYED:
        // Assumes that the only real heat transfer term that we have to
        // deal with is the convection from the water to the tube.  The
        // other assumptions are that the tube inside surface temperature
        // is equal to the "source location temperature" and that it is
        // a CONSTANT throughout the radiant system.  This is to make
        // the problem more tractable and to fit with other system assumptions
        // that were made elsewhere in the radiant system model.

        // REFERENCES:
        // Property data for air shown below as parameters taken from
        //   Mills, Heat Transfer, Table A.7.
        // Heat exchanger information also from Incropera and DeWitt.
        // Code based loosely on code from IBLAST program (research version)

        // Using/Aliasing
        // Return value
        Real64 CalcVentSlabHXEffectTerm;

        Real64 const MaxLaminarRe(2300.0); // Maximum Reynolds number for laminar flow
        int const NumOfPropDivisions(13);
        Real64 const MaxExpPower(50.0); // Maximum power after which EXP argument would be zero for DP variables
        static Array1D<Real64> const Temps(
            NumOfPropDivisions, {1.85, 6.85, 11.85, 16.85, 21.85, 26.85, 31.85, 36.85, 41.85, 46.85, 51.85, 56.85, 61.85}); // Temperature, in C
        static Array1D<Real64> const Mu(NumOfPropDivisions,
                                        {0.0000088,
                                         0.0000176,
                                         0.00001781,
                                         0.00001802,
                                         0.000018225,
                                         0.00001843,
                                         0.00001865,
                                         0.00001887,
                                         0.00001908,
                                         0.00001929,
                                         0.0000195,
                                         0.00001971,
                                         0.00001992}); // Viscosity, in Ns/m2
        static Array1D<Real64> const Conductivity(
            NumOfPropDivisions,
            {0.01275, 0.0255, 0.0258, 0.0261, 0.0264, 0.0267, 0.02705, 0.0274, 0.02775, 0.0281, 0.0284, 0.0287, 0.01435}); // Conductivity, in W/mK
        static Array1D<Real64> const Pr(NumOfPropDivisions, 0.69); // Prandtl number (dimensionless)

        // SUBROUTINE LOCAL VARIABLE DECLARATIONS:
        int Index;
        Real64 InterpFrac;
        Real64 NuD;
        Real64 ReD;
        Real64 NTU;
        Real64 CpAppAir;
        Real64 Kactual;
        Real64 MUactual;
        Real64 PRactual;
        Real64 SysAirMassFlow; // Specific heat of air


        // First find out where we are in the range of temperatures
        Index = 1;
        while (Index <= NumOfPropDivisions) {
            if (Temperature < Temps(Index)) break; // DO loop
            ++Index;
        }

        // Initialize thermal properties of Air
        if (Index == 1) {
            MUactual = Mu(Index);
            Kactual = Conductivity(Index);
            PRactual = Pr(Index);
        } else if (Index > NumOfPropDivisions) {
            Index = NumOfPropDivisions;
            MUactual = Mu(Index);
            Kactual = Conductivity(Index);
            PRactual = Pr(Index);
        } else {
            InterpFrac = (Temperature - Temps(Index - 1)) / (Temps(Index) - Temps(Index - 1));
            MUactual = Mu(Index - 1) + InterpFrac * (Mu(Index) - Mu(Index - 1));
            Kactual = Conductivity(Index - 1) + InterpFrac * (Conductivity(Index) - Conductivity(Index - 1));
            PRactual = Pr(Index - 1) + InterpFrac * (Pr(Index) - Pr(Index - 1));
        }
        // arguments are glycol name, temperature, and concentration
        CpAppAir = PsyCpAirFnW(Node(state.dataVentilatedSlab->VentSlab(Item).RadInNode).HumRat);
        SysAirMassFlow = AirMassFlow / CoreNumbers;

        // Calculate the Reynold's number from RE=(4*Mdot)/(Pi*Mu*Diameter)
        ReD = 4.0 * SysAirMassFlow * FlowFraction / (DataGlobalConstants::Pi * MUactual * CoreDiameter);

        // Calculate the Nusselt number based on what flow regime one is in
        if (ReD >= MaxLaminarRe) { // Turbulent flow --> use Colburn equation

            NuD = 0.023 * std::pow(ReD, 0.8) * std::pow(PRactual, 1.0 / 3.0);

        } else { // Laminar flow --> use constant surface temperature relation

            NuD = 3.66;
        }

        // Calculate the NTU parameter
        // NTU = UA/[(Mdot*Cp)min]
        // where: U = h (convection coefficient) and h = (k)(Nu)/D
        //        A = Pi*D*TubeLength
        NTU = DataGlobalConstants::Pi * Kactual * NuD * CoreLength / (SysAirMassFlow * CpAppAir); // FlowFraction cancels out here

        // Calculate Epsilon*MassFlowRate*Cp
        if (NTU > MaxExpPower) {
            CalcVentSlabHXEffectTerm = FlowFraction * SysAirMassFlow * CpAppAir;
        } else {
            CalcVentSlabHXEffectTerm = (1.0 - std::exp(-NTU)) * FlowFraction * SysAirMassFlow * CpAppAir;
        }

        return CalcVentSlabHXEffectTerm;
    }

    Real64 SumHATsurf(EnergyPlusData &state, int const ZoneNum) // Zone number
    {

        // FUNCTION INFORMATION:
        //       AUTHOR         Peter Graham Ellis
        //       DATE WRITTEN   July 2003
        //       MODIFIED       na
        //       RE-ENGINEERED  na

        // PURPOSE OF THIS FUNCTION:
        // This function calculates the zone sum of Hc*Area*Tsurf.  It replaces the old SUMHAT.
        // The SumHATsurf code below is also in the CalcZoneSums subroutine in ZoneTempPredictorCorrector
        // and should be updated accordingly.

        // METHODOLOGY EMPLOYED:
        // na

        // REFERENCES:
        // na

        // Using/Aliasing
        using namespace DataSurfaces;
        using namespace DataHeatBalance;
        using namespace DataHeatBalSurface;

        // Return value
        Real64 SumHATsurf;

        // Locals
        // FUNCTION ARGUMENT DEFINITIONS:

        // FUNCTION LOCAL VARIABLE DECLARATIONS:
        int SurfNum; // Surface number
        Real64 Area; // Effective surface area


        SumHATsurf = 0.0;

        for (SurfNum = state.dataHeatBal->Zone(ZoneNum).SurfaceFirst; SurfNum <= state.dataHeatBal->Zone(ZoneNum).SurfaceLast; ++SurfNum) {
            if (!state.dataSurface->Surface(SurfNum).HeatTransSurf) continue; // Skip non-heat transfer surfaces

            Area = state.dataSurface->Surface(SurfNum).Area;

<<<<<<< HEAD
            if (state.dataSurface->Surface(SurfNum).Class == SurfaceClass::Window) {
                if (state.dataSurface->SurfWinShadingFlag(SurfNum) == IntShadeOn || state.dataSurface->SurfWinShadingFlag(SurfNum) == IntBlindOn) {
=======
            if (Surface(SurfNum).Class == SurfaceClass::Window) {
                if (ANY_INTERIOR_SHADE_BLIND(SurfWinShadingFlag(SurfNum))) {
>>>>>>> 6056b7db
                    // The area is the shade or blind are = sum of the glazing area and the divider area (which is zero if no divider)
                    Area += state.dataSurface->SurfWinDividerArea(SurfNum);
                }

                if (state.dataSurface->SurfWinFrameArea(SurfNum) > 0.0) {
                    // Window frame contribution
                    SumHATsurf += state.dataHeatBal->HConvIn(SurfNum) * state.dataSurface->SurfWinFrameArea(SurfNum) * (1.0 + state.dataSurface->SurfWinProjCorrFrIn(SurfNum)) *
                                  state.dataSurface->SurfWinFrameTempSurfIn(SurfNum);
                }

<<<<<<< HEAD
                if (state.dataSurface->SurfWinDividerArea(SurfNum) > 0.0 && state.dataSurface->SurfWinShadingFlag(SurfNum) != IntShadeOn &&
                    state.dataSurface->SurfWinShadingFlag(SurfNum) != IntBlindOn) {
=======
                if (SurfWinDividerArea(SurfNum) > 0.0 && !ANY_INTERIOR_SHADE_BLIND(SurfWinShadingFlag(SurfNum))) {
>>>>>>> 6056b7db
                    // Window divider contribution (only from shade or blind for window with divider and interior shade or blind)
                    SumHATsurf += state.dataHeatBal->HConvIn(SurfNum) * state.dataSurface->SurfWinDividerArea(SurfNum) * (1.0 + 2.0 * state.dataSurface->SurfWinProjCorrDivIn(SurfNum)) *
                                  state.dataSurface->SurfWinDividerTempSurfIn(SurfNum);
                }
            }

            SumHATsurf += state.dataHeatBal->HConvIn(SurfNum) * Area * TempSurfInTmp(SurfNum);
        }

        return SumHATsurf;
    }

    void ReportVentilatedSlab(EnergyPlusData &state, int const Item) // Index for the ventilated slab under consideration within the derived types
    {

        // SUBROUTINE INFORMATION:
        //       AUTHOR         Rick Strand
        //       DATE WRITTEN   November 2000
        //       MODIFIED       na
        //       RE-ENGINEERED  na

        // PURPOSE OF THIS SUBROUTINE:
        // This subroutine simply produces output for the low temperature radiant system.

        // METHODOLOGY EMPLOYED:
        // Standard EnergyPlus methodology.

        // Using/Aliasing
        using DataHVACGlobals::TimeStepSys;
        using DataLoopNode::Node;

        int RadSurfNum;               // DO loop counter for radiant surfaces in the system
        int SurfNum;                  // Surface number (index) in Surface derived type
        Real64 TotalVentSlabRadPower; // Total source/sink power for the radiant system (sum of all surfaces of the system)
        Real64 ZoneMult;              // Total zone multiplier to apply to the system level variables

        // Slab Part
        TotalVentSlabRadPower = 0.0;
        ZoneMult = 1.0;

        for (RadSurfNum = 1; RadSurfNum <= state.dataVentilatedSlab->VentSlab(Item).NumOfSurfaces; ++RadSurfNum) {
            SurfNum = state.dataVentilatedSlab->VentSlab(Item).SurfacePtr(RadSurfNum);
            TotalVentSlabRadPower += QRadSysSource(SurfNum);
        }
        ZoneMult = double(state.dataHeatBal->Zone(state.dataVentilatedSlab->VentSlab(Item).ZonePtr).Multiplier * state.dataHeatBal->Zone(state.dataVentilatedSlab->VentSlab(Item).ZonePtr).ListMultiplier);
        TotalVentSlabRadPower *= ZoneMult;
        state.dataVentilatedSlab->VentSlab(Item).RadHeatingPower = 0.0;
        state.dataVentilatedSlab->VentSlab(Item).RadCoolingPower = 0.0;

        if (TotalVentSlabRadPower >= 0.01) {

            state.dataVentilatedSlab->VentSlab(Item).RadHeatingPower = +TotalVentSlabRadPower;
        } else {

            state.dataVentilatedSlab->VentSlab(Item).RadCoolingPower = -TotalVentSlabRadPower;
        }

        state.dataVentilatedSlab->VentSlab(Item).RadHeatingEnergy = state.dataVentilatedSlab->VentSlab(Item).RadHeatingPower * TimeStepSys * DataGlobalConstants::SecInHour;
        state.dataVentilatedSlab->VentSlab(Item).RadCoolingEnergy = state.dataVentilatedSlab->VentSlab(Item).RadCoolingPower * TimeStepSys * DataGlobalConstants::SecInHour;

        // Coil Part
        state.dataVentilatedSlab->VentSlab(Item).HeatCoilEnergy = state.dataVentilatedSlab->VentSlab(Item).HeatCoilPower * TimeStepSys * DataGlobalConstants::SecInHour;
        state.dataVentilatedSlab->VentSlab(Item).SensCoolCoilEnergy = state.dataVentilatedSlab->VentSlab(Item).SensCoolCoilPower * TimeStepSys * DataGlobalConstants::SecInHour;
        state.dataVentilatedSlab->VentSlab(Item).LateCoolCoilEnergy = state.dataVentilatedSlab->VentSlab(Item).LateCoolCoilPower * TimeStepSys * DataGlobalConstants::SecInHour;
        state.dataVentilatedSlab->VentSlab(Item).TotCoolCoilEnergy = state.dataVentilatedSlab->VentSlab(Item).TotCoolCoilPower * TimeStepSys * DataGlobalConstants::SecInHour;
        state.dataVentilatedSlab->VentSlab(Item).ElecFanEnergy = state.dataVentilatedSlab->VentSlab(Item).ElecFanPower * TimeStepSys * DataGlobalConstants::SecInHour;

        if ((state.dataVentilatedSlab->VentSlab(Item).SysConfg == state.dataVentilatedSlab->SlabOnly) || (state.dataVentilatedSlab->VentSlab(Item).SysConfg == state.dataVentilatedSlab->SeriesSlabs)) {
            state.dataVentilatedSlab->VentSlab(Item).SlabInTemp = Node(state.dataVentilatedSlab->VentSlab(Item).RadInNode).Temp;
            state.dataVentilatedSlab->VentSlab(Item).SlabOutTemp = Node(state.dataVentilatedSlab->VentSlab(Item).ReturnAirNode).Temp;

        } else if (state.dataVentilatedSlab->VentSlab(Item).SysConfg == state.dataVentilatedSlab->SlabAndZone) {
            state.dataVentilatedSlab->VentSlab(Item).SlabInTemp = Node(state.dataVentilatedSlab->VentSlab(Item).RadInNode).Temp;
            state.dataVentilatedSlab->VentSlab(Item).ZoneInletTemp = Node(state.dataVentilatedSlab->VentSlab(Item).ZoneAirInNode).Temp;
            state.dataVentilatedSlab->VentSlab(Item).SlabOutTemp = Node(state.dataVentilatedSlab->VentSlab(Item).ReturnAirNode).Temp;
        }

        state.dataVentilatedSlab->VentSlab(Item).ReturnAirTemp = Node(state.dataVentilatedSlab->VentSlab(Item).ReturnAirNode).Temp;
        state.dataVentilatedSlab->VentSlab(Item).FanOutletTemp = Node(state.dataVentilatedSlab->VentSlab(Item).FanOutletNode).Temp;

        if (state.dataVentilatedSlab->VentSlab(Item).FirstPass) { // reset sizing flags so other zone equipment can size normally
            if (!state.dataGlobal->SysSizingCalc) {
                DataSizing::resetHVACSizingGlobals(DataSizing::CurZoneEqNum, 0, state.dataVentilatedSlab->VentSlab(Item).FirstPass);
            }
        }
    }

    //*****************************************************************************************

} // namespace VentilatedSlab

} // namespace EnergyPlus<|MERGE_RESOLUTION|>--- conflicted
+++ resolved
@@ -4440,13 +4440,8 @@
 
             Area = state.dataSurface->Surface(SurfNum).Area;
 
-<<<<<<< HEAD
             if (state.dataSurface->Surface(SurfNum).Class == SurfaceClass::Window) {
-                if (state.dataSurface->SurfWinShadingFlag(SurfNum) == IntShadeOn || state.dataSurface->SurfWinShadingFlag(SurfNum) == IntBlindOn) {
-=======
-            if (Surface(SurfNum).Class == SurfaceClass::Window) {
-                if (ANY_INTERIOR_SHADE_BLIND(SurfWinShadingFlag(SurfNum))) {
->>>>>>> 6056b7db
+                if (ANY_INTERIOR_SHADE_BLIND(state.dataSurface->SurfWinShadingFlag(SurfNum))) {
                     // The area is the shade or blind are = sum of the glazing area and the divider area (which is zero if no divider)
                     Area += state.dataSurface->SurfWinDividerArea(SurfNum);
                 }
@@ -4457,12 +4452,7 @@
                                   state.dataSurface->SurfWinFrameTempSurfIn(SurfNum);
                 }
 
-<<<<<<< HEAD
-                if (state.dataSurface->SurfWinDividerArea(SurfNum) > 0.0 && state.dataSurface->SurfWinShadingFlag(SurfNum) != IntShadeOn &&
-                    state.dataSurface->SurfWinShadingFlag(SurfNum) != IntBlindOn) {
-=======
-                if (SurfWinDividerArea(SurfNum) > 0.0 && !ANY_INTERIOR_SHADE_BLIND(SurfWinShadingFlag(SurfNum))) {
->>>>>>> 6056b7db
+                if (state.dataSurface->SurfWinDividerArea(SurfNum) > 0.0 && !ANY_INTERIOR_SHADE_BLIND(state.dataSurface->SurfWinShadingFlag(SurfNum))) {
                     // Window divider contribution (only from shade or blind for window with divider and interior shade or blind)
                     SumHATsurf += state.dataHeatBal->HConvIn(SurfNum) * state.dataSurface->SurfWinDividerArea(SurfNum) * (1.0 + 2.0 * state.dataSurface->SurfWinProjCorrDivIn(SurfNum)) *
                                   state.dataSurface->SurfWinDividerTempSurfIn(SurfNum);
