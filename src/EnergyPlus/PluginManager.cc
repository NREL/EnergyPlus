// EnergyPlus, Copyright (c) 1996-2020, The Board of Trustees of the University of Illinois,
// The Regents of the University of California, through Lawrence Berkeley National Laboratory
// (subject to receipt of any required approvals from the U.S. Dept. of Energy), Oak Ridge
// National Laboratory, managed by UT-Battelle, Alliance for Sustainable Energy, LLC, and other
// contributors. All rights reserved.
//
// NOTICE: This Software was developed under funding from the U.S. Department of Energy and the
// U.S. Government consequently retains certain rights. As such, the U.S. Government has been
// granted for itself and others acting on its behalf a paid-up, nonexclusive, irrevocable,
// worldwide license in the Software to reproduce, distribute copies to the public, prepare
// derivative works, and perform publicly and display publicly, and to permit others to do so.
//
// Redistribution and use in source and binary forms, with or without modification, are permitted
// provided that the following conditions are met:
//
// (1) Redistributions of source code must retain the above copyright notice, this list of
//     conditions and the following disclaimer.
//
// (2) Redistributions in binary form must reproduce the above copyright notice, this list of
//     conditions and the following disclaimer in the documentation and/or other materials
//     provided with the distribution.
//
// (3) Neither the name of the University of California, Lawrence Berkeley National Laboratory,
//     the University of Illinois, U.S. Dept. of Energy nor the names of its contributors may be
//     used to endorse or promote products derived from this software without specific prior
//     written permission.
//
// (4) Use of EnergyPlus(TM) Name. If Licensee (i) distributes the software in stand-alone form
//     without changes from the version obtained under this License, or (ii) Licensee makes a
//     reference solely to the software portion of its product, Licensee must refer to the
//     software as "EnergyPlus version X" software, where "X" is the version number Licensee
//     obtained under this License and may not use a different name for the software. Except as
//     specifically required in this Section (4), Licensee shall not use in a company name, a
//     product name, in advertising, publicity, or other promotional activities any name, trade
//     name, trademark, logo, or other designation of "EnergyPlus", "E+", "e+" or confusingly
//     similar designation, without the U.S. Department of Energy's prior written consent.
//
// THIS SOFTWARE IS PROVIDED BY THE COPYRIGHT HOLDERS AND CONTRIBUTORS "AS IS" AND ANY EXPRESS OR
// IMPLIED WARRANTIES, INCLUDING, BUT NOT LIMITED TO, THE IMPLIED WARRANTIES OF MERCHANTABILITY
// AND FITNESS FOR A PARTICULAR PURPOSE ARE DISCLAIMED. IN NO EVENT SHALL THE COPYRIGHT OWNER OR
// CONTRIBUTORS BE LIABLE FOR ANY DIRECT, INDIRECT, INCIDENTAL, SPECIAL, EXEMPLARY, OR
// CONSEQUENTIAL DAMAGES (INCLUDING, BUT NOT LIMITED TO, PROCUREMENT OF SUBSTITUTE GOODS OR
// SERVICES; LOSS OF USE, DATA, OR PROFITS; OR BUSINESS INTERRUPTION) HOWEVER CAUSED AND ON ANY
// THEORY OF LIABILITY, WHETHER IN CONTRACT, STRICT LIABILITY, OR TORT (INCLUDING NEGLIGENCE OR
// OTHERWISE) ARISING IN ANY WAY OUT OF THE USE OF THIS SOFTWARE, EVEN IF ADVISED OF THE
// POSSIBILITY OF SUCH DAMAGE.

#include <map>

#include <EnergyPlus/Data/EnergyPlusData.hh>
#include <EnergyPlus/DataGlobals.hh>
#include <EnergyPlus/DataStringGlobals.hh>
#include <EnergyPlus/FileSystem.hh>
#include <EnergyPlus/InputProcessing/InputProcessor.hh>
#include <EnergyPlus/OutputProcessor.hh>
#include <EnergyPlus/PluginManager.hh>
#include <EnergyPlus/UtilityRoutines.hh>

#include <nlohmann/json.hpp>

namespace EnergyPlus {
namespace PluginManagement {
    std::unique_ptr<PluginManager> pluginManager;

    std::map<EMSManager::EMSCallFrom, std::vector<std::function<void(void *)>>> callbacks;
    std::vector<PluginInstance> plugins;
    std::vector<PluginTrendVariable> trends;
    std::vector<std::string> globalVariableNames;
    std::vector<Real64> globalVariableValues;

    // some flags
    bool fullyReady = false;
    bool apiErrorFlag = false;

    PluginTrendVariable::PluginTrendVariable(EnergyPlusData &state, std::string _name, int _numValues, int _indexOfPluginVariable) :
    name(std::move(_name)), numValues(_numValues), indexOfPluginVariable(_indexOfPluginVariable)
    {
        // initialize the deque so it can be queried immediately, even with just zeroes
        for (int i = 1; i <= this->numValues; i++) {
            this->values.push_back(0);
        }
        for (int loop = 1; loop <= _numValues; ++loop) {
            this->times.push_back(-loop * state.dataGlobal->TimeStepZone);
        }
    }

    void registerNewCallback([[maybe_unused]] EnergyPlusData &state, EMSManager::EMSCallFrom iCalledFrom, const std::function<void(void *)> &f)
    {
        callbacks[iCalledFrom].push_back(f);
    }

    void onBeginEnvironment() {
        // reset vars and trends -- sensors and actuators are reset by EMS
        for (auto & v : globalVariableValues) {
            v = 0;
        }
        // reinitialize trend variables so old data are purged
        for (auto & tr : trends) {
            tr.reset();
        }
    }

    int PluginManager::numActiveCallbacks()
    {
        return (int)callbacks.size();
    }

    void runAnyRegisteredCallbacks(EnergyPlusData &state, EMSManager::EMSCallFrom iCalledFrom, bool &anyRan)
    {
        if (state.dataGlobal->KickOffSimulation) return;
        for (auto const &cb : callbacks[iCalledFrom]) {
            cb((void *) &state);
            anyRan = true;
        }
#if LINK_WITH_PYTHON == 1
        for (auto &plugin : plugins) {
            if (plugin.runDuringWarmup || !state.dataGlobal->WarmupFlag) {
                bool const didOneRun = plugin.run(state, iCalledFrom);
                if (didOneRun) anyRan = true;
            }
        }
#endif
    }

#if LINK_WITH_PYTHON == 1
    std::string pythonStringForUsage(EnergyPlusData &state)
    {
        if (state.dataGlobal->errorCallback) {
            return "Python Version not accessible during API calls";
        }
        std::string sVersion = Py_GetVersion();
        return "Linked to Python Version: \"" + sVersion + "\"";
    }
#else
    std::string pythonStringForUsage([[maybe_unused]] EnergyPlusData &state)
    {
        return "This version of EnergyPlus not linked to Python library.";
    }
#endif

    void PluginManager::setupOutputVariables([[maybe_unused]] EnergyPlusData &state)
    {
#if LINK_WITH_PYTHON == 1
        // with the PythonPlugin:Variables all set in memory, we can now set them up as outputs as needed
        std::string const sOutputVariable = "PythonPlugin:OutputVariable";
        int outputVarInstances = inputProcessor->getNumObjectsFound(state, sOutputVariable);
        if (outputVarInstances > 0) {
            auto const instances = inputProcessor->epJSON.find(sOutputVariable);
            if (instances == inputProcessor->epJSON.end()) {
                ShowSevereError(state, sOutputVariable + ": Somehow getNumObjectsFound was > 0 but epJSON.find found 0"); // LCOV_EXCL_LINE
            }
            auto &instancesValue = instances.value();
            for (auto instance = instancesValue.begin(); instance != instancesValue.end(); ++instance) {
                auto const &fields = instance.value();
                auto const &thisObjectName = instance.key();
                auto const objNameUC = EnergyPlus::UtilityRoutines::MakeUPPERCase(thisObjectName);
                // no need to validate name, the JSON will validate that.
                inputProcessor->markObjectAsUsed(sOutputVariable, thisObjectName);
                std::string varName = fields.at("python_plugin_variable_name");
                std::string avgOrSum = EnergyPlus::UtilityRoutines::MakeUPPERCase(fields.at("type_of_data_in_variable"));
                std::string updateFreq = EnergyPlus::UtilityRoutines::MakeUPPERCase(fields.at("update_frequency"));
                std::string units;
                if (fields.find("units") != fields.end()) {
                    units = fields.at("units").get<std::string>();
                }
                // get the index of the global variable, fatal if it doesn't mach one
                // validate type of data, update frequency, and look up units enum value
                // call setup output variable - variable TYPE is "PythonPlugin:OutputVariable"
                int variableHandle = EnergyPlus::PluginManagement::PluginManager::getGlobalVariableHandle(state, varName);
                if (variableHandle == -1) {
                    EnergyPlus::ShowSevereError(state, "Failed to match Python Plugin Output Variable");
                    EnergyPlus::ShowContinueError(state, "Trying to create output instance for variable name \"" + varName + "\"");
                    EnergyPlus::ShowContinueError(state, "No match found, make sure variable is listed in PythonPlugin:Variables object");
                    EnergyPlus::ShowFatalError(state, "Python Plugin Output Variable problem causes program termination");
                }
                bool isMetered = false;
                std::string sAvgOrSum = "Average";
                if (avgOrSum == "SUMMED") {
                    sAvgOrSum = "Sum";
                } else if (avgOrSum == "METERED") {
                    sAvgOrSum = "Sum";
                    isMetered = true;
                }
                std::string sUpdateFreq = "Zone";
                if (updateFreq == "SYSTEMTIMESTEP") {
                    sUpdateFreq = "System";
                }
                OutputProcessor::Unit thisUnit = OutputProcessor::Unit::None;
                if (!units.empty()) {
                    thisUnit = OutputProcessor::unitStringToEnum(units);
                    if (thisUnit == OutputProcessor::Unit::unknown) {
                        thisUnit = OutputProcessor::Unit::customEMS;
                    }
                }
                if (!isMetered) {
                    // regular output variable, ignore the meter/resource stuff and register the variable
                    if (thisUnit != OutputProcessor::Unit::customEMS) {
                        SetupOutputVariable(state, sOutputVariable,
                                            thisUnit,
                                            PluginManagement::globalVariableValues[variableHandle],
                                            sUpdateFreq,
                                            sAvgOrSum,
                                            thisObjectName);
                    } else {
                        SetupOutputVariable(state, sOutputVariable,
                                            thisUnit,
                                            PluginManagement::globalVariableValues[variableHandle],
                                            sUpdateFreq,
                                            sAvgOrSum,
                                            thisObjectName,
                                            _,
                                            _,
                                            _,
                                            _,
                                            _,
                                            _,
                                            _,
                                            _,
                                            _,
                                            units);
                    }
                } else {
                    // We are doing a metered type, we need to get the extra stuff
                    // Resource Type
                    if (fields.find("resource_type") == fields.end()) {
                        EnergyPlus::ShowSevereError(state, "Input error on PythonPlugin:OutputVariable = " + thisObjectName);
                        EnergyPlus::ShowContinueError(state, "The variable was marked as metered, but did not define a resource type");
                        EnergyPlus::ShowContinueError(state, "For metered variables, the resource type, group type, and end use category must be defined");
                        EnergyPlus::ShowFatalError(state, "Input error on PythonPlugin:OutputVariable causes program termination");
                    }
                    std::string const resourceType = EnergyPlus::UtilityRoutines::MakeUPPERCase(fields.at("resource_type"));
                    std::string sResourceType;
                    if (resourceType == "ELECTRICITY") {
                        sResourceType = "Electricity";
                    } else if (resourceType == "NATURALGAS") {
                        sResourceType = "NaturalGas";
                    } else if (resourceType == "GASOLINE") {
                        sResourceType = "Gasoline";
                    } else if (resourceType == "DIESEL") {
                        sResourceType = "Diesel";
                    } else if (resourceType == "COAL") {
                        sResourceType = "Coal";
                    } else if (resourceType == "FUELOILNO1") {
                        sResourceType = "FuelOilNo1";
                    } else if (resourceType == "FUELOILNO2") {
                        sResourceType = "FuelOilNo2";
                    } else if (resourceType == "OTHERFUEL1") {
                        sResourceType = "OtherFuel1";
                    } else if (resourceType == "OTHERFUEL2") {
                        sResourceType = "OtherFuel2";
                    } else if (resourceType == "PROPANE") {
                        sResourceType = "Propane";
                    } else if (resourceType == "WATERUSE") {
                        sResourceType = "Water";
                    } else if (resourceType == "ONSITEWATERPRODUCED") {
                        sResourceType = "OnSiteWater";
                    } else if (resourceType == "MAINSWATERSUPPLY") {
                        sResourceType = "MainsWater";
                    } else if (resourceType == "RAINWATERCOLLECTED") {
                        sResourceType = "RainWater";
                    } else if (resourceType == "WELLWATERDRAWN") {
                        sResourceType = "WellWater";
                    } else if (resourceType == "CONDENSATEWATERCOLLECTED") {
                        sResourceType = "Condensate";
                    } else if (resourceType == "ENERGYTRANSFER") {
                        sResourceType = "EnergyTransfer";
                    } else if (resourceType == "STEAM") {
                        sResourceType = "Steam";
                    } else if (resourceType == "DISTRICTCOOLING") {
                        sResourceType = "DistrictCooling";
                    } else if (resourceType == "DISTRICTHEATING") {
                        sResourceType = "DistrictHeating";
                    } else if (resourceType == "ELECTRICITYPRODUCEDONSITE") {
                        sResourceType = "ElectricityProduced";
                    } else if (resourceType == "SOLARWATERHEATING") {
                        sResourceType = "SolarWater";
                    } else if (resourceType == "SOLARAIRHEATING") {
                        sResourceType = "SolarAir";
                    } else {
                        ShowSevereError(state, "Invalid input for PythonPlugin:OutputVariable, unexpected Resource Type = " + resourceType);
                        ShowFatalError(state, "Python plugin output variable input problem causes program termination");
                    }

                    // Group Type
                    if (fields.find("group_type") == fields.end()) {
                        EnergyPlus::ShowSevereError(state, "Input error on PythonPlugin:OutputVariable = " + thisObjectName);
                        EnergyPlus::ShowContinueError(state, "The variable was marked as metered, but did not define a group type");
                        EnergyPlus::ShowContinueError(state, "For metered variables, the resource type, group type, and end use category must be defined");
                        EnergyPlus::ShowFatalError(state, "Input error on PythonPlugin:OutputVariable causes program termination");
                    }
                    std::string const groupType = EnergyPlus::UtilityRoutines::MakeUPPERCase(fields.at("group_type"));
                    std::string sGroupType;
                    if (groupType == "BUILDING") {
                        sGroupType = "Building";
                    } else if (groupType == "HVAC") {
                        sGroupType = "HVAC";
                    } else if (groupType == "PLANT") {
                        sGroupType = "Plant";
                    } else if (groupType == "SYSTEM") {
                        sGroupType = "System";
                    } else {
                        ShowSevereError(state, "Invalid input for PythonPlugin:OutputVariable, unexpected Group Type = " + groupType);
                        ShowFatalError(state, "Python plugin output variable input problem causes program termination");
                    }

                    // End Use Type
                    if (fields.find("end_use_category") == fields.end()) {
                        EnergyPlus::ShowSevereError(state, "Input error on PythonPlugin:OutputVariable = " + thisObjectName);
                        EnergyPlus::ShowContinueError(state, "The variable was marked as metered, but did not define an end-use category");
                        EnergyPlus::ShowContinueError(state, "For metered variables, the resource type, group type, and end use category must be defined");
                        EnergyPlus::ShowFatalError(state, "Input error on PythonPlugin:OutputVariable causes program termination");
                    }
                    std::string const endUse = EnergyPlus::UtilityRoutines::MakeUPPERCase(fields.at("end_use_category"));
                    std::string sEndUse;
                    if (endUse == "HEATING") {
                        sEndUse = "Heating";
                    } else if (endUse == "COOLING") {
                        sEndUse = "Cooling";
                    } else if (endUse == "INTERIORLIGHTS") {
                        sEndUse = "InteriorLights";
                    } else if (endUse == "EXTERIORLIGHTS") {
                        sEndUse = "ExteriorLights";
                    } else if (endUse == "INTERIOREQUIPMENT") {
                        sEndUse = "InteriorEquipment";
                    } else if (endUse == "EXTERIOREQUIPMENT") {
                        sEndUse = "ExteriorEquipment";
                    } else if (endUse == "FANS") {
                        sEndUse = "Fans";
                    } else if (endUse == "PUMPS") {
                        sEndUse = "Pumps";
                    } else if (endUse == "HEATREJECTION") {
                        sEndUse = "HeatRejection";
                    } else if (endUse == "HUMIDIFIER") {
                        sEndUse = "Humidifier";
                    } else if (endUse == "HEATRECOVERY") {
                        sEndUse = "HeatRecovery";
                    } else if (endUse == "WATERSYSTEMS") {
                        sEndUse = "WaterSystems";
                    } else if (endUse == "REFRIGERATION") {
                        sEndUse = "Refrigeration";
                    } else if (endUse == "ONSITEGENERATION") {
                        sEndUse = "Cogeneration";
                    } else if (endUse == "HEATINGCOILS") {
                        sEndUse = "HeatingCoils";
                    } else if (endUse == "COOLINGCOILS") {
                        sEndUse = "CoolingCoils";
                    } else if (endUse == "CHILLERS") {
                        sEndUse = "Chillers";
                    } else if (endUse == "BOILERS") {
                        sEndUse = "Boilers";
                    } else if (endUse == "BASEBOARD") {
                        sEndUse = "Baseboard";
                    } else if (endUse == "HEATRECOVERYFORCOOLING") {
                        sEndUse = "HeatRecoveryForCooling";
                    } else if (endUse == "HEATRECOVERYFORHEATING") {
                        sEndUse = "HeatRecoveryForHeating";
                    } else {
                        ShowSevereError(state, "Invalid input for PythonPlugin:OutputVariable, unexpected End-use Subcategory = " + groupType);
                        ShowFatalError(state, "Python plugin output variable input problem causes program termination");
                    }

                    // Additional End Use Types Only Used for EnergyTransfer
                    if ((sResourceType != "EnergyTransfer") &&
                        (sEndUse == "HeatingCoils" || sEndUse == "CoolingCoils" || sEndUse == "Chillers" || sEndUse == "Boilers" ||
                         sEndUse == "Baseboard" || sEndUse == "HeatRecoveryForCooling" || sEndUse == "HeatRecoveryForHeating")) {
                        ShowWarningError(state, "Inconsistent resource type input for PythonPlugin:OutputVariable = " + thisObjectName);
                        ShowContinueError(state, "For end use subcategory = " + sEndUse + ", resource type must be EnergyTransfer");
                        ShowContinueError(state, "Resource type is being reset to EnergyTransfer and the simulation continues...");
                        sResourceType = "EnergyTransfer";
                    }

                    std::string sEndUseSubcategory;
                    if (fields.find("end_use_subcategory") != fields.end()) {
                        sEndUseSubcategory = fields.at("end_use_subcategory").get<std::string>();
                    }

                    if (sEndUseSubcategory.empty()) { // no subcategory
                        SetupOutputVariable(state, sOutputVariable,
                                            thisUnit,
                                            PluginManagement::globalVariableValues[variableHandle],
                                            sUpdateFreq,
                                            sAvgOrSum,
                                            thisObjectName,
                                            _,
                                            sResourceType,
                                            sEndUse,
                                            _,
                                            sGroupType);
                    } else { // has subcategory
                        SetupOutputVariable(state, sOutputVariable,
                                            thisUnit,
                                            PluginManagement::globalVariableValues[variableHandle],
                                            sUpdateFreq,
                                            sAvgOrSum,
                                            thisObjectName,
                                            _,
                                            sResourceType,
                                            sEndUse,
                                            sEndUseSubcategory,
                                            sGroupType);
                    }
                }
            }
        }
#endif
    }

    void clear_state()
    {
        callbacks.clear();
#if LINK_WITH_PYTHON == 1
        for (auto &plugin : plugins) {
            plugin.shutdown(); // clear unmanaged memory first
        }
        trends.clear();
        globalVariableNames.clear();
        globalVariableValues.clear();
        plugins.clear();
        PluginManagement::fullyReady = false;
        PluginManagement::apiErrorFlag = false;
        PluginManager * p = PluginManagement::pluginManager.release();
        delete p;
#endif
    }

    PluginManager::PluginManager(EnergyPlusData &state)
    {
#if LINK_WITH_PYTHON == 1
        // we'll need the program directory for a few things so get it once here at the top and sanitize it
        std::string programPath = FileSystem::getAbsolutePath(FileSystem::getProgramPath());
        std::string programDir = FileSystem::getParentDirectoryPath(programPath);
        std::string sanitizedProgramDir = PluginManager::sanitizedPath(programDir);

        // I think we need to set the python path before initializing the library
        // make this relative to the binary
        std::string pathToPythonPackages = sanitizedProgramDir + DataStringGlobals::pathChar + "python_standard_lib";
        FileSystem::makeNativePath(pathToPythonPackages);
        wchar_t *a = Py_DecodeLocale(pathToPythonPackages.c_str(), nullptr);
        Py_SetPath(a);
        Py_SetPythonHome(a);

        // now that we have set the path, we can initialize python
        // from https://docs.python.org/3/c-api/init.html
        // If arg 0, it skips init registration of signal handlers, which might be useful when Python is embedded.
        Py_InitializeEx(0);

        PyRun_SimpleString("import sys"); // allows us to report sys.path later

        // we also need to set an extra import path to find some dynamic library loading stuff, again make it relative to the binary
        std::string pathToDynLoad = sanitizedProgramDir + "python_standard_lib/lib-dynload";
        FileSystem::makeNativePath(pathToDynLoad);
        std::string libDirDynLoad = PluginManager::sanitizedPath(pathToDynLoad);
        PluginManager::addToPythonPath(state, libDirDynLoad, false);

        // now for additional paths:
        // we'll always want to add the program executable directory to PATH so that Python can find the installed pyenergyplus package
        // we will then optionally add the current working directory to allow Python to find scripts in the current directory
        // we will then optionally add the directory of the running IDF to allow Python to find scripts kept next to the IDF
        // we will then optionally add any additional paths the user specifies on the search paths object

        // so add the executable directory here
        PluginManager::addToPythonPath(state, sanitizedProgramDir, false);

        // Read all the additional search paths next
        std::string const sPaths = "PythonPlugin:SearchPaths";
        int searchPaths = inputProcessor->getNumObjectsFound(state, sPaths);
        if (searchPaths == 0) {
            // no search path objects in the IDF, just do the default behavior: add the current working dir and the input file dir
            PluginManager::addToPythonPath(state, ".", false);
            std::string sanitizedInputFileDir = PluginManager::sanitizedPath(DataStringGlobals::inputDirPathName);
            PluginManager::addToPythonPath(state, sanitizedInputFileDir, false);
        }
        if (searchPaths > 0) {
            auto const instances = inputProcessor->epJSON.find(sPaths);
            if (instances == inputProcessor->epJSON.end()) {
                ShowSevereError(state,                                                                              // LCOV_EXCL_LINE
                    "PythonPlugin:SearchPaths: Somehow getNumObjectsFound was > 0 but epJSON.find found 0"); // LCOV_EXCL_LINE
            }
            auto &instancesValue = instances.value();
            for (auto instance = instancesValue.begin(); instance != instancesValue.end(); ++instance) {
                // This is a unique object, so we should have one, but this is fine
                auto const &fields = instance.value();
                auto const &thisObjectName = instance.key();
                inputProcessor->markObjectAsUsed(sPaths, thisObjectName);
                std::string workingDirFlagUC = "YES";
                try {
                    workingDirFlagUC = EnergyPlus::UtilityRoutines::MakeUPPERCase(fields.at("add_current_working_directory_to_search_path"));
                } catch (nlohmann::json::out_of_range &e) {
                    // defaulted to YES
                }
                if (workingDirFlagUC == "YES") {
                    PluginManager::addToPythonPath(state, ".", false);
                }
                std::string inputFileDirFlagUC = "YES";
                try {
                    inputFileDirFlagUC = EnergyPlus::UtilityRoutines::MakeUPPERCase(fields.at("add_input_file_directory_to_search_path"));
                } catch (nlohmann::json::out_of_range &e) {
                    // defaulted to YES
                }
                if (inputFileDirFlagUC == "YES") {
                    std::string sanitizedInputFileDir = PluginManager::sanitizedPath(DataStringGlobals::inputDirPathName);
                    PluginManager::addToPythonPath(state, sanitizedInputFileDir, false);
                }
                try {
                    auto const vars = fields.at("py_search_paths");
                    for (const auto &var : vars) {
                        try {
                            PluginManager::addToPythonPath(state, PluginManager::sanitizedPath(var.at("search_path")), true);
                        } catch (nlohmann::json::out_of_range &e) {
                            // empty entry
                        }
                    }
                } catch (nlohmann::json::out_of_range& e) {
                    // catch when no paths are passed
                    // nothing to do here
                }
            }
        }

        // Now read all the actual plugins and interpret them
        // IMPORTANT -- DO NOT CALL setup() UNTIL ALL INSTANCES ARE DONE
        std::string const sPlugins = "PythonPlugin:Instance";
        int pluginInstances = inputProcessor->getNumObjectsFound(state, sPlugins);
        if (pluginInstances > 0) {
            auto const instances = inputProcessor->epJSON.find(sPlugins);
            if (instances == inputProcessor->epJSON.end()) {
                ShowSevereError(state,                                                                           // LCOV_EXCL_LINE
                    "PythonPlugin:Instance: Somehow getNumObjectsFound was > 0 but epJSON.find found 0"); // LCOV_EXCL_LINE
            }
            auto &instancesValue = instances.value();
            for (auto instance = instancesValue.begin(); instance != instancesValue.end(); ++instance) {
                auto const &fields = instance.value();
                auto const &thisObjectName = instance.key();
                inputProcessor->markObjectAsUsed(sPlugins, thisObjectName);
                std::string fileName = fields.at("python_module_name");
                std::string className = fields.at("plugin_class_name");
                std::string sWarmup = EnergyPlus::UtilityRoutines::MakeUPPERCase(fields.at("run_during_warmup_days"));
                bool warmup = false;
                if (sWarmup == "YES") {
                    warmup = true;
                }
                plugins.emplace_back(fileName, className, thisObjectName, warmup);
            }
        }

        // IMPORTANT - CALL setup() HERE ONCE ALL INSTANCES ARE CONSTRUCTED TO AVOID DESTRUCTOR/MEMORY ISSUES DURING VECTOR RESIZING
        for (auto &plugin : plugins) {
            plugin.setup(state);
        }

        std::string const sGlobals = "PythonPlugin:Variables";
        int globalVarInstances = inputProcessor->getNumObjectsFound(state, sGlobals);
        if (globalVarInstances > 0) {
            auto const instances = inputProcessor->epJSON.find(sGlobals);
            if (instances == inputProcessor->epJSON.end()) {
                ShowSevereError(state, sGlobals + ": Somehow getNumObjectsFound was > 0 but epJSON.find found 0"); // LCOV_EXCL_LINE
            }
            auto &instancesValue = instances.value();
            for (auto instance = instancesValue.begin(); instance != instancesValue.end(); ++instance) {
                auto const &fields = instance.value();
                auto const &thisObjectName = instance.key();
                inputProcessor->markObjectAsUsed(sGlobals, thisObjectName);
                auto const vars = fields.at("global_py_vars");
                for (const auto &var : vars) {
                    this->addGlobalVariable(var.at("variable_name"));
                }
            }
        }

        // PythonPlugin:TrendVariable,
        //       \memo This object sets up a Python plugin trend variable from an Python plugin variable
        //       \memo A trend variable logs values across timesteps
        //       \min-fields 3
        //  A1 , \field Name
        //       \required-field
        //       \type alpha
        //  A2 , \field Name of a Python Plugin Variable
        //       \required-field
        //       \type alpha
        //  N1 ; \field Number of Timesteps to be Logged
        //       \required-field
        //       \type integer
        //       \minimum 1
        std::string const sTrends = "PythonPlugin:TrendVariable";
        int trendInstances = inputProcessor->getNumObjectsFound(state, sTrends);
        if (trendInstances > 0) {
            auto const instances = inputProcessor->epJSON.find(sTrends);
            if (instances == inputProcessor->epJSON.end()) {
                ShowSevereError(state, sTrends + ": Somehow getNumObjectsFound was > 0 but epJSON.find found 0"); // LCOV_EXCL_LINE
            }
            auto &instancesValue = instances.value();
            for (auto instance = instancesValue.begin(); instance != instancesValue.end(); ++instance) {
                auto const &fields = instance.value();
                auto const &thisObjectName = EnergyPlus::UtilityRoutines::MakeUPPERCase(instance.key());
                inputProcessor->markObjectAsUsed(sGlobals, thisObjectName);
                std::string variableName = fields.at("name_of_a_python_plugin_variable");
                int variableIndex = EnergyPlus::PluginManagement::PluginManager::getGlobalVariableHandle(state, variableName);
                int numValues = fields.at("number_of_timesteps_to_be_logged");
                trends.emplace_back(state, thisObjectName, numValues, variableIndex);
                this->maxTrendVariableIndex++;
            }
        }

        // setting up output variables deferred until later in the simulation setup process
#else
        // need to alert only if a plugin instance is found
        std::string const sPlugins = "PythonPlugin:Instance";
        int pluginInstances = inputProcessor->getNumObjectsFound(state, sPlugins);
        if (pluginInstances > 0) {
            EnergyPlus::ShowFatalError(state, "Python Plugin instance found, but this build of EnergyPlus is not compiled with Python.");
        }
#endif
    }

    PluginManager::~PluginManager()
    {
#if LINK_WITH_PYTHON
        Py_FinalizeEx();
#endif  // LINK_WITH_PYTHON
    }

#if LINK_WITH_PYTHON == 1
    std::string PluginManager::sanitizedPath(std::string path)
    {
        // there are parts of this program that need to write out a string to execute in Python
        // because of that, escaped backslashes actually need double escaping
        // plus, the string cannot end with a backslash
        // sanitize the path to remove any trailing backslash
        if (path.empty()) {
            // this is really only likely to occur during unit testing, just return the original blank path
            return path;
        }
        if (path.substr(path.length() - 1, path.length()) == "\\") {
            path = path.substr(0, path.length() - 1);
        }
        // then sanitize it to escape the backslashes for writing the string literal to Python
        std::string sanitizedDir;
        for (char i : path) {
            if (i == '\\') {
                sanitizedDir += "\\\\";
            } else {
                sanitizedDir += i;
            }
        }
        return sanitizedDir;
    }
#else
    std::string PluginManager::sanitizedPath([[maybe_unused]] std::string path)
    {
        return "";
    }
#endif

    void PluginInstance::reportPythonError([[maybe_unused]] EnergyPlusData &state)
    {
#if LINK_WITH_PYTHON == 1
        PyObject *exc_type = nullptr;
        PyObject *exc_value = nullptr;
        PyObject *exc_tb = nullptr;
        PyErr_Fetch(&exc_type, &exc_value, &exc_tb);
        // Normalizing the exception is needed. Without it, our custom EnergyPlusException go through just fine
        // but any ctypes built-in exception for eg will have wrong types
        PyErr_NormalizeException(&exc_type, &exc_value, &exc_tb);
        PyObject *str_exc_value = PyObject_Repr(exc_value); // Now a unicode object
        PyObject *pyStr2 = PyUnicode_AsEncodedString(str_exc_value, "utf-8", "Error ~");
        Py_DECREF(str_exc_value);
        char *strExcValue = PyBytes_AsString(pyStr2); // NOLINT(hicpp-signed-bitwise)
        Py_DECREF(pyStr2);
        EnergyPlus::ShowContinueError(state, "Python error description follows: ");
        EnergyPlus::ShowContinueError(state, strExcValue);

        // See if we can get a full traceback.
        // Calls into python, and does the same as capturing the exception in `e`
        // then `print(traceback.format_exception(e.type, e.value, e.tb))`
        PyObject *pModuleName = PyUnicode_DecodeFSDefault("traceback");
        PyObject *pyth_module = PyImport_Import(pModuleName);
        Py_DECREF(pModuleName);

        if (pyth_module == nullptr) {
            EnergyPlus::ShowFatalError(state, "Cannot find 'traceback' module in reportPythonError(), this is weird");
            return;
        }

        PyObject *pyth_func = PyObject_GetAttrString(pyth_module, "format_exception");
        Py_DECREF(pyth_module); // PyImport_Import returns a new reference, decrement it

        if (pyth_func || PyCallable_Check(pyth_func)) {

            PyObject *pyth_val = PyObject_CallFunction(pyth_func, "OOO", exc_type, exc_value, exc_tb);

            // traceback.format_exception returns a list, so iterate on that
            if (!pyth_val || !PyList_Check(pyth_val)) { // NOLINT(hicpp-signed-bitwise)
                EnergyPlus::ShowFatalError(state, "In reportPythonError(), traceback.format_exception did not return a list.");
            }

            unsigned long numVals = PyList_Size(pyth_val);
            if (numVals == 0) {
                EnergyPlus::ShowFatalError(state, "No traceback available");
                return;
            }

            EnergyPlus::ShowContinueError(state, "Python traceback follows: ");

            EnergyPlus::ShowContinueError(state, "```");

            for (unsigned long itemNum = 0; itemNum < numVals; itemNum++) {
                PyObject *item = PyList_GetItem(pyth_val, itemNum);
                if PyUnicode_Check(item) { // NOLINT(hicpp-signed-bitwise) -- something inside Python code causes warning
                    std::string traceback_line = PyUnicode_AsUTF8(item);
                    if (!traceback_line.empty() && traceback_line[traceback_line.length()-1] == '\n') {
                        traceback_line.erase(traceback_line.length()-1);
                    }
                    EnergyPlus::ShowContinueError(state, " >>> " + traceback_line);
                }
                // PyList_GetItem returns a borrowed reference, do not decrement
            }

            EnergyPlus::ShowContinueError(state, "```");

            // PyList_Size returns a borrowed reference, do not decrement
            Py_DECREF(pyth_val); // PyObject_CallFunction returns new reference, decrement
        }
        Py_DECREF(pyth_func); // PyObject_GetAttrString returns a new reference, decrement it
#endif
    }

    void PluginInstance::setup([[maybe_unused]] EnergyPlusData &state)
    {
#if LINK_WITH_PYTHON == 1
        // this first section is really all about just ultimately getting a full Python class instance
        // this answer helped with a few things: https://ru.stackoverflow.com/a/785927

        PyObject *pModuleName = PyUnicode_DecodeFSDefault(this->moduleName.c_str());
        this->pModule = PyImport_Import(pModuleName);
        // PyUnicode_DecodeFSDefault documentation does not explicitly say whether it returns a new or borrowed reference,
        // but other functions in that section say they return a new reference, and that makes sense to me, so I think we
        // should decrement it.
        Py_DECREF(pModuleName);
        if (!this->pModule) {
            EnergyPlus::ShowSevereError(state, "Failed to import module \"" + this->moduleName + "\"");
            // ONLY call PyErr_Print if PyErr has occurred, otherwise it will cause other problems
            if (PyErr_Occurred()) {
                PluginInstance::reportPythonError(state);
            } else {
                EnergyPlus::ShowContinueError(state, "It could be that the module could not be found, or that there was an error in importing");
            }
            EnergyPlus::ShowFatalError(state, "Python import error causes program termination");
        }
        PyObject *pModuleDict = PyModule_GetDict(this->pModule);
        if (!pModuleDict) {
            EnergyPlus::ShowSevereError(state, "Failed to read module dictionary from module \"" + this->moduleName + "\"");
            if (PyErr_Occurred()) {
                PluginInstance::reportPythonError(state);
            } else {
                EnergyPlus::ShowContinueError(state, "It could be that the module was empty");
            }
            EnergyPlus::ShowFatalError(state, "Python module error causes program termination");
        }
        std::string fileVarName = "__file__";
        PyObject *pFullPath = PyDict_GetItemString(pModuleDict, fileVarName.c_str());
        if (!pFullPath) {
            // something went really wrong, this should only happen if you do some *weird* python stuff like
            // import from database or something
            ShowFatalError(state, "Could not get full path");
        } else {
            PyObject *pStrObj = PyUnicode_AsUTF8String(pFullPath);
            char *zStr = PyBytes_AsString(pStrObj);
            std::string s(zStr);
            Py_DECREF(pStrObj); // PyUnicode_AsUTF8String returns a new reference, decrement it
            ShowMessage(state, "PythonPlugin: Class " + className + " imported from: " + s);
        }
        PyObject *pClass = PyDict_GetItemString(pModuleDict, className.c_str());
        // Py_DECREF(pModuleDict);  // PyModule_GetDict returns a borrowed reference, DO NOT decrement
        if (!pClass) {
            EnergyPlus::ShowSevereError(state, "Failed to get class type \"" + className + "\" from module \"" + moduleName + "\"");
            if (PyErr_Occurred()) {
                PluginInstance::reportPythonError(state);
            } else {
                EnergyPlus::ShowContinueError(state, "It could be the class name is misspelled or missing.");
            }
            EnergyPlus::ShowFatalError(state, "Python class import error causes program termination");
        }
        if (!PyCallable_Check(pClass)) {
            EnergyPlus::ShowSevereError(state, "Got class type \"" + className + "\", but it cannot be called/instantiated");
            if (PyErr_Occurred()) {
                PluginInstance::reportPythonError(state);
            } else {
                EnergyPlus::ShowContinueError(state, "Is it possible the class name is actually just a variable?");
            }
            EnergyPlus::ShowFatalError(state, "Python class check error causes program termination");
        }
        this->pClassInstance = PyObject_CallObject(pClass, nullptr);
        // Py_DECREF(pClass);  // PyDict_GetItemString returns a borrowed reference, DO NOT decrement
        if (!this->pClassInstance) {
            EnergyPlus::ShowSevereError(state, "Something went awry calling class constructor for class \"" + className + "\"");
            if (PyErr_Occurred()) {
                PluginInstance::reportPythonError(state);
            } else {
                EnergyPlus::ShowContinueError(state, "It is possible the plugin class constructor takes extra arguments - it shouldn't.");
            }
            EnergyPlus::ShowFatalError(state, "Python class constructor error causes program termination");
        }
        // PyObject_CallObject returns a new reference, that we need to manage
        // I think we need to keep it around in memory though so the class methods can be called later on,
        // so I don't intend on decrementing it, at least not until the manager destructor
        // In any case, it will be an **extremely** tiny memory use if we hold onto it a bit too long

        // check which methods are overridden in the derived class
        std::string const detectOverriddenFunctionName = "_detect_overridden";
        PyObject *detectFunction = PyObject_GetAttrString(this->pClassInstance, detectOverriddenFunctionName.c_str());
        if (!detectFunction || !PyCallable_Check(detectFunction)) {
            EnergyPlus::ShowSevereError(state, "Could not find or call function \"" + detectOverriddenFunctionName + "\" on class \"" + this->moduleName +
                                        "." + this->className + "\"");
            if (PyErr_Occurred()) {
                PluginInstance::reportPythonError(state);
            } else {
                EnergyPlus::ShowContinueError(state, "This function should be available on the base class, so this is strange.");
            }
            EnergyPlus::ShowFatalError(state, "Python _detect_overridden() function error causes program termination");
        }
        PyObject *pFunctionResponse = PyObject_CallFunction(detectFunction, nullptr);
        Py_DECREF(detectFunction); // PyObject_GetAttrString returns a new reference, decrement it
        if (!pFunctionResponse) {
            EnergyPlus::ShowSevereError(state, "Call to _detect_overridden() on " + this->stringIdentifier + " failed!");
            if (PyErr_Occurred()) {
                PluginInstance::reportPythonError(state);
            } else {
                EnergyPlus::ShowContinueError(state, "This is available on the base class and should not be overridden...strange.");
            }
            EnergyPlus::ShowFatalError(state, "Program terminates after call to _detect_overridden() on " + this->stringIdentifier + " failed!");
        }
        if (!PyList_Check(pFunctionResponse)) { // NOLINT(hicpp-signed-bitwise)
            EnergyPlus::ShowFatalError(state, "Invalid return from _detect_overridden() on class \"" + this->stringIdentifier + ", this is weird");
        }
        unsigned long numVals = PyList_Size(pFunctionResponse);
        // at this point we know which base class methods are being overridden by the derived class
        // we can loop over them and based on the name check the appropriate flag and assign the function pointer
        if (numVals == 0) {
            EnergyPlus::ShowFatalError(state, "Python plugin \"" + this->stringIdentifier +
                                       "\" did not override any base class methods; must override at least one");
        }
        for (unsigned long itemNum = 0; itemNum < numVals; itemNum++) {
            PyObject *item = PyList_GetItem(pFunctionResponse, itemNum);
            if (PyUnicode_Check(item)) { // NOLINT(hicpp-signed-bitwise) -- something inside Python code causes warning
                std::string functionName = PyUnicode_AsUTF8(item);
                if (functionName == this->sHookBeginNewEnvironment) {
                    this->bHasBeginNewEnvironment = true;
                    this->pBeginNewEnvironment = PyUnicode_FromString(functionName.c_str());
                } else if (functionName == this->sHookBeginZoneTimestepBeforeSetCurrentWeather) {
                    this->bHasBeginZoneTimestepBeforeSetCurrentWeather = true;
                    this->pBeginZoneTimestepBeforeSetCurrentWeather = PyUnicode_FromString(functionName.c_str());
                } else if (functionName == this->sHookAfterNewEnvironmentWarmUpIsComplete) {
                    this->bHasAfterNewEnvironmentWarmUpIsComplete = true;
                    this->pAfterNewEnvironmentWarmUpIsComplete = PyUnicode_FromString(functionName.c_str());
                } else if (functionName == this->sHookBeginZoneTimestepBeforeInitHeatBalance) {
                    this->bHasBeginZoneTimestepBeforeInitHeatBalance = true;
                    this->pBeginZoneTimestepBeforeInitHeatBalance = PyUnicode_FromString(functionName.c_str());
                } else if (functionName == this->sHookBeginZoneTimestepAfterInitHeatBalance) {
                    this->bHasBeginZoneTimestepAfterInitHeatBalance = true;
                    this->pBeginZoneTimestepAfterInitHeatBalance = PyUnicode_FromString(functionName.c_str());
                } else if (functionName == this->sHookBeginTimestepBeforePredictor) {
                    this->bHasBeginTimestepBeforePredictor = true;
                    this->pBeginTimestepBeforePredictor = PyUnicode_FromString(functionName.c_str());
                } else if (functionName == this->sHookAfterPredictorBeforeHVACManagers) {
                    this->bHasAfterPredictorBeforeHVACManagers = true;
                    this->pAfterPredictorBeforeHVACManagers = PyUnicode_FromString(functionName.c_str());
                } else if (functionName == this->sHookAfterPredictorAfterHVACManagers) {
                    this->bHasAfterPredictorAfterHVACManagers = true;
                    this->pAfterPredictorAfterHVACManagers = PyUnicode_FromString(functionName.c_str());
                } else if (functionName == this->sHookInsideHVACSystemIterationLoop) {
                    this->bHasInsideHVACSystemIterationLoop = true;
                    this->pInsideHVACSystemIterationLoop = PyUnicode_FromString(functionName.c_str());
                } else if (functionName == this->sHookEndOfZoneTimestepBeforeZoneReporting) {
                    this->bHasEndOfZoneTimestepBeforeZoneReporting = true;
                    this->pEndOfZoneTimestepBeforeZoneReporting = PyUnicode_FromString(functionName.c_str());
                } else if (functionName == this->sHookEndOfZoneTimestepAfterZoneReporting) {
                    this->bHasEndOfZoneTimestepAfterZoneReporting = true;
                    this->pEndOfZoneTimestepAfterZoneReporting = PyUnicode_FromString(functionName.c_str());
                } else if (functionName == this->sHookEndOfSystemTimestepBeforeHVACReporting) {
                    this->bHasEndOfSystemTimestepBeforeHVACReporting = true;
                    this->pEndOfSystemTimestepBeforeHVACReporting = PyUnicode_FromString(functionName.c_str());
                } else if (functionName == this->sHookEndOfSystemTimestepAfterHVACReporting) {
                    this->bHasEndOfSystemTimestepAfterHVACReporting = true;
                    this->pEndOfSystemTimestepAfterHVACReporting = PyUnicode_FromString(functionName.c_str());
                } else if (functionName == this->sHookEndOfZoneSizing) {
                    this->bHasEndOfZoneSizing = true;
                    this->pEndOfZoneSizing = PyUnicode_FromString(functionName.c_str());
                } else if (functionName == this->sHookEndOfSystemSizing) {
                    this->bHasEndOfSystemSizing = true;
                    this->pEndOfSystemSizing = PyUnicode_FromString(functionName.c_str());
                } else if (functionName == this->sHookAfterComponentInputReadIn) {
                    this->bHasAfterComponentInputReadIn = true;
                    this->pAfterComponentInputReadIn = PyUnicode_FromString(functionName.c_str());
                } else if (functionName == this->sHookUserDefinedComponentModel) {
                    this->bHasUserDefinedComponentModel = true;
                    this->pUserDefinedComponentModel = PyUnicode_FromString(functionName.c_str());
                } else if (functionName == this->sHookUnitarySystemSizing) {
                    this->bHasUnitarySystemSizing = true;
                    this->pUnitarySystemSizing = PyUnicode_FromString(functionName.c_str());
                } else {
                    // the Python _detect_function worker is supposed to ignore any other functions so they don't show up at this point
                    // I don't think it's appropriate to warn here, so just ignore and move on
                }
            }
            // PyList_GetItem returns a borrowed reference, do not decrement
        }
        // PyList_Size returns a borrowed reference, do not decrement
        Py_DECREF(pFunctionResponse); // PyObject_CallFunction returns new reference, decrement
#endif
    }

    void PluginInstance::shutdown() const
    {
#if LINK_WITH_PYTHON == 1
        Py_DECREF(this->pClassInstance);
        Py_DECREF(this->pModule); // PyImport_Import returns a new reference, decrement it
        if (this->bHasBeginNewEnvironment) Py_DECREF(this->pBeginNewEnvironment);
        if (this->bHasAfterNewEnvironmentWarmUpIsComplete) Py_DECREF(this->pAfterNewEnvironmentWarmUpIsComplete);
        if (this->bHasBeginZoneTimestepBeforeInitHeatBalance) Py_DECREF(this->pBeginZoneTimestepBeforeInitHeatBalance);
        if (this->bHasBeginZoneTimestepAfterInitHeatBalance) Py_DECREF(this->pBeginZoneTimestepAfterInitHeatBalance);
        if (this->bHasBeginTimestepBeforePredictor) Py_DECREF(this->pBeginTimestepBeforePredictor);
        if (this->bHasAfterPredictorBeforeHVACManagers) Py_DECREF(this->pAfterPredictorBeforeHVACManagers);
        if (this->bHasAfterPredictorAfterHVACManagers) Py_DECREF(this->pAfterPredictorAfterHVACManagers);
        if (this->bHasInsideHVACSystemIterationLoop) Py_DECREF(this->pInsideHVACSystemIterationLoop);
        if (this->bHasEndOfZoneTimestepBeforeZoneReporting) Py_DECREF(this->pEndOfZoneTimestepBeforeZoneReporting);
        if (this->bHasEndOfZoneTimestepAfterZoneReporting) Py_DECREF(this->pEndOfZoneTimestepAfterZoneReporting);
        if (this->bHasEndOfSystemTimestepBeforeHVACReporting) Py_DECREF(this->pEndOfSystemTimestepBeforeHVACReporting);
        if (this->bHasEndOfSystemTimestepAfterHVACReporting) Py_DECREF(this->pEndOfSystemTimestepAfterHVACReporting);
        if (this->bHasEndOfZoneSizing) Py_DECREF(this->pEndOfZoneSizing);
        if (this->bHasEndOfSystemSizing) Py_DECREF(this->pEndOfSystemSizing);
        if (this->bHasAfterComponentInputReadIn) Py_DECREF(this->pAfterComponentInputReadIn);
        if (this->bHasUserDefinedComponentModel) Py_DECREF(this->pUserDefinedComponentModel);
        if (this->bHasUnitarySystemSizing) Py_DECREF(this->pUnitarySystemSizing);
#endif
    }

#if LINK_WITH_PYTHON == 1
    bool PluginInstance::run(EnergyPlusData &state, EMSManager::EMSCallFrom iCalledFrom) const
    {
        // returns true if a plugin actually ran
        PyObject *pFunctionName = nullptr;
        const char * functionName = nullptr;
        if (iCalledFrom == EMSManager::EMSCallFrom::BeginNewEnvironment) {
            if (this->bHasBeginNewEnvironment) {
                pFunctionName = this->pBeginNewEnvironment;
                functionName = this->sHookBeginNewEnvironment;
            }
        } else if (iCalledFrom == EMSManager::EMSCallFrom::BeginZoneTimestepBeforeSetCurrentWeather) {
            if (this->bHasBeginZoneTimestepBeforeSetCurrentWeather) {
                pFunctionName = this->pBeginZoneTimestepBeforeSetCurrentWeather;
                functionName = this->sHookBeginZoneTimestepBeforeSetCurrentWeather;
            }
        } else if (iCalledFrom == EMSManager::EMSCallFrom::ZoneSizing) {
            if (this->bHasEndOfZoneSizing) {
                pFunctionName = this->pEndOfZoneSizing;
                functionName = this->sHookEndOfZoneSizing;
            }
        } else if (iCalledFrom == EMSManager::EMSCallFrom::SystemSizing) {
            if (this->bHasEndOfSystemSizing) {
                pFunctionName = this->pEndOfSystemSizing;
                functionName = this->sHookEndOfSystemSizing;
            }
        } else if (iCalledFrom == EMSManager::EMSCallFrom::BeginNewEnvironmentAfterWarmUp) {
            if (this->bHasAfterNewEnvironmentWarmUpIsComplete) {
                pFunctionName = this->pAfterNewEnvironmentWarmUpIsComplete;
                functionName = this->sHookAfterNewEnvironmentWarmUpIsComplete;
            }
        } else if (iCalledFrom == EMSManager::EMSCallFrom::BeginTimestepBeforePredictor) {
            if (this->bHasBeginTimestepBeforePredictor) {
                pFunctionName = this->pBeginTimestepBeforePredictor;
                functionName = this->sHookBeginTimestepBeforePredictor;
            }
        } else if (iCalledFrom == EMSManager::EMSCallFrom::BeforeHVACManagers) {
            if (this->bHasAfterPredictorBeforeHVACManagers) {
                pFunctionName = this->pAfterPredictorBeforeHVACManagers;
                functionName = this->sHookAfterPredictorBeforeHVACManagers;
            }
        } else if (iCalledFrom == EMSManager::EMSCallFrom::AfterHVACManagers) {
            if (this->bHasAfterPredictorAfterHVACManagers) {
                pFunctionName = this->pAfterPredictorAfterHVACManagers;
                functionName = this->sHookAfterPredictorAfterHVACManagers;
            }
        } else if (iCalledFrom == EMSManager::EMSCallFrom::HVACIterationLoop) {
            if (this->bHasInsideHVACSystemIterationLoop) {
                pFunctionName = this->pInsideHVACSystemIterationLoop;
                functionName = this->sHookInsideHVACSystemIterationLoop;
            }
        } else if (iCalledFrom == EMSManager::EMSCallFrom::EndSystemTimestepBeforeHVACReporting) {
            if (this->bHasEndOfSystemTimestepBeforeHVACReporting) {
                pFunctionName = this->pEndOfSystemTimestepBeforeHVACReporting;
                functionName = this->sHookEndOfSystemTimestepBeforeHVACReporting;
            }
        } else if (iCalledFrom == EMSManager::EMSCallFrom::EndSystemTimestepAfterHVACReporting) {
            if (this->bHasEndOfSystemTimestepAfterHVACReporting) {
                pFunctionName = this->pEndOfSystemTimestepAfterHVACReporting;
                functionName = this->sHookEndOfSystemTimestepAfterHVACReporting;
            }
        } else if (iCalledFrom == EMSManager::EMSCallFrom::EndZoneTimestepBeforeZoneReporting) {
            if (this->bHasEndOfZoneTimestepBeforeZoneReporting) {
                pFunctionName = this->pEndOfZoneTimestepBeforeZoneReporting;
                functionName = this->sHookEndOfZoneTimestepBeforeZoneReporting;
            }
        } else if (iCalledFrom == EMSManager::EMSCallFrom::EndZoneTimestepAfterZoneReporting) {
            if (this->bHasEndOfZoneTimestepAfterZoneReporting) {
                pFunctionName = this->pEndOfZoneTimestepAfterZoneReporting;
                functionName = this->sHookEndOfZoneTimestepAfterZoneReporting;
            }
        } else if (iCalledFrom == EMSManager::EMSCallFrom::ComponentGetInput) {
            if (this->bHasAfterComponentInputReadIn) {
                pFunctionName = this->pAfterComponentInputReadIn;
                functionName = this->sHookAfterComponentInputReadIn;
            }
        } else if (iCalledFrom == EMSManager::EMSCallFrom::UserDefinedComponentModel) {
            if (this->bHasUserDefinedComponentModel) {
                pFunctionName = this->pUserDefinedComponentModel;
                functionName = this->sHookUserDefinedComponentModel;
            }
        } else if (iCalledFrom == EMSManager::EMSCallFrom::UnitarySystemSizing) {
            if (this->bHasUnitarySystemSizing) {
                pFunctionName = this->pUnitarySystemSizing;
                functionName = this->sHookUnitarySystemSizing;
            }
        } else if (iCalledFrom == EMSManager::EMSCallFrom::BeginZoneTimestepBeforeInitHeatBalance) {
            if (this->bHasBeginZoneTimestepBeforeInitHeatBalance) {
                pFunctionName = this->pBeginZoneTimestepBeforeInitHeatBalance;
                functionName = this->sHookBeginZoneTimestepBeforeInitHeatBalance;
            }
        } else if (iCalledFrom == EMSManager::EMSCallFrom::BeginZoneTimestepAfterInitHeatBalance) {
            if (this->bHasBeginZoneTimestepAfterInitHeatBalance) {
                pFunctionName = this->pBeginZoneTimestepAfterInitHeatBalance;
                functionName = this->sHookBeginZoneTimestepAfterInitHeatBalance;
            }
        }

        // leave if we didn't find a match
        if (!pFunctionName) {
            return false;
        }

        // then call the main function
        //static const PyObject oneArgObjFormat = Py_BuildValue)("O");
        PyObject *pStateInstance = PyLong_FromVoidPtr((void*)&state);
        PyObject *pFunctionResponse = PyObject_CallMethodObjArgs(this->pClassInstance, pFunctionName, pStateInstance, nullptr);
        Py_DECREF(pStateInstance);
        if (!pFunctionResponse) {
            std::string const functionNameAsString(functionName); // only convert to string if an error occurs
            EnergyPlus::ShowSevereError(state, "Call to " + functionNameAsString + "() on " + this->stringIdentifier + " failed!");
            if (PyErr_Occurred()) {
                PluginInstance::reportPythonError(state);
            } else {
                EnergyPlus::ShowContinueError(state, "This could happen for any number of reasons, check the plugin code.");
            }
            EnergyPlus::ShowFatalError(state, "Program terminates after call to " + functionNameAsString + "() on " + this->stringIdentifier + " failed!");
        }
        if (PyLong_Check(pFunctionResponse)) { // NOLINT(hicpp-signed-bitwise)
            auto exitCode = PyLong_AsLong(pFunctionResponse);
            if (exitCode == 0) {
                // success
            } else if (exitCode == 1) {
                EnergyPlus::ShowFatalError(state, "Python Plugin \"" + this->stringIdentifier + "\" returned 1 to indicate EnergyPlus should abort");
            }
        } else {
            std::string const functionNameAsString(functionName); // only convert to string if an error occurs
            EnergyPlus::ShowFatalError(state, "Invalid return from " + functionNameAsString + "() on class \"" + this->stringIdentifier +
                                       ", make sure it returns an integer exit code, either zero (success) or one (failure)");
        }
        Py_DECREF(pFunctionResponse); // PyObject_CallFunction returns new reference, decrement
        if (EnergyPlus::PluginManagement::apiErrorFlag) {
            EnergyPlus::ShowFatalError(state, "API problems encountered while running plugin cause program termination.");
        }
        return true;
    }
#else
    bool PluginInstance::run([[maybe_unused]] EnergyPlusData &state, [[maybe_unused]] EMSManager::EMSCallFrom iCalledFrom) const
    {
        return false;
    }
#endif

#if LINK_WITH_PYTHON == 1
    void PluginManager::addToPythonPath(EnergyPlusData &state, const std::string &path, bool userDefinedPath)
    {
        if (path.empty()) return;

        std::string command = "sys.path.insert(0, \"" + path + "\")";
        if (PyRun_SimpleString(command.c_str()) == 0) {
            if (userDefinedPath) {
                EnergyPlus::ShowMessage(state, "Successfully added path \"" + path + "\" to the sys.path in Python");
            }
            //PyRun_SimpleString)("print(' EPS : ' + str(sys.path))");
        } else {
            EnergyPlus::ShowFatalError(state, "ERROR adding \"" + path + "\" to the sys.path in Python");
        }
    }
#else
<<<<<<< HEAD
    void PluginManager::addToPythonPath([[maybe_unused]] EnergyPlusData &state, const std::string &path, bool userDefinedPath)
=======
    void PluginManager::addToPythonPath([[maybe_unused]] EnergyPlusData &state, [[maybe_unused]] const std::string &path, [[maybe_unused]] bool userDefinedPath)
>>>>>>> c1905e62
    {
    }
#endif

#if LINK_WITH_PYTHON == 1
    void PluginManager::addGlobalVariable(const std::string &name)
    {
        std::string const varNameUC = EnergyPlus::UtilityRoutines::MakeUPPERCase(name);
        PluginManagement::globalVariableNames.push_back(varNameUC);
        PluginManagement::globalVariableValues.push_back(Real64());
        this->maxGlobalVariableIndex++;
    }
#else
    void PluginManager::addGlobalVariable([[maybe_unused]] const std::string &name)
    {
    }
#endif

#if LINK_WITH_PYTHON == 1
    int PluginManager::getGlobalVariableHandle(EnergyPlusData &state, const std::string &name, bool const suppress_warning)
    { // note zero is a valid handle
        std::string const varNameUC = EnergyPlus::UtilityRoutines::MakeUPPERCase(name);
        auto const it = std::find(PluginManagement::globalVariableNames.begin(), PluginManagement::globalVariableNames.end(), varNameUC);
        if (it != PluginManagement::globalVariableNames.end()) {
            return std::distance(PluginManagement::globalVariableNames.begin(), it);
        } else {
            if (suppress_warning) {
                return -1;
            } else {
                EnergyPlus::ShowSevereError(state, "Tried to retrieve handle for a nonexistent plugin global variable");
                EnergyPlus::ShowContinueError(state, "Name looked up: \"" + varNameUC + "\", available names: ");
                for (auto const &gvName : PluginManagement::globalVariableNames) {
                    EnergyPlus::ShowContinueError(state, "    \"" + gvName + "\"");
                }
                EnergyPlus::ShowFatalError(state, "Plugin global variable problem causes program termination");
                return -1; // hush the compiler warning
            }
        }
    }
#else
    int PluginManager::getGlobalVariableHandle([[maybe_unused]] EnergyPlusData &state,
<<<<<<< HEAD
                                               const std::string &name,
                                               bool const suppress_warning)
=======
                                               [[maybe_unused]] const std::string &name,
                                               [[maybe_unused]] bool const suppress_warning)
>>>>>>> c1905e62
    {
        return -1;
    }
#endif

#if LINK_WITH_PYTHON == 1
    int PluginManager::getTrendVariableHandle(const std::string &name)
    {
        std::string const varNameUC = EnergyPlus::UtilityRoutines::MakeUPPERCase(name);
        for (size_t i = 0; i < trends.size(); i++) {
            auto &thisTrend = trends[i];
            if (thisTrend.name == varNameUC) {
                return i;
            }
        }
        return -1;
    }
#else
    int PluginManager::getTrendVariableHandle([[maybe_unused]] const std::string &name)
    {
        return -1;
    }
#endif

#if LINK_WITH_PYTHON == 1
    Real64 PluginManager::getTrendVariableValue(int handle, int timeIndex)
    {
        return trends[handle].values[timeIndex];
    }
#else
    Real64 PluginManager::getTrendVariableValue([[maybe_unused]] int handle, [[maybe_unused]] int timeIndex)
    {
        return 0.0;
    }
#endif

#if LINK_WITH_PYTHON == 1
    Real64 PluginManager::getTrendVariableAverage(int handle, int count)
    {
        Real64 sum = 0;
        for (int i = 0; i < count; i++) {
            sum += trends[handle].values[i];
        }
        return sum / count;
    }
#else
    Real64 PluginManager::getTrendVariableAverage([[maybe_unused]] int handle, [[maybe_unused]] int count)
    {
        return 0.0;
    }
#endif

#if LINK_WITH_PYTHON == 1
    Real64 PluginManager::getTrendVariableMin(int handle, int count)
    {
        Real64 minimumValue = 9999999999999;
        for (int i = 0; i < count; i++) {
            if (trends[handle].values[i] < minimumValue) {
                minimumValue = trends[handle].values[i];
            }
        }
        return minimumValue;
    }
#else
    Real64 PluginManager::getTrendVariableMin([[maybe_unused]] int handle, [[maybe_unused]] int count)
    {
        return 0.0;
    }
#endif

#if LINK_WITH_PYTHON == 1
    Real64 PluginManager::getTrendVariableMax(int handle, int count)
    {
        Real64 maximumValue = -9999999999999;
        for (int i = 0; i < count; i++) {
            if (trends[handle].values[i] > maximumValue) {
                maximumValue = trends[handle].values[i];
            }
        }
        return maximumValue;
    }
#else
    Real64 PluginManager::getTrendVariableMax([[maybe_unused]] int handle, [[maybe_unused]] int count)
    {
        return 0.0;
    }
#endif

#if LINK_WITH_PYTHON == 1
    Real64 PluginManager::getTrendVariableSum(int handle, int count)
    {
        Real64 sum = 0.0;
        for (int i = 0; i < count; i++) {
            sum += trends[handle].values[i];
        }
        return sum;
    }
#else
    Real64 PluginManager::getTrendVariableSum([[maybe_unused]] int handle, [[maybe_unused]] int count)
    {
        return 0.0;
    }
#endif

#if LINK_WITH_PYTHON == 1
    Real64 PluginManager::getTrendVariableDirection(int handle, int count)
    {
        auto &trend = trends[handle];
        Real64 timeSum = 0.0;
        Real64 valueSum = 0.0;
        Real64 crossSum = 0.0;
        Real64 powSum = 0.0;
        for (int i = 0; i < count; i++) {
            timeSum += trend.times[i];
            valueSum += trend.values[i];
            crossSum += trend.times[i] * trend.values[i];
            powSum += pow2(trend.times[i]);
        }
        Real64 numerator = timeSum * valueSum - count * crossSum;
        Real64 denominator = pow_2(timeSum) - count * powSum;
        return numerator / denominator;
    }
#else
    Real64 PluginManager::getTrendVariableDirection([[maybe_unused]] int handle, [[maybe_unused]] int count)
    {
        return 0.0;
    }
#endif

#if LINK_WITH_PYTHON == 1
    size_t PluginManager::getTrendVariableHistorySize(int handle)
    {
        return trends[handle].values.size();
    }
#else
    size_t PluginManager::getTrendVariableHistorySize([[maybe_unused]] int handle)
    {
        return 0;
    }
#endif

    void PluginManager::updatePluginValues([[maybe_unused]] EnergyPlusData &state)
    {
#if LINK_WITH_PYTHON == 1
        for (auto &trend : trends) {
            Real64 newVarValue = PluginManager::getGlobalVariableValue(state, trend.indexOfPluginVariable);
            trend.values.push_front(newVarValue);
            trend.values.pop_back();
        }
#endif
    }

#if LINK_WITH_PYTHON == 1
    Real64 PluginManager::getGlobalVariableValue(EnergyPlusData &state, int handle)
    {
        if (PluginManagement::globalVariableValues.empty()) {
            EnergyPlus::ShowFatalError(state,
                "Tried to access plugin global variable but it looks like there aren't any; use the PythonPlugin:Variables object to declare them.");
        }
        try {
            return PluginManagement::globalVariableValues[handle];  // TODO: This won't be caught as an exception I think
        } catch (...) {
            EnergyPlus::ShowSevereError(state, format("Tried to access plugin global variable value at index {}", handle));
            EnergyPlus::ShowContinueError(state, format("Available handles range from 0 to {}", PluginManagement::globalVariableValues.size() - 1));
            EnergyPlus::ShowFatalError(state, "Plugin global variable problem causes program termination");
        }
        return 0.0;
    }
#else
<<<<<<< HEAD
    Real64 PluginManager::getGlobalVariableValue([[maybe_unused]] EnergyPlusData &state, int handle)
=======
    Real64 PluginManager::getGlobalVariableValue([[maybe_unused]] EnergyPlusData &state, [[maybe_unused]] int handle)
>>>>>>> c1905e62
    {
        return 0.0;
    }
#endif

#if LINK_WITH_PYTHON == 1
    void PluginManager::setGlobalVariableValue(EnergyPlusData &state, int handle, Real64 value)
    {
        if (PluginManagement::globalVariableValues.empty()) {
            EnergyPlus::ShowFatalError(state, "Tried to set plugin global variable but it looks like there aren't any; use the PythonPlugin:GlobalVariables "
                                       "object to declare them.");
        }
        try {
            PluginManagement::globalVariableValues[handle] = value;  // TODO: This won't be caught as an exception I think
        } catch (...) {
            EnergyPlus::ShowSevereError(state, format("Tried to set plugin global variable value at index {}", handle));
            EnergyPlus::ShowContinueError(state, format("Available handles range from 0 to {}", PluginManagement::globalVariableValues.size() - 1));
            EnergyPlus::ShowFatalError(state, "Plugin global variable problem causes program termination");
        }
    }
#else
<<<<<<< HEAD
    void PluginManager::setGlobalVariableValue([[maybe_unused]] EnergyPlusData &state, int handle, Real64 value)
=======
    void PluginManager::setGlobalVariableValue([[maybe_unused]] EnergyPlusData &state, [[maybe_unused]] int handle, [[maybe_unused]] Real64 value)
>>>>>>> c1905e62
    {
    }
#endif

#if LINK_WITH_PYTHON == 1
    int PluginManager::getLocationOfUserDefinedPlugin(std::string const &programName)
    {
        for (size_t handle = 0; handle < plugins.size(); handle++) {
            auto const thisPlugin = plugins[handle];
            if (EnergyPlus::UtilityRoutines::MakeUPPERCase(thisPlugin.emsAlias) == EnergyPlus::UtilityRoutines::MakeUPPERCase(programName)) {
                return handle;
            }
        }
        return -1;
    }
#else
    int PluginManager::getLocationOfUserDefinedPlugin([[maybe_unused]] std::string const &programName)
    {
        return -1;
    }
#endif

#if LINK_WITH_PYTHON == 1
    void PluginManager::runSingleUserDefinedPlugin(EnergyPlusData &state, int index)
    {
        plugins[index].run(state, EMSManager::EMSCallFrom::UserDefinedComponentModel);
    }
#else
    void PluginManager::runSingleUserDefinedPlugin([[maybe_unused]] EnergyPlusData &state, [[maybe_unused]] int index)
    {
    }
#endif

#if LINK_WITH_PYTHON == 1
    bool PluginManager::anyUnexpectedPluginObjects(EnergyPlusData &state)
    {
        static std::vector<std::string> objectsToFind = {"PythonPlugin:OutputVariable",
                                                         "PythonPlugin:SearchPaths",
                                                         "PythonPlugin:Instance",
                                                         "PythonPlugin:Variables",
                                                         "PythonPlugin:TrendVariable"};
        int numTotalThings = 0;
        for (auto const &objToFind : objectsToFind) {
            int instances = inputProcessor->getNumObjectsFound(state, objToFind);
            numTotalThings += instances;
            if (numTotalThings == 1) {
                ShowSevereMessage(state, "Found PythonPlugin objects in an IDF that is running in an API/Library workflow...this is invalid");
            }
            if (instances > 0) {
                ShowContinueError(state, "Invalid PythonPlugin object type: " + objToFind);
            }
        }
        return numTotalThings > 0;
    }
#else
    bool PluginManager::anyUnexpectedPluginObjects([[maybe_unused]] EnergyPlusData &state)
    {
        return false;
    }
#endif

} // namespace PluginManagement
} // namespace EnergyPlus<|MERGE_RESOLUTION|>--- conflicted
+++ resolved
@@ -1093,11 +1093,8 @@
         }
     }
 #else
-<<<<<<< HEAD
-    void PluginManager::addToPythonPath([[maybe_unused]] EnergyPlusData &state, const std::string &path, bool userDefinedPath)
-=======
+
     void PluginManager::addToPythonPath([[maybe_unused]] EnergyPlusData &state, [[maybe_unused]] const std::string &path, [[maybe_unused]] bool userDefinedPath)
->>>>>>> c1905e62
     {
     }
 #endif
@@ -1139,13 +1136,8 @@
     }
 #else
     int PluginManager::getGlobalVariableHandle([[maybe_unused]] EnergyPlusData &state,
-<<<<<<< HEAD
-                                               const std::string &name,
-                                               bool const suppress_warning)
-=======
                                                [[maybe_unused]] const std::string &name,
                                                [[maybe_unused]] bool const suppress_warning)
->>>>>>> c1905e62
     {
         return -1;
     }
@@ -1315,11 +1307,8 @@
         return 0.0;
     }
 #else
-<<<<<<< HEAD
-    Real64 PluginManager::getGlobalVariableValue([[maybe_unused]] EnergyPlusData &state, int handle)
-=======
+
     Real64 PluginManager::getGlobalVariableValue([[maybe_unused]] EnergyPlusData &state, [[maybe_unused]] int handle)
->>>>>>> c1905e62
     {
         return 0.0;
     }
@@ -1341,11 +1330,8 @@
         }
     }
 #else
-<<<<<<< HEAD
-    void PluginManager::setGlobalVariableValue([[maybe_unused]] EnergyPlusData &state, int handle, Real64 value)
-=======
+
     void PluginManager::setGlobalVariableValue([[maybe_unused]] EnergyPlusData &state, [[maybe_unused]] int handle, [[maybe_unused]] Real64 value)
->>>>>>> c1905e62
     {
     }
 #endif
