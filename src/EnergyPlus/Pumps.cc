// EnergyPlus, Copyright (c) 1996-2022, The Board of Trustees of the University of Illinois,
// The Regents of the University of California, through Lawrence Berkeley National Laboratory
// (subject to receipt of any required approvals from the U.S. Dept. of Energy), Oak Ridge
// National Laboratory, managed by UT-Battelle, Alliance for Sustainable Energy, LLC, and other
// contributors. All rights reserved.
//
// NOTICE: This Software was developed under funding from the U.S. Department of Energy and the
// U.S. Government consequently retains certain rights. As such, the U.S. Government has been
// granted for itself and others acting on its behalf a paid-up, nonexclusive, irrevocable,
// worldwide license in the Software to reproduce, distribute copies to the public, prepare
// derivative works, and perform publicly and display publicly, and to permit others to do so.
//
// Redistribution and use in source and binary forms, with or without modification, are permitted
// provided that the following conditions are met:
//
// (1) Redistributions of source code must retain the above copyright notice, this list of
//     conditions and the following disclaimer.
//
// (2) Redistributions in binary form must reproduce the above copyright notice, this list of
//     conditions and the following disclaimer in the documentation and/or other materials
//     provided with the distribution.
//
// (3) Neither the name of the University of California, Lawrence Berkeley National Laboratory,
//     the University of Illinois, U.S. Dept. of Energy nor the names of its contributors may be
//     used to endorse or promote products derived from this software without specific prior
//     written permission.
//
// (4) Use of EnergyPlus(TM) Name. If Licensee (i) distributes the software in stand-alone form
//     without changes from the version obtained under this License, or (ii) Licensee makes a
//     reference solely to the software portion of its product, Licensee must refer to the
//     software as "EnergyPlus version X" software, where "X" is the version number Licensee
//     obtained under this License and may not use a different name for the software. Except as
//     specifically required in this Section (4), Licensee shall not use in a company name, a
//     product name, in advertising, publicity, or other promotional activities any name, trade
//     name, trademark, logo, or other designation of "EnergyPlus", "E+", "e+" or confusingly
//     similar designation, without the U.S. Department of Energy's prior written consent.
//
// THIS SOFTWARE IS PROVIDED BY THE COPYRIGHT HOLDERS AND CONTRIBUTORS "AS IS" AND ANY EXPRESS OR
// IMPLIED WARRANTIES, INCLUDING, BUT NOT LIMITED TO, THE IMPLIED WARRANTIES OF MERCHANTABILITY
// AND FITNESS FOR A PARTICULAR PURPOSE ARE DISCLAIMED. IN NO EVENT SHALL THE COPYRIGHT OWNER OR
// CONTRIBUTORS BE LIABLE FOR ANY DIRECT, INDIRECT, INCIDENTAL, SPECIAL, EXEMPLARY, OR
// CONSEQUENTIAL DAMAGES (INCLUDING, BUT NOT LIMITED TO, PROCUREMENT OF SUBSTITUTE GOODS OR
// SERVICES; LOSS OF USE, DATA, OR PROFITS; OR BUSINESS INTERRUPTION) HOWEVER CAUSED AND ON ANY
// THEORY OF LIABILITY, WHETHER IN CONTRACT, STRICT LIABILITY, OR TORT (INCLUDING NEGLIGENCE OR
// OTHERWISE) ARISING IN ANY WAY OUT OF THE USE OF THIS SOFTWARE, EVEN IF ADVISED OF THE
// POSSIBILITY OF SUCH DAMAGE.

// C++ Headers
#include <cmath>

// ObjexxFCL Headers
#include <ObjexxFCL/Array.functions.hh>
#include <ObjexxFCL/Fmath.hh>

// EnergyPlus Headers
#include <EnergyPlus/Autosizing/Base.hh>
#include <EnergyPlus/BranchNodeConnections.hh>
#include <EnergyPlus/CurveManager.hh>
#include <EnergyPlus/Data/EnergyPlusData.hh>
#include <EnergyPlus/DataBranchAirLoopPlant.hh>
#include <EnergyPlus/DataHVACGlobals.hh>
#include <EnergyPlus/DataHeatBalance.hh>
#include <EnergyPlus/DataIPShortCuts.hh>
#include <EnergyPlus/DataLoopNode.hh>
#include <EnergyPlus/DataSizing.hh>
#include <EnergyPlus/EMSManager.hh>
#include <EnergyPlus/FluidProperties.hh>
#include <EnergyPlus/General.hh>
#include <EnergyPlus/GlobalNames.hh>
#include <EnergyPlus/HeatBalanceInternalHeatGains.hh>
#include <EnergyPlus/InputProcessing/InputProcessor.hh>
#include <EnergyPlus/NodeInputManager.hh>
#include <EnergyPlus/OutputProcessor.hh>
#include <EnergyPlus/OutputReportPredefined.hh>
#include <EnergyPlus/Plant/DataPlant.hh>
#include <EnergyPlus/PlantPressureSystem.hh>
#include <EnergyPlus/PlantUtilities.hh>
#include <EnergyPlus/Pumps.hh>
#include <EnergyPlus/ScheduleManager.hh>
#include <EnergyPlus/UtilityRoutines.hh>

namespace EnergyPlus::Pumps {

// MODULE INFORMATION:
//       AUTHOR         Dan Fisher
//       DATE WRITTEN   Sept 1998
//       MODIFIED       July 2001, Richard Liesen
//                      July 2001, Rick Strand (new "local" pump control method)
//                      Feb 2005, Rahul Chillar(added condensate pump for steam systems)
//                      Jan 2006, Sankaranarayanan (Added pump banks to the library of pumps)
//                      May 2009, Brent Griffith (added support for EMS override of massflow)
//                      Aug 2010, Edwin Lee (refactored code, significant clean-up)
//       RE-ENGINEERED  na

// PURPOSE OF THIS MODULE:
// Encapsulates the data and algorithms to simulate pumps.

// REFERENCES:
// HVAC 2 Toolkit:  A Toolkit for Secondary HVAC System
// Energy Calculations, ASHRAE, 1993, pp2-10 to 2-15

// Using/Aliasing
using DataHVACGlobals::CycleOn;
using DataHVACGlobals::ForceOff;
using DataHVACGlobals::SmallWaterVolFlow;
using DataLoopNode::ObjectIsNotParent;

std::string const cPump_VarSpeed("Pump:VariableSpeed");
std::string const cPump_ConSpeed("Pump:ConstantSpeed");
std::string const cPump_Cond("Pump:VariableSpeed:Condensate");
std::string const cPumpBank_VarSpeed("HeaderedPumps:VariableSpeed");
std::string const cPumpBank_ConSpeed("HeaderedPumps:ConstantSpeed");

std::map<PumpType, std::string> cPumpTypes = {
    {PumpType::VarSpeed, cPump_VarSpeed},
    {PumpType::ConSpeed, cPump_ConSpeed},
    {PumpType::Cond, cPump_Cond},
    {PumpType::Bank_VarSpeed, cPumpBank_VarSpeed},
    {PumpType::Bank_ConSpeed, cPumpBank_ConSpeed},
};

static constexpr std::string_view fluidNameSteam("STEAM");
static constexpr std::string_view fluidNameWater("WATER");

void SimPumps(EnergyPlusData &state,
              std::string const &PumpName, // Name of pump to be managed
              int const LoopNum,           // Plant loop number
              Real64 const FlowRequest,    // requested flow from adjacent demand side
              bool &PumpRunning,           // .TRUE. if the loop pump is actually operating
              int &PumpIndex,
              Real64 &PumpHeat)
{

    // SUBROUTINE INFORMATION:
    //       AUTHOR         Rick Strand
    //       DATE WRITTEN   July 2001
    //       MODIFIED       na
    //       RE-ENGINEERED  na

    // PURPOSE OF THIS SUBROUTINE:
    // This subroutine manages the pump operation based on the type of
    // pump and the pump controls (continuous, intermittent, etc.).  The
    // result of this subroutine is that the pump has been simulated for
    // the necessary loop and the PumpRunning has been correctly set.

    int PumpNum; // Pump index within PumpEquip derived type

    // Get input from IDF one time
    if (state.dataPumps->GetInputFlag) {
        GetPumpInput(state);
        state.dataPumps->GetInputFlag = false;
    }

    // Exit early if no pumps found
    if (state.dataPumps->NumPumps == 0) {
        PumpHeat = 0.0;
        return;
    }

    // Setup pump component index if needed
    if (PumpIndex == 0) {
        PumpNum = UtilityRoutines::FindItemInList(PumpName, state.dataPumps->PumpEquip); // Determine which pump to simulate
        if (PumpNum == 0) {
            ShowFatalError(state, "ManagePumps: Pump requested not found =" + PumpName); // Catch any bad names before crashing
        }
        PumpIndex = PumpNum;
    } else {
        PumpNum = PumpIndex;
        if (state.dataPumps->PumpEquip(PumpNum).CheckEquipName) {
            if (PumpNum > state.dataPumps->NumPumps || PumpNum < 1) {
                ShowFatalError(
                    state,
                    format(
                        "ManagePumps: Invalid PumpIndex passed={}, Number of Pumps={}, Pump name={}", PumpNum, state.dataPumps->NumPumps, PumpName));
            }
            if (PumpName != state.dataPumps->PumpEquip(PumpNum).Name) {
                ShowFatalError(state,
                               format("ManagePumps: Invalid PumpIndex passed={}, Pump name={}, stored Pump Name for that index={}",
                                      PumpNum,
                                      PumpName,
                                      state.dataPumps->PumpEquip(PumpNum).Name));
            }
            state.dataPumps->PumpEquip(PumpNum).CheckEquipName = false;
        }
    }

    // Perform one-time and begin-environment initialization
    InitializePumps(state, PumpNum);

    // If all we need is to set outlet min/max avail, then just do it and get out.  Also, we only do min/max avail on flow query
    if (state.dataPlnt->PlantLoop(LoopNum).LoopSide(state.dataPumps->PumpEquip(PumpNum).plantLoc.loopSideNum).FlowLock ==
        DataPlant::FlowLock::PumpQuery) {
        SetupPumpMinMaxFlows(state, LoopNum, PumpNum);
        return;
    }

    // Set pump flow rate and calculate power
    CalcPumps(state, PumpNum, FlowRequest, PumpRunning);

    // Update pump reporting data
    ReportPumps(state, PumpNum);

    // Send this up to the calling routine
    PumpHeat = state.dataPumps->PumpHeattoFluid;
}

void GetPumpInput(EnergyPlusData &state)
{

    // SUBROUTINE INFORMATION:
    //       AUTHOR:          Dan Fisher
    //       DATE WRITTEN:    April 1998
    //       MODIFIED:        July 2001, Rick Strand (addition of pump controls)
    //                        May 2009, Brent Griffith (added EMS calls)

    // PURPOSE OF THIS SUBROUTINE:
    // This routine will get the input
    // required by the pump simulation.

    // PUMP:VARIABLE SPEED,
    // This pump model is described in the ASHRAE secondary HVAC toolkit.

    // REFERENCES:
    // HVAC 2 Toolkit:  A Toolkit for Secondary HVAC System
    //  Energy Calculations, ASHRAE, 1993, pp2-10 to 2-15

    // Using/Aliasing
    using BranchNodeConnections::TestCompSet;
    using CurveManager::GetCurveIndex;
    using CurveManager::GetCurveMinMaxValues;
    using DataSizing::AutoSize;
    using FluidProperties::GetDensityGlycol;
    using FluidProperties::GetSatDensityRefrig;
    using NodeInputManager::GetOnlySingleNode;
    using ScheduleManager::CheckScheduleValueMinMax;
    using ScheduleManager::GetScheduleIndex;

    // SUBROUTINE PARAMETER DEFINITIONS:
    Real64 constexpr StartTemp(100.0); // Standard Temperature across code to calculated Steam density
    static constexpr std::string_view RoutineName("GetPumpInput: ");
    static constexpr std::string_view RoutineNameNoColon("GetPumpInput");

    // SUBROUTINE LOCAL VARIABLE DECLARATIONS:
    int PumpNum;
    int NumAlphas; // Number of elements in the alpha array
    int NumNums;   // Number of elements in the numeric array
    int IOStat;    // IO Status when calling get input subroutine
    bool ErrorsFound;
    int TempCurveIndex;
    std::string TempCurveType;
    int NumVarSpeedPumps;
    int NumConstSpeedPumps;
    int NumCondensatePumps;
    int NumVarPump;
    int NumConstPump;
    int NumCondPump;
    int NumPumpBankSimpleVar;
    int NumPumpBankSimpleConst;
    int NumVarPumpBankSimple;
    int NumConstPumpBankSimple;
    Real64 SteamDensity;
    Real64 TempWaterDensity;
    int DummyWaterIndex(1);

    ErrorsFound = false;

    // GET NUMBER OF ALL EQUIPMENT TYPES
    NumVarSpeedPumps = state.dataInputProcessing->inputProcessor->getNumObjectsFound(state, cPump_VarSpeed);
    NumConstSpeedPumps = state.dataInputProcessing->inputProcessor->getNumObjectsFound(state, cPump_ConSpeed);
    NumCondensatePumps = state.dataInputProcessing->inputProcessor->getNumObjectsFound(state, cPump_Cond);
    NumPumpBankSimpleVar = state.dataInputProcessing->inputProcessor->getNumObjectsFound(state, cPumpBank_VarSpeed);
    NumPumpBankSimpleConst = state.dataInputProcessing->inputProcessor->getNumObjectsFound(state, cPumpBank_ConSpeed);
    state.dataPumps->NumPumps = NumVarSpeedPumps + NumConstSpeedPumps + NumCondensatePumps + NumPumpBankSimpleVar + NumPumpBankSimpleConst;

    if (state.dataPumps->NumPumps <= 0) {
        ShowWarningError(state, "No Pumping Equipment Found");
        return;
    }

    state.dataPumps->PumpEquip.allocate(state.dataPumps->NumPumps);
    state.dataPumps->PumpUniqueNames.reserve(static_cast<unsigned>(state.dataPumps->NumPumps));
    state.dataPumps->PumpEquipReport.allocate(state.dataPumps->NumPumps);
    auto &cCurrentModuleObject = state.dataIPShortCut->cCurrentModuleObject;
    cCurrentModuleObject = cPump_VarSpeed;

    for (NumVarPump = 1; NumVarPump <= NumVarSpeedPumps; ++NumVarPump) {
        PumpNum = NumVarPump;
        state.dataInputProcessing->inputProcessor->getObjectItem(state,
                                                                 cCurrentModuleObject,
                                                                 NumVarPump,
                                                                 state.dataIPShortCut->cAlphaArgs,
                                                                 NumAlphas,
                                                                 state.dataIPShortCut->rNumericArgs,
                                                                 NumNums,
                                                                 IOStat,
                                                                 state.dataIPShortCut->lNumericFieldBlanks,
                                                                 state.dataIPShortCut->lAlphaFieldBlanks,
                                                                 state.dataIPShortCut->cAlphaFieldNames,
                                                                 state.dataIPShortCut->cNumericFieldNames);

        GlobalNames::VerifyUniqueInterObjectName(state,
                                                 state.dataPumps->PumpUniqueNames,
                                                 state.dataIPShortCut->cAlphaArgs(1),
                                                 cCurrentModuleObject,
                                                 state.dataIPShortCut->cAlphaFieldNames(1),
                                                 ErrorsFound);
        state.dataPumps->PumpEquip(PumpNum).Name = state.dataIPShortCut->cAlphaArgs(1);
        state.dataPumps->PumpEquip(PumpNum).pumpType = PumpType::VarSpeed; //'Pump:VariableSpeed'
        state.dataPumps->PumpEquip(PumpNum).TypeOf_Num = DataPlant::PlantEquipmentType::PumpVariableSpeed;

        state.dataPumps->PumpEquip(PumpNum).InletNodeNum = GetOnlySingleNode(state,
                                                                             state.dataIPShortCut->cAlphaArgs(2),
                                                                             ErrorsFound,
                                                                             cCurrentModuleObject,
                                                                             state.dataIPShortCut->cAlphaArgs(1),
                                                                             DataLoopNode::NodeFluidType::Water,
                                                                             DataLoopNode::NodeConnectionType::Inlet,
                                                                             NodeInputManager::CompFluidStream::Primary,
                                                                             ObjectIsNotParent);

        state.dataPumps->PumpEquip(PumpNum).OutletNodeNum = GetOnlySingleNode(state,
                                                                              state.dataIPShortCut->cAlphaArgs(3),
                                                                              ErrorsFound,
                                                                              cCurrentModuleObject,
                                                                              state.dataIPShortCut->cAlphaArgs(1),
                                                                              DataLoopNode::NodeFluidType::Water,
                                                                              DataLoopNode::NodeConnectionType::Outlet,
                                                                              NodeInputManager::CompFluidStream::Primary,
                                                                              ObjectIsNotParent);
        TestCompSet(state,
                    cCurrentModuleObject,
                    state.dataIPShortCut->cAlphaArgs(1),
                    state.dataIPShortCut->cAlphaArgs(2),
                    state.dataIPShortCut->cAlphaArgs(3),
                    "Water Nodes");

        if (UtilityRoutines::SameString(state.dataIPShortCut->cAlphaArgs(4), "Continuous")) {
            state.dataPumps->PumpEquip(PumpNum).PumpControl = PumpControlType::Continuous;
        } else if (UtilityRoutines::SameString(state.dataIPShortCut->cAlphaArgs(4), "Intermittent")) {
            state.dataPumps->PumpEquip(PumpNum).PumpControl = PumpControlType::Intermittent;
        } else {
            ShowWarningError(state,
                             std::string{RoutineName} + cCurrentModuleObject + "=\"" + state.dataPumps->PumpEquip(PumpNum).Name + "\", Invalid " +
                                 state.dataIPShortCut->cAlphaFieldNames(4));
            ShowContinueError(state,
                              "Entered Value=[" + state.dataIPShortCut->cAlphaArgs(4) + "]. " + state.dataIPShortCut->cAlphaFieldNames(4) +
                                  " has been set to Continuous for this pump.");
            state.dataPumps->PumpEquip(PumpNum).PumpControl = PumpControlType::Continuous;
        }

        // Input the optional schedule for the pump
        state.dataPumps->PumpEquip(PumpNum).PumpSchedule = state.dataIPShortCut->cAlphaArgs(5);
        state.dataPumps->PumpEquip(PumpNum).PumpScheduleIndex = GetScheduleIndex(state, state.dataIPShortCut->cAlphaArgs(5));
        if (!state.dataIPShortCut->lAlphaFieldBlanks(5) && !(state.dataPumps->PumpEquip(PumpNum).PumpScheduleIndex > 0)) {
            ShowWarningError(state,
                             std::string{RoutineName} + cCurrentModuleObject + "=\"" + state.dataPumps->PumpEquip(PumpNum).Name + "\", Invalid " +
                                 state.dataIPShortCut->cAlphaFieldNames(5));
            ShowContinueError(state, "Schedule named =[" + state.dataIPShortCut->cAlphaArgs(5) + "]. was not found and will not be used.");
        }

        state.dataPumps->PumpEquip(PumpNum).NomVolFlowRate = state.dataIPShortCut->rNumericArgs(1);
        if (state.dataPumps->PumpEquip(PumpNum).NomVolFlowRate == AutoSize) {
            state.dataPumps->PumpEquip(PumpNum).NomVolFlowRateWasAutoSized = true;
        }
        state.dataPumps->PumpEquip(PumpNum).NomPumpHead = state.dataIPShortCut->rNumericArgs(2);
        state.dataPumps->PumpEquip(PumpNum).NomPowerUse = state.dataIPShortCut->rNumericArgs(3);
        if (state.dataPumps->PumpEquip(PumpNum).NomPowerUse == AutoSize) {
            state.dataPumps->PumpEquip(PumpNum).NomPowerUseWasAutoSized = true;
        }
        state.dataPumps->PumpEquip(PumpNum).MotorEffic = state.dataIPShortCut->rNumericArgs(4);
        state.dataPumps->PumpEquip(PumpNum).FracMotorLossToFluid = state.dataIPShortCut->rNumericArgs(5);
        state.dataPumps->PumpEquip(PumpNum).PartLoadCoef(1) = state.dataIPShortCut->rNumericArgs(6);
        state.dataPumps->PumpEquip(PumpNum).PartLoadCoef(2) = state.dataIPShortCut->rNumericArgs(7);
        state.dataPumps->PumpEquip(PumpNum).PartLoadCoef(3) = state.dataIPShortCut->rNumericArgs(8);
        state.dataPumps->PumpEquip(PumpNum).PartLoadCoef(4) = state.dataIPShortCut->rNumericArgs(9);
        state.dataPumps->PumpEquip(PumpNum).MinVolFlowRate = state.dataIPShortCut->rNumericArgs(10);
        if (state.dataPumps->PumpEquip(PumpNum).MinVolFlowRate == AutoSize) {
            state.dataPumps->PumpEquip(PumpNum).minVolFlowRateWasAutosized = true;
        } else if (!state.dataPumps->PumpEquip(PumpNum).NomVolFlowRateWasAutoSized &&
                   (state.dataPumps->PumpEquip(PumpNum).MinVolFlowRate > state.dataPumps->PumpEquip(PumpNum).NomVolFlowRate)) {
            // Check that the minimum isn't greater than the maximum
            ShowWarningError(state,
                             std::string{RoutineName} + cCurrentModuleObject + "=\"" + state.dataPumps->PumpEquip(PumpNum).Name + "\", Invalid '" +
                                 state.dataIPShortCut->cNumericFieldNames(10) + "'");
            ShowContinueError(state,
                              format("Entered Value=[{:.5T}] is above the {}=[{:.5T}].",
                                     state.dataPumps->PumpEquip(PumpNum).MinVolFlowRate,
                                     state.dataIPShortCut->cNumericFieldNames(1),
                                     state.dataPumps->PumpEquip(PumpNum).NomVolFlowRate));
            ShowContinueError(state,
                              "Reseting value of '" + state.dataIPShortCut->cNumericFieldNames(10) + "' to the value of '" +
                                  state.dataIPShortCut->cNumericFieldNames(1) + "'.");
            // Set min to roughly max, but not quite, otherwise it can't turn on, ever
            state.dataPumps->PumpEquip(PumpNum).MinVolFlowRate = 0.99 * state.dataPumps->PumpEquip(PumpNum).NomVolFlowRate;
        }
        // Probably the following two lines will be used if the team agrees on changing the F10 value from min flow rate to
        // minimum flow as a fraction of nominal flow.

        // Input pressure related data such as pressure curve and impeller size/rotational speed
        state.dataPumps->PumpEquip(PumpNum).PressureCurve_Name = state.dataIPShortCut->cAlphaArgs(6);
        if (state.dataPumps->PumpEquip(PumpNum).PressureCurve_Name == "") {
            state.dataPumps->PumpEquip(PumpNum).PressureCurve_Index = -1;
        } else {
            TempCurveIndex = GetCurveIndex(state, state.dataPumps->PumpEquip(PumpNum).PressureCurve_Name);
            if (TempCurveIndex == 0) {
                state.dataPumps->PumpEquip(PumpNum).PressureCurve_Index = -1;
            } else {
                ErrorsFound |= CurveManager::CheckCurveDims(state,
                                                            TempCurveIndex,                             // Curve index
                                                            {1},                                        // Valid dimensions
                                                            RoutineName,                                // Routine name
                                                            cCurrentModuleObject,                       // Object Type
                                                            state.dataPumps->PumpEquip(PumpNum).Name,   // Object Name
                                                            state.dataIPShortCut->cAlphaFieldNames(6)); // Field Name

                if (!ErrorsFound) {
                    state.dataPumps->PumpEquip(PumpNum).PressureCurve_Index = TempCurveIndex;
                    GetCurveMinMaxValues(
                        state, TempCurveIndex, state.dataPumps->PumpEquip(PumpNum).MinPhiValue, state.dataPumps->PumpEquip(PumpNum).MaxPhiValue);
                }
            }
        }

        // read in the rest of the pump pressure characteristics
        state.dataPumps->PumpEquip(PumpNum).ImpellerDiameter = state.dataIPShortCut->rNumericArgs(11);

        // Input VFD related data
        if (state.dataIPShortCut->lAlphaFieldBlanks(7)) {
            state.dataPumps->PumpEquip(PumpNum).HasVFD = false;
        } else {
            state.dataPumps->PumpEquip(PumpNum).HasVFD = true;
            if (state.dataIPShortCut->cAlphaArgs(7) == "MANUALCONTROL") {
                state.dataPumps->PumpEquip(PumpNum).VFD.VFDControlType = ControlTypeVFD::VFDManual;
                state.dataPumps->PumpEquip(PumpNum).VFD.ManualRPMSchedName = state.dataIPShortCut->cAlphaArgs(8);
                state.dataPumps->PumpEquip(PumpNum).VFD.ManualRPMSchedIndex = GetScheduleIndex(state, state.dataIPShortCut->cAlphaArgs(8));
                if (state.dataPumps->PumpEquip(PumpNum).VFD.ManualRPMSchedIndex <= 0) {
                    ShowSevereError(state,
                                    std::string{RoutineName} + cCurrentModuleObject + "=\"" + state.dataPumps->PumpEquip(PumpNum).Name +
                                        "\", At least one scheduled VFD schedule input was invalid.");
                    ShowContinueError(state, "Verify that all of the pressure and rpm schedules referenced in the input fields actually exist.");
                    ErrorsFound = true;
                } else if (!CheckScheduleValueMinMax(state, state.dataPumps->PumpEquip(PumpNum).VFD.ManualRPMSchedIndex, ">", 0.0) ||
                           !CheckScheduleValueMinMax(state, state.dataPumps->PumpEquip(PumpNum).VFD.ManualRPMSchedIndex, ">", 0.0)) {
                    ShowSevereError(state,
                                    std::string{RoutineName} + cCurrentModuleObject + "=\"" + state.dataPumps->PumpEquip(PumpNum).Name +
                                        "\", A pump rpm schedule had zero value.  Ensure all entries in the schedule are greater than zero.");
                    ErrorsFound = true;
                }
            } else if (state.dataIPShortCut->cAlphaArgs(7) == "PRESSURESETPOINTCONTROL") {
                state.dataPumps->PumpEquip(PumpNum).VFD.VFDControlType = ControlTypeVFD::VFDAutomatic;
                state.dataPumps->PumpEquip(PumpNum).VFD.LowerPsetSchedName = state.dataIPShortCut->cAlphaArgs(9);
                state.dataPumps->PumpEquip(PumpNum).VFD.LowerPsetSchedIndex = GetScheduleIndex(state, state.dataIPShortCut->cAlphaArgs(9));
                state.dataPumps->PumpEquip(PumpNum).VFD.UpperPsetSchedName = state.dataIPShortCut->cAlphaArgs(10);
                state.dataPumps->PumpEquip(PumpNum).VFD.UpperPsetSchedIndex = GetScheduleIndex(state, state.dataIPShortCut->cAlphaArgs(10));
                state.dataPumps->PumpEquip(PumpNum).VFD.MinRPMSchedName = state.dataIPShortCut->cAlphaArgs(11);
                state.dataPumps->PumpEquip(PumpNum).VFD.MinRPMSchedIndex = GetScheduleIndex(state, state.dataIPShortCut->cAlphaArgs(11));
                state.dataPumps->PumpEquip(PumpNum).VFD.MaxRPMSchedName = state.dataIPShortCut->cAlphaArgs(12);
                state.dataPumps->PumpEquip(PumpNum).VFD.MaxRPMSchedIndex = GetScheduleIndex(state, state.dataIPShortCut->cAlphaArgs(12));
                if (min(state.dataPumps->PumpEquip(PumpNum).VFD.LowerPsetSchedIndex,
                        state.dataPumps->PumpEquip(PumpNum).VFD.UpperPsetSchedIndex,
                        state.dataPumps->PumpEquip(PumpNum).VFD.MinRPMSchedIndex,
                        state.dataPumps->PumpEquip(PumpNum).VFD.MaxRPMSchedIndex) <= 0) {
                    ShowSevereError(state,
                                    std::string{RoutineName} + cCurrentModuleObject + "=\"" + state.dataPumps->PumpEquip(PumpNum).Name +
                                        "\", At least one scheduled VFD schedule input was invalid.");
                    ShowContinueError(state, "Verify that all of the pressure and rpm schedules referenced in the input fields actually exist.");
                    ErrorsFound = true;
                } else if (!CheckScheduleValueMinMax(state, state.dataPumps->PumpEquip(PumpNum).VFD.MinRPMSchedIndex, ">", 0.0) ||
                           !CheckScheduleValueMinMax(state, state.dataPumps->PumpEquip(PumpNum).VFD.MaxRPMSchedIndex, ">", 0.0)) {
                    ShowSevereError(state,
                                    std::string{RoutineName} + cCurrentModuleObject + "=\"" + state.dataPumps->PumpEquip(PumpNum).Name +
                                        "\", A pump rpm schedule had zero value.  Ensure all entries in the schedule are greater than zero.");
                    ErrorsFound = true;
                }
            } else {
                ShowSevereError(state,
                                std::string{RoutineName} + cCurrentModuleObject + "=\"" + state.dataPumps->PumpEquip(PumpNum).Name +
                                    "\", VFD Control type entered is invalid.  Use one of the key choice entries.");
                ErrorsFound = true;
            }
        }

        if (!state.dataIPShortCut->lAlphaFieldBlanks(13)) { // zone named for pump skin losses
            state.dataPumps->PumpEquip(PumpNum).ZoneNum =
                UtilityRoutines::FindItemInList(state.dataIPShortCut->cAlphaArgs(13), state.dataHeatBal->Zone);
            if (state.dataPumps->PumpEquip(PumpNum).ZoneNum > 0) {
                state.dataPumps->PumpEquip(PumpNum).HeatLossesToZone = true;
                if (!state.dataIPShortCut->lNumericFieldBlanks(12)) {
                    state.dataPumps->PumpEquip(PumpNum).SkinLossRadFraction = state.dataIPShortCut->rNumericArgs(12);
                }
            } else {
                ShowSevereError(state,
                                cCurrentModuleObject + "=\"" + state.dataIPShortCut->cAlphaArgs(1) + "\" invalid " +
                                    state.dataIPShortCut->cAlphaFieldNames(13) + "=\"" + state.dataIPShortCut->cAlphaArgs(13) + "\" not found.");
                ErrorsFound = true;
            }
        }

        if (!state.dataIPShortCut->lAlphaFieldBlanks(14)) {
            if (state.dataIPShortCut->cAlphaArgs(14) == "POWERPERFLOW") {
                state.dataPumps->PumpEquip(PumpNum).powerSizingMethod = PowerSizingMethod::SizePowerPerFlow;
            } else if (state.dataIPShortCut->cAlphaArgs(14) == "POWERPERFLOWPERPRESSURE") {
                state.dataPumps->PumpEquip(PumpNum).powerSizingMethod = PowerSizingMethod::SizePowerPerFlowPerPressure;
            } else {
                ShowSevereError(state,
                                std::string{RoutineName} + cCurrentModuleObject + "=\"" + state.dataPumps->PumpEquip(PumpNum).Name +
                                    "\", sizing method type entered is invalid.  Use one of the key choice entries.");
                ErrorsFound = true;
            }
        }

        if (!state.dataIPShortCut->lNumericFieldBlanks(13)) {
            state.dataPumps->PumpEquip(PumpNum).powerPerFlowScalingFactor = state.dataIPShortCut->rNumericArgs(13);
        }

        if (!state.dataIPShortCut->lNumericFieldBlanks(14)) {
            state.dataPumps->PumpEquip(PumpNum).powerPerFlowPerPressureScalingFactor = state.dataIPShortCut->rNumericArgs(14);
        }

        if (!state.dataIPShortCut->lNumericFieldBlanks(15)) {
            state.dataPumps->PumpEquip(PumpNum).MinVolFlowRateFrac = state.dataIPShortCut->rNumericArgs(15);
        }

        if (NumAlphas > 14) {
            state.dataPumps->PumpEquip(PumpNum).EndUseSubcategoryName = state.dataIPShortCut->cAlphaArgs(15);
        } else {
            state.dataPumps->PumpEquip(PumpNum).EndUseSubcategoryName = "General";
        }

        // Is this really necessary for each pump GetInput loop?
        state.dataPumps->PumpEquip(PumpNum).Energy = 0.0;
        state.dataPumps->PumpEquip(PumpNum).Power = 0.0;
    }

    cCurrentModuleObject = cPump_ConSpeed;

    for (NumConstPump = 1; NumConstPump <= NumConstSpeedPumps; ++NumConstPump) {
        PumpNum = NumVarSpeedPumps + NumConstPump;
        state.dataInputProcessing->inputProcessor->getObjectItem(state,
                                                                 cCurrentModuleObject,
                                                                 NumConstPump,
                                                                 state.dataIPShortCut->cAlphaArgs,
                                                                 NumAlphas,
                                                                 state.dataIPShortCut->rNumericArgs,
                                                                 NumNums,
                                                                 IOStat,
                                                                 state.dataIPShortCut->lNumericFieldBlanks,
                                                                 state.dataIPShortCut->lAlphaFieldBlanks,
                                                                 state.dataIPShortCut->cAlphaFieldNames,
                                                                 state.dataIPShortCut->cNumericFieldNames);

        GlobalNames::VerifyUniqueInterObjectName(state,
                                                 state.dataPumps->PumpUniqueNames,
                                                 state.dataIPShortCut->cAlphaArgs(1),
                                                 cCurrentModuleObject,
                                                 state.dataIPShortCut->cAlphaFieldNames(1),
                                                 ErrorsFound);
        state.dataPumps->PumpEquip(PumpNum).Name = state.dataIPShortCut->cAlphaArgs(1);
        state.dataPumps->PumpEquip(PumpNum).pumpType = PumpType::ConSpeed; //'Pump:ConstantSpeed'
        state.dataPumps->PumpEquip(PumpNum).TypeOf_Num = DataPlant::PlantEquipmentType::PumpConstantSpeed;

        state.dataPumps->PumpEquip(PumpNum).InletNodeNum = GetOnlySingleNode(state,
                                                                             state.dataIPShortCut->cAlphaArgs(2),
                                                                             ErrorsFound,
                                                                             cCurrentModuleObject,
                                                                             state.dataIPShortCut->cAlphaArgs(1),
                                                                             DataLoopNode::NodeFluidType::Water,
                                                                             DataLoopNode::NodeConnectionType::Inlet,
                                                                             NodeInputManager::CompFluidStream::Primary,
                                                                             ObjectIsNotParent);

        state.dataPumps->PumpEquip(PumpNum).OutletNodeNum = GetOnlySingleNode(state,
                                                                              state.dataIPShortCut->cAlphaArgs(3),
                                                                              ErrorsFound,
                                                                              cCurrentModuleObject,
                                                                              state.dataIPShortCut->cAlphaArgs(1),
                                                                              DataLoopNode::NodeFluidType::Water,
                                                                              DataLoopNode::NodeConnectionType::Outlet,
                                                                              NodeInputManager::CompFluidStream::Primary,
                                                                              ObjectIsNotParent);
        TestCompSet(state,
                    cCurrentModuleObject,
                    state.dataIPShortCut->cAlphaArgs(1),
                    state.dataIPShortCut->cAlphaArgs(2),
                    state.dataIPShortCut->cAlphaArgs(3),
                    "Water Nodes");

        state.dataPumps->PumpEquip(PumpNum).NomVolFlowRate = state.dataIPShortCut->rNumericArgs(1);
        if (state.dataPumps->PumpEquip(PumpNum).NomVolFlowRate == AutoSize) {
            state.dataPumps->PumpEquip(PumpNum).NomVolFlowRateWasAutoSized = true;
        }
        state.dataPumps->PumpEquip(PumpNum).NomPumpHead = state.dataIPShortCut->rNumericArgs(2);
        state.dataPumps->PumpEquip(PumpNum).NomPowerUse = state.dataIPShortCut->rNumericArgs(3);
        if (state.dataPumps->PumpEquip(PumpNum).NomPowerUse == AutoSize) {
            state.dataPumps->PumpEquip(PumpNum).NomPowerUseWasAutoSized = true;
        }
        state.dataPumps->PumpEquip(PumpNum).MotorEffic = state.dataIPShortCut->rNumericArgs(4);
        state.dataPumps->PumpEquip(PumpNum).FracMotorLossToFluid = state.dataIPShortCut->rNumericArgs(5);
        state.dataPumps->PumpEquip(PumpNum).PartLoadCoef(1) = 1.0;
        state.dataPumps->PumpEquip(PumpNum).PartLoadCoef(2) = 0.0;
        state.dataPumps->PumpEquip(PumpNum).PartLoadCoef(3) = 0.0;
        state.dataPumps->PumpEquip(PumpNum).PartLoadCoef(4) = 0.0;
        // In a constant volume pump we previously set the minimum to the nominal capacity
        // Now we model the pump as constant speed and set flow by riding the pump curve.
        state.dataPumps->PumpEquip(PumpNum).MinVolFlowRate = 0.0;
        state.dataPumps->PumpEquip(PumpNum).Energy = 0.0;
        state.dataPumps->PumpEquip(PumpNum).Power = 0.0;

        if (UtilityRoutines::SameString(state.dataIPShortCut->cAlphaArgs(4), "Continuous")) {
            state.dataPumps->PumpEquip(PumpNum).PumpControl = PumpControlType::Continuous;
        } else if (UtilityRoutines::SameString(state.dataIPShortCut->cAlphaArgs(4), "Intermittent")) {
            state.dataPumps->PumpEquip(PumpNum).PumpControl = PumpControlType::Intermittent;
        } else {
            ShowWarningError(state,
                             std::string{RoutineName} + cCurrentModuleObject + "=\"" + state.dataPumps->PumpEquip(PumpNum).Name + "\", Invalid " +
                                 state.dataIPShortCut->cAlphaFieldNames(4));
            ShowContinueError(state,
                              "Entered Value=[" + state.dataIPShortCut->cAlphaArgs(4) + "]. " + state.dataIPShortCut->cAlphaFieldNames(4) +
                                  " has been set to Continuous for this pump.");
            state.dataPumps->PumpEquip(PumpNum).PumpControl = PumpControlType::Continuous;
        }

        // Input the optional schedule for the pump
        state.dataPumps->PumpEquip(PumpNum).PumpSchedule = state.dataIPShortCut->cAlphaArgs(5);
        state.dataPumps->PumpEquip(PumpNum).PumpScheduleIndex = GetScheduleIndex(state, state.dataIPShortCut->cAlphaArgs(5));
        if (!state.dataIPShortCut->lAlphaFieldBlanks(5) && !(state.dataPumps->PumpEquip(PumpNum).PumpScheduleIndex > 0)) {
            ShowWarningError(state,
                             std::string{RoutineName} + cCurrentModuleObject + "=\"" + state.dataPumps->PumpEquip(PumpNum).Name + "\", Invalid " +
                                 state.dataIPShortCut->cAlphaFieldNames(5));
            ShowContinueError(state, "Schedule named =[" + state.dataIPShortCut->cAlphaArgs(5) + "]. was not found and will not be used.");
        }

        // Input pressure related data such as pressure curve and impeller size/rotational speed
        state.dataPumps->PumpEquip(PumpNum).PressureCurve_Name = state.dataIPShortCut->cAlphaArgs(6);
        if (state.dataPumps->PumpEquip(PumpNum).PressureCurve_Name == "") {
            state.dataPumps->PumpEquip(PumpNum).PressureCurve_Index = -1;
        } else {
            TempCurveIndex = GetCurveIndex(state, state.dataPumps->PumpEquip(PumpNum).PressureCurve_Name);
            if (TempCurveIndex == 0) {
                state.dataPumps->PumpEquip(PumpNum).PressureCurve_Index = -1;
            } else {
                ErrorsFound |= CurveManager::CheckCurveDims(state,
                                                            TempCurveIndex,                             // Curve index
                                                            {1},                                        // Valid dimensions
                                                            RoutineName,                                // Routine name
                                                            cCurrentModuleObject,                       // Object Type
                                                            state.dataPumps->PumpEquip(PumpNum).Name,   // Object Name
                                                            state.dataIPShortCut->cAlphaFieldNames(6)); // Field Name

                if (!ErrorsFound) {
                    state.dataPumps->PumpEquip(PumpNum).PressureCurve_Index = TempCurveIndex;
                    GetCurveMinMaxValues(
                        state, TempCurveIndex, state.dataPumps->PumpEquip(PumpNum).MinPhiValue, state.dataPumps->PumpEquip(PumpNum).MaxPhiValue);
                }
            }
        }

        // read in the rest of the pump pressure characteristics
        state.dataPumps->PumpEquip(PumpNum).ImpellerDiameter = state.dataIPShortCut->rNumericArgs(6);
        state.dataPumps->PumpEquip(PumpNum).RotSpeed_RPM = state.dataIPShortCut->rNumericArgs(7); // retrieve the input rotational speed, in revs/min
        state.dataPumps->PumpEquip(PumpNum).RotSpeed =
            state.dataPumps->PumpEquip(PumpNum).RotSpeed_RPM / 60.0; // convert input[rpm] to calculation units[rps]

        if (!state.dataIPShortCut->lAlphaFieldBlanks(7)) { // zone named for pump skin losses
            state.dataPumps->PumpEquip(PumpNum).ZoneNum =
                UtilityRoutines::FindItemInList(state.dataIPShortCut->cAlphaArgs(7), state.dataHeatBal->Zone);
            if (state.dataPumps->PumpEquip(PumpNum).ZoneNum > 0) {
                state.dataPumps->PumpEquip(PumpNum).HeatLossesToZone = true;
                if (!state.dataIPShortCut->lNumericFieldBlanks(8)) {
                    state.dataPumps->PumpEquip(PumpNum).SkinLossRadFraction = state.dataIPShortCut->rNumericArgs(8);
                }
            } else {
                ShowSevereError(state,
                                cCurrentModuleObject + "=\"" + state.dataIPShortCut->cAlphaArgs(1) + "\" invalid " +
                                    state.dataIPShortCut->cAlphaFieldNames(7) + "=\"" + state.dataIPShortCut->cAlphaArgs(7) + "\" not found.");
                ErrorsFound = true;
            }
        }

        if (!state.dataIPShortCut->lAlphaFieldBlanks(8)) {
            if (state.dataIPShortCut->cAlphaArgs(8) == "POWERPERFLOW") {
                state.dataPumps->PumpEquip(PumpNum).powerSizingMethod = PowerSizingMethod::SizePowerPerFlow;
            } else if (state.dataIPShortCut->cAlphaArgs(8) == "POWERPERFLOWPERPRESSURE") {
                state.dataPumps->PumpEquip(PumpNum).powerSizingMethod = PowerSizingMethod::SizePowerPerFlowPerPressure;
            } else {
                ShowSevereError(state,
                                std::string{RoutineName} + cCurrentModuleObject + "=\"" + state.dataPumps->PumpEquip(PumpNum).Name +
                                    "\", sizing method type entered is invalid.  Use one of the key choice entries.");
                ErrorsFound = true;
            }
        }

        if (!state.dataIPShortCut->lNumericFieldBlanks(9)) {
            state.dataPumps->PumpEquip(PumpNum).powerPerFlowScalingFactor = state.dataIPShortCut->rNumericArgs(9);
        }

        if (!state.dataIPShortCut->lNumericFieldBlanks(10)) {
            state.dataPumps->PumpEquip(PumpNum).powerPerFlowPerPressureScalingFactor = state.dataIPShortCut->rNumericArgs(10);
        }

        if (NumAlphas > 8) {
            state.dataPumps->PumpEquip(PumpNum).EndUseSubcategoryName = state.dataIPShortCut->cAlphaArgs(9);
        } else {
            state.dataPumps->PumpEquip(PumpNum).EndUseSubcategoryName = "General";
        }
    }

    // pumps for steam system pumping condensate
    cCurrentModuleObject = cPump_Cond;
    for (NumCondPump = 1; NumCondPump <= NumCondensatePumps; ++NumCondPump) {
        PumpNum = NumCondPump + NumVarSpeedPumps + NumConstSpeedPumps;
        state.dataInputProcessing->inputProcessor->getObjectItem(state,
                                                                 cCurrentModuleObject,
                                                                 NumCondPump,
                                                                 state.dataIPShortCut->cAlphaArgs,
                                                                 NumAlphas,
                                                                 state.dataIPShortCut->rNumericArgs,
                                                                 NumNums,
                                                                 IOStat,
                                                                 state.dataIPShortCut->lNumericFieldBlanks,
                                                                 state.dataIPShortCut->lAlphaFieldBlanks,
                                                                 state.dataIPShortCut->cAlphaFieldNames,
                                                                 state.dataIPShortCut->cNumericFieldNames);

        GlobalNames::VerifyUniqueInterObjectName(state,
                                                 state.dataPumps->PumpUniqueNames,
                                                 state.dataIPShortCut->cAlphaArgs(1),
                                                 cCurrentModuleObject,
                                                 state.dataIPShortCut->cAlphaFieldNames(1),
                                                 ErrorsFound);
        state.dataPumps->PumpEquip(PumpNum).Name = state.dataIPShortCut->cAlphaArgs(1);
        state.dataPumps->PumpEquip(PumpNum).pumpType = PumpType::Cond; //'Pump:VariableSpeed:Condensate'
        state.dataPumps->PumpEquip(PumpNum).TypeOf_Num = DataPlant::PlantEquipmentType::PumpCondensate;

        state.dataPumps->PumpEquip(PumpNum).InletNodeNum = GetOnlySingleNode(state,
                                                                             state.dataIPShortCut->cAlphaArgs(2),
                                                                             ErrorsFound,
                                                                             cCurrentModuleObject,
                                                                             state.dataIPShortCut->cAlphaArgs(1),
                                                                             DataLoopNode::NodeFluidType::Steam,
                                                                             DataLoopNode::NodeConnectionType::Inlet,
                                                                             NodeInputManager::CompFluidStream::Primary,
                                                                             ObjectIsNotParent);

        state.dataPumps->PumpEquip(PumpNum).OutletNodeNum = GetOnlySingleNode(state,
                                                                              state.dataIPShortCut->cAlphaArgs(3),
                                                                              ErrorsFound,
                                                                              cCurrentModuleObject,
                                                                              state.dataIPShortCut->cAlphaArgs(1),
                                                                              DataLoopNode::NodeFluidType::Steam,
                                                                              DataLoopNode::NodeConnectionType::Outlet,
                                                                              NodeInputManager::CompFluidStream::Primary,
                                                                              ObjectIsNotParent);
        TestCompSet(state,
                    cCurrentModuleObject,
                    state.dataIPShortCut->cAlphaArgs(1),
                    state.dataIPShortCut->cAlphaArgs(2),
                    state.dataIPShortCut->cAlphaArgs(3),
                    "Water Nodes");

        state.dataPumps->PumpEquip(PumpNum).PumpControl = PumpControlType::Intermittent;

        // Input the optional schedule for the pump
        state.dataPumps->PumpEquip(PumpNum).PumpSchedule = state.dataIPShortCut->cAlphaArgs(4);
        state.dataPumps->PumpEquip(PumpNum).PumpScheduleIndex = GetScheduleIndex(state, state.dataIPShortCut->cAlphaArgs(4));
        if (!state.dataIPShortCut->lAlphaFieldBlanks(4) && !(state.dataPumps->PumpEquip(PumpNum).PumpScheduleIndex > 0)) {
            ShowWarningError(state,
                             std::string{RoutineName} + cCurrentModuleObject + "=\"" + state.dataPumps->PumpEquip(PumpNum).Name + "\", Invalid " +
                                 state.dataIPShortCut->cAlphaFieldNames(4));
            ShowContinueError(state, "Schedule named =[" + state.dataIPShortCut->cAlphaArgs(4) + "]. was not found and will not be used.");
        }

        state.dataPumps->PumpEquip(PumpNum).NomSteamVolFlowRate = state.dataIPShortCut->rNumericArgs(1);
        if (state.dataPumps->PumpEquip(PumpNum).NomSteamVolFlowRate == AutoSize) {
            state.dataPumps->PumpEquip(PumpNum).NomSteamVolFlowRateWasAutoSized = true;
        }
        state.dataPumps->PumpEquip(PumpNum).NomPumpHead = state.dataIPShortCut->rNumericArgs(2);
        state.dataPumps->PumpEquip(PumpNum).NomPowerUse = state.dataIPShortCut->rNumericArgs(3);
        if (state.dataPumps->PumpEquip(PumpNum).NomPowerUse == AutoSize) {
            state.dataPumps->PumpEquip(PumpNum).NomPowerUseWasAutoSized = true;
        }
        state.dataPumps->PumpEquip(PumpNum).MotorEffic = state.dataIPShortCut->rNumericArgs(4);
        state.dataPumps->PumpEquip(PumpNum).FracMotorLossToFluid = state.dataIPShortCut->rNumericArgs(5);
        state.dataPumps->PumpEquip(PumpNum).PartLoadCoef(1) = state.dataIPShortCut->rNumericArgs(6);
        state.dataPumps->PumpEquip(PumpNum).PartLoadCoef(2) = state.dataIPShortCut->rNumericArgs(7);
        state.dataPumps->PumpEquip(PumpNum).PartLoadCoef(3) = state.dataIPShortCut->rNumericArgs(8);
        state.dataPumps->PumpEquip(PumpNum).PartLoadCoef(4) = state.dataIPShortCut->rNumericArgs(9);

        if (!state.dataIPShortCut->lAlphaFieldBlanks(5)) { // zone named for pump skin losses
            state.dataPumps->PumpEquip(PumpNum).ZoneNum =
                UtilityRoutines::FindItemInList(state.dataIPShortCut->cAlphaArgs(5), state.dataHeatBal->Zone);
            if (state.dataPumps->PumpEquip(PumpNum).ZoneNum > 0) {
                state.dataPumps->PumpEquip(PumpNum).HeatLossesToZone = true;
                if (!state.dataIPShortCut->lNumericFieldBlanks(10)) {
                    state.dataPumps->PumpEquip(PumpNum).SkinLossRadFraction = state.dataIPShortCut->rNumericArgs(10);
                }
            } else {
                ShowSevereError(state,
                                cCurrentModuleObject + "=\"" + state.dataIPShortCut->cAlphaArgs(1) + "\" invalid " +
                                    state.dataIPShortCut->cAlphaFieldNames(5) + "=\"" + state.dataIPShortCut->cAlphaArgs(5) + "\" not found.");
                ErrorsFound = true;
            }
        }

        state.dataPumps->PumpEquip(PumpNum).MinVolFlowRate = 0.0;
        state.dataPumps->PumpEquip(PumpNum).Energy = 0.0;
        state.dataPumps->PumpEquip(PumpNum).Power = 0.0;

        if (state.dataPumps->PumpEquip(PumpNum).NomSteamVolFlowRateWasAutoSized) {
            state.dataPumps->PumpEquip(PumpNum).NomVolFlowRate = AutoSize;
            state.dataPumps->PumpEquip(PumpNum).NomVolFlowRateWasAutoSized = true;
        } else {
            // Calc Condensate Pump Water Volume Flow Rate
            SteamDensity =
                GetSatDensityRefrig(state, fluidNameSteam, StartTemp, 1.0, state.dataPumps->PumpEquip(PumpNum).FluidIndex, RoutineNameNoColon);
            TempWaterDensity = GetDensityGlycol(state, fluidNameWater, DataGlobalConstants::InitConvTemp, DummyWaterIndex, RoutineName);
            state.dataPumps->PumpEquip(PumpNum).NomVolFlowRate =
                (state.dataPumps->PumpEquip(PumpNum).NomSteamVolFlowRate * SteamDensity) / TempWaterDensity;
        }

        if (!state.dataIPShortCut->lAlphaFieldBlanks(6)) {
            if (state.dataIPShortCut->cAlphaArgs(6) == "POWERPERFLOW") {
                state.dataPumps->PumpEquip(PumpNum).powerSizingMethod = PowerSizingMethod::SizePowerPerFlow;
            } else if (state.dataIPShortCut->cAlphaArgs(6) == "POWERPERFLOWPERPRESSURE") {
                state.dataPumps->PumpEquip(PumpNum).powerSizingMethod = PowerSizingMethod::SizePowerPerFlowPerPressure;
            } else {
                ShowSevereError(state,
                                std::string{RoutineName} + cCurrentModuleObject + "=\"" + state.dataPumps->PumpEquip(PumpNum).Name +
                                    "\", sizing method type entered is invalid.  Use one of the key choice entries.");
                ErrorsFound = true;
            }
        }

        if (!state.dataIPShortCut->lNumericFieldBlanks(11)) {
            state.dataPumps->PumpEquip(PumpNum).powerPerFlowScalingFactor = state.dataIPShortCut->rNumericArgs(11);
        }

        if (!state.dataIPShortCut->lNumericFieldBlanks(12)) {
            state.dataPumps->PumpEquip(PumpNum).powerPerFlowPerPressureScalingFactor = state.dataIPShortCut->rNumericArgs(12);
        }

        if (NumAlphas > 6) {
            state.dataPumps->PumpEquip(PumpNum).EndUseSubcategoryName = state.dataIPShortCut->cAlphaArgs(7);
        } else {
            state.dataPumps->PumpEquip(PumpNum).EndUseSubcategoryName = "General";
        }
    }

    // LOAD Variable Speed Pump Bank ARRAYS WITH VARIABLE SPEED CURVE FIT PUMP DATA
    cCurrentModuleObject = cPumpBank_VarSpeed;
    for (NumVarPumpBankSimple = 1; NumVarPumpBankSimple <= NumPumpBankSimpleVar; ++NumVarPumpBankSimple) {
        PumpNum = NumVarPumpBankSimple + NumVarSpeedPumps + NumConstSpeedPumps + NumCondensatePumps;
        state.dataInputProcessing->inputProcessor->getObjectItem(state,
                                                                 cCurrentModuleObject,
                                                                 NumVarPumpBankSimple,
                                                                 state.dataIPShortCut->cAlphaArgs,
                                                                 NumAlphas,
                                                                 state.dataIPShortCut->rNumericArgs,
                                                                 NumNums,
                                                                 IOStat,
                                                                 state.dataIPShortCut->lNumericFieldBlanks,
                                                                 state.dataIPShortCut->lAlphaFieldBlanks,
                                                                 state.dataIPShortCut->cAlphaFieldNames,
                                                                 state.dataIPShortCut->cNumericFieldNames);

        GlobalNames::VerifyUniqueInterObjectName(state,
                                                 state.dataPumps->PumpUniqueNames,
                                                 state.dataIPShortCut->cAlphaArgs(1),
                                                 cCurrentModuleObject,
                                                 state.dataIPShortCut->cAlphaFieldNames(1),
                                                 ErrorsFound);
        state.dataPumps->PumpEquip(PumpNum).Name = state.dataIPShortCut->cAlphaArgs(1);
        state.dataPumps->PumpEquip(PumpNum).pumpType = PumpType::Bank_VarSpeed; //'HeaderedPumps:VariableSpeed'
        state.dataPumps->PumpEquip(PumpNum).TypeOf_Num = DataPlant::PlantEquipmentType::PumpBankVariableSpeed;

        state.dataPumps->PumpEquip(PumpNum).InletNodeNum = GetOnlySingleNode(state,
                                                                             state.dataIPShortCut->cAlphaArgs(2),
                                                                             ErrorsFound,
                                                                             cCurrentModuleObject,
                                                                             state.dataIPShortCut->cAlphaArgs(1),
                                                                             DataLoopNode::NodeFluidType::Water,
                                                                             DataLoopNode::NodeConnectionType::Inlet,
                                                                             NodeInputManager::CompFluidStream::Primary,
                                                                             ObjectIsNotParent);

        state.dataPumps->PumpEquip(PumpNum).OutletNodeNum = GetOnlySingleNode(state,
                                                                              state.dataIPShortCut->cAlphaArgs(3),
                                                                              ErrorsFound,
                                                                              cCurrentModuleObject,
                                                                              state.dataIPShortCut->cAlphaArgs(1),
                                                                              DataLoopNode::NodeFluidType::Water,
                                                                              DataLoopNode::NodeConnectionType::Outlet,
                                                                              NodeInputManager::CompFluidStream::Primary,
                                                                              ObjectIsNotParent);
        TestCompSet(state,
                    cCurrentModuleObject,
                    state.dataIPShortCut->cAlphaArgs(1),
                    state.dataIPShortCut->cAlphaArgs(2),
                    state.dataIPShortCut->cAlphaArgs(3),
                    "Water Nodes");

        if (UtilityRoutines::SameString(state.dataIPShortCut->cAlphaArgs(4), "Optimal")) {
            state.dataPumps->PumpEquip(PumpNum).SequencingScheme = PumpBankControlSeq::OptimalScheme;
        } else if (UtilityRoutines::SameString(state.dataIPShortCut->cAlphaArgs(4), "Sequential")) {
            state.dataPumps->PumpEquip(PumpNum).SequencingScheme = PumpBankControlSeq::SequentialScheme;
        } else if (UtilityRoutines::SameString(state.dataIPShortCut->cAlphaArgs(4), "SupplyEquipmentAssigned")) {
            state.dataPumps->PumpEquip(PumpNum).SequencingScheme = PumpBankControlSeq::UserDefined;
        } else {
            ShowWarningError(state,
                             std::string{RoutineName} + cCurrentModuleObject + "=\"" + state.dataPumps->PumpEquip(PumpNum).Name + "\", Invalid " +
                                 state.dataIPShortCut->cAlphaFieldNames(4));
            ShowContinueError(state,
                              "Entered Value=[" + state.dataIPShortCut->cAlphaArgs(4) + "]. " + state.dataIPShortCut->cAlphaFieldNames(4) +
                                  " has been set to Sequential for this pump.");
            state.dataPumps->PumpEquip(PumpNum).SequencingScheme = PumpBankControlSeq::SequentialScheme;
        }

        //    PumpEquip(PumpNum)%PumpControlType = state.dataIPShortCut->cAlphaArgs(5)
        if (UtilityRoutines::SameString(state.dataIPShortCut->cAlphaArgs(5), "Continuous")) {
            state.dataPumps->PumpEquip(PumpNum).PumpControl = PumpControlType::Continuous;
        } else if (UtilityRoutines::SameString(state.dataIPShortCut->cAlphaArgs(5), "Intermittent")) {
            state.dataPumps->PumpEquip(PumpNum).PumpControl = PumpControlType::Intermittent;
        } else {
            ShowWarningError(state,
                             std::string{RoutineName} + cCurrentModuleObject + "=\"" + state.dataPumps->PumpEquip(PumpNum).Name + "\", Invalid " +
                                 state.dataIPShortCut->cAlphaFieldNames(5));
            ShowContinueError(state,
                              "Entered Value=[" + state.dataIPShortCut->cAlphaArgs(5) + "]. " + state.dataIPShortCut->cAlphaFieldNames(5) +
                                  " has been set to Continuous for this pump.");
            state.dataPumps->PumpEquip(PumpNum).PumpControl = PumpControlType::Continuous;
        }

        // Input the optional schedule for the pump
        state.dataPumps->PumpEquip(PumpNum).PumpSchedule = state.dataIPShortCut->cAlphaArgs(6);
        state.dataPumps->PumpEquip(PumpNum).PumpScheduleIndex = GetScheduleIndex(state, state.dataIPShortCut->cAlphaArgs(6));
        if (!state.dataIPShortCut->lAlphaFieldBlanks(6) && !(state.dataPumps->PumpEquip(PumpNum).PumpScheduleIndex > 0)) {
            ShowWarningError(state,
                             std::string{RoutineName} + cCurrentModuleObject + "=\"" + state.dataPumps->PumpEquip(PumpNum).Name + "\", Invalid " +
                                 state.dataIPShortCut->cAlphaFieldNames(6));
            ShowContinueError(state, "Schedule named =[" + state.dataIPShortCut->cAlphaArgs(6) + "]. was not found and will not be used.");
        }

        state.dataPumps->PumpEquip(PumpNum).NomVolFlowRate = state.dataIPShortCut->rNumericArgs(1);
        if (state.dataPumps->PumpEquip(PumpNum).NomVolFlowRate == AutoSize) {
            state.dataPumps->PumpEquip(PumpNum).NomVolFlowRateWasAutoSized = true;
        }
        state.dataPumps->PumpEquip(PumpNum).NumPumpsInBank = state.dataIPShortCut->rNumericArgs(2);
        state.dataPumps->PumpEquip(PumpNum).NomPumpHead = state.dataIPShortCut->rNumericArgs(3);
        state.dataPumps->PumpEquip(PumpNum).NomPowerUse = state.dataIPShortCut->rNumericArgs(4);
        if (state.dataPumps->PumpEquip(PumpNum).NomPowerUse == AutoSize) {
            state.dataPumps->PumpEquip(PumpNum).NomPowerUseWasAutoSized = true;
        }
        state.dataPumps->PumpEquip(PumpNum).MotorEffic = state.dataIPShortCut->rNumericArgs(5);
        state.dataPumps->PumpEquip(PumpNum).FracMotorLossToFluid = state.dataIPShortCut->rNumericArgs(6);
        state.dataPumps->PumpEquip(PumpNum).PartLoadCoef(1) = state.dataIPShortCut->rNumericArgs(7);
        state.dataPumps->PumpEquip(PumpNum).PartLoadCoef(2) = state.dataIPShortCut->rNumericArgs(8);
        state.dataPumps->PumpEquip(PumpNum).PartLoadCoef(3) = state.dataIPShortCut->rNumericArgs(9);
        state.dataPumps->PumpEquip(PumpNum).PartLoadCoef(4) = state.dataIPShortCut->rNumericArgs(10);
        state.dataPumps->PumpEquip(PumpNum).MinVolFlowRateFrac = state.dataIPShortCut->rNumericArgs(11);
        state.dataPumps->PumpEquip(PumpNum).MinVolFlowRate =
            state.dataPumps->PumpEquip(PumpNum).NomVolFlowRate * state.dataPumps->PumpEquip(PumpNum).MinVolFlowRateFrac;

        if (!state.dataIPShortCut->lAlphaFieldBlanks(7)) { // zone named for pump skin losses
            state.dataPumps->PumpEquip(PumpNum).ZoneNum =
                UtilityRoutines::FindItemInList(state.dataIPShortCut->cAlphaArgs(7), state.dataHeatBal->Zone);
            if (state.dataPumps->PumpEquip(PumpNum).ZoneNum > 0) {
                state.dataPumps->PumpEquip(PumpNum).HeatLossesToZone = true;
                if (!state.dataIPShortCut->lNumericFieldBlanks(12)) {
                    state.dataPumps->PumpEquip(PumpNum).SkinLossRadFraction = state.dataIPShortCut->rNumericArgs(12);
                }
            } else {
                ShowSevereError(state,
                                cCurrentModuleObject + "=\"" + state.dataIPShortCut->cAlphaArgs(1) + "\" invalid " +
                                    state.dataIPShortCut->cAlphaFieldNames(7) + "=\"" + state.dataIPShortCut->cAlphaArgs(7) + "\" not found.");
                ErrorsFound = true;
            }
        }

        if (!state.dataIPShortCut->lAlphaFieldBlanks(8)) {
            if (state.dataIPShortCut->cAlphaArgs(8) == "POWERPERFLOW") {
                state.dataPumps->PumpEquip(PumpNum).powerSizingMethod = PowerSizingMethod::SizePowerPerFlow;
            } else if (state.dataIPShortCut->cAlphaArgs(8) == "POWERPERFLOWPERPRESSURE") {
                state.dataPumps->PumpEquip(PumpNum).powerSizingMethod = PowerSizingMethod::SizePowerPerFlowPerPressure;
            } else {
                ShowSevereError(state,
                                std::string{RoutineName} + cCurrentModuleObject + "=\"" + state.dataPumps->PumpEquip(PumpNum).Name +
                                    "\", sizing method type entered is invalid.  Use one of the key choice entries.");
                ErrorsFound = true;
            }
        }

        if (!state.dataIPShortCut->lNumericFieldBlanks(13)) {
            state.dataPumps->PumpEquip(PumpNum).powerPerFlowScalingFactor = state.dataIPShortCut->rNumericArgs(13);
        }

        if (!state.dataIPShortCut->lNumericFieldBlanks(14)) {
            state.dataPumps->PumpEquip(PumpNum).powerPerFlowPerPressureScalingFactor = state.dataIPShortCut->rNumericArgs(14);
        }

        if (NumAlphas > 8) {
            state.dataPumps->PumpEquip(PumpNum).EndUseSubcategoryName = state.dataIPShortCut->cAlphaArgs(9);
        } else {
            state.dataPumps->PumpEquip(PumpNum).EndUseSubcategoryName = "General";
        }

        state.dataPumps->PumpEquip(PumpNum).Energy = 0.0;
        state.dataPumps->PumpEquip(PumpNum).Power = 0.0;
    }

    cCurrentModuleObject = cPumpBank_ConSpeed;
    for (NumConstPumpBankSimple = 1; NumConstPumpBankSimple <= NumPumpBankSimpleConst; ++NumConstPumpBankSimple) {
        PumpNum = NumConstPumpBankSimple + NumVarSpeedPumps + NumConstSpeedPumps + NumCondensatePumps + NumPumpBankSimpleVar;
        state.dataInputProcessing->inputProcessor->getObjectItem(state,
                                                                 cCurrentModuleObject,
                                                                 NumConstPumpBankSimple,
                                                                 state.dataIPShortCut->cAlphaArgs,
                                                                 NumAlphas,
                                                                 state.dataIPShortCut->rNumericArgs,
                                                                 NumNums,
                                                                 IOStat,
                                                                 state.dataIPShortCut->lNumericFieldBlanks,
                                                                 state.dataIPShortCut->lAlphaFieldBlanks,
                                                                 state.dataIPShortCut->cAlphaFieldNames,
                                                                 state.dataIPShortCut->cNumericFieldNames);

        GlobalNames::VerifyUniqueInterObjectName(state,
                                                 state.dataPumps->PumpUniqueNames,
                                                 state.dataIPShortCut->cAlphaArgs(1),
                                                 cCurrentModuleObject,
                                                 state.dataIPShortCut->cAlphaFieldNames(1),
                                                 ErrorsFound);
        state.dataPumps->PumpEquip(PumpNum).Name = state.dataIPShortCut->cAlphaArgs(1);
        state.dataPumps->PumpEquip(PumpNum).pumpType = PumpType::Bank_ConSpeed; //'HeaderedPumps:ConstantSpeed'
        state.dataPumps->PumpEquip(PumpNum).TypeOf_Num = DataPlant::PlantEquipmentType::PumpBankConstantSpeed;

        state.dataPumps->PumpEquip(PumpNum).InletNodeNum = GetOnlySingleNode(state,
                                                                             state.dataIPShortCut->cAlphaArgs(2),
                                                                             ErrorsFound,
                                                                             cCurrentModuleObject,
                                                                             state.dataIPShortCut->cAlphaArgs(1),
                                                                             DataLoopNode::NodeFluidType::Water,
                                                                             DataLoopNode::NodeConnectionType::Inlet,
                                                                             NodeInputManager::CompFluidStream::Primary,
                                                                             ObjectIsNotParent);

        state.dataPumps->PumpEquip(PumpNum).OutletNodeNum = GetOnlySingleNode(state,
                                                                              state.dataIPShortCut->cAlphaArgs(3),
                                                                              ErrorsFound,
                                                                              cCurrentModuleObject,
                                                                              state.dataIPShortCut->cAlphaArgs(1),
                                                                              DataLoopNode::NodeFluidType::Water,
                                                                              DataLoopNode::NodeConnectionType::Outlet,
                                                                              NodeInputManager::CompFluidStream::Primary,
                                                                              ObjectIsNotParent);
        TestCompSet(state,
                    cCurrentModuleObject,
                    state.dataIPShortCut->cAlphaArgs(1),
                    state.dataIPShortCut->cAlphaArgs(2),
                    state.dataIPShortCut->cAlphaArgs(3),
                    "Water Nodes");

        if (UtilityRoutines::SameString(state.dataIPShortCut->cAlphaArgs(4), "Optimal")) {
            state.dataPumps->PumpEquip(PumpNum).SequencingScheme = PumpBankControlSeq::OptimalScheme;
        } else if (UtilityRoutines::SameString(state.dataIPShortCut->cAlphaArgs(4), "Sequential")) {
            state.dataPumps->PumpEquip(PumpNum).SequencingScheme = PumpBankControlSeq::SequentialScheme;
        } else {
            ShowWarningError(state,
                             std::string{RoutineName} + cCurrentModuleObject + "=\"" + state.dataPumps->PumpEquip(PumpNum).Name + "\", Invalid " +
                                 state.dataIPShortCut->cAlphaFieldNames(4));
            ShowContinueError(state,
                              "Entered Value=[" + state.dataIPShortCut->cAlphaArgs(4) + "]. " + state.dataIPShortCut->cAlphaFieldNames(4) +
                                  " has been set to Sequential for this pump.");
            state.dataPumps->PumpEquip(PumpNum).SequencingScheme = PumpBankControlSeq::SequentialScheme;
        }

        if (UtilityRoutines::SameString(state.dataIPShortCut->cAlphaArgs(5), "Continuous")) {
            state.dataPumps->PumpEquip(PumpNum).PumpControl = PumpControlType::Continuous;
        } else if (UtilityRoutines::SameString(state.dataIPShortCut->cAlphaArgs(5), "Intermittent")) {
            state.dataPumps->PumpEquip(PumpNum).PumpControl = PumpControlType::Intermittent;
        } else {
            ShowWarningError(state,
                             std::string{RoutineName} + cCurrentModuleObject + "=\"" + state.dataPumps->PumpEquip(PumpNum).Name + "\", Invalid " +
                                 state.dataIPShortCut->cAlphaFieldNames(5));
            ShowContinueError(state,
                              "Entered Value=[" + state.dataIPShortCut->cAlphaArgs(5) + "]. " + state.dataIPShortCut->cAlphaFieldNames(5) +
                                  " has been set to Continuous for this pump.");
            state.dataPumps->PumpEquip(PumpNum).PumpControl = PumpControlType::Continuous;
        }

        // Input the optional schedule for the pump
        state.dataPumps->PumpEquip(PumpNum).PumpSchedule = state.dataIPShortCut->cAlphaArgs(6);
        state.dataPumps->PumpEquip(PumpNum).PumpScheduleIndex = GetScheduleIndex(state, state.dataIPShortCut->cAlphaArgs(6));
        if (!state.dataIPShortCut->lAlphaFieldBlanks(6) && !(state.dataPumps->PumpEquip(PumpNum).PumpScheduleIndex > 0)) {
            ShowWarningError(state,
                             std::string{RoutineName} + cCurrentModuleObject + "=\"" + state.dataPumps->PumpEquip(PumpNum).Name + "\", Invalid " +
                                 state.dataIPShortCut->cAlphaFieldNames(6));
            ShowContinueError(state, "Schedule named =[" + state.dataIPShortCut->cAlphaArgs(6) + "]. was not found and will not be used.");
        }

        state.dataPumps->PumpEquip(PumpNum).NomVolFlowRate = state.dataIPShortCut->rNumericArgs(1);
        if (state.dataPumps->PumpEquip(PumpNum).NomVolFlowRate == AutoSize) {
            state.dataPumps->PumpEquip(PumpNum).NomVolFlowRateWasAutoSized = true;
        }
        state.dataPumps->PumpEquip(PumpNum).NumPumpsInBank = state.dataIPShortCut->rNumericArgs(2);
        state.dataPumps->PumpEquip(PumpNum).NomPumpHead = state.dataIPShortCut->rNumericArgs(3);
        state.dataPumps->PumpEquip(PumpNum).NomPowerUse = state.dataIPShortCut->rNumericArgs(4);
        if (state.dataPumps->PumpEquip(PumpNum).NomPowerUse == AutoSize) {
            state.dataPumps->PumpEquip(PumpNum).NomPowerUseWasAutoSized = true;
        }
        state.dataPumps->PumpEquip(PumpNum).MotorEffic = state.dataIPShortCut->rNumericArgs(5);
        state.dataPumps->PumpEquip(PumpNum).FracMotorLossToFluid = state.dataIPShortCut->rNumericArgs(6);
        state.dataPumps->PumpEquip(PumpNum).PartLoadCoef(1) = 1.0;
        state.dataPumps->PumpEquip(PumpNum).PartLoadCoef(2) = 0.0;
        state.dataPumps->PumpEquip(PumpNum).PartLoadCoef(3) = 0.0;
        state.dataPumps->PumpEquip(PumpNum).PartLoadCoef(4) = 0.0;

        if (!state.dataIPShortCut->lAlphaFieldBlanks(7)) { // zone named for pump skin losses
            state.dataPumps->PumpEquip(PumpNum).ZoneNum =
                UtilityRoutines::FindItemInList(state.dataIPShortCut->cAlphaArgs(7), state.dataHeatBal->Zone);
            if (state.dataPumps->PumpEquip(PumpNum).ZoneNum > 0) {
                state.dataPumps->PumpEquip(PumpNum).HeatLossesToZone = true;
                if (!state.dataIPShortCut->lNumericFieldBlanks(7)) {
                    state.dataPumps->PumpEquip(PumpNum).SkinLossRadFraction = state.dataIPShortCut->rNumericArgs(7);
                }
            } else {
                ShowSevereError(state,
                                cCurrentModuleObject + "=\"" + state.dataIPShortCut->cAlphaArgs(1) + "\" invalid " +
                                    state.dataIPShortCut->cAlphaFieldNames(7) + "=\"" + state.dataIPShortCut->cAlphaArgs(7) + "\" not found.");
                ErrorsFound = true;
            }
        }
        if (!state.dataIPShortCut->lAlphaFieldBlanks(8)) {
            if (state.dataIPShortCut->cAlphaArgs(8) == "POWERPERFLOW") {
                state.dataPumps->PumpEquip(PumpNum).powerSizingMethod = PowerSizingMethod::SizePowerPerFlow;
            } else if (state.dataIPShortCut->cAlphaArgs(8) == "POWERPERFLOWPERPRESSURE") {
                state.dataPumps->PumpEquip(PumpNum).powerSizingMethod = PowerSizingMethod::SizePowerPerFlowPerPressure;
            } else {
                ShowSevereError(state,
                                std::string{RoutineName} + cCurrentModuleObject + "=\"" + state.dataPumps->PumpEquip(PumpNum).Name +
                                    "\", sizing method type entered is invalid.  Use one of the key choice entries.");
                ErrorsFound = true;
            }
        }

        if (!state.dataIPShortCut->lNumericFieldBlanks(8)) {
            state.dataPumps->PumpEquip(PumpNum).powerPerFlowScalingFactor = state.dataIPShortCut->rNumericArgs(8);
        }

        if (!state.dataIPShortCut->lNumericFieldBlanks(9)) {
            state.dataPumps->PumpEquip(PumpNum).powerPerFlowPerPressureScalingFactor = state.dataIPShortCut->rNumericArgs(9);
        }

        if (NumAlphas > 8) {
            state.dataPumps->PumpEquip(PumpNum).EndUseSubcategoryName = state.dataIPShortCut->cAlphaArgs(9);
        } else {
            state.dataPumps->PumpEquip(PumpNum).EndUseSubcategoryName = "General";
        }

        state.dataPumps->PumpEquip(PumpNum).MinVolFlowRate = 0.0;
        state.dataPumps->PumpEquip(PumpNum).Energy = 0.0;
        state.dataPumps->PumpEquip(PumpNum).Power = 0.0;
    }

    if (ErrorsFound) {
        ShowFatalError(state, "Errors found in getting Pump input");
    }

    for (PumpNum = 1; PumpNum <= state.dataPumps->NumPumps; ++PumpNum) { // CurrentModuleObject='Pumps'
        switch (state.dataPumps->PumpEquip(PumpNum).pumpType) {
        case PumpType::VarSpeed:
        case PumpType::ConSpeed:
        case PumpType::Cond: {

            SetupOutputVariable(state,
                                "Pump Electricity Energy",
                                OutputProcessor::Unit::J,
                                state.dataPumps->PumpEquip(PumpNum).Energy,
                                OutputProcessor::SOVTimeStepType::System,
                                OutputProcessor::SOVStoreType::Summed,
                                state.dataPumps->PumpEquip(PumpNum).Name,
                                _,
                                "Electricity",
                                "Pumps",
                                state.dataPumps->PumpEquip(PumpNum).EndUseSubcategoryName,
                                "Plant");
            SetupOutputVariable(state,
                                "Pump Electricity Rate",
                                OutputProcessor::Unit::W,
                                state.dataPumps->PumpEquip(PumpNum).Power,
                                OutputProcessor::SOVTimeStepType::System,
                                OutputProcessor::SOVStoreType::Average,
                                state.dataPumps->PumpEquip(PumpNum).Name);
            SetupOutputVariable(state,
                                "Pump Shaft Power",
                                OutputProcessor::Unit::W,
                                state.dataPumps->PumpEquipReport(PumpNum).ShaftPower,
                                OutputProcessor::SOVTimeStepType::System,
                                OutputProcessor::SOVStoreType::Average,
                                state.dataPumps->PumpEquip(PumpNum).Name);
            SetupOutputVariable(state,
                                "Pump Fluid Heat Gain Rate",
                                OutputProcessor::Unit::W,
                                state.dataPumps->PumpEquipReport(PumpNum).PumpHeattoFluid,
                                OutputProcessor::SOVTimeStepType::System,
                                OutputProcessor::SOVStoreType::Average,
                                state.dataPumps->PumpEquip(PumpNum).Name);
            SetupOutputVariable(state,
                                "Pump Fluid Heat Gain Energy",
                                OutputProcessor::Unit::J,
                                state.dataPumps->PumpEquipReport(PumpNum).PumpHeattoFluidEnergy,
                                OutputProcessor::SOVTimeStepType::System,
                                OutputProcessor::SOVStoreType::Summed,
                                state.dataPumps->PumpEquip(PumpNum).Name);
            SetupOutputVariable(state,
                                "Pump Outlet Temperature",
                                OutputProcessor::Unit::C,
                                state.dataPumps->PumpEquipReport(PumpNum).OutletTemp,
                                OutputProcessor::SOVTimeStepType::System,
                                OutputProcessor::SOVStoreType::Average,
                                state.dataPumps->PumpEquip(PumpNum).Name);
            SetupOutputVariable(state,
                                "Pump Mass Flow Rate",
                                OutputProcessor::Unit::kg_s,
                                state.dataPumps->PumpEquipReport(PumpNum).PumpMassFlowRate,
                                OutputProcessor::SOVTimeStepType::System,
                                OutputProcessor::SOVStoreType::Average,
                                state.dataPumps->PumpEquip(PumpNum).Name);
        } break;

        case PumpType::Bank_VarSpeed:
        case PumpType::Bank_ConSpeed: { // CurrentModuleObject='HeaderedPumps'

            SetupOutputVariable(state,
                                "Pump Electricity Energy",
                                OutputProcessor::Unit::J,
                                state.dataPumps->PumpEquip(PumpNum).Energy,
                                OutputProcessor::SOVTimeStepType::System,
                                OutputProcessor::SOVStoreType::Summed,
                                state.dataPumps->PumpEquip(PumpNum).Name,
                                _,
                                "Electricity",
                                "Pumps",
                                state.dataPumps->PumpEquip(PumpNum).EndUseSubcategoryName,
                                "Plant");
            SetupOutputVariable(state,
                                "Pump Electricity Rate",
                                OutputProcessor::Unit::W,
                                state.dataPumps->PumpEquip(PumpNum).Power,
                                OutputProcessor::SOVTimeStepType::System,
                                OutputProcessor::SOVStoreType::Average,
                                state.dataPumps->PumpEquip(PumpNum).Name);
            SetupOutputVariable(state,
                                "Pump Shaft Power",
                                OutputProcessor::Unit::W,
                                state.dataPumps->PumpEquipReport(PumpNum).ShaftPower,
                                OutputProcessor::SOVTimeStepType::System,
                                OutputProcessor::SOVStoreType::Average,
                                state.dataPumps->PumpEquip(PumpNum).Name);
            SetupOutputVariable(state,
                                "Pump Fluid Heat Gain Rate",
                                OutputProcessor::Unit::W,
                                state.dataPumps->PumpEquipReport(PumpNum).PumpHeattoFluid,
                                OutputProcessor::SOVTimeStepType::System,
                                OutputProcessor::SOVStoreType::Average,
                                state.dataPumps->PumpEquip(PumpNum).Name);
            SetupOutputVariable(state,
                                "Pump Fluid Heat Gain Energy",
                                OutputProcessor::Unit::J,
                                state.dataPumps->PumpEquipReport(PumpNum).PumpHeattoFluidEnergy,
                                OutputProcessor::SOVTimeStepType::System,
                                OutputProcessor::SOVStoreType::Summed,
                                state.dataPumps->PumpEquip(PumpNum).Name);
            SetupOutputVariable(state,
                                "Pump Outlet Temperature",
                                OutputProcessor::Unit::C,
                                state.dataPumps->PumpEquipReport(PumpNum).OutletTemp,
                                OutputProcessor::SOVTimeStepType::System,
                                OutputProcessor::SOVStoreType::Average,
                                state.dataPumps->PumpEquip(PumpNum).Name);
            SetupOutputVariable(state,
                                "Pump Mass Flow Rate",
                                OutputProcessor::Unit::kg_s,
                                state.dataPumps->PumpEquipReport(PumpNum).PumpMassFlowRate,
                                OutputProcessor::SOVTimeStepType::System,
                                OutputProcessor::SOVStoreType::Average,
                                state.dataPumps->PumpEquip(PumpNum).Name);
            SetupOutputVariable(state,
                                "Pump Operating Pumps Count",
                                OutputProcessor::Unit::None,
                                state.dataPumps->PumpEquipReport(PumpNum).NumPumpsOperating,
                                OutputProcessor::SOVTimeStepType::System,
                                OutputProcessor::SOVStoreType::Average,
                                state.dataPumps->PumpEquip(PumpNum).Name);
        } break;
        default: {
            ShowFatalError(state, format("Invalid Pump Type = {}", state.dataPumps->PumpEquip(PumpNum).pumpType));
        } break;
        }

        if (state.dataGlobal->AnyEnergyManagementSystemInModel) {
            SetupEMSInternalVariable(state,
                                     "Pump Maximum Mass Flow Rate",
                                     state.dataPumps->PumpEquip(PumpNum).Name,
                                     "[kg/s]",
                                     state.dataPumps->PumpEquip(PumpNum).MassFlowRateMax);
            SetupEMSActuator(state,
                             "Pump",
                             state.dataPumps->PumpEquip(PumpNum).Name,
                             "Pump Mass Flow Rate",
                             "[kg/s]",
                             state.dataPumps->PumpEquip(PumpNum).EMSMassFlowOverrideOn,
                             state.dataPumps->PumpEquip(PumpNum).EMSMassFlowValue);
            SetupEMSActuator(state,
                             "Pump",
                             state.dataPumps->PumpEquip(PumpNum).Name,
                             "Pump Pressure Rise",
                             "[Pa]",
                             state.dataPumps->PumpEquip(PumpNum).EMSPressureOverrideOn,
                             state.dataPumps->PumpEquip(PumpNum).EMSPressureOverrideValue);
        }

        if (state.dataPumps->PumpEquip(PumpNum).HeatLossesToZone) {
            // setup skin loss output vars
            SetupOutputVariable(state,
                                "Pump Zone Total Heating Rate",
                                OutputProcessor::Unit::W,
                                state.dataPumps->PumpEquipReport(PumpNum).ZoneTotalGainRate,
                                OutputProcessor::SOVTimeStepType::System,
                                OutputProcessor::SOVStoreType::Average,
                                state.dataPumps->PumpEquip(PumpNum).Name);
            SetupOutputVariable(state,
                                "Pump Zone Total Heating Energy",
                                OutputProcessor::Unit::J,
                                state.dataPumps->PumpEquipReport(PumpNum).ZoneTotalGainEnergy,
                                OutputProcessor::SOVTimeStepType::System,
                                OutputProcessor::SOVStoreType::Summed,
                                state.dataPumps->PumpEquip(PumpNum).Name);
            SetupOutputVariable(state,
                                "Pump Zone Convective Heating Rate",
                                OutputProcessor::Unit::W,
                                state.dataPumps->PumpEquipReport(PumpNum).ZoneConvGainRate,
                                OutputProcessor::SOVTimeStepType::System,
                                OutputProcessor::SOVStoreType::Average,
                                state.dataPumps->PumpEquip(PumpNum).Name);
            SetupOutputVariable(state,
                                "Pump Zone Radiative Heating Rate",
                                OutputProcessor::Unit::W,
                                state.dataPumps->PumpEquipReport(PumpNum).ZoneRadGainRate,
                                OutputProcessor::SOVTimeStepType::System,
                                OutputProcessor::SOVStoreType::Average,
                                state.dataPumps->PumpEquip(PumpNum).Name);

            // setup internal gains
            switch (state.dataPumps->PumpEquip(PumpNum).pumpType) {
            case PumpType::VarSpeed: {
                SetupZoneInternalGain(state,
                                      state.dataPumps->PumpEquip(PumpNum).ZoneNum,
                                      state.dataPumps->PumpEquip(PumpNum).Name,
                                      DataHeatBalance::IntGainType::Pump_VarSpeed,
                                      &state.dataPumps->PumpEquipReport(PumpNum).ZoneConvGainRate,
                                      nullptr,
                                      &state.dataPumps->PumpEquipReport(PumpNum).ZoneRadGainRate);
            } break;
            case PumpType::ConSpeed: {
                SetupZoneInternalGain(state,
                                      state.dataPumps->PumpEquip(PumpNum).ZoneNum,
                                      state.dataPumps->PumpEquip(PumpNum).Name,
                                      DataHeatBalance::IntGainType::Pump_ConSpeed,
                                      &state.dataPumps->PumpEquipReport(PumpNum).ZoneConvGainRate,
                                      nullptr,
                                      &state.dataPumps->PumpEquipReport(PumpNum).ZoneRadGainRate);
            } break;
            case PumpType::Cond: {
                SetupZoneInternalGain(state,
                                      state.dataPumps->PumpEquip(PumpNum).ZoneNum,
                                      state.dataPumps->PumpEquip(PumpNum).Name,
                                      DataHeatBalance::IntGainType::Pump_Cond,
                                      &state.dataPumps->PumpEquipReport(PumpNum).ZoneConvGainRate,
                                      nullptr,
                                      &state.dataPumps->PumpEquipReport(PumpNum).ZoneRadGainRate);
            } break;
            case PumpType::Bank_VarSpeed: {
                SetupZoneInternalGain(state,
                                      state.dataPumps->PumpEquip(PumpNum).ZoneNum,
                                      state.dataPumps->PumpEquip(PumpNum).Name,
                                      DataHeatBalance::IntGainType::PumpBank_VarSpeed,
                                      &state.dataPumps->PumpEquipReport(PumpNum).ZoneConvGainRate,
                                      nullptr,
                                      &state.dataPumps->PumpEquipReport(PumpNum).ZoneRadGainRate);
            } break;
            case PumpType::Bank_ConSpeed: {
                SetupZoneInternalGain(state,
                                      state.dataPumps->PumpEquip(PumpNum).ZoneNum,
                                      state.dataPumps->PumpEquip(PumpNum).Name,
                                      DataHeatBalance::IntGainType::PumpBank_ConSpeed,
                                      &state.dataPumps->PumpEquipReport(PumpNum).ZoneConvGainRate,
                                      nullptr,
                                      &state.dataPumps->PumpEquipReport(PumpNum).ZoneRadGainRate);
            } break;
            default:
                break;
            }
        }
    }
}

void InitializePumps(EnergyPlusData &state, int const PumpNum)
{

    // SUBROUTINE INFORMATION:
    //       AUTHOR:        Edwin Lee
    //       DATE WRITTEN:  August 2010
    //       MODIFIED       Based on the INIT section of InitSimVars, credits here:
    //                        Author:
    //                          Oct 1998 Dan Fisher
    //                        Modifications:
    //                          Jul 2001 Richard Liesen
    //                          July 2001, Rick Strand (implemented new pump controls)
    //                          May 2009, Brent Griffith (added EMS override capability)
    //                          Nov 2010, Brent Griffith (call InitComponentNodes, generalize fluid props)
    //       RE-ENGINEERED  na

    // PURPOSE OF THIS SUBROUTINE:
    // This subroutine does one-time and begin-envrn inits for the pump

    // Using/Aliasing
    using FluidProperties::GetDensityGlycol;
    using FluidProperties::GetSatDensityRefrig;

    using PlantUtilities::InitComponentNodes;
    using PlantUtilities::ScanPlantLoopsForObject;

    // SUBROUTINE PARAMETER DEFINITIONS:
    Real64 constexpr StartTemp(100.0); // Standard Temperature across code to calculated Steam density
    Real64 constexpr ZeroPowerTol(0.0000001);
    static constexpr std::string_view RoutineName("PlantPumps::InitializePumps ");

    // SUBROUTINE LOCAL VARIABLE DECLARATIONS:
    int InletNode;  // pump inlet node number
    int OutletNode; // pump outlet node number
    Real64 TotalEffic;
    Real64 SteamDensity; // Density of working fluid
    int DummyWaterIndex(1);
    Real64 TempWaterDensity;
    bool errFlag;
    Real64 mdotMax; // local fluid mass flow rate maximum
    Real64 mdotMin; // local fluid mass flow rate minimum
    int plloopnum;
    DataPlant::LoopSideLocation lsnum;
    int brnum;
    int cpnum;

    // Set some variables for convenience
    InletNode = state.dataPumps->PumpEquip(PumpNum).InletNodeNum;
    OutletNode = state.dataPumps->PumpEquip(PumpNum).OutletNodeNum;

    // One time inits
    if (state.dataPumps->PumpEquip(PumpNum).PumpOneTimeFlag) {

        errFlag = false;
        ScanPlantLoopsForObject(state,
                                state.dataPumps->PumpEquip(PumpNum).Name,
                                state.dataPumps->PumpEquip(PumpNum).TypeOf_Num,
                                state.dataPumps->PumpEquip(PumpNum).plantLoc,
                                errFlag,
                                _,
                                _,
                                _,
                                _,
                                _);
        plloopnum = state.dataPumps->PumpEquip(PumpNum).plantLoc.loopNum;
        lsnum = state.dataPumps->PumpEquip(PumpNum).plantLoc.loopSideNum;
        brnum = state.dataPumps->PumpEquip(PumpNum).plantLoc.branchNum;
        cpnum = state.dataPumps->PumpEquip(PumpNum).plantLoc.compNum;
        if (plloopnum > 0 && lsnum != DataPlant::LoopSideLocation::Invalid && brnum > 0 && cpnum > 0) {
            if (state.dataPlnt->PlantLoop(plloopnum).LoopSide(lsnum).Branch(brnum).Comp(cpnum).NodeNumIn != InletNode ||
                state.dataPlnt->PlantLoop(plloopnum).LoopSide(lsnum).Branch(brnum).Comp(cpnum).NodeNumOut != OutletNode) {
                ShowSevereError(state,
                                "InitializePumps: " + cPumpTypes[state.dataPumps->PumpEquip(PumpNum).pumpType] + "=\"" +
                                    state.dataPumps->PumpEquip(PumpNum).Name + "\", non-matching nodes.");
                ShowContinueError(state,
                                  "...in Branch=\"" + state.dataPlnt->PlantLoop(plloopnum).LoopSide(lsnum).Branch(brnum).Name +
                                      "\", Component referenced with:");
                ShowContinueError(state,
                                  "...Inlet Node=\"" + state.dataLoopNodes->NodeID(
                                                           state.dataPlnt->PlantLoop(plloopnum).LoopSide(lsnum).Branch(brnum).Comp(cpnum).NodeNumIn));
                ShowContinueError(
                    state,
                    "...Outlet Node=\"" +
                        state.dataLoopNodes->NodeID(state.dataPlnt->PlantLoop(plloopnum).LoopSide(lsnum).Branch(brnum).Comp(cpnum).NodeNumOut));
                ShowContinueError(state, "...Pump Inlet Node=\"" + state.dataLoopNodes->NodeID(InletNode));
                ShowContinueError(state, "...Pump Outlet Node=\"" + state.dataLoopNodes->NodeID(OutletNode));
                errFlag = true;
            }
        } else { // CR9292
            ShowSevereError(state,
                            "InitializePumps: " + cPumpTypes[state.dataPumps->PumpEquip(PumpNum).pumpType] + "=\"" +
                                state.dataPumps->PumpEquip(PumpNum).Name + "\", component missing.");
            errFlag = true; // should have received warning/severe earlier, will reiterate
        }

        if (errFlag) {
            ShowFatalError(state, "InitializePumps: Program terminated due to previous condition(s).");
        }
        DataPlant::CompData::getPlantComponent(state, state.dataPumps->PumpEquip(PumpNum).plantLoc).CompNum = PumpNum;

        SizePump(state, PumpNum);

        // calculate the efficiency for each pump
        // by calculating the efficiency for each pump being simulated.  The calculation
        // is based on the PMPSIM code in the ASHRAE Secondary Toolkit
        if (state.dataPumps->PumpEquip(PumpNum).NomPowerUse > ZeroPowerTol && state.dataPumps->PumpEquip(PumpNum).MotorEffic > ZeroPowerTol) {
            TotalEffic = state.dataPumps->PumpEquip(PumpNum).NomVolFlowRate * state.dataPumps->PumpEquip(PumpNum).NomPumpHead /
                         state.dataPumps->PumpEquip(PumpNum).NomPowerUse;
            state.dataPumps->PumpEquip(PumpNum).PumpEffic = TotalEffic / state.dataPumps->PumpEquip(PumpNum).MotorEffic;
            if (state.dataPumps->PumpEquip(PumpNum).PumpEffic < 0.50) {
                ShowWarningError(state,
                                 format("Check input. Calculated Pump Efficiency={:.2R}% which is less than 50%, for pump={}",
                                        state.dataPumps->PumpEquip(PumpNum).PumpEffic * 100.0,
                                        state.dataPumps->PumpEquip(PumpNum).Name));
                ShowContinueError(state,
                                  format("Calculated Pump_Efficiency % =Total_Efficiency % [{:.1R}] / Motor_Efficiency % [{:.1R}]",
                                         TotalEffic * 100.0,
                                         state.dataPumps->PumpEquip(PumpNum).MotorEffic * 100.0));
                ShowContinueError(
                    state,
                    format("Total_Efficiency % =(Rated_Volume_Flow_Rate [{:.1R}] * Rated_Pump_Head [{:.1R}] / Rated_Power_Use [{:.1R}]) * 100.",
                           state.dataPumps->PumpEquip(PumpNum).NomVolFlowRate,
                           state.dataPumps->PumpEquip(PumpNum).NomPumpHead,
                           state.dataPumps->PumpEquip(PumpNum).NomPowerUse));
            } else if ((state.dataPumps->PumpEquip(PumpNum).PumpEffic > 0.95) && (state.dataPumps->PumpEquip(PumpNum).PumpEffic <= 1.0)) {
                ShowWarningError(state,
                                 format("Check input.  Calculated Pump Efficiency={:.2R}% is approaching 100%, for pump={}",
                                        state.dataPumps->PumpEquip(PumpNum).PumpEffic * 100.0,
                                        state.dataPumps->PumpEquip(PumpNum).Name));
                ShowContinueError(state,
                                  format("Calculated Pump_Efficiency % =Total_Efficiency % [{:.1R}] / Motor_Efficiency % [{:.1R}]",
                                         TotalEffic * 100.0,
                                         state.dataPumps->PumpEquip(PumpNum).MotorEffic * 100.0));
                ShowContinueError(
                    state,
                    format("Total_Efficiency % =(Rated_Volume_Flow_Rate [{:.1R}] * Rated_Pump_Head [{:.1R}] / Rated_Power_Use [{:.1R}]) * 100.",
                           state.dataPumps->PumpEquip(PumpNum).NomVolFlowRate,
                           state.dataPumps->PumpEquip(PumpNum).NomPumpHead,
                           state.dataPumps->PumpEquip(PumpNum).NomPowerUse));
            } else if (state.dataPumps->PumpEquip(PumpNum).PumpEffic > 1.0) {
                ShowSevereError(state,
                                format("Check input.  Calculated Pump Efficiency={:.3R}% which is bigger than 100%, for pump={}",
                                       state.dataPumps->PumpEquip(PumpNum).PumpEffic * 100.0,
                                       state.dataPumps->PumpEquip(PumpNum).Name));
                ShowContinueError(state,
                                  format("Calculated Pump_Efficiency % =Total_Efficiency % [{:.1R}] / Motor_Efficiency % [{:.1R}]",
                                         TotalEffic * 100.0,
                                         state.dataPumps->PumpEquip(PumpNum).MotorEffic * 100.0));
                ShowContinueError(
                    state,
                    format("Total_Efficiency % =(Rated_Volume_Flow_Rate [{:.1R}] * Rated_Pump_Head [{:.1R}] / Rated_Power_Use [{:.1R}]) * 100.",
                           state.dataPumps->PumpEquip(PumpNum).NomVolFlowRate,
                           state.dataPumps->PumpEquip(PumpNum).NomPumpHead,
                           state.dataPumps->PumpEquip(PumpNum).NomPowerUse));
                ShowFatalError(state, "Errors found in Pump input");
            }
        } else {
            ShowWarningError(state,
                             "Check input. Pump nominal power or motor efficiency is set to 0, for pump=" + state.dataPumps->PumpEquip(PumpNum).Name);
        }

        if (state.dataPumps->PumpEquip(PumpNum).NomVolFlowRate <= SmallWaterVolFlow) {
            ShowWarningError(state,
                             "Check input. Pump nominal flow rate is set or calculated = 0, for pump=" + state.dataPumps->PumpEquip(PumpNum).Name);
        }

        if (state.dataPumps->PumpEquip(PumpNum).PumpControl == PumpControlType::Continuous) {
            // reset flow priority appropriately (default was for Intermittent)
            DataPlant::CompData::getPlantComponent(state, state.dataPumps->PumpEquip(PumpNum).plantLoc).FlowPriority =
                DataPlant::LoopFlowStatus::NeedyAndTurnsLoopOn;
        }

        state.dataPumps->PumpEquip(PumpNum).PumpOneTimeFlag = false;
    }

    // HVAC Sizing Simulation resizing calls if needed
    if (state.dataGlobal->RedoSizesHVACSimulation && !state.dataPlnt->PlantReSizingCompleted) {
        SizePump(state, PumpNum);
    }

    // Begin environment inits
    if (state.dataPumps->PumpEquip(PumpNum).PumpInitFlag && state.dataGlobal->BeginEnvrnFlag) {
        if (state.dataPumps->PumpEquip(PumpNum).pumpType == PumpType::Cond) {

            TempWaterDensity = GetDensityGlycol(state, fluidNameWater, DataGlobalConstants::InitConvTemp, DummyWaterIndex, RoutineName);
            SteamDensity = GetSatDensityRefrig(state, fluidNameSteam, StartTemp, 1.0, state.dataPumps->PumpEquip(PumpNum).FluidIndex, RoutineName);
            state.dataPumps->PumpEquip(PumpNum).NomVolFlowRate =
                (state.dataPumps->PumpEquip(PumpNum).NomSteamVolFlowRate * SteamDensity) / TempWaterDensity;

            // set the maximum flow rate on the outlet node
            mdotMax = state.dataPumps->PumpEquip(PumpNum).NomSteamVolFlowRate * SteamDensity;
            // mdotMin = PumpEquip(PumpNum)%MinVolFlowRate      * SteamDensity
            // On a pump the 'hardware min' (MassFlowRateMin) must be defined as zero and not
            // confused with the desired pump operating scheme or the user specified
            //'minimum flow rate'.  The user specified 'minimum flow rate' determines the minimum
            // flow rate under normal operating conditions.  For cases when 'MaxAvail' on the pump
            // inlet node actually less than the 'minimum flow rate' specified by the user, than a
            // loop shutdown must  be triggered.
            mdotMin = 0.0;
            InitComponentNodes(state, mdotMin, mdotMax, InletNode, OutletNode);
            state.dataPumps->PumpEquip(PumpNum).MassFlowRateMax = mdotMax;
            state.dataPumps->PumpEquip(PumpNum).MassFlowRateMin = state.dataPumps->PumpEquip(PumpNum).MinVolFlowRate * SteamDensity;

        } else {
            TempWaterDensity = GetDensityGlycol(state,
                                                state.dataPlnt->PlantLoop(state.dataPumps->PumpEquip(PumpNum).plantLoc.loopNum).FluidName,
                                                DataGlobalConstants::InitConvTemp,
                                                state.dataPlnt->PlantLoop(state.dataPumps->PumpEquip(PumpNum).plantLoc.loopNum).FluidIndex,
                                                RoutineName);
            mdotMax = state.dataPumps->PumpEquip(PumpNum).NomVolFlowRate * TempWaterDensity;
            // mdotMin = PumpEquip(PumpNum)%MinVolFlowRate * TempWaterDensity
            // see note above
            mdotMin = 0.0;
            InitComponentNodes(state, mdotMin, mdotMax, InletNode, OutletNode);
            state.dataPumps->PumpEquip(PumpNum).MassFlowRateMax = mdotMax;
            state.dataPumps->PumpEquip(PumpNum).MassFlowRateMin = state.dataPumps->PumpEquip(PumpNum).MinVolFlowRate * TempWaterDensity;
        }
        // zero out report variables
        state.dataPumps->PumpEquip(PumpNum).Energy = 0.0;
        state.dataPumps->PumpEquip(PumpNum).Power = 0.0;
        state.dataPumps->PumpEquipReport(PumpNum).ShaftPower = 0.0;
        state.dataPumps->PumpEquipReport(PumpNum).PumpHeattoFluid = 0.0;
        state.dataPumps->PumpEquipReport(PumpNum).PumpHeattoFluidEnergy = 0.0;
        state.dataPumps->PumpEquipReport(PumpNum).OutletTemp = 0.0;
        state.dataPumps->PumpEquipReport(PumpNum).PumpMassFlowRate = 0.0;
        state.dataPumps->PumpEquipReport(PumpNum).NumPumpsOperating = 0;
        state.dataPumps->PumpEquipReport(PumpNum).ZoneTotalGainRate = 0.0;
        state.dataPumps->PumpEquipReport(PumpNum).ZoneTotalGainEnergy = 0.0;
        state.dataPumps->PumpEquipReport(PumpNum).ZoneConvGainRate = 0.0;
        state.dataPumps->PumpEquipReport(PumpNum).ZoneRadGainRate = 0.0;

        state.dataPumps->PumpEquip(PumpNum).PumpInitFlag = false;
    }

    // Reset the local environment flag for the next environment
    if (!state.dataGlobal->BeginEnvrnFlag) state.dataPumps->PumpEquip(PumpNum).PumpInitFlag = true;

    // zero out module level working variables
    state.dataPumps->PumpMassFlowRate = 0.0;
    state.dataPumps->PumpHeattoFluid = 0.0;
    state.dataPumps->Power = 0.0;
    state.dataPumps->ShaftPower = 0.0;
}

//*************************************************************************!

//*************************************************************************!

void SetupPumpMinMaxFlows(EnergyPlusData &state, int const LoopNum, int const PumpNum)
{

    // SUBROUTINE INFORMATION:
    //       AUTHOR:        Edwin Lee
    //       DATE WRITTEN:  Aug 2010
    //       MODIFIED       Based on the Flow control portion of what was previously Pumps::InitSimVars, by:
    //                        Dan Fisher October 1998
    //                        Richard Liesen July 2001
    //                        July 2001, Rick Strand (implemented new pump controls)
    //                        May 2009, Brent Griffith (added EMS override capability)
    //                        B. Griffith, Nov 2011 Pump control: Intermittent vs Continuous
    //       RE-ENGINEERED

    // PURPOSE OF THIS SUBROUTINE:
    // This subroutine initializes the pump minAvail and maxAvail flow rates, and assigns them to the
    //  outlet min/max avail according to inlet min/max constraints and zero flow request
    // The loop solver then uses this information to set up the flow bounds for the loop side
    //  for the current iteration.

    // METHODOLOGY EMPLOYED:
    //  Design flow rate and user specified minimum flow rate is compared in the inlet node
    //  min/maxavail.  The pump output is appropriately constrained.
    //  Design flow is rated flow times schedule fraction
    //  Inlet node max will represent the rated flow rate according to pump init routines.
    //  These values are bounded by hardware min constraints on the inlet node, which is likely zero.
    //  These values are also bounded by EMS overridable limit of max flow rate.

    // Using/Aliasing
    using FluidProperties::GetDensityGlycol;
    using PlantPressureSystem::ResolveLoopFlowVsPressure;
    using PlantUtilities::BoundValueToWithinTwoValues;
    using ScheduleManager::GetCurrentScheduleValue;

    // SUBROUTINE LOCAL VARIABLE DECLARATIONS:
    int InletNode;  // pump inlet node number
    int OutletNode; // pump outlet node number
    Real64 InletNodeMax;
    Real64 InletNodeMin;
    Real64 PumpMassFlowRateMax; // max allowable flow rate at the pump
    Real64 PumpMassFlowRateMin; // min allowable flow rate at the pump
    Real64 PumpSchedFraction;
    Real64 PumpOverridableMaxLimit;
    Real64 PumpMassFlowRateMinLimit;
    Real64 PumpSchedRPM; // Pump RPM Optional Input

    // Inlet/Outlet Node Numbers
    InletNode = state.dataPumps->PumpEquip(PumpNum).InletNodeNum;
    OutletNode = state.dataPumps->PumpEquip(PumpNum).OutletNodeNum;

    // Inlet node Min/MaxAvail
    InletNodeMax = state.dataLoopNodes->Node(InletNode).MassFlowRateMaxAvail;
    InletNodeMin = state.dataLoopNodes->Node(InletNode).MassFlowRateMinAvail;

    // Retrive the pump speed fraction from the pump schedule
    if (state.dataPumps->PumpEquip(PumpNum).PumpScheduleIndex != 0) {
        PumpSchedFraction = GetCurrentScheduleValue(state, state.dataPumps->PumpEquip(PumpNum).PumpScheduleIndex);
        PumpSchedFraction = BoundValueToWithinTwoValues(PumpSchedFraction, 0.0, 1.0);
    } else {
        PumpSchedFraction = 1.0;
    }

    // User specified min/max mass flow rates for pump
    PumpOverridableMaxLimit = state.dataPumps->PumpEquip(PumpNum).MassFlowRateMax;

    // override the user specified min to allow pump to turn off when no flow is required.
    if (state.dataPumps->PumpEquip(PumpNum).LoopSolverOverwriteFlag) {
        PumpMassFlowRateMinLimit = 0.0;
    } else {
        PumpMassFlowRateMinLimit = state.dataPumps->PumpEquip(PumpNum).MassFlowRateMin;
    }

    // The pump outlet node Min/MaxAvail
    PumpMassFlowRateMin = max(InletNodeMin, PumpMassFlowRateMinLimit);
    PumpMassFlowRateMax = min(InletNodeMax, PumpOverridableMaxLimit * PumpSchedFraction);

    // Check for conflicts (MaxAvail < MinAvail)
    if (PumpMassFlowRateMin > PumpMassFlowRateMax) { // the demand side wants to operate outside of the pump range
        // shut the pump (and the loop) down
        PumpMassFlowRateMin = 0.0;
        PumpMassFlowRateMax = 0.0;
        // Let the user know that his input file is overconstrained
    }

<<<<<<< HEAD
    switch (state.dataPumps->PumpEquip(PumpNum).pumpType) {
    case PumpType::VarSpeed: {
        if (state.dataPumps->PumpEquip(PumpNum).HasVFD) {
            switch (state.dataPumps->PumpEquip(PumpNum).VFD.VFDControlType) {
            case ControlTypeVFD::VFDManual: {
                // Evaluate the schedule if it exists and put the fraction into a local variable
                PumpSchedRPM = GetCurrentScheduleValue(state, state.dataPumps->PumpEquip(PumpNum).VFD.ManualRPMSchedIndex);
                // Convert the RPM to rot/sec for calculation routine
                state.dataPumps->PumpEquip(PumpNum).RotSpeed = PumpSchedRPM / 60.0;
                // Resolve the new mass flow rate based on current pressure characteristics
                if (state.dataPlnt->PlantLoop(state.dataPumps->PumpEquip(PumpNum).LoopNum).UsePressureForPumpCalcs &&
                    state.dataPlnt->PlantLoop(state.dataPumps->PumpEquip(PumpNum).LoopNum).PressureSimType ==
                        DataPlant::PressSimType::FlowCorrection &&
                    state.dataPlnt->PlantLoop(state.dataPumps->PumpEquip(PumpNum).LoopNum).PressureDrop > 0.0) {

=======
    {
        auto const SELECT_CASE_var(state.dataPumps->PumpEquip(PumpNum).pumpType);

        if (SELECT_CASE_var == PumpType::VarSpeed) {

            if (state.dataPumps->PumpEquip(PumpNum).HasVFD) {
                {
                    ControlTypeVFD SELECT_CASE_var1(state.dataPumps->PumpEquip(PumpNum).VFD.VFDControlType);
                    if (SELECT_CASE_var1 == ControlTypeVFD::VFDManual) {

                        // Evaluate the schedule if it exists and put the fraction into a local variable
                        PumpSchedRPM = GetCurrentScheduleValue(state, state.dataPumps->PumpEquip(PumpNum).VFD.ManualRPMSchedIndex);
                        // Convert the RPM to rot/sec for calculation routine
                        state.dataPumps->PumpEquip(PumpNum).RotSpeed = PumpSchedRPM / 60.0;
                        // Resolve the new mass flow rate based on current pressure characteristics
                        if (state.dataPlnt->PlantLoop(state.dataPumps->PumpEquip(PumpNum).plantLoc.loopNum).UsePressureForPumpCalcs &&
                            state.dataPlnt->PlantLoop(state.dataPumps->PumpEquip(PumpNum).plantLoc.loopNum).PressureSimType ==
                                DataPlant::PressSimType::FlowCorrection &&
                            state.dataPlnt->PlantLoop(state.dataPumps->PumpEquip(PumpNum).plantLoc.loopNum).PressureDrop > 0.0) {

                            state.dataPumps->PumpMassFlowRate =
                                ResolveLoopFlowVsPressure(state,
                                                          state.dataPumps->PumpEquip(PumpNum).plantLoc.loopNum,
                                                          state.dataLoopNodes->Node(state.dataPumps->PumpEquip(PumpNum).InletNodeNum).MassFlowRate,
                                                          state.dataPumps->PumpEquip(PumpNum).PressureCurve_Index,
                                                          state.dataPumps->PumpEquip(PumpNum).RotSpeed,
                                                          state.dataPumps->PumpEquip(PumpNum).ImpellerDiameter,
                                                          state.dataPumps->PumpEquip(PumpNum).MinPhiValue,
                                                          state.dataPumps->PumpEquip(PumpNum).MaxPhiValue);

                            PumpMassFlowRateMax = state.dataPumps->PumpMassFlowRate;
                            PumpMassFlowRateMin = state.dataPumps->PumpMassFlowRate;
                        }

                    } else if (SELECT_CASE_var1 == ControlTypeVFD::VFDAutomatic) {

                        if (state.dataPlnt->PlantLoop(state.dataPumps->PumpEquip(PumpNum).plantLoc.loopNum).UsePressureForPumpCalcs &&
                            state.dataPlnt->PlantLoop(state.dataPumps->PumpEquip(PumpNum).plantLoc.loopNum).PressureSimType ==
                                DataPlant::PressSimType::FlowCorrection &&
                            state.dataPlnt->PlantLoop(state.dataPumps->PumpEquip(PumpNum).plantLoc.loopNum).PressureDrop > 0.0) {

                            GetRequiredMassFlowRate(state,
                                                    LoopNum,
                                                    PumpNum,
                                                    state.dataLoopNodes->Node(state.dataPumps->PumpEquip(PumpNum).InletNodeNum).MassFlowRate,
                                                    state.dataPumps->PumpMassFlowRate,
                                                    PumpMassFlowRateMin,
                                                    PumpMassFlowRateMax);
                        }
                    }
                } // VFDControlType
            }

            if (state.dataPumps->PumpEquip(PumpNum).PumpControl == PumpControlType::Continuous) {
                state.dataLoopNodes->Node(InletNode).MassFlowRateRequest = PumpMassFlowRateMin;
            }

        } else if (SELECT_CASE_var == PumpType::ConSpeed) {

            if (state.dataPumps->PumpEquip(PumpNum).PumpControl == PumpControlType::Continuous) {
                PumpMassFlowRateMin = PumpMassFlowRateMax;
                state.dataLoopNodes->Node(InletNode).MassFlowRateRequest = PumpMassFlowRateMin;
            }

            // Override (lock down flow) for pressure drop if applicable
            if (state.dataPumps->PumpEquip(PumpNum).plantLoc.loopNum > 0) {
                if (state.dataPlnt->PlantLoop(state.dataPumps->PumpEquip(PumpNum).plantLoc.loopNum).UsePressureForPumpCalcs &&
                    state.dataPlnt->PlantLoop(state.dataPumps->PumpEquip(PumpNum).plantLoc.loopNum).PressureSimType ==
                        DataPlant::PressSimType::FlowCorrection &&
                    state.dataPlnt->PlantLoop(state.dataPumps->PumpEquip(PumpNum).plantLoc.loopNum).PressureDrop > 0.0) {
>>>>>>> f9140ce8
                    state.dataPumps->PumpMassFlowRate =
                        ResolveLoopFlowVsPressure(state,
                                                  state.dataPumps->PumpEquip(PumpNum).plantLoc.loopNum,
                                                  state.dataLoopNodes->Node(state.dataPumps->PumpEquip(PumpNum).InletNodeNum).MassFlowRate,
                                                  state.dataPumps->PumpEquip(PumpNum).PressureCurve_Index,
                                                  state.dataPumps->PumpEquip(PumpNum).RotSpeed,
                                                  state.dataPumps->PumpEquip(PumpNum).ImpellerDiameter,
                                                  state.dataPumps->PumpEquip(PumpNum).MinPhiValue,
                                                  state.dataPumps->PumpEquip(PumpNum).MaxPhiValue);

                    PumpMassFlowRateMax = state.dataPumps->PumpMassFlowRate;
                    PumpMassFlowRateMin = state.dataPumps->PumpMassFlowRate;
                }
            } break;
            case ControlTypeVFD::VFDAutomatic: {
                if (state.dataPlnt->PlantLoop(state.dataPumps->PumpEquip(PumpNum).LoopNum).UsePressureForPumpCalcs &&
                    state.dataPlnt->PlantLoop(state.dataPumps->PumpEquip(PumpNum).LoopNum).PressureSimType ==
                        DataPlant::PressSimType::FlowCorrection &&
                    state.dataPlnt->PlantLoop(state.dataPumps->PumpEquip(PumpNum).LoopNum).PressureDrop > 0.0) {

                    GetRequiredMassFlowRate(state,
                                            LoopNum,
                                            PumpNum,
                                            state.dataLoopNodes->Node(state.dataPumps->PumpEquip(PumpNum).InletNodeNum).MassFlowRate,
                                            state.dataPumps->PumpMassFlowRate,
                                            PumpMassFlowRateMin,
                                            PumpMassFlowRateMax);
                }
            } break;
            default:
                break;
            } // VFDControlType
        }

        if (state.dataPumps->PumpEquip(PumpNum).PumpControl == PumpControlType::Continuous) {
            state.dataLoopNodes->Node(InletNode).MassFlowRateRequest = PumpMassFlowRateMin;
        }
    } break;
    case PumpType::ConSpeed: {
        if (state.dataPumps->PumpEquip(PumpNum).PumpControl == PumpControlType::Continuous) {
            PumpMassFlowRateMin = PumpMassFlowRateMax;
            state.dataLoopNodes->Node(InletNode).MassFlowRateRequest = PumpMassFlowRateMin;
        }

        // Override (lock down flow) for pressure drop if applicable
        if (state.dataPumps->PumpEquip(PumpNum).LoopNum > 0) {
            if (state.dataPlnt->PlantLoop(state.dataPumps->PumpEquip(PumpNum).LoopNum).UsePressureForPumpCalcs &&
                state.dataPlnt->PlantLoop(state.dataPumps->PumpEquip(PumpNum).LoopNum).PressureSimType == DataPlant::PressSimType::FlowCorrection &&
                state.dataPlnt->PlantLoop(state.dataPumps->PumpEquip(PumpNum).LoopNum).PressureDrop > 0.0) {
                state.dataPumps->PumpMassFlowRate =
                    ResolveLoopFlowVsPressure(state,
                                              state.dataPumps->PumpEquip(PumpNum).LoopNum,
                                              state.dataLoopNodes->Node(state.dataPumps->PumpEquip(PumpNum).InletNodeNum).MassFlowRate,
                                              state.dataPumps->PumpEquip(PumpNum).PressureCurve_Index,
                                              state.dataPumps->PumpEquip(PumpNum).RotSpeed,
                                              state.dataPumps->PumpEquip(PumpNum).ImpellerDiameter,
                                              state.dataPumps->PumpEquip(PumpNum).MinPhiValue,
                                              state.dataPumps->PumpEquip(PumpNum).MaxPhiValue);
                PumpMassFlowRateMax = state.dataPumps->PumpMassFlowRate;
                PumpMassFlowRateMin = state.dataPumps->PumpMassFlowRate;
            }
        }
    } break;
    default:
        break;
    }

    // Override pump operation based on System Availability Managers, should be done elsewhere?  I suppose this should be OK though
    if (allocated(state.dataPlnt->PlantAvailMgr)) {
        if (state.dataPlnt->PlantAvailMgr(LoopNum).AvailStatus == ForceOff) {
            PumpMassFlowRateMax = 0.0;
            PumpMassFlowRateMin = 0.0;
        }
    }

    // Check if EMS is overriding flow
    if (state.dataPumps->PumpEquip(PumpNum).EMSMassFlowOverrideOn) {
        PumpMassFlowRateMax = state.dataPumps->PumpEquip(PumpNum).EMSMassFlowValue;
        PumpMassFlowRateMin = state.dataPumps->PumpEquip(PumpNum).EMSMassFlowValue;
    }

    // Update outlet node to allow loop solver to get data
    // could avoid this by passing data in/out to avoid putting things on nodes
    state.dataLoopNodes->Node(OutletNode).MassFlowRateMinAvail = PumpMassFlowRateMin;
    state.dataLoopNodes->Node(OutletNode).MassFlowRateMaxAvail = PumpMassFlowRateMax;
}

void CalcPumps(EnergyPlusData &state, int const PumpNum, Real64 const FlowRequest, bool &PumpRunning)
{

    // SUBROUTINE INFORMATION:
    //       AUTHOR         Dan Fisher
    //       DATE WRITTEN   Sept. 1998
    //       MODIFIED       July 2001, Rick Strand
    //       RE-ENGINEERED  Sept 2010, Edwin Lee

    // PURPOSE OF THIS SUBROUTINE:
    // This subroutines simulates a pump following
    // the methodology oulined in ASHRAE's secondary toolkit.

    // METHODOLOGY EMPLOYED:
    // Calculates power and updates other pump things.

    // REFERENCES:
    // HVAC 2 Toolkit:  A Toolkit for Secondary HVAC System
    // Energy Calculations, ASHRAE, 1993, pp2-10 to 2-15

    // Using/Aliasing
    using FluidProperties::GetDensityGlycol;
    using FluidProperties::GetSpecificHeatGlycol;

    using PlantUtilities::SetComponentFlowRate;
    using ScheduleManager::GetCurrentScheduleValue;

    // SUBROUTINE PARAMETER DEFINITIONS:
    static constexpr std::string_view RoutineName("PlantPumps:CalcPumps: ");

    // SUBROUTINE LOCAL VARIABLE DECLARATIONS:
    int InletNode;
    int OutletNode;
    Real64 LoopDensity;
    Real64 VolFlowRate;
    Real64 PartLoadRatio;
    Real64 FracFullLoadPower;
    Real64 FullLoadVolFlowRate;
    Real64 PartLoadVolFlowRate;
    Real64 FullLoadPower;
    Real64 FullLoadPowerRatio;
    Real64 TotalEffic;
    PumpType pumpType;
    Real64 RotSpeed_Min;
    Real64 RotSpeed_Max;
    Real64 PumpActualRPMValueOne;
    Real64 PumpActualRPMValueTwo;

    InletNode = state.dataPumps->PumpEquip(PumpNum).InletNodeNum;
    OutletNode = state.dataPumps->PumpEquip(PumpNum).OutletNodeNum;
    pumpType = state.dataPumps->PumpEquip(PumpNum).pumpType;

    //****************************!
    //** SETTING PUMP FLOW RATE **!
    //****************************!
    // So the loop solver always passes in the full loop side flow request to each pump called
    // The pump will try to use this value according to its inlet conditions via the SetComponentFlowRate routine.
    // If the loop solver is doing branch pumps, then individual parallel branch inlet nodes would have been previously
    // constrained, so even though we pass in a full flow request, each pump will "pull down" to the min/max avail.
    // Also, on flowlock == locked, we will just use the inlet node flow rate
    // The flow resolver can take care of argument resolution beyond that.
    // For a typical situation, the flow request should be within the values of min/max avail, so the pump will get this flow rate.
    if (FlowRequest > DataBranchAirLoopPlant::MassFlowTolerance) {
        state.dataPumps->PumpMassFlowRate = FlowRequest;
    } else {
        state.dataPumps->PumpMassFlowRate = 0.0;
    }

    // For variable speed branch pumps, with other components
    //  on the branch, we are not going to assign a request.
    // Other components on this branch will request flow for this branch

    //  ! If this is a variable speed pump
    if (BITF_TEST_ANY(BITF(state.dataPumps->PumpEquip(PumpNum).pumpType),
                      BITF(PumpType::VarSpeed) | BITF(PumpType::Bank_VarSpeed) | BITF(PumpType::Cond))) {
        if (DataPlant::CompData::getPlantComponent(state, state.dataPumps->PumpEquip(PumpNum).plantLoc).FlowCtrl ==
            DataBranchAirLoopPlant::ControlType::SeriesActive) {
            state.dataPumps->PumpMassFlowRate = 0.0;
        }
    }

    // bound flow request by pump max limit, the Flow Request is total loop flow and if this is a branch pump that is not appropriate
    state.dataPumps->PumpMassFlowRate = min(state.dataPumps->PumpEquip(PumpNum).MassFlowRateMax, state.dataPumps->PumpMassFlowRate);
    state.dataPumps->PumpMassFlowRate = max(state.dataPumps->PumpEquip(PumpNum).MassFlowRateMin, state.dataPumps->PumpMassFlowRate);

    SetComponentFlowRate(state, state.dataPumps->PumpMassFlowRate, InletNode, OutletNode, state.dataPumps->PumpEquip(PumpNum).plantLoc);

    // Get RPM value for reporting as output
    // RPM is calculated using pump affinity laws for rotation speed
    if (state.dataPlnt->PlantLoop(state.dataPumps->PumpEquip(PumpNum).plantLoc.loopNum).UsePressureForPumpCalcs &&
        state.dataPumps->PumpEquip(PumpNum).HasVFD) {
        RotSpeed_Min = GetCurrentScheduleValue(state, state.dataPumps->PumpEquip(PumpNum).VFD.MinRPMSchedIndex);
        RotSpeed_Max = GetCurrentScheduleValue(state, state.dataPumps->PumpEquip(PumpNum).VFD.MaxRPMSchedIndex);
        if (state.dataPumps->PumpEquip(PumpNum).PumpMassFlowRateMaxRPM < DataBranchAirLoopPlant::MassFlowTolerance ||
            state.dataPumps->PumpEquip(PumpNum).PumpMassFlowRateMinRPM < DataBranchAirLoopPlant::MassFlowTolerance) {
            state.dataPumps->PumpEquip(PumpNum).VFD.PumpActualRPM = 0.0;
        } else {
            PumpActualRPMValueOne = (state.dataPumps->PumpMassFlowRate / state.dataPumps->PumpEquip(PumpNum).PumpMassFlowRateMaxRPM) * RotSpeed_Max;
            PumpActualRPMValueTwo = (state.dataPumps->PumpMassFlowRate / state.dataPumps->PumpEquip(PumpNum).PumpMassFlowRateMinRPM) * RotSpeed_Min;
            state.dataPumps->PumpEquip(PumpNum).VFD.PumpActualRPM = (PumpActualRPMValueOne + PumpActualRPMValueTwo) / 2;
        }
    }

    //****************************!
    //** DETERMINE IF PUMP IS ON *!
    //****************************!
    // Since we don't allow series pumping, if there is ANY flow rate for this pump, THIS PUMP is driving the flow!  Therefore...
    PumpRunning = (state.dataPumps->PumpMassFlowRate > DataBranchAirLoopPlant::MassFlowTolerance);

    //****************************!
    //** UPDATE PUMP BANK USAGE **!
    //****************************!
    switch (state.dataPumps->PumpEquip(PumpNum).pumpType) {
    case PumpType::Bank_VarSpeed:
    case PumpType::Bank_ConSpeed: {
        // previously, pumps did whatever they wanted
        // because of this a constant speed pump bank could adjust the flow rate as-desired
        //  even if it was not allowed
        // since pumps now must behave nicely like all other components, the calculation of number
        //  of running pumps in a pump bank is the same for both bank types
        // the pumps are loaded sequentially, and the last pump can have full or non-full part load
        //  status...this is just how it works now.  The pump cannot *bump* up the flow on the loop
        //  to make sure the last running pump is fully loaded anymore for constant speed pumps...sorry
        if (state.dataPumps->PumpMassFlowRate >= state.dataPumps->PumpEquip(PumpNum).MassFlowRateMax) {
            // running full on
            state.dataPumps->NumPumpsRunning = state.dataPumps->PumpEquip(PumpNum).NumPumpsInBank;
        } else {
            // running at some sort of part load
            state.dataPumps->NumPumpsRunning = CEILING((state.dataPumps->PumpMassFlowRate / (state.dataPumps->PumpEquip(PumpNum).MassFlowRateMax) *
                                                        state.dataPumps->PumpEquip(PumpNum).NumPumpsInBank));
            state.dataPumps->NumPumpsRunning = min(state.dataPumps->NumPumpsRunning, state.dataPumps->PumpEquip(PumpNum).NumPumpsInBank);
        }
    } break;
    default:
        break;
    }

    //****************************!
    //***** EXIT IF NO FLOW ******!
    //****************************!
    if (state.dataPumps->PumpMassFlowRate <= DataBranchAirLoopPlant::MassFlowTolerance) {
        state.dataLoopNodes->Node(OutletNode).Temp = state.dataLoopNodes->Node(InletNode).Temp;
        state.dataLoopNodes->Node(OutletNode).Press = state.dataLoopNodes->Node(InletNode).Press;
        state.dataLoopNodes->Node(OutletNode).Quality = state.dataLoopNodes->Node(InletNode).Quality;
        return;
    }

    // density used for volumetric flow calculations
    LoopDensity = GetDensityGlycol(state,
                                   state.dataPlnt->PlantLoop(state.dataPumps->PumpEquip(PumpNum).plantLoc.loopNum).FluidName,
                                   state.dataLoopNodes->Node(InletNode).Temp,
                                   state.dataPlnt->PlantLoop(state.dataPumps->PumpEquip(PumpNum).plantLoc.loopNum).FluidIndex,
                                   RoutineName);

    //****************************!
    //***** CALCULATE POWER (1) **!
    //****************************!
    switch (pumpType) {
    case PumpType::ConSpeed:
    case PumpType::VarSpeed:
    case PumpType::Cond: {
        VolFlowRate = state.dataPumps->PumpMassFlowRate / LoopDensity;
        PartLoadRatio = min(1.0, (VolFlowRate / state.dataPumps->PumpEquip(PumpNum).NomVolFlowRate));
        FracFullLoadPower = state.dataPumps->PumpEquip(PumpNum).PartLoadCoef(1) +
                            state.dataPumps->PumpEquip(PumpNum).PartLoadCoef(2) * PartLoadRatio +
                            state.dataPumps->PumpEquip(PumpNum).PartLoadCoef(3) * pow_2(PartLoadRatio) +
                            state.dataPumps->PumpEquip(PumpNum).PartLoadCoef(4) * pow_3(PartLoadRatio);
        state.dataPumps->Power = FracFullLoadPower * state.dataPumps->PumpEquip(PumpNum).NomPowerUse;

    } break;
    case PumpType::Bank_ConSpeed:
    case PumpType::Bank_VarSpeed: {
        // now just assume the last one is (or is not) running at part load
        // if it is actually at full load, the calculations work out to PLR = 1
        // for the last pump, so all is OK
        state.dataPumps->NumPumpsFullLoad = state.dataPumps->NumPumpsRunning - 1;
        FullLoadVolFlowRate = state.dataPumps->PumpEquip(PumpNum).NomVolFlowRate / state.dataPumps->PumpEquip(PumpNum).NumPumpsInBank;
        PartLoadVolFlowRate = state.dataPumps->PumpMassFlowRate / LoopDensity - FullLoadVolFlowRate * state.dataPumps->NumPumpsFullLoad;
        FullLoadPower = state.dataPumps->PumpEquip(PumpNum).NomPowerUse / state.dataPumps->PumpEquip(PumpNum).NumPumpsInBank;
        FullLoadPowerRatio = state.dataPumps->PumpEquip(PumpNum).PartLoadCoef(1) + state.dataPumps->PumpEquip(PumpNum).PartLoadCoef(2) +
                             state.dataPumps->PumpEquip(PumpNum).PartLoadCoef(3) + state.dataPumps->PumpEquip(PumpNum).PartLoadCoef(4);
        PartLoadRatio = min(1.0, (PartLoadVolFlowRate / FullLoadVolFlowRate));
        FracFullLoadPower = state.dataPumps->PumpEquip(PumpNum).PartLoadCoef(1) +
                            state.dataPumps->PumpEquip(PumpNum).PartLoadCoef(2) * PartLoadRatio +
                            state.dataPumps->PumpEquip(PumpNum).PartLoadCoef(3) * pow_2(PartLoadRatio) +
                            state.dataPumps->PumpEquip(PumpNum).PartLoadCoef(4) * pow_3(PartLoadRatio);
        state.dataPumps->Power = (FullLoadPowerRatio * state.dataPumps->NumPumpsFullLoad + FracFullLoadPower) * FullLoadPower;
    } break;
    default: {
        ShowFatalError(state, format("Invalid Pump Type = {}", pumpType));
    } break;
    }

    //****************************!
    //***** CALCULATE POWER (2) **!
    //****************************!
    if (state.dataPumps->Power < 0.0) {
        if (state.dataPumps->PumpEquip(PumpNum).PowerErrIndex1 == 0) {
            ShowWarningMessage(state,
                               std::string{RoutineName} + " Calculated Pump Power < 0, Type=" + cPumpTypes[pumpType] + ", Name=\"" +
                                   state.dataPumps->PumpEquip(PumpNum).Name + "\".");
            ShowContinueErrorTimeStamp(state, "");
            ShowContinueError(state, format("...PartLoadRatio=[{:.4R}], Fraction Full Load Power={:.4R}]", PartLoadRatio, FracFullLoadPower));
            ShowContinueError(state, "...Power is set to 0 for continuing the simulation.");
            ShowContinueError(state, "...Pump coefficients should be checked for producing this negative value.");
        }
        state.dataPumps->Power = 0.0;
        ShowRecurringWarningErrorAtEnd(state,
                                       std::string{RoutineName} + " Calculated Pump Power < 0, " + cPumpTypes[pumpType] + ", Name=\"" +
                                           state.dataPumps->PumpEquip(PumpNum).Name + "\", PLR=",
                                       state.dataPumps->PumpEquip(PumpNum).PowerErrIndex1,
                                       PartLoadRatio,
                                       PartLoadRatio);
        ShowRecurringContinueErrorAtEnd(
            state, "...Fraction Full Load Power=", state.dataPumps->PumpEquip(PumpNum).PowerErrIndex2, FracFullLoadPower, FracFullLoadPower);
    }

    //****************************!
    //***** CALCULATE POWER (3) **!
    //****************************!
    // Now if we are doing pressure-based simulation, then we have a means to calculate power exactly based on current
    // simulation conditions (flow rate and pressure drop) along with knowledge about pump impeller and motor efficiencies
    // Thus we will override the power that was calculated based on nominal values with the corrected pressure-based power
    if (state.dataPumps->PumpEquip(PumpNum).plantLoc.loopNum > 0) {
        if (state.dataPlnt->PlantLoop(state.dataPumps->PumpEquip(PumpNum).plantLoc.loopNum).UsePressureForPumpCalcs) {
            TotalEffic = state.dataPumps->PumpEquip(PumpNum).PumpEffic * state.dataPumps->PumpEquip(PumpNum).MotorEffic;
            // Efficiency errors are caught previously, but it doesn't hurt to add another catch before dividing by zero!!!
            if (TotalEffic == 0.0) {
                ShowSevereError(state,
                                std::string{RoutineName} + " Plant pressure simulation encountered a pump with zero efficiency: " +
                                    state.dataPumps->PumpEquip(PumpNum).Name);
                ShowContinueError(state, "Check efficiency inputs for this pump component.");
                ShowFatalError(state, "Errors in plant calculation would result in divide-by-zero cause program termination.");
            }
            state.dataPumps->Power =
                VolFlowRate * state.dataPlnt->PlantLoop(state.dataPumps->PumpEquip(PumpNum).plantLoc.loopNum).PressureDrop / TotalEffic;
        }
    }

    // if user has specified a pressure value, then use it, same as for pressure-based simulation
    if (state.dataPumps->PumpEquip(PumpNum).EMSPressureOverrideOn) {
        TotalEffic = state.dataPumps->PumpEquip(PumpNum).PumpEffic * state.dataPumps->PumpEquip(PumpNum).MotorEffic;
        // Efficiency errors are caught previously, but it doesn't hurt to add another catch before dividing by zero!!!
        if (TotalEffic == 0.0) {
            ShowSevereError(state,
                            std::string{RoutineName} +
                                " Plant pump simulation encountered a pump with zero efficiency: " + state.dataPumps->PumpEquip(PumpNum).Name);
            ShowContinueError(state, "Check efficiency inputs for this pump component.");
            ShowFatalError(state, "Errors in plant calculation would result in divide-by-zero cause program termination.");
        }
        state.dataPumps->Power = VolFlowRate * state.dataPumps->PumpEquip(PumpNum).EMSPressureOverrideValue / TotalEffic;
    }

    //****************************!
    //***** CALCULATE POWER (4) **!
    //****************************!
    // This adds the pump heat based on User input for the pump
    // We assume that all of the heat ends up in the fluid eventually since this is a closed loop
    state.dataPumps->ShaftPower = state.dataPumps->Power * state.dataPumps->PumpEquip(PumpNum).MotorEffic;
    state.dataPumps->PumpHeattoFluid = state.dataPumps->ShaftPower + (state.dataPumps->Power - state.dataPumps->ShaftPower) *
                                                                         state.dataPumps->PumpEquip(PumpNum).FracMotorLossToFluid;

    //****************************!
    //***** UPDATE INFORMATION ***!
    //****************************!
    // Update data structure variables
    state.dataPumps->PumpEquip(PumpNum).Power = state.dataPumps->Power;

    // Update outlet node conditions
    state.dataLoopNodes->Node(OutletNode).Temp = state.dataLoopNodes->Node(InletNode).Temp;
    state.dataLoopNodes->Node(OutletNode).Press = state.dataLoopNodes->Node(InletNode).Press;
    state.dataLoopNodes->Node(OutletNode).Quality = state.dataLoopNodes->Node(InletNode).Quality;
}

void SizePump(EnergyPlusData &state, int const PumpNum)
{

    // SUBROUTINE INFORMATION:
    //       AUTHOR         Fred Buhl
    //       DATE WRITTEN   December 2001
    //       MODIFIED       na
    //       RE-ENGINEERED  na

    // PURPOSE OF THIS SUBROUTINE:
    // This subroutine is for sizing Pump Components for which flow rates have not been
    // specified in the input.

    // METHODOLOGY EMPLOYED:
    // Obtains flow rates from the plant sizing array.

    // Using/Aliasing
    using FluidProperties::GetDensityGlycol;
    using FluidProperties::GetSatDensityRefrig;

    // SUBROUTINE PARAMETER DEFINITIONS:
    Real64 constexpr StartTemp(100.0); // Standard Temperature across code to calculated Steam density
    static constexpr std::string_view RoutineName("PlantPumps::InitSimVars ");
    static constexpr std::string_view RoutineNameSizePumps("SizePumps");

    // SUBROUTINE LOCAL VARIABLE DECLARATIONS:
    int PlantSizNum; // index of Plant Sizing array
    bool ErrorsFound;
    Real64 TotalEffic = 0.0; // pump total efficiency
    int BranchNum;           // index of branch
    int CompNum;             // index of component on branch
    Real64 PumpSizFac;       // pump sizing factor
    Real64 SteamDensity;
    Real64 TempWaterDensity;
    int DummyWaterIndex(1);
    Real64 DesVolFlowRatePerBranch; // local temporary for split of branch pumps

    // Calculate density at InitConvTemp once here, to remove RhoH2O calls littered throughout
    if (state.dataPumps->PumpEquip(PumpNum).plantLoc.loopNum > 0) {
        TempWaterDensity = GetDensityGlycol(state,
                                            state.dataPlnt->PlantLoop(state.dataPumps->PumpEquip(PumpNum).plantLoc.loopNum).FluidName,
                                            DataGlobalConstants::InitConvTemp,
                                            state.dataPlnt->PlantLoop(state.dataPumps->PumpEquip(PumpNum).plantLoc.loopNum).FluidIndex,
                                            RoutineName);
    } else {
        TempWaterDensity = GetDensityGlycol(state, fluidNameWater, DataGlobalConstants::InitConvTemp, DummyWaterIndex, RoutineName);
    }

    PlantSizNum = 0;
    PumpSizFac = 1.0;
    ErrorsFound = false;

    if (state.dataPumps->PumpEquip(PumpNum).plantLoc.loopNum > 0) {
        PlantSizNum = state.dataPlnt->PlantLoop(state.dataPumps->PumpEquip(PumpNum).plantLoc.loopNum).PlantSizNum;
    }
    // use pump sizing factor stored in plant sizing data structure
    if (PlantSizNum > 0) {
        PumpSizFac = state.dataSize->PlantSizData(PlantSizNum).PlantSizFac;
    } else {
        // might be able to remove this next block
        if (state.dataPumps->PumpEquip(PumpNum).plantLoc.loopNum > 0) {
            for (DataPlant::LoopSideLocation Side : DataPlant::LoopSideKeys) {
                for (BranchNum = 1;
                     BranchNum <= state.dataPlnt->PlantLoop(state.dataPumps->PumpEquip(PumpNum).plantLoc.loopNum).LoopSide(Side).TotalBranches;
                     ++BranchNum) {
                    for (CompNum = 1; CompNum <= state.dataPlnt->PlantLoop(state.dataPumps->PumpEquip(PumpNum).plantLoc.loopNum)
                                                     .LoopSide(Side)
                                                     .Branch(BranchNum)
                                                     .TotalComponents;
                         ++CompNum) {
                        if (state.dataPumps->PumpEquip(PumpNum).InletNodeNum ==
                                state.dataPlnt->PlantLoop(state.dataPumps->PumpEquip(PumpNum).plantLoc.loopNum)
                                    .LoopSide(Side)
                                    .Branch(BranchNum)
                                    .Comp(CompNum)
                                    .NodeNumIn &&
                            state.dataPumps->PumpEquip(PumpNum).OutletNodeNum ==
                                state.dataPlnt->PlantLoop(state.dataPumps->PumpEquip(PumpNum).plantLoc.loopNum)
                                    .LoopSide(Side)
                                    .Branch(BranchNum)
                                    .Comp(CompNum)
                                    .NodeNumOut) {
                            if (state.dataPlnt->PlantLoop(state.dataPumps->PumpEquip(PumpNum).plantLoc.loopNum)
                                    .LoopSide(Side)
                                    .Branch(BranchNum)
                                    .PumpSizFac > 0.0) {
                                PumpSizFac = state.dataPlnt->PlantLoop(state.dataPumps->PumpEquip(PumpNum).plantLoc.loopNum)
                                                 .LoopSide(Side)
                                                 .Branch(BranchNum)
                                                 .PumpSizFac;
                            } else {
                                PumpSizFac = 1.0;
                            }
                            goto SideLoop_exit;
                        }
                    }
                }
            }
        SideLoop_exit:;
        }
    }

    if (state.dataPumps->PumpEquip(PumpNum).NomVolFlowRateWasAutoSized) {

        if (PlantSizNum > 0) {
            if (state.dataSize->PlantSizData(PlantSizNum).DesVolFlowRate >= SmallWaterVolFlow) {
                if (!state.dataPlnt->PlantLoop(state.dataPumps->PumpEquip(PumpNum).plantLoc.loopNum)
                         .LoopSide(state.dataPumps->PumpEquip(PumpNum).plantLoc.loopSideNum)
                         .BranchPumpsExist) {
                    // size pump to full flow of plant loop
                    if (state.dataPumps->PumpEquip(PumpNum).pumpType == PumpType::Cond) {
                        TempWaterDensity = GetDensityGlycol(state, fluidNameWater, DataGlobalConstants::InitConvTemp, DummyWaterIndex, RoutineName);
                        SteamDensity = GetSatDensityRefrig(
                            state, fluidNameSteam, StartTemp, 1.0, state.dataPumps->PumpEquip(PumpNum).FluidIndex, RoutineNameSizePumps);
                        state.dataPumps->PumpEquip(PumpNum).NomSteamVolFlowRate =
                            state.dataSize->PlantSizData(PlantSizNum).DesVolFlowRate * PumpSizFac;
                        state.dataPumps->PumpEquip(PumpNum).NomVolFlowRate =
                            state.dataPumps->PumpEquip(PumpNum).NomSteamVolFlowRate * SteamDensity / TempWaterDensity;
                    } else {
                        state.dataPumps->PumpEquip(PumpNum).NomVolFlowRate = state.dataSize->PlantSizData(PlantSizNum).DesVolFlowRate * PumpSizFac;
                    }
                } else {
                    // Distribute sizes evenly across all branch pumps
                    DesVolFlowRatePerBranch = state.dataSize->PlantSizData(PlantSizNum).DesVolFlowRate /
                                              state.dataPlnt->PlantLoop(state.dataPumps->PumpEquip(PumpNum).plantLoc.loopNum)
                                                  .LoopSide(state.dataPumps->PumpEquip(PumpNum).plantLoc.loopSideNum)
                                                  .TotalPumps;
                    if (state.dataPumps->PumpEquip(PumpNum).pumpType == PumpType::Cond) {
                        TempWaterDensity = GetDensityGlycol(state, fluidNameWater, DataGlobalConstants::InitConvTemp, DummyWaterIndex, RoutineName);
                        SteamDensity = GetSatDensityRefrig(
                            state, fluidNameSteam, StartTemp, 1.0, state.dataPumps->PumpEquip(PumpNum).FluidIndex, RoutineNameSizePumps);
                        state.dataPumps->PumpEquip(PumpNum).NomSteamVolFlowRate = DesVolFlowRatePerBranch * PumpSizFac;
                        state.dataPumps->PumpEquip(PumpNum).NomVolFlowRate =
                            state.dataPumps->PumpEquip(PumpNum).NomSteamVolFlowRate * SteamDensity / TempWaterDensity;
                    } else {
                        state.dataPumps->PumpEquip(PumpNum).NomVolFlowRate = DesVolFlowRatePerBranch * PumpSizFac;
                    }
                }

            } else {
                if (state.dataPlnt->PlantFinalSizesOkayToReport) {
                    state.dataPumps->PumpEquip(PumpNum).NomVolFlowRate = 0.0;
                    ShowWarningError(state,
                                     format("SizePump: Calculated Pump Nominal Volume Flow Rate=[{:.2R}] is too small. Set to 0.0",
                                            state.dataSize->PlantSizData(PlantSizNum).DesVolFlowRate));
                    ShowContinueError(state, "..occurs for Pump=" + state.dataPumps->PumpEquip(PumpNum).Name);
                }
            }
            if (state.dataPlnt->PlantFinalSizesOkayToReport) {
                BaseSizer::reportSizerOutput(state,
                                             cPumpTypes[state.dataPumps->PumpEquip(PumpNum).pumpType],
                                             state.dataPumps->PumpEquip(PumpNum).Name,
                                             "Design Flow Rate [m3/s]",
                                             state.dataPumps->PumpEquip(PumpNum).NomVolFlowRate);
            }
            if (state.dataPlnt->PlantFirstSizesOkayToReport) {
                BaseSizer::reportSizerOutput(state,
                                             cPumpTypes[state.dataPumps->PumpEquip(PumpNum).pumpType],
                                             state.dataPumps->PumpEquip(PumpNum).Name,
                                             "Initial Design Flow Rate [m3/s]",
                                             state.dataPumps->PumpEquip(PumpNum).NomVolFlowRate);
            }
        } else {
            if (state.dataPlnt->PlantFinalSizesOkayToReport) {
                ShowSevereError(state, "Autosizing of plant loop pump flow rate requires a loop Sizing:Plant object");
                ShowContinueError(state, "Occurs in plant pump object=" + state.dataPumps->PumpEquip(PumpNum).Name);
                ErrorsFound = true;
            }
        }
    }

    // Note that autocalculation of power is based on nominal volume flow, regardless of whether the flow was
    //  auto sized or manually sized.  Thus, this must go after the flow sizing block above.
    if (state.dataPumps->PumpEquip(PumpNum).NomPowerUseWasAutoSized) {
        if (state.dataPumps->PumpEquip(PumpNum).NomVolFlowRate >= SmallWaterVolFlow) {
            switch (state.dataPumps->PumpEquip(PumpNum).powerSizingMethod) {

            case PowerSizingMethod::SizePowerPerFlow: {
                TotalEffic = state.dataPumps->PumpEquip(PumpNum).NomPumpHead / state.dataPumps->PumpEquip(PumpNum).powerPerFlowScalingFactor;
                break;
            }

            case PowerSizingMethod::SizePowerPerFlowPerPressure: {
                TotalEffic =
                    (1 / state.dataPumps->PumpEquip(PumpNum).powerPerFlowPerPressureScalingFactor) * state.dataPumps->PumpEquip(PumpNum).MotorEffic;
                break;
            }
            default:
                assert(false);
            }

            state.dataPumps->PumpEquip(PumpNum).NomPowerUse =
                (state.dataPumps->PumpEquip(PumpNum).NomPumpHead * state.dataPumps->PumpEquip(PumpNum).NomVolFlowRate) / TotalEffic;
        } else {
            state.dataPumps->PumpEquip(PumpNum).NomPowerUse = 0.0;
        }
        if (state.dataPlnt->PlantFinalSizesOkayToReport) {
            BaseSizer::reportSizerOutput(state,
                                         cPumpTypes[state.dataPumps->PumpEquip(PumpNum).pumpType],
                                         state.dataPumps->PumpEquip(PumpNum).Name,
                                         "Design Power Consumption [W]",
                                         state.dataPumps->PumpEquip(PumpNum).NomPowerUse);
        }
        if (state.dataPlnt->PlantFirstSizesOkayToReport) {
            BaseSizer::reportSizerOutput(state,
                                         cPumpTypes[state.dataPumps->PumpEquip(PumpNum).pumpType],
                                         state.dataPumps->PumpEquip(PumpNum).Name,
                                         "Initial Design Power Consumption [W]",
                                         state.dataPumps->PumpEquip(PumpNum).NomPowerUse);
        }
    }

    if (state.dataPumps->PumpEquip(PumpNum).minVolFlowRateWasAutosized) {
        state.dataPumps->PumpEquip(PumpNum).MinVolFlowRate =
            state.dataPumps->PumpEquip(PumpNum).NomVolFlowRate * state.dataPumps->PumpEquip(PumpNum).MinVolFlowRateFrac;
        if (state.dataPlnt->PlantFinalSizesOkayToReport) {
            BaseSizer::reportSizerOutput(state,
                                         cPumpTypes[state.dataPumps->PumpEquip(PumpNum).pumpType],
                                         state.dataPumps->PumpEquip(PumpNum).Name,
                                         "Design Minimum Flow Rate [m3/s]",
                                         state.dataPumps->PumpEquip(PumpNum).MinVolFlowRate);
        }
        if (state.dataPlnt->PlantFirstSizesOkayToReport) {
            BaseSizer::reportSizerOutput(state,
                                         cPumpTypes[state.dataPumps->PumpEquip(PumpNum).pumpType],
                                         state.dataPumps->PumpEquip(PumpNum).Name,
                                         "Initial Design Minimum Flow Rate [m3/s]",
                                         state.dataPumps->PumpEquip(PumpNum).MinVolFlowRate);
        }
    }

    if (state.dataPlnt->PlantFinalSizesOkayToReport) {
        PumpDataForTable(state, PumpNum);
    }

    if (ErrorsFound) {
        ShowFatalError(state, "Preceding sizing errors cause program termination");
    }
}

void ReportPumps(EnergyPlusData &state, int const PumpNum)
{

    // SUBROUTINE INFORMATION:
    //       AUTHOR:          Dan Fisher
    //       DATE WRITTEN:    October 1998
    //       MODIFIED         July 2001, Rick Strand (revision of pump module)
    //       RE-ENGINEERED    na

    // PURPOSE OF THIS SUBROUTINE:
    // This subroutine sets the pump reporting variables.

    // SUBROUTINE LOCAL VARIABLE DECLARATIONS:
    int InletNode;     // pump inlet node number
    int OutletNode;    // pump outlet node number
    PumpType PumpType; // Current pump type

    PumpType = state.dataPumps->PumpEquip(PumpNum).pumpType;
    InletNode = state.dataPumps->PumpEquip(PumpNum).InletNodeNum;
    OutletNode = state.dataPumps->PumpEquip(PumpNum).OutletNodeNum;

    if (state.dataPumps->PumpMassFlowRate <= DataBranchAirLoopPlant::MassFlowTolerance) {
        state.dataPumps->PumpEquipReport(PumpNum).PumpMassFlowRate = 0.0;
        state.dataPumps->PumpEquipReport(PumpNum).PumpHeattoFluid = 0.0;
        state.dataPumps->PumpEquipReport(PumpNum).OutletTemp = state.dataLoopNodes->Node(OutletNode).Temp;
        state.dataPumps->PumpEquip(PumpNum).Power = 0.0;
        state.dataPumps->PumpEquip(PumpNum).Energy = 0.0;
        state.dataPumps->PumpEquipReport(PumpNum).ShaftPower = 0.0;
        state.dataPumps->PumpEquipReport(PumpNum).PumpHeattoFluidEnergy = 0.0;
        state.dataPumps->PumpEquipReport(PumpNum).ZoneTotalGainRate = 0.0;
        state.dataPumps->PumpEquipReport(PumpNum).ZoneTotalGainEnergy = 0.0;
        state.dataPumps->PumpEquipReport(PumpNum).ZoneConvGainRate = 0.0;
        state.dataPumps->PumpEquipReport(PumpNum).ZoneRadGainRate = 0.0;
        state.dataPumps->PumpEquipReport(PumpNum).NumPumpsOperating = 0;
    } else {
        state.dataPumps->PumpEquipReport(PumpNum).PumpMassFlowRate = state.dataPumps->PumpMassFlowRate;
        state.dataPumps->PumpEquipReport(PumpNum).PumpHeattoFluid = state.dataPumps->PumpHeattoFluid;
        state.dataPumps->PumpEquipReport(PumpNum).OutletTemp = state.dataLoopNodes->Node(OutletNode).Temp;
        state.dataPumps->PumpEquip(PumpNum).Power = state.dataPumps->Power;
        state.dataPumps->PumpEquip(PumpNum).Energy =
            state.dataPumps->PumpEquip(PumpNum).Power * state.dataHVACGlobal->TimeStepSys * DataGlobalConstants::SecInHour;
        state.dataPumps->PumpEquipReport(PumpNum).ShaftPower = state.dataPumps->ShaftPower;
        state.dataPumps->PumpEquipReport(PumpNum).PumpHeattoFluidEnergy =
            state.dataPumps->PumpHeattoFluid * state.dataHVACGlobal->TimeStepSys * DataGlobalConstants::SecInHour;
        switch (PumpType) {
        case PumpType::ConSpeed:
        case PumpType::VarSpeed:
        case PumpType::Cond:
            state.dataPumps->PumpEquipReport(PumpNum).NumPumpsOperating = 1;
            break;

        case PumpType::Bank_ConSpeed:
        case PumpType::Bank_VarSpeed:
            state.dataPumps->PumpEquipReport(PumpNum).NumPumpsOperating = state.dataPumps->NumPumpsRunning;
            break;
        default:
            ShowFatalError(state, format("Invalid Pump Type = {}", PumpType));
            break;
        }
        state.dataPumps->PumpEquipReport(PumpNum).ZoneTotalGainRate = state.dataPumps->Power - state.dataPumps->PumpHeattoFluid;
        state.dataPumps->PumpEquipReport(PumpNum).ZoneTotalGainEnergy =
            state.dataPumps->PumpEquipReport(PumpNum).ZoneTotalGainRate * state.dataHVACGlobal->TimeStepSys * DataGlobalConstants::SecInHour;
        state.dataPumps->PumpEquipReport(PumpNum).ZoneConvGainRate =
            (1 - state.dataPumps->PumpEquip(PumpNum).SkinLossRadFraction) * state.dataPumps->PumpEquipReport(PumpNum).ZoneTotalGainRate;
        state.dataPumps->PumpEquipReport(PumpNum).ZoneRadGainRate =
            state.dataPumps->PumpEquip(PumpNum).SkinLossRadFraction * state.dataPumps->PumpEquipReport(PumpNum).ZoneTotalGainRate;
    }
}

void PumpDataForTable(EnergyPlusData &state, int const NumPump)
{

    // SUBROUTINE INFORMATION:
    //       AUTHOR:          Jason Glazer
    //       DATE WRITTEN:    September 2006
    //       MODIFIED         na
    //       RE-ENGINEERED    na

    // PURPOSE OF THIS SUBROUTINE:
    // Pull data together for predefined tables.

    // Using/Aliasing
    using namespace OutputReportPredefined;

    // SUBROUTINE LOCAL VARIABLE DECLARATIONS:
    std::string equipName;

    equipName = state.dataPumps->PumpEquip(NumPump).Name;
    PreDefTableEntry(state, state.dataOutRptPredefined->pdchPumpType, equipName, cPumpTypes[state.dataPumps->PumpEquip(NumPump).pumpType]);
    if (state.dataPumps->PumpEquip(NumPump).PumpControl == PumpControlType::Continuous) {
        PreDefTableEntry(state, state.dataOutRptPredefined->pdchPumpControl, equipName, "Continuous");
    } else if (state.dataPumps->PumpEquip(NumPump).PumpControl == PumpControlType::Intermittent) {
        PreDefTableEntry(state, state.dataOutRptPredefined->pdchPumpControl, equipName, "Intermittent");
    } else {
        PreDefTableEntry(state, state.dataOutRptPredefined->pdchPumpControl, equipName, "Unknown");
    }
    PreDefTableEntry(state, state.dataOutRptPredefined->pdchPumpHead, equipName, state.dataPumps->PumpEquip(NumPump).NomPumpHead);
    PreDefTableEntry(state, state.dataOutRptPredefined->pdchPumpFlow, equipName, state.dataPumps->PumpEquip(NumPump).NomVolFlowRate, 6);
    PreDefTableEntry(state, state.dataOutRptPredefined->pdchPumpPower, equipName, state.dataPumps->PumpEquip(NumPump).NomPowerUse);
    if (state.dataPumps->PumpEquip(NumPump).NomVolFlowRate != 0) {
        PreDefTableEntry(state,
                         state.dataOutRptPredefined->pdchPumpPwrPerFlow,
                         equipName,
                         state.dataPumps->PumpEquip(NumPump).NomPowerUse / state.dataPumps->PumpEquip(NumPump).NomVolFlowRate);
    } else {
        PreDefTableEntry(state, state.dataOutRptPredefined->pdchPumpPwrPerFlow, equipName, "-");
    }
    PreDefTableEntry(state, state.dataOutRptPredefined->pdchPumpEndUse, equipName, state.dataPumps->PumpEquip(NumPump).EndUseSubcategoryName);
    PreDefTableEntry(state, state.dataOutRptPredefined->pdchMotEff, equipName, state.dataPumps->PumpEquip(NumPump).MotorEffic);
}

void GetRequiredMassFlowRate(EnergyPlusData &state,
                             int const LoopNum,
                             int const PumpNum,
                             Real64 const InletNodeMassFlowRate,
                             Real64 &ActualFlowRate,
                             Real64 &PumpMinMassFlowRateVFDRange,
                             Real64 &PumpMaxMassFlowRateVFDRange)
{
    // Using/Aliasing
    using FluidProperties::GetDensityGlycol;
    using FluidProperties::GetSpecificHeatGlycol;

    using PlantPressureSystem::ResolveLoopFlowVsPressure;
    using PlantUtilities::SetComponentFlowRate;
    using ScheduleManager::GetCurrentScheduleValue;

    Real64 PumpMassFlowRateMaxPress(0.0); // Maximum mass flow rate associated with maximum pressure limit
    Real64 PumpMassFlowRateMinPress(0.0); // Minimum mass flow rate associated with minimum pressure limit
    Real64 RotSpeed_Max(0.0);             // Maximum rotational speed in rps
    Real64 RotSpeed_Min(0.0);             // Minimum rotational speed in rps
    Real64 MinPress(0.0);                 // Minimum pressure
    Real64 MaxPress(0.0);                 // Maximum pressure

    RotSpeed_Min = GetCurrentScheduleValue(state, state.dataPumps->PumpEquip(PumpNum).VFD.MinRPMSchedIndex);
    RotSpeed_Max = GetCurrentScheduleValue(state, state.dataPumps->PumpEquip(PumpNum).VFD.MaxRPMSchedIndex);
    MinPress = GetCurrentScheduleValue(state, state.dataPumps->PumpEquip(PumpNum).VFD.LowerPsetSchedIndex);
    MaxPress = GetCurrentScheduleValue(state, state.dataPumps->PumpEquip(PumpNum).VFD.UpperPsetSchedIndex);

    // Calculate maximum and minimum mass flow rate associated with maximun and minimum RPM
    if (state.dataPumps->PumpEquip(PumpNum).plantLoc.loopNum > 0) {
        if (state.dataPlnt->PlantLoop(state.dataPumps->PumpEquip(PumpNum).plantLoc.loopNum).UsePressureForPumpCalcs &&
            state.dataPlnt->PlantLoop(state.dataPumps->PumpEquip(PumpNum).plantLoc.loopNum).PressureSimType ==
                DataPlant::PressSimType::FlowCorrection &&
            state.dataPlnt->PlantLoop(state.dataPumps->PumpEquip(PumpNum).plantLoc.loopNum).PressureDrop > 0.0) {
            state.dataPumps->PumpEquip(PumpNum).PumpMassFlowRateMaxRPM =
                ResolveLoopFlowVsPressure(state,
                                          state.dataPumps->PumpEquip(PumpNum).plantLoc.loopNum,
                                          InletNodeMassFlowRate,
                                          state.dataPumps->PumpEquip(PumpNum).PressureCurve_Index,
                                          RotSpeed_Max,
                                          state.dataPumps->PumpEquip(PumpNum).ImpellerDiameter,
                                          state.dataPumps->PumpEquip(PumpNum).MinPhiValue,
                                          state.dataPumps->PumpEquip(PumpNum).MaxPhiValue);
            state.dataPumps->PumpEquip(PumpNum).PumpMassFlowRateMinRPM =
                ResolveLoopFlowVsPressure(state,
                                          state.dataPumps->PumpEquip(PumpNum).plantLoc.loopNum,
                                          InletNodeMassFlowRate,
                                          state.dataPumps->PumpEquip(PumpNum).PressureCurve_Index,
                                          RotSpeed_Min,
                                          state.dataPumps->PumpEquip(PumpNum).ImpellerDiameter,
                                          state.dataPumps->PumpEquip(PumpNum).MinPhiValue,
                                          state.dataPumps->PumpEquip(PumpNum).MaxPhiValue);
        }
    }

    // Not correct necessarily, but values are coming out way wrong here, maxRPMmdot~3, minRPMmdot~62!
    if (state.dataPumps->PumpEquip(PumpNum).PumpMassFlowRateMaxRPM < state.dataPumps->PumpEquip(PumpNum).PumpMassFlowRateMinRPM) {
        state.dataPumps->PumpEquip(PumpNum).PumpMassFlowRateMaxRPM = state.dataPumps->PumpEquip(PumpNum).PumpMassFlowRateMinRPM;
    }

    // Calculate maximum and minimum mass flow rate associated with operating pressure range
    if (state.dataPumps->PumpEquip(PumpNum).plantLoc.loopNum > 0) {
        if (state.dataPlnt->PlantLoop(LoopNum).PressureEffectiveK > 0.0) {
            PumpMassFlowRateMaxPress = std::sqrt(MaxPress / state.dataPlnt->PlantLoop(LoopNum).PressureEffectiveK);
            PumpMassFlowRateMinPress = std::sqrt(MinPress / state.dataPlnt->PlantLoop(LoopNum).PressureEffectiveK);
        }
    }

    // Decide operating range for mass flow rate
    // Maximum mass flow rate value of the range
    if (state.dataPumps->PumpEquip(PumpNum).PumpMassFlowRateMaxRPM > PumpMassFlowRateMaxPress) {
        // Maximum pressure value governs maximum VFD range value
        PumpMaxMassFlowRateVFDRange = PumpMassFlowRateMaxPress;
    } else {
        // Maximum RPM value governs maximum VFD range value
        PumpMaxMassFlowRateVFDRange = state.dataPumps->PumpEquip(PumpNum).PumpMassFlowRateMaxRPM;
    }

    // Minimum mass flow rate value of the range
    if (state.dataPumps->PumpEquip(PumpNum).PumpMassFlowRateMinRPM > PumpMassFlowRateMinPress) {
        // Minimum pressure value governs minimum VFD range value
        PumpMinMassFlowRateVFDRange = state.dataPumps->PumpEquip(PumpNum).PumpMassFlowRateMinRPM;
    } else {
        // Minimum pressure range value governs minimum VFD range value
        PumpMinMassFlowRateVFDRange = PumpMassFlowRateMinPress;
    }

    // Set the mass flow rate within VFD operating range
    if (InletNodeMassFlowRate > PumpMinMassFlowRateVFDRange) {
        if (InletNodeMassFlowRate < PumpMaxMassFlowRateVFDRange) {
            // Flow request is within VFD operating range
            ActualFlowRate = InletNodeMassFlowRate;
        } else {
            // Flow request is outside VFD operating range
            // Flow is set to maximum VFD operating range
            ActualFlowRate = PumpMaxMassFlowRateVFDRange;
        }
    } else {
        // Flow request is outside VFD operating range
        // Flow is set to minimum VFD operating Range
        ActualFlowRate = PumpMinMassFlowRateVFDRange;
    }
}

} // namespace EnergyPlus::Pumps<|MERGE_RESOLUTION|>--- conflicted
+++ resolved
@@ -1736,7 +1736,6 @@
         // Let the user know that his input file is overconstrained
     }
 
-<<<<<<< HEAD
     switch (state.dataPumps->PumpEquip(PumpNum).pumpType) {
     case PumpType::VarSpeed: {
         if (state.dataPumps->PumpEquip(PumpNum).HasVFD) {
@@ -1747,83 +1746,11 @@
                 // Convert the RPM to rot/sec for calculation routine
                 state.dataPumps->PumpEquip(PumpNum).RotSpeed = PumpSchedRPM / 60.0;
                 // Resolve the new mass flow rate based on current pressure characteristics
-                if (state.dataPlnt->PlantLoop(state.dataPumps->PumpEquip(PumpNum).LoopNum).UsePressureForPumpCalcs &&
-                    state.dataPlnt->PlantLoop(state.dataPumps->PumpEquip(PumpNum).LoopNum).PressureSimType ==
-                        DataPlant::PressSimType::FlowCorrection &&
-                    state.dataPlnt->PlantLoop(state.dataPumps->PumpEquip(PumpNum).LoopNum).PressureDrop > 0.0) {
-
-=======
-    {
-        auto const SELECT_CASE_var(state.dataPumps->PumpEquip(PumpNum).pumpType);
-
-        if (SELECT_CASE_var == PumpType::VarSpeed) {
-
-            if (state.dataPumps->PumpEquip(PumpNum).HasVFD) {
-                {
-                    ControlTypeVFD SELECT_CASE_var1(state.dataPumps->PumpEquip(PumpNum).VFD.VFDControlType);
-                    if (SELECT_CASE_var1 == ControlTypeVFD::VFDManual) {
-
-                        // Evaluate the schedule if it exists and put the fraction into a local variable
-                        PumpSchedRPM = GetCurrentScheduleValue(state, state.dataPumps->PumpEquip(PumpNum).VFD.ManualRPMSchedIndex);
-                        // Convert the RPM to rot/sec for calculation routine
-                        state.dataPumps->PumpEquip(PumpNum).RotSpeed = PumpSchedRPM / 60.0;
-                        // Resolve the new mass flow rate based on current pressure characteristics
-                        if (state.dataPlnt->PlantLoop(state.dataPumps->PumpEquip(PumpNum).plantLoc.loopNum).UsePressureForPumpCalcs &&
-                            state.dataPlnt->PlantLoop(state.dataPumps->PumpEquip(PumpNum).plantLoc.loopNum).PressureSimType ==
-                                DataPlant::PressSimType::FlowCorrection &&
-                            state.dataPlnt->PlantLoop(state.dataPumps->PumpEquip(PumpNum).plantLoc.loopNum).PressureDrop > 0.0) {
-
-                            state.dataPumps->PumpMassFlowRate =
-                                ResolveLoopFlowVsPressure(state,
-                                                          state.dataPumps->PumpEquip(PumpNum).plantLoc.loopNum,
-                                                          state.dataLoopNodes->Node(state.dataPumps->PumpEquip(PumpNum).InletNodeNum).MassFlowRate,
-                                                          state.dataPumps->PumpEquip(PumpNum).PressureCurve_Index,
-                                                          state.dataPumps->PumpEquip(PumpNum).RotSpeed,
-                                                          state.dataPumps->PumpEquip(PumpNum).ImpellerDiameter,
-                                                          state.dataPumps->PumpEquip(PumpNum).MinPhiValue,
-                                                          state.dataPumps->PumpEquip(PumpNum).MaxPhiValue);
-
-                            PumpMassFlowRateMax = state.dataPumps->PumpMassFlowRate;
-                            PumpMassFlowRateMin = state.dataPumps->PumpMassFlowRate;
-                        }
-
-                    } else if (SELECT_CASE_var1 == ControlTypeVFD::VFDAutomatic) {
-
-                        if (state.dataPlnt->PlantLoop(state.dataPumps->PumpEquip(PumpNum).plantLoc.loopNum).UsePressureForPumpCalcs &&
-                            state.dataPlnt->PlantLoop(state.dataPumps->PumpEquip(PumpNum).plantLoc.loopNum).PressureSimType ==
-                                DataPlant::PressSimType::FlowCorrection &&
-                            state.dataPlnt->PlantLoop(state.dataPumps->PumpEquip(PumpNum).plantLoc.loopNum).PressureDrop > 0.0) {
-
-                            GetRequiredMassFlowRate(state,
-                                                    LoopNum,
-                                                    PumpNum,
-                                                    state.dataLoopNodes->Node(state.dataPumps->PumpEquip(PumpNum).InletNodeNum).MassFlowRate,
-                                                    state.dataPumps->PumpMassFlowRate,
-                                                    PumpMassFlowRateMin,
-                                                    PumpMassFlowRateMax);
-                        }
-                    }
-                } // VFDControlType
-            }
-
-            if (state.dataPumps->PumpEquip(PumpNum).PumpControl == PumpControlType::Continuous) {
-                state.dataLoopNodes->Node(InletNode).MassFlowRateRequest = PumpMassFlowRateMin;
-            }
-
-        } else if (SELECT_CASE_var == PumpType::ConSpeed) {
-
-            if (state.dataPumps->PumpEquip(PumpNum).PumpControl == PumpControlType::Continuous) {
-                PumpMassFlowRateMin = PumpMassFlowRateMax;
-                state.dataLoopNodes->Node(InletNode).MassFlowRateRequest = PumpMassFlowRateMin;
-            }
-
-            // Override (lock down flow) for pressure drop if applicable
-            if (state.dataPumps->PumpEquip(PumpNum).plantLoc.loopNum > 0) {
                 if (state.dataPlnt->PlantLoop(state.dataPumps->PumpEquip(PumpNum).plantLoc.loopNum).UsePressureForPumpCalcs &&
                     state.dataPlnt->PlantLoop(state.dataPumps->PumpEquip(PumpNum).plantLoc.loopNum).PressureSimType ==
                         DataPlant::PressSimType::FlowCorrection &&
                     state.dataPlnt->PlantLoop(state.dataPumps->PumpEquip(PumpNum).plantLoc.loopNum).PressureDrop > 0.0) {
->>>>>>> f9140ce8
+
                     state.dataPumps->PumpMassFlowRate =
                         ResolveLoopFlowVsPressure(state,
                                                   state.dataPumps->PumpEquip(PumpNum).plantLoc.loopNum,
@@ -1839,10 +1766,10 @@
                 }
             } break;
             case ControlTypeVFD::VFDAutomatic: {
-                if (state.dataPlnt->PlantLoop(state.dataPumps->PumpEquip(PumpNum).LoopNum).UsePressureForPumpCalcs &&
-                    state.dataPlnt->PlantLoop(state.dataPumps->PumpEquip(PumpNum).LoopNum).PressureSimType ==
+                if (state.dataPlnt->PlantLoop(state.dataPumps->PumpEquip(PumpNum).plantLoc.loopNum).UsePressureForPumpCalcs &&
+                    state.dataPlnt->PlantLoop(state.dataPumps->PumpEquip(PumpNum).plantLoc.loopNum).PressureSimType ==
                         DataPlant::PressSimType::FlowCorrection &&
-                    state.dataPlnt->PlantLoop(state.dataPumps->PumpEquip(PumpNum).LoopNum).PressureDrop > 0.0) {
+                    state.dataPlnt->PlantLoop(state.dataPumps->PumpEquip(PumpNum).plantLoc.loopNum).PressureDrop > 0.0) {
 
                     GetRequiredMassFlowRate(state,
                                             LoopNum,
@@ -1869,13 +1796,14 @@
         }
 
         // Override (lock down flow) for pressure drop if applicable
-        if (state.dataPumps->PumpEquip(PumpNum).LoopNum > 0) {
-            if (state.dataPlnt->PlantLoop(state.dataPumps->PumpEquip(PumpNum).LoopNum).UsePressureForPumpCalcs &&
-                state.dataPlnt->PlantLoop(state.dataPumps->PumpEquip(PumpNum).LoopNum).PressureSimType == DataPlant::PressSimType::FlowCorrection &&
-                state.dataPlnt->PlantLoop(state.dataPumps->PumpEquip(PumpNum).LoopNum).PressureDrop > 0.0) {
+        if (state.dataPumps->PumpEquip(PumpNum).plantLoc.loopNum > 0) {
+            if (state.dataPlnt->PlantLoop(state.dataPumps->PumpEquip(PumpNum).plantLoc.loopNum).UsePressureForPumpCalcs &&
+                state.dataPlnt->PlantLoop(state.dataPumps->PumpEquip(PumpNum).plantLoc.loopNum).PressureSimType ==
+                    DataPlant::PressSimType::FlowCorrection &&
+                state.dataPlnt->PlantLoop(state.dataPumps->PumpEquip(PumpNum).plantLoc.loopNum).PressureDrop > 0.0) {
                 state.dataPumps->PumpMassFlowRate =
                     ResolveLoopFlowVsPressure(state,
-                                              state.dataPumps->PumpEquip(PumpNum).LoopNum,
+                                              state.dataPumps->PumpEquip(PumpNum).plantLoc.loopNum,
                                               state.dataLoopNodes->Node(state.dataPumps->PumpEquip(PumpNum).InletNodeNum).MassFlowRate,
                                               state.dataPumps->PumpEquip(PumpNum).PressureCurve_Index,
                                               state.dataPumps->PumpEquip(PumpNum).RotSpeed,
