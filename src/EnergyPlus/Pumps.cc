--- conflicted
+++ resolved
@@ -319,13 +319,8 @@
                                                    ObjectIsNotParent);
         TestCompSet(state, cCurrentModuleObject, thisPump.Name, thisInput->cAlphaArgs(2), thisInput->cAlphaArgs(3), "Water Nodes");
 
-<<<<<<< HEAD
-        thisPump.PumpControl = static_cast<PumpControlType>(
-            getEnumerationValue(pumpCtrlTypeNamesUC, Util::MakeUPPERCase(state.dataIPShortCut->cAlphaArgs(4))));
-=======
         thisPump.PumpControl =
-            static_cast<PumpControlType>(getEnumValue(pumpCtrlTypeNamesUC, UtilityRoutines::makeUPPER(state.dataIPShortCut->cAlphaArgs(4))));
->>>>>>> 07b51a2c
+            static_cast<PumpControlType>(getEnumValue(pumpCtrlTypeNamesUC, Util::makeUPPER(state.dataIPShortCut->cAlphaArgs(4))));
         if (thisPump.PumpControl == PumpControlType::Invalid) {
             ShowWarningError(state,
                              format("{}{}=\"{}\", Invalid {}", RoutineName, cCurrentModuleObject, thisPump.Name, thisInput->cAlphaFieldNames(4)));
@@ -412,13 +407,8 @@
             thisPump.HasVFD = false;
         } else {
             thisPump.HasVFD = true;
-<<<<<<< HEAD
-            thisPump.VFD.VFDControlType = static_cast<ControlTypeVFD>(
-                getEnumerationValue(controlTypeVFDNamesUC, Util::MakeUPPERCase(state.dataIPShortCut->cAlphaArgs(7))));
-=======
             thisPump.VFD.VFDControlType =
-                static_cast<ControlTypeVFD>(getEnumValue(controlTypeVFDNamesUC, UtilityRoutines::makeUPPER(state.dataIPShortCut->cAlphaArgs(7))));
->>>>>>> 07b51a2c
+                static_cast<ControlTypeVFD>(getEnumValue(controlTypeVFDNamesUC, Util::makeUPPER(state.dataIPShortCut->cAlphaArgs(7))));
             switch (thisPump.VFD.VFDControlType) {
             case ControlTypeVFD::VFDManual: {
                 thisPump.VFD.ManualRPMSchedIndex = GetScheduleIndex(state, thisInput->cAlphaArgs(8));
@@ -497,11 +487,7 @@
 
         if (!thisInput->lAlphaFieldBlanks(14)) {
             thisPump.powerSizingMethod = static_cast<PowerSizingMethod>(
-<<<<<<< HEAD
-                getEnumerationValue(powerSizingMethodNamesUC, Util::MakeUPPERCase(state.dataIPShortCut->cAlphaArgs(14))));
-=======
-                getEnumValue(powerSizingMethodNamesUC, UtilityRoutines::makeUPPER(state.dataIPShortCut->cAlphaArgs(14))));
->>>>>>> 07b51a2c
+                getEnumValue(powerSizingMethodNamesUC, Util::makeUPPER(state.dataIPShortCut->cAlphaArgs(14))));
             if (thisPump.powerSizingMethod == PowerSizingMethod::Invalid) {
                 ShowSevereError(state,
                                 format("{}{}=\"{}\", sizing method type entered is invalid.  Use one of the key choice entries.",
@@ -601,13 +587,9 @@
         thisPump.Energy = 0.0;
         thisPump.Power = 0.0;
 
-<<<<<<< HEAD
-        thisPump.PumpControl = static_cast<PumpControlType>(
-            getEnumerationValue(pumpCtrlTypeNamesUC, Util::MakeUPPERCase(state.dataIPShortCut->cAlphaArgs(4))));
-=======
         thisPump.PumpControl =
-            static_cast<PumpControlType>(getEnumValue(pumpCtrlTypeNamesUC, UtilityRoutines::makeUPPER(state.dataIPShortCut->cAlphaArgs(4))));
->>>>>>> 07b51a2c
+            static_cast<PumpControlType>(getEnumValue(pumpCtrlTypeNamesUC, Util::makeUPPER(state.dataIPShortCut->cAlphaArgs(4))));
+
         if (thisPump.PumpControl == PumpControlType::Invalid) {
             ShowWarningError(state,
                              format("{}{}=\"{}\", Invalid {}", RoutineName, cCurrentModuleObject, thisPump.Name, thisInput->cAlphaFieldNames(4)));
@@ -675,11 +657,7 @@
 
         if (!thisInput->lAlphaFieldBlanks(8)) {
             thisPump.powerSizingMethod = static_cast<PowerSizingMethod>(
-<<<<<<< HEAD
-                getEnumerationValue(powerSizingMethodNamesUC, Util::MakeUPPERCase(state.dataIPShortCut->cAlphaArgs(8))));
-=======
-                getEnumValue(powerSizingMethodNamesUC, UtilityRoutines::makeUPPER(state.dataIPShortCut->cAlphaArgs(8))));
->>>>>>> 07b51a2c
+                getEnumValue(powerSizingMethodNamesUC, Util::makeUPPER(state.dataIPShortCut->cAlphaArgs(8))));
             if (thisPump.powerSizingMethod == PowerSizingMethod::Invalid) {
                 ShowSevereError(state,
                                 format("{}{}=\"{}\", sizing method type entered is invalid.  Use one of the key choice entries.",
@@ -812,11 +790,7 @@
 
         if (!thisInput->lAlphaFieldBlanks(6)) {
             thisPump.powerSizingMethod = static_cast<PowerSizingMethod>(
-<<<<<<< HEAD
-                getEnumerationValue(powerSizingMethodNamesUC, Util::MakeUPPERCase(state.dataIPShortCut->cAlphaArgs(6))));
-=======
-                getEnumValue(powerSizingMethodNamesUC, UtilityRoutines::makeUPPER(state.dataIPShortCut->cAlphaArgs(6))));
->>>>>>> 07b51a2c
+                getEnumValue(powerSizingMethodNamesUC, Util::makeUPPER(state.dataIPShortCut->cAlphaArgs(6))));
             if (thisPump.powerSizingMethod == PowerSizingMethod::Invalid) {
                 ShowSevereError(state,
                                 format("{}{}=\"{}\", sizing method type entered is invalid.  Use one of the key choice entries.",
@@ -902,13 +876,8 @@
             thisPump.SequencingScheme = PumpBankControlSeq::SequentialScheme;
         }
 
-<<<<<<< HEAD
-        thisPump.PumpControl = static_cast<PumpControlType>(
-            getEnumerationValue(pumpCtrlTypeNamesUC, Util::MakeUPPERCase(state.dataIPShortCut->cAlphaArgs(5))));
-=======
         thisPump.PumpControl =
-            static_cast<PumpControlType>(getEnumValue(pumpCtrlTypeNamesUC, UtilityRoutines::makeUPPER(state.dataIPShortCut->cAlphaArgs(5))));
->>>>>>> 07b51a2c
+            static_cast<PumpControlType>(getEnumValue(pumpCtrlTypeNamesUC, Util::makeUPPER(state.dataIPShortCut->cAlphaArgs(5))));
         if (thisPump.PumpControl == PumpControlType::Invalid) {
             ShowWarningError(state,
                              format("{}{}=\"{}\", Invalid {}", RoutineName, cCurrentModuleObject, thisPump.Name, thisInput->cAlphaFieldNames(5)));
@@ -967,11 +936,7 @@
 
         if (!thisInput->lAlphaFieldBlanks(8)) {
             thisPump.powerSizingMethod = static_cast<PowerSizingMethod>(
-<<<<<<< HEAD
-                getEnumerationValue(powerSizingMethodNamesUC, Util::MakeUPPERCase(state.dataIPShortCut->cAlphaArgs(8))));
-=======
-                getEnumValue(powerSizingMethodNamesUC, UtilityRoutines::makeUPPER(state.dataIPShortCut->cAlphaArgs(8))));
->>>>>>> 07b51a2c
+                getEnumValue(powerSizingMethodNamesUC, Util::makeUPPER(state.dataIPShortCut->cAlphaArgs(8))));
             if (thisPump.powerSizingMethod == PowerSizingMethod::Invalid) {
                 ShowSevereError(state,
                                 format("{}{}=\"{}\", sizing method type entered is invalid.  Use one of the key choice entries.",
@@ -1057,13 +1022,8 @@
             thisPump.SequencingScheme = PumpBankControlSeq::SequentialScheme;
         }
 
-<<<<<<< HEAD
-        thisPump.PumpControl = static_cast<PumpControlType>(
-            getEnumerationValue(pumpCtrlTypeNamesUC, Util::MakeUPPERCase(state.dataIPShortCut->cAlphaArgs(5))));
-=======
         thisPump.PumpControl =
-            static_cast<PumpControlType>(getEnumValue(pumpCtrlTypeNamesUC, UtilityRoutines::makeUPPER(state.dataIPShortCut->cAlphaArgs(5))));
->>>>>>> 07b51a2c
+            static_cast<PumpControlType>(getEnumValue(pumpCtrlTypeNamesUC, Util::makeUPPER(state.dataIPShortCut->cAlphaArgs(5))));
 
         if (thisPump.PumpControl == PumpControlType::Invalid) {
             ShowWarningError(state,
@@ -1120,11 +1080,7 @@
         }
         if (!thisInput->lAlphaFieldBlanks(8)) {
             thisPump.powerSizingMethod = static_cast<PowerSizingMethod>(
-<<<<<<< HEAD
-                getEnumerationValue(powerSizingMethodNamesUC, Util::MakeUPPERCase(state.dataIPShortCut->cAlphaArgs(8))));
-=======
-                getEnumValue(powerSizingMethodNamesUC, UtilityRoutines::makeUPPER(state.dataIPShortCut->cAlphaArgs(8))));
->>>>>>> 07b51a2c
+                getEnumValue(powerSizingMethodNamesUC, Util::makeUPPER(state.dataIPShortCut->cAlphaArgs(8))));
             if (thisPump.powerSizingMethod == PowerSizingMethod::Invalid) {
                 ShowSevereError(state,
                                 format("{}{}=\"{}\", sizing method type entered is invalid.  Use one of the key choice entries.",
