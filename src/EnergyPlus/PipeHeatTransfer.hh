--- conflicted
+++ resolved
@@ -79,12 +79,8 @@
 
     enum class EnvrnPtr
     {
-<<<<<<< HEAD
-        None = -1,
-=======
         Invalid = -1,
         None,
->>>>>>> b03bdf04
         ZoneEnv,
         ScheduleEnv,
         OutsideAirEnv,
