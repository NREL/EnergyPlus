// EnergyPlus, Copyright (c) 1996-2021, The Board of Trustees of the University of Illinois,
// The Regents of the University of California, through Lawrence Berkeley National Laboratory
// (subject to receipt of any required approvals from the U.S. Dept. of Energy), Oak Ridge
// National Laboratory, managed by UT-Battelle, Alliance for Sustainable Energy, LLC, and other
// contributors. All rights reserved.
//
// NOTICE: This Software was developed under funding from the U.S. Department of Energy and the
// U.S. Government consequently retains certain rights. As such, the U.S. Government has been
// granted for itself and others acting on its behalf a paid-up, nonexclusive, irrevocable,
// worldwide license in the Software to reproduce, distribute copies to the public, prepare
// derivative works, and perform publicly and display publicly, and to permit others to do so.
//
// Redistribution and use in source and binary forms, with or without modification, are permitted
// provided that the following conditions are met:
//
// (1) Redistributions of source code must retain the above copyright notice, this list of
//     conditions and the following disclaimer.
//
// (2) Redistributions in binary form must reproduce the above copyright notice, this list of
//     conditions and the following disclaimer in the documentation and/or other materials
//     provided with the distribution.
//
// (3) Neither the name of the University of California, Lawrence Berkeley National Laboratory,
//     the University of Illinois, U.S. Dept. of Energy nor the names of its contributors may be
//     used to endorse or promote products derived from this software without specific prior
//     written permission.
//
// (4) Use of EnergyPlus(TM) Name. If Licensee (i) distributes the software in stand-alone form
//     without changes from the version obtained under this License, or (ii) Licensee makes a
//     reference solely to the software portion of its product, Licensee must refer to the
//     software as "EnergyPlus version X" software, where "X" is the version number Licensee
//     obtained under this License and may not use a different name for the software. Except as
//     specifically required in this Section (4), Licensee shall not use in a company name, a
//     product name, in advertising, publicity, or other promotional activities any name, trade
//     name, trademark, logo, or other designation of "EnergyPlus", "E+", "e+" or confusingly
//     similar designation, without the U.S. Department of Energy's prior written consent.
//
// THIS SOFTWARE IS PROVIDED BY THE COPYRIGHT HOLDERS AND CONTRIBUTORS "AS IS" AND ANY EXPRESS OR
// IMPLIED WARRANTIES, INCLUDING, BUT NOT LIMITED TO, THE IMPLIED WARRANTIES OF MERCHANTABILITY
// AND FITNESS FOR A PARTICULAR PURPOSE ARE DISCLAIMED. IN NO EVENT SHALL THE COPYRIGHT OWNER OR
// CONTRIBUTORS BE LIABLE FOR ANY DIRECT, INDIRECT, INCIDENTAL, SPECIAL, EXEMPLARY, OR
// CONSEQUENTIAL DAMAGES (INCLUDING, BUT NOT LIMITED TO, PROCUREMENT OF SUBSTITUTE GOODS OR
// SERVICES; LOSS OF USE, DATA, OR PROFITS; OR BUSINESS INTERRUPTION) HOWEVER CAUSED AND ON ANY
// THEORY OF LIABILITY, WHETHER IN CONTRACT, STRICT LIABILITY, OR TORT (INCLUDING NEGLIGENCE OR
// OTHERWISE) ARISING IN ANY WAY OUT OF THE USE OF THIS SOFTWARE, EVEN IF ADVISED OF THE
// POSSIBILITY OF SUCH DAMAGE.

// C++ Headers
#include <cassert>
#include <cmath>

// ObjexxFCL Headers
#include <ObjexxFCL/Array.functions.hh>
#include <ObjexxFCL/Fmath.hh>

// EnergyPlus Headers
#include <EnergyPlus/Autosizing/Base.hh>
#include <EnergyPlus/BranchNodeConnections.hh>
#include <EnergyPlus/ChillerGasAbsorption.hh>
#include <EnergyPlus/CurveManager.hh>
#include <EnergyPlus/Data/EnergyPlusData.hh>
#include <EnergyPlus/DataBranchAirLoopPlant.hh>
#include <EnergyPlus/DataEnvironment.hh>
#include <EnergyPlus/DataHVACGlobals.hh>
#include <EnergyPlus/DataIPShortCuts.hh>
#include <EnergyPlus/DataLoopNode.hh>
#include <EnergyPlus/DataSizing.hh>
#include <EnergyPlus/EMSManager.hh>
#include <EnergyPlus/FluidProperties.hh>
#include <EnergyPlus/GlobalNames.hh>
#include <EnergyPlus/InputProcessing/InputProcessor.hh>
#include <EnergyPlus/NodeInputManager.hh>
#include <EnergyPlus/OutAirNodeManager.hh>
#include <EnergyPlus/OutputProcessor.hh>
#include <EnergyPlus/OutputReportPredefined.hh>
#include <EnergyPlus/Plant/DataPlant.hh>
#include <EnergyPlus/PlantUtilities.hh>
#include <EnergyPlus/Psychrometrics.hh>
#include <EnergyPlus/UtilityRoutines.hh>

namespace EnergyPlus::ChillerGasAbsorption {

    // MODULE INFORMATION:
    //    AUTHOR         Jason Glazer of GARD Analytics, Inc.
    //                   for Gas Research Institute
    //    DATE WRITTEN   March 2001
    //    MODIFIED       Brent Griffith, Nov 2010 plant upgrades, generalize fluid properties
    //    RE-ENGINEERED  na
    // PURPOSE OF THIS MODULE:
    //    This module simulates the performance of the direct fired
    //    absorption chiller.
    // METHODOLOGY EMPLOYED:
    //    Once the PlantLoopManager determines that the absorber chiller
    //    is available to meet a loop cooling demand, it calls SimGasAbsorption
    //    which in turn calls the appropriate Absorption Chiller model.
    // REFERENCES:
    //    DOE-2.1e Supplement
    //    PG&E CoolTools GasMod
    // OTHER NOTES:
    //    The curves on this model follow the DOE-2 approach of using
    //    electric and heat input ratios.  In addition, the temperature
    //    correction curve has two independent variables for the
    //    chilled water temperature and either the entering or leaving
    //    condenser water temperature.
    //    The code was originally adopted from the ChillerAbsorption
    //    routine but has been extensively modified.
    //    Development of this module was funded by the Gas Research Institute.
    //    (Please see copyright and disclaimer information at end of module)



    PlantComponent *GasAbsorberSpecs::factory(EnergyPlusData &state, std::string const &objectName)
    {
        // Process the input data if it hasn't been done already
        if (state.dataChillerGasAbsorption->getGasAbsorberInputs) {
            GetGasAbsorberInput(state);
            state.dataChillerGasAbsorption->getGasAbsorberInputs = false;
        }
        // Now look for this particular pipe in the list
        for (auto &comp : state.dataChillerGasAbsorption->GasAbsorber) {
            if (comp.Name == objectName) {
                return &comp;
            }
        }
        // If we didn't find it, fatal
        ShowFatalError(state, "LocalGasAbsorberFactory: Error getting inputs for comp named: " + objectName); // LCOV_EXCL_LINE
        // Shut up the compiler
        return nullptr; // LCOV_EXCL_LINE
    }

    void GasAbsorberSpecs::simulate(EnergyPlusData &state, const PlantLocation &calledFromLocation, bool FirstHVACIteration, Real64 &CurLoad, bool RunFlag)
    {
        DataPlant::BrLoopType brIdentity(DataPlant::BrLoopType::NoMatch);

        int branchTotalComp = state.dataPlnt->PlantLoop(calledFromLocation.loopNum)
                                  .LoopSide(calledFromLocation.loopSideNum)
                                  .Branch(calledFromLocation.branchNum)
                                  .TotalComponents;

        for (int iComp = 1; iComp <= branchTotalComp; iComp++) {
            // kind of a hacky way to find the location of this, but it's what plantloopequip was doing
            int compInletNodeNum = state.dataPlnt->PlantLoop(calledFromLocation.loopNum)
                                       .LoopSide(calledFromLocation.loopSideNum)
                                       .Branch(calledFromLocation.branchNum)
                                       .Comp(iComp)
                                       .NodeNumIn;
            // Match inlet node name of calling branch to determine if this call is for heating or cooling
            if (compInletNodeNum == this->ChillReturnNodeNum) { // Operate as chiller
                brIdentity = DataPlant::BrLoopType::Chiller;
                break;
            } else if (compInletNodeNum == this->HeatReturnNodeNum) { // Operate as heater
                brIdentity = DataPlant::BrLoopType::Heater;
                break;
            } else if (compInletNodeNum == this->CondReturnNodeNum) { // called from condenser loop
                brIdentity = DataPlant::BrLoopType::Condenser;
                break;
            } else {
                brIdentity = DataPlant::BrLoopType::NoMatch;
            }
        }

        if (brIdentity == DataPlant::BrLoopType::Chiller) {
            // Calculate Node Values
            // Calculate Equipment and Update Variables
            this->InCoolingMode = RunFlag != 0;
            this->initialize(state);
            this->calculateChiller(state, CurLoad);
<<<<<<< HEAD
            this->updateCoolRecords(CurLoad, RunFlag);
        } else if (brIdentity == DataPlant::BrLoopType::Heater) {
=======
            this->updateCoolRecords(state, CurLoad, RunFlag);
        } else if (BranchInletNodeNum == this->HeatReturnNodeNum) { // Operate as heater
>>>>>>> 1adc6b78
            // Calculate Node Values
            // Calculate Equipment and Update Variables
            this->InHeatingMode = RunFlag != 0;
            this->initialize(state);
            this->calculateHeater(state, CurLoad, RunFlag);
<<<<<<< HEAD
            this->updateHeatRecords(CurLoad, RunFlag);
        } else if (brIdentity == DataPlant::BrLoopType::Condenser) {
=======
            this->updateHeatRecords(state, CurLoad, RunFlag);
        } else if (BranchInletNodeNum == this->CondReturnNodeNum) { // called from condenser loop
>>>>>>> 1adc6b78
            if (this->CDLoopNum > 0) {
                PlantUtilities::UpdateChillerComponentCondenserSide(state,
                                                                    this->CDLoopNum,
                                                                    this->CDLoopSideNum,
                                                                    DataPlant::TypeOf_Chiller_DFAbsorption,
                                                                    this->CondReturnNodeNum,
                                                                    this->CondSupplyNodeNum,
                                                                    this->TowerLoad,
                                                                    this->CondReturnTemp,
                                                                    this->CondSupplyTemp,
                                                                    this->CondWaterFlowRate,
                                                                    FirstHVACIteration);
            }
        } else {
            // Error, nodes do not match
            ShowSevereError(state, "Invalid call to Gas Absorber Chiller " + this->Name);
            ShowContinueError(state, "Node connections in branch are not consistent with object nodes.");
            ShowFatalError(state, "Preceding conditions cause termination.");
        }
    }

    void GasAbsorberSpecs::getDesignCapacities(EnergyPlusData &state, const PlantLocation &calledFromLocation, Real64 &MaxLoad, Real64 &MinLoad, Real64 &OptLoad)
    {
        bool matchfound(false);

        int branchTotalComp = state.dataPlnt->PlantLoop(calledFromLocation.loopNum)
                                  .LoopSide(calledFromLocation.loopSideNum)
                                  .Branch(calledFromLocation.branchNum)
                                  .TotalComponents;

        for (int iComp = 1; iComp <= branchTotalComp; iComp++) {
            // kind of a hacky way to find the location of this, but it's what plantloopequip was doing
            int compInletNodeNum = state.dataPlnt->PlantLoop(calledFromLocation.loopNum)
                                       .LoopSide(calledFromLocation.loopSideNum)
                                       .Branch(calledFromLocation.branchNum)
                                       .Comp(iComp)
                                       .NodeNumIn;

            if (compInletNodeNum == this->ChillReturnNodeNum) { // Operate as chiller
                MinLoad = this->NomCoolingCap * this->MinPartLoadRat;
                MaxLoad = this->NomCoolingCap * this->MaxPartLoadRat;
                OptLoad = this->NomCoolingCap * this->OptPartLoadRat;
                matchfound = true;
                break;
            } else if (compInletNodeNum == this->HeatReturnNodeNum) { // Operate as heater
                Real64 Sim_HeatCap = this->NomCoolingCap * this->NomHeatCoolRatio;
                MinLoad = Sim_HeatCap * this->MinPartLoadRat;
                MaxLoad = Sim_HeatCap * this->MaxPartLoadRat;
                OptLoad = Sim_HeatCap * this->OptPartLoadRat;
                matchfound = true;
                break;
            } else if (compInletNodeNum == this->CondReturnNodeNum) { // called from condenser loop
                MinLoad = 0.0;
                MaxLoad = 0.0;
                OptLoad = 0.0;
                matchfound = true;
                break;
            } else {
                matchfound = false;
            }
        }

        if (!matchfound) {
            // Error, nodes do not match
            ShowSevereError(state, "SimGasAbsorber: Invalid call to Gas Absorbtion Chiller-Heater " + this->Name);
            ShowContinueError(state, "Node connections in branch are not consistent with object nodes.");
            ShowFatalError(state, "Preceding conditions cause termination.");
        } // Operate as Chiller or Heater
    }

    void GasAbsorberSpecs::getSizingFactor(Real64 &_SizFac)
    {
        _SizFac = this->SizFac;
    }

    void GasAbsorberSpecs::onInitLoopEquip(EnergyPlusData &state, const PlantLocation &calledFromLocation)
    {
        this->initialize(state);

        // kind of a hacky way to find the location of this, but it's what plantloopequip was doing
        int BranchInletNodeNum =
            state.dataPlnt->PlantLoop(calledFromLocation.loopNum).LoopSide(calledFromLocation.loopSideNum).Branch(calledFromLocation.branchNum).NodeNumIn;

        if (BranchInletNodeNum == this->ChillReturnNodeNum) {       // Operate as chiller
            this->size(state);                                      // only call from chilled water loop
        } else if (BranchInletNodeNum == this->HeatReturnNodeNum) { // Operate as heater
            // don't do anything here
        } else if (BranchInletNodeNum == this->CondReturnNodeNum) { // called from condenser loop
                                                                    // don't do anything here
        } else {                                                    // Error, nodes do not match
            ShowSevereError(state, "SimGasAbsorber: Invalid call to Gas Absorbtion Chiller-Heater " + this->Name);
            ShowContinueError(state, "Node connections in branch are not consistent with object nodes.");
            ShowFatalError(state, "Preceding conditions cause termination.");
        } // Operate as Chiller or Heater
    }

    void GasAbsorberSpecs::getDesignTemperatures(Real64 &TempCondInDesign, Real64 &TempEvapOutDesign)
    {
        TempEvapOutDesign = this->TempDesCHWSupply;
        TempCondInDesign = this->TempDesCondReturn;
    }

    void GetGasAbsorberInput(EnergyPlusData &state)
    {
        //       AUTHOR:          Jason Glazer
        //       DATE WRITTEN:    March 2001
        // This routine will get the input
        // required by the Direct Fired Absorption chiller model in the object ChillerHeater:Absorption:DirectFired

        using namespace DataIPShortCuts; // Data for field names, blank numerics
        using BranchNodeConnections::TestCompSet;
        using CurveManager::GetCurveCheck;
        using DataSizing::AutoSize;
        using GlobalNames::VerifyUniqueChillerName;
        using NodeInputManager::GetOnlySingleNode;
        using OutAirNodeManager::CheckAndAddAirNodeNumber;

        int AbsorberNum; // Absorber counter
        int NumAlphas;   // Number of elements in the alpha array
        int NumNums;     // Number of elements in the numeric array
        int IOStat;      // IO Status when calling get input subroutine
        std::string ChillerName;
        bool Okay;
        bool Get_ErrorsFound(false);
        int NumGasAbsorbers(0); // number of Absorption Chillers specified in input


        cCurrentModuleObject = "ChillerHeater:Absorption:DirectFired";
        NumGasAbsorbers = inputProcessor->getNumObjectsFound(state, cCurrentModuleObject);

        if (NumGasAbsorbers <= 0) {
            ShowSevereError(state, "No " + cCurrentModuleObject + " equipment found in input file");
            Get_ErrorsFound = true;
        }

        if (allocated(state.dataChillerGasAbsorption->GasAbsorber)) return;

        // ALLOCATE ARRAYS
        state.dataChillerGasAbsorption->GasAbsorber.allocate(NumGasAbsorbers);

        // LOAD ARRAYS

        for (AbsorberNum = 1; AbsorberNum <= NumGasAbsorbers; ++AbsorberNum) {
            inputProcessor->getObjectItem(state,
                                          cCurrentModuleObject,
                                          AbsorberNum,
                                          cAlphaArgs,
                                          NumAlphas,
                                          rNumericArgs,
                                          NumNums,
                                          IOStat,
                                          _,
                                          lAlphaFieldBlanks,
                                          cAlphaFieldNames,
                                          cNumericFieldNames);
            UtilityRoutines::IsNameEmpty(state, cAlphaArgs(1), cCurrentModuleObject, Get_ErrorsFound);

            // Get_ErrorsFound will be set to True if problem was found, left untouched otherwise
            VerifyUniqueChillerName(state, cCurrentModuleObject, cAlphaArgs(1), Get_ErrorsFound, cCurrentModuleObject + " Name");

            auto &thisChiller = state.dataChillerGasAbsorption->GasAbsorber(AbsorberNum);
            thisChiller.Name = cAlphaArgs(1);
            ChillerName = cCurrentModuleObject + " Named " + thisChiller.Name;

            // Assign capacities
            thisChiller.NomCoolingCap = rNumericArgs(1);
            if (thisChiller.NomCoolingCap == AutoSize) {
                thisChiller.NomCoolingCapWasAutoSized = true;
            }
            thisChiller.NomHeatCoolRatio = rNumericArgs(2);
            // Assign efficiencies
            thisChiller.FuelCoolRatio = rNumericArgs(3);
            thisChiller.FuelHeatRatio = rNumericArgs(4);
            thisChiller.ElecCoolRatio = rNumericArgs(5);
            thisChiller.ElecHeatRatio = rNumericArgs(6);

            // Assign Node Numbers to specified nodes
            thisChiller.ChillReturnNodeNum = GetOnlySingleNode(state, cAlphaArgs(2),
                                                                            Get_ErrorsFound,
                                                                            cCurrentModuleObject,
                                                                            cAlphaArgs(1),
                                                                            DataLoopNode::NodeFluidType::Water,
                                                                            DataLoopNode::NodeConnectionType::Inlet,
                                                                            1,
                                                                            DataLoopNode::ObjectIsNotParent);
            thisChiller.ChillSupplyNodeNum = GetOnlySingleNode(state, cAlphaArgs(3),
                                                                            Get_ErrorsFound,
                                                                            cCurrentModuleObject,
                                                                            cAlphaArgs(1),
                                                                            DataLoopNode::NodeFluidType::Water,
                                                                            DataLoopNode::NodeConnectionType::Outlet,
                                                                            1,
                                                                            DataLoopNode::ObjectIsNotParent);
            TestCompSet(state, cCurrentModuleObject, cAlphaArgs(1), cAlphaArgs(2), cAlphaArgs(3), "Chilled Water Nodes");
            // Condenser node processing depends on condenser type, see below
            thisChiller.HeatReturnNodeNum = GetOnlySingleNode(state, cAlphaArgs(6),
                                                                           Get_ErrorsFound,
                                                                           cCurrentModuleObject,
                                                                           cAlphaArgs(1),
                                                                           DataLoopNode::NodeFluidType::Water,
                                                                           DataLoopNode::NodeConnectionType::Inlet,
                                                                           3,
                                                                           DataLoopNode::ObjectIsNotParent);
            thisChiller.HeatSupplyNodeNum = GetOnlySingleNode(state, cAlphaArgs(7),
                                                                           Get_ErrorsFound,
                                                                           cCurrentModuleObject,
                                                                           cAlphaArgs(1),
                                                                           DataLoopNode::NodeFluidType::Water,
                                                                           DataLoopNode::NodeConnectionType::Outlet,
                                                                           3,
                                                                           DataLoopNode::ObjectIsNotParent);
            TestCompSet(state, cCurrentModuleObject, cAlphaArgs(1), cAlphaArgs(6), cAlphaArgs(7), "Hot Water Nodes");
            if (Get_ErrorsFound) {
                ShowFatalError(state, "Errors found in processing node input for " + cCurrentModuleObject + '=' + cAlphaArgs(1));
                Get_ErrorsFound = false;
            }

            // Assign Part Load Ratios
            thisChiller.MinPartLoadRat = rNumericArgs(7);
            thisChiller.MaxPartLoadRat = rNumericArgs(8);
            thisChiller.OptPartLoadRat = rNumericArgs(9);
            // Assign Design Conditions
            thisChiller.TempDesCondReturn = rNumericArgs(10);
            thisChiller.TempDesCHWSupply = rNumericArgs(11);
            thisChiller.EvapVolFlowRate = rNumericArgs(12);
            if (thisChiller.EvapVolFlowRate == AutoSize) {
                thisChiller.EvapVolFlowRateWasAutoSized = true;
            }
            if (UtilityRoutines::SameString(cAlphaArgs(16), "AirCooled")) {
                thisChiller.CondVolFlowRate = 0.0011; // Condenser flow rate not used for this cond type
            } else {
                thisChiller.CondVolFlowRate = rNumericArgs(13);
                if (thisChiller.CondVolFlowRate == AutoSize) {
                    thisChiller.CondVolFlowRateWasAutoSized = true;
                }
            }
            thisChiller.HeatVolFlowRate = rNumericArgs(14);
            if (thisChiller.HeatVolFlowRate == AutoSize) {
                thisChiller.HeatVolFlowRateWasAutoSized = true;
            }
            // Assign Curve Numbers
            thisChiller.CoolCapFTCurve = GetCurveCheck(state, cAlphaArgs(8), Get_ErrorsFound, ChillerName);
            thisChiller.FuelCoolFTCurve = GetCurveCheck(state, cAlphaArgs(9), Get_ErrorsFound, ChillerName);
            thisChiller.FuelCoolFPLRCurve = GetCurveCheck(state, cAlphaArgs(10), Get_ErrorsFound, ChillerName);
            thisChiller.ElecCoolFTCurve = GetCurveCheck(state, cAlphaArgs(11), Get_ErrorsFound, ChillerName);
            thisChiller.ElecCoolFPLRCurve = GetCurveCheck(state, cAlphaArgs(12), Get_ErrorsFound, ChillerName);
            thisChiller.HeatCapFCoolCurve = GetCurveCheck(state, cAlphaArgs(13), Get_ErrorsFound, ChillerName);
            thisChiller.FuelHeatFHPLRCurve = GetCurveCheck(state, cAlphaArgs(14), Get_ErrorsFound, ChillerName);
            if (Get_ErrorsFound) {
                ShowFatalError(state, "Errors found in processing curve input for " + cCurrentModuleObject + '=' + cAlphaArgs(1));
                Get_ErrorsFound = false;
            }
            if (UtilityRoutines::SameString(cAlphaArgs(15), "LeavingCondenser")) {
                thisChiller.isEnterCondensTemp = false;
            } else if (UtilityRoutines::SameString(cAlphaArgs(15), "EnteringCondenser")) {
                thisChiller.isEnterCondensTemp = true;
            } else {
                thisChiller.isEnterCondensTemp = true;
                ShowWarningError(state, cCurrentModuleObject + "=\"" + cAlphaArgs(1) + "\", invalid value");
                ShowContinueError(state, "Invalid " + cAlphaFieldNames(15) + "=\"" + cAlphaArgs(15) + "\"");
                ShowContinueError(state, "resetting to EnteringCondenser, simulation continues");
            }
            // Assign Other Parameters
            if (UtilityRoutines::SameString(cAlphaArgs(16), "AirCooled")) {
                thisChiller.isWaterCooled = false;
            } else if (UtilityRoutines::SameString(cAlphaArgs(16), "WaterCooled")) {
                thisChiller.isWaterCooled = true;
            } else {
                thisChiller.isWaterCooled = true;
                ShowWarningError(state, cCurrentModuleObject + "=\"" + cAlphaArgs(1) + "\", invalid value");
                ShowContinueError(state, "Invalid " + cAlphaFieldNames(16) + '=' + cAlphaArgs(16));
                ShowContinueError(state, "resetting to WaterCooled, simulation continues");
            }
            if (!thisChiller.isEnterCondensTemp && !thisChiller.isWaterCooled) {
                thisChiller.isEnterCondensTemp = true;
                ShowWarningError(state, cCurrentModuleObject + "=\"" + cAlphaArgs(1) + "\", invalid value");
                ShowContinueError(state, "Invalid to have both LeavingCondenser and AirCooled.");
                ShowContinueError(state, "resetting to EnteringCondenser, simulation continues");
            }
            if (thisChiller.isWaterCooled) {
                if (lAlphaFieldBlanks(5)) {
                    ShowSevereError(state, cCurrentModuleObject + "=\"" + cAlphaArgs(1) + "\", invalid value");
                    ShowContinueError(state, "For WaterCooled chiller the condenser outlet node is required.");
                    Get_ErrorsFound = true;
                }
                thisChiller.CondReturnNodeNum = GetOnlySingleNode(state, cAlphaArgs(4),
                                                                               Get_ErrorsFound,
                                                                               cCurrentModuleObject,
                                                                               cAlphaArgs(1),
                                                                               DataLoopNode::NodeFluidType::Water,
                                                                               DataLoopNode::NodeConnectionType::Inlet,
                                                                               2,
                                                                               DataLoopNode::ObjectIsNotParent);
                thisChiller.CondSupplyNodeNum = GetOnlySingleNode(state, cAlphaArgs(5),
                                                                               Get_ErrorsFound,
                                                                               cCurrentModuleObject,
                                                                               cAlphaArgs(1),
                                                                               DataLoopNode::NodeFluidType::Water,
                                                                               DataLoopNode::NodeConnectionType::Outlet,
                                                                               2,
                                                                               DataLoopNode::ObjectIsNotParent);
                TestCompSet(state, cCurrentModuleObject, cAlphaArgs(1), cAlphaArgs(4), cAlphaArgs(5), "Condenser Water Nodes");
            } else {
                thisChiller.CondReturnNodeNum = GetOnlySingleNode(state, cAlphaArgs(4),
                                                                               Get_ErrorsFound,
                                                                               cCurrentModuleObject,
                                                                               cAlphaArgs(1),
                                                                               DataLoopNode::NodeFluidType::Air,
                                                                               DataLoopNode::NodeConnectionType::OutsideAirReference,
                                                                               2,
                                                                               DataLoopNode::ObjectIsNotParent);
                // Condenser outlet node not used for air or evap cooled condenser so ingore cAlphaArgs( 5 )
                // Connection not required for air or evap cooled condenser so no call to TestCompSet here
                CheckAndAddAirNodeNumber(state, thisChiller.CondReturnNodeNum, Okay);
                if (!Okay) {
                    ShowWarningError(state, cCurrentModuleObject + ", Adding OutdoorAir:Node=" + cAlphaArgs(4));
                }
            }
            thisChiller.CHWLowLimitTemp = rNumericArgs(15);
            thisChiller.FuelHeatingValue = rNumericArgs(16);
            thisChiller.SizFac = rNumericArgs(17);

            // Validate fuel type input
            bool FuelTypeError(false);
            UtilityRoutines::ValidateFuelType(state, cAlphaArgs(17), thisChiller.FuelType, FuelTypeError);
            if (FuelTypeError) {
                ShowSevereError(state, cCurrentModuleObject + "=\"" + cAlphaArgs(1) + "\", invalid value");
                ShowContinueError(state, "Invalid " + cAlphaFieldNames(17) + '=' + cAlphaArgs(17));
                ShowContinueError(state,
                    "Valid choices are Electricity, NaturalGas, Propane, Diesel, Gasoline, FuelOilNo1, FuelOilNo2,OtherFuel1 or OtherFuel2");
                Get_ErrorsFound = true;
                FuelTypeError = false;
            }
        }

        if (Get_ErrorsFound) {
            ShowFatalError(state, "Errors found in processing input for " + cCurrentModuleObject);
        }
    }

    void GasAbsorberSpecs::setupOutputVariables(EnergyPlusData &state)
    {
        std::string &ChillerName = this->Name;

        SetupOutputVariable(state, "Chiller Heater Evaporator Cooling Rate", OutputProcessor::Unit::W, this->CoolingLoad, "System", "Average", ChillerName);
        SetupOutputVariable(state, "Chiller Heater Evaporator Cooling Energy",
                            OutputProcessor::Unit::J,
                            this->CoolingEnergy,
                            "System",
                            "Sum",
                            ChillerName,
                            _,
                            "ENERGYTRANSFER",
                            "CHILLERS",
                            _,
                            "Plant");

        SetupOutputVariable(state, "Chiller Heater Heating Rate", OutputProcessor::Unit::W, this->HeatingLoad, "System", "Average", ChillerName);
        SetupOutputVariable(state, "Chiller Heater Heating Energy",
                            OutputProcessor::Unit::J,
                            this->HeatingEnergy,
                            "System",
                            "Sum",
                            ChillerName,
                            _,
                            "ENERGYTRANSFER",
                            "BOILERS",
                            _,
                            "Plant");

        SetupOutputVariable(state,
            "Chiller Heater Condenser Heat Transfer Rate", OutputProcessor::Unit::W, this->TowerLoad, "System", "Average", ChillerName);
        SetupOutputVariable(state, "Chiller Heater Condenser Heat Transfer Energy",
                            OutputProcessor::Unit::J,
                            this->TowerEnergy,
                            "System",
                            "Sum",
                            ChillerName,
                            _,
                            "ENERGYTRANSFER",
                            "HEATREJECTION",
                            _,
                            "Plant");

        SetupOutputVariable(state,
            "Chiller Heater " + this->FuelType + " Rate", OutputProcessor::Unit::W, this->FuelUseRate, "System", "Average", ChillerName);
        // Do not include this on meters, this would duplicate the cool fuel and heat fuel
        SetupOutputVariable(state, "Chiller Heater " + this->FuelType + " Energy", OutputProcessor::Unit::J, this->FuelEnergy, "System", "Sum", ChillerName);

        SetupOutputVariable(state,
            "Chiller Heater Cooling " + this->FuelType + " Rate", OutputProcessor::Unit::W, this->CoolFuelUseRate, "System", "Average", ChillerName);
        SetupOutputVariable(state, "Chiller Heater Cooling " + this->FuelType + " Energy",
                            OutputProcessor::Unit::J,
                            this->CoolFuelEnergy,
                            "System",
                            "Sum",
                            ChillerName,
                            _,
                            this->FuelType,
                            "Cooling",
                            _,
                            "Plant");

        SetupOutputVariable(state, "Chiller Heater Cooling COP", OutputProcessor::Unit::W_W, this->FuelCOP, "System", "Average", ChillerName);

        SetupOutputVariable(state,
            "Chiller Heater Heating " + this->FuelType + " Rate", OutputProcessor::Unit::W, this->HeatFuelUseRate, "System", "Average", ChillerName);
        SetupOutputVariable(state, "Chiller Heater Heating " + this->FuelType + " Energy",
                            OutputProcessor::Unit::J,
                            this->HeatFuelEnergy,
                            "System",
                            "Sum",
                            ChillerName,
                            _,
                            this->FuelType,
                            "Heating",
                            _,
                            "Plant");

        SetupOutputVariable(state, "Chiller Heater Electricity Rate", OutputProcessor::Unit::W, this->ElectricPower, "System", "Average", ChillerName);
        // Do not include this on meters, this would duplicate the cool electric and heat electric
        SetupOutputVariable(state, "Chiller Heater Electricity Energy", OutputProcessor::Unit::J, this->ElectricEnergy, "System", "Sum", ChillerName);

        SetupOutputVariable(state,
            "Chiller Heater Cooling Electricity Rate", OutputProcessor::Unit::W, this->CoolElectricPower, "System", "Average", ChillerName);
        SetupOutputVariable(state, "Chiller Heater Cooling Electricity Energy",
                            OutputProcessor::Unit::J,
                            this->CoolElectricEnergy,
                            "System",
                            "Sum",
                            ChillerName,
                            _,
                            "Electricity",
                            "Cooling",
                            _,
                            "Plant");

        SetupOutputVariable(state,
            "Chiller Heater Heating Electricity Rate", OutputProcessor::Unit::W, this->HeatElectricPower, "System", "Average", ChillerName);
        SetupOutputVariable(state, "Chiller Heater Heating Electricity Energy",
                            OutputProcessor::Unit::J,
                            this->HeatElectricEnergy,
                            "System",
                            "Sum",
                            ChillerName,
                            _,
                            "Electricity",
                            "Heating",
                            _,
                            "Plant");

        SetupOutputVariable(state,
            "Chiller Heater Evaporator Inlet Temperature", OutputProcessor::Unit::C, this->ChillReturnTemp, "System", "Average", ChillerName);
        SetupOutputVariable(state,
            "Chiller Heater Evaporator Outlet Temperature", OutputProcessor::Unit::C, this->ChillSupplyTemp, "System", "Average", ChillerName);
        SetupOutputVariable(state,
            "Chiller Heater Evaporator Mass Flow Rate", OutputProcessor::Unit::kg_s, this->ChillWaterFlowRate, "System", "Average", ChillerName);

        if (this->isWaterCooled) {
            SetupOutputVariable(state,
                "Chiller Heater Condenser Inlet Temperature", OutputProcessor::Unit::C, this->CondReturnTemp, "System", "Average", ChillerName);
            SetupOutputVariable(state,
                "Chiller Heater Condenser Outlet Temperature", OutputProcessor::Unit::C, this->CondSupplyTemp, "System", "Average", ChillerName);
            SetupOutputVariable(state,
                "Chiller Heater Condenser Mass Flow Rate", OutputProcessor::Unit::kg_s, this->CondWaterFlowRate, "System", "Average", ChillerName);
        } else {
            SetupOutputVariable(state,
                "Chiller Heater Condenser Inlet Temperature", OutputProcessor::Unit::C, this->CondReturnTemp, "System", "Average", ChillerName);
        }

        SetupOutputVariable(state,
            "Chiller Heater Heating Inlet Temperature", OutputProcessor::Unit::C, this->HotWaterReturnTemp, "System", "Average", ChillerName);
        SetupOutputVariable(state,
            "Chiller Heater Heating Outlet Temperature", OutputProcessor::Unit::C, this->HotWaterSupplyTemp, "System", "Average", ChillerName);
        SetupOutputVariable(state,
            "Chiller Heater Heating Mass Flow Rate", OutputProcessor::Unit::kg_s, this->HotWaterFlowRate, "System", "Average", ChillerName);

        SetupOutputVariable(state,
            "Chiller Heater Cooling Part Load Ratio", OutputProcessor::Unit::None, this->CoolPartLoadRatio, "System", "Average", ChillerName);
        SetupOutputVariable(state, "Chiller Heater Maximum Cooling Rate", OutputProcessor::Unit::W, this->CoolingCapacity, "System", "Average", ChillerName);
        SetupOutputVariable(state,
            "Chiller Heater Heating Part Load Ratio", OutputProcessor::Unit::None, this->HeatPartLoadRatio, "System", "Average", ChillerName);
        SetupOutputVariable(state, "Chiller Heater Maximum Heating Rate", OutputProcessor::Unit::W, this->HeatingCapacity, "System", "Average", ChillerName);

        SetupOutputVariable(state,
            "Chiller Heater Runtime Fraction", OutputProcessor::Unit::None, this->FractionOfPeriodRunning, "System", "Average", ChillerName);
    }

    void GasAbsorberSpecs::oneTimeInit(EnergyPlusData &state) {
        // Locate the chillers on the plant loops for later usage
        bool errFlag = false;
        PlantUtilities::ScanPlantLoopsForObject(state,
                                                this->Name,
                                                DataPlant::TypeOf_Chiller_DFAbsorption,
                                                this->CWLoopNum,
                                                this->CWLoopSideNum,
                                                this->CWBranchNum,
                                                this->CWCompNum,
                                                errFlag,
                                                this->CHWLowLimitTemp,
                                                _,
                                                _,
                                                this->ChillReturnNodeNum,
                                                _);
        if (errFlag) {
            ShowFatalError(state, "InitGasAbsorber: Program terminated due to previous condition(s).");
        }

        PlantUtilities::ScanPlantLoopsForObject(state,
                                                this->Name,
                                                DataPlant::TypeOf_Chiller_DFAbsorption,
                                                this->HWLoopNum,
                                                this->HWLoopSideNum,
                                                this->HWBranchNum,
                                                this->HWCompNum,
                                                errFlag,
                                                _,
                                                _,
                                                _,
                                                this->HeatReturnNodeNum,
                                                _);
        if (errFlag) {
            ShowFatalError(state, "InitGasAbsorber: Program terminated due to previous condition(s).");
        }

        if (this->isWaterCooled) {
            PlantUtilities::ScanPlantLoopsForObject(state,
                                                    this->Name,
                                                    DataPlant::TypeOf_Chiller_DFAbsorption,
                                                    this->CDLoopNum,
                                                    this->CDLoopSideNum,
                                                    this->CDBranchNum,
                                                    this->CDCompNum,
                                                    errFlag,
                                                    _,
                                                    _,
                                                    _,
                                                    this->CondReturnNodeNum,
                                                    _);
            if (errFlag) {
                ShowFatalError(state, "InitGasAbsorber: Program terminated due to previous condition(s).");
            }
            PlantUtilities::InterConnectTwoPlantLoopSides(state,
                                                          this->CWLoopNum, this->CWLoopSideNum, this->CDLoopNum, this->CDLoopSideNum, DataPlant::TypeOf_Chiller_DFAbsorption, true);
            PlantUtilities::InterConnectTwoPlantLoopSides(state,
                                                          this->HWLoopNum, this->HWLoopSideNum, this->CDLoopNum, this->CDLoopSideNum, DataPlant::TypeOf_Chiller_DFAbsorption, true);
        }

        PlantUtilities::InterConnectTwoPlantLoopSides(state,
                                                      this->CWLoopNum, this->CWLoopSideNum, this->HWLoopNum, this->HWLoopSideNum, DataPlant::TypeOf_Chiller_DFAbsorption, true);

        // check if outlet node of chilled water side has a setpoint.
        if ((state.dataLoopNodes->Node(this->ChillSupplyNodeNum).TempSetPoint == DataLoopNode::SensedNodeFlagValue) &&
            (state.dataLoopNodes->Node(this->ChillSupplyNodeNum).TempSetPointHi == DataLoopNode::SensedNodeFlagValue)) {
            if (!state.dataGlobal->AnyEnergyManagementSystemInModel) {
                if (!this->ChillSetPointErrDone) {
                    ShowWarningError(state, "Missing temperature setpoint on cool side for chiller heater named " + this->Name);
                    ShowContinueError(state, "  A temperature setpoint is needed at the outlet node of this chiller, use a SetpointManager");
                    ShowContinueError(state, "  The overall loop setpoint will be assumed for chiller. The simulation continues ... ");
                    this->ChillSetPointErrDone = true;
                }
            } else {
                // need call to EMS to check node
                errFlag = false; // but not really fatal yet, but should be.
                EMSManager::CheckIfNodeSetPointManagedByEMS(state, this->ChillSupplyNodeNum, EMSManager::SPControlType::iTemperatureSetPoint, errFlag);
                state.dataLoopNodes->NodeSetpointCheck(this->ChillSupplyNodeNum).needsSetpointChecking = false;
                if (errFlag) {
                    if (!this->ChillSetPointErrDone) {
                        ShowWarningError(state, "Missing temperature setpoint on cool side for chiller heater named " + this->Name);
                        ShowContinueError(state, "  A temperature setpoint is needed at the outlet node of this chiller evaporator ");
                        ShowContinueError(state, "  use a Setpoint Manager to establish a setpoint at the chiller evaporator outlet node ");
                        ShowContinueError(state, "  or use an EMS actuator to establish a setpoint at the outlet node ");
                        ShowContinueError(state, "  The overall loop setpoint will be assumed for chiller. The simulation continues ... ");
                        this->ChillSetPointErrDone = true;
                    }
                }
            }
            this->ChillSetPointSetToLoop = true;
            state.dataLoopNodes->Node(this->ChillSupplyNodeNum).TempSetPoint =
                state.dataLoopNodes->Node(state.dataPlnt->PlantLoop(this->CWLoopNum).TempSetPointNodeNum).TempSetPoint;
            state.dataLoopNodes->Node(this->ChillSupplyNodeNum).TempSetPointHi =
                state.dataLoopNodes->Node(state.dataPlnt->PlantLoop(this->CWLoopNum).TempSetPointNodeNum).TempSetPointHi;
        }
        // check if outlet node of hot water side has a setpoint.
        if ((state.dataLoopNodes->Node(this->HeatSupplyNodeNum).TempSetPoint == DataLoopNode::SensedNodeFlagValue) &&
            (state.dataLoopNodes->Node(this->HeatSupplyNodeNum).TempSetPointLo == DataLoopNode::SensedNodeFlagValue)) {
            if (!state.dataGlobal->AnyEnergyManagementSystemInModel) {
                if (!this->HeatSetPointErrDone) {
                    ShowWarningError(state, "Missing temperature setpoint on heat side for chiller heater named " + this->Name);
                    ShowContinueError(state, "  A temperature setpoint is needed at the outlet node of this chiller, use a SetpointManager");
                    ShowContinueError(state, "  The overall loop setpoint will be assumed for chiller. The simulation continues ... ");
                    this->HeatSetPointErrDone = true;
                }
            } else {
                // need call to EMS to check node
                errFlag = false; // but not really fatal yet, but should be.
                EMSManager::CheckIfNodeSetPointManagedByEMS(state, this->HeatSupplyNodeNum, EMSManager::SPControlType::iTemperatureSetPoint, errFlag);
                state.dataLoopNodes->NodeSetpointCheck(this->HeatSupplyNodeNum).needsSetpointChecking = false;
                if (errFlag) {
                    if (!this->HeatSetPointErrDone) {
                        ShowWarningError(state, "Missing temperature setpoint on heat side for chiller heater named " + this->Name);
                        ShowContinueError(state, "  A temperature setpoint is needed at the outlet node of this chiller heater ");
                        ShowContinueError(state, "  use a Setpoint Manager to establish a setpoint at the heater side outlet node ");
                        ShowContinueError(state, "  or use an EMS actuator to establish a setpoint at the outlet node ");
                        ShowContinueError(state, "  The overall loop setpoint will be assumed for heater side. The simulation continues ... ");
                        this->HeatSetPointErrDone = true;
                    }
                }
            }
            this->HeatSetPointSetToLoop = true;
            state.dataLoopNodes->Node(this->HeatSupplyNodeNum).TempSetPoint =
                state.dataLoopNodes->Node(state.dataPlnt->PlantLoop(this->HWLoopNum).TempSetPointNodeNum).TempSetPoint;
            state.dataLoopNodes->Node(this->HeatSupplyNodeNum).TempSetPointLo =
                state.dataLoopNodes->Node(state.dataPlnt->PlantLoop(this->HWLoopNum).TempSetPointNodeNum).TempSetPointLo;
        }
    }

    void GasAbsorberSpecs::initialize(EnergyPlusData &state)
    {
        //       AUTHOR         Fred Buhl
        //       DATE WRITTEN   June 2003

        // This subroutine is for initializations of direct fired absorption chiller
        // components.

        // Uses the status flags to trigger initializations.

        std::string const RoutineName("InitGasAbsorber");

        Real64 rho = 0.0;  // local fluid density
        Real64 mdot = 0.0; // lcoal fluid mass flow rate

        if (this->oneTimeFlag) {
            this->setupOutputVariables(state);
            this->oneTimeFlag = false;
        }

        // Init more variables
        if (this->plantScanFlag) {
            this->oneTimeInit(state);
            this->plantScanFlag = false;
        }

        int CondInletNode = this->CondReturnNodeNum;
        int CondOutletNode = this->CondSupplyNodeNum;
        int HeatInletNode = this->HeatReturnNodeNum;
        int HeatOutletNode = this->HeatSupplyNodeNum;

        if (this->envrnFlag && state.dataGlobal->BeginEnvrnFlag && (state.dataPlnt->PlantFirstSizesOkayToFinalize)) {

            if (this->isWaterCooled) {
                // init max available condenser water flow rate
                if (this->CDLoopNum > 0) {
                    rho = FluidProperties::GetDensityGlycol(state,
                                                            state.dataPlnt->PlantLoop(this->CDLoopNum).FluidName,
                                                            DataGlobalConstants::CWInitConvTemp,
                                                            state.dataPlnt->PlantLoop(this->CDLoopNum).FluidIndex,
                                                            RoutineName);
                } else {
                    rho = Psychrometrics::RhoH2O(DataGlobalConstants::InitConvTemp);
                }

                this->DesCondMassFlowRate = rho * this->CondVolFlowRate;
                PlantUtilities::InitComponentNodes(state,
                                                   0.0,
                                                   this->DesCondMassFlowRate,
                                                   CondInletNode,
                                                   CondOutletNode,
                                                   this->CDLoopNum,
                                                   this->CDLoopSideNum,
                                                   this->CDBranchNum,
                                                   this->CDCompNum);
            }

            if (this->HWLoopNum > 0) {
                rho = FluidProperties::GetDensityGlycol(state,
                                                        state.dataPlnt->PlantLoop(this->HWLoopNum).FluidName,
                                                        DataGlobalConstants::HWInitConvTemp,
                                                        state.dataPlnt->PlantLoop(this->HWLoopNum).FluidIndex,
                                                        RoutineName);
            } else {
                rho = Psychrometrics::RhoH2O(DataGlobalConstants::InitConvTemp);
            }
            this->DesHeatMassFlowRate = rho * this->HeatVolFlowRate;
            // init available hot water flow rate
            PlantUtilities::InitComponentNodes(state,
                                               0.0,
                                               this->DesHeatMassFlowRate,
                                               HeatInletNode,
                                               HeatOutletNode,
                                               this->HWLoopNum,
                                               this->HWLoopSideNum,
                                               this->HWBranchNum,
                                               this->HWCompNum);

            if (this->CWLoopNum > 0) {
                rho = FluidProperties::GetDensityGlycol(state,
                                                        state.dataPlnt->PlantLoop(this->CWLoopNum).FluidName,
                                                        DataGlobalConstants::CWInitConvTemp,
                                                        state.dataPlnt->PlantLoop(this->CWLoopNum).FluidIndex,
                                                        RoutineName);
            } else {
                rho = Psychrometrics::RhoH2O(DataGlobalConstants::InitConvTemp);
            }
            this->DesEvapMassFlowRate = rho * this->EvapVolFlowRate;
            // init available hot water flow rate
            PlantUtilities::InitComponentNodes(state,
                                               0.0,
                                               this->DesEvapMassFlowRate,
                                               this->ChillReturnNodeNum,
                                               this->ChillSupplyNodeNum,
                                               this->CWLoopNum,
                                               this->CWLoopSideNum,
                                               this->CWBranchNum,
                                               this->CWCompNum);

            this->envrnFlag = false;
        }

        if (!state.dataGlobal->BeginEnvrnFlag) {
            this->envrnFlag = true;
        }

        // this component model works off setpoints on the leaving node
        // fill from plant if needed
        if (this->ChillSetPointSetToLoop) {
            state.dataLoopNodes->Node(this->ChillSupplyNodeNum).TempSetPoint =
                state.dataLoopNodes->Node(state.dataPlnt->PlantLoop(this->CWLoopNum).TempSetPointNodeNum).TempSetPoint;
            state.dataLoopNodes->Node(this->ChillSupplyNodeNum).TempSetPointHi =
                state.dataLoopNodes->Node(state.dataPlnt->PlantLoop(this->CWLoopNum).TempSetPointNodeNum).TempSetPointHi;
        }

        if (this->HeatSetPointSetToLoop) {
            state.dataLoopNodes->Node(this->HeatSupplyNodeNum).TempSetPoint =
                state.dataLoopNodes->Node(state.dataPlnt->PlantLoop(this->HWLoopNum).TempSetPointNodeNum).TempSetPoint;
            state.dataLoopNodes->Node(this->HeatSupplyNodeNum).TempSetPointLo =
                state.dataLoopNodes->Node(state.dataPlnt->PlantLoop(this->HWLoopNum).TempSetPointNodeNum).TempSetPointLo;
        }

        if ((this->isWaterCooled) && ((this->InHeatingMode) || (this->InCoolingMode)) && (!this->plantScanFlag)) {
            mdot = this->DesCondMassFlowRate;

            PlantUtilities::SetComponentFlowRate(state,
                mdot, this->CondReturnNodeNum, this->CondSupplyNodeNum, this->CDLoopNum, this->CDLoopSideNum, this->CDBranchNum, this->CDCompNum);

        } else {
            mdot = 0.0;
            if (this->CDLoopNum > 0 && this->isWaterCooled) {
                PlantUtilities::SetComponentFlowRate(state,
                    mdot, this->CondReturnNodeNum, this->CondSupplyNodeNum, this->CDLoopNum, this->CDLoopSideNum, this->CDBranchNum, this->CDCompNum);
            }
        }
    }

    void GasAbsorberSpecs::size(EnergyPlusData &state)
    {
        //       AUTHOR         Fred Buhl
        //       DATE WRITTEN   June 2003
        //       MODIFIED       November 2013 Daeho Kang, add component sizing table entries

        // This subroutine is for sizing direct fired gas absorption chiller components for which
        // capacities and flow rates have not been specified in the input.

        // METHODOLOGY EMPLOYED:
        // Obtains evaporator flow rate from the plant sizing array. Calculates nominal capacity from
        // the evaporator flow rate and the chilled water loop design delta T. The condenser flow rate
        // is calculated from the nominal capacity, the COP, and the condenser loop design delta T.

        std::string const RoutineName("SizeGasAbsorber");

        std::string equipName;
        Real64 Cp;                     // local fluid specific heat
        Real64 rho;                    // local fluid density
        Real64 tmpNomCap;              // local nominal capacity cooling power
        Real64 tmpEvapVolFlowRate;     // local evaporator design volume flow rate
        Real64 tmpCondVolFlowRate;     // local condenser design volume flow rate
        Real64 tmpHeatRecVolFlowRate;  // local heat recovery design volume flow rate
        Real64 NomCapUser;             // Hardsized nominal capacity for reporting
        Real64 EvapVolFlowRateUser;    // Hardsized evaporator volume flow rate for reporting
        Real64 CondVolFlowRateUser;    // Hardsized condenser flow rate for reporting
        Real64 HeatRecVolFlowRateUser; // Hardsized generator flow rate for reporting

        bool ErrorsFound = false;
        tmpNomCap = this->NomCoolingCap;
        tmpEvapVolFlowRate = this->EvapVolFlowRate;
        tmpCondVolFlowRate = this->CondVolFlowRate;
        tmpHeatRecVolFlowRate = this->HeatVolFlowRate;
        // Commenting this could cause diffs - NomCapUser = 0.0;
        // Commenting this could cause diffs - EvapVolFlowRateUser = 0.0;
        // Commenting this could cause diffs - CondVolFlowRateUser = 0.0;
        // Commenting this could cause diffs - HeatRecVolFlowRateUser = 0.0;

        int PltSizCondNum = 0; // Plant Sizing index for condenser loop
        if (this->isWaterCooled) PltSizCondNum = state.dataPlnt->PlantLoop(this->CDLoopNum).PlantSizNum;
        int PltSizHeatNum = state.dataPlnt->PlantLoop(this->HWLoopNum).PlantSizNum;
        int PltSizCoolNum = state.dataPlnt->PlantLoop(this->CWLoopNum).PlantSizNum;

        if (PltSizCoolNum > 0) {
            if (state.dataSize->PlantSizData(PltSizCoolNum).DesVolFlowRate >= DataHVACGlobals::SmallWaterVolFlow) {
                Cp = FluidProperties::GetSpecificHeatGlycol(state,
                                                            state.dataPlnt->PlantLoop(this->CWLoopNum).FluidName,
                                                            DataGlobalConstants::CWInitConvTemp,
                                                            state.dataPlnt->PlantLoop(this->CWLoopNum).FluidIndex,
                                                            RoutineName);
                rho = FluidProperties::GetDensityGlycol(state,
                                                        state.dataPlnt->PlantLoop(this->CWLoopNum).FluidName,
                                                        DataGlobalConstants::CWInitConvTemp,
                                                        state.dataPlnt->PlantLoop(this->CWLoopNum).FluidIndex,
                                                        RoutineName);
                tmpNomCap =
                    Cp * rho * state.dataSize->PlantSizData(PltSizCoolNum).DeltaT * state.dataSize->PlantSizData(PltSizCoolNum).DesVolFlowRate * this->SizFac;
                if (!this->NomCoolingCapWasAutoSized) tmpNomCap = this->NomCoolingCap;
            } else {
                if (this->NomCoolingCapWasAutoSized) tmpNomCap = 0.0;
            }
            if (state.dataPlnt->PlantFirstSizesOkayToFinalize) {
                if (this->NomCoolingCapWasAutoSized) {
                    this->NomCoolingCap = tmpNomCap;
                    if (state.dataPlnt->PlantFinalSizesOkayToReport) {
                        BaseSizer::reportSizerOutput(state,
                            "ChillerHeater:Absorption:DirectFired", this->Name, "Design Size Nominal Cooling Capacity [W]", tmpNomCap);
                    }
                    if (state.dataPlnt->PlantFirstSizesOkayToReport) {
                        BaseSizer::reportSizerOutput(state,
                            "ChillerHeater:Absorption:DirectFired", this->Name, "Initial Design Size Nominal Cooling Capacity [W]", tmpNomCap);
                    }
                } else {
                    if (this->NomCoolingCap > 0.0 && tmpNomCap > 0.0) {
                        NomCapUser = this->NomCoolingCap;
                        if (state.dataPlnt->PlantFinalSizesOkayToReport) {
                            BaseSizer::reportSizerOutput(state, "ChillerHeater:Absorption:DirectFired",
                                                                    this->Name,
                                                                    "Design Size Nominal Cooling Capacity [W]",
                                                                    tmpNomCap,
                                                                    "User-Specified Nominal Cooling Capacity [W]",
                                                                    NomCapUser);
                            if (state.dataGlobal->DisplayExtraWarnings) {
                                if ((std::abs(tmpNomCap - NomCapUser) / NomCapUser) > state.dataSize->AutoVsHardSizingThreshold) {
                                    ShowMessage(state, "SizeChillerHeaterAbsorptionDirectFired: Potential issue with equipment sizing for " + this->Name);
                                    ShowContinueError(state, format("User-Specified Nominal Capacity of {:.2R} [W]", NomCapUser));
                                    ShowContinueError(state, format("differs from Design Size Nominal Capacity of {:.2R} [W]", tmpNomCap));
                                    ShowContinueError(state, "This may, or may not, indicate mismatched component sizes.");
                                    ShowContinueError(state, "Verify that the value entered is intended and is consistent with other components.");
                                }
                            }
                        }
                        tmpNomCap = NomCapUser;
                    }
                }
            }
        } else {
            if (this->NomCoolingCapWasAutoSized) {
                if (state.dataPlnt->PlantFirstSizesOkayToFinalize) {
                    ShowSevereError(state, "SizeGasAbsorber: ChillerHeater:Absorption:DirectFired=\"" + this->Name + "\", autosize error.");
                    ShowContinueError(state, "Autosizing of Direct Fired Absorption Chiller nominal cooling capacity requires");
                    ShowContinueError(state, "a cooling loop Sizing:Plant object.");
                    ErrorsFound = true;
                }
            } else {
                if (state.dataPlnt->PlantFinalSizesOkayToReport) {
                    if (this->NomCoolingCap > 0.0) {
                        BaseSizer::reportSizerOutput(state,
                            "ChillerHeater:Absorption:DirectFired", this->Name, "User-Specified Nominal Capacity [W]", this->NomCoolingCap);
                    }
                }
            }
        }

        if (PltSizCoolNum > 0) {
            if (state.dataSize->PlantSizData(PltSizCoolNum).DesVolFlowRate >= DataHVACGlobals::SmallWaterVolFlow) {
                tmpEvapVolFlowRate = state.dataSize->PlantSizData(PltSizCoolNum).DesVolFlowRate * this->SizFac;
                if (!this->EvapVolFlowRateWasAutoSized) tmpEvapVolFlowRate = this->EvapVolFlowRate;
            } else {
                if (this->EvapVolFlowRateWasAutoSized) tmpEvapVolFlowRate = 0.0;
            }
            if (state.dataPlnt->PlantFirstSizesOkayToFinalize) {
                if (this->EvapVolFlowRateWasAutoSized) {
                    this->EvapVolFlowRate = tmpEvapVolFlowRate;
                    if (state.dataPlnt->PlantFinalSizesOkayToReport) {
                        BaseSizer::reportSizerOutput(state, "ChillerHeater:Absorption:DirectFired",
                                                                this->Name,
                                                                "Design Size Design Chilled Water Flow Rate [m3/s]",
                                                                tmpEvapVolFlowRate);
                    }
                    if (state.dataPlnt->PlantFirstSizesOkayToReport) {
                        BaseSizer::reportSizerOutput(state, "ChillerHeater:Absorption:DirectFired",
                                                                this->Name,
                                                                "Initial Design Size Design Chilled Water Flow Rate [m3/s]",
                                                                tmpEvapVolFlowRate);
                    }
                } else {
                    if (this->EvapVolFlowRate > 0.0 && tmpEvapVolFlowRate > 0.0) {
                        EvapVolFlowRateUser = this->EvapVolFlowRate;
                        if (state.dataPlnt->PlantFinalSizesOkayToReport) {
                            BaseSizer::reportSizerOutput(state, "ChillerHeater:Absorption:DirectFired",
                                                                    this->Name,
                                                                    "Design Size Design Chilled Water Flow Rate [m3/s]",
                                                                    tmpEvapVolFlowRate,
                                                                    "User-Specified Design Chilled Water Flow Rate [m3/s]",
                                                                    EvapVolFlowRateUser);
                            if (state.dataGlobal->DisplayExtraWarnings) {
                                if ((std::abs(tmpEvapVolFlowRate - EvapVolFlowRateUser) / EvapVolFlowRateUser) >
                                    state.dataSize->AutoVsHardSizingThreshold) {
                                    ShowMessage(state, "SizeChillerAbsorptionDirectFired: Potential issue with equipment sizing for " + this->Name);
                                    ShowContinueError(state,
                                                      format("User-Specified Design Chilled Water Flow Rate of {:.5R} [m3/s]", EvapVolFlowRateUser));
                                    ShowContinueError(
                                        state,
                                        format("differs from Design Size Design Chilled Water Flow Rate of {:.5R} [m3/s]", tmpEvapVolFlowRate));
                                    ShowContinueError(state, "This may, or may not, indicate mismatched component sizes.");
                                    ShowContinueError(state, "Verify that the value entered is intended and is consistent with other components.");
                                }
                            }
                        }
                        tmpEvapVolFlowRate = EvapVolFlowRateUser;
                    }
                }
            }
        } else {
            if (this->EvapVolFlowRateWasAutoSized) {
                if (state.dataPlnt->PlantFirstSizesOkayToFinalize) {
                    ShowSevereError(state, "SizeGasAbsorber: ChillerHeater:Absorption:DirectFired=\"" + this->Name + "\", autosize error.");
                    ShowContinueError(state, "Autosizing of Direct Fired Absorption Chiller evap flow rate requires");
                    ShowContinueError(state, "a cooling loop Sizing:Plant object.");
                    ErrorsFound = true;
                }
            } else {
                if (state.dataPlnt->PlantFinalSizesOkayToReport) {
                    if (this->EvapVolFlowRate > 0.0) {
                        BaseSizer::reportSizerOutput(state, "ChillerHeater:Absorption:DirectFired",
                                                                this->Name,
                                                                "User-Specified Design Chilled Water Flow Rate [m3/s]",
                                                                this->EvapVolFlowRate);
                    }
                }
            }
        }

        PlantUtilities::RegisterPlantCompDesignFlow(state, this->ChillReturnNodeNum, tmpEvapVolFlowRate);

        if (PltSizHeatNum > 0) {
            if (state.dataSize->PlantSizData(PltSizHeatNum).DesVolFlowRate >= DataHVACGlobals::SmallWaterVolFlow) {
                tmpHeatRecVolFlowRate = state.dataSize->PlantSizData(PltSizHeatNum).DesVolFlowRate * this->SizFac;
                if (!this->HeatVolFlowRateWasAutoSized) tmpHeatRecVolFlowRate = this->HeatVolFlowRate;

            } else {
                if (this->HeatVolFlowRateWasAutoSized) tmpHeatRecVolFlowRate = 0.0;
            }
            if (state.dataPlnt->PlantFirstSizesOkayToFinalize) {
                if (this->HeatVolFlowRateWasAutoSized) {
                    this->HeatVolFlowRate = tmpHeatRecVolFlowRate;
                    if (state.dataPlnt->PlantFinalSizesOkayToReport) {
                        BaseSizer::reportSizerOutput(state, "ChillerHeater:Absorption:DirectFired",
                                                                this->Name,
                                                                "Design Size Design Hot Water Flow Rate [m3/s]",
                                                                tmpHeatRecVolFlowRate);
                    }
                    if (state.dataPlnt->PlantFirstSizesOkayToReport) {
                        BaseSizer::reportSizerOutput(state, "ChillerHeater:Absorption:DirectFired",
                                                                this->Name,
                                                                "Initial Design Size Design Hot Water Flow Rate [m3/s]",
                                                                tmpHeatRecVolFlowRate);
                    }
                } else {
                    if (this->HeatVolFlowRate > 0.0 && tmpHeatRecVolFlowRate > 0.0) {
                        HeatRecVolFlowRateUser = this->HeatVolFlowRate;
                        if (state.dataPlnt->PlantFinalSizesOkayToReport) {
                            BaseSizer::reportSizerOutput(state, "ChillerHeater:Absorption:DirectFired",
                                                                    this->Name,
                                                                    "Design Size Design Hot Water Flow Rate [m3/s]",
                                                                    tmpHeatRecVolFlowRate,
                                                                    "User-Specified Design Hot Water Flow Rate [m3/s]",
                                                                    HeatRecVolFlowRateUser);
                            if (state.dataGlobal->DisplayExtraWarnings) {
                                if ((std::abs(tmpHeatRecVolFlowRate - HeatRecVolFlowRateUser) / HeatRecVolFlowRateUser) >
                                    state.dataSize->AutoVsHardSizingThreshold) {
                                    ShowMessage(state, "SizeChillerHeaterAbsorptionDirectFired: Potential issue with equipment sizing for " + this->Name);
                                    ShowContinueError(state,
                                                      format("User-Specified Design Hot Water Flow Rate of {:.5R} [m3/s]", HeatRecVolFlowRateUser));
                                    ShowContinueError(
                                        state, format("differs from Design Size Design Hot Water Flow Rate of {:.5R} [m3/s]", tmpHeatRecVolFlowRate));
                                    ShowContinueError(state, "This may, or may not, indicate mismatched component sizes.");
                                    ShowContinueError(state, "Verify that the value entered is intended and is consistent with other components.");
                                }
                            }
                        }
                        tmpHeatRecVolFlowRate = HeatRecVolFlowRateUser;
                    }
                }
            }
        } else {
            if (this->HeatVolFlowRateWasAutoSized) {
                if (state.dataPlnt->PlantFirstSizesOkayToFinalize) {
                    ShowSevereError(state, "SizeGasAbsorber: ChillerHeater:Absorption:DirectFired=\"" + this->Name + "\", autosize error.");
                    ShowContinueError(state, "Autosizing of Direct Fired Absorption Chiller hot water flow rate requires");
                    ShowContinueError(state, "a heating loop Sizing:Plant object.");
                    ErrorsFound = true;
                }
            } else {
                if (state.dataPlnt->PlantFinalSizesOkayToReport) {
                    if (this->HeatVolFlowRate > 0.0) {
                        BaseSizer::reportSizerOutput(state, "ChillerHeater:Absorption:DirectFired",
                                                                this->Name,
                                                                "User-Specified Design Hot Water Flow Rate [m3/s]",
                                                                this->HeatVolFlowRate);
                    }
                }
            }
        }

        PlantUtilities::RegisterPlantCompDesignFlow(state, this->HeatReturnNodeNum, tmpHeatRecVolFlowRate);

        if (PltSizCondNum > 0 && PltSizCoolNum > 0) {
            if (state.dataSize->PlantSizData(PltSizCoolNum).DesVolFlowRate >= DataHVACGlobals::SmallWaterVolFlow && tmpNomCap > 0.0) {

                Cp = FluidProperties::GetSpecificHeatGlycol(state,
                                                            state.dataPlnt->PlantLoop(this->CDLoopNum).FluidName,
                                                            this->TempDesCondReturn,
                                                            state.dataPlnt->PlantLoop(this->CDLoopNum).FluidIndex,
                                                            RoutineName);
                rho = FluidProperties::GetDensityGlycol(state,
                                                        state.dataPlnt->PlantLoop(this->CDLoopNum).FluidName,
                                                        this->TempDesCondReturn,
                                                        state.dataPlnt->PlantLoop(this->CDLoopNum).FluidIndex,
                                                        RoutineName);
                tmpCondVolFlowRate = tmpNomCap * (1.0 + this->FuelCoolRatio) / (state.dataSize->PlantSizData(PltSizCondNum).DeltaT * Cp * rho);
                if (!this->CondVolFlowRateWasAutoSized) tmpCondVolFlowRate = this->CondVolFlowRate;
                // IF (PlantFirstSizesOkayToFinalize) GasAbsorber(ChillNum)%CondVolFlowRate = tmpCondVolFlowRate
            } else {
                if (this->CondVolFlowRateWasAutoSized) tmpCondVolFlowRate = 0.0;
                // IF (PlantFirstSizesOkayToFinalize) GasAbsorber(ChillNum)%CondVolFlowRate = tmpCondVolFlowRate
            }
            if (state.dataPlnt->PlantFirstSizesOkayToFinalize) {
                if (this->CondVolFlowRateWasAutoSized) {
                    this->CondVolFlowRate = tmpCondVolFlowRate;
                    if (state.dataPlnt->PlantFinalSizesOkayToReport) {
                        BaseSizer::reportSizerOutput(state, "ChillerHeater:Absorption:DirectFired",
                                                                this->Name,
                                                                "Design Size Design Condenser Water Flow Rate [m3/s]",
                                                                tmpCondVolFlowRate);
                    }
                    if (state.dataPlnt->PlantFirstSizesOkayToReport) {
                        BaseSizer::reportSizerOutput(state, "ChillerHeater:Absorption:DirectFired",
                                                                this->Name,
                                                                "Initial Design Size Design Condenser Water Flow Rate [m3/s]",
                                                                tmpCondVolFlowRate);
                    }
                } else {
                    if (this->CondVolFlowRate > 0.0 && tmpCondVolFlowRate > 0.0) {
                        CondVolFlowRateUser = this->CondVolFlowRate;
                        if (state.dataPlnt->PlantFinalSizesOkayToReport) {
                            BaseSizer::reportSizerOutput(state, "ChillerHeater:Absorption:DirectFired",
                                                                    this->Name,
                                                                    "Design Size Design Condenser Water Flow Rate [m3/s]",
                                                                    tmpCondVolFlowRate,
                                                                    "User-Specified Design Condenser Water Flow Rate [m3/s]",
                                                                    CondVolFlowRateUser);
                            if (state.dataGlobal->DisplayExtraWarnings) {
                                if ((std::abs(tmpCondVolFlowRate - CondVolFlowRateUser) / CondVolFlowRateUser) >
                                    state.dataSize->AutoVsHardSizingThreshold) {
                                    ShowMessage(state, "SizeChillerAbsorptionDirectFired: Potential issue with equipment sizing for " + this->Name);
                                    ShowContinueError(
                                        state, format("User-Specified Design Condenser Water Flow Rate of {:.5R} [m3/s]", CondVolFlowRateUser));
                                    ShowContinueError(
                                        state,
                                        format("differs from Design Size Design Condenser Water Flow Rate of {:.5R} [m3/s]", tmpCondVolFlowRate));
                                    ShowContinueError(state, "This may, or may not, indicate mismatched component sizes.");
                                    ShowContinueError(state, "Verify that the value entered is intended and is consistent with other components.");
                                }
                            }
                        }
                        tmpCondVolFlowRate = CondVolFlowRateUser;
                    }
                }
            }
        } else {
            if (this->CondVolFlowRateWasAutoSized) {
                if (state.dataPlnt->PlantFirstSizesOkayToFinalize) {
                    ShowSevereError(state, "SizeGasAbsorber: ChillerHeater:Absorption:DirectFired=\"" + this->Name + "\", autosize error.");
                    ShowContinueError(state, "Autosizing of Direct Fired Absorption Chiller condenser flow rate requires a condenser");
                    ShowContinueError(state, "loop Sizing:Plant object.");
                    ErrorsFound = true;
                }
            } else {
                if (state.dataPlnt->PlantFinalSizesOkayToReport) {
                    if (this->CondVolFlowRate > 0.0) {
                        BaseSizer::reportSizerOutput(state, "ChillerHeater:Absorption:DirectFired",
                                                                this->Name,
                                                                "User-Specified Design Condenser Water Flow Rate [m3/s]",
                                                                this->CondVolFlowRate);
                    }
                }
            }
        }

        // save the design condenser water volumetric flow rate for use by the condenser water loop sizing algorithms
        if (this->isWaterCooled) PlantUtilities::RegisterPlantCompDesignFlow(state, this->CondReturnNodeNum, tmpCondVolFlowRate);

        if (ErrorsFound) {
            ShowFatalError(state, "Preceding sizing errors cause program termination");
        }

        if (state.dataPlnt->PlantFinalSizesOkayToReport) {
            // create predefined report
            equipName = this->Name;
            OutputReportPredefined::PreDefTableEntry(state, state.dataOutRptPredefined->pdchMechType, equipName, "ChillerHeater:Absorption:DirectFired");
            OutputReportPredefined::PreDefTableEntry(state, state.dataOutRptPredefined->pdchMechNomEff, equipName, this->FuelCoolRatio);
            OutputReportPredefined::PreDefTableEntry(state, state.dataOutRptPredefined->pdchMechNomCap, equipName, this->NomCoolingCap);
        }
    }

    void GasAbsorberSpecs::calculateChiller(EnergyPlusData &state, Real64 &MyLoad)
    {
        //       AUTHOR         Jason Glazer
        //       DATE WRITTEN   March 2001

        // Simulate a direct fired (gas consuming) absorption chiller using
        // curves and inputs similar to DOE-2.1e

        // METHODOLOGY EMPLOYED:
        // Curve fit of performance data

        // REFERENCES:
        // 1.  DOE-2.1e Supplement and source code
        // 2.  CoolTools GasMod work

        // FlowLock = 0  if mass flow rates may be changed by loop components
        // FlowLock = 1  if mass flow rates may not be changed by loop components

        std::string const RoutineName("CalcGasAbsorberChillerModel");

        // Local copies of GasAbsorberSpecs Type
        // all variables that are local copies of data structure
        // variables are prefaced with an "l" for local.
        Real64 lNomCoolingCap;    // W - design nominal capacity of Absorber
        Real64 lFuelCoolRatio;    // ratio of fuel input to cooling output
        Real64 lFuelHeatRatio;    // ratio of fuel input to heating output
        Real64 lElecCoolRatio;    // ratio of electricity input to cooling output
        int lChillReturnNodeNum;  // Node number on the inlet side of the plant
        int lChillSupplyNodeNum;  // Node number on the outlet side of the plant
        int lCondReturnNodeNum;   // Node number on the inlet side of the condenser
        Real64 lMinPartLoadRat;   // min allowed operating frac full load
        Real64 lMaxPartLoadRat;   // max allowed operating frac full load
        int lCoolCapFTCurve;      // cooling capacity as a function of temperature curve
        int lFuelCoolFTCurve;     // Fuel-Input-to cooling output Ratio Function of Temperature Curve
        int lFuelCoolFPLRCurve;   // Fuel-Input-to cooling output Ratio Function of Part Load Ratio Curve
        int lElecCoolFTCurve;     // Electric-Input-to cooling output Ratio Function of Temperature Curve
        int lElecCoolFPLRCurve;   // Electric-Input-to cooling output Ratio Function of Part Load Ratio Curve
        bool lIsEnterCondensTemp; // if using entering conderser water temperature is TRUE, exiting is FALSE
        bool lIsWaterCooled;      // if water cooled it is TRUE
        Real64 lCHWLowLimitTemp;  // Chilled Water Lower Limit Temperature
        // Local copies of GasAbsorberReportVars Type
        Real64 lCoolingLoad(0.0);              // cooling load on the chiller (previously called QEvap)
        Real64 lTowerLoad(0.0);                // load on the cooling tower/condenser (previously called QCond)
        Real64 lCoolFuelUseRate(0.0);          // instantaneous use of gas for period for cooling
        Real64 lHeatFuelUseRate(0.0);          // instantaneous use of gas for period for heating
        Real64 lCoolElectricPower(0.0);        // parasitic electric power used  for cooling
        Real64 lHeatElectricPower(0.0);        // parasitic electric power used  for heating
        Real64 lChillReturnTemp(0.0);          // reporting: evaporator inlet temperature (was EvapInletTemp)
        Real64 lChillSupplyTemp(0.0);          // reporting: evaporator outlet temperature (was EvapOutletTemp)
        Real64 lChillWaterMassFlowRate(0.0);   // reporting: evaporator mass flow rate (was Evapmdot)
        Real64 lCondReturnTemp(0.0);           // reporting: condenser inlet temperature (was CondInletTemp)
        Real64 lCondSupplyTemp(0.0);           // reporting: condenser outlet temperature (was CondOutletTemp)
        Real64 lCondWaterMassFlowRate(0.0);    // reporting: condenser mass flow rate (was Condmdot)
        Real64 lCoolPartLoadRatio(0.0);        // operating part load ratio (load/capacity for cooling)
        Real64 lHeatPartLoadRatio(0.0);        // operating part load ratio (load/capacity for heating)
        Real64 lAvailableCoolingCapacity(0.0); // current capacity after temperature adjustment
        Real64 lFractionOfPeriodRunning(0.0);
        Real64 PartLoadRat(0.0);           // actual operating part load ratio of unit (ranges from minplr to 1)
        Real64 lChillWaterMassflowratemax; // Maximum flow rate through the evaporator

        // other local variables
        Real64 ChillDeltaTemp; // chilled water temperature difference
        Real64 ChillSupplySetPointTemp(0.0);

        Real64 calcCondTemp; // the condenser temperature used for curve calculation
        // either return or supply depending on user input
        Real64 revisedEstimateAvailCap; // final estimate of available capacity if using leaving
        // condenser water temperature
        Real64 errorAvailCap; // error fraction on final estimate of AvailableCoolingCapacity
        int LoopNum;
        int LoopSideNum;
        Real64 Cp_CW; // local fluid specific heat for chilled water
        Real64 Cp_CD; // local fluid specific heat for condenser water

        // set node values to data structure values for nodes

        lChillReturnNodeNum = this->ChillReturnNodeNum;
        lChillSupplyNodeNum = this->ChillSupplyNodeNum;
        lCondReturnNodeNum = this->CondReturnNodeNum;

        // set local copies of data from rest of input structure

        lNomCoolingCap = this->NomCoolingCap;
        lFuelCoolRatio = this->FuelCoolRatio;
        lFuelHeatRatio = this->FuelHeatRatio;
        lElecCoolRatio = this->ElecCoolRatio;
        lMinPartLoadRat = this->MinPartLoadRat;
        lMaxPartLoadRat = this->MaxPartLoadRat;
        lCoolCapFTCurve = this->CoolCapFTCurve;
        lFuelCoolFTCurve = this->FuelCoolFTCurve;
        lFuelCoolFPLRCurve = this->FuelCoolFPLRCurve;
        lElecCoolFTCurve = this->ElecCoolFTCurve;
        lElecCoolFPLRCurve = this->ElecCoolFPLRCurve;
        lIsEnterCondensTemp = this->isEnterCondensTemp;
        lIsWaterCooled = this->isWaterCooled;
        lCHWLowLimitTemp = this->CHWLowLimitTemp;

        lHeatElectricPower = this->HeatElectricPower;
        lHeatFuelUseRate = this->HeatFuelUseRate;
        lHeatPartLoadRatio = this->HeatPartLoadRatio;

        // initialize entering conditions
        lChillReturnTemp = state.dataLoopNodes->Node(lChillReturnNodeNum).Temp;
        lChillWaterMassFlowRate = state.dataLoopNodes->Node(lChillReturnNodeNum).MassFlowRate;
        lCondReturnTemp = state.dataLoopNodes->Node(lCondReturnNodeNum).Temp;
        // Commenting this could be cause of diffs - lCondWaterMassFlowRate = Node(lCondReturnNodeNum).MassFlowRate;
        {
            auto const SELECT_CASE_var(state.dataPlnt->PlantLoop(this->CWLoopNum).LoopDemandCalcScheme);
            if (SELECT_CASE_var == DataPlant::iLoopDemandCalcScheme::SingleSetPoint) {
                ChillSupplySetPointTemp = state.dataLoopNodes->Node(lChillSupplyNodeNum).TempSetPoint;
            } else if (SELECT_CASE_var == DataPlant::iLoopDemandCalcScheme::DualSetPointDeadBand) {
                ChillSupplySetPointTemp = state.dataLoopNodes->Node(lChillSupplyNodeNum).TempSetPointHi;
            } else {
                assert(false);
            }
        }
        ChillDeltaTemp = std::abs(lChillReturnTemp - ChillSupplySetPointTemp);

        Cp_CW = FluidProperties::GetSpecificHeatGlycol(
            state, state.dataPlnt->PlantLoop(this->CWLoopNum).FluidName, lChillReturnTemp, state.dataPlnt->PlantLoop(this->CWLoopNum).FluidIndex, RoutineName);
        Cp_CD = 0; // putting this here as a dummy initialization to hush the compiler warning, in real runs this value should never be used
        if (this->CDLoopNum > 0) {
            Cp_CD = FluidProperties::GetSpecificHeatGlycol(
                state, state.dataPlnt->PlantLoop(this->CDLoopNum).FluidName, lChillReturnTemp, state.dataPlnt->PlantLoop(this->CDLoopNum).FluidIndex, RoutineName);
        }

        // If no loop demand or Absorber OFF, return
        // will need to modify when absorber can act as a boiler
        if (MyLoad >= 0 || !((this->InHeatingMode) || (this->InCoolingMode))) {
            // set node temperatures
            lChillSupplyTemp = lChillReturnTemp;
            lCondSupplyTemp = lCondReturnTemp;
            lCondWaterMassFlowRate = 0.0;
            if (lIsWaterCooled) {
                PlantUtilities::SetComponentFlowRate(state, lCondWaterMassFlowRate,
                                                     this->CondReturnNodeNum,
                                                     this->CondSupplyNodeNum,
                                                     this->CDLoopNum,
                                                     this->CDLoopSideNum,
                                                     this->CDBranchNum,
                                                     this->CDCompNum);
            }
            // Commenting this could cause diffs - ChillDeltaTemp = 0.0;
            lFractionOfPeriodRunning = min(1.0, max(lHeatPartLoadRatio, lCoolPartLoadRatio) / lMinPartLoadRat);
        } else {

            // if water cooled use the input node otherwise just use outside air temperature
            if (lIsWaterCooled) {
                // most manufacturers rate have tables of entering condenser water temperature
                // but a few use leaving condenser water temperature so we have a flag
                // when leaving is used it uses the previous iterations value of the value
                lCondReturnTemp = state.dataLoopNodes->Node(lCondReturnNodeNum).Temp;
                if (lIsEnterCondensTemp) {
                    calcCondTemp = lCondReturnTemp;
                } else {
                    if (this->oldCondSupplyTemp == 0) {
                        this->oldCondSupplyTemp = lCondReturnTemp + 8.0; // if not previously estimated assume 8C greater than return
                    }
                    calcCondTemp = this->oldCondSupplyTemp;
                }
                // Set mass flow rates
                lCondWaterMassFlowRate = this->DesCondMassFlowRate;
                PlantUtilities::SetComponentFlowRate(state, lCondWaterMassFlowRate,
                                                     this->CondReturnNodeNum,
                                                     this->CondSupplyNodeNum,
                                                     this->CDLoopNum,
                                                     this->CDLoopSideNum,
                                                     this->CDBranchNum,
                                                     this->CDCompNum);
            } else {
                // air cooled
                state.dataLoopNodes->Node(lCondReturnNodeNum).Temp = state.dataLoopNodes->Node(lCondReturnNodeNum).OutAirDryBulb;
                calcCondTemp = state.dataLoopNodes->Node(lCondReturnNodeNum).OutAirDryBulb;
                lCondReturnTemp = state.dataLoopNodes->Node(lCondReturnNodeNum).Temp;
                lCondWaterMassFlowRate = 0.0;
                if (this->CDLoopNum > 0) {
                    PlantUtilities::SetComponentFlowRate(state, lCondWaterMassFlowRate,
                                                         this->CondReturnNodeNum,
                                                         this->CondSupplyNodeNum,
                                                         this->CDLoopNum,
                                                         this->CDLoopSideNum,
                                                         this->CDBranchNum,
                                                         this->CDCompNum);
                }
            }

            // Determine available cooling capacity using the setpoint temperature
            lAvailableCoolingCapacity = lNomCoolingCap * CurveManager::CurveValue(state, lCoolCapFTCurve, ChillSupplySetPointTemp, calcCondTemp);

            // Calculate current load for cooling
            MyLoad = sign(max(std::abs(MyLoad), lAvailableCoolingCapacity * lMinPartLoadRat), MyLoad);
            MyLoad = sign(min(std::abs(MyLoad), lAvailableCoolingCapacity * lMaxPartLoadRat), MyLoad);

            // Determine the following variables depending on if the flow has been set in
            // the nodes (flowlock=1 to 2) or if the amount of load is still be determined (flowlock=0)
            //    chilled water flow,
            //    cooling load taken by the chiller, and
            //    supply temperature
            lChillWaterMassflowratemax = this->DesEvapMassFlowRate;

            LoopNum = this->CWLoopNum;
            LoopSideNum = this->CWLoopSideNum;
            {
                auto const SELECT_CASE_var(state.dataPlnt->PlantLoop(LoopNum).LoopSide(LoopSideNum).FlowLock);
                if (SELECT_CASE_var == DataPlant::iFlowLock::Unlocked) { // mass flow rates may be changed by loop components
                    this->PossibleSubcooling = false;
                    lCoolingLoad = std::abs(MyLoad);
                    if (ChillDeltaTemp != 0.0) {
                        lChillWaterMassFlowRate = std::abs(lCoolingLoad / (Cp_CW * ChillDeltaTemp));
                        if (lChillWaterMassFlowRate - lChillWaterMassflowratemax > DataBranchAirLoopPlant::MassFlowTolerance)
                            this->PossibleSubcooling = true;

                        PlantUtilities::SetComponentFlowRate(state, lChillWaterMassFlowRate,
                                                             this->ChillReturnNodeNum,
                                                             this->ChillSupplyNodeNum,
                                                             this->CWLoopNum,
                                                             this->CWLoopSideNum,
                                                             this->CWBranchNum,
                                                             this->CWCompNum);
                        // Commenting this could cause diffs - lChillSupplyTemp = ChillSupplySetPointTemp;
                    } else {
                        lChillWaterMassFlowRate = 0.0;
                        ShowRecurringWarningErrorAtEnd(state, "GasAbsorberChillerModel:Cooling\"" + this->Name +
                                                           "\", DeltaTemp = 0 in mass flow calculation",
                                                       this->DeltaTempCoolErrCount);
                    }
                    lChillSupplyTemp = ChillSupplySetPointTemp;
                } else if (SELECT_CASE_var == DataPlant::iFlowLock::Locked) { // mass flow rates may not be changed by loop components
                    lChillWaterMassFlowRate = state.dataLoopNodes->Node(lChillReturnNodeNum).MassFlowRate;
                    if (this->PossibleSubcooling) {
                        lCoolingLoad = std::abs(MyLoad);

                        ChillDeltaTemp = lCoolingLoad / lChillWaterMassFlowRate / Cp_CW;
                        lChillSupplyTemp = state.dataLoopNodes->Node(lChillReturnNodeNum).Temp - ChillDeltaTemp;
                    } else {
                        ChillDeltaTemp = state.dataLoopNodes->Node(lChillReturnNodeNum).Temp - ChillSupplySetPointTemp;
                        lCoolingLoad = std::abs(lChillWaterMassFlowRate * Cp_CW * ChillDeltaTemp);
                        lChillSupplyTemp = ChillSupplySetPointTemp;
                    }
                    // Check that the Chiller Supply outlet temp honors both plant loop temp low limit and also the chiller low limit
                    if (lChillSupplyTemp < lCHWLowLimitTemp) {
                        if ((state.dataLoopNodes->Node(lChillReturnNodeNum).Temp - lCHWLowLimitTemp) > DataPlant::DeltaTempTol) {
                            lChillSupplyTemp = lCHWLowLimitTemp;
                            ChillDeltaTemp = state.dataLoopNodes->Node(lChillReturnNodeNum).Temp - lChillSupplyTemp;
                            lCoolingLoad = lChillWaterMassFlowRate * Cp_CW * ChillDeltaTemp;
                        } else {
                            lChillSupplyTemp = state.dataLoopNodes->Node(lChillReturnNodeNum).Temp;
                            ChillDeltaTemp = state.dataLoopNodes->Node(lChillReturnNodeNum).Temp - lChillSupplyTemp;
                            lCoolingLoad = lChillWaterMassFlowRate * Cp_CW * ChillDeltaTemp;
                        }
                    }
                    if (lChillSupplyTemp < state.dataLoopNodes->Node(lChillSupplyNodeNum).TempMin) {
                        if ((state.dataLoopNodes->Node(lChillReturnNodeNum).Temp - state.dataLoopNodes->Node(lChillSupplyNodeNum).TempMin) >
                            DataPlant::DeltaTempTol) {
                            lChillSupplyTemp = state.dataLoopNodes->Node(lChillSupplyNodeNum).TempMin;
                            ChillDeltaTemp = state.dataLoopNodes->Node(lChillReturnNodeNum).Temp - lChillSupplyTemp;
                            lCoolingLoad = lChillWaterMassFlowRate * Cp_CW * ChillDeltaTemp;
                        } else {
                            lChillSupplyTemp = state.dataLoopNodes->Node(lChillReturnNodeNum).Temp;
                            ChillDeltaTemp = state.dataLoopNodes->Node(lChillReturnNodeNum).Temp - lChillSupplyTemp;
                            lCoolingLoad = lChillWaterMassFlowRate * Cp_CW * ChillDeltaTemp;
                        }
                    }

                    // Checks Coolingload on the basis of the machine limits.
                    if (lCoolingLoad > std::abs(MyLoad)) {
                        if (lChillWaterMassFlowRate > DataBranchAirLoopPlant::MassFlowTolerance) {
                            lCoolingLoad = std::abs(MyLoad);
                            ChillDeltaTemp = lCoolingLoad / lChillWaterMassFlowRate / Cp_CW;
                            lChillSupplyTemp = state.dataLoopNodes->Node(lChillReturnNodeNum).Temp - ChillDeltaTemp;
                        } else {
                            lChillSupplyTemp = state.dataLoopNodes->Node(lChillReturnNodeNum).Temp;
                            ChillDeltaTemp = state.dataLoopNodes->Node(lChillReturnNodeNum).Temp - lChillSupplyTemp;
                            lCoolingLoad = lChillWaterMassFlowRate * Cp_CW * ChillDeltaTemp;
                        }
                    }
                }
            }

            // Calculate operating part load ratio for cooling
            PartLoadRat = min(std::abs(MyLoad) / lAvailableCoolingCapacity, lMaxPartLoadRat);
            PartLoadRat = max(lMinPartLoadRat, PartLoadRat);

            if (lAvailableCoolingCapacity > 0.0) {
                if (std::abs(MyLoad) / lAvailableCoolingCapacity < lMinPartLoadRat) {
                    lCoolPartLoadRatio = MyLoad / lAvailableCoolingCapacity;
                } else {
                    lCoolPartLoadRatio = PartLoadRat;
                }
            } else { // Else if AvailableCoolingCapacity < 0.0
                lCoolPartLoadRatio = 0.0;
            }

            // calculate the fraction of the time period that the chiller would be running
            // use maximum from heating and cooling sides
            if (lCoolPartLoadRatio < lMinPartLoadRat || lHeatPartLoadRatio < lMinPartLoadRat) {
                lFractionOfPeriodRunning = min(1.0, max(lHeatPartLoadRatio, lCoolPartLoadRatio) / lMinPartLoadRat);
            } else {
                lFractionOfPeriodRunning = 1.0;
            }

            // Calculate fuel consumption for cooling
            // fuel used for cooling availCap * HIR * HIR-FT * HIR-FPLR
            lCoolFuelUseRate = lAvailableCoolingCapacity * lFuelCoolRatio *
                               CurveManager::CurveValue(state, lFuelCoolFTCurve, lChillSupplyTemp, calcCondTemp) *
                               CurveManager::CurveValue(state, lFuelCoolFPLRCurve, lCoolPartLoadRatio) * lFractionOfPeriodRunning;

            // Calculate electric parasitics used
            // based on nominal capacity, not available capacity,
            // electric used for cooling nomCap * %OP * EIR * EIR-FT * EIR-FPLR
            lCoolElectricPower = lNomCoolingCap * lElecCoolRatio * lFractionOfPeriodRunning *
                                 CurveManager::CurveValue(state, lElecCoolFTCurve, lChillSupplyTemp, calcCondTemp) *
                                 CurveManager::CurveValue(state, lElecCoolFPLRCurve, lCoolPartLoadRatio);

            // determine conderser load which is cooling load plus the
            // fuel used for cooling times the burner efficiency plus
            // the electricity used
            lTowerLoad = lCoolingLoad + lCoolFuelUseRate / lFuelHeatRatio + lCoolElectricPower;

            // for water cooled condenser make sure enough flow rate
            // for air cooled condenser just set supply to return temperature
            if (lIsWaterCooled) {
                if (lCondWaterMassFlowRate > DataBranchAirLoopPlant::MassFlowTolerance) {
                    lCondSupplyTemp = lCondReturnTemp + lTowerLoad / (lCondWaterMassFlowRate * Cp_CD);
                } else {
                    ShowSevereError(state, "CalcGasAbsorberChillerModel: Condenser flow = 0, for Gas Absorber Chiller=" + this->Name);
                    ShowContinueErrorTimeStamp(state, "");
                    // ShowFatalError(state, "Program Terminates due to previous error condition.");
                }
            } else {
                lCondSupplyTemp = lCondReturnTemp; // if air cooled condenser just set supply and return to same temperature
            }

            // save the condenser water supply temperature for next iteration if that is used in lookup
            // and if capacity is large enough error than report problem
            this->oldCondSupplyTemp = lCondSupplyTemp;
            if (!lIsEnterCondensTemp) {
                // calculate the fraction of the estimated error between the capacity based on the previous
                // iteration's value of condenser supply temperature and the actual calculated condenser supply
                // temperature.  If this becomes too common then may need to iterate a solution instead of
                // relying on previous iteration method.
                revisedEstimateAvailCap = lNomCoolingCap * CurveManager::CurveValue(state, lCoolCapFTCurve, ChillSupplySetPointTemp, lCondSupplyTemp);
                if (revisedEstimateAvailCap > 0.0) {
                    errorAvailCap = std::abs((revisedEstimateAvailCap - lAvailableCoolingCapacity) / revisedEstimateAvailCap);
                    if (errorAvailCap > 0.05) { // if more than 5% error in estimate
                        ShowRecurringWarningErrorAtEnd(state, "GasAbsorberChillerModel:\"" + this->Name + "\", poor Condenser Supply Estimate",
                                                       this->CondErrCount,
                                                       errorAvailCap,
                                                       errorAvailCap);
                    }
                }
            }
        } // IF(MyLoad>=0 .OR. .NOT. RunFlag)
        // Write into the Report Variables except for nodes
        this->CoolingLoad = lCoolingLoad;
        this->TowerLoad = lTowerLoad;
        this->CoolFuelUseRate = lCoolFuelUseRate;
        this->CoolElectricPower = lCoolElectricPower;
        this->CondReturnTemp = lCondReturnTemp;
        this->ChillReturnTemp = lChillReturnTemp;
        this->CondSupplyTemp = lCondSupplyTemp;
        this->ChillSupplyTemp = lChillSupplyTemp;
        this->ChillWaterFlowRate = lChillWaterMassFlowRate;
        this->CondWaterFlowRate = lCondWaterMassFlowRate;
        this->CoolPartLoadRatio = lCoolPartLoadRatio;
        this->CoolingCapacity = lAvailableCoolingCapacity;
        this->FractionOfPeriodRunning = lFractionOfPeriodRunning;

        // write the combined heating and cooling fuel used and electric used
        this->FuelUseRate = lCoolFuelUseRate + lHeatFuelUseRate;
        this->ElectricPower = lCoolElectricPower + lHeatElectricPower;
    }

    void GasAbsorberSpecs::calculateHeater(EnergyPlusData &state, Real64 &MyLoad, bool const RunFlag)
    {
        //       AUTHOR         Jason Glazer and Michael J. Witte
        //       DATE WRITTEN   March 2001
        // Simulate a direct fired (gas consuming) absorption chiller using
        // curves and inputs similar to DOE-2.1e

        // METHODOLOGY EMPLOYED:
        // Curve fit of performance data

        // REFERENCES:
        // 1.  DOE-2.1e Supplement and source code
        // 2.  CoolTools GasMod work

        // FlowLock = 0  if mass flow rates may be changed by loop components
        // FlowLock = 1  if mass flow rates may not be changed by loop components
        // FlowLock = 2  if overloaded and mass flow rates has changed to a small amount and Tout drops
        //                 below Setpoint

        // SUBROUTINE PARAMETER DEFINITIONS:
        std::string const RoutineName("CalcGasAbsorberHeaterModel");

        // Local copies of GasAbsorberSpecs Type
        // all variables that are local copies of data structure
        // variables are prefaced with an "l" for local.
        Real64 lNomCoolingCap;    // W - design nominal capacity of Absorber
        Real64 lNomHeatCoolRatio; // ratio of heating to cooling capacity
        Real64 lFuelHeatRatio;    // ratio of fuel input to heating output
        Real64 lElecHeatRatio;    // ratio of electricity input to heating output
        int lHeatReturnNodeNum;   // absorber steam inlet node number, water side
        int lHeatSupplyNodeNum;   // absorber steam outlet node number, water side
        Real64 lMinPartLoadRat;   // min allowed operating frac full load
        Real64 lMaxPartLoadRat;   // max allowed operating frac full load
        int lHeatCapFCoolCurve;   // Heating Capacity Function of Cooling Capacity Curve
        int lFuelHeatFHPLRCurve;  // Fuel Input to heat output ratio during heating only function
        // Local copies of GasAbsorberReportVars Type
        Real64 lHeatingLoad(0.0);              // heating load on the chiller
        Real64 lCoolFuelUseRate(0.0);          // instantaneous use of gas for period for cooling
        Real64 lHeatFuelUseRate(0.0);          // instantaneous use of gas for period for heating
        Real64 lCoolElectricPower(0.0);        // parasitic electric power used  for cooling
        Real64 lHeatElectricPower(0.0);        // parasitic electric power used  for heating
        Real64 lHotWaterReturnTemp(0.0);       // reporting: hot water return (inlet) temperature
        Real64 lHotWaterSupplyTemp(0.0);       // reporting: hot water supply (outlet) temperature
        Real64 lHotWaterMassFlowRate(0.0);     // reporting: hot water mass flow rate
        Real64 lCoolPartLoadRatio(0.0);        // operating part load ratio (load/capacity for cooling)
        Real64 lHeatPartLoadRatio(0.0);        // operating part load ratio (load/capacity for heating)
        Real64 lAvailableHeatingCapacity(0.0); // current heating capacity
        Real64 lFractionOfPeriodRunning(0.0);
        // other local variables
        Real64 HeatDeltaTemp(0.0); // hot water temperature difference
        Real64 HeatSupplySetPointTemp(0.0);
        int LoopNum;
        int LoopSideNum;
        Real64 Cp_HW; // local fluid specific heat for hot water

        // set node values to data structure values for nodes

        lHeatReturnNodeNum = this->HeatReturnNodeNum;
        lHeatSupplyNodeNum = this->HeatSupplyNodeNum;

        // set local copies of data from rest of input structure

        lNomCoolingCap = this->NomCoolingCap;
        lNomHeatCoolRatio = this->NomHeatCoolRatio;
        lFuelHeatRatio = this->FuelHeatRatio;
        lElecHeatRatio = this->ElecHeatRatio;
        lMinPartLoadRat = this->MinPartLoadRat;
        lMaxPartLoadRat = this->MaxPartLoadRat;
        lHeatCapFCoolCurve = this->HeatCapFCoolCurve;
        lFuelHeatFHPLRCurve = this->FuelHeatFHPLRCurve;
        LoopNum = this->HWLoopNum;
        LoopSideNum = this->HWLoopSideNum;

        Cp_HW = FluidProperties::GetSpecificHeatGlycol(
            state, state.dataPlnt->PlantLoop(LoopNum).FluidName, lHotWaterReturnTemp, state.dataPlnt->PlantLoop(LoopNum).FluidIndex, RoutineName);

        lCoolElectricPower = this->CoolElectricPower;
        lCoolFuelUseRate = this->CoolFuelUseRate;
        lCoolPartLoadRatio = this->CoolPartLoadRatio;

        // initialize entering conditions
        lHotWaterReturnTemp = state.dataLoopNodes->Node(lHeatReturnNodeNum).Temp;
        lHotWaterMassFlowRate = state.dataLoopNodes->Node(lHeatReturnNodeNum).MassFlowRate;
        {
            auto const SELECT_CASE_var(state.dataPlnt->PlantLoop(LoopNum).LoopDemandCalcScheme);
            if (SELECT_CASE_var == DataPlant::iLoopDemandCalcScheme::SingleSetPoint) {
                HeatSupplySetPointTemp = state.dataLoopNodes->Node(lHeatSupplyNodeNum).TempSetPoint;
            } else if (SELECT_CASE_var == DataPlant::iLoopDemandCalcScheme::DualSetPointDeadBand) {
                HeatSupplySetPointTemp = state.dataLoopNodes->Node(lHeatSupplyNodeNum).TempSetPointLo;
            } else {
                assert(false);
            }
        }
        HeatDeltaTemp = std::abs(lHotWaterReturnTemp - HeatSupplySetPointTemp);

        // If no loop demand or Absorber OFF, return
        // will need to modify when absorber can act as a boiler
        if (MyLoad <= 0 || !RunFlag) {
            // set node temperatures
            lHotWaterSupplyTemp = lHotWaterReturnTemp;
            // Commenting this could cause diffs - HeatDeltaTemp = 0.0;
            lFractionOfPeriodRunning = min(1.0, max(lHeatPartLoadRatio, lCoolPartLoadRatio) / lMinPartLoadRat);
        } else {

            // Determine available heating capacity using the current cooling load
            lAvailableHeatingCapacity = this->NomHeatCoolRatio * this->NomCoolingCap *
                                        CurveManager::CurveValue(state, lHeatCapFCoolCurve, (this->CoolingLoad / this->NomCoolingCap));

            // Calculate current load for heating
            MyLoad = sign(max(std::abs(MyLoad), this->HeatingCapacity * lMinPartLoadRat), MyLoad);
            MyLoad = sign(min(std::abs(MyLoad), this->HeatingCapacity * lMaxPartLoadRat), MyLoad);

            // Determine the following variables depending on if the flow has been set in
            // the nodes (flowlock=1 to 2) or if the amount of load is still be determined (flowlock=0)
            //    chilled water flow,
            //    cooling load taken by the chiller, and
            //    supply temperature
            {
                auto const SELECT_CASE_var(state.dataPlnt->PlantLoop(LoopNum).LoopSide(LoopSideNum).FlowLock);
                if (SELECT_CASE_var == DataPlant::iFlowLock::Unlocked) { // mass flow rates may be changed by loop components
                    lHeatingLoad = std::abs(MyLoad);
                    if (HeatDeltaTemp != 0) {
                        lHotWaterMassFlowRate = std::abs(lHeatingLoad / (Cp_HW * HeatDeltaTemp));

                        PlantUtilities::SetComponentFlowRate(state, lHotWaterMassFlowRate,
                                                             this->HeatReturnNodeNum,
                                                             this->HeatSupplyNodeNum,
                                                             this->HWLoopNum,
                                                             this->HWLoopSideNum,
                                                             this->HWBranchNum,
                                                             this->HWCompNum);

                    } else {
                        lHotWaterMassFlowRate = 0.0;
                        ShowRecurringWarningErrorAtEnd(state, "GasAbsorberChillerModel:Heating\"" + this->Name +
                                                           "\", DeltaTemp = 0 in mass flow calculation",
                                                       this->DeltaTempHeatErrCount);
                    }
                    lHotWaterSupplyTemp = HeatSupplySetPointTemp;
                } else if (SELECT_CASE_var == DataPlant::iFlowLock::Locked) { // mass flow rates may not be changed by loop components
                    lHotWaterSupplyTemp = HeatSupplySetPointTemp;
                    lHeatingLoad = std::abs(lHotWaterMassFlowRate * Cp_HW * HeatDeltaTemp);
                }
            }

            // Calculate operating part load ratio for cooling
            lHeatPartLoadRatio = lHeatingLoad / lAvailableHeatingCapacity;

            // Calculate fuel consumption for cooling
            // fuel used for cooling availCap * HIR * HIR-FT * HIR-FPLR

            lHeatFuelUseRate = lAvailableHeatingCapacity * lFuelHeatRatio * CurveManager::CurveValue(state, lFuelHeatFHPLRCurve, lHeatPartLoadRatio);

            // calculate the fraction of the time period that the chiller would be running
            // use maximum from heating and cooling sides
            lFractionOfPeriodRunning = min(1.0, max(lHeatPartLoadRatio, lCoolPartLoadRatio) / lMinPartLoadRat);

            // Calculate electric parasitics used
            // for heating based on nominal capacity not available capacity
            lHeatElectricPower = lNomCoolingCap * lNomHeatCoolRatio * lElecHeatRatio * lFractionOfPeriodRunning;
            // Coodinate electric parasitics for heating and cooling to avoid double counting
            // Total electric is the max of heating electric or cooling electric
            // If heating electric is greater, leave cooling electric and subtract if off of heating elec
            // If cooling electric is greater, set heating electric to zero
            if (lHeatElectricPower <= lCoolElectricPower) {
                lHeatElectricPower = 0.0;
            } else {
                lHeatElectricPower -= lCoolElectricPower;
            }

        } // IF(MyLoad==0 .OR. .NOT. RunFlag)
        // Write into the Report Variables except for nodes
        this->HeatingLoad = lHeatingLoad;
        this->HeatFuelUseRate = lHeatFuelUseRate;
        this->HeatElectricPower = lHeatElectricPower;
        this->HotWaterReturnTemp = lHotWaterReturnTemp;
        this->HotWaterSupplyTemp = lHotWaterSupplyTemp;
        this->HotWaterFlowRate = lHotWaterMassFlowRate;
        this->HeatPartLoadRatio = lHeatPartLoadRatio;
        this->HeatingCapacity = lAvailableHeatingCapacity;
        this->FractionOfPeriodRunning = lFractionOfPeriodRunning;

        // write the combined heating and cooling fuel used and electric used
        this->FuelUseRate = lCoolFuelUseRate + lHeatFuelUseRate;
        this->ElectricPower = lCoolElectricPower + lHeatElectricPower;
    }

    void GasAbsorberSpecs::updateCoolRecords(EnergyPlusData &state,
                                             Real64 const MyLoad, // current load
                                             bool const RunFlag   // TRUE if Absorber operating
    )
    {
        //       AUTHOR         Jason Glazer
        //       DATE WRITTEN   March 2001

        int lChillReturnNodeNum = this->ChillReturnNodeNum;
        int lChillSupplyNodeNum = this->ChillSupplyNodeNum;
        int lCondReturnNodeNum = this->CondReturnNodeNum;
        int lCondSupplyNodeNum = this->CondSupplyNodeNum;

        if (MyLoad == 0 || !RunFlag) {
            state.dataLoopNodes->Node(lChillSupplyNodeNum).Temp = state.dataLoopNodes->Node(lChillReturnNodeNum).Temp;
            if (this->isWaterCooled) {
                state.dataLoopNodes->Node(lCondSupplyNodeNum).Temp = state.dataLoopNodes->Node(lCondReturnNodeNum).Temp;
            }
        } else {
            state.dataLoopNodes->Node(lChillSupplyNodeNum).Temp = this->ChillSupplyTemp;
            if (this->isWaterCooled) {
                state.dataLoopNodes->Node(lCondSupplyNodeNum).Temp = this->CondSupplyTemp;
            }
        }

        // convert power to energy and instantaneous use to use over the time step
        this->CoolingEnergy = this->CoolingLoad * DataHVACGlobals::TimeStepSys * DataGlobalConstants::SecInHour;
        this->TowerEnergy = this->TowerLoad * DataHVACGlobals::TimeStepSys * DataGlobalConstants::SecInHour;
        this->FuelEnergy = this->FuelUseRate * DataHVACGlobals::TimeStepSys * DataGlobalConstants::SecInHour;
        this->CoolFuelEnergy = this->CoolFuelUseRate * DataHVACGlobals::TimeStepSys * DataGlobalConstants::SecInHour;
        this->ElectricEnergy = this->ElectricPower * DataHVACGlobals::TimeStepSys * DataGlobalConstants::SecInHour;
        this->CoolElectricEnergy = this->CoolElectricPower * DataHVACGlobals::TimeStepSys * DataGlobalConstants::SecInHour;
        if (this->CoolFuelUseRate != 0.0) {
            this->FuelCOP = this->CoolingLoad / this->CoolFuelUseRate;
        } else {
            this->FuelCOP = 0.0;
        }
    }

    void GasAbsorberSpecs::updateHeatRecords(EnergyPlusData &state, 
                                             Real64 const MyLoad, // current load
                                             bool const RunFlag   // TRUE if Absorber operating
    )
    {
        //       AUTHOR         Jason Glazer
        //       DATE WRITTEN   March 2001

        int lHeatReturnNodeNum = this->HeatReturnNodeNum;
        int lHeatSupplyNodeNum = this->HeatSupplyNodeNum;

        if (MyLoad == 0 || !RunFlag) {
            state.dataLoopNodes->Node(lHeatSupplyNodeNum).Temp = state.dataLoopNodes->Node(lHeatReturnNodeNum).Temp;
        } else {
            state.dataLoopNodes->Node(lHeatSupplyNodeNum).Temp = this->HotWaterSupplyTemp;
        }

        // convert power to energy and instantaneous use to use over the time step
        this->HeatingEnergy = this->HeatingLoad * DataHVACGlobals::TimeStepSys * DataGlobalConstants::SecInHour;
        this->FuelEnergy = this->FuelUseRate * DataHVACGlobals::TimeStepSys * DataGlobalConstants::SecInHour;
        this->HeatFuelEnergy = this->HeatFuelUseRate * DataHVACGlobals::TimeStepSys * DataGlobalConstants::SecInHour;
        this->ElectricEnergy = this->ElectricPower * DataHVACGlobals::TimeStepSys * DataGlobalConstants::SecInHour;
        this->HeatElectricEnergy = this->HeatElectricPower * DataHVACGlobals::TimeStepSys * DataGlobalConstants::SecInHour;
    }

} // namespace EnergyPlus<|MERGE_RESOLUTION|>--- conflicted
+++ resolved
@@ -165,25 +165,15 @@
             this->InCoolingMode = RunFlag != 0;
             this->initialize(state);
             this->calculateChiller(state, CurLoad);
-<<<<<<< HEAD
-            this->updateCoolRecords(CurLoad, RunFlag);
+            this->updateCoolRecords(state, CurLoad, RunFlag);
         } else if (brIdentity == DataPlant::BrLoopType::Heater) {
-=======
-            this->updateCoolRecords(state, CurLoad, RunFlag);
-        } else if (BranchInletNodeNum == this->HeatReturnNodeNum) { // Operate as heater
->>>>>>> 1adc6b78
             // Calculate Node Values
             // Calculate Equipment and Update Variables
             this->InHeatingMode = RunFlag != 0;
             this->initialize(state);
             this->calculateHeater(state, CurLoad, RunFlag);
-<<<<<<< HEAD
-            this->updateHeatRecords(CurLoad, RunFlag);
+            this->updateHeatRecords(state, CurLoad, RunFlag);
         } else if (brIdentity == DataPlant::BrLoopType::Condenser) {
-=======
-            this->updateHeatRecords(state, CurLoad, RunFlag);
-        } else if (BranchInletNodeNum == this->CondReturnNodeNum) { // called from condenser loop
->>>>>>> 1adc6b78
             if (this->CDLoopNum > 0) {
                 PlantUtilities::UpdateChillerComponentCondenserSide(state,
                                                                     this->CDLoopNum,
