// EnergyPlus, Copyright (c) 1996-2021, The Board of Trustees of the University of Illinois,
// The Regents of the University of California, through Lawrence Berkeley National Laboratory
// (subject to receipt of any required approvals from the U.S. Dept. of Energy), Oak Ridge
// National Laboratory, managed by UT-Battelle, Alliance for Sustainable Energy, LLC, and other
// contributors. All rights reserved.
//
// NOTICE: This Software was developed under funding from the U.S. Department of Energy and the
// U.S. Government consequently retains certain rights. As such, the U.S. Government has been
// granted for itself and others acting on its behalf a paid-up, nonexclusive, irrevocable,
// worldwide license in the Software to reproduce, distribute copies to the public, prepare
// derivative works, and perform publicly and display publicly, and to permit others to do so.
//
// Redistribution and use in source and binary forms, with or without modification, are permitted
// provided that the following conditions are met:
//
// (1) Redistributions of source code must retain the above copyright notice, this list of
//     conditions and the following disclaimer.
//
// (2) Redistributions in binary form must reproduce the above copyright notice, this list of
//     conditions and the following disclaimer in the documentation and/or other materials
//     provided with the distribution.
//
// (3) Neither the name of the University of California, Lawrence Berkeley National Laboratory,
//     the University of Illinois, U.S. Dept. of Energy nor the names of its contributors may be
//     used to endorse or promote products derived from this software without specific prior
//     written permission.
//
// (4) Use of EnergyPlus(TM) Name. If Licensee (i) distributes the software in stand-alone form
//     without changes from the version obtained under this License, or (ii) Licensee makes a
//     reference solely to the software portion of its product, Licensee must refer to the
//     software as "EnergyPlus version X" software, where "X" is the version number Licensee
//     obtained under this License and may not use a different name for the software. Except as
//     specifically required in this Section (4), Licensee shall not use in a company name, a
//     product name, in advertising, publicity, or other promotional activities any name, trade
//     name, trademark, logo, or other designation of "EnergyPlus", "E+", "e+" or confusingly
//     similar designation, without the U.S. Department of Energy's prior written consent.
//
// THIS SOFTWARE IS PROVIDED BY THE COPYRIGHT HOLDERS AND CONTRIBUTORS "AS IS" AND ANY EXPRESS OR
// IMPLIED WARRANTIES, INCLUDING, BUT NOT LIMITED TO, THE IMPLIED WARRANTIES OF MERCHANTABILITY
// AND FITNESS FOR A PARTICULAR PURPOSE ARE DISCLAIMED. IN NO EVENT SHALL THE COPYRIGHT OWNER OR
// CONTRIBUTORS BE LIABLE FOR ANY DIRECT, INDIRECT, INCIDENTAL, SPECIAL, EXEMPLARY, OR
// CONSEQUENTIAL DAMAGES (INCLUDING, BUT NOT LIMITED TO, PROCUREMENT OF SUBSTITUTE GOODS OR
// SERVICES; LOSS OF USE, DATA, OR PROFITS; OR BUSINESS INTERRUPTION) HOWEVER CAUSED AND ON ANY
// THEORY OF LIABILITY, WHETHER IN CONTRACT, STRICT LIABILITY, OR TORT (INCLUDING NEGLIGENCE OR
// OTHERWISE) ARISING IN ANY WAY OUT OF THE USE OF THIS SOFTWARE, EVEN IF ADVISED OF THE
// POSSIBILITY OF SUCH DAMAGE.

#ifndef DataHeatBalSurface_hh_INCLUDED
#define DataHeatBalSurface_hh_INCLUDED

// ObjexxFCL Headers
#include <ObjexxFCL/Array1D.hh>
#include <ObjexxFCL/Array2D.hh>
#include <ObjexxFCL/Array3D.hh>

// EnergyPlus Headers
#include <EnergyPlus/Data/BaseData.hh>
#include <EnergyPlus/EnergyPlus.hh>

namespace EnergyPlus {

namespace DataHeatBalSurface {

    // Data
    // MODULE PARAMETER DEFINITIONS
    Real64 constexpr MinSurfaceTempLimit(-100.0);            // Lowest inside surface temperature allowed in Celsius
    Real64 constexpr MinSurfaceTempLimitBeforeFatal(-250.0); // 2.5 times MinSurfaceTempLimit
    Real64 constexpr DefaultSurfaceTempLimit(200.0);         // Highest inside surface temperature allowed in Celsius
    Real64 constexpr IterDampConst(5.0);                     // Damping constant for inside surface temperature iterations
    int constexpr ItersReevalConvCoeff(30);                  // Number of iterations between inside convection coefficient reevaluations
    int constexpr MaxIterations(500);                        // Maximum number of iterations allowed for inside surface temps
    Real64 constexpr PoolIsOperatingLimit(0.0001);           // Limit to determine if swimming pool is operating or not
    int constexpr MinEMPDIterations(4);                      // Minimum number of iterations required for EMPD solution
    int constexpr IterationsForCondFDRelaxChange(5);         // number of iterations for inside temps that triggers a change

} // namespace DataHeatBalSurface

struct HeatBalSurfData : BaseGlobalStruct
{

    std::vector<bool> Zone_has_mixed_HT_models; // True if any surfaces in zone use CondFD, HAMT, or Kiva

    // Integer Variables for the Heat Balance Simulation
    Array1D_int SurfCurrNumHist; // From Old Bldctf.inc

    // Surface heat balance limits and convergence parameters
    Real64 MaxSurfaceTempLimit = 200.0;            // Highest inside surface temperature allowed in Celsius
    Real64 MaxSurfaceTempLimitBeforeFatal = 500.0; // 2.5 times MaxSurfaceTempLimit
    int MinIterations = 1;                         // Minimum number of iterations for surface heat balance
    bool InterZoneWindow = false;                  // True if there is an interzone window
    Real64 SumSurfaceHeatEmission = 0.0;           // Heat emission from all surfaces

    // Variables Dimensioned to Max Number of Heat Transfer Surfaces (maxhts)
    Array1D<Real64> SurfCTFConstInPart;  // Constant Inside Portion of the CTF calculation
    Array1D<Real64> SurfCTFConstOutPart; // Constant Outside Portion of the CTF calculation
    // This group of arrays (soon to be vectors) added to facilitate vectorizable loops in CalcHeatBalanceInsideSurf2CTFOnly
    Array1D<Real64> SurfCTFCross0;       // Construct.CTFCross(0)
    Array1D<Real64> SurfCTFInside0;      // Construct.CTFInside(0)
    Array1D<Real64> SurfCTFSourceIn0;    // Construct.CTFSourceIn(0)
    Array1D<Real64> SurfTempOutHist;     // TH(1,1,SurfNum)
    Array1D<Real64> SurfQSourceSinkHist; // QsrcHist(SurfNum, 1)

    Array1D_int SurfIsAdiabatic;     // 0 not adiabatic, 1 is adiabatic
    Array1D_int SurfIsSourceOrSink;  // 0 no internal source/sink, 1 has internal source/sing
    Array1D_int SurfIsOperatingPool; // 0 not pool, 1 is pool
    Array1D<Real64> SurfTempTerm;    // TempTerm for heatbalance equation
    Array1D<Real64> SurfTempDiv;     // Divisor for heatbalance equation
    // end group added to support CalcHeatBalanceInsideSurf2CTFOnly
<<<<<<< HEAD
    Array1D<Real64> TempSurfIn;          // Temperature of the Inside Surface for each heat transfer surface
    Array1D<Real64> TempInsOld;          // TempSurfIn from previous iteration for convergence check
    Array1D<Real64> TempSurfInTmp;       // Inside Surface Temperature Of Each Heat Transfer Surface
    Array1D<Real64> HcExtSurf;           // Outside Convection Coefficient
    Array1D<Real64> CoeffAdjRatioOut;    // Outside Convective and Radiative Coefficient Adjustment Ratio
    Array1D<Real64> HAirExtSurf;         // Outside Convection Coefficient to Air
    Array1D<Real64> HSkyExtSurf;         // Outside Convection Coefficient to Sky
    Array1D<Real64> HGrdExtSurf;         // Outside Convection Coefficient to Ground
    Array1D<Real64> TempSource;          // Temperature at the source location for each heat transfer surface
    Array1D<Real64> TempUserLoc;         // Temperature at the user specified location for each heat transfer surface
    Array1D<Real64> TempSurfInRep;       // Temperature of the Inside Surface for each heat transfer surface
    Array1D<Real64> TempSurfInMovInsRep; // Temperature of interior movable insulation on the side facing the zone

    // todo: to SurfRep arrays
    // (report)
    Array1D<Real64> QConvInReport; // Surface convection heat gain at inside face [J]
    Array1D<Real64> QdotConvInRep; // Surface convection heat transfer rate at inside face surface [W]
    // (report)
    Array1D<Real64> QdotConvInRepPerArea; // Surface conv heat transfer rate per m2 at inside face surf
    //  (report){w/m2]
=======
    Array1D<Real64> SurfTempIn;          // Temperature of the Inside Surface for each heat transfer surface
    Array1D<Real64> SurfTempInsOld;      // SurfTempIn from previous iteration for convergence check
    Array1D<Real64> SurfTempInTmp;       // Inside Surface Temperature Of Each Heat Transfer Surface
    Array1D<Real64> SurfHcExt;           // Outside Convection Coefficient
    Array1D<Real64> SurfHAirExt;         // Outside Convection Coefficient to Air
    Array1D<Real64> SurfHSkyExt;         // Outside Convection Coefficient to Sky
    Array1D<Real64> SurfHGrdExt;         // Outside Convection Coefficient to Ground
    Array1D<Real64> SurfHConvInt;        // INSIDE CONVECTION COEFFICIENT
    Array1D<Real64> SurfTempSource;      // Temperature at the source location for each heat transfer surface
    Array1D<Real64> SurfTempUserLoc;     // Temperature at the user specified location for each heat transfer surface
    Array1D<Real64> SurfTempInRep;       // Temperature of the Inside Surface for each heat transfer surface
    Array1D<Real64> SurfTempInMovInsRep; // Temperature of interior movable insulation on the side facing the zone

    Array1D<Real64> QConvInReport;        // Surface convection heat gain at inside face [J]
    Array1D<Real64> QdotConvInRep;        // Surface convection heat transfer rate at inside face surface [W] (report)
    Array1D<Real64> QdotConvInRepPerArea; // Surface conv heat transfer rate per m2 at inside face surf (report){w/m2]
>>>>>>> 42846a95

    // these next three all are for net IR thermal radiation exchange with other surfaces in the model.
    Array1D<Real64> QRadNetSurfInReport;        // Surface thermal radiation heat gain at Inside face [J]
    Array1D<Real64> QdotRadNetSurfInRep;        // Surface thermal radiation heat transfer inside face surface [W]
    Array1D<Real64> QdotRadNetSurfInRepPerArea; // [W/m2]Surface thermal radiation heat transfer rate per m2 at Inside face surf
    // these next three all are for solar radiation gains on inside face
    Array1D<Real64> QRadSolarInReport;        // Surface thermal radiation heat gain at Inside face [J]
    Array1D<Real64> QdotRadSolarInRep;        // Surface thermal radiation heat transfer inside face surface [W]
    Array1D<Real64> QdotRadSolarInRepPerArea; // [W/m2]Surface thermal radiation heat transfer rate per m2 at Inside face surf
    // these next three all are for Lights visible radiation gains on inside face
    Array1D<Real64> QRadLightsInReport;        // Surface thermal radiation heat gain at Inside face [J]
    Array1D<Real64> QdotRadLightsInRep;        // Surface thermal radiation heat transfer inside face surface [W]
    Array1D<Real64> QdotRadLightsInRepPerArea; // [W/m2]Surface thermal radiation heat transfer rate per m2 at Inside face surf
    // these next three all are for Internal Gains sources of radiation gains on inside face
    Array1D<Real64> QRadIntGainsInReport;        // Surface thermal radiation heat gain at Inside face [J]
    Array1D<Real64> QdotRadIntGainsInRep;        // Surface thermal radiation heat transfer inside face surface [W]
    Array1D<Real64> QdotRadIntGainsInRepPerArea; // [W/m2]Surface thermal radiation heat transfer rate per m2 at Inside face surf
    // these next three all are for Radiative HVAC sources of radiation gains on inside face
    Array1D<Real64> QRadHVACInReport;        // Surface thermal radiation heat gain at Inside face [J]
    Array1D<Real64> QdotRadHVACInRep;        // Surface thermal radiation heat transfer inside face surface [W]
    Array1D<Real64> QdotRadHVACInRepPerArea; // [W/m2]Surface thermal radiation heat transfer rate per m2 at Inside face surf

    Array1D<Real64> QConvOutReport;        // Surface convection heat gain at Outside face [J]
    Array1D<Real64> QdotConvOutRep;        // Surface convection heat transfer rate at Outside face surface [W]
    Array1D<Real64> QdotConvOutRepPerArea; // Surface conv heat transfer rate per m2 at Outside face surf (report){w/m2]

    Array1D<Real64> QRadOutReport;        // Surface thermal radiation heat gain at Outside face [J]
    Array1D<Real64> QdotRadOutRep;        // Surface thermal radiation heat transfer outside face surface [W]
    Array1D<Real64> QdotRadOutRepPerArea; // [W/m2]Surface thermal radiation heat transfer rate per m2 at Outside face surf
    Array1D<Real64> QAirExtReport;        // Surface Outside Face Thermal Radiation to Air Heat Transfer Rate [W]
    Array1D<Real64> QHeatEmiReport;       // Surface Outside Face Heat Emission to Air Rate [W]

    Array1D<Real64> SurfOpaqInsFaceCondGainRep;      // Opaq Surf Ins Face Cond when Opaq Surf Ins Face Cond >= 0
    Array1D<Real64> SurfOpaqInsFaceCondLossRep;      // Opaq Surf Ins Face Cond when Opaq Surf Ins Face Cond  < 0
    Array1D<Real64> SurfOpaqInsFaceConduction;       // Opaque surface inside face heat conduction flow (W) from inside of opaque surfaces,
                                                     // for reporting (W)
    Array1D<Real64> SurfOpaqInsFaceConductionFlux;   // Opaque surface inside face heat conduction flux (W/m2) from inside of opaque surfaces,
                                                     // for reporting (W/m2)
    Array1D<Real64> SurfOpaqInsFaceConductionEnergy; // Opaque surface inside face heat conduction flow (J) from inside of opaque surfaces,
                                                     // for reporting (J)

    Array1D<Real64> SurfOpaqExtFaceCondGainRep; // Opaq Surf Ext Face Cond when Opaq Surf Ext Face Cond >= 0
    Array1D<Real64> SurfOpaqExtFaceCondLossRep; // Opaq Surf Ext Face Cond when Opaq Surf Ext Face Cond  < 0
    Array1D<Real64> SurfOpaqOutFaceCond;     // Opaque surface outside face heat conduction flow (W) from inside of opaque surfaces, for reporting (W)
    Array1D<Real64> SurfOpaqOutFaceCondFlux; // Opaque surface outside face heat conduct flux (W/m2) from outside of opaque surfaces,
                                             // for reporting (W/m2)
    Array1D<Real64> SurfOpaqOutFaceCondEnergy; // Opaque surface outside face heat conduction flow (J) from inside of opaque surfaces,
                                               // for reporting (J)

    Array1D<Real64> SurfOpaqAvgFaceCondGainRep; // Opaq Surf average Face Cond when Opaq Surf average Face Cond >= 0
    Array1D<Real64> SurfOpaqAvgFaceCondLossRep; // Opaq Surf average Face Cond when Opaq Surf average Face Cond  < 0
    Array1D<Real64> SurfOpaqAvgFaceCond;     // Opaque surface average heat conduction flow (W) net conduction from outside environ toward inside zone
                                             // from inside of opaque surfaces, for reporting (W)
    Array1D<Real64> SurfOpaqAvgFaceCondFlux; // Opaque surface average face heat conduction flux (W/m2) net conduction from outside environ to inside
                                             // zone from inside of opaque surfaces, for reporting (W/m2)
    Array1D<Real64> SurfOpaqAvgFaceCondEnergy; // Opaque surface average heat conduction flow (J) net conduction from outside environ toward inside
                                               // zone from inside of opaque surfaces, for reporting (J)

    Array1D<Real64> SurfOpaqStorageGainRep;     // Opaque surface stored heat conduction flow when Opaque surface stored heat conduction flow  >= 0
    Array1D<Real64> SurfOpaqStorageCondLossRep; // Opaque surface stored heat conduction flow when Opaque surface stored heat conduction flow   < 0
    Array1D<Real64> SurfOpaqStorageCond;        // Opaque surface stored heat conduction flow (W) storage of heat inside surface,
                                                // positive is increasing in surf
    Array1D<Real64> SurfOpaqStorageCondFlux;    // Opaque surface stored heat conduction flux (W/m2) storage of heat inside surface,
                                                // positive is increasing in surf
    Array1D<Real64> SurfOpaqStorageCondEnergy;  // Opaque surface stored heat conduction flow (J) storage of heat inside surface,
                                                // positive is increasing in surf

    Array1D<Real64> SurfOpaqInsFaceBeamSolAbsorbed; // Opaque surface inside face absorbed beam solar, for reporting (W)
    Array1D<Real64> SurfTempOut; // Temperature of the Outside Surface for each heat transfer surface used for reporting purposes only. Ref: TH(x,1,1)
    Array1D<Real64> SurfQRadSWOutMvIns; // Short wave radiation absorbed on outside of movable insulation

    Array1D<Real64> SurfNetLWRadToSurf;        // Net interior long wavelength radiation to a surface from other surfaces
    Array1D<Real64> SurfOpaqQRadSWLightsInAbs; // Short wave from Lights radiation absorbed on inside of opaque surface
    // Variables that are used in both the Surface Heat Balance and the Moisture Balance
    Array1D<Real64> SurfOpaqQRadSWOutAbs;  // Short wave radiation absorbed on outside of opaque surface
    Array1D<Real64> SurfOpaqQRadSWInAbs;   // Short wave radiation absorbed on inside of opaque surface
    Array1D<Real64> SurfQRadLWOutSrdSurfs; // Long wave radiation absorbed on outside of exterior surface

    Array1D<Real64> SurfQAdditionalHeatSourceOutside; // Additional heat source term on boundary conditions at outside surface
    Array1D<Real64> SurfQAdditionalHeatSourceInside;  // Additional heat source term on boundary conditions at inside surface

    Array1D<Real64> SurfOpaqInitialDifSolInAbs;  // Initial diffuse solar absorbed on inside of opaque surface [W/m2]
    Array1D<Real64> SurfWinInitialDifSolInTrans; // Initial diffuse solar transmitted out through window surface [W/m2]

    // REAL(r64) variables from BLDCTF.inc and only used in the Heat Balance
    Array3D<Real64> TH; // Temperature History (SurfNum,Hist Term,In/Out) where:
    // Hist Term (1 = Current Time, 2-MaxCTFTerms = previous times),  In/Out (1 = Outside, 2 = Inside)
    Array3D<Real64> QH;         // Flux History (TH and QH are interpolated from THM and QHM for the next user requested time step)
    Array3D<Real64> THM;        // Master Temperature History (on the time step for the construct)
    Array3D<Real64> QHM;        // Master Flux History (on the time step for the construct)
    Array2D<Real64> TsrcHist;   // Temperature history at the source location (SurfNum,Term)
    Array2D<Real64> TuserHist;  // Temperature history at the user specified location (SurfNum,Term)
    Array2D<Real64> QsrcHist;   // Heat source/sink history for the surface (SurfNum,Term)
    Array2D<Real64> TsrcHistM;  // Master temperature history at the source location (SurfNum,Term)
    Array2D<Real64> TuserHistM; // Master temperature history at the user specified location (SurfNum,Term)
    Array2D<Real64> QsrcHistM;  // Master heat source/sink history for the surface (SurfNum,Term)

    Array2D<Real64> ZoneFractDifShortZtoZ; // Fraction of diffuse short radiation in Zone 2 transmitted to Zone 1
    Array1D_bool EnclSolRecDifShortFromZ;  // True if Zone gets short radiation from another

    // Surface Heat Balance
    Array1D<bool> SurfMovInsulExtPresent;       // True when interior movable insulation is present
    Array1D<bool> SurfMovInsulIntPresent;       // True when interior movable insulation is present
    Array1D<bool> SurfMovInsulIntPresentPrevTS; // True when interior movable insulation was present during the previous time step

    Array1D<Real64> SurfMovInsulHExt;  // Resistance or "h" value of exterior movable insulation
    Array1D<Real64> SurfMovInsulHInt;  // Resistance or "h" value of interior movable insulation
    Array1D<Real64> SurfAbsSolarExt;   // Solar Absorptivity of surface inside face or interior movable insulation if present
    Array1D<Real64> SurfAbsThermalExt; // Thermal Absorptivity of surface inside face or interior movable insulation if present
    Array1D<Real64> SurfAbsSolarInt;   // Solar absorptivity of surface outside face or exterior movable insulation if present
    Array1D<Real64> SurfRoughnessExt;  // Roughness of surface inside face or interior movable insulation if present
    Array1D<Real64> SurfAbsThermalInt; // Thermal absorptivity of surface outside face or exterior movable insulation if present
    std::vector<int> SurfMovInsulIndexList;
    std::vector<int> SurfMovSlatsIndexList;
    void clear_state() override
    {
        this->Zone_has_mixed_HT_models.clear();
        this->SurfCurrNumHist.deallocate();
        this->MaxSurfaceTempLimit = 200.0;
        this->MaxSurfaceTempLimitBeforeFatal = 500.0;
        this->MinIterations = 1;
<<<<<<< HEAD
        this->CTFConstInPart.deallocate();
        this->CTFConstOutPart.deallocate();
        this->CTFCross0.deallocate();
        this->CTFInside0.deallocate();
        this->CTFSourceIn0.deallocate();
        this->TH11Surf.deallocate();
        this->QsrcHistSurf1.deallocate();
        this->IsAdiabatic.deallocate();
        this->IsNotAdiabatic.deallocate();
        this->IsSource.deallocate();
        this->IsNotSource.deallocate();
        this->IsPoolSurf.deallocate();
        this->IsNotPoolSurf.deallocate();
        this->TempTermSurf.deallocate();
        this->TempDivSurf.deallocate();
        this->TempSurfIn.deallocate();
        this->TempInsOld.deallocate();
        this->TempSurfInTmp.deallocate();
        this->HcExtSurf.deallocate();
        this->CoeffAdjRatioOut.deallocate();
        this->HAirExtSurf.deallocate();
        this->HSkyExtSurf.deallocate();
        this->HGrdExtSurf.deallocate();
        this->TempSource.deallocate();
        this->TempUserLoc.deallocate();
        this->TempSurfInRep.deallocate();
        this->TempSurfInMovInsRep.deallocate();
=======
        this->SurfCTFConstInPart.deallocate();
        this->SurfCTFConstOutPart.deallocate();
        this->SurfCTFCross0.deallocate();
        this->SurfCTFInside0.deallocate();
        this->SurfCTFSourceIn0.deallocate();
        this->SurfTempOutHist.deallocate();
        this->SurfQSourceSinkHist.deallocate();
        this->SurfIsAdiabatic.deallocate();
        this->SurfIsSourceOrSink.deallocate();
        this->SurfIsOperatingPool.deallocate();
        this->SurfTempTerm.deallocate();
        this->SurfTempDiv.deallocate();
        this->SurfTempIn.deallocate();
        this->SurfTempInsOld.deallocate();
        this->SurfTempInTmp.deallocate();
        this->SurfHcExt.deallocate();
        this->SurfHAirExt.deallocate();
        this->SurfHSkyExt.deallocate();
        this->SurfHGrdExt.deallocate();
        this->SurfHConvInt.deallocate();

        this->SurfTempSource.deallocate();
        this->SurfTempUserLoc.deallocate();
        this->SurfTempInRep.deallocate();
        this->SurfTempInMovInsRep.deallocate();
>>>>>>> 42846a95
        this->QConvInReport.deallocate();
        this->QdotConvInRep.deallocate();
        this->QdotConvInRepPerArea.deallocate();
        this->QRadNetSurfInReport.deallocate();
        this->QdotRadNetSurfInRep.deallocate();
        this->QdotRadNetSurfInRepPerArea.deallocate();
        this->QRadSolarInReport.deallocate();
        this->QdotRadSolarInRep.deallocate();
        this->QdotRadSolarInRepPerArea.deallocate();
        this->QRadLightsInReport.deallocate();
        this->QdotRadLightsInRep.deallocate();
        this->QdotRadLightsInRepPerArea.deallocate();
        this->QRadIntGainsInReport.deallocate();
        this->QdotRadIntGainsInRep.deallocate();
        this->QdotRadIntGainsInRepPerArea.deallocate();
        this->QRadHVACInReport.deallocate();
        this->QdotRadHVACInRep.deallocate();
        this->QdotRadHVACInRepPerArea.deallocate();
        this->QConvOutReport.deallocate();
        this->QdotConvOutRep.deallocate();
        this->QdotConvOutRepPerArea.deallocate();
        this->QRadOutReport.deallocate();
        this->QdotRadOutRep.deallocate();
        this->QdotRadOutRepPerArea.deallocate();
        this->SurfOpaqInsFaceCondGainRep.deallocate();
        this->SurfOpaqInsFaceCondLossRep.deallocate();
        this->SurfOpaqInsFaceConduction.deallocate();
        this->SurfOpaqInsFaceConductionFlux.deallocate();
        this->SurfOpaqInsFaceConductionEnergy.deallocate();
        this->SurfOpaqExtFaceCondGainRep.deallocate();
        this->SurfOpaqExtFaceCondLossRep.deallocate();
        this->SurfOpaqOutFaceCond.deallocate();
        this->SurfOpaqOutFaceCondFlux.deallocate();
        this->SurfOpaqOutFaceCondEnergy.deallocate();
        this->SurfOpaqAvgFaceCondGainRep.deallocate();
        this->SurfOpaqAvgFaceCondLossRep.deallocate();
        this->SurfOpaqAvgFaceCond.deallocate();
        this->SurfOpaqAvgFaceCondFlux.deallocate();
        this->SurfOpaqAvgFaceCondEnergy.deallocate();
        this->SurfOpaqStorageGainRep.deallocate();
        this->SurfOpaqStorageCondLossRep.deallocate();
        this->SurfOpaqStorageCond.deallocate();
        this->SurfOpaqStorageCondFlux.deallocate();
        this->SurfOpaqStorageCondEnergy.deallocate();
        this->SurfOpaqInsFaceBeamSolAbsorbed.deallocate();
        this->SurfTempOut.deallocate();
        this->SurfQRadSWOutMvIns.deallocate();
        this->SurfNetLWRadToSurf.deallocate();
        this->SurfOpaqQRadSWLightsInAbs.deallocate();
        this->SurfOpaqQRadSWOutAbs.deallocate();
        this->SurfOpaqQRadSWInAbs.deallocate();
        this->SurfQRadLWOutSrdSurfs.deallocate();
        this->SurfQAdditionalHeatSourceOutside.deallocate();
        this->SurfQAdditionalHeatSourceInside.deallocate();
        this->SurfOpaqInitialDifSolInAbs.deallocate();
        this->SurfWinInitialDifSolInTrans.deallocate();
        this->TH.deallocate();
        this->QH.deallocate();
        this->THM.deallocate();
        this->QHM.deallocate();
        this->TsrcHist.deallocate();
        this->QsrcHist.deallocate();
        this->TsrcHistM.deallocate();
        this->QsrcHistM.deallocate();
        this->ZoneFractDifShortZtoZ.deallocate();
        this->EnclSolRecDifShortFromZ.deallocate();
        this->InterZoneWindow = false;
        this->SumSurfaceHeatEmission = 0;
        this->SurfMovInsulExtPresent.deallocate();
        this->SurfMovInsulIntPresent.deallocate();
        this->SurfMovInsulIntPresentPrevTS.deallocate();
        this->SurfMovInsulHExt.deallocate();
        this->SurfMovInsulHInt.deallocate();
        this->SurfAbsSolarExt.deallocate();
        this->SurfAbsThermalExt.deallocate();
        this->SurfAbsSolarInt.deallocate();
        this->SurfAbsThermalInt.deallocate();
        this->SurfRoughnessExt.deallocate();
        this->SurfMovInsulIndexList.clear();
        this->SurfMovSlatsIndexList.clear();
    }
};

} // namespace EnergyPlus

#endif<|MERGE_RESOLUTION|>--- conflicted
+++ resolved
@@ -106,32 +106,11 @@
     Array1D<Real64> SurfTempTerm;    // TempTerm for heatbalance equation
     Array1D<Real64> SurfTempDiv;     // Divisor for heatbalance equation
     // end group added to support CalcHeatBalanceInsideSurf2CTFOnly
-<<<<<<< HEAD
-    Array1D<Real64> TempSurfIn;          // Temperature of the Inside Surface for each heat transfer surface
-    Array1D<Real64> TempInsOld;          // TempSurfIn from previous iteration for convergence check
-    Array1D<Real64> TempSurfInTmp;       // Inside Surface Temperature Of Each Heat Transfer Surface
-    Array1D<Real64> HcExtSurf;           // Outside Convection Coefficient
-    Array1D<Real64> CoeffAdjRatioOut;    // Outside Convective and Radiative Coefficient Adjustment Ratio
-    Array1D<Real64> HAirExtSurf;         // Outside Convection Coefficient to Air
-    Array1D<Real64> HSkyExtSurf;         // Outside Convection Coefficient to Sky
-    Array1D<Real64> HGrdExtSurf;         // Outside Convection Coefficient to Ground
-    Array1D<Real64> TempSource;          // Temperature at the source location for each heat transfer surface
-    Array1D<Real64> TempUserLoc;         // Temperature at the user specified location for each heat transfer surface
-    Array1D<Real64> TempSurfInRep;       // Temperature of the Inside Surface for each heat transfer surface
-    Array1D<Real64> TempSurfInMovInsRep; // Temperature of interior movable insulation on the side facing the zone
-
-    // todo: to SurfRep arrays
-    // (report)
-    Array1D<Real64> QConvInReport; // Surface convection heat gain at inside face [J]
-    Array1D<Real64> QdotConvInRep; // Surface convection heat transfer rate at inside face surface [W]
-    // (report)
-    Array1D<Real64> QdotConvInRepPerArea; // Surface conv heat transfer rate per m2 at inside face surf
-    //  (report){w/m2]
-=======
     Array1D<Real64> SurfTempIn;          // Temperature of the Inside Surface for each heat transfer surface
     Array1D<Real64> SurfTempInsOld;      // SurfTempIn from previous iteration for convergence check
     Array1D<Real64> SurfTempInTmp;       // Inside Surface Temperature Of Each Heat Transfer Surface
     Array1D<Real64> SurfHcExt;           // Outside Convection Coefficient
+    Array1D<Real64> CoeffAdjRatioOut;    // Outside Convective and Radiative Coefficient Adjustment Ratio
     Array1D<Real64> SurfHAirExt;         // Outside Convection Coefficient to Air
     Array1D<Real64> SurfHSkyExt;         // Outside Convection Coefficient to Sky
     Array1D<Real64> SurfHGrdExt;         // Outside Convection Coefficient to Ground
@@ -144,7 +123,6 @@
     Array1D<Real64> QConvInReport;        // Surface convection heat gain at inside face [J]
     Array1D<Real64> QdotConvInRep;        // Surface convection heat transfer rate at inside face surface [W] (report)
     Array1D<Real64> QdotConvInRepPerArea; // Surface conv heat transfer rate per m2 at inside face surf (report){w/m2]
->>>>>>> 42846a95
 
     // these next three all are for net IR thermal radiation exchange with other surfaces in the model.
     Array1D<Real64> QRadNetSurfInReport;        // Surface thermal radiation heat gain at Inside face [J]
@@ -266,35 +244,6 @@
         this->MaxSurfaceTempLimit = 200.0;
         this->MaxSurfaceTempLimitBeforeFatal = 500.0;
         this->MinIterations = 1;
-<<<<<<< HEAD
-        this->CTFConstInPart.deallocate();
-        this->CTFConstOutPart.deallocate();
-        this->CTFCross0.deallocate();
-        this->CTFInside0.deallocate();
-        this->CTFSourceIn0.deallocate();
-        this->TH11Surf.deallocate();
-        this->QsrcHistSurf1.deallocate();
-        this->IsAdiabatic.deallocate();
-        this->IsNotAdiabatic.deallocate();
-        this->IsSource.deallocate();
-        this->IsNotSource.deallocate();
-        this->IsPoolSurf.deallocate();
-        this->IsNotPoolSurf.deallocate();
-        this->TempTermSurf.deallocate();
-        this->TempDivSurf.deallocate();
-        this->TempSurfIn.deallocate();
-        this->TempInsOld.deallocate();
-        this->TempSurfInTmp.deallocate();
-        this->HcExtSurf.deallocate();
-        this->CoeffAdjRatioOut.deallocate();
-        this->HAirExtSurf.deallocate();
-        this->HSkyExtSurf.deallocate();
-        this->HGrdExtSurf.deallocate();
-        this->TempSource.deallocate();
-        this->TempUserLoc.deallocate();
-        this->TempSurfInRep.deallocate();
-        this->TempSurfInMovInsRep.deallocate();
-=======
         this->SurfCTFConstInPart.deallocate();
         this->SurfCTFConstOutPart.deallocate();
         this->SurfCTFCross0.deallocate();
@@ -311,6 +260,7 @@
         this->SurfTempInsOld.deallocate();
         this->SurfTempInTmp.deallocate();
         this->SurfHcExt.deallocate();
+        this->CoeffAdjRatioOut.deallocate();
         this->SurfHAirExt.deallocate();
         this->SurfHSkyExt.deallocate();
         this->SurfHGrdExt.deallocate();
@@ -320,7 +270,6 @@
         this->SurfTempUserLoc.deallocate();
         this->SurfTempInRep.deallocate();
         this->SurfTempInMovInsRep.deallocate();
->>>>>>> 42846a95
         this->QConvInReport.deallocate();
         this->QdotConvInRep.deallocate();
         this->QdotConvInRepPerArea.deallocate();
