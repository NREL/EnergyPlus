// EnergyPlus, Copyright (c) 1996-2021, The Board of Trustees of the University of Illinois,
// The Regents of the University of California, through Lawrence Berkeley National Laboratory
// (subject to receipt of any required approvals from the U.S. Dept. of Energy), Oak Ridge
// National Laboratory, managed by UT-Battelle, Alliance for Sustainable Energy, LLC, and other
// contributors. All rights reserved.
//
// NOTICE: This Software was developed under funding from the U.S. Department of Energy and the
// U.S. Government consequently retains certain rights. As such, the U.S. Government has been
// granted for itself and others acting on its behalf a paid-up, nonexclusive, irrevocable,
// worldwide license in the Software to reproduce, distribute copies to the public, prepare
// derivative works, and perform publicly and display publicly, and to permit others to do so.
//
// Redistribution and use in source and binary forms, with or without modification, are permitted
// provided that the following conditions are met:
//
// (1) Redistributions of source code must retain the above copyright notice, this list of
//     conditions and the following disclaimer.
//
// (2) Redistributions in binary form must reproduce the above copyright notice, this list of
//     conditions and the following disclaimer in the documentation and/or other materials
//     provided with the distribution.
//
// (3) Neither the name of the University of California, Lawrence Berkeley National Laboratory,
//     the University of Illinois, U.S. Dept. of Energy nor the names of its contributors may be
//     used to endorse or promote products derived from this software without specific prior
//     written permission.
//
// (4) Use of EnergyPlus(TM) Name. If Licensee (i) distributes the software in stand-alone form
//     without changes from the version obtained under this License, or (ii) Licensee makes a
//     reference solely to the software portion of its product, Licensee must refer to the
//     software as "EnergyPlus version X" software, where "X" is the version number Licensee
//     obtained under this License and may not use a different name for the software. Except as
//     specifically required in this Section (4), Licensee shall not use in a company name, a
//     product name, in advertising, publicity, or other promotional activities any name, trade
//     name, trademark, logo, or other designation of "EnergyPlus", "E+", "e+" or confusingly
//     similar designation, without the U.S. Department of Energy's prior written consent.
//
// THIS SOFTWARE IS PROVIDED BY THE COPYRIGHT HOLDERS AND CONTRIBUTORS "AS IS" AND ANY EXPRESS OR
// IMPLIED WARRANTIES, INCLUDING, BUT NOT LIMITED TO, THE IMPLIED WARRANTIES OF MERCHANTABILITY
// AND FITNESS FOR A PARTICULAR PURPOSE ARE DISCLAIMED. IN NO EVENT SHALL THE COPYRIGHT OWNER OR
// CONTRIBUTORS BE LIABLE FOR ANY DIRECT, INDIRECT, INCIDENTAL, SPECIAL, EXEMPLARY, OR
// CONSEQUENTIAL DAMAGES (INCLUDING, BUT NOT LIMITED TO, PROCUREMENT OF SUBSTITUTE GOODS OR
// SERVICES; LOSS OF USE, DATA, OR PROFITS; OR BUSINESS INTERRUPTION) HOWEVER CAUSED AND ON ANY
// THEORY OF LIABILITY, WHETHER IN CONTRACT, STRICT LIABILITY, OR TORT (INCLUDING NEGLIGENCE OR
// OTHERWISE) ARISING IN ANY WAY OUT OF THE USE OF THIS SOFTWARE, EVEN IF ADVISED OF THE
// POSSIBILITY OF SUCH DAMAGE.

#ifndef DataHeatBalSurface_hh_INCLUDED
#define DataHeatBalSurface_hh_INCLUDED

// ObjexxFCL Headers
#include <ObjexxFCL/Array1D.hh>
#include <ObjexxFCL/Array2D.hh>
#include <ObjexxFCL/Array3D.hh>

// EnergyPlus Headers
#include <EnergyPlus/Data/BaseData.hh>
#include <EnergyPlus/EnergyPlus.hh>

namespace EnergyPlus {

namespace DataHeatBalSurface {

    // Data
    // MODULE PARAMETER DEFINITIONS
    Real64 constexpr MinSurfaceTempLimit(-100.0);            // Lowest inside surface temperature allowed in Celsius
    Real64 constexpr MinSurfaceTempLimitBeforeFatal(-250.0); // 2.5 times MinSurfaceTempLimit
    Real64 constexpr DefaultSurfaceTempLimit(200.0);         // Highest inside surface temperature allowed in Celsius
    int constexpr ItersReevalConvCoeff(30);                  // Number of iterations between inside convection coefficient reevaluations
    int constexpr MaxIterations(500);                        // Maximum number of iterations allowed for inside surface temps
    Real64 constexpr PoolIsOperatingLimit(0.0001);           // Limit to determine if swimming pool is operating or not
    int constexpr MinEMPDIterations(4);                      // Minimum number of iterations required for EMPD solution
    int constexpr IterationsForCondFDRelaxChange(5);         // number of iterations for inside temps that triggers a change

} // namespace DataHeatBalSurface

struct HeatBalSurfData : BaseGlobalStruct
{

    std::vector<bool> Zone_has_mixed_HT_models; // True if any surfaces in zone use CondFD, HAMT, or Kiva

    // Integer Variables for the Heat Balance Simulation
    Array1D_int SurfCurrNumHist; // From Old Bldctf.inc

    // Surface heat balance limits and convergence parameters
    Real64 MaxSurfaceTempLimit = 200.0;            // Highest inside surface temperature allowed in Celsius
    Real64 MaxSurfaceTempLimitBeforeFatal = 500.0; // 2.5 times MaxSurfaceTempLimit
    int MinIterations = 1;                         // Minimum number of iterations for surface heat balance
<<<<<<< HEAD
    Real64 IterDampConst = 5.0;                    // Damping constant for inside surface temperature iterations
    bool insideSurfHeatBalConvergeAllZones = true; // Inside Surface Heat Balance Convergence Check: true for AllZones, false for individual zones
=======
    bool InterZoneWindow = false;                  // True if there is an interzone window
    Real64 SumSurfaceHeatEmission = 0.0;           // Heat emission from all surfaces

>>>>>>> 1a131475
    // Variables Dimensioned to Max Number of Heat Transfer Surfaces (maxhts)
    Array1D<Real64> SurfCTFConstInPart;  // Constant Inside Portion of the CTF calculation
    Array1D<Real64> SurfCTFConstOutPart; // Constant Outside Portion of the CTF calculation
    // This group of arrays (soon to be vectors) added to facilitate vectorizable loops in CalcHeatBalanceInsideSurf2CTFOnly
    Array1D<Real64> SurfCTFCross0;       // Construct.CTFCross(0)
    Array1D<Real64> SurfCTFInside0;      // Construct.CTFInside(0)
    Array1D<Real64> SurfCTFSourceIn0;    // Construct.CTFSourceIn(0)
    Array1D<Real64> SurfTempOutHist;     // TH(1,1,SurfNum)
    Array1D<Real64> SurfQSourceSinkHist; // QsrcHist(SurfNum, 1)

    Array1D_int SurfIsAdiabatic;     // 0 not adiabatic, 1 is adiabatic
    Array1D_int SurfIsSourceOrSink;  // 0 no internal source/sink, 1 has internal source/sing
    Array1D_int SurfIsOperatingPool; // 0 not pool, 1 is pool
    Array1D<Real64> SurfTempTerm;    // TempTerm for heatbalance equation
    Array1D<Real64> SurfTempDiv;     // Divisor for heatbalance equation
    // end group added to support CalcHeatBalanceInsideSurf2CTFOnly
    Array1D<Real64> SurfTempIn;          // Temperature of the Inside Surface for each heat transfer surface
    Array1D<Real64> SurfTempInsOld;      // SurfTempIn from previous iteration for convergence check
    Array1D<Real64> SurfTempInTmp;       // Inside Surface Temperature Of Each Heat Transfer Surface
    Array1D<Real64> SurfHcExt;           // Outside Convection Coefficient
    Array1D<Real64> SurfHAirExt;         // Outside Convection Coefficient to Air
    Array1D<Real64> SurfHSkyExt;         // Outside Convection Coefficient to Sky
    Array1D<Real64> SurfHGrdExt;         // Outside Convection Coefficient to Ground
    Array1D<Real64> SurfHConvInt;        // INSIDE CONVECTION COEFFICIENT
    Array1D<Real64> SurfTempSource;      // Temperature at the source location for each heat transfer surface
    Array1D<Real64> SurfTempUserLoc;     // Temperature at the user specified location for each heat transfer surface
    Array1D<Real64> SurfTempInRep;       // Temperature of the Inside Surface for each heat transfer surface
    Array1D<Real64> SurfTempInMovInsRep; // Temperature of interior movable insulation on the side facing the zone

    Array1D<Real64> QConvInReport;        // Surface convection heat gain at inside face [J]
    Array1D<Real64> QdotConvInRep;        // Surface convection heat transfer rate at inside face surface [W] (report)
    Array1D<Real64> QdotConvInRepPerArea; // Surface conv heat transfer rate per m2 at inside face surf (report){w/m2]

    // these next three all are for net IR thermal radiation exchange with other surfaces in the model.
    Array1D<Real64> QRadNetSurfInReport;        // Surface thermal radiation heat gain at Inside face [J]
    Array1D<Real64> QdotRadNetSurfInRep;        // Surface thermal radiation heat transfer inside face surface [W]
    Array1D<Real64> QdotRadNetSurfInRepPerArea; // [W/m2]Surface thermal radiation heat transfer rate per m2 at Inside face surf
    // these next three all are for solar radiation gains on inside face
    Array1D<Real64> QRadSolarInReport;        // Surface thermal radiation heat gain at Inside face [J]
    Array1D<Real64> QdotRadSolarInRep;        // Surface thermal radiation heat transfer inside face surface [W]
    Array1D<Real64> QdotRadSolarInRepPerArea; // [W/m2]Surface thermal radiation heat transfer rate per m2 at Inside face surf
    // these next three all are for Lights visible radiation gains on inside face
    Array1D<Real64> QRadLightsInReport;        // Surface thermal radiation heat gain at Inside face [J]
    Array1D<Real64> QdotRadLightsInRep;        // Surface thermal radiation heat transfer inside face surface [W]
    Array1D<Real64> QdotRadLightsInRepPerArea; // [W/m2]Surface thermal radiation heat transfer rate per m2 at Inside face surf
    // these next three all are for Internal Gains sources of radiation gains on inside face
    Array1D<Real64> QRadIntGainsInReport;        // Surface thermal radiation heat gain at Inside face [J]
    Array1D<Real64> QdotRadIntGainsInRep;        // Surface thermal radiation heat transfer inside face surface [W]
    Array1D<Real64> QdotRadIntGainsInRepPerArea; // [W/m2]Surface thermal radiation heat transfer rate per m2 at Inside face surf
    // these next three all are for Radiative HVAC sources of radiation gains on inside face
    Array1D<Real64> QRadHVACInReport;        // Surface thermal radiation heat gain at Inside face [J]
    Array1D<Real64> QdotRadHVACInRep;        // Surface thermal radiation heat transfer inside face surface [W]
    Array1D<Real64> QdotRadHVACInRepPerArea; // [W/m2]Surface thermal radiation heat transfer rate per m2 at Inside face surf

    Array1D<Real64> QConvOutReport;        // Surface convection heat gain at Outside face [J]
    Array1D<Real64> QdotConvOutRep;        // Surface convection heat transfer rate at Outside face surface [W]
    Array1D<Real64> QdotConvOutRepPerArea; // Surface conv heat transfer rate per m2 at Outside face surf (report){w/m2]

    Array1D<Real64> QRadOutReport;        // Surface thermal radiation heat gain at Outside face [J]
    Array1D<Real64> QdotRadOutRep;        // Surface thermal radiation heat transfer outside face surface [W]
    Array1D<Real64> QdotRadOutRepPerArea; // [W/m2]Surface thermal radiation heat transfer rate per m2 at Outside face surf
    Array1D<Real64> QAirExtReport;        // Surface Outside Face Thermal Radiation to Air Heat Transfer Rate [W]
    Array1D<Real64> QHeatEmiReport;       // Surface Outside Face Heat Emission to Air Rate [W]

    Array1D<Real64> SurfOpaqInsFaceCondGainRep;      // Opaq Surf Ins Face Cond when Opaq Surf Ins Face Cond >= 0
    Array1D<Real64> SurfOpaqInsFaceCondLossRep;      // Opaq Surf Ins Face Cond when Opaq Surf Ins Face Cond  < 0
    Array1D<Real64> SurfOpaqInsFaceConduction;       // Opaque surface inside face heat conduction flow (W) from inside of opaque surfaces,
                                                     // for reporting (W)
    Array1D<Real64> SurfOpaqInsFaceConductionFlux;   // Opaque surface inside face heat conduction flux (W/m2) from inside of opaque surfaces,
                                                     // for reporting (W/m2)
    Array1D<Real64> SurfOpaqInsFaceConductionEnergy; // Opaque surface inside face heat conduction flow (J) from inside of opaque surfaces,
                                                     // for reporting (J)

    Array1D<Real64> SurfOpaqExtFaceCondGainRep; // Opaq Surf Ext Face Cond when Opaq Surf Ext Face Cond >= 0
    Array1D<Real64> SurfOpaqExtFaceCondLossRep; // Opaq Surf Ext Face Cond when Opaq Surf Ext Face Cond  < 0
    Array1D<Real64> SurfOpaqOutFaceCond;     // Opaque surface outside face heat conduction flow (W) from inside of opaque surfaces, for reporting (W)
    Array1D<Real64> SurfOpaqOutFaceCondFlux; // Opaque surface outside face heat conduct flux (W/m2) from outside of opaque surfaces,
                                             // for reporting (W/m2)
    Array1D<Real64> SurfOpaqOutFaceCondEnergy; // Opaque surface outside face heat conduction flow (J) from inside of opaque surfaces,
                                               // for reporting (J)

    Array1D<Real64> SurfOpaqAvgFaceCondGainRep; // Opaq Surf average Face Cond when Opaq Surf average Face Cond >= 0
    Array1D<Real64> SurfOpaqAvgFaceCondLossRep; // Opaq Surf average Face Cond when Opaq Surf average Face Cond  < 0
    Array1D<Real64> SurfOpaqAvgFaceCond;     // Opaque surface average heat conduction flow (W) net conduction from outside environ toward inside zone
                                             // from inside of opaque surfaces, for reporting (W)
    Array1D<Real64> SurfOpaqAvgFaceCondFlux; // Opaque surface average face heat conduction flux (W/m2) net conduction from outside environ to inside
                                             // zone from inside of opaque surfaces, for reporting (W/m2)
    Array1D<Real64> SurfOpaqAvgFaceCondEnergy; // Opaque surface average heat conduction flow (J) net conduction from outside environ toward inside
                                               // zone from inside of opaque surfaces, for reporting (J)

    Array1D<Real64> SurfOpaqStorageGainRep;     // Opaque surface stored heat conduction flow when Opaque surface stored heat conduction flow  >= 0
    Array1D<Real64> SurfOpaqStorageCondLossRep; // Opaque surface stored heat conduction flow when Opaque surface stored heat conduction flow   < 0
    Array1D<Real64> SurfOpaqStorageCond;        // Opaque surface stored heat conduction flow (W) storage of heat inside surface,
                                                // positive is increasing in surf
    Array1D<Real64> SurfOpaqStorageCondFlux;    // Opaque surface stored heat conduction flux (W/m2) storage of heat inside surface,
                                                // positive is increasing in surf
    Array1D<Real64> SurfOpaqStorageCondEnergy;  // Opaque surface stored heat conduction flow (J) storage of heat inside surface,
                                                // positive is increasing in surf

    Array1D<Real64> SurfOpaqInsFaceBeamSolAbsorbed; // Opaque surface inside face absorbed beam solar, for reporting (W)
    Array1D<Real64> SurfTempOut; // Temperature of the Outside Surface for each heat transfer surface used for reporting purposes only. Ref: TH(x,1,1)
    Array1D<Real64> SurfQRadSWOutMvIns; // Short wave radiation absorbed on outside of movable insulation

    Array1D<Real64> SurfNetLWRadToSurf;        // Net interior long wavelength radiation to a surface from other surfaces
    Array1D<Real64> SurfOpaqQRadSWLightsInAbs; // Short wave from Lights radiation absorbed on inside of opaque surface
    // Variables that are used in both the Surface Heat Balance and the Moisture Balance
    Array1D<Real64> SurfOpaqQRadSWOutAbs;  // Short wave radiation absorbed on outside of opaque surface
    Array1D<Real64> SurfOpaqQRadSWInAbs;   // Short wave radiation absorbed on inside of opaque surface
    Array1D<Real64> SurfQRadLWOutSrdSurfs; // Long wave radiation absorbed on outside of exterior surface

    Array1D<Real64> SurfQAdditionalHeatSourceOutside; // Additional heat source term on boundary conditions at outside surface
    Array1D<Real64> SurfQAdditionalHeatSourceInside;  // Additional heat source term on boundary conditions at inside surface

    Array1D<Real64> SurfOpaqInitialDifSolInAbs;  // Initial diffuse solar absorbed on inside of opaque surface [W/m2]
    Array1D<Real64> SurfWinInitialDifSolInTrans; // Initial diffuse solar transmitted out through window surface [W/m2]

    // REAL(r64) variables from BLDCTF.inc and only used in the Heat Balance
    Array3D<Real64> TH; // Temperature History (SurfNum,Hist Term,In/Out) where:
    // Hist Term (1 = Current Time, 2-MaxCTFTerms = previous times),  In/Out (1 = Outside, 2 = Inside)
    Array3D<Real64> QH;         // Flux History (TH and QH are interpolated from THM and QHM for the next user requested time step)
    Array3D<Real64> THM;        // Master Temperature History (on the time step for the construct)
    Array3D<Real64> QHM;        // Master Flux History (on the time step for the construct)
    Array2D<Real64> TsrcHist;   // Temperature history at the source location (SurfNum,Term)
    Array2D<Real64> TuserHist;  // Temperature history at the user specified location (SurfNum,Term)
    Array2D<Real64> QsrcHist;   // Heat source/sink history for the surface (SurfNum,Term)
    Array2D<Real64> TsrcHistM;  // Master temperature history at the source location (SurfNum,Term)
    Array2D<Real64> TuserHistM; // Master temperature history at the user specified location (SurfNum,Term)
    Array2D<Real64> QsrcHistM;  // Master heat source/sink history for the surface (SurfNum,Term)

    Array2D<Real64> ZoneFractDifShortZtoZ; // Fraction of diffuse short radiation in Zone 2 transmitted to Zone 1
    Array1D_bool EnclSolRecDifShortFromZ;  // True if Zone gets short radiation from another

    // Surface Heat Balance
    Array1D<bool> SurfMovInsulExtPresent;       // True when interior movable insulation is present
    Array1D<bool> SurfMovInsulIntPresent;       // True when interior movable insulation is present
    Array1D<bool> SurfMovInsulIntPresentPrevTS; // True when interior movable insulation was present during the previous time step

    Array1D<Real64> SurfMovInsulHExt;  // Resistance or "h" value of exterior movable insulation
    Array1D<Real64> SurfMovInsulHInt;  // Resistance or "h" value of interior movable insulation
    Array1D<Real64> SurfAbsSolarExt;   // Solar Absorptivity of surface inside face or interior movable insulation if present
    Array1D<Real64> SurfAbsThermalExt; // Thermal Absorptivity of surface inside face or interior movable insulation if present
    Array1D<Real64> SurfAbsSolarInt;   // Solar absorptivity of surface outside face or exterior movable insulation if present
    Array1D<Real64> SurfRoughnessExt;  // Roughness of surface inside face or interior movable insulation if present
    Array1D<Real64> SurfAbsThermalInt; // Thermal absorptivity of surface outside face or exterior movable insulation if present
    std::vector<int> SurfMovInsulIndexList;
    std::vector<int> SurfMovSlatsIndexList;
    void clear_state() override
    {
        this->Zone_has_mixed_HT_models.clear();
        this->SurfCurrNumHist.deallocate();
        this->MaxSurfaceTempLimit = 200.0;
        this->MaxSurfaceTempLimitBeforeFatal = 500.0;
        this->MinIterations = 1;
<<<<<<< HEAD
        this->IterDampConst = 5.0;
        this->insideSurfHeatBalConvergeAllZones = true;
        this->CTFConstInPart.deallocate();
        this->CTFConstOutPart.deallocate();
        this->CTFCross0.deallocate();
        this->CTFInside0.deallocate();
        this->CTFSourceIn0.deallocate();
        this->TH11Surf.deallocate();
        this->QsrcHistSurf1.deallocate();
        this->IsAdiabatic.deallocate();
        this->IsNotAdiabatic.deallocate();
        this->IsSource.deallocate();
        this->IsNotSource.deallocate();
        this->IsPoolSurf.deallocate();
        this->IsNotPoolSurf.deallocate();
        this->TempTermSurf.deallocate();
        this->TempDivSurf.deallocate();
        this->TempSurfIn.deallocate();
        this->TempInsOld.deallocate();
        this->TempSurfInTmp.deallocate();
        this->HcExtSurf.deallocate();
        this->HAirExtSurf.deallocate();
        this->HSkyExtSurf.deallocate();
        this->HGrdExtSurf.deallocate();
        this->TempSource.deallocate();
        this->TempUserLoc.deallocate();
        this->TempSurfInRep.deallocate();
        this->TempSurfInMovInsRep.deallocate();
=======
        this->SurfCTFConstInPart.deallocate();
        this->SurfCTFConstOutPart.deallocate();
        this->SurfCTFCross0.deallocate();
        this->SurfCTFInside0.deallocate();
        this->SurfCTFSourceIn0.deallocate();
        this->SurfTempOutHist.deallocate();
        this->SurfQSourceSinkHist.deallocate();
        this->SurfIsAdiabatic.deallocate();
        this->SurfIsSourceOrSink.deallocate();
        this->SurfIsOperatingPool.deallocate();
        this->SurfTempTerm.deallocate();
        this->SurfTempDiv.deallocate();
        this->SurfTempIn.deallocate();
        this->SurfTempInsOld.deallocate();
        this->SurfTempInTmp.deallocate();
        this->SurfHcExt.deallocate();
        this->SurfHAirExt.deallocate();
        this->SurfHSkyExt.deallocate();
        this->SurfHGrdExt.deallocate();
        this->SurfHConvInt.deallocate();

        this->SurfTempSource.deallocate();
        this->SurfTempUserLoc.deallocate();
        this->SurfTempInRep.deallocate();
        this->SurfTempInMovInsRep.deallocate();
>>>>>>> 1a131475
        this->QConvInReport.deallocate();
        this->QdotConvInRep.deallocate();
        this->QdotConvInRepPerArea.deallocate();
        this->QRadNetSurfInReport.deallocate();
        this->QdotRadNetSurfInRep.deallocate();
        this->QdotRadNetSurfInRepPerArea.deallocate();
        this->QRadSolarInReport.deallocate();
        this->QdotRadSolarInRep.deallocate();
        this->QdotRadSolarInRepPerArea.deallocate();
        this->QRadLightsInReport.deallocate();
        this->QdotRadLightsInRep.deallocate();
        this->QdotRadLightsInRepPerArea.deallocate();
        this->QRadIntGainsInReport.deallocate();
        this->QdotRadIntGainsInRep.deallocate();
        this->QdotRadIntGainsInRepPerArea.deallocate();
        this->QRadHVACInReport.deallocate();
        this->QdotRadHVACInRep.deallocate();
        this->QdotRadHVACInRepPerArea.deallocate();
        this->QConvOutReport.deallocate();
        this->QdotConvOutRep.deallocate();
        this->QdotConvOutRepPerArea.deallocate();
        this->QRadOutReport.deallocate();
        this->QdotRadOutRep.deallocate();
        this->QdotRadOutRepPerArea.deallocate();
        this->SurfOpaqInsFaceCondGainRep.deallocate();
        this->SurfOpaqInsFaceCondLossRep.deallocate();
        this->SurfOpaqInsFaceConduction.deallocate();
        this->SurfOpaqInsFaceConductionFlux.deallocate();
        this->SurfOpaqInsFaceConductionEnergy.deallocate();
        this->SurfOpaqExtFaceCondGainRep.deallocate();
        this->SurfOpaqExtFaceCondLossRep.deallocate();
        this->SurfOpaqOutFaceCond.deallocate();
        this->SurfOpaqOutFaceCondFlux.deallocate();
        this->SurfOpaqOutFaceCondEnergy.deallocate();
        this->SurfOpaqAvgFaceCondGainRep.deallocate();
        this->SurfOpaqAvgFaceCondLossRep.deallocate();
        this->SurfOpaqAvgFaceCond.deallocate();
        this->SurfOpaqAvgFaceCondFlux.deallocate();
        this->SurfOpaqAvgFaceCondEnergy.deallocate();
        this->SurfOpaqStorageGainRep.deallocate();
        this->SurfOpaqStorageCondLossRep.deallocate();
        this->SurfOpaqStorageCond.deallocate();
        this->SurfOpaqStorageCondFlux.deallocate();
        this->SurfOpaqStorageCondEnergy.deallocate();
        this->SurfOpaqInsFaceBeamSolAbsorbed.deallocate();
        this->SurfTempOut.deallocate();
        this->SurfQRadSWOutMvIns.deallocate();
        this->SurfNetLWRadToSurf.deallocate();
        this->SurfOpaqQRadSWLightsInAbs.deallocate();
        this->SurfOpaqQRadSWOutAbs.deallocate();
        this->SurfOpaqQRadSWInAbs.deallocate();
        this->SurfQRadLWOutSrdSurfs.deallocate();
        this->SurfQAdditionalHeatSourceOutside.deallocate();
        this->SurfQAdditionalHeatSourceInside.deallocate();
        this->SurfOpaqInitialDifSolInAbs.deallocate();
        this->SurfWinInitialDifSolInTrans.deallocate();
        this->TH.deallocate();
        this->QH.deallocate();
        this->THM.deallocate();
        this->QHM.deallocate();
        this->TsrcHist.deallocate();
        this->QsrcHist.deallocate();
        this->TsrcHistM.deallocate();
        this->QsrcHistM.deallocate();
        this->ZoneFractDifShortZtoZ.deallocate();
        this->EnclSolRecDifShortFromZ.deallocate();
        this->InterZoneWindow = false;
        this->SumSurfaceHeatEmission = 0;
        this->SurfMovInsulExtPresent.deallocate();
        this->SurfMovInsulIntPresent.deallocate();
        this->SurfMovInsulIntPresentPrevTS.deallocate();
        this->SurfMovInsulHExt.deallocate();
        this->SurfMovInsulHInt.deallocate();
        this->SurfAbsSolarExt.deallocate();
        this->SurfAbsThermalExt.deallocate();
        this->SurfAbsSolarInt.deallocate();
        this->SurfAbsThermalInt.deallocate();
        this->SurfRoughnessExt.deallocate();
        this->SurfMovInsulIndexList.clear();
        this->SurfMovSlatsIndexList.clear();
    }
};

} // namespace EnergyPlus

#endif<|MERGE_RESOLUTION|>--- conflicted
+++ resolved
@@ -86,14 +86,11 @@
     Real64 MaxSurfaceTempLimit = 200.0;            // Highest inside surface temperature allowed in Celsius
     Real64 MaxSurfaceTempLimitBeforeFatal = 500.0; // 2.5 times MaxSurfaceTempLimit
     int MinIterations = 1;                         // Minimum number of iterations for surface heat balance
-<<<<<<< HEAD
     Real64 IterDampConst = 5.0;                    // Damping constant for inside surface temperature iterations
     bool insideSurfHeatBalConvergeAllZones = true; // Inside Surface Heat Balance Convergence Check: true for AllZones, false for individual zones
-=======
     bool InterZoneWindow = false;                  // True if there is an interzone window
     Real64 SumSurfaceHeatEmission = 0.0;           // Heat emission from all surfaces
 
->>>>>>> 1a131475
     // Variables Dimensioned to Max Number of Heat Transfer Surfaces (maxhts)
     Array1D<Real64> SurfCTFConstInPart;  // Constant Inside Portion of the CTF calculation
     Array1D<Real64> SurfCTFConstOutPart; // Constant Outside Portion of the CTF calculation
@@ -247,36 +244,8 @@
         this->MaxSurfaceTempLimit = 200.0;
         this->MaxSurfaceTempLimitBeforeFatal = 500.0;
         this->MinIterations = 1;
-<<<<<<< HEAD
         this->IterDampConst = 5.0;
         this->insideSurfHeatBalConvergeAllZones = true;
-        this->CTFConstInPart.deallocate();
-        this->CTFConstOutPart.deallocate();
-        this->CTFCross0.deallocate();
-        this->CTFInside0.deallocate();
-        this->CTFSourceIn0.deallocate();
-        this->TH11Surf.deallocate();
-        this->QsrcHistSurf1.deallocate();
-        this->IsAdiabatic.deallocate();
-        this->IsNotAdiabatic.deallocate();
-        this->IsSource.deallocate();
-        this->IsNotSource.deallocate();
-        this->IsPoolSurf.deallocate();
-        this->IsNotPoolSurf.deallocate();
-        this->TempTermSurf.deallocate();
-        this->TempDivSurf.deallocate();
-        this->TempSurfIn.deallocate();
-        this->TempInsOld.deallocate();
-        this->TempSurfInTmp.deallocate();
-        this->HcExtSurf.deallocate();
-        this->HAirExtSurf.deallocate();
-        this->HSkyExtSurf.deallocate();
-        this->HGrdExtSurf.deallocate();
-        this->TempSource.deallocate();
-        this->TempUserLoc.deallocate();
-        this->TempSurfInRep.deallocate();
-        this->TempSurfInMovInsRep.deallocate();
-=======
         this->SurfCTFConstInPart.deallocate();
         this->SurfCTFConstOutPart.deallocate();
         this->SurfCTFCross0.deallocate();
@@ -302,7 +271,6 @@
         this->SurfTempUserLoc.deallocate();
         this->SurfTempInRep.deallocate();
         this->SurfTempInMovInsRep.deallocate();
->>>>>>> 1a131475
         this->QConvInReport.deallocate();
         this->QdotConvInRep.deallocate();
         this->QdotConvInRepPerArea.deallocate();
