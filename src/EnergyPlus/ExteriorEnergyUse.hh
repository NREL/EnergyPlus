--- conflicted
+++ resolved
@@ -66,7 +66,6 @@
 
 namespace ExteriorEnergyUse {
 
-<<<<<<< HEAD
     enum class ExteriorFuelUsage
     {
         Invalid = -1,
@@ -131,15 +130,13 @@
         Constant::eResource::Propane,
         Constant::eResource::Gasoline,
         Constant::eResource::Diesel,
-        Constant::eResource::Steam,
+        Constant::eResource::DistrictHeatingSteam,
         Constant::eResource::DistrictCooling,
-        Constant::eResource::DistrictHeating,
+        Constant::eResource::DistrictHeatingWater,
         Constant::eResource::OtherFuel1,
         Constant::eResource::OtherFuel2
     };
                 
-=======
->>>>>>> 9c03e1c5
     enum class LightControlType
     {
         Invalid = -1,
