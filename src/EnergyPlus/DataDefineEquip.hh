// EnergyPlus, Copyright (c) 1996-2022, The Board of Trustees of the University of Illinois,
// The Regents of the University of California, through Lawrence Berkeley National Laboratory
// (subject to receipt of any required approvals from the U.S. Dept. of Energy), Oak Ridge
// National Laboratory, managed by UT-Battelle, Alliance for Sustainable Energy, LLC, and other
// contributors. All rights reserved.
//
// NOTICE: This Software was developed under funding from the U.S. Department of Energy and the
// U.S. Government consequently retains certain rights. As such, the U.S. Government has been
// granted for itself and others acting on its behalf a paid-up, nonexclusive, irrevocable,
// worldwide license in the Software to reproduce, distribute copies to the public, prepare
// derivative works, and perform publicly and display publicly, and to permit others to do so.
//
// Redistribution and use in source and binary forms, with or without modification, are permitted
// provided that the following conditions are met:
//
// (1) Redistributions of source code must retain the above copyright notice, this list of
//     conditions and the following disclaimer.
//
// (2) Redistributions in binary form must reproduce the above copyright notice, this list of
//     conditions and the following disclaimer in the documentation and/or other materials
//     provided with the distribution.
//
// (3) Neither the name of the University of California, Lawrence Berkeley National Laboratory,
//     the University of Illinois, U.S. Dept. of Energy nor the names of its contributors may be
//     used to endorse or promote products derived from this software without specific prior
//     written permission.
//
// (4) Use of EnergyPlus(TM) Name. If Licensee (i) distributes the software in stand-alone form
//     without changes from the version obtained under this License, or (ii) Licensee makes a
//     reference solely to the software portion of its product, Licensee must refer to the
//     software as "EnergyPlus version X" software, where "X" is the version number Licensee
//     obtained under this License and may not use a different name for the software. Except as
//     specifically required in this Section (4), Licensee shall not use in a company name, a
//     product name, in advertising, publicity, or other promotional activities any name, trade
//     name, trademark, logo, or other designation of "EnergyPlus", "E+", "e+" or confusingly
//     similar designation, without the U.S. Department of Energy's prior written consent.
//
// THIS SOFTWARE IS PROVIDED BY THE COPYRIGHT HOLDERS AND CONTRIBUTORS "AS IS" AND ANY EXPRESS OR
// IMPLIED WARRANTIES, INCLUDING, BUT NOT LIMITED TO, THE IMPLIED WARRANTIES OF MERCHANTABILITY
// AND FITNESS FOR A PARTICULAR PURPOSE ARE DISCLAIMED. IN NO EVENT SHALL THE COPYRIGHT OWNER OR
// CONTRIBUTORS BE LIABLE FOR ANY DIRECT, INDIRECT, INCIDENTAL, SPECIAL, EXEMPLARY, OR
// CONSEQUENTIAL DAMAGES (INCLUDING, BUT NOT LIMITED TO, PROCUREMENT OF SUBSTITUTE GOODS OR
// SERVICES; LOSS OF USE, DATA, OR PROFITS; OR BUSINESS INTERRUPTION) HOWEVER CAUSED AND ON ANY
// THEORY OF LIABILITY, WHETHER IN CONTRACT, STRICT LIABILITY, OR TORT (INCLUDING NEGLIGENCE OR
// OTHERWISE) ARISING IN ANY WAY OUT OF THE USE OF THIS SOFTWARE, EVEN IF ADVISED OF THE
// POSSIBILITY OF SUCH DAMAGE.

#ifndef DataDefineEquip_hh_INCLUDED
#define DataDefineEquip_hh_INCLUDED

// C++ Headers
#include <memory>
// ObjexxFCL Headers
#include <ObjexxFCL/Array1D.hh>

// EnergyPlus Headers
#include <EnergyPlus/AirTerminalUnit.hh>
#include <EnergyPlus/Data/BaseData.hh>
#include <EnergyPlus/DataGlobals.hh>
#include <EnergyPlus/EnergyPlus.hh>

namespace EnergyPlus {

namespace DataDefineEquip {

    constexpr int MaxZoneAirComponents = 1;

    // Equipment Types covered by ZoneAirLoopEquipment:
    enum class ZnAirLoopEquipType
    {
        Invalid = -1,
        DualDuctConstVolume,
        DualDuctVAV,
        SingleDuctVAVReheat,
        SingleDuctVAVNoReheat,
        SingleDuctConstVolReheat,
        SingleDuctConstVolNoReheat,
        SingleDuct_SeriesPIU_Reheat,
        SingleDuct_ParallelPIU_Reheat,
        SingleDuct_ConstVol_4PipeInduc,
        SingleDuctVAVReheatVSFan,
        SingleDuctCBVAVReheat,
        SingleDuctCBVAVNoReheat,
        SingleDuctConstVolCooledBeam,
        DualDuctVAVOutdoorAir,
        SingleDuctUserDefined,
        SingleDuctATMixer,
        SingleDuctConstVolFourPipeBeam,
        Num
    };

    struct ZoneAirEquip
    {
        // Members
        std::string Name;         // Name or identifier of this piece of equipment
        int OutletNodeNum = 0;    // index of outlet node
        int NumComponents = 0;    // number of subcomponents (=1)
        int NumControls = 0;      // number of controls (not used; =0)
        Array1D_string EquipType; // Pointer identifying type of subcomponent
        Array1D<DataDefineEquip::ZnAirLoopEquipType> EquipTypeEnum;
        ///// Note use of shared_ptr here is not a good pattern, not to be replicated without further discussion.
        std::shared_ptr<AirTerminalUnit> airTerminalPtr = nullptr;
        Array1D_string EquipName; // name of subcomponent
        Array1D_int EquipIndex;
<<<<<<< HEAD
        int AirTerminalSizingSpecIndex; // index to DesignSpecification:AirTerminal:Sizing obect
        int TermUnitSizingNum;          // index to TermUnitSizing and TermUnitFinalZoneSizing for this air distribution unit
        Real64 UpStreamLeakFrac;        // upstream nominal leakage fraction
        Real64 DownStreamLeakFrac;      // downstream constant leakage fraction
        Real64 MassFlowRateUpStrLk;     // current air mass flow rate of the upstream leak [kg/s]
        Real64 MassFlowRateDnStrLk;     // current air mass flow rate of the downstream leak [kg/s]
        Real64 MassFlowRateTU;          // current air mass flow rate through the terminal unit [kg/s]
        Real64 MassFlowRateZSup;        // current air mass flow rate of zone supply air [kg/s]
        Real64 MassFlowRateSup;         // current air mass flow rate of supply air upstream of upstream leak [kg/s]
        Real64 MassFlowRatePlenInd;     // current air mass flow rate of induced air from plenum [kg/s]
        Real64 MaxAvailDelta;           // change in max avail mass low rate due to leaks [kg/s]
        Real64 MinAvailDelta;           // change in min avail mass low rate due to leaks [kg/s]
        int InletNodeNum;               // index of inlet node 1
        int InletNodeNum2;              // index of inlet node 2 (used for dual duct airterminals)
        int ZoneEqNum;                  // index of zone equipment object for this terminal unit
        int AirLoopNum;                 // index to airloop that this terminal unit is connected to
        Real64 LeakLoadMult;            // zome load multiplier to adjust for downstream leak
        bool UpStreamLeak;              // if true, there is an upstream leak
        bool DownStreamLeak;            // if true, there is an downstream leak
        int RetPlenumNum;               // return plenum number that this ADU can leak to, zero if none
        int ZoneNum;                    // index of the zone object for this terminal unit
        bool AccountForDOAS;            // if true user has asked for DOAS
        Real64 HeatRate;                // [W]
        Real64 CoolRate;                // [W]
        Real64 HeatGain;                // [J]
        Real64 CoolGain;                // [J]
        bool EachOnceFlag = true;
=======
        int AirTerminalSizingSpecIndex = 0; // index to DesignSpecification:AirTerminal:Sizing obect
        int TermUnitSizingNum = 0;          // index to TermUnitSizing and TermUnitFinalZoneSizing for this air distribution unit
        Real64 UpStreamLeakFrac = 0.0;      // upstream nominal leakage fraction
        Real64 DownStreamLeakFrac = 0.0;    // downstream constant leakage fraction
        Real64 MassFlowRateUpStrLk = 0.0;   // current air mass flow rate of the upstream leak [kg/s]
        Real64 MassFlowRateDnStrLk = 0.0;   // current air mass flow rate of the downstream leak [kg/s]
        Real64 MassFlowRateTU = 0.0;        // current air mass flow rate through the terminal unit [kg/s]
        Real64 MassFlowRateZSup = 0.0;      // current air mass flow rate of zone supply air [kg/s]
        Real64 MassFlowRateSup = 0.0;       // current air mass flow rate of supply air upstream of upstream leak [kg/s]
        Real64 MassFlowRatePlenInd = 0.0;   // current air mass flow rate of induced air from plenum [kg/s]
        Real64 MaxAvailDelta = 0.0;         // change in max avail mass low rate due to leaks [kg/s]
        Real64 MinAvailDelta = 0.0;         // change in min avail mass low rate due to leaks [kg/s]
        int InletNodeNum = 0;               // index of inlet node 1
        int InletNodeNum2 = 0;              // index of inlet node 2 (used for dual duct airterminals)
        int ZoneEqNum = 0;                  // index of zone equipment object for this terminal unit
        int AirLoopNum = 0;                 // index to airloop that this terminal unit is connected to
        Real64 LeakLoadMult = 0.0;          // zome load multiplier to adjust for downstream leak
        bool UpStreamLeak = false;          // if true, there is an upstream leak
        bool DownStreamLeak = false;        // if true, there is an downstream leak
        int RetPlenumNum = 0;               // return plenum number that this ADU can leak to, zero if none
        int ZoneNum = 0;                    // index of the zone object for this terminal unit
        bool AccountForDOAS = false;        // if true user has asked for DOAS
        Real64 HeatRate = 0.0;              // [W]
        Real64 CoolRate = 0.0;              // [W]
        Real64 HeatGain = 0.0;              // [J]
        Real64 CoolGain = 0.0;              // [J]
>>>>>>> c64d2575

        // Default Constructor
        ZoneAirEquip()
            : EquipType(MaxZoneAirComponents), EquipTypeEnum(MaxZoneAirComponents, DataDefineEquip::ZnAirLoopEquipType::Invalid),
              EquipName(MaxZoneAirComponents), EquipIndex(MaxZoneAirComponents, 0)
        {
        }
    };

} // namespace DataDefineEquip

struct DefineEquipData : BaseGlobalStruct
{
    Array1D<DataDefineEquip::ZoneAirEquip> AirDistUnit; // Used to specify zone related

    void clear_state() override
    {
        *this = DefineEquipData();
    }
};

} // namespace EnergyPlus

#endif<|MERGE_RESOLUTION|>--- conflicted
+++ resolved
@@ -102,35 +102,6 @@
         std::shared_ptr<AirTerminalUnit> airTerminalPtr = nullptr;
         Array1D_string EquipName; // name of subcomponent
         Array1D_int EquipIndex;
-<<<<<<< HEAD
-        int AirTerminalSizingSpecIndex; // index to DesignSpecification:AirTerminal:Sizing obect
-        int TermUnitSizingNum;          // index to TermUnitSizing and TermUnitFinalZoneSizing for this air distribution unit
-        Real64 UpStreamLeakFrac;        // upstream nominal leakage fraction
-        Real64 DownStreamLeakFrac;      // downstream constant leakage fraction
-        Real64 MassFlowRateUpStrLk;     // current air mass flow rate of the upstream leak [kg/s]
-        Real64 MassFlowRateDnStrLk;     // current air mass flow rate of the downstream leak [kg/s]
-        Real64 MassFlowRateTU;          // current air mass flow rate through the terminal unit [kg/s]
-        Real64 MassFlowRateZSup;        // current air mass flow rate of zone supply air [kg/s]
-        Real64 MassFlowRateSup;         // current air mass flow rate of supply air upstream of upstream leak [kg/s]
-        Real64 MassFlowRatePlenInd;     // current air mass flow rate of induced air from plenum [kg/s]
-        Real64 MaxAvailDelta;           // change in max avail mass low rate due to leaks [kg/s]
-        Real64 MinAvailDelta;           // change in min avail mass low rate due to leaks [kg/s]
-        int InletNodeNum;               // index of inlet node 1
-        int InletNodeNum2;              // index of inlet node 2 (used for dual duct airterminals)
-        int ZoneEqNum;                  // index of zone equipment object for this terminal unit
-        int AirLoopNum;                 // index to airloop that this terminal unit is connected to
-        Real64 LeakLoadMult;            // zome load multiplier to adjust for downstream leak
-        bool UpStreamLeak;              // if true, there is an upstream leak
-        bool DownStreamLeak;            // if true, there is an downstream leak
-        int RetPlenumNum;               // return plenum number that this ADU can leak to, zero if none
-        int ZoneNum;                    // index of the zone object for this terminal unit
-        bool AccountForDOAS;            // if true user has asked for DOAS
-        Real64 HeatRate;                // [W]
-        Real64 CoolRate;                // [W]
-        Real64 HeatGain;                // [J]
-        Real64 CoolGain;                // [J]
-        bool EachOnceFlag = true;
-=======
         int AirTerminalSizingSpecIndex = 0; // index to DesignSpecification:AirTerminal:Sizing obect
         int TermUnitSizingNum = 0;          // index to TermUnitSizing and TermUnitFinalZoneSizing for this air distribution unit
         Real64 UpStreamLeakFrac = 0.0;      // upstream nominal leakage fraction
@@ -157,7 +128,7 @@
         Real64 CoolRate = 0.0;              // [W]
         Real64 HeatGain = 0.0;              // [J]
         Real64 CoolGain = 0.0;              // [J]
->>>>>>> c64d2575
+        bool EachOnceFlag = true;
 
         // Default Constructor
         ZoneAirEquip()
