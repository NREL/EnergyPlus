// EnergyPlus, Copyright (c) 1996-2024, The Board of Trustees of the University of Illinois,
// The Regents of the University of California, through Lawrence Berkeley National Laboratory
// (subject to receipt of any required approvals from the U.S. Dept. of Energy), Oak Ridge
// National Laboratory, managed by UT-Battelle, Alliance for Sustainable Energy, LLC, and other
// contributors. All rights reserved.
//
// NOTICE: This Software was developed under funding from the U.S. Department of Energy and the
// U.S. Government consequently retains certain rights. As such, the U.S. Government has been
// granted for itself and others acting on its behalf a paid-up, nonexclusive, irrevocable,
// worldwide license in the Software to reproduce, distribute copies to the public, prepare
// derivative works, and perform publicly and display publicly, and to permit others to do so.
//
// Redistribution and use in source and binary forms, with or without modification, are permitted
// provided that the following conditions are met:
//
// (1) Redistributions of source code must retain the above copyright notice, this list of
//     conditions and the following disclaimer.
//
// (2) Redistributions in binary form must reproduce the above copyright notice, this list of
//     conditions and the following disclaimer in the documentation and/or other materials
//     provided with the distribution.
//
// (3) Neither the name of the University of California, Lawrence Berkeley National Laboratory,
//     the University of Illinois, U.S. Dept. of Energy nor the names of its contributors may be
//     used to endorse or promote products derived from this software without specific prior
//     written permission.
//
// (4) Use of EnergyPlus(TM) Name. If Licensee (i) distributes the software in stand-alone form
//     without changes from the version obtained under this License, or (ii) Licensee makes a
//     reference solely to the software portion of its product, Licensee must refer to the
//     software as "EnergyPlus version X" software, where "X" is the version number Licensee
//     obtained under this License and may not use a different name for the software. Except as
//     specifically required in this Section (4), Licensee shall not use in a company name, a
//     product name, in advertising, publicity, or other promotional activities any name, trade
//     name, trademark, logo, or other designation of "EnergyPlus", "E+", "e+" or confusingly
//     similar designation, without the U.S. Department of Energy's prior written consent.
//
// THIS SOFTWARE IS PROVIDED BY THE COPYRIGHT HOLDERS AND CONTRIBUTORS "AS IS" AND ANY EXPRESS OR
// IMPLIED WARRANTIES, INCLUDING, BUT NOT LIMITED TO, THE IMPLIED WARRANTIES OF MERCHANTABILITY
// AND FITNESS FOR A PARTICULAR PURPOSE ARE DISCLAIMED. IN NO EVENT SHALL THE COPYRIGHT OWNER OR
// CONTRIBUTORS BE LIABLE FOR ANY DIRECT, INDIRECT, INCIDENTAL, SPECIAL, EXEMPLARY, OR
// CONSEQUENTIAL DAMAGES (INCLUDING, BUT NOT LIMITED TO, PROCUREMENT OF SUBSTITUTE GOODS OR
// SERVICES; LOSS OF USE, DATA, OR PROFITS; OR BUSINESS INTERRUPTION) HOWEVER CAUSED AND ON ANY
// THEORY OF LIABILITY, WHETHER IN CONTRACT, STRICT LIABILITY, OR TORT (INCLUDING NEGLIGENCE OR
// OTHERWISE) ARISING IN ANY WAY OUT OF THE USE OF THIS SOFTWARE, EVEN IF ADVISED OF THE
// POSSIBILITY OF SUCH DAMAGE.

#ifndef ENERGYPLUS_COILS_COILCOOLINGDXCURVEFITSPEED
#define ENERGYPLUS_COILS_COILCOOLINGDXCURVEFITSPEED

#include <string>
#include <vector>

#include <EnergyPlus/DataHVACGlobals.hh>
#include <EnergyPlus/DataLoopNode.hh>
#include <EnergyPlus/EnergyPlus.hh>

#include <ObjexxFCL/Optional.hh>

namespace EnergyPlus {

// Forward declarations
struct EnergyPlusData;

struct CoilCoolingDXCurveFitSpeedInputSpecification
{
    std::string name;
    Real64 gross_rated_total_cooling_capacity_ratio_to_nominal;
    Real64 gross_rated_sensible_heat_ratio;
    Real64 gross_rated_cooling_COP;
    Real64 evaporator_air_flow_fraction;
    Real64 condenser_air_flow_fraction;
    Real64 active_fraction_of_coil_face_area;
    Real64 rated_evaporative_condenser_pump_power_fraction;
    Real64 rated_evaporator_fan_power_per_volume_flow_rate;
    Real64 rated_evaporator_fan_power_per_volume_flow_rate_2023;
    Real64 evaporative_condenser_effectiveness;
    std::string total_cooling_capacity_function_of_temperature_curve_name;
    std::string total_cooling_capacity_function_of_air_flow_fraction_curve_name;
    std::string energy_input_ratio_function_of_temperature_curve_name;
    std::string energy_input_ratio_function_of_air_flow_fraction_curve_name;
    std::string part_load_fraction_correlation_curve_name;
    Real64 rated_waste_heat_fraction_of_power_input;
    std::string waste_heat_function_of_temperature_curve_name;
    std::string sensible_heat_ratio_modifier_function_of_temperature_curve_name;
    std::string sensible_heat_ratio_modifier_function_of_flow_fraction_curve_name;
};

struct CoilCoolingDXCurveFitSpeed
{
    std::string const object_name = "Coil:Cooling:DX:CurveFit:Speed";
    std::string parentName;

    CoilCoolingDXCurveFitSpeed() = default;

    explicit CoilCoolingDXCurveFitSpeed(EnergyPlusData &state, const std::string &name);

    void instantiateFromInputSpec(EnergyPlusData &state, const CoilCoolingDXCurveFitSpeedInputSpecification &input_data);

    CoilCoolingDXCurveFitSpeedInputSpecification original_input_specs;

    // curve IDs
    int indexCapFT = 0;
    int indexCapFFF = 0;
    int indexEIRFT = 0;
    int indexEIRFFF = 0;
    int indexPLRFPLF = 0;
    int indexWHFT = 0;
    int indexSHRFT = 0;
    int indexSHRFFF = 0;

    // fixed values
    std::string name;
    Real64 RatedAirMassFlowRate = 0.0;     // rated air mass flow rate at speed {kg/s}
    Real64 RatedCondAirMassFlowRate = 0.0; // rated condenser air mass flow rate at speed {kg/s}
    Real64 grossRatedSHR = 0.0;            // rated sensible heat ratio at speed
    bool ratedGrossTotalCapIsAutosized = false;
    bool ratedEvapAirFlowRateIsAutosized = false;
    Real64 RatedCBF = 0.0; // rated coil bypass factor at speed
    Real64 RatedEIR = 0.0; // rated energy input ratio at speed {W/W}
    Real64 ratedCOP = 0.0;
    Real64 rated_total_capacity = 0.0;
    Real64 rated_evap_fan_power_per_volume_flow_rate = 0.0;
    Real64 rated_evap_fan_power_per_volume_flow_rate_2023 = 0.0;
    Real64 ratedWasteHeatFractionOfPowerInput = 0.0; // rated waste heat fraction of power input
    Real64 evap_condenser_pump_power_fraction = 0.0;
    Real64 evap_condenser_effectiveness = 0.0;

    // stuff getting assigned by the parent mode
    Real64 parentModeRatedGrossTotalCap = 0.0;   // [W]
    Real64 parentModeRatedEvapAirFlowRate = 0.0; // [m3/s]
    Real64 parentModeRatedCondAirFlowRate = 0.0; // [m3/s]
    int parentOperatingMode = 0;
    Real64 parentModeTimeForCondensateRemoval = 0.0;
    Real64 parentModeEvapRateRatio = 0.0;
    Real64 parentModeMaxCyclingRate = 0.0;
    Real64 parentModeLatentTimeConst = 0.0;
    bool doLatentDegradation = false; // True if latent degradation is enabled for this speed

    // speed class objects
    Real64 ambPressure = 0.0; // outdoor pressure {Pa]
    Real64 PLR = 0.0;
    Real64 AirFF = 0.0;                   // ratio of air mass flow rate to rated air mass flow rate
    Real64 fullLoadPower = 0.0;           // full load power at speed {W}
    Real64 fullLoadWasteHeat = 0.0;       // full load waste heat at speed {W}
    Real64 RTF = 0.0;                     // coil runtime fraction at speed
    Real64 AirMassFlow = 0.0;             // coil inlet air mass flow rate {kg/s}
    Real64 evap_air_flow_rate = 0.0;      // evaporator air volume flow rate [m3/s]
    Real64 condenser_air_flow_rate = 0.0; // condenser air volume flow rate [m3/s]
    Real64 active_fraction_of_face_coil_area = 0.0;
    bool adjustForFaceArea = false;
    Real64 ratedLatentCapacity = 0.0; // Latent capacity at rated conditions {W}

    // rating data
    Real64 RatedInletAirTemp = 26.6667;        // 26.6667C or 80F
    Real64 RatedInletWetBulbTemp = 19.4444;    // 19.44 or 67F
    Real64 RatedInletAirHumRat = 0.0111847;    // Humidity ratio corresponding to 80F dry bulb/67F wet bulb
    Real64 RatedOutdoorAirTemp = 35.0;         // 35 C or 95F
    Real64 DryCoilOutletHumRatioMin = 0.00001; // dry coil outlet minimum hum ratio kgH2O/kgdry air

    // flow per capacity values, they will be overridden with alternate values later if it is 100% OA coil
    Real64 minRatedVolFlowPerRatedTotCap = HVAC::MinRatedVolFlowPerRatedTotCap1;
    Real64 maxRatedVolFlowPerRatedTotCap = HVAC::MaxRatedVolFlowPerRatedTotCap1;

    void CalcSpeedOutput(EnergyPlusData &state,
                         const DataLoopNode::NodeData &inletNode,
                         DataLoopNode::NodeData &outletNode,
<<<<<<< HEAD
                         Real64 const _PLR,
=======
                         Real64 PLR,
>>>>>>> 641d6234
                         HVAC::FanOp const fanOp,
                         Real64 condInletTemp);

    void size(EnergyPlusData &state);

    Real64 CalcBypassFactor(EnergyPlusData &state,
                            Real64 const tdb, // Inlet dry-bulb temperature {C}
                            Real64 const w,   // Inlet humidity ratio {kg-H2O/kg-dryair}
                            Real64 const q,   // Total capacity {W}
                            Real64 const shr, // SHR
                            Real64 const h,   // Inlet enthalpy {J/kg-dryair}
                            Real64 const p);  // Outlet node pressure {Pa}

    Real64 calcEffectiveSHR(const DataLoopNode::NodeData &inletNode,
                            Real64 const inletWetBulb,
                            Real64 const SHRss,      // Steady-state sensible heat ratio
                            Real64 const RTF,        // Compressor run-time fraction
                            Real64 const QLatRated,  // Rated latent capacity
                            Real64 const QLatActual, // Actual latent capacity
                            Real64 const HeatingRTF  // Used to recalculate Toff for cycling fan systems
    );

private:
    bool processCurve(EnergyPlusData &state,
                      const std::string &curveName,
                      int &curveIndex,
                      std::vector<int> validDims,
                      std::string_view const routineName,
                      const std::string &fieldName,
                      Real64 Var1,                                 // required 1st independent variable
                      ObjexxFCL::Optional<Real64 const> Var2 = _); // 2nd independent variable
};
} // namespace EnergyPlus

#endif // ENERGYPLUS_COILS_COILCOOLINGDXCURVEFITSPEED<|MERGE_RESOLUTION|>--- conflicted
+++ resolved
@@ -165,11 +165,7 @@
     void CalcSpeedOutput(EnergyPlusData &state,
                          const DataLoopNode::NodeData &inletNode,
                          DataLoopNode::NodeData &outletNode,
-<<<<<<< HEAD
-                         Real64 const _PLR,
-=======
                          Real64 PLR,
->>>>>>> 641d6234
                          HVAC::FanOp const fanOp,
                          Real64 condInletTemp);
 
