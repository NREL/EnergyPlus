// EnergyPlus, Copyright (c) 1996-2020, The Board of Trustees of the University of Illinois,
// The Regents of the University of California, through Lawrence Berkeley National Laboratory
// (subject to receipt of any required approvals from the U.S. Dept. of Energy), Oak Ridge
// National Laboratory, managed by UT-Battelle, Alliance for Sustainable Energy, LLC, and other
// contributors. All rights reserved.
//
// NOTICE: This Software was developed under funding from the U.S. Department of Energy and the
// U.S. Government consequently retains certain rights. As such, the U.S. Government has been
// granted for itself and others acting on its behalf a paid-up, nonexclusive, irrevocable,
// worldwide license in the Software to reproduce, distribute copies to the public, prepare
// derivative works, and perform publicly and display publicly, and to permit others to do so.
//
// Redistribution and use in source and binary forms, with or without modification, are permitted
// provided that the following conditions are met:
//
// (1) Redistributions of source code must retain the above copyright notice, this list of
//     conditions and the following disclaimer.
//
// (2) Redistributions in binary form must reproduce the above copyright notice, this list of
//     conditions and the following disclaimer in the documentation and/or other materials
//     provided with the distribution.
//
// (3) Neither the name of the University of California, Lawrence Berkeley National Laboratory,
//     the University of Illinois, U.S. Dept. of Energy nor the names of its contributors may be
//     used to endorse or promote products derived from this software without specific prior
//     written permission.
//
// (4) Use of EnergyPlus(TM) Name. If Licensee (i) distributes the software in stand-alone form
//     without changes from the version obtained under this License, or (ii) Licensee makes a
//     reference solely to the software portion of its product, Licensee must refer to the
//     software as "EnergyPlus version X" software, where "X" is the version number Licensee
//     obtained under this License and may not use a different name for the software. Except as
//     specifically required in this Section (4), Licensee shall not use in a company name, a
//     product name, in advertising, publicity, or other promotional activities any name, trade
//     name, trademark, logo, or other designation of "EnergyPlus", "E+", "e+" or confusingly
//     similar designation, without the U.S. Department of Energy's prior written consent.
//
// THIS SOFTWARE IS PROVIDED BY THE COPYRIGHT HOLDERS AND CONTRIBUTORS "AS IS" AND ANY EXPRESS OR
// IMPLIED WARRANTIES, INCLUDING, BUT NOT LIMITED TO, THE IMPLIED WARRANTIES OF MERCHANTABILITY
// AND FITNESS FOR A PARTICULAR PURPOSE ARE DISCLAIMED. IN NO EVENT SHALL THE COPYRIGHT OWNER OR
// CONTRIBUTORS BE LIABLE FOR ANY DIRECT, INDIRECT, INCIDENTAL, SPECIAL, EXEMPLARY, OR
// CONSEQUENTIAL DAMAGES (INCLUDING, BUT NOT LIMITED TO, PROCUREMENT OF SUBSTITUTE GOODS OR
// SERVICES; LOSS OF USE, DATA, OR PROFITS; OR BUSINESS INTERRUPTION) HOWEVER CAUSED AND ON ANY
// THEORY OF LIABILITY, WHETHER IN CONTRACT, STRICT LIABILITY, OR TORT (INCLUDING NEGLIGENCE OR
// OTHERWISE) ARISING IN ANY WAY OUT OF THE USE OF THIS SOFTWARE, EVEN IF ADVISED OF THE
// POSSIBILITY OF SUCH DAMAGE.


#ifndef ENERGYPLUS_COILS_COILCOOLINGDXCURVEFITSPEED
#define ENERGYPLUS_COILS_COILCOOLINGDXCURVEFITSPEED

#include <string>
#include <vector>

#include <EnergyPlus/DataHVACGlobals.hh>
#include <EnergyPlus/DataLoopNode.hh>
#include <EnergyPlus/EnergyPlus.hh>

namespace EnergyPlus {
    // Forward declarations
    struct EnergyPlusData;

struct CoilCoolingDXCurveFitSpeedInputSpecification
{
    std::string name;
    Real64 gross_rated_total_cooling_capacity_ratio_to_nominal;
    Real64 gross_rated_sensible_heat_ratio;
    Real64 gross_rated_cooling_COP;
    Real64 evaporator_air_flow_fraction;
    Real64 condenser_air_flow_fraction;
    Real64 active_fraction_of_coil_face_area;
    Real64 rated_evaporative_condenser_pump_power_fraction;
    Real64 rated_evaporator_fan_power_per_volume_flow_rate;
    Real64 evaporative_condenser_effectiveness;
    std::string total_cooling_capacity_function_of_temperature_curve_name;
    std::string total_cooling_capacity_function_of_air_flow_fraction_curve_name;
    std::string energy_input_ratio_function_of_temperature_curve_name;
    std::string energy_input_ratio_function_of_air_flow_fraction_curve_name;
    std::string part_load_fraction_correlation_curve_name;
    Real64 rated_waste_heat_fraction_of_power_input;
    std::string waste_heat_function_of_temperature_curve_name;
    std::string sensible_heat_ratio_modifier_function_of_temperature_curve_name;
    std::string sensible_heat_ratio_modifier_function_of_flow_fraction_curve_name;
};

struct CoilCoolingDXCurveFitSpeed
{
    std::string const object_name = "Coil:Cooling:DX:CurveFit:Speed";
    std::string parentName;

    CoilCoolingDXCurveFitSpeed() = default;
    explicit CoilCoolingDXCurveFitSpeed(const std::string& name);
    void instantiateFromInputSpec(const CoilCoolingDXCurveFitSpeedInputSpecification& input_data);

    CoilCoolingDXCurveFitSpeedInputSpecification original_input_specs;

    // curve IDs
    int indexCapFT = 0;
    int indexCapFFF = 0;
    int indexEIRFT = 0;
    int indexEIRFFF = 0;
    int indexPLRFPLF = 0;
    int indexWHFT = 0;
    int indexSHRFT = 0;
    int indexSHRFFF = 0;

    // fixed values
    std::string name;
    Real64 RatedAirMassFlowRate = 0.0;     // rated air mass flow rate at speed {kg/s}
    Real64 RatedCondAirMassFlowRate = 0.0; // rated condenser air mass flow rate at speed {kg/s}
    Real64 grossRatedSHR = 0.0;            // rated sensible heat ratio at speed
    bool ratedGrossTotalCapIsAutosized = false;
    bool ratedEvapAirFlowRateIsAutosized = false;
    Real64 RatedCBF = 0.0;                 // rated coil bypass factor at speed
    Real64 RatedEIR = 0.0;                 // rated energy input ratio at speed {W/W}
    Real64 ratedCOP = 0.0;
    Real64 rated_total_capacity = 0.0;
    Real64 rated_evap_fan_power_per_volume_flow_rate = 0.0;
    Real64 ratedWasteHeatFractionOfPowerInput = 0.0; // rated waste heat fraction of power input
    Real64 evap_condenser_pump_power_fraction = 0.0;
    Real64 evap_condenser_effectiveness = 0.0;

    // stuff getting assigned by the parent mode
    Real64 parentModeRatedGrossTotalCap = 0.0;
    Real64 parentModeRatedEvapAirFlowRate = 0.0;
    Real64 parentModeRatedCondAirFlowRate = 0.0;
<<<<<<< HEAD
    Real64 parentModeTimeForCondensateRemoval = 0.0;
    Real64 parentModeEvapRateRatio = 0.0;
    Real64 parentModeMaxCyclingRate = 0.0;
    Real64 parentModeLatentTimeConst = 0.0;
    bool doLatentDegradation = false; // True if latent degradation is enabled for this speed
=======
    int parentOperatingMode = 0;
>>>>>>> 5f2fdbd7

    // speed class objects
    Real64 ambPressure = 0.0; // outdoor pressure {Pa]
    Real64 PLR = 0.0;
    Real64 AirFF = 0.0;             // ratio of air mass flow rate to rated air mass flow rate
    Real64 fullLoadPower = 0.0;     // full load power at speed {W}
    Real64 fullLoadWasteHeat = 0.0; // full load waste heat at speed {W}
    Real64 RTF = 0.0;               // coil runtime fraction at speed
    Real64 AirMassFlow = 0.0;       // coil inlet air mass flow rate {kg/s}
    Real64 evap_air_flow_rate = 0.0;
    Real64 condenser_air_flow_rate = 0.0;
    Real64 active_fraction_of_face_coil_area = 0.0;
    bool adjustForFaceArea = false;
    Real64 ratedLatentCapacity = 0.0; // Latent capacity at rated conditions {W}

    // rating data
    Real64 RatedInletAirTemp = 26.6667;        // 26.6667C or 80F
    Real64 RatedInletWetBulbTemp = 19.4444;    // 19.44 or 67F
    Real64 RatedInletAirHumRat = 0.0111847;    // Humidity ratio corresponding to 80F dry bulb/67F wet bulb
    Real64 RatedOutdoorAirTemp = 35.0;      // 35 C or 95F
    Real64 DryCoilOutletHumRatioMin = 0.00001; // dry coil outlet minimum hum ratio kgH2O/kgdry air

    // flow per capacity values, they will be overridden with alternate values later if it is 100% OA coil
    Real64 minRatedVolFlowPerRatedTotCap = DataHVACGlobals::MinRatedVolFlowPerRatedTotCap1;
    Real64 maxRatedVolFlowPerRatedTotCap = DataHVACGlobals::MaxRatedVolFlowPerRatedTotCap1;

    void CalcSpeedOutput(
<<<<<<< HEAD
        const DataLoopNode::NodeData &inletNode, DataLoopNode::NodeData &outletNode, Real64 &PLR, int  const fanOpMode, Real64 condInletTemp);
    void size(int speedNum, int maxSpeeds);
    Real64 CalcBypassFactor(Real64 tdb, Real64 w, Real64 q, Real64 shr, Real64 h, Real64 p);

    Real64 calcEffectiveSHR(
        const DataLoopNode::NodeData& inletNode,
        Real64 const inletWetBulb,
        Real64 const SHRss,               // Steady-state sensible heat ratio
        Real64 const RTF,                 // Compressor run-time fraction
        Real64 const QLatRated,           // Rated latent capacity
        Real64 const QLatActual,          // Actual latent capacity
        Real64 const HeatingRTF // Used to recalculate Toff for cycling fan systems
    );
=======
        const DataLoopNode::NodeData &inletNode, DataLoopNode::NodeData &outletNode, Real64 &PLR, int &fanOpMode, Real64 condInletTemp);
    void size(EnergyPlusData &state);
    Real64 CalcBypassFactor(Real64 tdb, Real64 w, Real64 h, Real64 p);
>>>>>>> 5f2fdbd7

private:
    bool processCurve(const std::string& curveName,
                      int &curveIndex,
                      std::vector<int> validDims,
                      const std::string& routineName,
                      const std::string& fieldName,
                      Real64 Var1,               // required 1st independent variable
                      Optional<Real64 const> Var2 = _, // 2nd independent variable
                      Optional<Real64 const> Var3 = _, // 3rd independent variable
                      Optional<Real64 const> Var4 = _, // 4th independent variable
                      Optional<Real64 const> Var5 = _);
};
} // namespace EnergyPlus

#endif // ENERGYPLUS_COILS_COILCOOLINGDXCURVEFITSPEED<|MERGE_RESOLUTION|>--- conflicted
+++ resolved
@@ -124,15 +124,12 @@
     Real64 parentModeRatedGrossTotalCap = 0.0;
     Real64 parentModeRatedEvapAirFlowRate = 0.0;
     Real64 parentModeRatedCondAirFlowRate = 0.0;
-<<<<<<< HEAD
+    int parentOperatingMode = 0;
     Real64 parentModeTimeForCondensateRemoval = 0.0;
     Real64 parentModeEvapRateRatio = 0.0;
     Real64 parentModeMaxCyclingRate = 0.0;
     Real64 parentModeLatentTimeConst = 0.0;
     bool doLatentDegradation = false; // True if latent degradation is enabled for this speed
-=======
-    int parentOperatingMode = 0;
->>>>>>> 5f2fdbd7
 
     // speed class objects
     Real64 ambPressure = 0.0; // outdoor pressure {Pa]
@@ -160,9 +157,8 @@
     Real64 maxRatedVolFlowPerRatedTotCap = DataHVACGlobals::MaxRatedVolFlowPerRatedTotCap1;
 
     void CalcSpeedOutput(
-<<<<<<< HEAD
         const DataLoopNode::NodeData &inletNode, DataLoopNode::NodeData &outletNode, Real64 &PLR, int  const fanOpMode, Real64 condInletTemp);
-    void size(int speedNum, int maxSpeeds);
+    void size(EnergyPlusData &state, int speedNum, int maxSpeeds);
     Real64 CalcBypassFactor(Real64 tdb, Real64 w, Real64 q, Real64 shr, Real64 h, Real64 p);
 
     Real64 calcEffectiveSHR(
@@ -174,11 +170,6 @@
         Real64 const QLatActual,          // Actual latent capacity
         Real64 const HeatingRTF // Used to recalculate Toff for cycling fan systems
     );
-=======
-        const DataLoopNode::NodeData &inletNode, DataLoopNode::NodeData &outletNode, Real64 &PLR, int &fanOpMode, Real64 condInletTemp);
-    void size(EnergyPlusData &state);
-    Real64 CalcBypassFactor(Real64 tdb, Real64 w, Real64 h, Real64 p);
->>>>>>> 5f2fdbd7
 
 private:
     bool processCurve(const std::string& curveName,
