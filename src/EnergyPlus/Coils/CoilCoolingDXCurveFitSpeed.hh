--- conflicted
+++ resolved
@@ -64,14 +64,10 @@
     // speed class inputs
     Real64 PLR = 0.0;
 
-<<<<<<< HEAD
     Real64 CondInletTemp = 0.0;            // condenser inlet node temp or outdoor temp if no condenser node {C}
     Real64 ambPressure = 0.0;              // outdoor pressure {Pa]
     Real64 AirFF = 0.0;                    // ratio of air mass flow rate to rated air mass flow rate
-=======
-    Real64 ambPressure;              // outdoor pressure {Pa]
-    Real64 AirFF;                    // ratio of air mass flow rate to rated air mass flow rate
->>>>>>> f4875d65
+
                                      //        Real64 RatedTotCap; // rated total capacity at speed {W}
     Real64 RatedAirMassFlowRate = 0.0;     // rated air mass flow rate at speed {kg/s}
     Real64 RatedCondAirMassFlowRate = 0.0; // rated condenser air mass flow rate at speed {kg/s}
@@ -106,7 +102,7 @@
 	bool mySizeFlag = true;
 
     void CalcSpeedOutput(
-        const DataLoopNode::NodeData &inletNode, DataLoopNode::NodeData &outletNode, Real64 &PLR, int &fanOpMode, const Real64 condInletTemp);
+        const DataLoopNode::NodeData &inletNode, DataLoopNode::NodeData &outletNode, Real64 &PLR, int &fanOpMode, Real64 condInletTemp);
     void sizeSpeed();
 
     Real64 CalcBypassFactor(Real64 tdb, Real64 w, Real64 h, Real64 p);
@@ -115,21 +111,12 @@
     bool processCurve(const std::string& curveName,
                       int &curveIndex,
                       std::vector<int> validDims,
-<<<<<<< HEAD
                       const std::string& routineName,
                       const std::string& fieldName,
-                      Real64 Var1,                   // required 1st independent variable
-                      Optional<Real64 const> Var2 = _,     // 2nd independent variable
-                      Optional<Real64 const> Var3 = _,     // 3rd independent variable
-                      Optional<Real64 const> Var4 = _,     // 4th independent variable
-=======
-                      const std::string routineName,
-                      const std::string fieldName,
                       Real64 const Var1,               // required 1st independent variable
                       Optional<Real64 const> Var2 = _, // 2nd independent variable
                       Optional<Real64 const> Var3 = _, // 3rd independent variable
                       Optional<Real64 const> Var4 = _, // 4th independent variable
->>>>>>> f4875d65
                       Optional<Real64 const> Var5 = _);
 };
 } // namespace EnergyPlus
