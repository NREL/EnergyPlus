// EnergyPlus, Copyright (c) 1996-2024, The Board of Trustees of the University of Illinois,
// The Regents of the University of California, through Lawrence Berkeley National Laboratory
// (subject to receipt of any required approvals from the U.S. Dept. of Energy), Oak Ridge
// National Laboratory, managed by UT-Battelle, Alliance for Sustainable Energy, LLC, and other
// contributors. All rights reserved.
//
// NOTICE: This Software was developed under funding from the U.S. Department of Energy and the
// U.S. Government consequently retains certain rights. As such, the U.S. Government has been
// granted for itself and others acting on its behalf a paid-up, nonexclusive, irrevocable,
// worldwide license in the Software to reproduce, distribute copies to the public, prepare
// derivative works, and perform publicly and display publicly, and to permit others to do so.
//
// Redistribution and use in source and binary forms, with or without modification, are permitted
// provided that the following conditions are met:
//
// (1) Redistributions of source code must retain the above copyright notice, this list of
//     conditions and the following disclaimer.
//
// (2) Redistributions in binary form must reproduce the above copyright notice, this list of
//     conditions and the following disclaimer in the documentation and/or other materials
//     provided with the distribution.
//
// (3) Neither the name of the University of California, Lawrence Berkeley National Laboratory,
//     the University of Illinois, U.S. Dept. of Energy nor the names of its contributors may be
//     used to endorse or promote products derived from this software without specific prior
//     written permission.
//
// (4) Use of EnergyPlus(TM) Name. If Licensee (i) distributes the software in stand-alone form
//     without changes from the version obtained under this License, or (ii) Licensee makes a
//     reference solely to the software portion of its product, Licensee must refer to the
//     software as "EnergyPlus version X" software, where "X" is the version number Licensee
//     obtained under this License and may not use a different name for the software. Except as
//     specifically required in this Section (4), Licensee shall not use in a company name, a
//     product name, in advertising, publicity, or other promotional activities any name, trade
//     name, trademark, logo, or other designation of "EnergyPlus", "E+", "e+" or confusingly
//     similar designation, without the U.S. Department of Energy's prior written consent.
//
// THIS SOFTWARE IS PROVIDED BY THE COPYRIGHT HOLDERS AND CONTRIBUTORS "AS IS" AND ANY EXPRESS OR
// IMPLIED WARRANTIES, INCLUDING, BUT NOT LIMITED TO, THE IMPLIED WARRANTIES OF MERCHANTABILITY
// AND FITNESS FOR A PARTICULAR PURPOSE ARE DISCLAIMED. IN NO EVENT SHALL THE COPYRIGHT OWNER OR
// CONTRIBUTORS BE LIABLE FOR ANY DIRECT, INDIRECT, INCIDENTAL, SPECIAL, EXEMPLARY, OR
// CONSEQUENTIAL DAMAGES (INCLUDING, BUT NOT LIMITED TO, PROCUREMENT OF SUBSTITUTE GOODS OR
// SERVICES; LOSS OF USE, DATA, OR PROFITS; OR BUSINESS INTERRUPTION) HOWEVER CAUSED AND ON ANY
// THEORY OF LIABILITY, WHETHER IN CONTRACT, STRICT LIABILITY, OR TORT (INCLUDING NEGLIGENCE OR
// OTHERWISE) ARISING IN ANY WAY OUT OF THE USE OF THIS SOFTWARE, EVEN IF ADVISED OF THE
// POSSIBILITY OF SUCH DAMAGE.

#include <EnergyPlus/Coils/CoilCoolingDXCurveFitPerformance.hh>
#include <EnergyPlus/CurveManager.hh>
#include <EnergyPlus/Data/EnergyPlusData.hh>
#include <EnergyPlus/DataEnvironment.hh>
#include <EnergyPlus/DataGlobalConstants.hh>
#include <EnergyPlus/DataHVACGlobals.hh>
#include <EnergyPlus/DataIPShortCuts.hh>
#include <EnergyPlus/Fans.hh>
#include <EnergyPlus/General.hh>
#include <EnergyPlus/GeneralRoutines.hh>
#include <EnergyPlus/InputProcessing/InputProcessor.hh>
#include <EnergyPlus/OutputReportPredefined.hh>
#include <EnergyPlus/Psychrometrics.hh>
#include <EnergyPlus/ScheduleManager.hh>
#include <EnergyPlus/UtilityRoutines.hh>

using namespace EnergyPlus;

void CoilCoolingDXCurveFitPerformance::instantiateFromInputSpec(EnergyPlus::EnergyPlusData &state,
                                                                const CoilCoolingDXCurveFitPerformanceInputSpecification &input_data)
{
    static constexpr std::string_view routineName("CoilCoolingDXCurveFitPerformance::instantiateFromInputSpec: ");
    bool errorsFound(false);
    this->original_input_specs = input_data;
    this->name = input_data.name;
    this->minOutdoorDrybulb = input_data.minimum_outdoor_dry_bulb_temperature_for_compressor_operation;
    this->maxOutdoorDrybulbForBasin = input_data.maximum_outdoor_dry_bulb_temperature_for_crankcase_heater_operation;
    this->crankcaseHeaterCap = input_data.crankcase_heater_capacity;
    this->normalMode = CoilCoolingDXCurveFitOperatingMode(state, input_data.base_operating_mode_name);
    this->normalMode.oneTimeInit(state); // oneTimeInit does not need to be delayed in this use case
    if (Util::SameString(input_data.capacity_control, "CONTINUOUS")) {
        this->capControlMethod = CapControlMethod::CONTINUOUS;
    } else if (Util::SameString(input_data.capacity_control, "DISCRETE")) {
        this->capControlMethod = CapControlMethod::DISCRETE;
    } else {
        ShowSevereError(state, format("{}{}=\"{}\", invalid", routineName, this->object_name, this->name));
        ShowContinueError(state, format("...Capacity Control Method=\"{}\":", input_data.capacity_control));
        ShowContinueError(state, "...must be Discrete or Continuous.");
        errorsFound = true;
    }
    this->evapCondBasinHeatCap = input_data.basin_heater_capacity;
    this->evapCondBasinHeatSetpoint = input_data.basin_heater_setpoint_temperature;
    if (input_data.basin_heater_operating_schedule_name.empty()) {
        this->evapCondBasinHeatSchedulIndex = ScheduleManager::ScheduleAlwaysOn;
    } else {
        this->evapCondBasinHeatSchedulIndex = ScheduleManager::GetScheduleIndex(state, input_data.basin_heater_operating_schedule_name);
    }
    if (this->evapCondBasinHeatSchedulIndex == 0) {
        ShowSevereError(state, format("{} {} =\"{}\" invalid", std::string{routineName}, this->object_name, this->name));
        ShowContinueError(
            state, format("...Evaporative Condenser Basin Heater Operating Schedule Name=\"{}\".", input_data.basin_heater_operating_schedule_name));
        errorsFound = true;
    }

    if (!input_data.alternate_operating_mode_name.empty() && input_data.alternate_operating_mode2_name.empty()) {
        this->maxAvailCoilMode = HVAC::CoilMode::Enhanced;
        this->alternateMode = CoilCoolingDXCurveFitOperatingMode(state, input_data.alternate_operating_mode_name);
        this->alternateMode.oneTimeInit(state); // oneTimeInit does not need to be delayed in this use case
    }
    // Validate fuel type input
    this->compressorFuelType = static_cast<Constant::eFuel>(getEnumValue(Constant::eFuelNamesUC, Util::makeUPPER(input_data.compressor_fuel_type)));
    if (this->compressorFuelType == Constant::eFuel::Invalid) {
        ShowSevereError(state, format("{} {} =\"{}\" invalid", std::string{routineName}, this->object_name, this->name));
        ShowContinueError(state, format("...Compressor Fuel Type=\"{}\".", input_data.compressor_fuel_type));
        errorsFound = true;
    }

    if (!input_data.alternate_operating_mode2_name.empty() && !input_data.alternate_operating_mode_name.empty()) {
        this->maxAvailCoilMode = HVAC::CoilMode::SubcoolReheat;
        this->alternateMode = CoilCoolingDXCurveFitOperatingMode(state, input_data.alternate_operating_mode_name);
        this->alternateMode2 = CoilCoolingDXCurveFitOperatingMode(state, input_data.alternate_operating_mode2_name);
        setOperMode(state, this->normalMode, 1);
        setOperMode(state, this->alternateMode, 2);
        setOperMode(state, this->alternateMode2, 3);
    }

    if (!input_data.outdoor_temperature_dependent_crankcase_heater_capacity_curve_name.empty()) {
        this->crankcaseHeaterCapacityCurveIndex =
            Curve::GetCurveIndex(state, input_data.outdoor_temperature_dependent_crankcase_heater_capacity_curve_name);
        // Verify Curve Object, only legal type is Quadratic and Cubic
        errorsFound |= Curve::CheckCurveDims(state,
                                             this->crankcaseHeaterCapacityCurveIndex,                                        // Curve index
                                             {1},                                                                            // Valid dimensions
                                             routineName,                                                                    // Routine name
                                             this->object_name,                                                              // Object Type
                                             this->name,                                                                     // Object Name
                                             input_data.outdoor_temperature_dependent_crankcase_heater_capacity_curve_name); // Field Name
    }
    if (errorsFound) {
        ShowFatalError(
            state,
            format("{} Errors found in getting {} input. Preceding condition(s) causes termination.", std::string{routineName}, this->object_name));
    }
}

CoilCoolingDXCurveFitPerformance::CoilCoolingDXCurveFitPerformance(EnergyPlus::EnergyPlusData &state, const std::string &name_to_find)
    : CoilCoolingDXPerformanceBase()
{
    int numPerformances = state.dataInputProcessing->inputProcessor->getNumObjectsFound(state, CoilCoolingDXCurveFitPerformance::object_name);
    if (numPerformances <= 0) {
        // error
    }
    bool found_it = false;
    for (int perfNum = 1; perfNum <= numPerformances; ++perfNum) {
        int NumAlphas;  // Number of Alphas for each GetObjectItem call
        int NumNumbers; // Number of Numbers for each GetObjectItem call
        int IOStatus;
        state.dataInputProcessing->inputProcessor->getObjectItem(state,
                                                                 CoilCoolingDXCurveFitPerformance::object_name,
                                                                 perfNum,
                                                                 state.dataIPShortCut->cAlphaArgs,
                                                                 NumAlphas,
                                                                 state.dataIPShortCut->rNumericArgs,
                                                                 NumNumbers,
                                                                 IOStatus,
                                                                 _,
                                                                 state.dataIPShortCut->lAlphaFieldBlanks);
        if (!Util::SameString(name_to_find, state.dataIPShortCut->cAlphaArgs(1))) {
            continue;
        }
        found_it = true;

        CoilCoolingDXCurveFitPerformanceInputSpecification input_specs;

        input_specs.name = state.dataIPShortCut->cAlphaArgs(1);
        input_specs.crankcase_heater_capacity = state.dataIPShortCut->rNumericArgs(1);
        input_specs.minimum_outdoor_dry_bulb_temperature_for_compressor_operation = state.dataIPShortCut->rNumericArgs(2);
        input_specs.maximum_outdoor_dry_bulb_temperature_for_crankcase_heater_operation = state.dataIPShortCut->rNumericArgs(3);
        if (state.dataIPShortCut->lNumericFieldBlanks(4)) {
            input_specs.unit_internal_static_air_pressure = 0.0;
        } else {
            input_specs.unit_internal_static_air_pressure = state.dataIPShortCut->rNumericArgs(4);
        }
        if (!state.dataIPShortCut->lAlphaFieldBlanks(2)) {
            input_specs.outdoor_temperature_dependent_crankcase_heater_capacity_curve_name = state.dataIPShortCut->cAlphaArgs(2);
        }
        input_specs.capacity_control = state.dataIPShortCut->cAlphaArgs(3);
        input_specs.basin_heater_capacity = state.dataIPShortCut->rNumericArgs(5);
        input_specs.basin_heater_setpoint_temperature = state.dataIPShortCut->rNumericArgs(6);
        input_specs.basin_heater_operating_schedule_name = state.dataIPShortCut->cAlphaArgs(4);
        input_specs.compressor_fuel_type = state.dataIPShortCut->cAlphaArgs(5);
        input_specs.base_operating_mode_name = state.dataIPShortCut->cAlphaArgs(6);
        if (!state.dataIPShortCut->lAlphaFieldBlanks(6)) {
            input_specs.alternate_operating_mode_name = state.dataIPShortCut->cAlphaArgs(7);
        }
        if (!state.dataIPShortCut->lAlphaFieldBlanks(8)) {
            input_specs.alternate_operating_mode2_name = state.dataIPShortCut->cAlphaArgs(8);
        }

        this->instantiateFromInputSpec(state, input_specs);
        break;
    }

    if (!found_it) {
        ShowFatalError(state, format("Could not find Coil:Cooling:DX:Performance object with name: {}", name_to_find));
    }
}

void CoilCoolingDXCurveFitPerformance::simulate(EnergyPlus::EnergyPlusData &state,
                                                const DataLoopNode::NodeData &inletNode,
                                                DataLoopNode::NodeData &outletNode,
                                                HVAC::CoilMode currentCoilMode,
                                                int const speedNum,
                                                Real64 const speedRatio,
                                                HVAC::FanOp const fanOp,
                                                DataLoopNode::NodeData &condInletNode,
                                                DataLoopNode::NodeData &condOutletNode,
                                                bool const singleMode,
                                                Real64 LoadSHR)
{
    static constexpr std::string_view RoutineName = "CoilCoolingDXCurveFitPerformance::simulate";
    Real64 reportingConstant = state.dataHVACGlobal->TimeStepSys * Constant::SecInHour;
    this->recoveredEnergyRate = 0.0;
    this->NormalSHR = 0.0;

    if (currentCoilMode == HVAC::CoilMode::SubcoolReheat) {
        Real64 totalCoolingRate;
        Real64 sensNorRate;
        Real64 sensSubRate;
        Real64 sensRehRate;
        Real64 latRate;
        Real64 SysNorSHR;
        Real64 SysSubSHR;
        Real64 SysRehSHR;
        Real64 HumRatNorOut;
        Real64 TempNorOut;
        Real64 EnthalpyNorOut;
        Real64 modeRatio;

        this->calculate(state, this->normalMode, inletNode, outletNode, speedNum, speedRatio, fanOp, condInletNode, condOutletNode, singleMode);

        // this->OperatingMode = 1;
        CalcComponentSensibleLatentOutput(
            outletNode.MassFlowRate, inletNode.Temp, inletNode.HumRat, outletNode.Temp, outletNode.HumRat, sensNorRate, latRate, totalCoolingRate);
        if (totalCoolingRate > 1.0E-10) {
            this->OperatingMode = 1;
            this->NormalSHR = sensNorRate / totalCoolingRate;
            this->powerUse = this->normalMode.OpModePower;
            this->RTF = this->normalMode.OpModeRTF;
            this->wasteHeatRate = this->normalMode.OpModeWasteHeat;
        }

        if ((speedRatio != 0.0) && (LoadSHR != 0.0)) {
            if (totalCoolingRate == 0.0) {
                SysNorSHR = 1.0;
            } else {
                SysNorSHR = sensNorRate / totalCoolingRate;
            }
            HumRatNorOut = outletNode.HumRat;
            TempNorOut = outletNode.Temp;
            EnthalpyNorOut = outletNode.Enthalpy;
            this->recoveredEnergyRate = sensNorRate;

            if (LoadSHR < SysNorSHR) {
                outletNode.MassFlowRate = inletNode.MassFlowRate;
                this->calculate(
                    state, this->alternateMode, inletNode, outletNode, speedNum, speedRatio, fanOp, condInletNode, condOutletNode, singleMode);
                CalcComponentSensibleLatentOutput(outletNode.MassFlowRate,
                                                  inletNode.Temp,
                                                  inletNode.HumRat,
                                                  outletNode.Temp,
                                                  outletNode.HumRat,
                                                  sensSubRate,
                                                  latRate,
                                                  totalCoolingRate);
                SysSubSHR = sensSubRate / totalCoolingRate;
                if (LoadSHR < SysSubSHR) {
                    outletNode.MassFlowRate = inletNode.MassFlowRate;
                    this->calculate(
                        state, this->alternateMode2, inletNode, outletNode, speedNum, speedRatio, fanOp, condInletNode, condOutletNode, singleMode);
                    CalcComponentSensibleLatentOutput(outletNode.MassFlowRate,
                                                      inletNode.Temp,
                                                      inletNode.HumRat,
                                                      outletNode.Temp,
                                                      outletNode.HumRat,
                                                      sensRehRate,
                                                      latRate,
                                                      totalCoolingRate);
                    SysRehSHR = sensRehRate / totalCoolingRate;
                    if (LoadSHR > SysRehSHR) {
                        modeRatio = (LoadSHR - SysNorSHR) / (SysRehSHR - SysNorSHR);
                        this->OperatingMode = 3;
                        outletNode.HumRat = HumRatNorOut * (1.0 - modeRatio) + modeRatio * outletNode.HumRat;
                        outletNode.Enthalpy = EnthalpyNorOut * (1.0 - modeRatio) + modeRatio * outletNode.Enthalpy;
                        outletNode.Temp = Psychrometrics::PsyTdbFnHW(outletNode.Enthalpy, outletNode.HumRat);
                        this->ModeRatio = modeRatio;
                        // update other reporting terms
                        this->powerUse = this->normalMode.OpModePower * (1.0 - modeRatio) + modeRatio * this->alternateMode2.OpModePower;
                        this->RTF = this->normalMode.OpModeRTF * (1.0 - modeRatio) + modeRatio * this->alternateMode2.OpModeRTF;
                        this->wasteHeatRate = this->normalMode.OpModeWasteHeat * (1.0 - modeRatio) + modeRatio * this->alternateMode2.OpModeWasteHeat;
                        this->recoveredEnergyRate = (this->recoveredEnergyRate - sensRehRate) * this->ModeRatio;
                    } else {
                        this->ModeRatio = 1.0;
                        this->OperatingMode = 3;
                        this->recoveredEnergyRate = (this->recoveredEnergyRate - sensRehRate) * this->ModeRatio;
                    }
                } else {
                    modeRatio = (LoadSHR - SysNorSHR) / (SysSubSHR - SysNorSHR);
                    this->OperatingMode = 2;
                    // process outlet conditions and total output
                    outletNode.HumRat = HumRatNorOut * (1.0 - modeRatio) + modeRatio * outletNode.HumRat;
                    outletNode.Enthalpy = EnthalpyNorOut * (1.0 - modeRatio) + modeRatio * outletNode.Enthalpy;
                    outletNode.Temp = Psychrometrics::PsyTdbFnHW(outletNode.Enthalpy, outletNode.HumRat);
                    this->ModeRatio = modeRatio;
                    // update other reporting terms
                    this->powerUse = this->normalMode.OpModePower * (1.0 - modeRatio) + modeRatio * this->alternateMode.OpModePower;
                    this->RTF = this->normalMode.OpModeRTF * (1.0 - modeRatio) + modeRatio * this->alternateMode.OpModeRTF;
                    this->wasteHeatRate = this->normalMode.OpModeWasteHeat * (1.0 - modeRatio) + modeRatio * this->alternateMode.OpModeWasteHeat;
                    this->recoveredEnergyRate = (this->recoveredEnergyRate - sensSubRate) * this->ModeRatio;
                }
            } else {
                this->ModeRatio = 0.0;
                this->OperatingMode = 1;
                this->recoveredEnergyRate = 0.0;
            }
            // Check for saturation error and modify temperature at constant enthalpy
            Real64 tsat = Psychrometrics::PsyTsatFnHPb(state, outletNode.Enthalpy, inletNode.Press, RoutineName);
            if (outletNode.Temp < tsat) {
                outletNode.Temp = tsat;
                outletNode.HumRat = Psychrometrics::PsyWFnTdbH(state, tsat, outletNode.Enthalpy);
            }
        }
    } else if (currentCoilMode == HVAC::CoilMode::Enhanced) {
        this->calculate(state, this->alternateMode, inletNode, outletNode, speedNum, speedRatio, fanOp, condInletNode, condOutletNode, singleMode);
        this->OperatingMode = 2;
        this->powerUse = this->alternateMode.OpModePower;
        this->RTF = this->alternateMode.OpModeRTF;
        this->wasteHeatRate = this->alternateMode.OpModeWasteHeat;
    } else {
        this->calculate(state, this->normalMode, inletNode, outletNode, speedNum, speedRatio, fanOp, condInletNode, condOutletNode, singleMode);
        this->OperatingMode = 1;
        this->powerUse = this->normalMode.OpModePower;
        this->RTF = this->normalMode.OpModeRTF;
        this->wasteHeatRate = this->normalMode.OpModeWasteHeat;
    }

    // calculate crankcase heater operation
    if (state.dataEnvrn->OutDryBulbTemp < this->maxOutdoorDrybulbForBasin) {
        this->crankcaseHeaterPower = this->crankcaseHeaterCap;
        if (this->crankcaseHeaterCapacityCurveIndex > 0) {
            this->crankcaseHeaterPower *= Curve::CurveValue(state, this->crankcaseHeaterCapacityCurveIndex, state.dataEnvrn->OutDryBulbTemp);
        }
    } else {
        this->crankcaseHeaterPower = 0.0;
    }
    this->crankcaseHeaterPower = this->crankcaseHeaterPower * (1.0 - this->RTF);
    this->crankcaseHeaterElectricityConsumption = this->crankcaseHeaterPower * reportingConstant;

    // basin heater
    if (this->evapCondBasinHeatSchedulIndex > 0) {
        Real64 currentBasinHeaterAvail = ScheduleManager::GetCurrentScheduleValue(state, this->evapCondBasinHeatSchedulIndex);
        if (this->evapCondBasinHeatCap > 0.0 && currentBasinHeaterAvail > 0.0) {
            this->basinHeaterPower = max(0.0, this->evapCondBasinHeatCap * (this->evapCondBasinHeatSetpoint - state.dataEnvrn->OutDryBulbTemp));
        }
    } else {
        // If schedule does not exist, basin heater operates anytime outdoor dry-bulb temp is below setpoint
        if (this->evapCondBasinHeatCap > 0.0) {
            this->basinHeaterPower = max(0.0, this->evapCondBasinHeatCap * (this->evapCondBasinHeatSetpoint - state.dataEnvrn->OutDryBulbTemp));
        }
    }
    this->basinHeaterPower *= (1.0 - this->RTF);
    this->electricityConsumption = this->powerUse * reportingConstant;

    if (this->compressorFuelType != Constant::eFuel::Electricity) {
        this->compressorFuelRate = this->powerUse;
        this->compressorFuelConsumption = this->electricityConsumption;

        // check this after adding parasitic loads
        this->powerUse = 0.0;
        this->electricityConsumption = 0.0;
    }
}

void CoilCoolingDXCurveFitPerformance::size(EnergyPlus::EnergyPlusData &state)
{
    if (!state.dataGlobal->SysSizingCalc && this->mySizeFlag) {
        this->normalMode.parentName = this->parentName;
        this->normalMode.size(state);
        if (this->maxAvailCoilMode == HVAC::CoilMode::Enhanced) {
            this->alternateMode.size(state);
        }
        if (this->maxAvailCoilMode == HVAC::CoilMode::SubcoolReheat) {
            this->alternateMode.size(state);
            this->alternateMode2.size(state);
        }
        this->mySizeFlag = false;
    }
}

void CoilCoolingDXCurveFitPerformance::calculate(EnergyPlus::EnergyPlusData &state,
                                                 CoilCoolingDXCurveFitOperatingMode &currentMode,
                                                 const DataLoopNode::NodeData &inletNode,
                                                 DataLoopNode::NodeData &outletNode,
                                                 int const speedNum,
                                                 Real64 const speedRatio,
                                                 HVAC::FanOp const fanOp,
                                                 DataLoopNode::NodeData &condInletNode,
                                                 DataLoopNode::NodeData &condOutletNode,
                                                 bool const singleMode)
{

    // calculate the performance at this mode/speed
    currentMode.CalcOperatingMode(state, inletNode, outletNode, speedNum, speedRatio, fanOp, condInletNode, condOutletNode, singleMode);
}

void CoilCoolingDXCurveFitPerformance::calcStandardRatings210240(EnergyPlus::EnergyPlusData &state)
{

    // for now this will provide standard ratings for the coil at the normal mode at speed N
    // future iterations will extend the inputs to give the user the flexibility to select different standards to
    // apply and such

    int constexpr NumOfReducedCap(4); // Number of reduced capacity test conditions (100%,75%,50%,and 25%)

    // SUBROUTINE LOCAL VARIABLE DECLARATIONS:
    Real64 TotCapFlowModFac(0.0);                 // Total capacity modifier f(actual flow vs rated flow) for each speed [-]
    Real64 EIRFlowModFac(0.0);                    // EIR modifier f(actual supply air flow vs rated flow) for each speed [-]
    Real64 TotCapTempModFac(0.0);                 // Total capacity modifier (function of entering wetbulb, outside drybulb) [-]
    Real64 EIRTempModFac(0.0);                    // EIR modifier (function of entering wetbulb, outside drybulb) [-]
    Real64 TotCoolingCapAHRI(0.0);                // Total Cooling Coil capacity (gross) at AHRI test conditions [W]
    Real64 NetCoolingCapAHRI(0.0);                // Net Cooling Coil capacity at AHRI TestB conditions, accounting for fan heat [W]
    Real64 NetCoolingCapAHRI2023(0.0);            // Net Cooling Coil capacity at AHRI TestB conditions, accounting for fan heat [W]
    Real64 TotalElecPower(0.0);                   // Net power consumption (Cond Fan+Compressor+Indoor Fan) at AHRI test conditions [W]
    Real64 TotalElecPower2023(0.0);               // Net power consumption (Cond Fan+Compressor+Indoor Fan) at AHRI test conditions [W]
    Real64 TotalElecPowerRated(0.0);              // Net power consumption (Cond Fan+Compressor+Indoor Fan) at Rated test conditions [W]
    Real64 TotalElecPowerRated2023(0.0);          // Net power consumption (Cond Fan+Compressor+Indoor Fan) at Rated test conditions [W]
    Real64 EIR(0.0);                              // Energy Efficiency Ratio at AHRI test conditions for SEER [-]
    Real64 PartLoadFactor(0.0);                   // Part load factor, accounts for thermal lag at compressor startup [-]
    Real64 EERReduced(0.0);                       // EER at reduced capacity test conditions (100%, 75%, 50%, and 25%)
    Real64 ElecPowerReducedCap(0.0);              // Net power consumption (Cond Fan+Compressor) at reduced test condition [W]
    Real64 NetCoolingCapReduced(0.0);             // Net Cooling Coil capacity at reduced conditions, accounting for supply fan heat [W]
    Real64 LoadFactor(0.0);                       // Fractional "on" time for last stage at the desired reduced capacity, (dimensionless)
    Real64 DegradationCoeff(0.0);                 // Degradation coeficient, (dimenssionless)
    Real64 OutdoorUnitInletAirDryBulbTempReduced; // Outdoor unit entering air dry-bulb temperature at reduced capacity [C]

    // *** SOME CONSTANTS FROM THE STANDARD
    // The AHRI standard specifies a nominal/default fan electric power consumption per rated air
    // volume flow rate to account for indoor fan electric power consumption
    // when the standard tests are conducted on units that do not have an
    // indoor air circulating fan. Used if user doesn't enter a specific value.
    Real64 constexpr DefaultFanPowerPerEvapAirFlowRate(773.3);     // 365 W/1000 scfm or 773.3 W/(m3/s).
    Real64 constexpr DefaultFanPowerPerEvapAirFlowRate2023(934.4); // 441 W/1000 scfm or 934.4 W/(m3/s).
    // AHRI Standard 210/240-2008 Performance Test Conditions for Unitary Air-to-Air Air-Conditioning and Heat Pump Equipment
    Real64 constexpr CoolingCoilInletAirWetBulbTempRated(19.44); // 19.44C (67F)  Tests A and B
    Real64 constexpr OutdoorUnitInletAirDryBulbTemp(27.78);      // 27.78C (82F)  Test B (for SEER)
    Real64 constexpr OutdoorUnitInletAirDryBulbTempRated(35.0);  // 35.00C (95F)  Test A (rated capacity)
    Real64 constexpr AirMassFlowRatioRated(1.0);                 // AHRI test is at the design flow rate so AirMassFlowRatio is 1.0
    Real64 constexpr PLRforSEER(0.5);                            // Part-load ratio for SEER calculation (single speed DX cooling coils)
    static constexpr std::array<Real64, 4> ReducedPLR = {1.0, 0.75, 0.50, 0.25};               // Reduced Capacity part-load conditions
    static constexpr std::array<Real64, 4> IEERWeightingFactor = {0.020, 0.617, 0.238, 0.125}; // EER Weighting factors (IEER)
    Real64 constexpr OADBTempLowReducedCapacityTest(18.3);                                     // Outdoor air dry-bulb temp in degrees C (65F)

    // For Single Stage Systems, if the optional CFull and DFull tests are not performed, a
    // default value of 0.20 shall be used for the cooling Degradation Coefficient
    Real64 constexpr CyclicDegradationCoefficient(0.20); // ANSI/AHRI 210/240 2023 Section 6.1.3.1

    // some conveniences
    auto &mode = this->normalMode;
    auto &speed = mode.speeds.back();

    Real64 FanPowerPerEvapAirFlowRate = DefaultFanPowerPerEvapAirFlowRate;
    if (speed.rated_evap_fan_power_per_volume_flow_rate > 0.0) {
        FanPowerPerEvapAirFlowRate = speed.rated_evap_fan_power_per_volume_flow_rate;
    }

    Real64 FanPowerPerEvapAirFlowRate2023 = DefaultFanPowerPerEvapAirFlowRate2023;
    if (speed.rated_evap_fan_power_per_volume_flow_rate_2023 > 0.0) {
        FanPowerPerEvapAirFlowRate2023 = speed.rated_evap_fan_power_per_volume_flow_rate_2023;
    }

    if (mode.ratedGrossTotalCap > 0.0) {
        TotCapFlowModFac = Curve::CurveValue(state, speed.indexCapFFF, AirMassFlowRatioRated);

        TotCapTempModFac = Curve::CurveValue(state, speed.indexCapFT, CoolingCoilInletAirWetBulbTempRated, OutdoorUnitInletAirDryBulbTemp);
        TotCoolingCapAHRI = mode.ratedGrossTotalCap * TotCapTempModFac * TotCapFlowModFac;
        // Calculate net cooling capacity | 2017
        this->standardRatingCoolingCapacity = TotCoolingCapAHRI - FanPowerPerEvapAirFlowRate * mode.ratedEvapAirFlowRate;
        // Calculate net cooling capacity | 2023
        this->standardRatingCoolingCapacity2023 = TotCoolingCapAHRI - FanPowerPerEvapAirFlowRate2023 * mode.ratedEvapAirFlowRate;
        // TODO: Commercial and industrial unitary air-conditioning condensing units with a capacity greater than 135,000 Btu/h (39564.59445 Watts)
        // as defined in ANSI/AHRI Standard 365(I-P). | Scope 2.2.6 (ANSI/AHRI 340-360 2022)

        // SEER2 standard applies to factory-made Unitary Air-conditioners and Unitary Air-source Heat Pumps with
        // capacities less than 65,000 Btu/h (19049.61955 Watts) | Section 2.1 (ANSI/AHRI 210-240 2023)
        // Removal of water-cooled and evaporatively-cooled products from the scope | Foreword (ANSI/AHRI 210-240 2023)

        // SEER calculations:
        TotCapTempModFac = Curve::CurveValue(state, speed.indexCapFT, CoolingCoilInletAirWetBulbTempRated, OutdoorUnitInletAirDryBulbTemp);
        TotCoolingCapAHRI = mode.ratedGrossTotalCap * TotCapTempModFac * TotCapFlowModFac;
        EIRTempModFac = Curve::CurveValue(state, speed.indexEIRFT, CoolingCoilInletAirWetBulbTempRated, OutdoorUnitInletAirDryBulbTemp);
        EIRFlowModFac = Curve::CurveValue(state, speed.indexEIRFFF, AirMassFlowRatioRated);
        if (speed.ratedCOP > 0.0) { // RatedCOP <= 0.0 is trapped in GetInput, but keep this as "safety"
            EIR = EIRTempModFac * EIRFlowModFac / speed.ratedCOP;
        } else {
            EIR = 0.0;
        }

        // Calculate net cooling capacity
        NetCoolingCapAHRI = TotCoolingCapAHRI - FanPowerPerEvapAirFlowRate * mode.ratedEvapAirFlowRate;
        TotalElecPower = EIR * TotCoolingCapAHRI + FanPowerPerEvapAirFlowRate * mode.ratedEvapAirFlowRate;

        NetCoolingCapAHRI2023 = TotCoolingCapAHRI - FanPowerPerEvapAirFlowRate2023 * mode.ratedEvapAirFlowRate;
        TotalElecPower2023 = EIR * TotCoolingCapAHRI + FanPowerPerEvapAirFlowRate2023 * mode.ratedEvapAirFlowRate;
        // Calculate SEER value from the Energy Efficiency Ratio (EER) at the AHRI test conditions and the part load factor.
        // First evaluate the Part Load Factor curve at PLR = 0.5 (AHRI Standard 210/240)
        PartLoadFactor = Curve::CurveValue(state, speed.indexPLRFPLF, PLRforSEER);
        Real64 PartLoadFactorStandard = 1.0 - (1 - PLRforSEER) * CyclicDegradationCoefficient;
        if (TotalElecPower > 0.0) {
            this->standardRatingSEER = (NetCoolingCapAHRI / TotalElecPower) * PartLoadFactor;
            this->standardRatingSEER_Standard = (NetCoolingCapAHRI / TotalElecPower) * PartLoadFactorStandard;
        } else {
            this->standardRatingSEER = 0.0;
            this->standardRatingSEER2_Standard = 0.0;
        }

        if (TotalElecPower2023 > 0.0) {
            this->standardRatingSEER2_User = (NetCoolingCapAHRI2023 / TotalElecPower2023) * PartLoadFactor;
            this->standardRatingSEER2_Standard = (NetCoolingCapAHRI2023 / TotalElecPower2023) * PartLoadFactorStandard;
        } else {
            this->standardRatingSEER2_User = 0.0;
            this->standardRatingSEER2_Standard = 0.0;
        }

        // EER calculations:
        // Calculate the net cooling capacity at the rated conditions (19.44C WB and 35.0C DB )
        TotCapTempModFac = Curve::CurveValue(state, speed.indexCapFT, CoolingCoilInletAirWetBulbTempRated, OutdoorUnitInletAirDryBulbTempRated);
        this->standardRatingCoolingCapacity =
            mode.ratedGrossTotalCap * TotCapTempModFac * TotCapFlowModFac - FanPowerPerEvapAirFlowRate * mode.ratedEvapAirFlowRate;
        this->standardRatingCoolingCapacity2023 =
            mode.ratedGrossTotalCap * TotCapTempModFac * TotCapFlowModFac - FanPowerPerEvapAirFlowRate2023 * mode.ratedEvapAirFlowRate;
        // Calculate Energy Efficiency Ratio (EER) at (19.44C WB and 35.0C DB ), ANSI/AHRI Std. 340/360
        EIRTempModFac = Curve::CurveValue(state, speed.indexEIRFT, CoolingCoilInletAirWetBulbTempRated, OutdoorUnitInletAirDryBulbTempRated);
        if (speed.ratedCOP > 0.0) {
            // RatedCOP <= 0.0 is trapped in GetInput, but keep this as "safety"
            EIR = EIRTempModFac * EIRFlowModFac / speed.ratedCOP;
        } else {
            EIR = 0.0;
        }
        TotalElecPowerRated =
            EIR * (mode.ratedGrossTotalCap * TotCapTempModFac * TotCapFlowModFac) + FanPowerPerEvapAirFlowRate * mode.ratedEvapAirFlowRate;
        if (TotalElecPowerRated > 0.0) {
            this->standardRatingEER = this->standardRatingCoolingCapacity / TotalElecPowerRated;
        } else {
            this->standardRatingEER = 0.0;
        }
        TotalElecPowerRated2023 =
            EIR * (mode.ratedGrossTotalCap * TotCapTempModFac * TotCapFlowModFac) + FanPowerPerEvapAirFlowRate2023 * mode.ratedEvapAirFlowRate;
        if (TotalElecPowerRated2023 > 0.0) {
            this->standardRatingEER2 = this->standardRatingCoolingCapacity2023 / TotalElecPowerRated2023;
        } else {
            this->standardRatingEER2 = 0.0;
        }

        if (mode.condenserType == CoilCoolingDXCurveFitOperatingMode::CondenserType::AIRCOOLED) {
            std::tie(this->standardRatingCoolingCapacity2023,
                     this->standardRatingSEER2_User,
                     this->standardRatingSEER2_Standard,
                     this->standardRatingEER2) = StandardRatings::SEER2CalulcationCurveFit(state, "Coil:Cooling:DX:CurveFit", this->normalMode);
        }

        // IEER calculations: Capacity of 65K Btu/h (19050 W) to less than 135K Btu/h (39565 W) - calculated as per AHRI Standard 340/360-2022.
        this->standardRatingIEER = 0.0;
        // Calculate the net cooling capacity at the rated conditions (19.44C WB and 35.0C DB )
        TotCapTempModFac = Curve::CurveValue(state, speed.indexCapFT, CoolingCoilInletAirWetBulbTempRated, OutdoorUnitInletAirDryBulbTempRated);
        this->standardRatingCoolingCapacity =
            mode.ratedGrossTotalCap * TotCapTempModFac * TotCapFlowModFac - FanPowerPerEvapAirFlowRate * mode.ratedEvapAirFlowRate;
        for (int RedCapNum = 0; RedCapNum < NumOfReducedCap; ++RedCapNum) {
            // get the outdoor air dry bulb temperature for the reduced capacity test conditions
            if (ReducedPLR[RedCapNum] > 0.444) {
                OutdoorUnitInletAirDryBulbTempReduced = 5.0 + 30.0 * ReducedPLR[RedCapNum];
            } else {
                OutdoorUnitInletAirDryBulbTempReduced = OADBTempLowReducedCapacityTest;
            }
            TotCapTempModFac = Curve::CurveValue(state, speed.indexCapFT, CoolingCoilInletAirWetBulbTempRated, OutdoorUnitInletAirDryBulbTempReduced);
            NetCoolingCapReduced =
                mode.ratedGrossTotalCap * TotCapTempModFac * TotCapFlowModFac - FanPowerPerEvapAirFlowRate * mode.ratedEvapAirFlowRate;
            EIRTempModFac = Curve::CurveValue(state, speed.indexEIRFT, CoolingCoilInletAirWetBulbTempRated, OutdoorUnitInletAirDryBulbTempReduced);
            EIRFlowModFac = Curve::CurveValue(state, speed.indexEIRFFF, AirMassFlowRatioRated);
            if (speed.ratedCOP > 0.0) {
                EIR = EIRTempModFac * EIRFlowModFac / speed.ratedCOP;
            } else {
                EIR = 0.0;
            }
            if (NetCoolingCapReduced > 0.0) {
                LoadFactor = ReducedPLR[RedCapNum] * this->standardRatingCoolingCapacity / NetCoolingCapReduced;
            } else {
                LoadFactor = 1.0;
            }
            DegradationCoeff = 1.130 - 0.130 * LoadFactor;
            ElecPowerReducedCap = DegradationCoeff * EIR * (mode.ratedGrossTotalCap * TotCapTempModFac * TotCapFlowModFac);
            EERReduced =
                (LoadFactor * NetCoolingCapReduced) / (LoadFactor * ElecPowerReducedCap + FanPowerPerEvapAirFlowRate * mode.ratedEvapAirFlowRate);
            this->standardRatingIEER += IEERWeightingFactor[RedCapNum] * EERReduced;
        }

        // IEER 2022 -->
        // TODO: we can always decide and give precedence to Alternate Mode 1 or Alternate Mode 2 if present | Needs Discussion about the
        // applicability.
        std::tie(this->standardRatingIEER2, this->standardRatingCoolingCapacity2023, this->standardRatingEER2) =
            StandardRatings::IEERCalulcationCurveFit(state, "Coil:Cooling:DX:CurveFit", this->normalMode);

    } else {
        ShowSevereError(state,
<<<<<<< HEAD
                        format("Standard Ratings: Coil:Cooling:DX {} has zero rated total cooling capacity. Standard ratings cannot be calculated.",
                               this->name)); // TODO: Use dynamic COIL TYPE and COIL INSTANCE name later
=======
                        "Standard Ratings: Coil:Cooling:DX " + this->name +
                            " has zero rated total cooling capacity. Standard ratings cannot be calculated.");
>>>>>>> 4a83d3d5
    }
}

void CoilCoolingDXCurveFitPerformance::setOperMode(EnergyPlus::EnergyPlusData &state, CoilCoolingDXCurveFitOperatingMode &currentMode, int const mode)
{
    // set parent mode for each speed
    int numSpeeds;
    bool errorsFound = false;

    numSpeeds = (int)currentMode.speeds.size();
    for (int speedNum = 0; speedNum < numSpeeds; speedNum++) {
        currentMode.speeds[speedNum].parentOperatingMode = mode;
        if (mode == 2) {
            if (currentMode.speeds[speedNum].indexSHRFT == 0) {
                ShowSevereError(state,
                                format("{}=\"{}\", Curve check:", currentMode.speeds[speedNum].object_name, currentMode.speeds[speedNum].name));
                ShowContinueError(state,
                                  "The input of Sensible Heat Ratio Modifier Function of Temperature Curve Name is required, but not available for "
                                  "SubcoolReheat mode. Please input");
                errorsFound = true;
            }
            if (currentMode.speeds[speedNum].indexSHRFFF == 0) {
                ShowSevereError(state,
                                format("{}=\"{}\", Curve check:", currentMode.speeds[speedNum].object_name, currentMode.speeds[speedNum].name));
                ShowContinueError(state,
                                  "The input of Sensible Heat Ratio Modifier Function of Flow Fraction Curve Name is required, but not available for "
                                  "SubcoolReheat mode. Please input");
                errorsFound = true;
            }
        }
        if (mode == 3) {
            if (currentMode.speeds[speedNum].indexSHRFT == 0) {
                ShowSevereError(state,
                                format("{}=\"{}\", Curve check:", currentMode.speeds[speedNum].object_name, currentMode.speeds[speedNum].name));
                ShowContinueError(state,
                                  "The input of Sensible Heat Ratio Modifier Function of Temperature Curve Name is required, but not available for "
                                  "SubcoolReheat mode. Please input");
                errorsFound = true;
            }
            if (currentMode.speeds[speedNum].indexSHRFFF == 0) {
                ShowSevereError(state,
                                format("{}=\"{}\", Curve check:", currentMode.speeds[speedNum].object_name, currentMode.speeds[speedNum].name));
                ShowContinueError(state,
                                  "The input of Sensible Heat Ratio Modifier Function of Flow Fraction Curve Name is required, but not available for "
                                  "SubcoolReheat mode. Please input");
                errorsFound = true;
            }
        }
    }
    if (errorsFound) {
        ShowFatalError(state,
                       format("CoilCoolingDXCurveFitPerformance: Errors found in getting {} input. Preceding condition(s) causes termination.",
                              this->object_name));
    }
}<|MERGE_RESOLUTION|>--- conflicted
+++ resolved
@@ -608,13 +608,8 @@
 
     } else {
         ShowSevereError(state,
-<<<<<<< HEAD
                         format("Standard Ratings: Coil:Cooling:DX {} has zero rated total cooling capacity. Standard ratings cannot be calculated.",
-                               this->name)); // TODO: Use dynamic COIL TYPE and COIL INSTANCE name later
-=======
-                        "Standard Ratings: Coil:Cooling:DX " + this->name +
-                            " has zero rated total cooling capacity. Standard ratings cannot be calculated.");
->>>>>>> 4a83d3d5
+                               this->name));
     }
 }
 
