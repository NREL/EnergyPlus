// EnergyPlus, Copyright (c) 1996-2020, The Board of Trustees of the University of Illinois,
// The Regents of the University of California, through Lawrence Berkeley National Laboratory
// (subject to receipt of any required approvals from the U.S. Dept. of Energy), Oak Ridge
// National Laboratory, managed by UT-Battelle, Alliance for Sustainable Energy, LLC, and other
// contributors. All rights reserved.
//
// NOTICE: This Software was developed under funding from the U.S. Department of Energy and the
// U.S. Government consequently retains certain rights. As such, the U.S. Government has been
// granted for itself and others acting on its behalf a paid-up, nonexclusive, irrevocable,
// worldwide license in the Software to reproduce, distribute copies to the public, prepare
// derivative works, and perform publicly and display publicly, and to permit others to do so.
//
// Redistribution and use in source and binary forms, with or without modification, are permitted
// provided that the following conditions are met:
//
// (1) Redistributions of source code must retain the above copyright notice, this list of
//     conditions and the following disclaimer.
//
// (2) Redistributions in binary form must reproduce the above copyright notice, this list of
//     conditions and the following disclaimer in the documentation and/or other materials
//     provided with the distribution.
//
// (3) Neither the name of the University of California, Lawrence Berkeley National Laboratory,
//     the University of Illinois, U.S. Dept. of Energy nor the names of its contributors may be
//     used to endorse or promote products derived from this software without specific prior
//     written permission.
//
// (4) Use of EnergyPlus(TM) Name. If Licensee (i) distributes the software in stand-alone form
//     without changes from the version obtained under this License, or (ii) Licensee makes a
//     reference solely to the software portion of its product, Licensee must refer to the
//     software as "EnergyPlus version X" software, where "X" is the version number Licensee
//     obtained under this License and may not use a different name for the software. Except as
//     specifically required in this Section (4), Licensee shall not use in a company name, a
//     product name, in advertising, publicity, or other promotional activities any name, trade
//     name, trademark, logo, or other designation of "EnergyPlus", "E+", "e+" or confusingly
//     similar designation, without the U.S. Department of Energy's prior written consent.
//
// THIS SOFTWARE IS PROVIDED BY THE COPYRIGHT HOLDERS AND CONTRIBUTORS "AS IS" AND ANY EXPRESS OR
// IMPLIED WARRANTIES, INCLUDING, BUT NOT LIMITED TO, THE IMPLIED WARRANTIES OF MERCHANTABILITY
// AND FITNESS FOR A PARTICULAR PURPOSE ARE DISCLAIMED. IN NO EVENT SHALL THE COPYRIGHT OWNER OR
// CONTRIBUTORS BE LIABLE FOR ANY DIRECT, INDIRECT, INCIDENTAL, SPECIAL, EXEMPLARY, OR
// CONSEQUENTIAL DAMAGES (INCLUDING, BUT NOT LIMITED TO, PROCUREMENT OF SUBSTITUTE GOODS OR
// SERVICES; LOSS OF USE, DATA, OR PROFITS; OR BUSINESS INTERRUPTION) HOWEVER CAUSED AND ON ANY
// THEORY OF LIABILITY, WHETHER IN CONTRACT, STRICT LIABILITY, OR TORT (INCLUDING NEGLIGENCE OR
// OTHERWISE) ARISING IN ANY WAY OUT OF THE USE OF THIS SOFTWARE, EVEN IF ADVISED OF THE
// POSSIBILITY OF SUCH DAMAGE.

#include <EnergyPlus/Coils/CoilCoolingDXCurveFitPerformance.hh>
#include <EnergyPlus/CurveManager.hh>
#include <EnergyPlus/Data/EnergyPlusData.hh>
#include <EnergyPlus/DataEnvironment.hh>
#include <EnergyPlus/DataGlobalConstants.hh>
#include <EnergyPlus/DataHVACGlobals.hh>
#include <EnergyPlus/DataIPShortCuts.hh>
#include <EnergyPlus/Fans.hh>
#include <EnergyPlus/GeneralRoutines.hh>
#include <EnergyPlus/HVACFan.hh>
#include <EnergyPlus/InputProcessing/InputProcessor.hh>
#include <EnergyPlus/OutputReportPredefined.hh>
#include <EnergyPlus/Psychrometrics.hh>
#include <EnergyPlus/ScheduleManager.hh>
#include <EnergyPlus/TempSolveRoot.hh>
#include <EnergyPlus/UtilityRoutines.hh>

using namespace EnergyPlus;
using namespace DataIPShortCuts;

void CoilCoolingDXCurveFitPerformance::instantiateFromInputSpec(EnergyPlus::EnergyPlusData &state, const CoilCoolingDXCurveFitPerformanceInputSpecification &input_data)
{
    static const std::string routineName("CoilCoolingDXCurveFitOperatingMode::instantiateFromInputSpec: ");
    bool errorsFound(false);
    this->original_input_specs = input_data;
    this->name = input_data.name;
    this->minOutdoorDrybulb = input_data.minimum_outdoor_dry_bulb_temperature_for_compressor_operation;
    this->maxOutdoorDrybulbForBasin = input_data.maximum_outdoor_dry_bulb_temperature_for_crankcase_heater_operation;
    this->crankcaseHeaterCap = input_data.crankcase_heater_capacity;
    this->normalMode = CoilCoolingDXCurveFitOperatingMode(state, input_data.base_operating_mode_name);
    this->normalMode.oneTimeInit(); // oneTimeInit does not need to be delayed in this use case
    if (UtilityRoutines::SameString(input_data.capacity_control, "CONTINUOUS")) {
        this->capControlMethod = CapControlMethod::CONTINUOUS;
    } else if (UtilityRoutines::SameString(input_data.capacity_control, "DISCRETE")) {
        this->capControlMethod = CapControlMethod::DISCRETE;
    } else {
        ShowSevereError(state, routineName + this->object_name + "=\"" + this->name + "\", invalid");
        ShowContinueError(state, "...Capacity Control Method=\"" + input_data.capacity_control + "\":");
        ShowContinueError(state, "...must be Discrete or Continuous.");
        errorsFound = true;
    }
    this->evapCondBasinHeatCap = input_data.basin_heater_capacity;
    this->evapCondBasinHeatSetpoint = input_data.basin_heater_setpoint_temperature;
    if (input_data.basin_heater_operating_schedule_name.empty()) {
        this->evapCondBasinHeatSchedulIndex = DataGlobalConstants::ScheduleAlwaysOn();
    } else {
        this->evapCondBasinHeatSchedulIndex = ScheduleManager::GetScheduleIndex(state, input_data.basin_heater_operating_schedule_name);
    }
    if (this->evapCondBasinHeatSchedulIndex == 0) {
        ShowSevereError(state, routineName + this->object_name + "=\"" + this->name + "\", invalid");
        ShowContinueError(state, "...Evaporative Condenser Basin Heater Operating Schedule Name=\"" + input_data.basin_heater_operating_schedule_name +
                          "\".");
        errorsFound = true;
    }

    if (!input_data.alternate_operating_mode_name.empty() && input_data.alternate_operating_mode2_name.empty()) {
        this->hasAlternateMode = DataHVACGlobals::coilEnhancedMode;
        this->alternateMode = CoilCoolingDXCurveFitOperatingMode(state, input_data.alternate_operating_mode_name);
        this->alternateMode.oneTimeInit(); // oneTimeInit does not need to be delayed in this use case
    }
    // Validate fuel type input
    bool fuelTypeError(false);
    UtilityRoutines::ValidateFuelTypeWithAssignResourceTypeNum(
        input_data.compressor_fuel_type, this->compressorFuelTypeForOutput, this->compressorFuelType, fuelTypeError);
    if (fuelTypeError) {
        ShowSevereError(state, routineName + this->object_name + "=\"" + this->name + "\", invalid");
        ShowContinueError(state, "...Compressor Fuel Type=\"" + input_data.compressor_fuel_type + "\".");
        errorsFound = true;
        fuelTypeError = false;
    }

    if (!input_data.alternate_operating_mode2_name.empty() && !input_data.alternate_operating_mode_name.empty()) {
        this->hasAlternateMode = DataHVACGlobals::coilSubcoolReheatMode;
        this->alternateMode = CoilCoolingDXCurveFitOperatingMode(state, input_data.alternate_operating_mode_name);
        this->alternateMode2 = CoilCoolingDXCurveFitOperatingMode(state, input_data.alternate_operating_mode2_name);
        setOperMode(state, this->normalMode, 1);
        setOperMode(state, this->alternateMode, 2);
        setOperMode(state, this->alternateMode2, 3);
    }

    if (errorsFound) {
        ShowFatalError(state, routineName + "Errors found in getting " + this->object_name + " input. Preceding condition(s) causes termination.");
    }
}

CoilCoolingDXCurveFitPerformance::CoilCoolingDXCurveFitPerformance(EnergyPlus::EnergyPlusData &state, const std::string &name_to_find)
{
    int numPerformances = inputProcessor->getNumObjectsFound(state, CoilCoolingDXCurveFitPerformance::object_name);
    if (numPerformances <= 0) {
        // error
    }
    bool found_it = false;
    for (int perfNum = 1; perfNum <= numPerformances; ++perfNum) {
        int NumAlphas;  // Number of Alphas for each GetObjectItem call
        int NumNumbers; // Number of Numbers for each GetObjectItem call
        int IOStatus;
        inputProcessor->getObjectItem(
            state, CoilCoolingDXCurveFitPerformance::object_name, perfNum, cAlphaArgs, NumAlphas, rNumericArgs, NumNumbers, IOStatus, _, lAlphaFieldBlanks);
        if (!UtilityRoutines::SameString(name_to_find, cAlphaArgs(1))) {
            continue;
        }
        found_it = true;

        CoilCoolingDXCurveFitPerformanceInputSpecification input_specs;

        input_specs.name = cAlphaArgs(1);
        input_specs.crankcase_heater_capacity = rNumericArgs(1);
        input_specs.minimum_outdoor_dry_bulb_temperature_for_compressor_operation = rNumericArgs(2);
        input_specs.maximum_outdoor_dry_bulb_temperature_for_crankcase_heater_operation = rNumericArgs(3);
        if (lNumericFieldBlanks(4)) {
            input_specs.unit_internal_static_air_pressure = 0.0;
        } else {
            input_specs.unit_internal_static_air_pressure = rNumericArgs(4);
        }
        input_specs.capacity_control = cAlphaArgs(2);
        input_specs.basin_heater_capacity = rNumericArgs(5);
        input_specs.basin_heater_setpoint_temperature = rNumericArgs(6);
        input_specs.basin_heater_operating_schedule_name = cAlphaArgs(3);
        input_specs.compressor_fuel_type = cAlphaArgs(4);
        input_specs.base_operating_mode_name = cAlphaArgs(5);
        if (!lAlphaFieldBlanks(6)) {
            input_specs.alternate_operating_mode_name = cAlphaArgs(6);
        }
        if (!lAlphaFieldBlanks(7)) {
            input_specs.alternate_operating_mode2_name = cAlphaArgs(7);
        }

        this->instantiateFromInputSpec(state, input_specs);
        break;
    }

    if (!found_it) {
        ShowFatalError(state, "Could not find Coil:Cooling:DX:Performance object with name: " + name_to_find);
    }
}

void CoilCoolingDXCurveFitPerformance::simulate(EnergyPlus::EnergyPlusData &state, const DataLoopNode::NodeData &inletNode,
                                                DataLoopNode::NodeData &outletNode,
                                                int useAlternateMode,
                                                Real64 &PLR,
                                                int &speedNum,
                                                Real64 &speedRatio,
                                                int const fanOpMode,
                                                DataLoopNode::NodeData &condInletNode,
                                                DataLoopNode::NodeData &condOutletNode,
                                                bool const singleMode,
                                                Real64 LoadSHR)
{
    Real64 reportingConstant = DataHVACGlobals::TimeStepSys * DataGlobalConstants::SecInHour();
    this->recoveredEnergyRate = 0.0;
    this->NormalSHR = 0.0;

    if (useAlternateMode == DataHVACGlobals::coilSubcoolReheatMode) {
        Real64 totalCoolingRate;
        Real64 sensNorRate;
        Real64 sensSubRate;
        Real64 sensRehRate;
        Real64 latRate;
        Real64 SysNorSHR;
        Real64 SysSubSHR;
        Real64 SysRehSHR;
        Real64 HumRatNorOut;
        Real64 TempNorOut;
        Real64 EnthalpyNorOut;
        Real64 modeRatio;

        this->calculate(
            state, this->normalMode, inletNode, outletNode, PLR, speedNum, speedRatio, fanOpMode, condInletNode, condOutletNode, singleMode);

        // this->OperatingMode = 1;
        CalcComponentSensibleLatentOutput(
            outletNode.MassFlowRate, inletNode.Temp, inletNode.HumRat, outletNode.Temp, outletNode.HumRat, sensNorRate, latRate, totalCoolingRate);
        if (totalCoolingRate > 1.0E-10) {
            this->OperatingMode = 1;
            this->NormalSHR = sensNorRate / totalCoolingRate;
            this->powerUse = this->normalMode.OpModePower;
            this->RTF = this->normalMode.OpModeRTF;
            this->wasteHeatRate = this->normalMode.OpModeWasteHeat;
        }

        if ((PLR != 0.0) && (LoadSHR != 0.0)) {
            if (totalCoolingRate == 0.0) {
                SysNorSHR = 1.0;
            } else {
                SysNorSHR = sensNorRate / totalCoolingRate;
            }
            HumRatNorOut = outletNode.HumRat;
            TempNorOut = outletNode.Temp;
            EnthalpyNorOut = outletNode.Enthalpy;
            this->recoveredEnergyRate = sensNorRate;

            if (LoadSHR < SysNorSHR) {
                outletNode.MassFlowRate = inletNode.MassFlowRate;
                this->calculate(state,
                                this->alternateMode,
                                inletNode,
                                outletNode,
                                PLR,
                                speedNum,
                                speedRatio,
                                fanOpMode,
                                condInletNode,
                                condOutletNode,
                                singleMode);
                CalcComponentSensibleLatentOutput(outletNode.MassFlowRate,
                                                  inletNode.Temp,
                                                  inletNode.HumRat,
                                                  outletNode.Temp,
                                                  outletNode.HumRat,
                                                  sensSubRate,
                                                  latRate,
                                                  totalCoolingRate);
                SysSubSHR = sensSubRate / totalCoolingRate;
                if (LoadSHR < SysSubSHR) {
                    outletNode.MassFlowRate = inletNode.MassFlowRate;
                    this->calculate(state,
                                    this->alternateMode2,
                                    inletNode,
                                    outletNode,
                                    PLR,
                                    speedNum,
                                    speedRatio,
                                    fanOpMode,
                                    condInletNode,
                                    condOutletNode,
                                    singleMode);
                    CalcComponentSensibleLatentOutput(outletNode.MassFlowRate,
                                                      inletNode.Temp,
                                                      inletNode.HumRat,
                                                      outletNode.Temp,
                                                      outletNode.HumRat,
                                                      sensRehRate,
                                                      latRate,
                                                      totalCoolingRate);
                    SysRehSHR = sensRehRate / totalCoolingRate;
                    if (LoadSHR > SysRehSHR) {
                        modeRatio = (LoadSHR - SysNorSHR) / (SysRehSHR - SysNorSHR);
                        this->OperatingMode = 3;
                        outletNode.HumRat = HumRatNorOut * (1.0 - modeRatio) + modeRatio * outletNode.HumRat;
                        outletNode.Enthalpy = EnthalpyNorOut * (1.0 - modeRatio) + modeRatio * outletNode.Enthalpy;
                        outletNode.Temp = Psychrometrics::PsyTdbFnHW(outletNode.Enthalpy, outletNode.HumRat);
                        this->ModeRatio = modeRatio;
                        // update other reporting terms
                        this->powerUse = this->normalMode.OpModePower * (1.0 - modeRatio) + modeRatio * this->alternateMode2.OpModePower;
                        this->RTF = this->normalMode.OpModeRTF * (1.0 - modeRatio) + modeRatio * this->alternateMode2.OpModeRTF;
                        this->wasteHeatRate = this->normalMode.OpModeWasteHeat * (1.0 - modeRatio) + modeRatio * this->alternateMode2.OpModeWasteHeat;
                        this->recoveredEnergyRate = (this->recoveredEnergyRate - sensRehRate) * this->ModeRatio;
                    } else {
                        this->ModeRatio = 1.0;
                        this->OperatingMode = 3;
                        this->recoveredEnergyRate = (this->recoveredEnergyRate - sensRehRate) * this->ModeRatio;
                    }
                } else {
                    modeRatio = (LoadSHR - SysNorSHR) / (SysSubSHR - SysNorSHR);
                    this->OperatingMode = 2;
                    // process outlet conditions and total output
                    outletNode.HumRat = HumRatNorOut * (1.0 - modeRatio) + modeRatio * outletNode.HumRat;
                    outletNode.Enthalpy = EnthalpyNorOut * (1.0 - modeRatio) + modeRatio * outletNode.Enthalpy;
                    outletNode.Temp = Psychrometrics::PsyTdbFnHW(outletNode.Enthalpy, outletNode.HumRat);
                    this->ModeRatio = modeRatio;
                    // update other reporting terms
                    this->powerUse = this->normalMode.OpModePower * (1.0 - modeRatio) + modeRatio * this->alternateMode.OpModePower;
                    this->RTF = this->normalMode.OpModeRTF * (1.0 - modeRatio) + modeRatio * this->alternateMode.OpModeRTF;
                    this->wasteHeatRate = this->normalMode.OpModeWasteHeat * (1.0 - modeRatio) + modeRatio * this->alternateMode.OpModeWasteHeat;
                    this->recoveredEnergyRate = (this->recoveredEnergyRate - sensSubRate) * this->ModeRatio;
                }
            } else {
                this->ModeRatio = 0.0;
                this->OperatingMode = 1;
                this->recoveredEnergyRate = 0.0;
            }
        }
    } else if (useAlternateMode == DataHVACGlobals::coilEnhancedMode) {
        this->calculate(
            state, this->alternateMode, inletNode, outletNode, PLR, speedNum, speedRatio, fanOpMode, condInletNode, condOutletNode, singleMode);
        this->OperatingMode = 2;
        this->powerUse = this->alternateMode.OpModePower;
        this->RTF = this->alternateMode.OpModeRTF;
        this->wasteHeatRate = this->alternateMode.OpModeWasteHeat;
    } else {
<<<<<<< HEAD
        this->calculate(
            state, this->normalMode, inletNode, outletNode, PLR, speedNum, speedRatio, fanOpMode, condInletNode, condOutletNode, singleMode);
        this->OperatingMode = 1;
        this->powerUse = this->normalMode.OpModePower;
        this->RTF = this->normalMode.OpModeRTF;
        this->wasteHeatRate = this->normalMode.OpModeWasteHeat;
=======
        this->calculate(state, this->normalMode, inletNode, outletNode, PLR, speedNum, speedRatio, fanOpMode, condInletNode, condOutletNode);
    }
}

void CoilCoolingDXCurveFitPerformance::size(EnergyPlus::EnergyPlusData &state)
{
    if (!state.dataGlobal->SysSizingCalc && this->mySizeFlag) {
        this->normalMode.size(state);
        if (this->hasAlternateMode == DataHVACGlobals::coilEnhancedMode) {
            this->alternateMode.size(state);
        }
        if (this->hasAlternateMode == DataHVACGlobals::coilSubcoolReheatMode) {
            this->alternateMode.size(state);
            this->alternateMode2.size(state);
        }
        this->mySizeFlag = false;
>>>>>>> 1a0f1a71
    }

    // calculate crankcase heater operation
    if (DataEnvironment::OutDryBulbTemp < this->maxOutdoorDrybulbForBasin) {
        this->crankcaseHeaterPower = this->crankcaseHeaterCap;
    } else {
        this->crankcaseHeaterPower = 0.0;
    }
    this->crankcaseHeaterPower = this->crankcaseHeaterPower * (1.0 - this->RTF);
    this->crankcaseHeaterElectricityConsumption = this->crankcaseHeaterPower * reportingConstant;

    // basin heater
    if (this->evapCondBasinHeatSchedulIndex > 0) {
        Real64 currentBasinHeaterAvail = ScheduleManager::GetCurrentScheduleValue(state, this->evapCondBasinHeatSchedulIndex);
        if (this->evapCondBasinHeatCap > 0.0 && currentBasinHeaterAvail > 0.0) {
            this->basinHeaterPower = max(0.0, this->evapCondBasinHeatCap * (this->evapCondBasinHeatSetpoint - DataEnvironment::OutDryBulbTemp));
        }
    } else {
        // If schedule does not exist, basin heater operates anytime outdoor dry-bulb temp is below setpoint
        if (this->evapCondBasinHeatCap > 0.0) {
            this->basinHeaterPower = max(0.0, this->evapCondBasinHeatCap * (this->evapCondBasinHeatSetpoint - DataEnvironment::OutDryBulbTemp));
        }
    }
    this->basinHeaterPower *= (1.0 - this->RTF);
    this->electricityConsumption = this->powerUse * reportingConstant;

    if (this->compressorFuelType != DataGlobalConstants::ResourceType::Electricity) {
        this->compressorFuelRate = this->powerUse;
        this->compressorFuelConsumption = this->electricityConsumption;

        // check this after adding parasitic loads
        this->powerUse = 0.0;
        this->electricityConsumption = 0.0;
    }
}

void CoilCoolingDXCurveFitPerformance::size(EnergyPlus::EnergyPlusData &state)
{
    if (!DataGlobals::SysSizingCalc && this->mySizeFlag) {
        this->normalMode.parentName = this->parentName;
        this->normalMode.size(state);
        if (this->hasAlternateMode == DataHVACGlobals::coilEnhancedMode) {
            this->alternateMode.size(state);
        }
        if (this->hasAlternateMode == DataHVACGlobals::coilSubcoolReheatMode) {
            this->alternateMode.size(state);
            this->alternateMode2.size(state);
        }
        this->mySizeFlag = false;
    }
}

void CoilCoolingDXCurveFitPerformance::calculate(EnergyPlus::EnergyPlusData &state,
                                                 CoilCoolingDXCurveFitOperatingMode &currentMode,
                                                 const DataLoopNode::NodeData &inletNode,
                                                 DataLoopNode::NodeData &outletNode,
                                                 Real64 &PLR,
                                                 int &speedNum,
                                                 Real64 &speedRatio,
                                                 int const fanOpMode,
                                                 DataLoopNode::NodeData &condInletNode,
                                                 DataLoopNode::NodeData &condOutletNode,
                                                 bool const singleMode)
{

    // calculate the performance at this mode/speed
    currentMode.CalcOperatingMode(state, inletNode, outletNode, PLR, speedNum, speedRatio, fanOpMode, condInletNode, condOutletNode, singleMode);
}

void CoilCoolingDXCurveFitPerformance::calcStandardRatings210240(EnergyPlus::EnergyPlusData& state) {

    // for now this will provide standard ratings for the coil at the normal mode at speed N
    // future iterations will extend the inputs to give the user the flexibility to select different standards to
    // apply and such

    int const NumOfReducedCap(4); // Number of reduced capacity test conditions (100%,75%,50%,and 25%)

    // SUBROUTINE LOCAL VARIABLE DECLARATIONS:
    Real64 TotCapFlowModFac(0.0);          // Total capacity modifier f(actual flow vs rated flow) for each speed [-]
    Real64 EIRFlowModFac(0.0);             // EIR modifier f(actual supply air flow vs rated flow) for each speed [-]
    Real64 TotCapTempModFac(0.0);          // Total capacity modifier (function of entering wetbulb, outside drybulb) [-]
    Real64 EIRTempModFac(0.0);             // EIR modifier (function of entering wetbulb, outside drybulb) [-]
    Real64 TotCoolingCapAHRI(0.0);         // Total Cooling Coil capacity (gross) at AHRI test conditions [W]
    Real64 NetCoolingCapAHRI(0.0);         // Net Cooling Coil capacity at AHRI TestB conditions, accounting for fan heat [W]
    Real64 TotalElecPower(0.0);            // Net power consumption (Cond Fan+Compressor+Indoor Fan) at AHRI test conditions [W]
    Real64 TotalElecPowerRated(0.0);       // Net power consumption (Cond Fan+Compressor+Indoor Fan) at Rated test conditions [W]
    Real64 EIR(0.0);                       // Energy Efficiency Ratio at AHRI test conditions for SEER [-]
    Real64 PartLoadFactor(0.0);            // Part load factor, accounts for thermal lag at compressor startup [-]
    Real64 EERReduced(0.0);                // EER at reduced capacity test conditions (100%, 75%, 50%, and 25%)
    Real64 ElecPowerReducedCap(0.0);       // Net power consumption (Cond Fan+Compressor) at reduced test condition [W]
    Real64 NetCoolingCapReduced(0.0);      // Net Cooling Coil capacity at reduced conditions, accounting for supply fan heat [W]
    Real64 LoadFactor(0.0);                // Fractional "on" time for last stage at the desired reduced capacity, (dimensionless)
    Real64 DegradationCoeff(0.0);          // Degradation coeficient, (dimenssionless)
    Real64 OutdoorUnitInletAirDryBulbTempReduced; // Outdoor unit entering air dry-bulb temperature at reduced capacity [C]
    int RedCapNum;                                // Integer counter for reduced capacity

    // *** SOME CONSTANTS FROM THE STANDARD
    // The AHRI standard specifies a nominal/default fan electric power consumption per rated air
    // volume flow rate to account for indoor fan electric power consumption
    // when the standard tests are conducted on units that do not have an
    // indoor air circulating fan. Used if user doesn't enter a specific value.
    Real64 const DefaultFanPowerPerEvapAirFlowRate(773.3); // 365 W/1000 scfm or 773.3 W/(m3/s).
    // AHRI Standard 210/240-2008 Performance Test Conditions for Unitary Air-to-Air Air-Conditioning and Heat Pump Equipment
    Real64 const CoolingCoilInletAirWetBulbTempRated(19.44); // 19.44C (67F)  Tests A and B
    Real64 const OutdoorUnitInletAirDryBulbTemp(27.78);      // 27.78C (82F)  Test B (for SEER)
    Real64 const OutdoorUnitInletAirDryBulbTempRated(35.0);  // 35.00C (95F)  Test A (rated capacity)
    Real64 const AirMassFlowRatioRated(1.0);                 // AHRI test is at the design flow rate so AirMassFlowRatio is 1.0
    Real64 const PLRforSEER(0.5);                                 // Part-load ratio for SEER calculation (single speed DX cooling coils)
    Array1D<Real64> const ReducedPLR(4, {1.0, 0.75, 0.50, 0.25}); // Reduced Capacity part-load conditions
    Array1D<Real64> const IEERWeightingFactor(4, {0.020, 0.617, 0.238, 0.125}); // EER Weighting factors (IEER)
    Real64 const OADBTempLowReducedCapacityTest(18.3);                          // Outdoor air dry-bulb temp in degrees C (65F)

    // some conveniences
    auto & mode = this->normalMode;
    auto & speed = mode.speeds.back();

    Real64 FanPowerPerEvapAirFlowRate = DefaultFanPowerPerEvapAirFlowRate;
    if (speed.rated_evap_fan_power_per_volume_flow_rate > 0.0) {
        FanPowerPerEvapAirFlowRate = speed.rated_evap_fan_power_per_volume_flow_rate;
    }

    if (mode.ratedGrossTotalCap > 0.0) {
        // SEER calculations:
        TotCapFlowModFac = CurveManager::CurveValue(state, speed.indexCapFFF, AirMassFlowRatioRated);
        TotCapTempModFac = CurveManager::CurveValue(state, speed.indexCapFT, CoolingCoilInletAirWetBulbTempRated, OutdoorUnitInletAirDryBulbTemp);
        TotCoolingCapAHRI = mode.ratedGrossTotalCap * TotCapTempModFac * TotCapFlowModFac;
        EIRTempModFac = CurveManager::CurveValue(state, speed.indexEIRFT, CoolingCoilInletAirWetBulbTempRated, OutdoorUnitInletAirDryBulbTemp);
        EIRFlowModFac = CurveManager::CurveValue(state, speed.indexEIRFFF, AirMassFlowRatioRated);
        if (speed.ratedCOP > 0.0) { // RatedCOP <= 0.0 is trapped in GetInput, but keep this as "safety"
            EIR = EIRTempModFac * EIRFlowModFac / speed.ratedCOP;
        } else {
            EIR = 0.0;
        }

        // Calculate net cooling capacity
        NetCoolingCapAHRI = TotCoolingCapAHRI - FanPowerPerEvapAirFlowRate * mode.ratedEvapAirFlowRate;
        TotalElecPower = EIR * TotCoolingCapAHRI + FanPowerPerEvapAirFlowRate * mode.ratedEvapAirFlowRate;
        // Calculate SEER value from the Energy Efficiency Ratio (EER) at the AHRI test conditions and the part load factor.
        // First evaluate the Part Load Factor curve at PLR = 0.5 (AHRI Standard 210/240)
        PartLoadFactor = CurveManager::CurveValue(state, speed.indexPLRFPLF, PLRforSEER);
        if (TotalElecPower > 0.0) {
            this->standardRatingSEER = (NetCoolingCapAHRI / TotalElecPower) * PartLoadFactor;
        } else {
            this->standardRatingSEER = 0.0;
        }

        // EER calculations:
        // Calculate the net cooling capacity at the rated conditions (19.44C WB and 35.0C DB )
        TotCapTempModFac = CurveManager::CurveValue(state, speed.indexCapFT, CoolingCoilInletAirWetBulbTempRated, OutdoorUnitInletAirDryBulbTempRated);
        this->standardRatingCoolingCapacity = mode.ratedGrossTotalCap * TotCapTempModFac * TotCapFlowModFac - FanPowerPerEvapAirFlowRate * mode.ratedEvapAirFlowRate;
        // Calculate Energy Efficiency Ratio (EER) at (19.44C WB and 35.0C DB ), ANSI/AHRI Std. 340/360
        EIRTempModFac = CurveManager::CurveValue(state, speed.indexEIRFT, CoolingCoilInletAirWetBulbTempRated, OutdoorUnitInletAirDryBulbTempRated);
        if (speed.ratedCOP > 0.0) {
            // RatedCOP <= 0.0 is trapped in GetInput, but keep this as "safety"
            EIR = EIRTempModFac * EIRFlowModFac / speed.ratedCOP;
        } else {
            EIR = 0.0;
        }
        TotalElecPowerRated = EIR * (mode.ratedGrossTotalCap * TotCapTempModFac * TotCapFlowModFac) + FanPowerPerEvapAirFlowRate * mode.ratedEvapAirFlowRate;
        if (TotalElecPowerRated > 0.0) {
            this->standardRatingEER = this->standardRatingCoolingCapacity / TotalElecPowerRated;
        } else {
            this->standardRatingEER = 0.0;
        }

        // IEER calculations:
        this->standardRatingIEER = 0.0;
        // Calculate the net cooling capacity at the rated conditions (19.44C WB and 35.0C DB )
        TotCapTempModFac = CurveManager::CurveValue(state, speed.indexCapFT, CoolingCoilInletAirWetBulbTempRated, OutdoorUnitInletAirDryBulbTempRated);
        this->standardRatingCoolingCapacity = mode.ratedGrossTotalCap * TotCapTempModFac * TotCapFlowModFac - FanPowerPerEvapAirFlowRate * mode.ratedEvapAirFlowRate;
        for (RedCapNum = 1; RedCapNum <= NumOfReducedCap; ++RedCapNum) {
            // get the outdoor air dry bulb temperature for the reduced capacity test conditions
            if (ReducedPLR(RedCapNum) > 0.444) {
                OutdoorUnitInletAirDryBulbTempReduced = 5.0 + 30.0 * ReducedPLR(RedCapNum);
            } else {
                OutdoorUnitInletAirDryBulbTempReduced = OADBTempLowReducedCapacityTest;
            }
            TotCapTempModFac = CurveManager::CurveValue(state, speed.indexCapFT, CoolingCoilInletAirWetBulbTempRated, OutdoorUnitInletAirDryBulbTempReduced);
            NetCoolingCapReduced = mode.ratedGrossTotalCap * TotCapTempModFac * TotCapFlowModFac - FanPowerPerEvapAirFlowRate * mode.ratedEvapAirFlowRate;
            EIRTempModFac = CurveManager::CurveValue(state, speed.indexEIRFT, CoolingCoilInletAirWetBulbTempRated, OutdoorUnitInletAirDryBulbTempReduced);
            if (speed.ratedCOP > 0.0) {
                EIR = EIRTempModFac * EIRFlowModFac / speed.ratedCOP;
            } else {
                EIR = 0.0;
            }
            if (NetCoolingCapReduced > 0.0) {
                LoadFactor = ReducedPLR(RedCapNum) * this->standardRatingCoolingCapacity / NetCoolingCapReduced;
            } else {
                LoadFactor = 1.0;
            }
            DegradationCoeff = 1.130 - 0.130 * LoadFactor;
            ElecPowerReducedCap = DegradationCoeff * EIR * (mode.ratedGrossTotalCap * TotCapTempModFac * TotCapFlowModFac);
            EERReduced =
                    (LoadFactor * NetCoolingCapReduced) / (LoadFactor * ElecPowerReducedCap + FanPowerPerEvapAirFlowRate * mode.ratedEvapAirFlowRate);
            this->standardRatingIEER += IEERWeightingFactor(RedCapNum) * EERReduced;
        }

    } else {
        ShowSevereError(state, "Standard Ratings: Coil:Cooling:DX " + this->name +  // TODO: Use dynamic COIL TYPE and COIL INSTANCE name later
                        " has zero rated total cooling capacity. Standard ratings cannot be calculated.");
    }
}
void CoilCoolingDXCurveFitPerformance::setOperMode(EnergyPlusData &state, CoilCoolingDXCurveFitOperatingMode &currentMode, int const mode)
{
    // set parent mode for each speed
    int numSpeeds;
    bool errorsFound = false;

    numSpeeds = (int)currentMode.speeds.size();
    for (int speedNum = 0; speedNum < numSpeeds; speedNum++) {
        currentMode.speeds[speedNum].parentOperatingMode = mode;
        if (mode == 2) {
            if (currentMode.speeds[speedNum].indexSHRFT == 0) {
                ShowSevereError(state, currentMode.speeds[speedNum].object_name + "=\"" + currentMode.speeds[speedNum].name + "\", Curve check:");
                ShowContinueError(state, "The input of Sensible Heat Ratio Modifier Function of Temperature Curve Name is required, but not available for "
                    "SubcoolReheat mode. Please input");
                errorsFound = true;
            }
            if (currentMode.speeds[speedNum].indexSHRFFF == 0) {
                ShowSevereError(state, currentMode.speeds[speedNum].object_name + "=\"" + currentMode.speeds[speedNum].name + "\", Curve check:");
                ShowContinueError(state, "The input of Sensible Heat Ratio Modifier Function of Flow Fraction Curve Name is required, but not available for "
                    "SubcoolReheat mode. Please input");
                errorsFound = true;
            }
        }
        if (mode == 3) {
            if (currentMode.speeds[speedNum].indexSHRFT == 0) {
                ShowSevereError(state, currentMode.speeds[speedNum].object_name + "=\"" + currentMode.speeds[speedNum].name + "\", Curve check:");
                ShowContinueError(state, "The input of Sensible Heat Ratio Modifier Function of Temperature Curve Name is required, but not available for "
                    "SubcoolReheat mode. Please input");
                errorsFound = true;
            }
            if (currentMode.speeds[speedNum].indexSHRFFF == 0) {
                ShowSevereError(state, currentMode.speeds[speedNum].object_name + "=\"" + currentMode.speeds[speedNum].name + "\", Curve check:");
                ShowContinueError(state, "The input of Sensible Heat Ratio Modifier Function of Flow Fraction Curve Name is required, but not available for "
                    "SubcoolReheat mode. Please input");
                errorsFound = true;
            }
        }
    }
    if (errorsFound) {
        ShowFatalError(state, "CoilCoolingDXCurveFitPerformance: Errors found in getting " + this->object_name +
            " input. Preceding condition(s) causes termination.");
    }
}<|MERGE_RESOLUTION|>--- conflicted
+++ resolved
@@ -325,31 +325,12 @@
         this->RTF = this->alternateMode.OpModeRTF;
         this->wasteHeatRate = this->alternateMode.OpModeWasteHeat;
     } else {
-<<<<<<< HEAD
         this->calculate(
             state, this->normalMode, inletNode, outletNode, PLR, speedNum, speedRatio, fanOpMode, condInletNode, condOutletNode, singleMode);
         this->OperatingMode = 1;
         this->powerUse = this->normalMode.OpModePower;
         this->RTF = this->normalMode.OpModeRTF;
         this->wasteHeatRate = this->normalMode.OpModeWasteHeat;
-=======
-        this->calculate(state, this->normalMode, inletNode, outletNode, PLR, speedNum, speedRatio, fanOpMode, condInletNode, condOutletNode);
-    }
-}
-
-void CoilCoolingDXCurveFitPerformance::size(EnergyPlus::EnergyPlusData &state)
-{
-    if (!state.dataGlobal->SysSizingCalc && this->mySizeFlag) {
-        this->normalMode.size(state);
-        if (this->hasAlternateMode == DataHVACGlobals::coilEnhancedMode) {
-            this->alternateMode.size(state);
-        }
-        if (this->hasAlternateMode == DataHVACGlobals::coilSubcoolReheatMode) {
-            this->alternateMode.size(state);
-            this->alternateMode2.size(state);
-        }
-        this->mySizeFlag = false;
->>>>>>> 1a0f1a71
     }
 
     // calculate crankcase heater operation
@@ -388,7 +369,7 @@
 
 void CoilCoolingDXCurveFitPerformance::size(EnergyPlus::EnergyPlusData &state)
 {
-    if (!DataGlobals::SysSizingCalc && this->mySizeFlag) {
+    if (!state.dataGlobal->SysSizingCalc && this->mySizeFlag) {
         this->normalMode.parentName = this->parentName;
         this->normalMode.size(state);
         if (this->hasAlternateMode == DataHVACGlobals::coilEnhancedMode) {
