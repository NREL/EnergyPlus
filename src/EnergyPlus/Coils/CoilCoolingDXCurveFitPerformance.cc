// EnergyPlus, Copyright (c) 1996-2020, The Board of Trustees of the University of Illinois,
// The Regents of the University of California, through Lawrence Berkeley National Laboratory
// (subject to receipt of any required approvals from the U.S. Dept. of Energy), Oak Ridge
// National Laboratory, managed by UT-Battelle, Alliance for Sustainable Energy, LLC, and other
// contributors. All rights reserved.
//
// NOTICE: This Software was developed under funding from the U.S. Department of Energy and the
// U.S. Government consequently retains certain rights. As such, the U.S. Government has been
// granted for itself and others acting on its behalf a paid-up, nonexclusive, irrevocable,
// worldwide license in the Software to reproduce, distribute copies to the public, prepare
// derivative works, and perform publicly and display publicly, and to permit others to do so.
//
// Redistribution and use in source and binary forms, with or without modification, are permitted
// provided that the following conditions are met:
//
// (1) Redistributions of source code must retain the above copyright notice, this list of
//     conditions and the following disclaimer.
//
// (2) Redistributions in binary form must reproduce the above copyright notice, this list of
//     conditions and the following disclaimer in the documentation and/or other materials
//     provided with the distribution.
//
// (3) Neither the name of the University of California, Lawrence Berkeley National Laboratory,
//     the University of Illinois, U.S. Dept. of Energy nor the names of its contributors may be
//     used to endorse or promote products derived from this software without specific prior
//     written permission.
//
// (4) Use of EnergyPlus(TM) Name. If Licensee (i) distributes the software in stand-alone form
//     without changes from the version obtained under this License, or (ii) Licensee makes a
//     reference solely to the software portion of its product, Licensee must refer to the
//     software as "EnergyPlus version X" software, where "X" is the version number Licensee
//     obtained under this License and may not use a different name for the software. Except as
//     specifically required in this Section (4), Licensee shall not use in a company name, a
//     product name, in advertising, publicity, or other promotional activities any name, trade
//     name, trademark, logo, or other designation of "EnergyPlus", "E+", "e+" or confusingly
//     similar designation, without the U.S. Department of Energy's prior written consent.
//
// THIS SOFTWARE IS PROVIDED BY THE COPYRIGHT HOLDERS AND CONTRIBUTORS "AS IS" AND ANY EXPRESS OR
// IMPLIED WARRANTIES, INCLUDING, BUT NOT LIMITED TO, THE IMPLIED WARRANTIES OF MERCHANTABILITY
// AND FITNESS FOR A PARTICULAR PURPOSE ARE DISCLAIMED. IN NO EVENT SHALL THE COPYRIGHT OWNER OR
// CONTRIBUTORS BE LIABLE FOR ANY DIRECT, INDIRECT, INCIDENTAL, SPECIAL, EXEMPLARY, OR
// CONSEQUENTIAL DAMAGES (INCLUDING, BUT NOT LIMITED TO, PROCUREMENT OF SUBSTITUTE GOODS OR
// SERVICES; LOSS OF USE, DATA, OR PROFITS; OR BUSINESS INTERRUPTION) HOWEVER CAUSED AND ON ANY
// THEORY OF LIABILITY, WHETHER IN CONTRACT, STRICT LIABILITY, OR TORT (INCLUDING NEGLIGENCE OR
// OTHERWISE) ARISING IN ANY WAY OUT OF THE USE OF THIS SOFTWARE, EVEN IF ADVISED OF THE
// POSSIBILITY OF SUCH DAMAGE.

#include <EnergyPlus/Coils/CoilCoolingDXCurveFitPerformance.hh>
#include <EnergyPlus/CurveManager.hh>
#include <EnergyPlus/Data/EnergyPlusData.hh>
#include <EnergyPlus/DataEnvironment.hh>
#include <EnergyPlus/DataGlobalConstants.hh>
#include <EnergyPlus/DataHVACGlobals.hh>
#include <EnergyPlus/DataIPShortCuts.hh>
#include <EnergyPlus/Fans.hh>
#include <EnergyPlus/GeneralRoutines.hh>
#include <EnergyPlus/HVACFan.hh>
#include <EnergyPlus/InputProcessing/InputProcessor.hh>
#include <EnergyPlus/OutputReportPredefined.hh>
#include <EnergyPlus/Psychrometrics.hh>
#include <EnergyPlus/ScheduleManager.hh>
#include <EnergyPlus/TempSolveRoot.hh>
#include <EnergyPlus/UtilityRoutines.hh>

using namespace EnergyPlus;
using namespace DataIPShortCuts;

void CoilCoolingDXCurveFitPerformance::instantiateFromInputSpec(EnergyPlus::EnergyPlusData &state, const CoilCoolingDXCurveFitPerformanceInputSpecification &input_data)
{
    static const std::string routineName("CoilCoolingDXCurveFitOperatingMode::instantiateFromInputSpec: ");
    bool errorsFound(false);
    this->original_input_specs = input_data;
    this->name = input_data.name;
    this->minOutdoorDrybulb = input_data.minimum_outdoor_dry_bulb_temperature_for_compressor_operation;
    this->maxOutdoorDrybulbForBasin = input_data.maximum_outdoor_dry_bulb_temperature_for_crankcase_heater_operation;
    this->crankcaseHeaterCap = input_data.crankcase_heater_capacity;
    this->normalMode = CoilCoolingDXCurveFitOperatingMode(state, input_data.base_operating_mode_name);
    this->normalMode.oneTimeInit(); // oneTimeInit does not need to be delayed in this use case
    if (UtilityRoutines::SameString(input_data.capacity_control, "CONTINUOUS")) {
        this->capControlMethod = CapControlMethod::CONTINUOUS;
    } else if (UtilityRoutines::SameString(input_data.capacity_control, "DISCRETE")) {
        this->capControlMethod = CapControlMethod::DISCRETE;
    } else {
        ShowSevereError(routineName + this->object_name + "=\"" + this->name + "\", invalid");
        ShowContinueError("...Capacity Control Method=\"" + input_data.capacity_control + "\":");
        ShowContinueError("...must be Discrete or Continuous.");
        errorsFound = true;
    }
    this->evapCondBasinHeatCap = input_data.basin_heater_capacity;
    this->evapCondBasinHeatSetpoint = input_data.basin_heater_setpoint_temperature;
    if (input_data.basin_heater_operating_schedule_name.empty()) {
        this->evapCondBasinHeatSchedulIndex = DataGlobals::ScheduleAlwaysOn;
    } else {
<<<<<<< HEAD
        this->evapCondBasinHeatSchedulIndex = ScheduleManager::GetScheduleIndex(input_data.basin_heater_operating_schedule_name);
=======
        this->evapCondBasinHeatSchedulIndex = ScheduleManager::GetScheduleIndex(state, input_data.basin_heater_operating_shedule_name);
>>>>>>> 33aabb82
    }
    if (this->evapCondBasinHeatSchedulIndex == 0) {
        ShowSevereError(routineName + this->object_name + "=\"" + this->name + "\", invalid");
        ShowContinueError("...Evaporative Condenser Basin Heater Operating Schedule Name=\"" + input_data.basin_heater_operating_schedule_name +
                          "\".");
        errorsFound = true;
    }

    if (!input_data.alternate_operating_mode_name.empty() && input_data.alternate_operating_mode2_name.empty()) {
        this->hasAlternateMode = DataHVACGlobals::coilEnhancedMode;
        this->alternateMode = CoilCoolingDXCurveFitOperatingMode(state, input_data.alternate_operating_mode_name);
        this->alternateMode.oneTimeInit(); // oneTimeInit does not need to be delayed in this use case
    }
    this->compressorFuelType = input_data.compressor_fuel_type;

    if (!input_data.alternate_operating_mode2_name.empty() && !input_data.alternate_operating_mode_name.empty()) {
        this->hasAlternateMode = DataHVACGlobals::coilSubcoolReheatMode;
        this->alternateMode = CoilCoolingDXCurveFitOperatingMode(state, input_data.alternate_operating_mode_name);
        this->alternateMode2 = CoilCoolingDXCurveFitOperatingMode(state, input_data.alternate_operating_mode2_name);
        setOperMode(this->normalMode, 1);
        setOperMode(this->alternateMode, 2);
        setOperMode(this->alternateMode2, 3);
    }

    if (errorsFound) {
        ShowFatalError(routineName + "Errors found in getting " + this->object_name + " input. Preceding condition(s) causes termination.");
    }
}

CoilCoolingDXCurveFitPerformance::CoilCoolingDXCurveFitPerformance(EnergyPlus::EnergyPlusData &state, const std::string &name_to_find)
{
    int numPerformances = inputProcessor->getNumObjectsFound(CoilCoolingDXCurveFitPerformance::object_name);
    if (numPerformances <= 0) {
        // error
    }
    bool found_it = false;
    for (int perfNum = 1; perfNum <= numPerformances; ++perfNum) {
        int NumAlphas;  // Number of Alphas for each GetObjectItem call
        int NumNumbers; // Number of Numbers for each GetObjectItem call
        int IOStatus;
        inputProcessor->getObjectItem(
            state, CoilCoolingDXCurveFitPerformance::object_name, perfNum, cAlphaArgs, NumAlphas, rNumericArgs, NumNumbers, IOStatus, _, lAlphaFieldBlanks);
        if (!UtilityRoutines::SameString(name_to_find, cAlphaArgs(1))) {
            continue;
        }
        found_it = true;

        CoilCoolingDXCurveFitPerformanceInputSpecification input_specs;

        input_specs.name = cAlphaArgs(1);
        input_specs.crankcase_heater_capacity = rNumericArgs(1);
        input_specs.minimum_outdoor_dry_bulb_temperature_for_compressor_operation = rNumericArgs(2);
        input_specs.maximum_outdoor_dry_bulb_temperature_for_crankcase_heater_operation = rNumericArgs(3);
        if (lNumericFieldBlanks(4)) {
            input_specs.unit_internal_static_air_pressure = 0.0;
        } else {
            input_specs.unit_internal_static_air_pressure = rNumericArgs(4);
        }
        input_specs.capacity_control = cAlphaArgs(2);
        input_specs.basin_heater_capacity = rNumericArgs(5);
        input_specs.basin_heater_setpoint_temperature = rNumericArgs(6);
        input_specs.basin_heater_operating_schedule_name = cAlphaArgs(3);
        input_specs.compressor_fuel_type = DataGlobalConstants::AssignResourceTypeNum(cAlphaArgs(4));
        input_specs.base_operating_mode_name = cAlphaArgs(5);
        if (!lAlphaFieldBlanks(6)) {
            input_specs.alternate_operating_mode_name = cAlphaArgs(6);
        }
        if (!lAlphaFieldBlanks(7)) {
            input_specs.alternate_operating_mode2_name = cAlphaArgs(7);
        }

        this->instantiateFromInputSpec(state, input_specs);
        break;
    }

    if (!found_it) {
        ShowFatalError("Could not find Coil:Cooling:DX:Performance object with name: " + name_to_find);
    }
}

void CoilCoolingDXCurveFitPerformance::simulate(EnergyPlus::EnergyPlusData &state, const DataLoopNode::NodeData &inletNode,
                                                DataLoopNode::NodeData &outletNode,
                                                int useAlternateMode,
                                                Real64 &PLR,
                                                int &speedNum,
                                                Real64 &speedRatio,
                                                int const fanOpMode,
                                                DataLoopNode::NodeData &condInletNode,
                                                DataLoopNode::NodeData &condOutletNode,
                                                bool const singleMode,
                                                Real64 LoadSHR)
{
    Real64 reportingConstant = DataHVACGlobals::TimeStepSys * DataGlobals::SecInHour;
    this->recoveredEnergyRate = 0.0;
    this->NormalSHR = 0.0;

    if (useAlternateMode == DataHVACGlobals::coilSubcoolReheatMode) {
        Real64 totalCoolingRate;
        Real64 sensNorRate;
        Real64 sensSubRate;
        Real64 sensRehRate;
        Real64 latRate;
        Real64 SysNorSHR;
        Real64 SysSubSHR;
        Real64 SysRehSHR;
        Real64 HumRatNorOut;
        Real64 TempNorOut;
        Real64 EnthalpyNorOut;
        Real64 modeRatio;

        this->calculate(
            state, this->normalMode, inletNode, outletNode, PLR, speedNum, speedRatio, fanOpMode, condInletNode, condOutletNode, singleMode);

        // this->OperatingMode = 1;
        CalcComponentSensibleLatentOutput(
            outletNode.MassFlowRate, inletNode.Temp, inletNode.HumRat, outletNode.Temp, outletNode.HumRat, sensNorRate, latRate, totalCoolingRate);
        if (totalCoolingRate > 1.0E-10) {
            this->OperatingMode = 1;
            this->NormalSHR = sensNorRate / totalCoolingRate;
            this->powerUse = this->normalMode.OpModePower;
            this->RTF = this->normalMode.OpModeRTF;
            this->wasteHeatRate = this->normalMode.OpModeWasteHeat;
        }

        if ((PLR != 0.0) && (LoadSHR != 0.0)) {
            if (totalCoolingRate == 0.0) {
                SysNorSHR = 1.0;
            } else {
                SysNorSHR = sensNorRate / totalCoolingRate;
            }
            HumRatNorOut = outletNode.HumRat;
            TempNorOut = outletNode.Temp;
            EnthalpyNorOut = outletNode.Enthalpy;
            this->recoveredEnergyRate = sensNorRate;

            if (LoadSHR < SysNorSHR) {
                outletNode.MassFlowRate = inletNode.MassFlowRate;
                this->calculate(state,
                                this->alternateMode,
                                inletNode,
                                outletNode,
                                PLR,
                                speedNum,
                                speedRatio,
                                fanOpMode,
                                condInletNode,
                                condOutletNode,
                                singleMode);
                CalcComponentSensibleLatentOutput(outletNode.MassFlowRate,
                                                  inletNode.Temp,
                                                  inletNode.HumRat,
                                                  outletNode.Temp,
                                                  outletNode.HumRat,
                                                  sensSubRate,
                                                  latRate,
                                                  totalCoolingRate);
                SysSubSHR = sensSubRate / totalCoolingRate;
                if (LoadSHR < SysSubSHR) {
                    outletNode.MassFlowRate = inletNode.MassFlowRate;
                    this->calculate(state,
                                    this->alternateMode2,
                                    inletNode,
                                    outletNode,
                                    PLR,
                                    speedNum,
                                    speedRatio,
                                    fanOpMode,
                                    condInletNode,
                                    condOutletNode,
                                    singleMode);
                    CalcComponentSensibleLatentOutput(outletNode.MassFlowRate,
                                                      inletNode.Temp,
                                                      inletNode.HumRat,
                                                      outletNode.Temp,
                                                      outletNode.HumRat,
                                                      sensRehRate,
                                                      latRate,
                                                      totalCoolingRate);
                    SysRehSHR = sensRehRate / totalCoolingRate;
                    if (LoadSHR > SysRehSHR) {
                        modeRatio = (LoadSHR - SysNorSHR) / (SysRehSHR - SysNorSHR);
                        this->OperatingMode = 3;
                        outletNode.HumRat = HumRatNorOut * (1.0 - modeRatio) + modeRatio * outletNode.HumRat;
                        outletNode.Enthalpy = EnthalpyNorOut * (1.0 - modeRatio) + modeRatio * outletNode.Enthalpy;
                        outletNode.Temp = Psychrometrics::PsyTdbFnHW(outletNode.Enthalpy, outletNode.HumRat);
                        this->ModeRatio = modeRatio;
                        // update other reporting terms
                        this->powerUse = this->normalMode.OpModePower * (1.0 - modeRatio) + modeRatio * this->alternateMode2.OpModePower;
                        this->RTF = this->normalMode.OpModeRTF * (1.0 - modeRatio) + modeRatio * this->alternateMode2.OpModeRTF;
                        this->wasteHeatRate = this->normalMode.OpModeWasteHeat * (1.0 - modeRatio) + modeRatio * this->alternateMode2.OpModeWasteHeat;
                        this->recoveredEnergyRate = (this->recoveredEnergyRate - sensRehRate) * this->ModeRatio;
                    } else {
                        this->ModeRatio = 1.0;
                        this->OperatingMode = 3;
                        this->recoveredEnergyRate = (this->recoveredEnergyRate - sensRehRate) * this->ModeRatio;
                    }
                } else {
                    modeRatio = (LoadSHR - SysNorSHR) / (SysSubSHR - SysNorSHR);
                    this->OperatingMode = 2;
                    // process outlet conditions and total output
                    outletNode.HumRat = HumRatNorOut * (1.0 - modeRatio) + modeRatio * outletNode.HumRat;
                    outletNode.Enthalpy = EnthalpyNorOut * (1.0 - modeRatio) + modeRatio * outletNode.Enthalpy;
                    outletNode.Temp = Psychrometrics::PsyTdbFnHW(outletNode.Enthalpy, outletNode.HumRat);
                    this->ModeRatio = modeRatio;
                    // update other reporting terms
                    this->powerUse = this->normalMode.OpModePower * (1.0 - modeRatio) + modeRatio * this->alternateMode.OpModePower;
                    this->RTF = this->normalMode.OpModeRTF * (1.0 - modeRatio) + modeRatio * this->alternateMode.OpModeRTF;
                    this->wasteHeatRate = this->normalMode.OpModeWasteHeat * (1.0 - modeRatio) + modeRatio * this->alternateMode.OpModeWasteHeat;
                    this->recoveredEnergyRate = (this->recoveredEnergyRate - sensSubRate) * this->ModeRatio;
                }
            } else {
                this->ModeRatio = 0.0;
                this->OperatingMode = 1;
                this->recoveredEnergyRate = 0.0;
            }
        }
    } else if (useAlternateMode == DataHVACGlobals::coilEnhancedMode) {
        this->calculate(
            state, this->alternateMode, inletNode, outletNode, PLR, speedNum, speedRatio, fanOpMode, condInletNode, condOutletNode, singleMode);
        this->OperatingMode = 2;
        this->powerUse = this->alternateMode.OpModePower;
        this->RTF = this->alternateMode.OpModeRTF;
        this->wasteHeatRate = this->alternateMode.OpModeWasteHeat;
    } else {
        this->calculate(
            state, this->normalMode, inletNode, outletNode, PLR, speedNum, speedRatio, fanOpMode, condInletNode, condOutletNode, singleMode);
        this->OperatingMode = 1;
        this->powerUse = this->normalMode.OpModePower;
        this->RTF = this->normalMode.OpModeRTF;
        this->wasteHeatRate = this->normalMode.OpModeWasteHeat;
    }
<<<<<<< HEAD
=======
}

void CoilCoolingDXCurveFitPerformance::size(EnergyPlus::EnergyPlusData &state)
{
    if (!DataGlobals::SysSizingCalc && this->mySizeFlag) {
        this->normalMode.size(state);
        if (this->hasAlternateMode == DataHVACGlobals::coilEnhancedMode) {
            this->alternateMode.size(state);
        }
        if (this->hasAlternateMode == DataHVACGlobals::coilSubcoolReheatMode) {
            this->alternateMode.size(state);
            this->alternateMode2.size(state);
        }
        this->mySizeFlag = false;
    }
}

void CoilCoolingDXCurveFitPerformance::calculate(EnergyPlus::EnergyPlusData &state,
                                                 CoilCoolingDXCurveFitOperatingMode &currentMode,
                                                 const DataLoopNode::NodeData &inletNode,
                                                 DataLoopNode::NodeData &outletNode,
                                                 Real64 &PLR,
                                                 int &speedNum,
                                                 Real64 &speedRatio,
                                                 int &fanOpMode,
                                                 DataLoopNode::NodeData &condInletNode,
                                                 DataLoopNode::NodeData &condOutletNode)
{

    // calculate the performance at this mode/speed
    currentMode.CalcOperatingMode(state, inletNode, outletNode, PLR, speedNum, speedRatio, fanOpMode, condInletNode, condOutletNode);

    // scaling term to get rate into consumptions
    Real64 reportingConstant = DataHVACGlobals::TimeStepSys * DataGlobals::SecInHour;
>>>>>>> 33aabb82

    // calculate crankcase heater operation
    if (DataEnvironment::OutDryBulbTemp < this->maxOutdoorDrybulbForBasin) {
        this->crankcaseHeaterPower = this->crankcaseHeaterCap;
    } else {
        this->crankcaseHeaterPower = 0.0;
    }
    this->crankcaseHeaterPower = this->crankcaseHeaterPower * (1.0 - this->RTF);
    this->crankcaseHeaterElectricityConsumption = this->crankcaseHeaterPower * reportingConstant;

    // basin heater
    if (this->evapCondBasinHeatSchedulIndex > 0) {
        Real64 currentBasinHeaterAvail = ScheduleManager::GetCurrentScheduleValue(this->evapCondBasinHeatSchedulIndex);
        if (this->evapCondBasinHeatCap > 0.0 && currentBasinHeaterAvail > 0.0) {
            this->basinHeaterPower = max(0.0, this->evapCondBasinHeatCap * (this->evapCondBasinHeatSetpoint - DataEnvironment::OutDryBulbTemp));
        }
    } else {
        // If schedule does not exist, basin heater operates anytime outdoor dry-bulb temp is below setpoint
        if (this->evapCondBasinHeatCap > 0.0) {
            this->basinHeaterPower = max(0.0, this->evapCondBasinHeatCap * (this->evapCondBasinHeatSetpoint - DataEnvironment::OutDryBulbTemp));
        }
    }
    this->basinHeaterPower *= (1.0 - this->RTF);
    this->electricityConsumption = this->powerUse * reportingConstant;

    if (this->compressorFuelType != DataGlobalConstants::iRT_Electricity) {
        this->compressorFuelRate = this->powerUse;
        this->compressorFuelConsumption = this->electricityConsumption;

<<<<<<< HEAD
        // check this after adding parasitic loads
        this->powerUse = 0.0;
        this->electricityConsumption = 0.0;
    }
}
=======
void CoilCoolingDXCurveFitPerformance::calcStandardRatings(EnergyPlus::EnergyPlusData &state, int supplyFanIndex, int const supplyFanType, std::string const &supplyFanName, int condInletNodeIndex) {
>>>>>>> 33aabb82

void CoilCoolingDXCurveFitPerformance::size(EnergyPlusData &state)
{
    if (!DataGlobals::SysSizingCalc && this->mySizeFlag) {
        this->normalMode.parentName = this->parentName;
        this->normalMode.size(state);
        if (this->hasAlternateMode == DataHVACGlobals::coilEnhancedMode) {
            this->alternateMode.size(state);
        }
        if (this->hasAlternateMode == DataHVACGlobals::coilSubcoolReheatMode) {
            this->alternateMode.size(state);
            this->alternateMode2.size(state);
        }
        this->mySizeFlag = false;
    }
}

<<<<<<< HEAD
void CoilCoolingDXCurveFitPerformance::calculate(EnergyPlusData &state,
                                                 CoilCoolingDXCurveFitOperatingMode &currentMode,
                                                 const DataLoopNode::NodeData &inletNode,
                                                 DataLoopNode::NodeData &outletNode,
                                                 Real64 &PLR,
                                                 int &speedNum,
                                                 Real64 &speedRatio,
                                                 int const fanOpMode,
                                                 DataLoopNode::NodeData &condInletNode,
                                                 DataLoopNode::NodeData &condOutletNode,
                                                 bool const singleMode)
{
=======
    static constexpr auto Format_890(
            "('! <VAV DX Cooling Coil Standard Rating Information>, DX Coil Type, DX Coil Name, Fan Type, Fan Name, "
            "','Standard Net Cooling Capacity {W}, Standard Net Cooling Capacity {Btu/h}, IEER {Btu/W-h}, ','COP 100% "
            "Capacity {W/W}, COP 75% Capacity {W/W}, COP 50% Capacity {W/W}, COP 25% Capacity {W/W}, ','EER 100% Capacity "
            "{Btu/W-h}, EER 75% Capacity {Btu/W-h}, EER 50% Capacity {Btu/W-h}, EER 25% Capacity {Btu/W-h}, ','Supply Air "
            "Flow 100% {kg/s}, Supply Air Flow 75% {kg/s},Supply Air Flow 50% {kg/s},Supply Air Flow 25% {kg/s}')\n");
    print(state.files.eio, Format_890);
>>>>>>> 33aabb82

    // calculate the performance at this mode/speed
    currentMode.CalcOperatingMode(state, inletNode, outletNode, PLR, speedNum, speedRatio, fanOpMode, condInletNode, condOutletNode, singleMode);
}

void CoilCoolingDXCurveFitPerformance::calcStandardRatings210240(EnergyPlusData& state) {

    // for now this will provide standard ratings for the coil at the normal mode at speed N
    // future iterations will extend the inputs to give the user the flexibility to select different standards to
    // apply and such

    int const NumOfReducedCap(4); // Number of reduced capacity test conditions (100%,75%,50%,and 25%)

    // SUBROUTINE LOCAL VARIABLE DECLARATIONS:
    Real64 TotCapFlowModFac(0.0);          // Total capacity modifier f(actual flow vs rated flow) for each speed [-]
    Real64 EIRFlowModFac(0.0);             // EIR modifier f(actual supply air flow vs rated flow) for each speed [-]
    Real64 TotCapTempModFac(0.0);          // Total capacity modifier (function of entering wetbulb, outside drybulb) [-]
    Real64 EIRTempModFac(0.0);             // EIR modifier (function of entering wetbulb, outside drybulb) [-]
    Real64 TotCoolingCapAHRI(0.0);         // Total Cooling Coil capacity (gross) at AHRI test conditions [W]
    Real64 NetCoolingCapAHRI(0.0);         // Net Cooling Coil capacity at AHRI TestB conditions, accounting for fan heat [W]
    Real64 TotalElecPower(0.0);            // Net power consumption (Cond Fan+Compressor+Indoor Fan) at AHRI test conditions [W]
    Real64 TotalElecPowerRated(0.0);       // Net power consumption (Cond Fan+Compressor+Indoor Fan) at Rated test conditions [W]
    Real64 EIR(0.0);                       // Energy Efficiency Ratio at AHRI test conditions for SEER [-]
    Real64 PartLoadFactor(0.0);            // Part load factor, accounts for thermal lag at compressor startup [-]
    Real64 EERReduced(0.0);                // EER at reduced capacity test conditions (100%, 75%, 50%, and 25%)
    Real64 ElecPowerReducedCap(0.0);       // Net power consumption (Cond Fan+Compressor) at reduced test condition [W]
    Real64 NetCoolingCapReduced(0.0);      // Net Cooling Coil capacity at reduced conditions, accounting for supply fan heat [W]
    Real64 LoadFactor(0.0);                // Fractional "on" time for last stage at the desired reduced capacity, (dimensionless)
    Real64 DegradationCoeff(0.0);          // Degradation coeficient, (dimenssionless)
    Real64 OutdoorUnitInletAirDryBulbTempReduced; // Outdoor unit entering air dry-bulb temperature at reduced capacity [C]
    int RedCapNum;                                // Integer counter for reduced capacity

    // *** SOME CONSTANTS FROM THE STANDARD
    // The AHRI standard specifies a nominal/default fan electric power consumption per rated air
    // volume flow rate to account for indoor fan electric power consumption
    // when the standard tests are conducted on units that do not have an
    // indoor air circulating fan. Used if user doesn't enter a specific value.
    Real64 const DefaultFanPowerPerEvapAirFlowRate(773.3); // 365 W/1000 scfm or 773.3 W/(m3/s).
    // AHRI Standard 210/240-2008 Performance Test Conditions for Unitary Air-to-Air Air-Conditioning and Heat Pump Equipment
    Real64 const CoolingCoilInletAirWetBulbTempRated(19.44); // 19.44C (67F)  Tests A and B
    Real64 const OutdoorUnitInletAirDryBulbTemp(27.78);      // 27.78C (82F)  Test B (for SEER)
    Real64 const OutdoorUnitInletAirDryBulbTempRated(35.0);  // 35.00C (95F)  Test A (rated capacity)
    Real64 const AirMassFlowRatioRated(1.0);                 // AHRI test is at the design flow rate so AirMassFlowRatio is 1.0
    Real64 const PLRforSEER(0.5);                                 // Part-load ratio for SEER calculation (single speed DX cooling coils)
    Array1D<Real64> const ReducedPLR(4, {1.0, 0.75, 0.50, 0.25}); // Reduced Capacity part-load conditions
    Array1D<Real64> const IEERWeightingFactor(4, {0.020, 0.617, 0.238, 0.125}); // EER Weighting factors (IEER)
    Real64 const OADBTempLowReducedCapacityTest(18.3);                          // Outdoor air dry-bulb temp in degrees C (65F)

    // some conveniences
    auto & mode = this->normalMode;
    auto & speed = mode.speeds.back();

    Real64 FanPowerPerEvapAirFlowRate = DefaultFanPowerPerEvapAirFlowRate;
    if (speed.rated_evap_fan_power_per_volume_flow_rate > 0.0) {
        FanPowerPerEvapAirFlowRate = speed.rated_evap_fan_power_per_volume_flow_rate;
    }

    if (mode.ratedGrossTotalCap > 0.0) {
        // SEER calculations:
        TotCapFlowModFac = CurveManager::CurveValue(state, speed.indexCapFFF, AirMassFlowRatioRated);
        TotCapTempModFac = CurveManager::CurveValue(state, speed.indexCapFT, CoolingCoilInletAirWetBulbTempRated, OutdoorUnitInletAirDryBulbTemp);
        TotCoolingCapAHRI = mode.ratedGrossTotalCap * TotCapTempModFac * TotCapFlowModFac;
        EIRTempModFac = CurveManager::CurveValue(state, speed.indexEIRFT, CoolingCoilInletAirWetBulbTempRated, OutdoorUnitInletAirDryBulbTemp);
        EIRFlowModFac = CurveManager::CurveValue(state, speed.indexEIRFFF, AirMassFlowRatioRated);
        if (speed.ratedCOP > 0.0) { // RatedCOP <= 0.0 is trapped in GetInput, but keep this as "safety"
            EIR = EIRTempModFac * EIRFlowModFac / speed.ratedCOP;
        } else {
            EIR = 0.0;
        }

        // Calculate net cooling capacity
        NetCoolingCapAHRI = TotCoolingCapAHRI - FanPowerPerEvapAirFlowRate * mode.ratedEvapAirFlowRate;
        TotalElecPower = EIR * TotCoolingCapAHRI + FanPowerPerEvapAirFlowRate * mode.ratedEvapAirFlowRate;
        // Calculate SEER value from the Energy Efficiency Ratio (EER) at the AHRI test conditions and the part load factor.
        // First evaluate the Part Load Factor curve at PLR = 0.5 (AHRI Standard 210/240)
        PartLoadFactor = CurveManager::CurveValue(state, speed.indexPLRFPLF, PLRforSEER);
        if (TotalElecPower > 0.0) {
            this->standardRatingSEER = (NetCoolingCapAHRI / TotalElecPower) * PartLoadFactor;
        } else {
            this->standardRatingSEER = 0.0;
        }

        // EER calculations:
        // Calculate the net cooling capacity at the rated conditions (19.44C WB and 35.0C DB )
        TotCapTempModFac = CurveManager::CurveValue(state, speed.indexCapFT, CoolingCoilInletAirWetBulbTempRated, OutdoorUnitInletAirDryBulbTempRated);
        this->standardRatingCoolingCapacity = mode.ratedGrossTotalCap * TotCapTempModFac * TotCapFlowModFac - FanPowerPerEvapAirFlowRate * mode.ratedEvapAirFlowRate;
        // Calculate Energy Efficiency Ratio (EER) at (19.44C WB and 35.0C DB ), ANSI/AHRI Std. 340/360
        EIRTempModFac = CurveManager::CurveValue(state, speed.indexEIRFT, CoolingCoilInletAirWetBulbTempRated, OutdoorUnitInletAirDryBulbTempRated);
        if (speed.ratedCOP > 0.0) {
            // RatedCOP <= 0.0 is trapped in GetInput, but keep this as "safety"
            EIR = EIRTempModFac * EIRFlowModFac / speed.ratedCOP;
        } else {
            EIR = 0.0;
        }
        TotalElecPowerRated = EIR * (mode.ratedGrossTotalCap * TotCapTempModFac * TotCapFlowModFac) + FanPowerPerEvapAirFlowRate * mode.ratedEvapAirFlowRate;
        if (TotalElecPowerRated > 0.0) {
            this->standardRatingEER = this->standardRatingCoolingCapacity / TotalElecPowerRated;
        } else {
            this->standardRatingEER = 0.0;
        }

        // IEER calculations:
        this->standardRatingIEER = 0.0;
        // Calculate the net cooling capacity at the rated conditions (19.44C WB and 35.0C DB )
        TotCapTempModFac = CurveManager::CurveValue(state, speed.indexCapFT, CoolingCoilInletAirWetBulbTempRated, OutdoorUnitInletAirDryBulbTempRated);
        this->standardRatingCoolingCapacity = mode.ratedGrossTotalCap * TotCapTempModFac * TotCapFlowModFac - FanPowerPerEvapAirFlowRate * mode.ratedEvapAirFlowRate;
        for (RedCapNum = 1; RedCapNum <= NumOfReducedCap; ++RedCapNum) {
            // get the outdoor air dry bulb temperature for the reduced capacity test conditions
            if (ReducedPLR(RedCapNum) > 0.444) {
                OutdoorUnitInletAirDryBulbTempReduced = 5.0 + 30.0 * ReducedPLR(RedCapNum);
            } else {
                OutdoorUnitInletAirDryBulbTempReduced = OADBTempLowReducedCapacityTest;
            }
            TotCapTempModFac = CurveManager::CurveValue(state, speed.indexCapFT, CoolingCoilInletAirWetBulbTempRated, OutdoorUnitInletAirDryBulbTempReduced);
            NetCoolingCapReduced = mode.ratedGrossTotalCap * TotCapTempModFac * TotCapFlowModFac - FanPowerPerEvapAirFlowRate * mode.ratedEvapAirFlowRate;
            EIRTempModFac = CurveManager::CurveValue(state, speed.indexEIRFT, CoolingCoilInletAirWetBulbTempRated, OutdoorUnitInletAirDryBulbTempReduced);
            if (speed.ratedCOP > 0.0) {
                EIR = EIRTempModFac * EIRFlowModFac / speed.ratedCOP;
            } else {
                EIR = 0.0;
            }
            if (NetCoolingCapReduced > 0.0) {
                LoadFactor = ReducedPLR(RedCapNum) * this->standardRatingCoolingCapacity / NetCoolingCapReduced;
            } else {
                LoadFactor = 1.0;
            }
            DegradationCoeff = 1.130 - 0.130 * LoadFactor;
            ElecPowerReducedCap = DegradationCoeff * EIR * (mode.ratedGrossTotalCap * TotCapTempModFac * TotCapFlowModFac);
            EERReduced =
                    (LoadFactor * NetCoolingCapReduced) / (LoadFactor * ElecPowerReducedCap + FanPowerPerEvapAirFlowRate * mode.ratedEvapAirFlowRate);
            this->standardRatingIEER += IEERWeightingFactor(RedCapNum) * EERReduced;
        }
<<<<<<< HEAD
=======
    } // loop over 3 part load test points

    Real64 const IEER = (0.02 * EER_TestPoint_IP[0]) + (0.617 * EER_TestPoint_IP[1]) + (0.238 * EER_TestPoint_IP[2]) + (0.125 * EER_TestPoint_IP[3]);

    // begin output
    if (this->oneTimeEIOHeaderWrite) {
        print(state.files.eio, Format_890); // TODO: Verify this works
        this->oneTimeEIOHeaderWrite = false;
        OutputReportPredefined::pdstVAVDXCoolCoil =
            OutputReportPredefined::newPreDefSubTable(OutputReportPredefined::pdrEquip, "VAV DX Cooling Standard Rating Details");
        OutputReportPredefined::pdchVAVDXCoolCoilType =
            OutputReportPredefined::newPreDefColumn(OutputReportPredefined::pdstVAVDXCoolCoil, "DX Cooling Coil Type");
        OutputReportPredefined::pdchVAVDXFanName =
            OutputReportPredefined::newPreDefColumn(OutputReportPredefined::pdstVAVDXCoolCoil, "Assocated Fan");
        OutputReportPredefined::pdchVAVDXCoolCoilNetCapSI =
            OutputReportPredefined::newPreDefColumn(OutputReportPredefined::pdstVAVDXCoolCoil, "Net Cooling Capacity [W]");
        OutputReportPredefined::pdchVAVDXCoolCoilCOP =
            OutputReportPredefined::newPreDefColumn(OutputReportPredefined::pdstVAVDXCoolCoil, "COP [W/W]");
        OutputReportPredefined::pdchVAVDXCoolCoilEERIP =
            OutputReportPredefined::newPreDefColumn(OutputReportPredefined::pdstVAVDXCoolCoil, "EER [Btu/W-h]");
        OutputReportPredefined::pdchVAVDXCoolCoilIEERIP =
            OutputReportPredefined::newPreDefColumn(OutputReportPredefined::pdstVAVDXCoolCoil, "IEER [Btu/W-h]");
        OutputReportPredefined::pdchVAVDXCoolCoilMdotA =
            OutputReportPredefined::newPreDefColumn(OutputReportPredefined::pdstVAVDXCoolCoil, "Supply Air Flow 100% [kg/s]");
        OutputReportPredefined::pdchVAVDXCoolCoilCOP_B =
            OutputReportPredefined::newPreDefColumn(OutputReportPredefined::pdstVAVDXCoolCoil, "COP 75% Capacity [W/W]");
        OutputReportPredefined::pdchVAVDXCoolCoilEER_B_IP =
            OutputReportPredefined::newPreDefColumn(OutputReportPredefined::pdstVAVDXCoolCoil, "EER 75% Capacity [Btu/W-h]");
        OutputReportPredefined::pdchVAVDXCoolCoilMdotB =
            OutputReportPredefined::newPreDefColumn(OutputReportPredefined::pdstVAVDXCoolCoil, "Supply Air Flow 75% [kg/s]");
        OutputReportPredefined::pdchVAVDXCoolCoilCOP_C =
            OutputReportPredefined::newPreDefColumn(OutputReportPredefined::pdstVAVDXCoolCoil, "COP 50% Capacity [W/W]");
        OutputReportPredefined::pdchVAVDXCoolCoilEER_C_IP =
            OutputReportPredefined::newPreDefColumn(OutputReportPredefined::pdstVAVDXCoolCoil, "EER 50% Capacity [Btu/W-h]");
        OutputReportPredefined::pdchVAVDXCoolCoilMdotC =
            OutputReportPredefined::newPreDefColumn(OutputReportPredefined::pdstVAVDXCoolCoil, "Supply Air Flow 50% [kg/s]");
        OutputReportPredefined::pdchVAVDXCoolCoilCOP_D =
            OutputReportPredefined::newPreDefColumn(OutputReportPredefined::pdstVAVDXCoolCoil, "COP 25% Capacity [W/W]");
        OutputReportPredefined::pdchVAVDXCoolCoilEER_D_IP =
            OutputReportPredefined::newPreDefColumn(OutputReportPredefined::pdstVAVDXCoolCoil, "EER 25% Capacity [Btu/W-h]");
        OutputReportPredefined::pdchVAVDXCoolCoilMdotD =
            OutputReportPredefined::newPreDefColumn(OutputReportPredefined::pdstVAVDXCoolCoil, "Supply Air Flow 25% [kg/s]");

        // determine footnote content
        // TODO: This may be slightly incorrect if all the parent objects haven't created coils yet
        // Once we move to a factory approach, all the coils should've been interpreted, so this will be "OK"
        // BUT actually, the performance object can't go get info about the coils so I'm not sure what to do here yet
        //        int countStaticInputs = 0;
        //        for (auto & thisCoil : ) {
        //            if (DXCoil(index).RateWithInternalStaticAndFanObject && DXCoil(index).DXCoilType_Num == CoilDX_CoolingTwoSpeed) {
        //                ++countStaticInputs;
        //            }
        //        }
        //
        //        if (countStaticInputs == NumDXMulSpeedCoils) {
        //            OutputReportPredefined::addFootNoteSubTable(OutputReportPredefined::pdstVAVDXCoolCoil, "Packaged VAV unit ratings per ANSI/AHRI
        //            Standard 340/360-2007 with Addenda 1 and 2");
        //        } else if (countStaticInputs == 0) {
        //            OutputReportPredefined::addFootNoteSubTable(OutputReportPredefined::pdstVAVDXCoolCoil,
        //                                "Indoor-coil-only unit ratings per ANSI/AHRI Standard 340/360-2007 with Addenda 1 and 2, with "
        //                                "supply fan specific power at 365 {W/1000cfm} (773.3 {W/(m3/s)})");
        //        } else { // both
        //            OutputReportPredefined::addFootNoteSubTable(OutputReportPredefined::pdstVAVDXCoolCoil,
        //                                "Packaged VAV unit ratings per ANSI/AHRI Standard 340/360-2007 with Addenda 1 and 2, "
        //                                "indoor-coil-only units with supply fan specific power at 365 {W/1000cfm} (773.3 {W/(m3/s)})");
        //        }
    }

    static constexpr auto fmt = " VAV DX Cooling Coil Standard Rating Information, {},{},{},{},{:.2R},{:.2R},{:.2R},{:.2R},{:.2R},{:.2R},{:.2R},{:.2R},{:.2R},{:.2R},{:.2R},{:.4R},{:.4R},{:.4R},{:.4R}\n";
    if (this->unitStatic > 0) {
        print(state.files.eio, fmt,"Coil:Cooling:DX", this->name,"Fan:VariableVolume",
              supplyFanName, NetCoolingCapRated,(NetCoolingCapRated * ConvFromSIToIP), IEER,EER_TestPoint_SI[0],EER_TestPoint_SI[1],
              EER_TestPoint_SI[2],EER_TestPoint_SI[3],EER_TestPoint_IP[0],EER_TestPoint_IP[1],EER_TestPoint_IP[2],
              EER_TestPoint_IP[3],SupAirMdot_TestPoint[0],SupAirMdot_TestPoint[1],SupAirMdot_TestPoint[2],SupAirMdot_TestPoint[3]);
    } else {
        print(state.files.eio, fmt,"Coil:Cooling:DX", "N/A","Fan:VariableVolume",
              "N/A", NetCoolingCapRated,(NetCoolingCapRated * ConvFromSIToIP), IEER,EER_TestPoint_SI[0],EER_TestPoint_SI[1],
              EER_TestPoint_SI[2],EER_TestPoint_SI[3],EER_TestPoint_IP[0],EER_TestPoint_IP[1],EER_TestPoint_IP[2],
              EER_TestPoint_IP[3],SupAirMdot_TestPoint[0],SupAirMdot_TestPoint[1],SupAirMdot_TestPoint[2],SupAirMdot_TestPoint[3]);
    }
>>>>>>> 33aabb82

    } else {
        ShowSevereError("Standard Ratings: Coil:Cooling:DX " + this->name +  // TODO: Use dynamic COIL TYPE and COIL INSTANCE name later
                        " has zero rated total cooling capacity. Standard ratings cannot be calculated.");
    }
}
<<<<<<< HEAD
void CoilCoolingDXCurveFitPerformance::setOperMode(CoilCoolingDXCurveFitOperatingMode& currentMode, int const mode)
=======

Real64
CoilCoolingDXCurveFitPerformance::calcIEERResidual(EnergyPlus::EnergyPlusData &state,Real64 const SupplyAirMassFlowRate, // compressor cycling ratio (1.0 is continuous, 0.0 is off)
                                                   std::vector<Real64> const &Par)
{
    // FUNCTION INFORMATION:
    //       AUTHOR         Brent Griffith
    //       DATE WRITTEN   July 2012

    // PURPOSE OF THIS FUNCTION:
    // Calculates residual function (desired outlet temp - actual outlet temp)
    // Two Speed DX Coil rating for VAV, output depends on the supply air flow rate which is being varied to zero the residual.

    // METHODOLOGY EMPLOYED:
    // Calls CalcMultiSpeedDXCoil to get outlet temperature at the given supply flow rate and SpeedRatio
    // and calculates the residual as defined above

    // FUNCTION LOCAL VARIABLE DECLARATIONS:
    static std::string const RoutineName("CalcTwoSpeedDXCoilIEERResidual");
    Real64 OutletAirTemp; // outlet air temperature [C]
    Real64 TargetCoilLeavingDryBulb;
    Real64 OutdoorUnitInletDryBulb;
    Real64 IndoorUnitInletDryBulb;
    Real64 IndoorUnitInletWetBulb;
    Real64 AirMassFlowRatio;
    Real64 SpeedRatio;
    Real64 CycRatio;
    Real64 TargetNetCapacity;
    Real64 FanPowerPerEvapAirFlowRate;
    int FanInletNodeNum;
    int FanOutletNodeNum;
    Real64 FanExternalStaticFull;
    Real64 SupplyAirVolFlowRate;
    Real64 FanStaticPressureRise;
    Real64 FanHeatCorrection;
    Real64 TotCapFlowModFac;
    Real64 TotCapTempModFac;
    Real64 HighSpeedNetCoolingCap;
    Real64 LowSpeedNetCoolingCap;

    TargetCoilLeavingDryBulb = Par[0];
    TargetNetCapacity = Par[1];
    OutdoorUnitInletDryBulb = Par[2];
    IndoorUnitInletWetBulb = Par[3];
    IndoorUnitInletDryBulb = Par[4];
    FanPowerPerEvapAirFlowRate = Par[5];
    FanInletNodeNum = int(Par[6]);
    FanOutletNodeNum = int(Par[7]);
    FanExternalStaticFull = Par[8];
    int supplyFanIndex = int(Par[9]);
    int supplyFanTypeNum = int(Par[10]);

    if (this->normalMode.ratedEvapAirFlowRate > 0.0) {
        AirMassFlowRatio = SupplyAirMassFlowRate / this->normalMode.ratedEvapAirFlowRate;
    } else {
        AirMassFlowRatio = 0.0;
    }
    Real64 const SupplyAirHumRat =
        Psychrometrics::PsyWFnTdbTwbPb(IndoorUnitInletDryBulb, IndoorUnitInletWetBulb, DataEnvironment::OutBaroPress, RoutineName);
    Real64 const SupplyAirRho =
        Psychrometrics::PsyRhoAirFnPbTdbW(DataEnvironment::OutBaroPress, IndoorUnitInletDryBulb, SupplyAirHumRat, RoutineName);

    SupplyAirVolFlowRate = SupplyAirMassFlowRate / SupplyAirRho;

    if (this->unitStatic > 0.0) {
        // modify external static per AHRI 340/360, Table 6, note 1.
        FanStaticPressureRise = this->unitStatic + (FanExternalStaticFull * pow_2(AirMassFlowRatio));
        DataLoopNode::Node(FanInletNodeNum).MassFlowRate = SupplyAirMassFlowRate;
        DataLoopNode::Node(FanOutletNodeNum).MassFlowRate = SupplyAirMassFlowRate;
        DataLoopNode::Node(FanInletNodeNum).Temp = IndoorUnitInletDryBulb;
        DataLoopNode::Node(FanInletNodeNum).HumRat =
            Psychrometrics::PsyWFnTdbTwbPb(IndoorUnitInletDryBulb, IndoorUnitInletWetBulb, DataEnvironment::OutBaroPress, RoutineName);
        DataLoopNode::Node(FanInletNodeNum).Enthalpy = Psychrometrics::PsyHFnTdbW(IndoorUnitInletDryBulb, DataLoopNode::Node(FanInletNodeNum).HumRat);
        if (supplyFanTypeNum == DataHVACGlobals::FanType_SystemModelObject) {
            HVACFan::fanObjs[supplyFanIndex]->simulate(state, _, true, false, FanStaticPressureRise);
        } else {
            // TODO: I am hoping we can just pass in the supply fan name
            Fans::SimulateFanComponents(state, "", true, supplyFanIndex, _, true, false, FanStaticPressureRise);
        }

        FanHeatCorrection = DataLoopNode::Node(FanOutletNodeNum).Enthalpy - DataLoopNode::Node(FanInletNodeNum).Enthalpy;

    } else {

        FanHeatCorrection = FanPowerPerEvapAirFlowRate * SupplyAirVolFlowRate;
    }

    TotCapFlowModFac = CurveManager::CurveValue(state, this->normalMode.speeds.back().indexCapFFF, AirMassFlowRatio);
    TotCapTempModFac = CurveManager::CurveValue(state, this->normalMode.speeds.back().indexCapFT, IndoorUnitInletWetBulb, OutdoorUnitInletDryBulb);
    HighSpeedNetCoolingCap = this->normalMode.speeds.back().parentModeRatedGrossTotalCap * TotCapTempModFac * TotCapFlowModFac - FanHeatCorrection;

    TotCapFlowModFac = CurveManager::CurveValue(state, this->normalMode.speeds[0].indexCapFFF, AirMassFlowRatio);
    TotCapTempModFac = CurveManager::CurveValue(state, this->normalMode.speeds[0].indexCapFT, IndoorUnitInletWetBulb, OutdoorUnitInletDryBulb);
    LowSpeedNetCoolingCap = this->normalMode.speeds[0].parentModeRatedGrossTotalCap * TotCapTempModFac * TotCapFlowModFac - FanHeatCorrection;

    if (LowSpeedNetCoolingCap <= TargetNetCapacity) {
        CycRatio = 1.0;
        SpeedRatio = (TargetNetCapacity - LowSpeedNetCoolingCap) / (HighSpeedNetCoolingCap - LowSpeedNetCoolingCap);
    } else { // minimum unloading limit exceeded for no cycling
        SpeedRatio = 0.0;
        CycRatio = TargetNetCapacity / LowSpeedNetCoolingCap;
    }

    DataLoopNode::NodeData evapInlet;
    DataLoopNode::NodeData evapOutlet;
    DataLoopNode::NodeData condInlet;
    DataLoopNode::NodeData condOutlet;
    // setup point A
    evapInlet.MassFlowRate = SupplyAirMassFlowRate;
    evapInlet.MassFlowRateMax = SupplyAirMassFlowRate;
    evapInlet.Temp = 26.7;
    evapInlet.HumRat = Psychrometrics::PsyWFnTdbTwbPb(26.7, 19.4, DataEnvironment::OutBaroPress, RoutineName);
    evapInlet.Enthalpy = Psychrometrics::PsyHFnTdbW(26.7, evapInlet.HumRat);
    int speedNum = (int)this->normalMode.speeds.size();
    int fanOpMode = DataHVACGlobals::CycFanCycCoil;
    this->calculate(state, this->normalMode, evapInlet, evapOutlet, CycRatio, speedNum, SpeedRatio, fanOpMode, condInlet, condOutlet);

    OutletAirTemp = evapOutlet.Temp;
    return TargetCoilLeavingDryBulb - OutletAirTemp;
}

void CoilCoolingDXCurveFitPerformance::setOperMode(CoilCoolingDXCurveFitOperatingMode &currentMode, int const mode)
>>>>>>> 33aabb82
{
    // set parent mode for each speed
    int numSpeeds;
    bool errorsFound = false;

    numSpeeds = (int)currentMode.speeds.size();
    for (int speedNum = 0; speedNum < numSpeeds; speedNum++) {
        currentMode.speeds[speedNum].parentOperatingMode = mode;
        if (mode == 2) {
            if (currentMode.speeds[speedNum].indexSHRFT == 0) {
                ShowSevereError(currentMode.speeds[speedNum].object_name + "=\"" + currentMode.speeds[speedNum].name + "\", Curve check:");
                ShowContinueError("The input of Sensible Heat Ratio Modifier Function of Temperature Curve Name is required, but not available for "
                    "SubcoolReheat mode. Please input");
                errorsFound = true;
            }
            if (currentMode.speeds[speedNum].indexSHRFFF == 0) {
                ShowSevereError(currentMode.speeds[speedNum].object_name + "=\"" + currentMode.speeds[speedNum].name + "\", Curve check:");
                ShowContinueError("The input of Sensible Heat Ratio Modifier Function of Flow Fraction Curve Name is required, but not available for "
                    "SubcoolReheat mode. Please input");
                errorsFound = true;
            }
        }
        if (mode == 3) {
            if (currentMode.speeds[speedNum].indexSHRFT == 0) {
                ShowSevereError(currentMode.speeds[speedNum].object_name + "=\"" + currentMode.speeds[speedNum].name + "\", Curve check:");
                ShowContinueError("The input of Sensible Heat Ratio Modifier Function of Temperature Curve Name is required, but not available for "
                    "SubcoolReheat mode. Please input");
                errorsFound = true;
            }
            if (currentMode.speeds[speedNum].indexSHRFFF == 0) {
                ShowSevereError(currentMode.speeds[speedNum].object_name + "=\"" + currentMode.speeds[speedNum].name + "\", Curve check:");
                ShowContinueError("The input of Sensible Heat Ratio Modifier Function of Flow Fraction Curve Name is required, but not available for "
                    "SubcoolReheat mode. Please input");
                errorsFound = true;
            }
        }
    }
    if (errorsFound) {
        ShowFatalError("CoilCoolingDXCurveFitPerformance: Errors found in getting " + this->object_name +
            " input. Preceding condition(s) causes termination.");
    }
}<|MERGE_RESOLUTION|>--- conflicted
+++ resolved
@@ -91,11 +91,7 @@
     if (input_data.basin_heater_operating_schedule_name.empty()) {
         this->evapCondBasinHeatSchedulIndex = DataGlobals::ScheduleAlwaysOn;
     } else {
-<<<<<<< HEAD
-        this->evapCondBasinHeatSchedulIndex = ScheduleManager::GetScheduleIndex(input_data.basin_heater_operating_schedule_name);
-=======
-        this->evapCondBasinHeatSchedulIndex = ScheduleManager::GetScheduleIndex(state, input_data.basin_heater_operating_shedule_name);
->>>>>>> 33aabb82
+        this->evapCondBasinHeatSchedulIndex = ScheduleManager::GetScheduleIndex(state, input_data.basin_heater_operating_schedule_name);
     }
     if (this->evapCondBasinHeatSchedulIndex == 0) {
         ShowSevereError(routineName + this->object_name + "=\"" + this->name + "\", invalid");
@@ -327,43 +323,6 @@
         this->RTF = this->normalMode.OpModeRTF;
         this->wasteHeatRate = this->normalMode.OpModeWasteHeat;
     }
-<<<<<<< HEAD
-=======
-}
-
-void CoilCoolingDXCurveFitPerformance::size(EnergyPlus::EnergyPlusData &state)
-{
-    if (!DataGlobals::SysSizingCalc && this->mySizeFlag) {
-        this->normalMode.size(state);
-        if (this->hasAlternateMode == DataHVACGlobals::coilEnhancedMode) {
-            this->alternateMode.size(state);
-        }
-        if (this->hasAlternateMode == DataHVACGlobals::coilSubcoolReheatMode) {
-            this->alternateMode.size(state);
-            this->alternateMode2.size(state);
-        }
-        this->mySizeFlag = false;
-    }
-}
-
-void CoilCoolingDXCurveFitPerformance::calculate(EnergyPlus::EnergyPlusData &state,
-                                                 CoilCoolingDXCurveFitOperatingMode &currentMode,
-                                                 const DataLoopNode::NodeData &inletNode,
-                                                 DataLoopNode::NodeData &outletNode,
-                                                 Real64 &PLR,
-                                                 int &speedNum,
-                                                 Real64 &speedRatio,
-                                                 int &fanOpMode,
-                                                 DataLoopNode::NodeData &condInletNode,
-                                                 DataLoopNode::NodeData &condOutletNode)
-{
-
-    // calculate the performance at this mode/speed
-    currentMode.CalcOperatingMode(state, inletNode, outletNode, PLR, speedNum, speedRatio, fanOpMode, condInletNode, condOutletNode);
-
-    // scaling term to get rate into consumptions
-    Real64 reportingConstant = DataHVACGlobals::TimeStepSys * DataGlobals::SecInHour;
->>>>>>> 33aabb82
 
     // calculate crankcase heater operation
     if (DataEnvironment::OutDryBulbTemp < this->maxOutdoorDrybulbForBasin) {
@@ -393,17 +352,13 @@
         this->compressorFuelRate = this->powerUse;
         this->compressorFuelConsumption = this->electricityConsumption;
 
-<<<<<<< HEAD
         // check this after adding parasitic loads
         this->powerUse = 0.0;
         this->electricityConsumption = 0.0;
     }
 }
-=======
-void CoilCoolingDXCurveFitPerformance::calcStandardRatings(EnergyPlus::EnergyPlusData &state, int supplyFanIndex, int const supplyFanType, std::string const &supplyFanName, int condInletNodeIndex) {
->>>>>>> 33aabb82
-
-void CoilCoolingDXCurveFitPerformance::size(EnergyPlusData &state)
+
+void CoilCoolingDXCurveFitPerformance::size(EnergyPlus::EnergyPlusData &state)
 {
     if (!DataGlobals::SysSizingCalc && this->mySizeFlag) {
         this->normalMode.parentName = this->parentName;
@@ -419,8 +374,7 @@
     }
 }
 
-<<<<<<< HEAD
-void CoilCoolingDXCurveFitPerformance::calculate(EnergyPlusData &state,
+void CoilCoolingDXCurveFitPerformance::calculate(EnergyPlus::EnergyPlusData &state,
                                                  CoilCoolingDXCurveFitOperatingMode &currentMode,
                                                  const DataLoopNode::NodeData &inletNode,
                                                  DataLoopNode::NodeData &outletNode,
@@ -432,21 +386,12 @@
                                                  DataLoopNode::NodeData &condOutletNode,
                                                  bool const singleMode)
 {
-=======
-    static constexpr auto Format_890(
-            "('! <VAV DX Cooling Coil Standard Rating Information>, DX Coil Type, DX Coil Name, Fan Type, Fan Name, "
-            "','Standard Net Cooling Capacity {W}, Standard Net Cooling Capacity {Btu/h}, IEER {Btu/W-h}, ','COP 100% "
-            "Capacity {W/W}, COP 75% Capacity {W/W}, COP 50% Capacity {W/W}, COP 25% Capacity {W/W}, ','EER 100% Capacity "
-            "{Btu/W-h}, EER 75% Capacity {Btu/W-h}, EER 50% Capacity {Btu/W-h}, EER 25% Capacity {Btu/W-h}, ','Supply Air "
-            "Flow 100% {kg/s}, Supply Air Flow 75% {kg/s},Supply Air Flow 50% {kg/s},Supply Air Flow 25% {kg/s}')\n");
-    print(state.files.eio, Format_890);
->>>>>>> 33aabb82
 
     // calculate the performance at this mode/speed
     currentMode.CalcOperatingMode(state, inletNode, outletNode, PLR, speedNum, speedRatio, fanOpMode, condInletNode, condOutletNode, singleMode);
 }
 
-void CoilCoolingDXCurveFitPerformance::calcStandardRatings210240(EnergyPlusData& state) {
+void CoilCoolingDXCurveFitPerformance::calcStandardRatings210240(EnergyPlus::EnergyPlusData& state) {
 
     // for now this will provide standard ratings for the coil at the normal mode at speed N
     // future iterations will extend the inputs to give the user the flexibility to select different standards to
@@ -573,221 +518,13 @@
                     (LoadFactor * NetCoolingCapReduced) / (LoadFactor * ElecPowerReducedCap + FanPowerPerEvapAirFlowRate * mode.ratedEvapAirFlowRate);
             this->standardRatingIEER += IEERWeightingFactor(RedCapNum) * EERReduced;
         }
-<<<<<<< HEAD
-=======
-    } // loop over 3 part load test points
-
-    Real64 const IEER = (0.02 * EER_TestPoint_IP[0]) + (0.617 * EER_TestPoint_IP[1]) + (0.238 * EER_TestPoint_IP[2]) + (0.125 * EER_TestPoint_IP[3]);
-
-    // begin output
-    if (this->oneTimeEIOHeaderWrite) {
-        print(state.files.eio, Format_890); // TODO: Verify this works
-        this->oneTimeEIOHeaderWrite = false;
-        OutputReportPredefined::pdstVAVDXCoolCoil =
-            OutputReportPredefined::newPreDefSubTable(OutputReportPredefined::pdrEquip, "VAV DX Cooling Standard Rating Details");
-        OutputReportPredefined::pdchVAVDXCoolCoilType =
-            OutputReportPredefined::newPreDefColumn(OutputReportPredefined::pdstVAVDXCoolCoil, "DX Cooling Coil Type");
-        OutputReportPredefined::pdchVAVDXFanName =
-            OutputReportPredefined::newPreDefColumn(OutputReportPredefined::pdstVAVDXCoolCoil, "Assocated Fan");
-        OutputReportPredefined::pdchVAVDXCoolCoilNetCapSI =
-            OutputReportPredefined::newPreDefColumn(OutputReportPredefined::pdstVAVDXCoolCoil, "Net Cooling Capacity [W]");
-        OutputReportPredefined::pdchVAVDXCoolCoilCOP =
-            OutputReportPredefined::newPreDefColumn(OutputReportPredefined::pdstVAVDXCoolCoil, "COP [W/W]");
-        OutputReportPredefined::pdchVAVDXCoolCoilEERIP =
-            OutputReportPredefined::newPreDefColumn(OutputReportPredefined::pdstVAVDXCoolCoil, "EER [Btu/W-h]");
-        OutputReportPredefined::pdchVAVDXCoolCoilIEERIP =
-            OutputReportPredefined::newPreDefColumn(OutputReportPredefined::pdstVAVDXCoolCoil, "IEER [Btu/W-h]");
-        OutputReportPredefined::pdchVAVDXCoolCoilMdotA =
-            OutputReportPredefined::newPreDefColumn(OutputReportPredefined::pdstVAVDXCoolCoil, "Supply Air Flow 100% [kg/s]");
-        OutputReportPredefined::pdchVAVDXCoolCoilCOP_B =
-            OutputReportPredefined::newPreDefColumn(OutputReportPredefined::pdstVAVDXCoolCoil, "COP 75% Capacity [W/W]");
-        OutputReportPredefined::pdchVAVDXCoolCoilEER_B_IP =
-            OutputReportPredefined::newPreDefColumn(OutputReportPredefined::pdstVAVDXCoolCoil, "EER 75% Capacity [Btu/W-h]");
-        OutputReportPredefined::pdchVAVDXCoolCoilMdotB =
-            OutputReportPredefined::newPreDefColumn(OutputReportPredefined::pdstVAVDXCoolCoil, "Supply Air Flow 75% [kg/s]");
-        OutputReportPredefined::pdchVAVDXCoolCoilCOP_C =
-            OutputReportPredefined::newPreDefColumn(OutputReportPredefined::pdstVAVDXCoolCoil, "COP 50% Capacity [W/W]");
-        OutputReportPredefined::pdchVAVDXCoolCoilEER_C_IP =
-            OutputReportPredefined::newPreDefColumn(OutputReportPredefined::pdstVAVDXCoolCoil, "EER 50% Capacity [Btu/W-h]");
-        OutputReportPredefined::pdchVAVDXCoolCoilMdotC =
-            OutputReportPredefined::newPreDefColumn(OutputReportPredefined::pdstVAVDXCoolCoil, "Supply Air Flow 50% [kg/s]");
-        OutputReportPredefined::pdchVAVDXCoolCoilCOP_D =
-            OutputReportPredefined::newPreDefColumn(OutputReportPredefined::pdstVAVDXCoolCoil, "COP 25% Capacity [W/W]");
-        OutputReportPredefined::pdchVAVDXCoolCoilEER_D_IP =
-            OutputReportPredefined::newPreDefColumn(OutputReportPredefined::pdstVAVDXCoolCoil, "EER 25% Capacity [Btu/W-h]");
-        OutputReportPredefined::pdchVAVDXCoolCoilMdotD =
-            OutputReportPredefined::newPreDefColumn(OutputReportPredefined::pdstVAVDXCoolCoil, "Supply Air Flow 25% [kg/s]");
-
-        // determine footnote content
-        // TODO: This may be slightly incorrect if all the parent objects haven't created coils yet
-        // Once we move to a factory approach, all the coils should've been interpreted, so this will be "OK"
-        // BUT actually, the performance object can't go get info about the coils so I'm not sure what to do here yet
-        //        int countStaticInputs = 0;
-        //        for (auto & thisCoil : ) {
-        //            if (DXCoil(index).RateWithInternalStaticAndFanObject && DXCoil(index).DXCoilType_Num == CoilDX_CoolingTwoSpeed) {
-        //                ++countStaticInputs;
-        //            }
-        //        }
-        //
-        //        if (countStaticInputs == NumDXMulSpeedCoils) {
-        //            OutputReportPredefined::addFootNoteSubTable(OutputReportPredefined::pdstVAVDXCoolCoil, "Packaged VAV unit ratings per ANSI/AHRI
-        //            Standard 340/360-2007 with Addenda 1 and 2");
-        //        } else if (countStaticInputs == 0) {
-        //            OutputReportPredefined::addFootNoteSubTable(OutputReportPredefined::pdstVAVDXCoolCoil,
-        //                                "Indoor-coil-only unit ratings per ANSI/AHRI Standard 340/360-2007 with Addenda 1 and 2, with "
-        //                                "supply fan specific power at 365 {W/1000cfm} (773.3 {W/(m3/s)})");
-        //        } else { // both
-        //            OutputReportPredefined::addFootNoteSubTable(OutputReportPredefined::pdstVAVDXCoolCoil,
-        //                                "Packaged VAV unit ratings per ANSI/AHRI Standard 340/360-2007 with Addenda 1 and 2, "
-        //                                "indoor-coil-only units with supply fan specific power at 365 {W/1000cfm} (773.3 {W/(m3/s)})");
-        //        }
-    }
-
-    static constexpr auto fmt = " VAV DX Cooling Coil Standard Rating Information, {},{},{},{},{:.2R},{:.2R},{:.2R},{:.2R},{:.2R},{:.2R},{:.2R},{:.2R},{:.2R},{:.2R},{:.2R},{:.4R},{:.4R},{:.4R},{:.4R}\n";
-    if (this->unitStatic > 0) {
-        print(state.files.eio, fmt,"Coil:Cooling:DX", this->name,"Fan:VariableVolume",
-              supplyFanName, NetCoolingCapRated,(NetCoolingCapRated * ConvFromSIToIP), IEER,EER_TestPoint_SI[0],EER_TestPoint_SI[1],
-              EER_TestPoint_SI[2],EER_TestPoint_SI[3],EER_TestPoint_IP[0],EER_TestPoint_IP[1],EER_TestPoint_IP[2],
-              EER_TestPoint_IP[3],SupAirMdot_TestPoint[0],SupAirMdot_TestPoint[1],SupAirMdot_TestPoint[2],SupAirMdot_TestPoint[3]);
-    } else {
-        print(state.files.eio, fmt,"Coil:Cooling:DX", "N/A","Fan:VariableVolume",
-              "N/A", NetCoolingCapRated,(NetCoolingCapRated * ConvFromSIToIP), IEER,EER_TestPoint_SI[0],EER_TestPoint_SI[1],
-              EER_TestPoint_SI[2],EER_TestPoint_SI[3],EER_TestPoint_IP[0],EER_TestPoint_IP[1],EER_TestPoint_IP[2],
-              EER_TestPoint_IP[3],SupAirMdot_TestPoint[0],SupAirMdot_TestPoint[1],SupAirMdot_TestPoint[2],SupAirMdot_TestPoint[3]);
-    }
->>>>>>> 33aabb82
 
     } else {
         ShowSevereError("Standard Ratings: Coil:Cooling:DX " + this->name +  // TODO: Use dynamic COIL TYPE and COIL INSTANCE name later
                         " has zero rated total cooling capacity. Standard ratings cannot be calculated.");
     }
 }
-<<<<<<< HEAD
 void CoilCoolingDXCurveFitPerformance::setOperMode(CoilCoolingDXCurveFitOperatingMode& currentMode, int const mode)
-=======
-
-Real64
-CoilCoolingDXCurveFitPerformance::calcIEERResidual(EnergyPlus::EnergyPlusData &state,Real64 const SupplyAirMassFlowRate, // compressor cycling ratio (1.0 is continuous, 0.0 is off)
-                                                   std::vector<Real64> const &Par)
-{
-    // FUNCTION INFORMATION:
-    //       AUTHOR         Brent Griffith
-    //       DATE WRITTEN   July 2012
-
-    // PURPOSE OF THIS FUNCTION:
-    // Calculates residual function (desired outlet temp - actual outlet temp)
-    // Two Speed DX Coil rating for VAV, output depends on the supply air flow rate which is being varied to zero the residual.
-
-    // METHODOLOGY EMPLOYED:
-    // Calls CalcMultiSpeedDXCoil to get outlet temperature at the given supply flow rate and SpeedRatio
-    // and calculates the residual as defined above
-
-    // FUNCTION LOCAL VARIABLE DECLARATIONS:
-    static std::string const RoutineName("CalcTwoSpeedDXCoilIEERResidual");
-    Real64 OutletAirTemp; // outlet air temperature [C]
-    Real64 TargetCoilLeavingDryBulb;
-    Real64 OutdoorUnitInletDryBulb;
-    Real64 IndoorUnitInletDryBulb;
-    Real64 IndoorUnitInletWetBulb;
-    Real64 AirMassFlowRatio;
-    Real64 SpeedRatio;
-    Real64 CycRatio;
-    Real64 TargetNetCapacity;
-    Real64 FanPowerPerEvapAirFlowRate;
-    int FanInletNodeNum;
-    int FanOutletNodeNum;
-    Real64 FanExternalStaticFull;
-    Real64 SupplyAirVolFlowRate;
-    Real64 FanStaticPressureRise;
-    Real64 FanHeatCorrection;
-    Real64 TotCapFlowModFac;
-    Real64 TotCapTempModFac;
-    Real64 HighSpeedNetCoolingCap;
-    Real64 LowSpeedNetCoolingCap;
-
-    TargetCoilLeavingDryBulb = Par[0];
-    TargetNetCapacity = Par[1];
-    OutdoorUnitInletDryBulb = Par[2];
-    IndoorUnitInletWetBulb = Par[3];
-    IndoorUnitInletDryBulb = Par[4];
-    FanPowerPerEvapAirFlowRate = Par[5];
-    FanInletNodeNum = int(Par[6]);
-    FanOutletNodeNum = int(Par[7]);
-    FanExternalStaticFull = Par[8];
-    int supplyFanIndex = int(Par[9]);
-    int supplyFanTypeNum = int(Par[10]);
-
-    if (this->normalMode.ratedEvapAirFlowRate > 0.0) {
-        AirMassFlowRatio = SupplyAirMassFlowRate / this->normalMode.ratedEvapAirFlowRate;
-    } else {
-        AirMassFlowRatio = 0.0;
-    }
-    Real64 const SupplyAirHumRat =
-        Psychrometrics::PsyWFnTdbTwbPb(IndoorUnitInletDryBulb, IndoorUnitInletWetBulb, DataEnvironment::OutBaroPress, RoutineName);
-    Real64 const SupplyAirRho =
-        Psychrometrics::PsyRhoAirFnPbTdbW(DataEnvironment::OutBaroPress, IndoorUnitInletDryBulb, SupplyAirHumRat, RoutineName);
-
-    SupplyAirVolFlowRate = SupplyAirMassFlowRate / SupplyAirRho;
-
-    if (this->unitStatic > 0.0) {
-        // modify external static per AHRI 340/360, Table 6, note 1.
-        FanStaticPressureRise = this->unitStatic + (FanExternalStaticFull * pow_2(AirMassFlowRatio));
-        DataLoopNode::Node(FanInletNodeNum).MassFlowRate = SupplyAirMassFlowRate;
-        DataLoopNode::Node(FanOutletNodeNum).MassFlowRate = SupplyAirMassFlowRate;
-        DataLoopNode::Node(FanInletNodeNum).Temp = IndoorUnitInletDryBulb;
-        DataLoopNode::Node(FanInletNodeNum).HumRat =
-            Psychrometrics::PsyWFnTdbTwbPb(IndoorUnitInletDryBulb, IndoorUnitInletWetBulb, DataEnvironment::OutBaroPress, RoutineName);
-        DataLoopNode::Node(FanInletNodeNum).Enthalpy = Psychrometrics::PsyHFnTdbW(IndoorUnitInletDryBulb, DataLoopNode::Node(FanInletNodeNum).HumRat);
-        if (supplyFanTypeNum == DataHVACGlobals::FanType_SystemModelObject) {
-            HVACFan::fanObjs[supplyFanIndex]->simulate(state, _, true, false, FanStaticPressureRise);
-        } else {
-            // TODO: I am hoping we can just pass in the supply fan name
-            Fans::SimulateFanComponents(state, "", true, supplyFanIndex, _, true, false, FanStaticPressureRise);
-        }
-
-        FanHeatCorrection = DataLoopNode::Node(FanOutletNodeNum).Enthalpy - DataLoopNode::Node(FanInletNodeNum).Enthalpy;
-
-    } else {
-
-        FanHeatCorrection = FanPowerPerEvapAirFlowRate * SupplyAirVolFlowRate;
-    }
-
-    TotCapFlowModFac = CurveManager::CurveValue(state, this->normalMode.speeds.back().indexCapFFF, AirMassFlowRatio);
-    TotCapTempModFac = CurveManager::CurveValue(state, this->normalMode.speeds.back().indexCapFT, IndoorUnitInletWetBulb, OutdoorUnitInletDryBulb);
-    HighSpeedNetCoolingCap = this->normalMode.speeds.back().parentModeRatedGrossTotalCap * TotCapTempModFac * TotCapFlowModFac - FanHeatCorrection;
-
-    TotCapFlowModFac = CurveManager::CurveValue(state, this->normalMode.speeds[0].indexCapFFF, AirMassFlowRatio);
-    TotCapTempModFac = CurveManager::CurveValue(state, this->normalMode.speeds[0].indexCapFT, IndoorUnitInletWetBulb, OutdoorUnitInletDryBulb);
-    LowSpeedNetCoolingCap = this->normalMode.speeds[0].parentModeRatedGrossTotalCap * TotCapTempModFac * TotCapFlowModFac - FanHeatCorrection;
-
-    if (LowSpeedNetCoolingCap <= TargetNetCapacity) {
-        CycRatio = 1.0;
-        SpeedRatio = (TargetNetCapacity - LowSpeedNetCoolingCap) / (HighSpeedNetCoolingCap - LowSpeedNetCoolingCap);
-    } else { // minimum unloading limit exceeded for no cycling
-        SpeedRatio = 0.0;
-        CycRatio = TargetNetCapacity / LowSpeedNetCoolingCap;
-    }
-
-    DataLoopNode::NodeData evapInlet;
-    DataLoopNode::NodeData evapOutlet;
-    DataLoopNode::NodeData condInlet;
-    DataLoopNode::NodeData condOutlet;
-    // setup point A
-    evapInlet.MassFlowRate = SupplyAirMassFlowRate;
-    evapInlet.MassFlowRateMax = SupplyAirMassFlowRate;
-    evapInlet.Temp = 26.7;
-    evapInlet.HumRat = Psychrometrics::PsyWFnTdbTwbPb(26.7, 19.4, DataEnvironment::OutBaroPress, RoutineName);
-    evapInlet.Enthalpy = Psychrometrics::PsyHFnTdbW(26.7, evapInlet.HumRat);
-    int speedNum = (int)this->normalMode.speeds.size();
-    int fanOpMode = DataHVACGlobals::CycFanCycCoil;
-    this->calculate(state, this->normalMode, evapInlet, evapOutlet, CycRatio, speedNum, SpeedRatio, fanOpMode, condInlet, condOutlet);
-
-    OutletAirTemp = evapOutlet.Temp;
-    return TargetCoilLeavingDryBulb - OutletAirTemp;
-}
-
-void CoilCoolingDXCurveFitPerformance::setOperMode(CoilCoolingDXCurveFitOperatingMode &currentMode, int const mode)
->>>>>>> 33aabb82
 {
     // set parent mode for each speed
     int numSpeeds;
