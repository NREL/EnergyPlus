// EnergyPlus, Copyright (c) 1996-2024, The Board of Trustees of the University of Illinois,
// The Regents of the University of California, through Lawrence Berkeley National Laboratory
// (subject to receipt of any required approvals from the U.S. Dept. of Energy), Oak Ridge
// National Laboratory, managed by UT-Battelle, Alliance for Sustainable Energy, LLC, and other
// contributors. All rights reserved.
//
// NOTICE: This Software was developed under funding from the U.S. Department of Energy and the
// U.S. Government consequently retains certain rights. As such, the U.S. Government has been
// granted for itself and others acting on its behalf a paid-up, nonexclusive, irrevocable,
// worldwide license in the Software to reproduce, distribute copies to the public, prepare
// derivative works, and perform publicly and display publicly, and to permit others to do so.
//
// Redistribution and use in source and binary forms, with or without modification, are permitted
// provided that the following conditions are met:
//
// (1) Redistributions of source code must retain the above copyright notice, this list of
//     conditions and the following disclaimer.
//
// (2) Redistributions in binary form must reproduce the above copyright notice, this list of
//     conditions and the following disclaimer in the documentation and/or other materials
//     provided with the distribution.
//
// (3) Neither the name of the University of California, Lawrence Berkeley National Laboratory,
//     the University of Illinois, U.S. Dept. of Energy nor the names of its contributors may be
//     used to endorse or promote products derived from this software without specific prior
//     written permission.
//
// (4) Use of EnergyPlus(TM) Name. If Licensee (i) distributes the software in stand-alone form
//     without changes from the version obtained under this License, or (ii) Licensee makes a
//     reference solely to the software portion of its product, Licensee must refer to the
//     software as "EnergyPlus version X" software, where "X" is the version number Licensee
//     obtained under this License and may not use a different name for the software. Except as
//     specifically required in this Section (4), Licensee shall not use in a company name, a
//     product name, in advertising, publicity, or other promotional activities any name, trade
//     name, trademark, logo, or other designation of "EnergyPlus", "E+", "e+" or confusingly
//     similar designation, without the U.S. Department of Energy's prior written consent.
//
// THIS SOFTWARE IS PROVIDED BY THE COPYRIGHT HOLDERS AND CONTRIBUTORS "AS IS" AND ANY EXPRESS OR
// IMPLIED WARRANTIES, INCLUDING, BUT NOT LIMITED TO, THE IMPLIED WARRANTIES OF MERCHANTABILITY
// AND FITNESS FOR A PARTICULAR PURPOSE ARE DISCLAIMED. IN NO EVENT SHALL THE COPYRIGHT OWNER OR
// CONTRIBUTORS BE LIABLE FOR ANY DIRECT, INDIRECT, INCIDENTAL, SPECIAL, EXEMPLARY, OR
// CONSEQUENTIAL DAMAGES (INCLUDING, BUT NOT LIMITED TO, PROCUREMENT OF SUBSTITUTE GOODS OR
// SERVICES; LOSS OF USE, DATA, OR PROFITS; OR BUSINESS INTERRUPTION) HOWEVER CAUSED AND ON ANY
// THEORY OF LIABILITY, WHETHER IN CONTRACT, STRICT LIABILITY, OR TORT (INCLUDING NEGLIGENCE OR
// OTHERWISE) ARISING IN ANY WAY OUT OF THE USE OF THIS SOFTWARE, EVEN IF ADVISED OF THE
// POSSIBILITY OF SUCH DAMAGE.

#ifndef ENERGYPLUS_COILS_COILCOOLINGDXCURVEFITPERFORMANCE
#define ENERGYPLUS_COILS_COILCOOLINGDXCURVEFITPERFORMANCE

#include <string>
#include <vector>

#include <EnergyPlus/Coils/CoilCoolingDXCurveFitOperatingMode.hh>
#include <EnergyPlus/Coils/CoilCoolingDXPerformanceBase.hh>
#include <EnergyPlus/DataGlobalConstants.hh>
#include <EnergyPlus/EnergyPlus.hh>
#include <EnergyPlus/StandardRatings.hh>

namespace EnergyPlus {

// Forward declarations
struct EnergyPlusData;

struct CoilCoolingDXCurveFitPerformanceInputSpecification
{
    std::string name;
    Real64 crankcase_heater_capacity;
    Real64 minimum_outdoor_dry_bulb_temperature_for_compressor_operation;
    Real64 maximum_outdoor_dry_bulb_temperature_for_crankcase_heater_operation;
    Real64 unit_internal_static_air_pressure;
    Real64 basin_heater_capacity;
    Real64 basin_heater_setpoint_temperature;
    std::string basin_heater_operating_schedule_name;
    std::string compressor_fuel_type;
    std::string base_operating_mode_name;
    std::string alternate_operating_mode_name;
    std::string alternate_operating_mode2_name;
    std::string outdoor_temperature_dependent_crankcase_heater_capacity_curve_name;
    std::string capacity_control;
};

struct CoilCoolingDXCurveFitPerformance : public CoilCoolingDXPerformanceBase
{
<<<<<<< HEAD
    static constexpr std::string_view object_name = "Coil:Cooling:DX:CurveFit:Performance";
=======
    std::string object_name = "Coil:Cooling:DX:CurveFit:Performance";
    std::string parentName;
>>>>>>> 4a83d3d5

    void instantiateFromInputSpec(EnergyPlusData &state, const CoilCoolingDXCurveFitPerformanceInputSpecification &input_data);

    void simulate(EnergyPlusData &state,
                  const DataLoopNode::NodeData &inletNode,
                  DataLoopNode::NodeData &outletNode,
                  HVAC::CoilMode currentCoilMode,
                  int speedNum,
                  Real64 speedRatio,
                  HVAC::FanOp const fanOp,
                  DataLoopNode::NodeData &condInletNode,
                  DataLoopNode::NodeData &condOutletNode,
<<<<<<< HEAD
                  bool const singleMode,
                  Real64 LoadSHR = 0.0) override;
=======
                  bool singleMode,
                  Real64 LoadSHR = 0.0);
>>>>>>> 4a83d3d5

    void calculate(EnergyPlusData &state,
                   CoilCoolingDXCurveFitOperatingMode &currentMode,
                   const DataLoopNode::NodeData &inletNode,
                   DataLoopNode::NodeData &outletNode,
                   int speedNum,
                   Real64 speedRatio,
                   HVAC::FanOp const fanOp,
                   DataLoopNode::NodeData &condInletNode,
                   DataLoopNode::NodeData &condOutletNode,
<<<<<<< HEAD
                   bool const singleMode);

    void calcStandardRatings210240(EnergyPlusData &state) override;
=======
                   bool singleMode);

    void calcStandardRatings210240(EnergyPlusData &state);
>>>>>>> 4a83d3d5

    CoilCoolingDXCurveFitPerformanceInputSpecification original_input_specs;

    CoilCoolingDXCurveFitPerformance() = default;

    explicit CoilCoolingDXCurveFitPerformance(EnergyPlusData &state, const std::string &name);

<<<<<<< HEAD
    void size(EnergyPlusData &state) override;
=======
    void size(EnergyPlusData &state);
>>>>>>> 4a83d3d5

    void setOperMode(EnergyPlusData &state, CoilCoolingDXCurveFitOperatingMode &currentMode, int const mode);

    Real64 RatedCBF() override
    {
        return normalMode.speeds[normalMode.nominalSpeedIndex].RatedCBF;
    }

    Real64 grossRatedSHR() override
    {
        return normalMode.speeds[normalMode.nominalSpeedIndex].grossRatedSHR;
    }

    Real64 GrossRatedCoolingCOPAtMaxSpeed() override
    {
        return normalMode.speeds.back().original_input_specs.gross_rated_cooling_COP;
    }

    const std::string_view NameAtSpeed(int speed) override
    {
        return normalMode.speeds[speed].name;
    }

    Real64 RatedAirMassFlowRateMaxSpeed(bool useAlternateMode) override
    {
        if (useAlternateMode) {
            return alternateMode.speeds.back().RatedAirMassFlowRate;
        } else {
            return normalMode.speeds.back().RatedAirMassFlowRate;
        }
    }

    Real64 RatedAirMassFlowRateMinSpeed(bool useAlternateMode) override
    {
        if (useAlternateMode) {
            return alternateMode.speeds.front().RatedAirMassFlowRate;
        } else {
            return normalMode.speeds.front().RatedAirMassFlowRate;
        }
    }

    Real64 RatedCondAirMassFlowRateNomSpeed(bool useAlternateMode) override
    {
        if (useAlternateMode) {
            return alternateMode.speeds[alternateMode.nominalSpeedIndex].RatedCondAirMassFlowRate;
        } else {
            return normalMode.speeds[normalMode.nominalSpeedIndex].RatedCondAirMassFlowRate;
        }
    }

    Real64 RatedEvapAirMassFlowRate() override
    {
        return normalMode.ratedEvapAirMassFlowRate;
    }

    Real64 RatedEvapAirFlowRate() override
    {
        return normalMode.ratedEvapAirFlowRate;
    }

    Real64 RatedGrossTotalCap() override
    {
        return normalMode.ratedGrossTotalCap;
    }

    int IndexCapFT(bool useAlternateMode) override
    {
        if (useAlternateMode) {
            return alternateMode.speeds[alternateMode.nominalSpeedIndex].indexCapFT;
        } else {
            return normalMode.speeds[normalMode.nominalSpeedIndex].indexCapFT;
        }
    }

    bool SubcoolReheatFlag() override
    {
        return (!original_input_specs.base_operating_mode_name.empty() && !original_input_specs.alternate_operating_mode_name.empty() &&
                !original_input_specs.alternate_operating_mode2_name.empty());
    }

    int NumSpeeds() override
    {
        return static_cast<int>(normalMode.speeds.size());
    }

    virtual void setToHundredPercentDOAS() override
    {
        for (auto &speed : this->normalMode.speeds) {
            speed.minRatedVolFlowPerRatedTotCap = DataHVACGlobals::MinRatedVolFlowPerRatedTotCap2;
            speed.maxRatedVolFlowPerRatedTotCap = DataHVACGlobals::MaxRatedVolFlowPerRatedTotCap2;
        }
        if (this->hasAlternateMode) {
            for (auto &speed : this->alternateMode.speeds) {
                speed.minRatedVolFlowPerRatedTotCap = DataHVACGlobals::MinRatedVolFlowPerRatedTotCap2;
                speed.maxRatedVolFlowPerRatedTotCap = DataHVACGlobals::MaxRatedVolFlowPerRatedTotCap2;
            }
        }
    }

    Real64 EvapAirFlowRateAtSpeed(int speed) override
    {
        return normalMode.speeds[speed].evap_air_flow_rate;
    }

    Real64 RatedTotalCapacityAtSpeed(int speed) override
    {
        return normalMode.speeds[speed].rated_total_capacity;
    }

    Real64 CurrentEvapCondPumpPowerAtSpeed(int speed) override
    {
        return normalMode.getCurrentEvapCondPumpPower(speed);
    }

    Real64 EvapCondenserEffectivenessAtSpeed(int speed) override
    {
        return normalMode.speeds[speed].evap_condenser_effectiveness;
    }

    Real64 maxOutdoorDrybulbForBasin = 0.0;
    bool mySizeFlag = true;

    Real64 evapCondBasinHeatSetpoint = 0.0;
    int evapCondBasinHeatSchedulIndex = 0;
    bool oneTimeEIOHeaderWrite = true;
    Real64 wasteHeatRate = 0.0;
<<<<<<< HEAD

    CoilCoolingDXCurveFitOperatingMode normalMode;
    CoilCoolingDXCurveFitOperatingMode alternateMode;  // enhanced dehumidifcation or Subcool mode
    CoilCoolingDXCurveFitOperatingMode alternateMode2; // Reheat mode
=======
    int OperatingMode = 0;
    Real64 ModeRatio = 0.0;
    Real64 recoveredEnergyRate = 0.0;
    Real64 NormalSHR = 0.0;

    // standard rating stuff -- for now just 210/240
    Real64 standardRatingCoolingCapacity = 0.0; // net cooling capacity of single speed DX cooling coil
    Real64 standardRatingSEER = 0.0;            // seasonal energy efficiency ratio of single speed DX cooling coil
    Real64 standardRatingSEER_Standard = 0.0;   // seasonal energy efficiency ratio
    Real64 standardRatingEER = 0.0;             // energy efficiency ratio of single speed DX cooling coil
    Real64 standardRatingIEER = 0.0;            // Integrated energy efficiency ratio of single speed DX cooling coil

    // standard rating stuff -- for now just 210/240 2023
    Real64 standardRatingCoolingCapacity2023 = 0.0; // net cooling capacity of single speed DX cooling coil
    Real64 standardRatingSEER2_User = 0.0;          // seasonal energy efficiency ratio of single speed DX cooling coil
    Real64 standardRatingSEER2_Standard = 0.0;
    Real64 standardRatingEER2 = 0.0;  // energy efficiency ratio of single speed DX cooling coil
    Real64 standardRatingIEER2 = 0.0; // Integrated energy efficiency ratio of singgle speed DX cooling coil | AHRI Std.340/360-2022(IP)

    CoilCoolingDXCurveFitOperatingMode normalMode;
    HVAC::CoilMode maxAvailCoilMode = HVAC::CoilMode::Normal; // max available coil mode, 0 Normal, 1 Enhanced, 2 SubcoolReheat
    CoilCoolingDXCurveFitOperatingMode alternateMode;         // enhanced dehumidifcation or Subcool mode
    CoilCoolingDXCurveFitOperatingMode alternateMode2;        // Reheat mode
>>>>>>> 4a83d3d5
};

} // namespace EnergyPlus

#endif // ENERGYPLUS_COILS_COILCOOLINGDXCURVEFITPERFORMANCE<|MERGE_RESOLUTION|>--- conflicted
+++ resolved
@@ -82,12 +82,9 @@
 
 struct CoilCoolingDXCurveFitPerformance : public CoilCoolingDXPerformanceBase
 {
-<<<<<<< HEAD
-    static constexpr std::string_view object_name = "Coil:Cooling:DX:CurveFit:Performance";
-=======
-    std::string object_name = "Coil:Cooling:DX:CurveFit:Performance";
+    static constexpr std::string_view object_name =
+        "Coil:Cooling:DX:CurveFit:Performance";
     std::string parentName;
->>>>>>> 4a83d3d5
 
     void instantiateFromInputSpec(EnergyPlusData &state, const CoilCoolingDXCurveFitPerformanceInputSpecification &input_data);
 
@@ -100,13 +97,8 @@
                   HVAC::FanOp const fanOp,
                   DataLoopNode::NodeData &condInletNode,
                   DataLoopNode::NodeData &condOutletNode,
-<<<<<<< HEAD
                   bool const singleMode,
                   Real64 LoadSHR = 0.0) override;
-=======
-                  bool singleMode,
-                  Real64 LoadSHR = 0.0);
->>>>>>> 4a83d3d5
 
     void calculate(EnergyPlusData &state,
                    CoilCoolingDXCurveFitOperatingMode &currentMode,
@@ -117,15 +109,9 @@
                    HVAC::FanOp const fanOp,
                    DataLoopNode::NodeData &condInletNode,
                    DataLoopNode::NodeData &condOutletNode,
-<<<<<<< HEAD
                    bool const singleMode);
 
     void calcStandardRatings210240(EnergyPlusData &state) override;
-=======
-                   bool singleMode);
-
-    void calcStandardRatings210240(EnergyPlusData &state);
->>>>>>> 4a83d3d5
 
     CoilCoolingDXCurveFitPerformanceInputSpecification original_input_specs;
 
@@ -133,11 +119,8 @@
 
     explicit CoilCoolingDXCurveFitPerformance(EnergyPlusData &state, const std::string &name);
 
-<<<<<<< HEAD
     void size(EnergyPlusData &state) override;
-=======
-    void size(EnergyPlusData &state);
->>>>>>> 4a83d3d5
+
 
     void setOperMode(EnergyPlusData &state, CoilCoolingDXCurveFitOperatingMode &currentMode, int const mode);
 
@@ -161,27 +144,27 @@
         return normalMode.speeds[speed].name;
     }
 
-    Real64 RatedAirMassFlowRateMaxSpeed(bool useAlternateMode) override
-    {
-        if (useAlternateMode) {
+    Real64 RatedAirMassFlowRateMaxSpeed(HVAC::CoilMode const mode) override
+    {
+        if (mode != HVAC::CoilMode::Normal) {
             return alternateMode.speeds.back().RatedAirMassFlowRate;
         } else {
             return normalMode.speeds.back().RatedAirMassFlowRate;
         }
     }
 
-    Real64 RatedAirMassFlowRateMinSpeed(bool useAlternateMode) override
-    {
-        if (useAlternateMode) {
+    Real64 RatedAirMassFlowRateMinSpeed(HVAC::CoilMode const mode) override
+    {
+        if (mode != HVAC::CoilMode::Normal) {
             return alternateMode.speeds.front().RatedAirMassFlowRate;
         } else {
             return normalMode.speeds.front().RatedAirMassFlowRate;
         }
     }
 
-    Real64 RatedCondAirMassFlowRateNomSpeed(bool useAlternateMode) override
-    {
-        if (useAlternateMode) {
+    Real64 RatedCondAirMassFlowRateNomSpeed(HVAC::CoilMode const mode) override
+    {
+        if (mode != HVAC::CoilMode::Normal) {
             return alternateMode.speeds[alternateMode.nominalSpeedIndex].RatedCondAirMassFlowRate;
         } else {
             return normalMode.speeds[normalMode.nominalSpeedIndex].RatedCondAirMassFlowRate;
@@ -203,9 +186,9 @@
         return normalMode.ratedGrossTotalCap;
     }
 
-    int IndexCapFT(bool useAlternateMode) override
-    {
-        if (useAlternateMode) {
+    int IndexCapFT(HVAC::CoilMode const mode) override
+    {
+        if (mode != HVAC::CoilMode::Normal) {
             return alternateMode.speeds[alternateMode.nominalSpeedIndex].indexCapFT;
         } else {
             return normalMode.speeds[normalMode.nominalSpeedIndex].indexCapFT;
@@ -225,14 +208,14 @@
 
     virtual void setToHundredPercentDOAS() override
     {
-        for (auto &speed : this->normalMode.speeds) {
-            speed.minRatedVolFlowPerRatedTotCap = DataHVACGlobals::MinRatedVolFlowPerRatedTotCap2;
-            speed.maxRatedVolFlowPerRatedTotCap = DataHVACGlobals::MaxRatedVolFlowPerRatedTotCap2;
-        }
-        if (this->hasAlternateMode) {
-            for (auto &speed : this->alternateMode.speeds) {
-                speed.minRatedVolFlowPerRatedTotCap = DataHVACGlobals::MinRatedVolFlowPerRatedTotCap2;
-                speed.maxRatedVolFlowPerRatedTotCap = DataHVACGlobals::MaxRatedVolFlowPerRatedTotCap2;
+        for (auto &speed : normalMode.speeds) {
+            speed.minRatedVolFlowPerRatedTotCap = HVAC::MinRatedVolFlowPerRatedTotCap2;
+            speed.maxRatedVolFlowPerRatedTotCap = HVAC::MaxRatedVolFlowPerRatedTotCap2;
+        }
+        if (maxAvailCoilMode != HVAC::CoilMode::Normal) {
+            for (auto &speed : alternateMode.speeds) {
+                speed.minRatedVolFlowPerRatedTotCap = HVAC::MinRatedVolFlowPerRatedTotCap2;
+                speed.maxRatedVolFlowPerRatedTotCap = HVAC::MaxRatedVolFlowPerRatedTotCap2;
             }
         }
     }
@@ -256,6 +239,12 @@
     {
         return normalMode.speeds[speed].evap_condenser_effectiveness;
     }
+
+    Real64 EvapAirFlowFraction() override
+    {
+        return normalMode.speeds.front().original_input_specs.evaporator_air_flow_fraction;
+    }
+
 
     Real64 maxOutdoorDrybulbForBasin = 0.0;
     bool mySizeFlag = true;
@@ -264,36 +253,10 @@
     int evapCondBasinHeatSchedulIndex = 0;
     bool oneTimeEIOHeaderWrite = true;
     Real64 wasteHeatRate = 0.0;
-<<<<<<< HEAD
 
     CoilCoolingDXCurveFitOperatingMode normalMode;
-    CoilCoolingDXCurveFitOperatingMode alternateMode;  // enhanced dehumidifcation or Subcool mode
-    CoilCoolingDXCurveFitOperatingMode alternateMode2; // Reheat mode
-=======
-    int OperatingMode = 0;
-    Real64 ModeRatio = 0.0;
-    Real64 recoveredEnergyRate = 0.0;
-    Real64 NormalSHR = 0.0;
-
-    // standard rating stuff -- for now just 210/240
-    Real64 standardRatingCoolingCapacity = 0.0; // net cooling capacity of single speed DX cooling coil
-    Real64 standardRatingSEER = 0.0;            // seasonal energy efficiency ratio of single speed DX cooling coil
-    Real64 standardRatingSEER_Standard = 0.0;   // seasonal energy efficiency ratio
-    Real64 standardRatingEER = 0.0;             // energy efficiency ratio of single speed DX cooling coil
-    Real64 standardRatingIEER = 0.0;            // Integrated energy efficiency ratio of single speed DX cooling coil
-
-    // standard rating stuff -- for now just 210/240 2023
-    Real64 standardRatingCoolingCapacity2023 = 0.0; // net cooling capacity of single speed DX cooling coil
-    Real64 standardRatingSEER2_User = 0.0;          // seasonal energy efficiency ratio of single speed DX cooling coil
-    Real64 standardRatingSEER2_Standard = 0.0;
-    Real64 standardRatingEER2 = 0.0;  // energy efficiency ratio of single speed DX cooling coil
-    Real64 standardRatingIEER2 = 0.0; // Integrated energy efficiency ratio of singgle speed DX cooling coil | AHRI Std.340/360-2022(IP)
-
-    CoilCoolingDXCurveFitOperatingMode normalMode;
-    HVAC::CoilMode maxAvailCoilMode = HVAC::CoilMode::Normal; // max available coil mode, 0 Normal, 1 Enhanced, 2 SubcoolReheat
     CoilCoolingDXCurveFitOperatingMode alternateMode;         // enhanced dehumidifcation or Subcool mode
     CoilCoolingDXCurveFitOperatingMode alternateMode2;        // Reheat mode
->>>>>>> 4a83d3d5
 };
 
 } // namespace EnergyPlus
