// EnergyPlus, Copyright (c) 1996-2023, The Board of Trustees of the University of Illinois,
// The Regents of the University of California, through Lawrence Berkeley National Laboratory
// (subject to receipt of any required approvals from the U.S. Dept. of Energy), Oak Ridge
// National Laboratory, managed by UT-Battelle, Alliance for Sustainable Energy, LLC, and other
// contributors. All rights reserved.
//
// NOTICE: This Software was developed under funding from the U.S. Department of Energy and the
// U.S. Government consequently retains certain rights. As such, the U.S. Government has been
// granted for itself and others acting on its behalf a paid-up, nonexclusive, irrevocable,
// worldwide license in the Software to reproduce, distribute copies to the public, prepare
// derivative works, and perform publicly and display publicly, and to permit others to do so.
//
// Redistribution and use in source and binary forms, with or without modification, are permitted
// provided that the following conditions are met:
//
// (1) Redistributions of source code must retain the above copyright notice, this list of
//     conditions and the following disclaimer.
//
// (2) Redistributions in binary form must reproduce the above copyright notice, this list of
//     conditions and the following disclaimer in the documentation and/or other materials
//     provided with the distribution.
//
// (3) Neither the name of the University of California, Lawrence Berkeley National Laboratory,
//     the University of Illinois, U.S. Dept. of Energy nor the names of its contributors may be
//     used to endorse or promote products derived from this software without specific prior
//     written permission.
//
// (4) Use of EnergyPlus(TM) Name. If Licensee (i) distributes the software in stand-alone form
//     without changes from the version obtained under this License, or (ii) Licensee makes a
//     reference solely to the software portion of its product, Licensee must refer to the
//     software as "EnergyPlus version X" software, where "X" is the version number Licensee
//     obtained under this License and may not use a different name for the software. Except as
//     specifically required in this Section (4), Licensee shall not use in a company name, a
//     product name, in advertising, publicity, or other promotional activities any name, trade
//     name, trademark, logo, or other designation of "EnergyPlus", "E+", "e+" or confusingly
//     similar designation, without the U.S. Department of Energy's prior written consent.
//
// THIS SOFTWARE IS PROVIDED BY THE COPYRIGHT HOLDERS AND CONTRIBUTORS "AS IS" AND ANY EXPRESS OR
// IMPLIED WARRANTIES, INCLUDING, BUT NOT LIMITED TO, THE IMPLIED WARRANTIES OF MERCHANTABILITY
// AND FITNESS FOR A PARTICULAR PURPOSE ARE DISCLAIMED. IN NO EVENT SHALL THE COPYRIGHT OWNER OR
// CONTRIBUTORS BE LIABLE FOR ANY DIRECT, INDIRECT, INCIDENTAL, SPECIAL, EXEMPLARY, OR
// CONSEQUENTIAL DAMAGES (INCLUDING, BUT NOT LIMITED TO, PROCUREMENT OF SUBSTITUTE GOODS OR
// SERVICES; LOSS OF USE, DATA, OR PROFITS; OR BUSINESS INTERRUPTION) HOWEVER CAUSED AND ON ANY
// THEORY OF LIABILITY, WHETHER IN CONTRACT, STRICT LIABILITY, OR TORT (INCLUDING NEGLIGENCE OR
// OTHERWISE) ARISING IN ANY WAY OUT OF THE USE OF THIS SOFTWARE, EVEN IF ADVISED OF THE
// POSSIBILITY OF SUCH DAMAGE.

#include <ObjexxFCL/Array1D.hh> // needs to be in BranchNodeConnections.hh

#include <EnergyPlus/BranchNodeConnections.hh>
#include <EnergyPlus/Coils/CoilCoolingDX.hh>
#include <EnergyPlus/Data/EnergyPlusData.hh>
#include <EnergyPlus/DataAirLoop.hh>
#include <EnergyPlus/DataEnvironment.hh>
#include <EnergyPlus/DataGlobalConstants.hh>
#include <EnergyPlus/DataGlobals.hh>
#include <EnergyPlus/DataHVACGlobals.hh>
#include <EnergyPlus/DataHeatBalance.hh>
#include <EnergyPlus/DataIPShortCuts.hh>
#include <EnergyPlus/DataLoopNode.hh>
#include <EnergyPlus/DataWater.hh>
#include <EnergyPlus/Fans.hh>
#include <EnergyPlus/GeneralRoutines.hh>
#include <EnergyPlus/HVACFan.hh>
#include <EnergyPlus/InputProcessing/InputProcessor.hh>
#include <EnergyPlus/NodeInputManager.hh>
#include <EnergyPlus/OutAirNodeManager.hh>
#include <EnergyPlus/OutputProcessor.hh>
#include <EnergyPlus/OutputReportPredefined.hh>
#include <EnergyPlus/Psychrometrics.hh>
#include <EnergyPlus/ReportCoilSelection.hh>
#include <EnergyPlus/ScheduleManager.hh>
#include <EnergyPlus/SimAirServingZones.hh>
#include <EnergyPlus/WaterManager.hh>

using namespace EnergyPlus;

int CoilCoolingDX::factory(EnergyPlus::EnergyPlusData &state, std::string const &coilName)
{
    if (state.dataCoilCooingDX->coilCoolingDXGetInputFlag) {
        CoilCoolingDX::getInput(state);
        state.dataCoilCooingDX->coilCoolingDXGetInputFlag = false;
    }
    int handle = -1;
    for (auto const &thisCoil : state.dataCoilCooingDX->coilCoolingDXs) {
        handle++;
        if (EnergyPlus::UtilityRoutines::MakeUPPERCase(coilName) == EnergyPlus::UtilityRoutines::MakeUPPERCase(thisCoil.name)) {
            return handle;
        }
    }
    ShowSevereError(state, "Coil:Cooling:DX Coil not found=" + coilName);
    return -1;
}

void CoilCoolingDX::getInput(EnergyPlus::EnergyPlusData &state)
{
    int numCoolingCoilDXs = state.dataInputProcessing->inputProcessor->getNumObjectsFound(state, state.dataCoilCooingDX->coilCoolingDXObjectName);
    if (numCoolingCoilDXs <= 0) {
        ShowFatalError(state, R"(No "Coil:Cooling:DX" objects in input file)");
    }
    for (int coilNum = 1; coilNum <= numCoolingCoilDXs; ++coilNum) {
        int NumAlphas;  // Number of Alphas for each GetObjectItem call
        int NumNumbers; // Number of Numbers for each GetObjectItem call
        int IOStatus;
        state.dataInputProcessing->inputProcessor->getObjectItem(state,
                                                                 state.dataCoilCooingDX->coilCoolingDXObjectName,
                                                                 coilNum,
                                                                 state.dataIPShortCut->cAlphaArgs,
                                                                 NumAlphas,
                                                                 state.dataIPShortCut->rNumericArgs,
                                                                 NumNumbers,
                                                                 IOStatus);
        CoilCoolingDXInputSpecification input_specs;
        input_specs.name = state.dataIPShortCut->cAlphaArgs(1);
        input_specs.evaporator_inlet_node_name = state.dataIPShortCut->cAlphaArgs(2);
        input_specs.evaporator_outlet_node_name = state.dataIPShortCut->cAlphaArgs(3);
        input_specs.availability_schedule_name = state.dataIPShortCut->cAlphaArgs(4);
        input_specs.condenser_zone_name = state.dataIPShortCut->cAlphaArgs(5);
        input_specs.condenser_inlet_node_name = state.dataIPShortCut->cAlphaArgs(6);
        input_specs.condenser_outlet_node_name = state.dataIPShortCut->cAlphaArgs(7);
        input_specs.performance_object_name = state.dataIPShortCut->cAlphaArgs(8);
        input_specs.condensate_collection_water_storage_tank_name = state.dataIPShortCut->cAlphaArgs(9);
        input_specs.evaporative_condenser_supply_water_storage_tank_name = state.dataIPShortCut->cAlphaArgs(10);
        CoilCoolingDX thisCoil;
        thisCoil.instantiateFromInputSpec(state, input_specs);
        state.dataCoilCooingDX->coilCoolingDXs.push_back(thisCoil);
    }
}

void CoilCoolingDX::instantiateFromInputSpec(EnergyPlus::EnergyPlusData &state, const CoilCoolingDXInputSpecification &input_data)
{
    static constexpr std::string_view routineName("CoilCoolingDX::instantiateFromInputSpec: ");
    this->original_input_specs = input_data;
    bool errorsFound = false;
    this->name = input_data.name;

    // initialize reclaim heat parameters
    this->reclaimHeat.Name = this->name;
    this->reclaimHeat.SourceType = state.dataCoilCooingDX->coilCoolingDXObjectName;

    this->performance = CoilCoolingDXCurveFitPerformance(state, input_data.performance_object_name);

    if (!this->performance.original_input_specs.base_operating_mode_name.empty() &&
        !this->performance.original_input_specs.alternate_operating_mode_name.empty() &&
        !this->performance.original_input_specs.alternate_operating_mode2_name.empty()) {
        this->SubcoolReheatFlag = true;
    }

    // other construction below
    this->evapInletNodeIndex = NodeInputManager::GetOnlySingleNode(state,
                                                                   input_data.evaporator_inlet_node_name,
                                                                   errorsFound,
                                                                   DataLoopNode::ConnectionObjectType::CoilCoolingDX,
                                                                   input_data.name,
                                                                   DataLoopNode::NodeFluidType::Air,
                                                                   DataLoopNode::ConnectionType::Inlet,
                                                                   NodeInputManager::CompFluidStream::Primary,
                                                                   DataLoopNode::ObjectIsNotParent);
    this->evapOutletNodeIndex = NodeInputManager::GetOnlySingleNode(state,
                                                                    input_data.evaporator_outlet_node_name,
                                                                    errorsFound,
                                                                    DataLoopNode::ConnectionObjectType::CoilCoolingDX,
                                                                    input_data.name,
                                                                    DataLoopNode::NodeFluidType::Air,
                                                                    DataLoopNode::ConnectionType::Outlet,
                                                                    NodeInputManager::CompFluidStream::Primary,
                                                                    DataLoopNode::ObjectIsNotParent);

    this->condInletNodeIndex = NodeInputManager::GetOnlySingleNode(state,
                                                                   input_data.condenser_inlet_node_name,
                                                                   errorsFound,
                                                                   DataLoopNode::ConnectionObjectType::CoilCoolingDX,
                                                                   input_data.name,
                                                                   DataLoopNode::NodeFluidType::Air,
                                                                   DataLoopNode::ConnectionType::Inlet,
                                                                   NodeInputManager::CompFluidStream::Secondary,
                                                                   DataLoopNode::ObjectIsNotParent);

    this->condOutletNodeIndex = NodeInputManager::GetOnlySingleNode(state,
                                                                    input_data.condenser_outlet_node_name,
                                                                    errorsFound,
                                                                    DataLoopNode::ConnectionObjectType::CoilCoolingDX,
                                                                    input_data.name,
                                                                    DataLoopNode::NodeFluidType::Air,
                                                                    DataLoopNode::ConnectionType::Outlet,
                                                                    NodeInputManager::CompFluidStream::Secondary,
                                                                    DataLoopNode::ObjectIsNotParent);

    if (!input_data.condensate_collection_water_storage_tank_name.empty()) {
        WaterManager::SetupTankSupplyComponent(state,
                                               this->name,
                                               state.dataCoilCooingDX->coilCoolingDXObjectName,
                                               input_data.condensate_collection_water_storage_tank_name,
                                               errorsFound,
                                               this->condensateTankIndex,
                                               this->condensateTankSupplyARRID);
    }

    if (!input_data.evaporative_condenser_supply_water_storage_tank_name.empty()) {
        WaterManager::SetupTankDemandComponent(state,
                                               this->name,
                                               state.dataCoilCooingDX->coilCoolingDXObjectName,
                                               input_data.evaporative_condenser_supply_water_storage_tank_name,
                                               errorsFound,
                                               this->evaporativeCondSupplyTankIndex,
                                               this->evaporativeCondSupplyTankARRID);
    }

    if (input_data.availability_schedule_name.empty()) {
        this->availScheduleIndex = ScheduleManager::ScheduleAlwaysOn;
    } else {
        this->availScheduleIndex = ScheduleManager::GetScheduleIndex(state, input_data.availability_schedule_name);
    }

    if (this->availScheduleIndex == 0) {
        ShowSevereError(state, std::string{routineName} + state.dataCoilCooingDX->coilCoolingDXObjectName + "=\"" + this->name + "\", invalid");
        ShowContinueError(state, "...Availability Schedule Name=\"" + input_data.availability_schedule_name + "\".");
        errorsFound = true;
    }

    if (!input_data.condenser_zone_name.empty()) {
        this->isSecondaryDXCoilInZone = true;
        // Setup zone data here
    }

    BranchNodeConnections::TestCompSet(state,
                                       state.dataCoilCooingDX->coilCoolingDXObjectName,
                                       this->name,
                                       input_data.evaporator_inlet_node_name,
                                       input_data.evaporator_outlet_node_name,
                                       "Air Nodes");

    if (errorsFound) {
        ShowFatalError(state,
                       std::string{routineName} + "Errors found in getting " + state.dataCoilCooingDX->coilCoolingDXObjectName +
                           " input. Preceding condition(s) causes termination.");
    }
}

void CoilCoolingDX::oneTimeInit(EnergyPlus::EnergyPlusData &state)
{

    // setup output variables, needs to be done after object is instantiated and emplaced
    SetupOutputVariable(state,
                        "Cooling Coil Total Cooling Rate",
                        OutputProcessor::Unit::W,
                        this->totalCoolingEnergyRate,
                        OutputProcessor::SOVTimeStepType::System,
                        OutputProcessor::SOVStoreType::Average,
                        this->name);
    SetupOutputVariable(state,
                        "Cooling Coil Total Cooling Energy",
                        OutputProcessor::Unit::J,
                        this->totalCoolingEnergy,
                        OutputProcessor::SOVTimeStepType::System,
                        OutputProcessor::SOVStoreType::Summed,
                        this->name,
                        _,
                        "ENERGYTRANSFER",
                        "COOLINGCOILS",
                        _,
                        "System");
    SetupOutputVariable(state,
                        "Cooling Coil Sensible Cooling Rate",
                        OutputProcessor::Unit::W,
                        this->sensCoolingEnergyRate,
                        OutputProcessor::SOVTimeStepType::System,
                        OutputProcessor::SOVStoreType::Average,
                        this->name);
    SetupOutputVariable(state,
                        "Cooling Coil Sensible Cooling Energy",
                        OutputProcessor::Unit::J,
                        this->sensCoolingEnergy,
                        OutputProcessor::SOVTimeStepType::System,
                        OutputProcessor::SOVStoreType::Summed,
                        this->name);
    SetupOutputVariable(state,
                        "Cooling Coil Latent Cooling Rate",
                        OutputProcessor::Unit::W,
                        this->latCoolingEnergyRate,
                        OutputProcessor::SOVTimeStepType::System,
                        OutputProcessor::SOVStoreType::Average,
                        this->name);
    SetupOutputVariable(state,
                        "Cooling Coil Latent Cooling Energy",
                        OutputProcessor::Unit::J,
                        this->latCoolingEnergy,
                        OutputProcessor::SOVTimeStepType::System,
                        OutputProcessor::SOVStoreType::Summed,
                        this->name);
    SetupOutputVariable(state,
                        "Cooling Coil Electricity Rate",
                        OutputProcessor::Unit::W,
                        this->performance.powerUse,
                        OutputProcessor::SOVTimeStepType::System,
                        OutputProcessor::SOVStoreType::Average,
                        this->name);
    SetupOutputVariable(state,
                        "Cooling Coil Electricity Energy",
                        OutputProcessor::Unit::J,
                        this->performance.electricityConsumption,
                        OutputProcessor::SOVTimeStepType::System,
                        OutputProcessor::SOVStoreType::Summed,
                        this->name,
                        _,
                        "Electricity",
                        "COOLING",
                        _,
                        "System");

<<<<<<< HEAD
    if (this->performance.compressorFuelType != DataGlobalConstants::eResource::Electricity) {
        std::string_view const sFuelType = DataGlobalConstants::ResourceTypeNames[static_cast<int>(this->performance.compressorFuelType)];
=======
    if (this->performance.compressorFuelType != Constant::ResourceType::Electricity) {
>>>>>>> c1b367a1
        SetupOutputVariable(state,
                            format("Cooling Coil {} Rate", sFuelType),
                            OutputProcessor::Unit::W,
                            this->performance.compressorFuelRate,
                            OutputProcessor::SOVTimeStepType::System,
                            OutputProcessor::SOVStoreType::Average,
                            this->name);
        SetupOutputVariable(state,
                            format("Cooling Coil {} Energy", sFuelType),
                            OutputProcessor::Unit::J,
                            this->performance.compressorFuelConsumption,
                            OutputProcessor::SOVTimeStepType::System,
                            OutputProcessor::SOVStoreType::Summed,
                            this->name,
                            _,
                            sFuelType,
                            "COOLING",
                            _,
                            "System");
    }

    SetupOutputVariable(state,
                        "Cooling Coil Runtime Fraction",
                        OutputProcessor::Unit::None,
                        this->coolingCoilRuntimeFraction,
                        OutputProcessor::SOVTimeStepType::System,
                        OutputProcessor::SOVStoreType::Average,
                        this->name);
    SetupOutputVariable(state,
                        "Cooling Coil Crankcase Heater Electricity Rate",
                        OutputProcessor::Unit::W,
                        this->performance.crankcaseHeaterPower,
                        OutputProcessor::SOVTimeStepType::System,
                        OutputProcessor::SOVStoreType::Average,
                        this->name);
    SetupOutputVariable(state,
                        "Cooling Coil Crankcase Heater Electricity Energy",
                        OutputProcessor::Unit::J,
                        this->performance.crankcaseHeaterElectricityConsumption,
                        OutputProcessor::SOVTimeStepType::System,
                        OutputProcessor::SOVStoreType::Summed,
                        this->name,
                        _,
                        "Electricity",
                        "Cooling",
                        _,
                        "System");
    // Ported from variable speed coil
    SetupOutputVariable(state,
                        "Cooling Coil Air Mass Flow Rate",
                        OutputProcessor::Unit::kg_s,
                        this->airMassFlowRate,
                        OutputProcessor::SOVTimeStepType::System,
                        OutputProcessor::SOVStoreType::Average,
                        this->name);
    SetupOutputVariable(state,
                        "Cooling Coil Air Inlet Temperature",
                        OutputProcessor::Unit::C,
                        this->inletAirDryBulbTemp,
                        OutputProcessor::SOVTimeStepType::System,
                        OutputProcessor::SOVStoreType::Average,
                        this->name);
    SetupOutputVariable(state,
                        "Cooling Coil Air Inlet Humidity Ratio",
                        OutputProcessor::Unit::kgWater_kgDryAir,
                        this->inletAirHumRat,
                        OutputProcessor::SOVTimeStepType::System,
                        OutputProcessor::SOVStoreType::Average,
                        this->name);
    SetupOutputVariable(state,
                        "Cooling Coil Air Outlet Temperature",
                        OutputProcessor::Unit::C,
                        this->outletAirDryBulbTemp,
                        OutputProcessor::SOVTimeStepType::System,
                        OutputProcessor::SOVStoreType::Average,
                        this->name);
    SetupOutputVariable(state,
                        "Cooling Coil Air Outlet Humidity Ratio",
                        OutputProcessor::Unit::kgWater_kgDryAir,
                        this->outletAirHumRat,
                        OutputProcessor::SOVTimeStepType::System,
                        OutputProcessor::SOVStoreType::Average,
                        this->name);
    SetupOutputVariable(state,
                        "Cooling Coil Part Load Ratio",
                        OutputProcessor::Unit::None,
                        this->partLoadRatioReport,
                        OutputProcessor::SOVTimeStepType::System,
                        OutputProcessor::SOVStoreType::Average,
                        this->name);
    SetupOutputVariable(state,
                        "Cooling Coil Upper Speed Level",
                        OutputProcessor::Unit::None,
                        this->speedNumReport,
                        OutputProcessor::SOVTimeStepType::System,
                        OutputProcessor::SOVStoreType::Average,
                        this->name);
    SetupOutputVariable(state,
                        "Cooling Coil Neighboring Speed Levels Ratio",
                        OutputProcessor::Unit::None,
                        this->speedRatioReport,
                        OutputProcessor::SOVTimeStepType::System,
                        OutputProcessor::SOVStoreType::Average,
                        this->name);
    SetupOutputVariable(state,
                        "Cooling Coil Condenser Inlet Temperature",
                        OutputProcessor::Unit::C,
                        this->condenserInletTemperature,
                        OutputProcessor::SOVTimeStepType::System,
                        OutputProcessor::SOVStoreType::Average,
                        this->name);
    SetupOutputVariable(state,
                        "Cooling Coil Dehumidification Mode",
                        OutputProcessor::Unit::None,
                        this->dehumidificationMode,
                        OutputProcessor::SOVTimeStepType::System,
                        OutputProcessor::SOVStoreType::Average,
                        this->name);
    SetupOutputVariable(state,
                        "Cooling Coil Waste Heat Power",
                        OutputProcessor::Unit::W,
                        this->wasteHeatEnergyRate,
                        OutputProcessor::SOVTimeStepType::System,
                        OutputProcessor::SOVStoreType::Average,
                        this->name);
    SetupOutputVariable(state,
                        "Cooling Coil Waste Heat Energy",
                        OutputProcessor::Unit::J,
                        this->wasteHeatEnergy,
                        OutputProcessor::SOVTimeStepType::System,
                        OutputProcessor::SOVStoreType::Summed,
                        this->name);

    if (this->performance.evapCondBasinHeatCap > 0) {
        SetupOutputVariable(state,
                            "Cooling Coil Basin Heater Electricity Rate",
                            OutputProcessor::Unit::W,
                            this->performance.basinHeaterPower,
                            OutputProcessor::SOVTimeStepType::System,
                            OutputProcessor::SOVStoreType::Average,
                            this->name);
        SetupOutputVariable(state,
                            "Cooling Coil Basin Heater Electricity Energy",
                            OutputProcessor::Unit::J,
                            this->performance.basinHeaterElectricityConsumption,
                            OutputProcessor::SOVTimeStepType::System,
                            OutputProcessor::SOVStoreType::Summed,
                            this->name,
                            _,
                            "Electricity",
                            "COOLING",
                            _,
                            "System");
    }
    if (this->condensateTankIndex > 0) {
        SetupOutputVariable(state,
                            "Cooling Coil Condensate Volume Flow Rate",
                            OutputProcessor::Unit::m3_s,
                            this->condensateVolumeFlow,
                            OutputProcessor::SOVTimeStepType::System,
                            OutputProcessor::SOVStoreType::Average,
                            this->name);
        SetupOutputVariable(state,
                            "Cooling Coil Condensate Volume",
                            OutputProcessor::Unit::m3,
                            this->condensateVolumeConsumption,
                            OutputProcessor::SOVTimeStepType::System,
                            OutputProcessor::SOVStoreType::Summed,
                            this->name,
                            _,
                            "OnSiteWater",
                            "Condensate",
                            _,
                            "System");
    }
    if (this->evaporativeCondSupplyTankIndex > 0) {
        SetupOutputVariable(state,
                            "Cooling Coil Evaporative Condenser Pump Electricity Rate",
                            OutputProcessor::Unit::W,
                            this->evapCondPumpElecPower,
                            OutputProcessor::SOVTimeStepType::System,
                            OutputProcessor::SOVStoreType::Average,
                            this->name);
        SetupOutputVariable(state,
                            "Cooling Coil Evaporative Condenser Pump Electricity Energy",
                            OutputProcessor::Unit::J,
                            this->evapCondPumpElecConsumption,
                            OutputProcessor::SOVTimeStepType::System,
                            OutputProcessor::SOVStoreType::Summed,
                            this->name,
                            _,
                            "Electricity",
                            "COOLING",
                            _,
                            "System");
        SetupOutputVariable(state,
                            "Cooling Coil Evaporative Condenser Water Volume Flow Rate",
                            OutputProcessor::Unit::m3_s,
                            this->evaporativeCondSupplyTankVolumeFlow,
                            OutputProcessor::SOVTimeStepType::System,
                            OutputProcessor::SOVStoreType::Average,
                            this->name);
        SetupOutputVariable(state,
                            "Cooling Coil Evaporative Condenser Water Volume",
                            OutputProcessor::Unit::m3,
                            this->evaporativeCondSupplyTankConsump,
                            OutputProcessor::SOVTimeStepType::System,
                            OutputProcessor::SOVStoreType::Summed,
                            this->name,
                            _,
                            "Water",
                            "Cooling",
                            _,
                            "System");
        SetupOutputVariable(state,
                            "Cooling Coil Evaporative Condenser Mains Supply Water Volume",
                            OutputProcessor::Unit::m3,
                            this->evaporativeCondSupplyTankConsump,
                            OutputProcessor::SOVTimeStepType::System,
                            OutputProcessor::SOVStoreType::Summed,
                            this->name,
                            _,
                            "MainsWater",
                            "Cooling",
                            _,
                            "System");
    }
    if (this->SubcoolReheatFlag) {
        SetupOutputVariable(state,
                            "SubcoolReheat Cooling Coil Operation Mode",
                            OutputProcessor::Unit::None,
                            this->performance.OperatingMode,
                            OutputProcessor::SOVTimeStepType::System,
                            OutputProcessor::SOVStoreType::Average,
                            this->name);
        SetupOutputVariable(state,
                            "SubcoolReheat Cooling Coil Operation Mode Ratio",
                            OutputProcessor::Unit::None,
                            this->performance.ModeRatio,
                            OutputProcessor::SOVTimeStepType::System,
                            OutputProcessor::SOVStoreType::Average,
                            this->name);
        SetupOutputVariable(state,
                            "SubcoolReheat Cooling Coil Recovered Heat Energy Rate",
                            OutputProcessor::Unit::W,
                            this->recoveredHeatEnergyRate,
                            OutputProcessor::SOVTimeStepType::System,
                            OutputProcessor::SOVStoreType::Average,
                            this->name);
        SetupOutputVariable(state,
                            "SubcoolReheat Cooling Coil Recovered Heat Energy",
                            OutputProcessor::Unit::J,
                            this->recoveredHeatEnergy,
                            OutputProcessor::SOVTimeStepType::System,
                            OutputProcessor::SOVStoreType::Summed,
                            this->name,
                            _,
                            "ENERGYTRANSFER",
                            "HEATRECOVERY",
                            _,
                            "System");
    }

    if (this->isSecondaryDXCoilInZone) {
        SetupOutputVariable(state,
                            "Secondary Coil Heat Rejection Rate",
                            OutputProcessor::Unit::W,
                            this->secCoilSensHeatRejEnergyRate,
                            OutputProcessor::SOVTimeStepType::System,
                            OutputProcessor::SOVStoreType::Average,
                            this->name);

        SetupOutputVariable(state,
                            "Secondary Coil Heat Rejection Energy",
                            OutputProcessor::Unit::J,
                            this->secCoilSensHeatRejEnergy,
                            OutputProcessor::SOVTimeStepType::System,
                            OutputProcessor::SOVStoreType::Summed,
                            this->name);
    }
}

int CoilCoolingDX::getNumModes()
{
    int numModes = 1;
    if (this->performance.hasAlternateMode) {
        numModes++;
    }
    return numModes;
}

int CoilCoolingDX::getOpModeCapFTIndex(bool const useAlternateMode)
{
    if (useAlternateMode) {
        return this->altModeNomSpeed().indexCapFT;
    } else {
        return this->normModeNomSpeed().indexCapFT;
    }
}

void CoilCoolingDX::setData(int fanIndex, int fanType, std::string const &fanName, int _airLoopNum)
{
    this->supplyFanIndex = fanIndex;
    this->supplyFanName = fanName;
    this->supplyFanType = fanType;
    this->airLoopNum = _airLoopNum;
}

void CoilCoolingDX::getFixedData(int &_evapInletNodeIndex,
                                 int &_evapOutletNodeIndex,
                                 int &_condInletNodeIndex,
                                 int &_normalModeNumSpeeds,
                                 CoilCoolingDXCurveFitPerformance::CapControlMethod &_capacityControlMethod,
                                 Real64 &_minOutdoorDryBulb)
{
    _evapInletNodeIndex = this->evapInletNodeIndex;
    _evapOutletNodeIndex = this->evapOutletNodeIndex;
    _condInletNodeIndex = this->condInletNodeIndex;
    _normalModeNumSpeeds = (int)this->performance.normalMode.speeds.size();
    _capacityControlMethod = this->performance.capControlMethod;
    _minOutdoorDryBulb = this->performance.minOutdoorDrybulb;
}

void CoilCoolingDX::getDataAfterSizing(Real64 &_normalModeRatedEvapAirFlowRate,
                                       Real64 &_normalModeRatedCapacity,
                                       std::vector<Real64> &_normalModeFlowRates,
                                       std::vector<Real64> &_normalModeRatedCapacities)
{
    _normalModeRatedEvapAirFlowRate = this->performance.normalMode.ratedEvapAirFlowRate;
    _normalModeFlowRates.clear();
    _normalModeRatedCapacities.clear();
    for (auto const &thisSpeed : this->performance.normalMode.speeds) {
        _normalModeFlowRates.push_back(thisSpeed.evap_air_flow_rate);
        _normalModeRatedCapacities.push_back(thisSpeed.rated_total_capacity);
    }
    _normalModeRatedCapacity = this->performance.normalMode.ratedGrossTotalCap;
}

CoilCoolingDXCurveFitSpeed &CoilCoolingDX::normModeNomSpeed()
{
    return this->performance.normalMode.speeds[this->performance.normalMode.nominalSpeedIndex];
}

CoilCoolingDXCurveFitSpeed &CoilCoolingDX::altModeNomSpeed()
{
    return this->performance.alternateMode.speeds[this->performance.alternateMode.nominalSpeedIndex];
}

Real64 CoilCoolingDX::condMassFlowRate(bool const useAlternateMode)
{
    if (useAlternateMode) {
        return this->altModeNomSpeed().RatedCondAirMassFlowRate;
    } else {
        return this->normModeNomSpeed().RatedCondAirMassFlowRate;
    }
}

void CoilCoolingDX::size(EnergyPlus::EnergyPlusData &state)
{
    this->performance.parentName = this->name;
    this->performance.size(state);
}

void CoilCoolingDX::simulate(EnergyPlus::EnergyPlusData &state,
                             int useAlternateMode,
                             Real64 PLR,
                             int speedNum,
                             Real64 speedRatio,
                             int const fanOpMode,
                             bool const singleMode,
                             Real64 LoadSHR)
{
    if (this->myOneTimeInitFlag) {
        this->oneTimeInit(state);
        this->myOneTimeInitFlag = false;
    }

    static constexpr std::string_view RoutineName = "CoilCoolingDX::simulate";

    // get node references
    auto &evapInletNode = state.dataLoopNodes->Node(this->evapInletNodeIndex);
    auto &evapOutletNode = state.dataLoopNodes->Node(this->evapOutletNodeIndex);
    auto &condInletNode = state.dataLoopNodes->Node(this->condInletNodeIndex);
    auto &condOutletNode = state.dataLoopNodes->Node(this->condOutletNodeIndex);

    // set some reporting variables
    this->condenserInletTemperature = condInletNode.Temp;
    this->dehumidificationMode = useAlternateMode;

    // set condenser inlet/outlet nodes
    // once condenser inlet is connected to upstream components, will need to revisit
    condInletNode.MassFlowRate = this->condMassFlowRate(useAlternateMode);
    condOutletNode.MassFlowRate = condInletNode.MassFlowRate;

    // call the simulation, which returns useful data
    // TODO: check the avail schedule and reset data/pass through data as needed
    // TODO: check the minOATcompressor and reset data/pass through data as needed
    this->performance.OperatingMode = 0;
    this->performance.ModeRatio = 0.0;
    this->performance.simulate(state,
                               evapInletNode,
                               evapOutletNode,
                               useAlternateMode,
                               PLR,
                               speedNum,
                               speedRatio,
                               fanOpMode,
                               condInletNode,
                               condOutletNode,
                               singleMode,
                               LoadSHR);
    EnergyPlus::CoilCoolingDX::passThroughNodeData(evapInletNode, evapOutletNode);

    // calculate energy conversion factor
    Real64 reportingConstant = state.dataHVACGlobal->TimeStepSys * Constant::SecInHour;

    // update condensate collection tank
    if (this->condensateTankIndex > 0) {
        if (speedNum > 0) {
            // calculate and report condensation rates  (how much water extracted from the air stream)
            // water flow of water in m3/s for water system interactions
            Real64 averageTemp = (evapInletNode.Temp + evapOutletNode.Temp) / 2.0;
            Real64 waterDensity = Psychrometrics::RhoH2O(averageTemp);
            Real64 inHumidityRatio = evapInletNode.HumRat;
            Real64 outHumidityRatio = evapOutletNode.HumRat;
            this->condensateVolumeFlow = max(0.0, (evapInletNode.MassFlowRate * (inHumidityRatio - outHumidityRatio) / waterDensity));
            this->condensateVolumeConsumption = this->condensateVolumeFlow * reportingConstant;
            state.dataWaterData->WaterStorage(this->condensateTankIndex).VdotAvailSupply(this->condensateTankSupplyARRID) =
                this->condensateVolumeFlow;
            state.dataWaterData->WaterStorage(this->condensateTankIndex).TwaterSupply(this->condensateTankSupplyARRID) = evapOutletNode.Temp;
        } else {
            state.dataWaterData->WaterStorage(this->condensateTankIndex).VdotAvailSupply(this->condensateTankSupplyARRID) = 0.0;
            state.dataWaterData->WaterStorage(this->condensateTankIndex).TwaterSupply(this->condensateTankSupplyARRID) = evapOutletNode.Temp;
        }
    }

    // update requests for evaporative condenser tank
    if (this->evaporativeCondSupplyTankIndex > 0) {
        if (speedNum > 0) {
            Real64 condInletTemp =
                state.dataEnvrn->OutWetBulbTemp + (state.dataEnvrn->OutDryBulbTemp - state.dataEnvrn->OutWetBulbTemp) *
                                                      (1.0 - this->performance.normalMode.speeds[speedNum - 1].evap_condenser_effectiveness);
            Real64 condInletHumRat =
                Psychrometrics::PsyWFnTdbTwbPb(state, condInletTemp, state.dataEnvrn->OutWetBulbTemp, state.dataEnvrn->OutBaroPress, RoutineName);
            Real64 outdoorHumRat = state.dataEnvrn->OutHumRat;

            Real64 condAirMassFlow = condInletNode.MassFlowRate;
            Real64 waterDensity = Psychrometrics::RhoH2O(state.dataEnvrn->OutDryBulbTemp);
            this->evaporativeCondSupplyTankVolumeFlow = (condInletHumRat - outdoorHumRat) * condAirMassFlow / waterDensity;
            this->evaporativeCondSupplyTankConsump = this->evaporativeCondSupplyTankVolumeFlow * reportingConstant;
            if (useAlternateMode == DataHVACGlobals::coilNormalMode) {
                this->evapCondPumpElecPower = this->performance.normalMode.getCurrentEvapCondPumpPower(speedNum);
            }
            state.dataWaterData->WaterStorage(this->evaporativeCondSupplyTankIndex).VdotRequestDemand(this->evaporativeCondSupplyTankARRID) =
                this->evaporativeCondSupplyTankVolumeFlow;
        } else {
            state.dataWaterData->WaterStorage(this->evaporativeCondSupplyTankIndex).VdotRequestDemand(this->evaporativeCondSupplyTankARRID) = 0.0;
        }
    }

    // update report variables
    this->airMassFlowRate = evapOutletNode.MassFlowRate;
    this->inletAirDryBulbTemp = evapInletNode.Temp;
    this->inletAirHumRat = evapInletNode.HumRat;
    this->outletAirDryBulbTemp = evapOutletNode.Temp;
    this->outletAirHumRat = evapOutletNode.HumRat;

    CalcComponentSensibleLatentOutput(evapOutletNode.MassFlowRate,
                                      evapInletNode.Temp,
                                      evapInletNode.HumRat,
                                      evapOutletNode.Temp,
                                      evapOutletNode.HumRat,
                                      this->sensCoolingEnergyRate,
                                      this->latCoolingEnergyRate,
                                      this->totalCoolingEnergyRate);
    this->totalCoolingEnergy = this->totalCoolingEnergyRate * reportingConstant;
    this->sensCoolingEnergy = this->sensCoolingEnergyRate * reportingConstant;
    this->latCoolingEnergy = this->latCoolingEnergyRate * reportingConstant;

    this->evapCondPumpElecConsumption = this->evapCondPumpElecPower * reportingConstant;

    this->coolingCoilRuntimeFraction = this->performance.RTF;
    this->elecCoolingPower = this->performance.powerUse;
    this->elecCoolingConsumption = this->performance.powerUse * reportingConstant;
    this->wasteHeatEnergyRate = this->performance.wasteHeatRate;
    this->wasteHeatEnergy = this->performance.wasteHeatRate * reportingConstant;

    this->partLoadRatioReport = PLR;
    this->speedNumReport = speedNum;
    this->speedRatioReport = speedRatio;

    if (useAlternateMode == DataHVACGlobals::coilSubcoolReheatMode) {
        this->recoveredHeatEnergyRate = this->performance.recoveredEnergyRate;
        this->recoveredHeatEnergy = this->recoveredHeatEnergyRate * reportingConstant;
    }

    if (this->isSecondaryDXCoilInZone) {
        // call CalcSecondaryDXCoils ???
        this->secCoilSensHeatRejEnergyRate = this->totalCoolingEnergyRate + this->elecCoolingPower;
        this->secCoilSensHeatRejEnergy = this->totalCoolingEnergy + this->elecCoolingConsumption;
    }

    // Fishy global things that need to be set here, try to set the AFN stuff now
    // This appears to be the only location where airLoopNum gets used
    // DataAirLoop::LoopDXCoilRTF = max(this->coolingCoilRuntimeFraction, DXCoil(DXCoilNum).HeatingCoilRuntimeFraction);
    state.dataAirLoop->LoopDXCoilRTF = this->coolingCoilRuntimeFraction;
    state.dataHVACGlobal->DXElecCoolingPower = this->elecCoolingPower;
    if (this->airLoopNum > 0) {
        state.dataAirLoop->AirLoopAFNInfo(this->airLoopNum).AFNLoopDXCoilRTF = this->coolingCoilRuntimeFraction;
        // The original calculation is below, but no heating yet
        //        max(DXCoil(DXCoilNum).CoolingCoilRuntimeFraction, DXCoil(DXCoilNum).HeatingCoilRuntimeFraction);
    }

    // report out to the coil sizing report if needed
    if (this->reportCoilFinalSizes) {
        if (!state.dataGlobal->WarmupFlag && !state.dataGlobal->DoingHVACSizingSimulations && !state.dataGlobal->DoingSizing) {

            // report out final coil sizing info
            Real64 ratedSensCap(0.0);
            ratedSensCap = this->performance.normalMode.ratedGrossTotalCap * this->normModeNomSpeed().grossRatedSHR;
            state.dataRptCoilSelection->coilSelectionReportObj->setCoilFinalSizes(state,
                                                                                  this->name,
                                                                                  state.dataCoilCooingDX->coilCoolingDXObjectName,
                                                                                  this->performance.normalMode.ratedGrossTotalCap,
                                                                                  ratedSensCap,
                                                                                  this->performance.normalMode.ratedEvapAirFlowRate,
                                                                                  -999.0);

            // report out fan information
            if (this->supplyFanType == DataHVACGlobals::FanType_SystemModelObject) {
                if (this->supplyFanIndex >= 0) {
                    state.dataRptCoilSelection->coilSelectionReportObj->setCoilSupplyFanInfo(state,
                                                                                             this->name,
                                                                                             state.dataCoilCooingDX->coilCoolingDXObjectName,
                                                                                             state.dataHVACFan->fanObjs[this->supplyFanIndex]->name,
                                                                                             DataAirSystems::ObjectVectorOOFanSystemModel,
                                                                                             this->supplyFanIndex);
                }
            } else {
                if (this->supplyFanIndex >= 1) {
                    state.dataRptCoilSelection->coilSelectionReportObj->setCoilSupplyFanInfo(state,
                                                                                             this->name,
                                                                                             state.dataCoilCooingDX->coilCoolingDXObjectName,
                                                                                             state.dataFans->Fan(this->supplyFanIndex).FanName,
                                                                                             DataAirSystems::StructArrayLegacyFanModels,
                                                                                             this->supplyFanIndex);
                }
            }

            // report out coil rating conditions, just create a set of dummy nodes and run calculate on them
            DataLoopNode::NodeData dummyEvapInlet;
            DataLoopNode::NodeData dummyEvapOutlet;
            DataLoopNode::NodeData dummyCondInlet;
            DataLoopNode::NodeData dummyCondOutlet;
            Real64 dummyPLR = 1.0;
            int dummySpeedNum = 1;
            Real64 dummySpeedRatio = 1.0;
            int dummyFanOpMode = 1.0;
            bool dummySingleMode = false;

            Real64 constexpr RatedInletAirTemp(26.6667);   // 26.6667C or 80F
            Real64 constexpr RatedInletWetBulbTemp(19.44); // 19.44 or 67F
            Real64 constexpr RatedOutdoorAirTemp(35.0);    // 35 C or 95F
            Real64 ratedOutdoorAirWetBulb = 23.9;          // from I/O ref. more precise value?

            Real64 ratedInletEvapMassFlowRate = this->performance.normalMode.ratedEvapAirMassFlowRate;
            dummyEvapInlet.MassFlowRate = ratedInletEvapMassFlowRate;
            dummyEvapInlet.Temp = RatedInletAirTemp;
            Real64 dummyInletAirHumRat =
                Psychrometrics::PsyWFnTdbTwbPb(state, RatedInletAirTemp, RatedInletWetBulbTemp, DataEnvironment::StdPressureSeaLevel, RoutineName);
            dummyEvapInlet.Press = DataEnvironment::StdPressureSeaLevel;
            dummyEvapInlet.HumRat = dummyInletAirHumRat;
            dummyEvapInlet.Enthalpy = Psychrometrics::PsyHFnTdbW(RatedInletAirTemp, dummyInletAirHumRat);

            // maybe we don't actually need to override weather below, we'll see
            dummyCondInlet.Temp = RatedOutdoorAirTemp;
            dummyCondInlet.HumRat =
                Psychrometrics::PsyWFnTdbTwbPb(state, RatedOutdoorAirTemp, ratedOutdoorAirWetBulb, DataEnvironment::StdPressureSeaLevel, RoutineName);
            dummyCondInlet.OutAirWetBulb = ratedOutdoorAirWetBulb;
            dummyCondInlet.Press = condInletNode.Press; // for now; TODO: Investigate

            // overriding outdoor conditions temporarily
            Real64 holdOutDryBulbTemp = state.dataEnvrn->OutDryBulbTemp;
            Real64 holdOutHumRat = state.dataEnvrn->OutHumRat;
            Real64 holdOutWetBulb = state.dataEnvrn->OutWetBulbTemp;
            Real64 holdOutBaroPress = state.dataEnvrn->OutBaroPress;
            state.dataEnvrn->OutDryBulbTemp = RatedOutdoorAirTemp;
            state.dataEnvrn->OutWetBulbTemp = ratedOutdoorAirWetBulb;
            state.dataEnvrn->OutBaroPress = DataEnvironment::StdPressureSeaLevel; // assume rating is for sea level.
            state.dataEnvrn->OutHumRat =
                Psychrometrics::PsyWFnTdbTwbPb(state, RatedOutdoorAirTemp, ratedOutdoorAirWetBulb, DataEnvironment::StdPressureSeaLevel, RoutineName);

            this->performance.simulate(state,
                                       dummyEvapInlet,
                                       dummyEvapOutlet,
                                       false,
                                       dummyPLR,
                                       dummySpeedNum,
                                       dummySpeedRatio,
                                       dummyFanOpMode,
                                       dummyCondInlet,
                                       dummyCondOutlet,
                                       dummySingleMode);

            // reset outdoor conditions back to previous state
            state.dataEnvrn->OutDryBulbTemp = holdOutDryBulbTemp;
            state.dataEnvrn->OutWetBulbTemp = holdOutWetBulb;
            state.dataEnvrn->OutBaroPress = holdOutBaroPress;
            state.dataEnvrn->OutHumRat = holdOutHumRat;

            // Real64 const coolingRate = dummyEvapInlet.MassFlowRate * (dummyEvapInlet.Enthalpy - dummyEvapOutlet.Enthalpy);
            // Real64 const thisMinAirHumRat = min(dummyEvapInlet.HumRat, dummyEvapOutlet.HumRat);
            // Real64 const sensCoolingRate = dummyEvapInlet.MassFlowRate * (Psychrometrics::PsyHFnTdbW(dummyEvapInlet.Temp, thisMinAirHumRat) -
            //                                                              Psychrometrics::PsyHFnTdbW(dummyEvapOutlet.Temp, thisMinAirHumRat));
            Real64 coolingRate = 0.0;
            Real64 sensCoolingRate = 0.0;
            Real64 latCoolingRate = 0.0;
            CalcComponentSensibleLatentOutput(dummyEvapInlet.MassFlowRate,
                                              dummyEvapInlet.Temp,
                                              dummyEvapInlet.HumRat,
                                              dummyEvapOutlet.Temp,
                                              dummyEvapOutlet.HumRat,
                                              sensCoolingRate,
                                              latCoolingRate,
                                              coolingRate);

            Real64 const ratedOutletWetBulb = Psychrometrics::PsyTwbFnTdbWPb(
                state, dummyEvapOutlet.Temp, dummyEvapOutlet.HumRat, DataEnvironment::StdPressureSeaLevel, "Coil:Cooling:DX::simulate");
            state.dataRptCoilSelection->coilSelectionReportObj->setRatedCoilConditions(state,
                                                                                       this->name,
                                                                                       state.dataCoilCooingDX->coilCoolingDXObjectName,
                                                                                       coolingRate,
                                                                                       sensCoolingRate,
                                                                                       ratedInletEvapMassFlowRate,
                                                                                       RatedInletAirTemp,
                                                                                       dummyInletAirHumRat,
                                                                                       RatedInletWetBulbTemp,
                                                                                       dummyEvapOutlet.Temp,
                                                                                       dummyEvapOutlet.HumRat,
                                                                                       ratedOutletWetBulb,
                                                                                       RatedOutdoorAirTemp,
                                                                                       ratedOutdoorAirWetBulb,
                                                                                       this->normModeNomSpeed().RatedCBF,
                                                                                       -999.0);

            this->reportCoilFinalSizes = false;
        }
    }

    // update available reclaim heat
    this->reclaimHeat.AvailCapacity = this->totalCoolingEnergyRate + this->elecCoolingPower;
}

void CoilCoolingDX::setToHundredPercentDOAS()
{
    for (auto &speed : this->performance.normalMode.speeds) {
        speed.minRatedVolFlowPerRatedTotCap = DataHVACGlobals::MinRatedVolFlowPerRatedTotCap2;
        speed.maxRatedVolFlowPerRatedTotCap = DataHVACGlobals::MaxRatedVolFlowPerRatedTotCap2;
    }
    if (this->performance.hasAlternateMode) {
        for (auto &speed : this->performance.alternateMode.speeds) {
            speed.minRatedVolFlowPerRatedTotCap = DataHVACGlobals::MinRatedVolFlowPerRatedTotCap2;
            speed.maxRatedVolFlowPerRatedTotCap = DataHVACGlobals::MaxRatedVolFlowPerRatedTotCap2;
        }
    }
}

void CoilCoolingDX::passThroughNodeData(EnergyPlus::DataLoopNode::NodeData &in, EnergyPlus::DataLoopNode::NodeData &out)
{
    // pass through all the other node variables that we don't update as a part of this model calculation
    out.MassFlowRate = in.MassFlowRate;
    out.Press = in.Press;
    out.Quality = in.Quality;
    out.MassFlowRateMax = in.MassFlowRateMax;
    out.MassFlowRateMin = in.MassFlowRateMin;
    out.MassFlowRateMaxAvail = in.MassFlowRateMaxAvail;
    out.MassFlowRateMinAvail = in.MassFlowRateMinAvail;
}

void CoilCoolingDX::reportAllStandardRatings(EnergyPlus::EnergyPlusData &state)
{
    if (!state.dataCoilCooingDX->coilCoolingDXs.empty()) {
        Real64 constexpr ConvFromSIToIP(3.412141633); // Conversion from SI to IP [3.412 Btu/hr-W]
        static constexpr std::string_view Format_990(
            "! <DX Cooling Coil Standard Rating Information>, Component Type, Component Name, Standard Rating (Net) "
            "Cooling Capacity {W}, Standard Rated Net COP {W/W}, EER {Btu/W-h}, SEER {Btu/W-h}, IEER {Btu/W-h}\n");
        print(state.files.eio, "{}", Format_990);
        for (auto &coil : state.dataCoilCooingDX->coilCoolingDXs) {
            coil.performance.calcStandardRatings210240(state);

            static constexpr std::string_view Format_991(
                " DX Cooling Coil Standard Rating Information, {}, {}, {:.1R}, {:.2R}, {:.2R}, {:.2R}, {:.2R}\n");
            print(state.files.eio,
                  Format_991,
                  "Coil:Cooling:DX",
                  coil.name,
                  coil.performance.standardRatingCoolingCapacity,
                  coil.performance.standardRatingEER,
                  coil.performance.standardRatingEER * ConvFromSIToIP,
                  coil.performance.standardRatingSEER * ConvFromSIToIP,
                  coil.performance.standardRatingIEER * ConvFromSIToIP);

            OutputReportPredefined::PreDefTableEntry(state, state.dataOutRptPredefined->pdchDXCoolCoilType, coil.name, "Coil:Cooling:DX");
            OutputReportPredefined::PreDefTableEntry(
                state, state.dataOutRptPredefined->pdchDXCoolCoilNetCapSI, coil.name, coil.performance.standardRatingCoolingCapacity, 1);
            // W/W is the same as Btuh/Btuh so that's fine too
            OutputReportPredefined::PreDefTableEntry(
                state, state.dataOutRptPredefined->pdchDXCoolCoilCOP, coil.name, coil.performance.standardRatingEER, 2);
            // Btu/W-h will convert to itself
            OutputReportPredefined::PreDefTableEntry(
                state, state.dataOutRptPredefined->pdchDXCoolCoilEERIP, coil.name, coil.performance.standardRatingEER * ConvFromSIToIP, 2);
            OutputReportPredefined::PreDefTableEntry(
                state, state.dataOutRptPredefined->pdchDXCoolCoilSEERUserIP, coil.name, coil.performance.standardRatingSEER * ConvFromSIToIP, 2);
            OutputReportPredefined::PreDefTableEntry(
                state, state.dataOutRptPredefined->pdchDXCoolCoilIEERIP, coil.name, coil.performance.standardRatingIEER * ConvFromSIToIP, 2);
            OutputReportPredefined::addFootNoteSubTable(
                state, state.dataOutRptPredefined->pdstDXCoolCoil, "ANSI/AHRI ratings account for supply air fan heat and electric power.");

            // AHRI 2023 Standard SEER2 Calculations
            static constexpr std::string_view Format_991_(
                " DX Cooling Coil Standard Rating Information, {}, {}, {:.1R}, {:.2R}, {:.2R}, {:.2R}, {:.2R}, {}\n");
            print(state.files.eio,
                  Format_991_,
                  "Coil:Cooling:DX",
                  coil.name,
                  coil.performance.standardRatingCoolingCapacity2023,
                  coil.performance.standardRatingEER2,
                  coil.performance.standardRatingEER2 * ConvFromSIToIP,
                  coil.performance.standardRatingSEER2_User * ConvFromSIToIP,
                  coil.performance.standardRatingSEER2_Standard * ConvFromSIToIP,
                  ' ');

            OutputReportPredefined::PreDefTableEntry(state, state.dataOutRptPredefined->pdchDXCoolCoilType_2023, coil.name, "Coil:Cooling:DX");
            OutputReportPredefined::PreDefTableEntry(
                state, state.dataOutRptPredefined->pdchDXCoolCoilNetCapSI_2023, coil.name, coil.performance.standardRatingCoolingCapacity2023, 1);
            // W/W is the same as Btuh/Btuh so that's fine too
            OutputReportPredefined::PreDefTableEntry(
                state, state.dataOutRptPredefined->pdchDXCoolCoilCOP_2023, coil.name, coil.performance.standardRatingEER2, 2);
            // Btu/W-h will convert to itself
            OutputReportPredefined::PreDefTableEntry(
                state, state.dataOutRptPredefined->pdchDXCoolCoilEERIP_2023, coil.name, coil.performance.standardRatingEER2 * ConvFromSIToIP, 2);
            OutputReportPredefined::PreDefTableEntry(state,
                                                     state.dataOutRptPredefined->pdchDXCoolCoilSEER2UserIP_2023,
                                                     coil.name,
                                                     coil.performance.standardRatingSEER2_User * ConvFromSIToIP,
                                                     2);
            OutputReportPredefined::PreDefTableEntry(state,
                                                     state.dataOutRptPredefined->pdchDXCoolCoilSEER2StandardIP_2023,
                                                     coil.name,
                                                     coil.performance.standardRatingSEER2_Standard * ConvFromSIToIP,
                                                     2);
            // OutputReportPredefined::PreDefTableEntry(
            // state, state.dataOutRptPredefined->pdchDXCoolCoilIEERIP_2023, coil.name, coil.performance.standardRatingIEER * ConvFromSIToIP, 2);
            OutputReportPredefined::addFootNoteSubTable(
                state, state.dataOutRptPredefined->pdstDXCoolCoil_2023, "ANSI/AHRI 2023 ratings account for supply air fan heat and electric power.");
        }
    }
    state.dataCoilCooingDX->stillNeedToReportStandardRatings = false;
}<|MERGE_RESOLUTION|>--- conflicted
+++ resolved
@@ -308,12 +308,8 @@
                         _,
                         "System");
 
-<<<<<<< HEAD
-    if (this->performance.compressorFuelType != DataGlobalConstants::eResource::Electricity) {
-        std::string_view const sFuelType = DataGlobalConstants::ResourceTypeNames[static_cast<int>(this->performance.compressorFuelType)];
-=======
-    if (this->performance.compressorFuelType != Constant::ResourceType::Electricity) {
->>>>>>> c1b367a1
+    if (this->performance.compressorFuelType != Constant::eResource::Electricity) {
+        std::string_view const sFuelType = Constant::ResourceTypeNames[static_cast<int>(this->performance.compressorFuelType)];
         SetupOutputVariable(state,
                             format("Cooling Coil {} Rate", sFuelType),
                             OutputProcessor::Unit::W,
