--- conflicted
+++ resolved
@@ -324,13 +324,8 @@
                             OutputProcessor::SOVTimeStepType::System,
                             OutputProcessor::SOVStoreType::Summed,
                             this->name,
-<<<<<<< HEAD
-                            _,
+                            {},
                             sFuelType,
-=======
-                            {},
-                            this->performance.compressorFuelTypeForOutput,
->>>>>>> a116efeb
                             "COOLING",
                             {},
                             "System");
