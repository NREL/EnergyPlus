// EnergyPlus, Copyright (c) 1996-2021, The Board of Trustees of the University of Illinois,
// The Regents of the University of California, through Lawrence Berkeley National Laboratory
// (subject to receipt of any required approvals from the U.S. Dept. of Energy), Oak Ridge
// National Laboratory, managed by UT-Battelle, Alliance for Sustainable Energy, LLC, and other
// contributors. All rights reserved.
//
// NOTICE: This Software was developed under funding from the U.S. Department of Energy and the
// U.S. Government consequently retains certain rights. As such, the U.S. Government has been
// granted for itself and others acting on its behalf a paid-up, nonexclusive, irrevocable,
// worldwide license in the Software to reproduce, distribute copies to the public, prepare
// derivative works, and perform publicly and display publicly, and to permit others to do so.
//
// Redistribution and use in source and binary forms, with or without modification, are permitted
// provided that the following conditions are met:
//
// (1) Redistributions of source code must retain the above copyright notice, this list of
//     conditions and the following disclaimer.
//
// (2) Redistributions in binary form must reproduce the above copyright notice, this list of
//     conditions and the following disclaimer in the documentation and/or other materials
//     provided with the distribution.
//
// (3) Neither the name of the University of California, Lawrence Berkeley National Laboratory,
//     the University of Illinois, U.S. Dept. of Energy nor the names of its contributors may be
//     used to endorse or promote products derived from this software without specific prior
//     written permission.
//
// (4) Use of EnergyPlus(TM) Name. If Licensee (i) distributes the software in stand-alone form
//     without changes from the version obtained under this License, or (ii) Licensee makes a
//     reference solely to the software portion of its product, Licensee must refer to the
//     software as "EnergyPlus version X" software, where "X" is the version number Licensee
//     obtained under this License and may not use a different name for the software. Except as
//     specifically required in this Section (4), Licensee shall not use in a company name, a
//     product name, in advertising, publicity, or other promotional activities any name, trade
//     name, trademark, logo, or other designation of "EnergyPlus", "E+", "e+" or confusingly
//     similar designation, without the U.S. Department of Energy's prior written consent.
//
// THIS SOFTWARE IS PROVIDED BY THE COPYRIGHT HOLDERS AND CONTRIBUTORS "AS IS" AND ANY EXPRESS OR
// IMPLIED WARRANTIES, INCLUDING, BUT NOT LIMITED TO, THE IMPLIED WARRANTIES OF MERCHANTABILITY
// AND FITNESS FOR A PARTICULAR PURPOSE ARE DISCLAIMED. IN NO EVENT SHALL THE COPYRIGHT OWNER OR
// CONTRIBUTORS BE LIABLE FOR ANY DIRECT, INDIRECT, INCIDENTAL, SPECIAL, EXEMPLARY, OR
// CONSEQUENTIAL DAMAGES (INCLUDING, BUT NOT LIMITED TO, PROCUREMENT OF SUBSTITUTE GOODS OR
// SERVICES; LOSS OF USE, DATA, OR PROFITS; OR BUSINESS INTERRUPTION) HOWEVER CAUSED AND ON ANY
// THEORY OF LIABILITY, WHETHER IN CONTRACT, STRICT LIABILITY, OR TORT (INCLUDING NEGLIGENCE OR
// OTHERWISE) ARISING IN ANY WAY OUT OF THE USE OF THIS SOFTWARE, EVEN IF ADVISED OF THE
// POSSIBILITY OF SUCH DAMAGE.

#include <EnergyPlus/Autosizing/All_Simple_Sizing.hh>
#include <EnergyPlus/Autosizing/CoolingAirFlowSizing.hh>
#include <EnergyPlus/Autosizing/CoolingCapacitySizing.hh>
#include <EnergyPlus/Coils/CoilCoolingDXCurveFitOperatingMode.hh>
#include <EnergyPlus/Coils/CoilCoolingDXCurveFitSpeed.hh>
#include <EnergyPlus/Data/EnergyPlusData.hh>
#include <EnergyPlus/DataEnvironment.hh>
#include <EnergyPlus/DataHVACGlobals.hh>
#include <EnergyPlus/DataIPShortCuts.hh>
#include <EnergyPlus/DataSizing.hh>
#include <EnergyPlus/EMSManager.hh>
#include <EnergyPlus/InputProcessing/InputProcessor.hh>
#include <EnergyPlus/Psychrometrics.hh>

using namespace EnergyPlus;
using namespace DataIPShortCuts;

void CoilCoolingDXCurveFitOperatingMode::instantiateFromInputSpec(EnergyPlus::EnergyPlusData &state, CoilCoolingDXCurveFitOperatingModeInputSpecification input_data)
{
    static const std::string routineName("CoilCoolingDXCurveFitOperatingMode::instantiateFromInputSpec: ");
    bool errorsFound(false);
    this->original_input_specs = input_data;
    this->name = input_data.name;
    this->ratedGrossTotalCap = input_data.gross_rated_total_cooling_capacity;
    if (this->ratedGrossTotalCap == DataSizing::AutoSize) this->ratedGrossTotalCapIsAutosized = true;
    this->ratedEvapAirFlowRate = input_data.rated_evaporator_air_flow_rate;
    if (this->ratedEvapAirFlowRate == DataSizing::AutoSize) this->ratedEvapAirFlowRateIsAutosized = true;
    this->ratedCondAirFlowRate = input_data.rated_condenser_air_flow_rate;
    this->timeForCondensateRemoval = input_data.nominal_time_for_condensate_removal_to_begin;
    this->evapRateRatio = input_data.ratio_of_initial_moisture_evaporation_rate_and_steady_state_latent_capacity;
    this->maxCyclingRate = input_data.maximum_cycling_rate;
    this->latentTimeConst = input_data.latent_capacity_time_constant;
    if (UtilityRoutines::SameString(input_data.apply_latent_degradation_to_speeds_greater_than_1, "Yes")) {
        this->applyLatentDegradationAllSpeeds = true;
    } else {
        this->applyLatentDegradationAllSpeeds = false;
    }
    // TODO: UNUSED apply_latent_degradation_to_speeds_greater_than_1
    this->nominalEvaporativePumpPower = input_data.nominal_evap_condenser_pump_power;

    // Must all be greater than zero to use the latent capacity degradation model
    if ((this->maxCyclingRate > 0.0 || this->evapRateRatio > 0.0 || this->latentTimeConst > 0.0 || this->timeForCondensateRemoval > 0.0) &&
        (this->maxCyclingRate <= 0.0 || this->evapRateRatio <= 0.0 || this->latentTimeConst <= 0.0 || this->timeForCondensateRemoval <= 0.0)) {
        ShowWarningError(state, routineName + this->object_name + "=\"" + this->name + "\":");
        ShowContinueError(state, "...At least one of the four input parameters for the latent capacity degradation model");
        ShowContinueError(state, "...is set to zero. Therefore, the latent degradation model will not be used for this simulation.");
        this->latentDegradationActive = false;
    } else if (this->maxCyclingRate > 0.0 && this->evapRateRatio > 0.0 && this->latentTimeConst > 0.0 && this->timeForCondensateRemoval > 0.0) {
        this->latentDegradationActive = true;
    }

    if (UtilityRoutines::SameString(input_data.condenser_type, "AirCooled")) {
        this->condenserType = CondenserType::AIRCOOLED;
    } else if (UtilityRoutines::SameString(input_data.condenser_type, "EvaporativelyCooled")) {
        this->condenserType = CondenserType::EVAPCOOLED;
    } else {
        ShowSevereError(state, routineName + this->object_name + "=\"" + this->name + "\", invalid");
        ShowContinueError(state, "...Condenser Type=\"" + input_data.condenser_type + "\":");
        ShowContinueError(state, "...must be AirCooled or EvaporativelyCooled.");
        errorsFound = true;
    }
    for (auto &speed_name : input_data.speed_data_names) {
        this->speeds.emplace_back(state, speed_name);
    }

    // convert speed num in IDF to vector index
    this->nominalSpeedIndex = input_data.nominal_speed_number - 1;

    if (errorsFound) {
        ShowFatalError(state, routineName + "Errors found in getting " + this->object_name + " input. Preceding condition(s) causes termination.");
    }
}

CoilCoolingDXCurveFitOperatingMode::CoilCoolingDXCurveFitOperatingMode(EnergyPlus::EnergyPlusData &state, const std::string& name_to_find)
{
    int numModes = inputProcessor->getNumObjectsFound(state, CoilCoolingDXCurveFitOperatingMode::object_name);
    if (numModes <= 0) {
        // error
    }
    bool found_it = false;
    for (int modeNum = 1; modeNum <= numModes; ++modeNum) {
        int NumAlphas;  // Number of Alphas for each GetObjectItem call
        int NumNumbers; // Number of Numbers for each GetObjectItem call
        int IOStatus;
        inputProcessor->getObjectItem(
            state, CoilCoolingDXCurveFitOperatingMode::object_name, modeNum, cAlphaArgs, NumAlphas, rNumericArgs, NumNumbers, IOStatus);
        if (!UtilityRoutines::SameString(name_to_find, cAlphaArgs(1))) {
            continue;
        }
        found_it = true;

        CoilCoolingDXCurveFitOperatingModeInputSpecification input_specs;

        input_specs.name = cAlphaArgs(1);
        input_specs.gross_rated_total_cooling_capacity = rNumericArgs(1);
        input_specs.rated_evaporator_air_flow_rate = rNumericArgs(2);
        input_specs.rated_condenser_air_flow_rate = rNumericArgs(3);
        input_specs.maximum_cycling_rate = rNumericArgs(4);
        input_specs.ratio_of_initial_moisture_evaporation_rate_and_steady_state_latent_capacity = rNumericArgs(5);
        input_specs.latent_capacity_time_constant = rNumericArgs(6);
        input_specs.nominal_time_for_condensate_removal_to_begin = rNumericArgs(7);
        input_specs.apply_latent_degradation_to_speeds_greater_than_1 = cAlphaArgs(2);
        input_specs.condenser_type = cAlphaArgs(3);
        input_specs.nominal_evap_condenser_pump_power = rNumericArgs(8);
        input_specs.nominal_speed_number = rNumericArgs(9);
        for (int fieldNum = 4; fieldNum <= NumAlphas; fieldNum++) {
            if (cAlphaArgs(fieldNum).empty()) {
                break;
            }
            input_specs.speed_data_names.push_back(cAlphaArgs(fieldNum));
        }

        this->instantiateFromInputSpec(state, input_specs);
        break;
    }

    if (!found_it) {
        ShowFatalError(state, "Could not find Coil:Cooling:DX:CurveFit:OperatingMode object with name: " + name_to_find);
    }
}

void CoilCoolingDXCurveFitOperatingMode::oneTimeInit(EnergyPlus::EnergyPlusData &state)
{
    if (state.dataGlobal->AnyEnergyManagementSystemInModel) {
        SetupEMSActuator(state, this->object_name,
                         this->name,
                         "Autosized Rated Air Flow Rate",
                         "[m3/s]",
                         this->ratedAirVolFlowEMSOverrideON,
                         this->ratedAirVolFlowEMSOverrideValue);
        SetupEMSActuator(state, this->object_name,
                         this->name,
                         "Autosized Rated Total Cooling Capacity",
                         "[W]",
                         this->ratedTotCapFlowEMSOverrideON,
                         this->ratedTotCapFlowEMSOverrideValue);
    }
}

void CoilCoolingDXCurveFitOperatingMode::size(EnergyPlus::EnergyPlusData &state)
{

    std::string RoutineName = "sizeOperatingMode";
    std::string CompType = this->object_name;
    std::string CompName = this->name;
    bool PrintFlag = true;
    bool errorsFound = false;

    Real64 TempSize = this->original_input_specs.rated_evaporator_air_flow_rate;
    CoolingAirFlowSizer sizingCoolingAirFlow;
    std::string stringOverride = "Rated Evaporator Air Flow Rate [m3/s]";
    if (state.dataGlobal->isEpJSON) stringOverride = "rated_evaporator_air_flow_rate";
    sizingCoolingAirFlow.overrideSizingString(stringOverride);
    sizingCoolingAirFlow.initializeWithinEP(state, CompType, CompName, PrintFlag, RoutineName);
    this->ratedEvapAirFlowRate = sizingCoolingAirFlow.size(state, TempSize, errorsFound);

    Real64 const ratedInletAirTemp(26.6667);     // 26.6667C or 80F
    Real64 const ratedInletAirHumRat(0.0111847); // Humidity ratio corresponding to 80F dry bulb/67F wet bulb
    this->ratedEvapAirMassFlowRate =
        this->ratedEvapAirFlowRate *
        Psychrometrics::PsyRhoAirFnPbTdbW(state, state.dataEnvrn->StdBaroPress, ratedInletAirTemp, ratedInletAirHumRat, RoutineName);

    std::string SizingString = "Rated Gross Total Cooling Capacity [W]";
<<<<<<< HEAD
    DataSizing::DataFlowUsedForSizing = this->ratedEvapAirFlowRate;
=======
    state.dataSize->DataFlowUsedForSizing = this->ratedEvapAirFlowRate; // TODO: This is volume flow, right?
>>>>>>> 5f676dbe
    TempSize = this->original_input_specs.gross_rated_total_cooling_capacity;
    CoolingCapacitySizer sizerCoolingCapacity;
    sizerCoolingCapacity.overrideSizingString(SizingString);
    sizerCoolingCapacity.initializeWithinEP(state, CompType, CompName, PrintFlag, RoutineName);
    this->ratedGrossTotalCap = sizerCoolingCapacity.size(state, TempSize, errorsFound);

    // Auto size condenser air flow to Total Capacity * 0.000114 m3/s/w (850 cfm/ton)
    state.dataSize->DataConstantUsedForSizing = this->ratedGrossTotalCap;
    state.dataSize->DataFractionUsedForSizing = 0.000114;
    TempSize = this->original_input_specs.rated_condenser_air_flow_rate;

    AutoCalculateSizer sizerCondAirFlow;
    stringOverride = "Rated Condenser Air Flow Rate [m3/s]";
    if (state.dataGlobal->isEpJSON) stringOverride = "rated_condenser_air_flow_rate";
    sizerCondAirFlow.overrideSizingString(stringOverride);
    sizerCondAirFlow.initializeWithinEP(state, CompType, CompName, PrintFlag, RoutineName);
    this->ratedCondAirFlowRate = sizerCondAirFlow.size(state, TempSize, errorsFound);


    if (this->condenserType != CondenserType::AIRCOOLED) {
        // Auto size Nominal Evaporative Condenser Pump Power to Total Capacity * 0.004266 w/w (15 W/ton)
        AutoCalculateSizer sizerCondEvapPumpPower;
        state.dataSize->DataConstantUsedForSizing = this->ratedGrossTotalCap;
        state.dataSize->DataFractionUsedForSizing = 0.004266;
        stringOverride = "Nominal Evaporative Condenser Pump Power [W]";
        sizerCondEvapPumpPower.overrideSizingString(stringOverride);
        TempSize = this->original_input_specs.nominal_evap_condenser_pump_power;
        sizerCondEvapPumpPower.initializeWithinEP(state, CompType, CompName, PrintFlag, RoutineName);
        this->nominalEvaporativePumpPower = sizerCondEvapPumpPower.size(state, TempSize, errorsFound);
    }

    int thisSpeedNum = 0;
    for (auto &curSpeed : this->speeds) {
        curSpeed.parentName = this->parentName;
        curSpeed.parentModeRatedGrossTotalCap = this->ratedGrossTotalCap;
        curSpeed.ratedGrossTotalCapIsAutosized = this->ratedGrossTotalCapIsAutosized;
        curSpeed.parentModeRatedEvapAirFlowRate = this->ratedEvapAirFlowRate;
        curSpeed.ratedEvapAirFlowRateIsAutosized = this->ratedEvapAirFlowRateIsAutosized;
        curSpeed.parentModeRatedCondAirFlowRate = this->ratedCondAirFlowRate;

        // Set latent degradation parameters if applicable
        curSpeed.doLatentDegradation = false;
        if (this->latentDegradationActive) {
            if ((thisSpeedNum == 0) || ((thisSpeedNum > 0) && this->applyLatentDegradationAllSpeeds)) {
                curSpeed.parentModeTimeForCondensateRemoval = this->timeForCondensateRemoval;
                curSpeed.parentModeEvapRateRatio = this->evapRateRatio;
                curSpeed.parentModeMaxCyclingRate = this->maxCyclingRate;
                curSpeed.parentModeLatentTimeConst = this->latentTimeConst;
                curSpeed.doLatentDegradation = true;
            }
        }

        curSpeed.size(state);
        thisSpeedNum++;
    }
}

void CoilCoolingDXCurveFitOperatingMode::CalcOperatingMode(EnergyPlus::EnergyPlusData &state,
                                                           const DataLoopNode::NodeData &inletNode,
                                                           DataLoopNode::NodeData &outletNode,
                                                           Real64 &PLR,
                                                           int &speedNum,
                                                           Real64 &speedRatio,
                                                           int  const fanOpMode,
                                                           DataLoopNode::NodeData &condInletNode,
                                                           [[maybe_unused]] DataLoopNode::NodeData &condOutletNode,
                                                           [[maybe_unused]] bool const singleMode)
{

    std::string RoutineName = "CoilCoolingDXCurveFitOperatingMode::calcOperatingMode";
    // Currently speedNum is 1-based, while this->speeds are zero-based
    auto &thisspeed(this->speeds[max(speedNum - 1, 0)]);

    if (condInletNode.Press <= 0.0) {
        condInletNode.Press = state.dataEnvrn->OutBaroPress;
    }
    if (this->condenserType == CondenserType::AIRCOOLED) {
        this->condInletTemp = condInletNode.Temp;
    } else if (this->condenserType == CondenserType::EVAPCOOLED) {
        this->condInletTemp = Psychrometrics::PsyTwbFnTdbWPb(state,
            condInletNode.Temp, condInletNode.HumRat, condInletNode.Press, "CoilCoolingDXCurveFitOperatingMode::CalcOperatingMode");
    }
    thisspeed.ambPressure = condInletNode.Press;
    thisspeed.AirMassFlow = inletNode.MassFlowRate;
    if (fanOpMode == DataHVACGlobals::CycFanCycCoil && speedNum == 1) {
        if (PLR > 0.0) {
            thisspeed.AirMassFlow = thisspeed.AirMassFlow / PLR;
        } else {
            thisspeed.AirMassFlow = 0.0;
        }
    } else if (speedNum > 1) {
        thisspeed.AirMassFlow = DataHVACGlobals::MSHPMassFlowRateHigh;
    }
    // rated flow rate is adjusted by coil face area fraction so adjustment is before next IF
    thisspeed.AirMassFlow *= thisspeed.active_fraction_of_face_coil_area;
    if (thisspeed.RatedAirMassFlowRate > 0.0) {
        thisspeed.AirFF = thisspeed.AirMassFlow / thisspeed.RatedAirMassFlowRate;
    } else {
        thisspeed.AirFF = 0.0;
    }

    // If multispeed, evaluate high speed first using speedRatio as PLR
    Real64 plr1 = PLR;
    if (speedNum > 1) {
        plr1 = speedRatio;
    }

    thisspeed.CalcSpeedOutput(state, inletNode, outletNode, plr1, fanOpMode, this->condInletTemp);

    // the outlet node conditions are based on it running at the truncated flow, we need to merge the bypassed air back in and ramp up flow rate
    if (thisspeed.adjustForFaceArea) {
        thisspeed.AirMassFlow /= thisspeed.active_fraction_of_face_coil_area;
        Real64 correctedEnthalpy = (1.0 - thisspeed.active_fraction_of_face_coil_area) * inletNode.Enthalpy +
                                   thisspeed.active_fraction_of_face_coil_area * outletNode.Enthalpy;
        Real64 correctedHumRat =
            (1.0 - thisspeed.active_fraction_of_face_coil_area) * inletNode.HumRat + thisspeed.active_fraction_of_face_coil_area * outletNode.HumRat;
        Real64 correctedTemp = Psychrometrics::PsyTdbFnHW(correctedEnthalpy, correctedHumRat);
        // Check for saturation error and modify temperature at constant enthalpy
        if (correctedTemp < Psychrometrics::PsyTsatFnHPb(state, correctedEnthalpy, inletNode.Press, RoutineName)) {
            correctedTemp = Psychrometrics::PsyTsatFnHPb(state, correctedEnthalpy, inletNode.Press, RoutineName);
            correctedHumRat = Psychrometrics::PsyWFnTdbH(state, correctedTemp, correctedEnthalpy, RoutineName);
        }
        outletNode.Temp = correctedTemp;
        outletNode.HumRat = correctedHumRat;
        outletNode.Enthalpy = correctedEnthalpy;
    }

    Real64 outSpeed1HumRat = outletNode.HumRat;
    Real64 outSpeed1Enthalpy = outletNode.Enthalpy;

    if (fanOpMode == DataHVACGlobals::ContFanCycCoil) {
        outletNode.HumRat = outletNode.HumRat * plr1 + (1.0 - plr1) * inletNode.HumRat;
        outletNode.Enthalpy = outletNode.Enthalpy * plr1 + (1.0 - plr1) * inletNode.Enthalpy;
    }
    outletNode.Temp = Psychrometrics::PsyTdbFnHW(outletNode.Enthalpy, outletNode.HumRat);

    OpModeRTF = thisspeed.RTF;
    OpModePower = thisspeed.fullLoadPower * thisspeed.RTF;
    OpModeWasteHeat = thisspeed.fullLoadWasteHeat * thisspeed.RTF;

    if ((speedNum > 1) && (speedRatio < 1.0) && !singleMode) {

        // If multispeed, evaluate next lower speed using PLR, then combine with high speed for final outlet conditions
        auto &lowerspeed(this->speeds[max(speedNum - 2, 0)]);
        lowerspeed.AirMassFlow = DataHVACGlobals::MSHPMassFlowRateLow * lowerspeed.active_fraction_of_face_coil_area;

        lowerspeed.CalcSpeedOutput(state, inletNode, outletNode, PLR, fanOpMode, condInletTemp); // out

        if (lowerspeed.adjustForFaceArea) {
            lowerspeed.AirMassFlow /= lowerspeed.active_fraction_of_face_coil_area;
            Real64 correctedEnthalpy = (1.0 - lowerspeed.active_fraction_of_face_coil_area) * inletNode.Enthalpy +
                                       lowerspeed.active_fraction_of_face_coil_area * outletNode.Enthalpy;
            Real64 correctedHumRat = (1.0 - lowerspeed.active_fraction_of_face_coil_area) * inletNode.HumRat +
                                     lowerspeed.active_fraction_of_face_coil_area * outletNode.HumRat;
            Real64 correctedTemp = Psychrometrics::PsyTdbFnHW(correctedEnthalpy, correctedHumRat);
            // Check for saturation error and modify temperature at constant enthalpy
            if (correctedTemp < Psychrometrics::PsyTsatFnHPb(state, correctedEnthalpy, inletNode.Press, RoutineName)) {
                correctedTemp = Psychrometrics::PsyTsatFnHPb(state, correctedEnthalpy, inletNode.Press, RoutineName);
                correctedHumRat = Psychrometrics::PsyWFnTdbH(state, correctedTemp, correctedEnthalpy, RoutineName);
            }
            outletNode.Temp = correctedTemp;
            outletNode.HumRat = correctedHumRat;
            outletNode.Enthalpy = correctedEnthalpy;
        }

        outletNode.HumRat = (outSpeed1HumRat * speedRatio * thisspeed.AirMassFlow + (1.0 - speedRatio) * outletNode.HumRat * lowerspeed.AirMassFlow) /
            inletNode.MassFlowRate;
        outletNode.Enthalpy =
            (outSpeed1Enthalpy * speedRatio * thisspeed.AirMassFlow + (1.0 - speedRatio) * outletNode.Enthalpy * lowerspeed.AirMassFlow) /
            inletNode.MassFlowRate;
        //outletNode.HumRat = outSpeed1HumRat * speedRatio + (1.0 - speedRatio) * outletNode.HumRat;
        //outletNode.Enthalpy = outSpeed1Enthalpy * speedRatio + (1.0 - speedRatio) * outletNode.Enthalpy;
        outletNode.Temp = Psychrometrics::PsyTdbFnHW(outletNode.Enthalpy, outletNode.HumRat);

        this->OpModePower += (1.0 - thisspeed.RTF) * lowerspeed.fullLoadPower;
        this->OpModeWasteHeat += (1.0 - thisspeed.RTF) * lowerspeed.fullLoadWasteHeat;
        this->OpModeRTF = 1.0; // if we are on greater than 1 speed, RTF *must* be 1
    }
}

Real64 CoilCoolingDXCurveFitOperatingMode::getCurrentEvapCondPumpPower(int speedNum)
{
    // Currently speedNum is 1-based, while this->speeds are zero-based
    auto const &thisspeed(this->speeds[max(speedNum - 1, 0)]);
    auto const &powerFraction(thisspeed.evap_condenser_pump_power_fraction);
    return this->nominalEvaporativePumpPower * powerFraction;
}<|MERGE_RESOLUTION|>--- conflicted
+++ resolved
@@ -208,11 +208,7 @@
         Psychrometrics::PsyRhoAirFnPbTdbW(state, state.dataEnvrn->StdBaroPress, ratedInletAirTemp, ratedInletAirHumRat, RoutineName);
 
     std::string SizingString = "Rated Gross Total Cooling Capacity [W]";
-<<<<<<< HEAD
-    DataSizing::DataFlowUsedForSizing = this->ratedEvapAirFlowRate;
-=======
-    state.dataSize->DataFlowUsedForSizing = this->ratedEvapAirFlowRate; // TODO: This is volume flow, right?
->>>>>>> 5f676dbe
+    state.dataSize->DataFlowUsedForSizing = this->ratedEvapAirFlowRate;
     TempSize = this->original_input_specs.gross_rated_total_cooling_capacity;
     CoolingCapacitySizer sizerCoolingCapacity;
     sizerCoolingCapacity.overrideSizingString(SizingString);
