--- conflicted
+++ resolved
@@ -88,18 +88,12 @@
     // Must all be greater than zero to use the latent capacity degradation model
     if ((this->maxCyclingRate > 0.0 || this->evapRateRatio > 0.0 || this->latentTimeConst > 0.0 || this->timeForCondensateRemoval > 0.0) &&
         (this->maxCyclingRate <= 0.0 || this->evapRateRatio <= 0.0 || this->latentTimeConst <= 0.0 || this->timeForCondensateRemoval <= 0.0)) {
-<<<<<<< HEAD
-        ShowWarningError(routineName + this->object_name + "=\"" + this->name + "\":");
-        ShowContinueError("...At least one of the four input parameters for the latent capacity degradation model");
-        ShowContinueError("...is set to zero. Therefore, the latent degradation model will not be used for this simulation.");
+        ShowWarningError(state, routineName + this->object_name + "=\"" + this->name + "\":");
+        ShowContinueError(state, "...At least one of the four input parameters for the latent capacity degradation model");
+        ShowContinueError(state, "...is set to zero. Therefore, the latent degradation model will not be used for this simulation.");
         this->latentDegradationActive = false;
     } else if (this->maxCyclingRate > 0.0 && this->evapRateRatio > 0.0 && this->latentTimeConst > 0.0 && this->timeForCondensateRemoval > 0.0) {
         this->latentDegradationActive = true;
-=======
-        ShowWarningError(state, routineName + this->object_name + "=\"" + this->name + "\":");
-        ShowContinueError(state, "...At least one of the four input parameters for the latent capacity degradation model");
-        ShowContinueError(state, "...is set to zero. Therefore, the latent degradation model will not be used for this simulation.");
->>>>>>> cdc98a54
     }
 
     if (UtilityRoutines::SameString(input_data.condenser_type, "AirCooled")) {
@@ -294,13 +288,8 @@
     if (this->condenserType == CondenserType::AIRCOOLED) {
         this->condInletTemp = condInletNode.Temp;
     } else if (this->condenserType == CondenserType::EVAPCOOLED) {
-<<<<<<< HEAD
-        this->condInletTemp = Psychrometrics::PsyTwbFnTdbWPb(
+        this->condInletTemp = Psychrometrics::PsyTwbFnTdbWPb(state,
             condInletNode.Temp, condInletNode.HumRat, condInletNode.Press, "CoilCoolingDXCurveFitOperatingMode::CalcOperatingMode");
-=======
-        this->condInletTemp = Psychrometrics::PsyTwbFnTdbWPb(state,
-            condInletNode.Temp, condInletNode.HumRat, DataEnvironment::StdPressureSeaLevel, "CoilCoolingDXCurveFitOperatingMode::CalcOperatingMode");
->>>>>>> cdc98a54
     }
     thisspeed.ambPressure = condInletNode.Press;
     thisspeed.AirMassFlow = inletNode.MassFlowRate;
