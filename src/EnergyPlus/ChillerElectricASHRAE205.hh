// EnergyPlus, Copyright (c) 1996-2023, The Board of Trustees of the University of Illinois,
// The Regents of the University of California, through Lawrence Berkeley National Laboratory
// (subject to receipt of any required approvals from the U.S. Dept. of Energy), Oak Ridge
// National Laboratory, managed by UT-Battelle, Alliance for Sustainable Energy, LLC, and other
// contributors. All rights reserved.
//
// NOTICE: This Software was developed under funding from the U.S. Department of Energy and the
// U.S. Government consequently retains certain rights. As such, the U.S. Government has been
// granted for itself and others acting on its behalf a paid-up, nonexclusive, irrevocable,
// worldwide license in the Software to reproduce, distribute copies to the public, prepare
// derivative works, and perform publicly and display publicly, and to permit others to do so.
//
// Redistribution and use in source and binary forms, with or without modification, are permitted
// provided that the following conditions are met:
//
// (1) Redistributions of source code must retain the above copyright notice, this list of
//     conditions and the following disclaimer.
//
// (2) Redistributions in binary form must reproduce the above copyright notice, this list of
//     conditions and the following disclaimer in the documentation and/or other materials
//     provided with the distribution.
//
// (3) Neither the name of the University of California, Lawrence Berkeley National Laboratory,
//     the University of Illinois, U.S. Dept. of Energy nor the names of its contributors may be
//     used to endorse or promote products derived from this software without specific prior
//     written permission.
//
// (4) Use of EnergyPlus(TM) Name. If Licensee (i) distributes the software in stand-alone form
//     without changes from the version obtained under this License, or (ii) Licensee makes a
//     reference solely to the software portion of its product, Licensee must refer to the
//     software as "EnergyPlus version X" software, where "X" is the version number Licensee
//     obtained under this License and may not use a different name for the software. Except as
//     specifically required in this Section (4), Licensee shall not use in a company name, a
//     product name, in advertising, publicity, or other promotional activities any name, trade
//     name, trademark, logo, or other designation of "EnergyPlus", "E+", "e+" or confusingly
//     similar designation, without the U.S. Department of Energy's prior written consent.
//
// THIS SOFTWARE IS PROVIDED BY THE COPYRIGHT HOLDERS AND CONTRIBUTORS "AS IS" AND ANY EXPRESS OR
// IMPLIED WARRANTIES, INCLUDING, BUT NOT LIMITED TO, THE IMPLIED WARRANTIES OF MERCHANTABILITY
// AND FITNESS FOR A PARTICULAR PURPOSE ARE DISCLAIMED. IN NO EVENT SHALL THE COPYRIGHT OWNER OR
// CONTRIBUTORS BE LIABLE FOR ANY DIRECT, INDIRECT, INCIDENTAL, SPECIAL, EXEMPLARY, OR
// CONSEQUENTIAL DAMAGES (INCLUDING, BUT NOT LIMITED TO, PROCUREMENT OF SUBSTITUTE GOODS OR
// SERVICES; LOSS OF USE, DATA, OR PROFITS; OR BUSINESS INTERRUPTION) HOWEVER CAUSED AND ON ANY
// THEORY OF LIABILITY, WHETHER IN CONTRACT, STRICT LIABILITY, OR TORT (INCLUDING NEGLIGENCE OR
// OTHERWISE) ARISING IN ANY WAY OUT OF THE USE OF THIS SOFTWARE, EVEN IF ADVISED OF THE
// POSSIBILITY OF SUCH DAMAGE.

#ifndef ChillerElectricASHRAE205_hh_INCLUDED
#define ChillerElectricASHRAE205_hh_INCLUDED

#include <ObjexxFCL/Array1D.hh>

#include "EnergyPlus/ChillerElectricEIR.hh"
#include "rs0001.h"
#include <EnergyPlus/Data/BaseData.hh>
#include <EnergyPlus/DataGlobals.hh>
#include <EnergyPlus/EnergyPlus.hh>

namespace EnergyPlus {

struct EnergyPlusData;

namespace ChillerElectricASHRAE205 {

    enum class AmbientTempIndicator
    {
        Invalid = -1,
        Schedule,   // ambient temperature around tank (or HPWH inlet air) is scheduled
        TempZone,   // tank is located in a zone or HPWH inlet air is zone air only
        OutsideAir, // tank is located outdoors or HPWH inlet air is outdoor air only
        ZoneAndOA,  // applicable to HPWH only, inlet air is mixture of OA and zone air
        Num,
    };

    void getChillerASHRAE205Input(EnergyPlusData &state);

    struct ASHRAE205ChillerSpecs : ChillerElectricEIR::ElectricEIRChillerSpecs
    {
        static constexpr std::string_view ObjectType{"Chiller:Electric:ASHRAE205"};
        std::shared_ptr<tk205::rs0001_ns::RS0001> Representation; // ASHRAE205 representation instance
<<<<<<< HEAD
        Btwxt::Method InterpolationType{Btwxt::Method::linear};
=======
        std::pair<EnergyPlusData *, std::string> LoggerContext;

        Btwxt::InterpolationMethod InterpolationType{Btwxt::InterpolationMethod::linear};
>>>>>>> 321d7d1e
        int MinSequenceNumber{1};
        int MaxSequenceNumber{1};

        int OilCoolerInletNode{0};
        int OilCoolerOutletNode{0};
        Real64 OilCoolerVolFlowRate{0};
        Real64 OilCoolerMassFlowRate{0};
        PlantLocation OCPlantLoc{0, DataPlant::LoopSideLocation::Invalid, 0, 0};
        int AuxiliaryHeatInletNode{0};
        int AuxiliaryHeatOutletNode{0};
        Real64 AuxiliaryVolFlowRate{0};
        Real64 AuxiliaryMassFlowRate{0};
        PlantLocation AHPlantLoc{0, DataPlant::LoopSideLocation::Invalid, 0, 0};
        Real64 QOilCooler{0};
        Real64 QAuxiliary{0};
        Real64 OilCoolerEnergy{0};
        Real64 AuxiliaryEnergy{0};

        AmbientTempIndicator AmbientTempType{AmbientTempIndicator::Invalid};
        int AmbientTempSchedule{0};       // Schedule index pointer
        int AmbientTempZone{0};           // Number of ambient zone around tank
        int AmbientTempOutsideAirNode{0}; // Number of outside air node
        Real64 AmbientTemp{0};
        Real64 AmbientZoneGain{0};         // Internal gain to zone from losses (W)
        Real64 AmbientZoneGainEnergy{0};   // Internal gain to zone from losses (J)
        std::string EndUseSubcategory{""}; // identifier use for the end use subcategory

        // Default Constructor
        ASHRAE205ChillerSpecs() = default;

        void setOutputVariables(EnergyPlusData &state);

        static ASHRAE205ChillerSpecs *factory(EnergyPlusData &state, std::string const &chillerName);

        void simulate([[maybe_unused]] EnergyPlusData &state,
                      const PlantLocation &calledFromLocation,
                      bool FirstHVACIteration,
                      Real64 &CurLoad,
                      bool RunFlag) override;

        void getDesignCapacities(
            EnergyPlusData &state, const PlantLocation &calledFromLocation, Real64 &MaxLoad, Real64 &MinLoad, Real64 &OptLoad) override;

        void initialize(EnergyPlusData &state, bool RunFlag, Real64 MyLoad) override;

        void size(EnergyPlusData &state) override;

        void findEvaporatorMassFlowRate(EnergyPlusData &state, Real64 &load, Real64 Cp);

        void calculate(EnergyPlusData &state,
                       Real64 &MyLoad, // operating load
                       bool RunFlag    // TRUE when chiller operating
                       ) override;

        void update(EnergyPlusData &state,
                    Real64 MyLoad, // current load
                    bool RunFlag   // TRUE if chiller operating
                    ) override;

        void oneTimeInit_new(EnergyPlusData &state) override;
    };

} // namespace ChillerElectricASHRAE205

struct ChillerElectricASHRAE205Data : BaseGlobalStruct
{
    bool getInputFlag = true;
    Array1D<ChillerElectricASHRAE205::ASHRAE205ChillerSpecs> Electric205Chiller;

    void clear_state() override
    {
        *this = ChillerElectricASHRAE205Data();
    }
};

} // namespace EnergyPlus
#endif // ChillerElectricASHRAE205_hh_INCLUDED<|MERGE_RESOLUTION|>--- conflicted
+++ resolved
@@ -78,13 +78,9 @@
     {
         static constexpr std::string_view ObjectType{"Chiller:Electric:ASHRAE205"};
         std::shared_ptr<tk205::rs0001_ns::RS0001> Representation; // ASHRAE205 representation instance
-<<<<<<< HEAD
-        Btwxt::Method InterpolationType{Btwxt::Method::linear};
-=======
         std::pair<EnergyPlusData *, std::string> LoggerContext;
 
         Btwxt::InterpolationMethod InterpolationType{Btwxt::InterpolationMethod::linear};
->>>>>>> 321d7d1e
         int MinSequenceNumber{1};
         int MaxSequenceNumber{1};
 
