--- conflicted
+++ resolved
@@ -82,15 +82,11 @@
 
     struct ASHRAE205ChillerSpecs : ChillerReformulatedEIR::ReformulatedEIRChillerSpecs
     {
-<<<<<<< HEAD
         static constexpr std::string_view ObjectType{"Chiller:Electric:ASHRAE205"};
-        std::shared_ptr<tk205::rs_instance_base> Representation; // ASHRAE205 representation instance
+        std::shared_ptr<tk205::RSInstanceBase> Representation; // ASHRAE205 representation instance
+        PerformanceInterpolationType InterpolationType{PerformanceInterpolationType::Linear};
         int MinSequenceNumber{1};
         int MaxSequenceNumber{1};
-=======
-        std::shared_ptr<tk205::RSInstanceBase> Representation; // ASHRAE205 representation instance
-        PerformanceInterpolationType InterpolationType{PerformanceInterpolationType::Linear};
->>>>>>> cccee9c1
 
         int OilCoolerInletNode{0};
         int OilCoolerOutletNode{0};
