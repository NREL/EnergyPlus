--- conflicted
+++ resolved
@@ -332,7 +332,6 @@
         thisZoneEquipConfig.EquipListName = AlphArray(2); // the name of the list containing all the zone eq.
         InletNodeListName = AlphArray(3);
         ExhaustNodeListName = AlphArray(4);
-<<<<<<< HEAD
         thisZoneEquipConfig.ZoneNode = GetOnlySingleNode(state,
                                                          AlphArray(5),
                                                          state.dataZoneEquip->GetZoneEquipmentDataErrorsFound,
@@ -343,19 +342,6 @@
                                                          NodeInputManager::CompFluidStream::Primary,
                                                          ObjectIsNotParent); // all zone air state variables are
         if (thisZoneEquipConfig.ZoneNode == 0) {
-=======
-        state.dataZoneEquip->ZoneEquipConfig(ControlledZoneNum).ZoneNode =
-            GetOnlySingleNode(state,
-                              AlphArray(5),
-                              state.dataZoneEquip->GetZoneEquipmentDataErrorsFound,
-                              DataLoopNode::ConnectionObjectType::ZoneHVACEquipmentConnections,
-                              AlphArray(1),
-                              DataLoopNode::NodeFluidType::Air,
-                              DataLoopNode::ConnectionType::ZoneNode,
-                              NodeInputManager::CompFluidStream::Primary,
-                              ObjectIsNotParent); // all zone air state variables are
-        if (state.dataZoneEquip->ZoneEquipConfig(ControlledZoneNum).ZoneNode == 0) {
->>>>>>> 1504f8b5
             ShowSevereError(state, format("{}{}: {}=\"{}\", invalid", RoutineName, CurrentModuleObject, cAlphaFields(1), AlphArray(1)));
             ShowContinueError(state, format("{} must be present.", cAlphaFields(5)));
             state.dataZoneEquip->GetZoneEquipmentDataErrorsFound = true;
@@ -414,7 +400,6 @@
 
             EquipList &thisZoneEquipList = state.dataZoneEquip->ZoneEquipList(ControlledZoneNum);
 
-<<<<<<< HEAD
             thisZoneEquipList.Name = thisZoneEquipConfig.EquipListName;
 
             std::string loadDistName = ip->getAlphaFieldValue(epListFields, objectSchemaProps, "load_distribution_scheme");
@@ -491,143 +476,9 @@
                         if (thisZoneEquipList.CoolingPriority(ZoneEquipTypeNum) > 0) {
                             ShowContinueError(state, format("only {} in the list.", thisZoneEquipList.NumOfEquipTypes));
                         }
-=======
-            state.dataInputProcessing->inputProcessor->getObjectItem(state,
-                                                                     CurrentModuleObject,
-                                                                     ZoneEquipListNum,
-                                                                     AlphArray,
-                                                                     NumAlphas,
-                                                                     NumArray,
-                                                                     NumNums,
-                                                                     IOStat,
-                                                                     lNumericBlanks,
-                                                                     lAlphaBlanks,
-                                                                     cAlphaFields,
-                                                                     cNumericFields); //  data for one zone
-            UtilityRoutines::IsNameEmpty(state, AlphArray(1), CurrentModuleObject, state.dataZoneEquip->GetZoneEquipmentDataErrorsFound);
-            thisZoneEquipList.Name = AlphArray(1);
-
-            if (!lAlphaBlanks(2)) {
-                if (UtilityRoutines::SameString(AlphArray(2), "SequentialLoad")) {
-                    thisZoneEquipList.LoadDistScheme = DataZoneEquipment::LoadDist::Sequential;
-                } else if (UtilityRoutines::SameString(AlphArray(2), "UniformLoad")) {
-                    thisZoneEquipList.LoadDistScheme = DataZoneEquipment::LoadDist::Uniform;
-                } else if (UtilityRoutines::SameString(AlphArray(2), "UniformPLR")) {
-                    thisZoneEquipList.LoadDistScheme = DataZoneEquipment::LoadDist::UniformPLR;
-                } else if (UtilityRoutines::SameString(AlphArray(2), "SequentialUniformPLR")) {
-                    thisZoneEquipList.LoadDistScheme = DataZoneEquipment::LoadDist::SequentialUniformPLR;
-                } else {
-                    ShowSevereError(state, format("{}{}=\"{}\", Invalid choice.", RoutineName, CurrentModuleObject, AlphArray(1)));
-                    ShowContinueError(state, format("...{}=\"{}\".", cAlphaFields(2), AlphArray(2)));
-                    state.dataZoneEquip->GetZoneEquipmentDataErrorsFound = true;
-                }
-            }
-            constexpr int nAlphasInExtensible = 4;
-            constexpr int nNumsInExtensible = 2;
-            constexpr int nAlphasBeforeExtensible = 2;
-            constexpr int nNumsBeforeExtensible = 0;
-            maxEquipCount = 0;
-            numEquipCount = (NumAlphas - nAlphasBeforeExtensible) / nAlphasInExtensible;
-            if (numEquipCount * nAlphasInExtensible != (NumAlphas - nAlphasBeforeExtensible)) ++numEquipCount;
-            for (ZoneEquipTypeNum = 1; ZoneEquipTypeNum <= numEquipCount; ++ZoneEquipTypeNum) {
-                if (!lAlphaBlanks(nAlphasInExtensible * (ZoneEquipTypeNum - 1) + nAlphasBeforeExtensible + 1) &&
-                    !lAlphaBlanks(nAlphasInExtensible * (ZoneEquipTypeNum - 1) + nAlphasBeforeExtensible + 2)) {
-                    ++maxEquipCount;
-                    continue;
-                }
-                ShowWarningError(state,
-                                 format("{}{}=\"{}\", truncated list at blank field; object count={}",
-                                        RoutineName,
-                                        CurrentModuleObject,
-                                        thisZoneEquipList.Name,
-                                        maxEquipCount));
-                break;
-            }
-
-            overallEquipCount += maxEquipCount;
-            thisZoneEquipList.NumOfEquipTypes = maxEquipCount;
-            thisZoneEquipList.EquipType.allocate(thisZoneEquipList.NumOfEquipTypes);
-            thisZoneEquipList.EquipTypeEnum.allocate(thisZoneEquipList.NumOfEquipTypes);
-            thisZoneEquipList.compPointer.resize(thisZoneEquipList.NumOfEquipTypes + 1);
-            thisZoneEquipList.EquipName.allocate(thisZoneEquipList.NumOfEquipTypes);
-            thisZoneEquipList.EquipIndex.allocate(thisZoneEquipList.NumOfEquipTypes);
-            thisZoneEquipList.EquipData.allocate(thisZoneEquipList.NumOfEquipTypes);
-            thisZoneEquipList.CoolingPriority.allocate(thisZoneEquipList.NumOfEquipTypes);
-            thisZoneEquipList.HeatingPriority.allocate(thisZoneEquipList.NumOfEquipTypes);
-            thisZoneEquipList.CoolingCapacity.allocate(thisZoneEquipList.NumOfEquipTypes);
-            thisZoneEquipList.HeatingCapacity.allocate(thisZoneEquipList.NumOfEquipTypes);
-            thisZoneEquipList.SequentialCoolingFractionSchedPtr.allocate(thisZoneEquipList.NumOfEquipTypes);
-            thisZoneEquipList.SequentialHeatingFractionSchedPtr.allocate(thisZoneEquipList.NumOfEquipTypes);
-            thisZoneEquipList.EquipType = "";
-            thisZoneEquipList.EquipTypeEnum = DataZoneEquipment::ZoneEquip::Invalid;
-            thisZoneEquipList.EquipName = "";
-            thisZoneEquipList.EquipIndex = 0;
-            thisZoneEquipList.CoolingPriority = 0;
-            thisZoneEquipList.HeatingPriority = 0;
-            thisZoneEquipList.CoolingCapacity = 0;
-            thisZoneEquipList.HeatingCapacity = 0;
-            thisZoneEquipList.SequentialCoolingFractionSchedPtr = 0;
-            thisZoneEquipList.SequentialHeatingFractionSchedPtr = 0;
-
-            for (ZoneEquipTypeNum = 1; ZoneEquipTypeNum <= thisZoneEquipList.NumOfEquipTypes; ++ZoneEquipTypeNum) {
-                const int ZoneEquipTypeIdx = ZoneEquipTypeNum - 1;
-                thisZoneEquipList.EquipType(ZoneEquipTypeNum) = AlphArray(nAlphasInExtensible * ZoneEquipTypeIdx + nAlphasBeforeExtensible + 1);
-                thisZoneEquipList.EquipName(ZoneEquipTypeNum) = AlphArray(nAlphasInExtensible * ZoneEquipTypeIdx + nAlphasBeforeExtensible + 2);
-                ValidateComponent(state,
-                                  thisZoneEquipList.EquipType(ZoneEquipTypeNum),
-                                  thisZoneEquipList.EquipName(ZoneEquipTypeNum),
-                                  IsNotOK,
-                                  CurrentModuleObject);
-                if (IsNotOK) {
-                    ShowContinueError(state, format("In {}={}", CurrentModuleObject, thisZoneEquipList.Name));
-                    state.dataZoneEquip->GetZoneEquipmentDataErrorsFound = true;
-                }
-                thisZoneEquipList.CoolingPriority(ZoneEquipTypeNum) =
-                    nint(NumArray(nNumsInExtensible * ZoneEquipTypeIdx + nNumsBeforeExtensible + 1));
-                if ((thisZoneEquipList.CoolingPriority(ZoneEquipTypeNum) < 0) ||
-                    (thisZoneEquipList.CoolingPriority(ZoneEquipTypeNum) > thisZoneEquipList.NumOfEquipTypes)) {
-                    ShowSevereError(state, format("{}{}=\"{}\".", RoutineName, CurrentModuleObject, AlphArray(1)));
-                    ShowContinueError(state,
-                                      format("invalid {}=[{}].",
-                                             cNumericFields(nNumsInExtensible * ZoneEquipTypeIdx + nNumsBeforeExtensible + 1),
-                                             thisZoneEquipList.CoolingPriority(ZoneEquipTypeNum)));
-                    ShowContinueError(state, "equipment sequence must be > 0 and <= number of equipments in the list.");
-                    if (thisZoneEquipList.CoolingPriority(ZoneEquipTypeNum) > 0)
-                        ShowContinueError(state, format("only {} in the list.", thisZoneEquipList.NumOfEquipTypes));
-                    state.dataZoneEquip->GetZoneEquipmentDataErrorsFound = true;
-                }
-
-                thisZoneEquipList.HeatingPriority(ZoneEquipTypeNum) =
-                    nint(NumArray(nNumsInExtensible * ZoneEquipTypeIdx + nNumsBeforeExtensible + 2));
-                if ((thisZoneEquipList.HeatingPriority(ZoneEquipTypeNum) < 0) ||
-                    (thisZoneEquipList.HeatingPriority(ZoneEquipTypeNum) > thisZoneEquipList.NumOfEquipTypes)) {
-                    ShowSevereError(state, format("{}{}=\"{}\".", RoutineName, CurrentModuleObject, AlphArray(1)));
-                    ShowContinueError(state,
-                                      format("invalid {}=[{}].",
-                                             cNumericFields(nNumsInExtensible * ZoneEquipTypeIdx + nNumsBeforeExtensible + 2),
-                                             thisZoneEquipList.HeatingPriority(ZoneEquipTypeNum)));
-                    ShowContinueError(state, "equipment sequence must be > 0 and <= number of equipments in the list.");
-                    if (thisZoneEquipList.HeatingPriority(ZoneEquipTypeNum) > 0)
-                        ShowContinueError(state, format("only {} in the list.", thisZoneEquipList.NumOfEquipTypes));
-                    state.dataZoneEquip->GetZoneEquipmentDataErrorsFound = true;
-                }
-
-                const int coolingFractionArrayIdx = nAlphasInExtensible * ZoneEquipTypeIdx + nAlphasBeforeExtensible + 3;
-                if (lAlphaBlanks(coolingFractionArrayIdx)) {
-                    thisZoneEquipList.SequentialCoolingFractionSchedPtr(ZoneEquipTypeNum) = DataGlobalConstants::ScheduleAlwaysOn;
-                } else {
-                    thisZoneEquipList.SequentialCoolingFractionSchedPtr(ZoneEquipTypeNum) =
-                        GetScheduleIndex(state, AlphArray(coolingFractionArrayIdx));
-                    if (thisZoneEquipList.SequentialCoolingFractionSchedPtr(ZoneEquipTypeNum) == 0) {
-                        ShowSevereError(state, format("{}{}=\"{}\".", RoutineName, CurrentModuleObject, AlphArray(1)));
-                        ShowContinueError(state,
-                                          format("invalid {}=[{}].", cAlphaFields(coolingFractionArrayIdx), AlphArray(coolingFractionArrayIdx)));
-                        ShowContinueError(state, "Schedule does not exist.");
->>>>>>> 1504f8b5
                         state.dataZoneEquip->GetZoneEquipmentDataErrorsFound = true;
                     }
 
-<<<<<<< HEAD
                     thisZoneEquipList.HeatingPriority(ZoneEquipTypeNum) =
                         ip->getIntFieldValue(extensibleInstance, extensionSchemaProps, "zone_equipment_heating_or_no_load_sequence");
                     if ((thisZoneEquipList.HeatingPriority(ZoneEquipTypeNum) < 0) ||
@@ -639,19 +490,6 @@
                         if (thisZoneEquipList.HeatingPriority(ZoneEquipTypeNum) > 0) {
                             ShowContinueError(state, format("only {} in the list.", thisZoneEquipList.NumOfEquipTypes));
                         }
-=======
-                const int heatingFractionArrayIdx = nAlphasInExtensible * ZoneEquipTypeIdx + nAlphasBeforeExtensible + 4;
-                if (lAlphaBlanks(heatingFractionArrayIdx)) {
-                    thisZoneEquipList.SequentialHeatingFractionSchedPtr(ZoneEquipTypeNum) = DataGlobalConstants::ScheduleAlwaysOn;
-                } else {
-                    thisZoneEquipList.SequentialHeatingFractionSchedPtr(ZoneEquipTypeNum) =
-                        GetScheduleIndex(state, AlphArray(heatingFractionArrayIdx));
-                    if (thisZoneEquipList.SequentialHeatingFractionSchedPtr(ZoneEquipTypeNum) == 0) {
-                        ShowSevereError(state, format("{}{}=\"{}\".", RoutineName, CurrentModuleObject, AlphArray(1)));
-                        ShowContinueError(state,
-                                          format("invalid {}=[{}].", cAlphaFields(heatingFractionArrayIdx), AlphArray(heatingFractionArrayIdx)));
-                        ShowContinueError(state, "Schedule does not exist.");
->>>>>>> 1504f8b5
                         state.dataZoneEquip->GetZoneEquipmentDataErrorsFound = true;
                     }
 
@@ -675,7 +513,6 @@
                     if (heatingSchName.empty()) {
                         thisZoneEquipList.SequentialHeatingFractionSchedPtr(ZoneEquipTypeNum) = DataGlobalConstants::ScheduleAlwaysOn;
                     } else {
-<<<<<<< HEAD
                         thisZoneEquipList.SequentialHeatingFractionSchedPtr(ZoneEquipTypeNum) = GetScheduleIndex(state, heatingSchName);
                         if (thisZoneEquipList.SequentialHeatingFractionSchedPtr(ZoneEquipTypeNum) == 0) {
                             ShowSevereError(state, format("{}{} = \"{}\".", RoutineName, CurrentModuleObject, thisZoneEquipList.Name));
@@ -719,11 +556,6 @@
                             ShowContinueError(state, format("..Invalid Equipment Type = {}", thisZoneEquipList.EquipType(ZoneEquipTypeNum)));
                             state.dataZoneEquip->GetZoneEquipmentDataErrorsFound = true;
                         }
-=======
-                        ShowSevereError(state, format("{}{} = {}", RoutineName, CurrentModuleObject, thisZoneEquipList.Name));
-                        ShowContinueError(state, format("..Invalid Equipment Type = {}", thisZoneEquipList.EquipType(ZoneEquipTypeNum)));
-                        state.dataZoneEquip->GetZoneEquipmentDataErrorsFound = true;
->>>>>>> 1504f8b5
                     }
                 }
             } // End parsing all extensible Zone Equipment info
@@ -759,23 +591,7 @@
                                              ZoneEquipTypeNum));
                 }
             }
-<<<<<<< HEAD
         } // End ZoneHVAC:EquipmentList
-=======
-
-        } else {
-            ShowSevereError(
-                state,
-                format(
-                    "{}{} not found = {}", RoutineName, CurrentModuleObject, state.dataZoneEquip->ZoneEquipConfig(ControlledZoneNum).EquipListName));
-            ShowContinueError(
-                state,
-                format("In ZoneHVAC:EquipmentConnections object, for Zone = {}", state.dataZoneEquip->ZoneEquipConfig(ControlledZoneNum).ZoneName));
-            state.dataZoneEquip->GetZoneEquipmentDataErrorsFound = true;
-        }
-
-        // End ZoneHVAC:EquipmentList
->>>>>>> 1504f8b5
 
         NodeListError = false;
         GetNodeNums(state,
@@ -819,11 +635,7 @@
         } else {
             ShowContinueError(state,
                               format("Invalid Zone Air Inlet Node or NodeList Name in ZoneHVAC:EquipmentConnections object, for Zone = {}",
-<<<<<<< HEAD
                                      thisZoneEquipConfig.ZoneName));
-=======
-                                     state.dataZoneEquip->ZoneEquipConfig(ControlledZoneNum).ZoneName));
->>>>>>> 1504f8b5
             state.dataZoneEquip->GetZoneEquipmentDataErrorsFound = true;
         }
 
@@ -857,11 +669,7 @@
         } else {
             ShowContinueError(state,
                               format("Invalid Zone Air Exhaust Node or NodeList Name in ZoneHVAC:EquipmentConnections object, for Zone={}",
-<<<<<<< HEAD
                                      thisZoneEquipConfig.ZoneName));
-=======
-                                     state.dataZoneEquip->ZoneEquipConfig(ControlledZoneNum).ZoneName));
->>>>>>> 1504f8b5
             state.dataZoneEquip->GetZoneEquipmentDataErrorsFound = true;
         }
 
@@ -908,11 +716,7 @@
         } else {
             ShowContinueError(state,
                               format("Invalid Zone Return Air Node or NodeList Name in ZoneHVAC:EquipmentConnections object, for Zone={}",
-<<<<<<< HEAD
                                      thisZoneEquipConfig.ZoneName));
-=======
-                                     state.dataZoneEquip->ZoneEquipConfig(ControlledZoneNum).ZoneName));
->>>>>>> 1504f8b5
             state.dataZoneEquip->GetZoneEquipmentDataErrorsFound = true;
         }
 
@@ -941,11 +745,7 @@
             ShowContinueError(
                 state,
                 format("Invalid Zone Return Air Node 1 Flow Rate Basis Node or NodeList Name in ZoneHVAC:EquipmentConnections object, for Zone={}",
-<<<<<<< HEAD
                        thisZoneEquipConfig.ZoneName));
-=======
-                       state.dataZoneEquip->ZoneEquipConfig(ControlledZoneNum).ZoneName));
->>>>>>> 1504f8b5
             state.dataZoneEquip->GetZoneEquipmentDataErrorsFound = true;
         }
 
