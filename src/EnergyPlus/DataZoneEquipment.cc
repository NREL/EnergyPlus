--- conflicted
+++ resolved
@@ -312,12 +312,8 @@
                                                                  cAlphaFields,
                                                                  cNumericFields); // Get Equipment | data for one zone
 
-<<<<<<< HEAD
-        int ControlledZoneNum = Util::FindItemInList(AlphArray(1), Zone);
-=======
-        int zoneOrSpaceNum = UtilityRoutines::FindItemInList(AlphArray(1), state.dataHeatBal->Zone);
+        int zoneOrSpaceNum = Util::FindItemInList(AlphArray(1), state.dataHeatBal->Zone);
         std::string_view zsString = "Zone";
->>>>>>> a1604655
 
         if (zoneOrSpaceNum == 0) {
             ShowSevereError(state, format("{}{}: {}=\"{}\"", RoutineName, CurrentModuleObject, cAlphaFields(1), AlphArray(1)));
@@ -364,7 +360,7 @@
                                                                  cAlphaFields,
                                                                  cNumericFields); // Get Equipment | data for one zone
 
-        int zoneOrSpaceNum = UtilityRoutines::FindItemInList(AlphArray(1), state.dataHeatBal->space);
+        int zoneOrSpaceNum = Util::FindItemInList(AlphArray(1), state.dataHeatBal->space);
         std::string_view zsString = "Space";
 
         if (zoneOrSpaceNum == 0) {
@@ -473,7 +469,7 @@
     // map ZoneEquipConfig%EquipListIndex to ZoneEquipList%Name
 
     for (int ControlledZoneLoop = 1; ControlledZoneLoop <= state.dataGlobal->NumOfZones; ++ControlledZoneLoop) {
-        state.dataZoneEquip->GetZoneEquipmentDataFound = UtilityRoutines::FindItemInList(
+        state.dataZoneEquip->GetZoneEquipmentDataFound = Util::FindItemInList(
             state.dataZoneEquip->ZoneEquipList(ControlledZoneLoop).Name, state.dataZoneEquip->ZoneEquipConfig, &EquipConfiguration::EquipListName);
         if (state.dataZoneEquip->GetZoneEquipmentDataFound > 0)
             state.dataZoneEquip->ZoneEquipConfig(state.dataZoneEquip->GetZoneEquipmentDataFound).EquipListIndex = ControlledZoneLoop;
@@ -495,11 +491,11 @@
             ++zeqSplitterNum;
             auto const &objectFields = instance.value();
             auto &thisZeqSplitter = state.dataZoneEquip->zoneEquipSplitter[zeqSplitterNum];
-            thisZeqSplitter.Name = UtilityRoutines::makeUPPER(instance.key());
+            thisZeqSplitter.Name = Util::makeUPPER(instance.key());
             ip->markObjectAsUsed(CurrentModuleObject, instance.key());
 
             std::string zoneName = ip->getAlphaFieldValue(objectFields, objectSchemaProps, "zone_name");
-            int zoneNum = UtilityRoutines::FindItemInList(zoneName, state.dataHeatBal->Zone);
+            int zoneNum = Util::FindItemInList(zoneName, state.dataHeatBal->Zone);
             if (zoneNum == 0) {
                 ShowSevereError(state, format("{}{}=\"{}\"", RoutineName, CurrentModuleObject, thisZeqSplitter.Name));
                 ShowContinueError(state, format("..Zone Name={} not found, remaining items for this object not processed.", zoneName));
@@ -531,11 +527,11 @@
             ++zeqMixerNum;
             auto const &objectFields = instance.value();
             auto &thisZeqMixer = state.dataZoneEquip->zoneEquipMixer[zeqMixerNum];
-            thisZeqMixer.Name = UtilityRoutines::makeUPPER(instance.key());
+            thisZeqMixer.Name = Util::makeUPPER(instance.key());
             ip->markObjectAsUsed(CurrentModuleObject, instance.key());
 
             std::string zoneName = ip->getAlphaFieldValue(objectFields, objectSchemaProps, "zone_name");
-            int zoneNum = UtilityRoutines::FindItemInList(zoneName, state.dataHeatBal->Zone);
+            int zoneNum = Util::FindItemInList(zoneName, state.dataHeatBal->Zone);
             if (zoneNum == 0) {
                 ShowSevereError(state, format("{}{}=\"{}\"", RoutineName, CurrentModuleObject, thisZeqMixer.Name));
                 ShowContinueError(state, format("..Zone Name={} not found, remaining items for this object not processed.", zoneName));
@@ -1229,7 +1225,7 @@
         getEnumValue(zoneEquipTstatControlNamesUC, ip->getAlphaFieldValue(objectFields, objectSchemaProps, "thermostat_control_method")));
     if (thisZeqSplitter.tstatControl == DataZoneEquipment::ZoneEquipTstatControl::SingleSpace) {
         std::string spaceName = ip->getAlphaFieldValue(objectFields, objectSchemaProps, "control_space_name");
-        thisZeqSplitter.controlSpaceIndex = UtilityRoutines::FindItemInList(spaceName, state.dataHeatBal->space);
+        thisZeqSplitter.controlSpaceIndex = Util::FindItemInList(spaceName, state.dataHeatBal->space);
         if (thisZeqSplitter.controlSpaceIndex == 0) {
             ShowSevereError(state, format("{}{}={}", RoutineName, zeqSplitterModuleObject, thisZeqSplitter.Name));
             ShowContinueError(state, format("Space Name={} not found.", spaceName));
@@ -1250,7 +1246,7 @@
             ++spaceCount;
             auto &thisZeqSpace = thisZeqSplitter.spaces[spaceCount];
             std::string const spaceName = ip->getAlphaFieldValue(extensibleInstance, extensionSchemaProps, "space_name");
-            thisZeqSpace.spaceIndex = UtilityRoutines::FindItemInList(spaceName, state.dataHeatBal->space);
+            thisZeqSpace.spaceIndex = Util::FindItemInList(spaceName, state.dataHeatBal->space);
             if (thisZeqSpace.spaceIndex == 0) {
                 ShowSevereError(state, format("{}{}={}", RoutineName, zeqSplitterModuleObject, thisZeqSplitter.Name));
                 ShowContinueError(state, format("Space Name={} not found.", spaceName));
@@ -1272,86 +1268,12 @@
     }
 }
 
-<<<<<<< HEAD
-    // map ZoneEquipConfig%EquipListIndex to ZoneEquipList%Name
-
-    for (int ControlledZoneLoop = 1; ControlledZoneLoop <= state.dataGlobal->NumOfZones; ++ControlledZoneLoop) {
-        state.dataZoneEquip->GetZoneEquipmentDataFound = Util::FindItemInList(
-            state.dataZoneEquip->ZoneEquipList(ControlledZoneLoop).Name, state.dataZoneEquip->ZoneEquipConfig, &EquipConfiguration::EquipListName);
-        if (state.dataZoneEquip->GetZoneEquipmentDataFound > 0)
-            state.dataZoneEquip->ZoneEquipConfig(state.dataZoneEquip->GetZoneEquipmentDataFound).EquipListIndex = ControlledZoneLoop;
-    } // end loop over controlled zones
-
-    EndUniqueNodeCheck(state, "ZoneHVAC:EquipmentConnections");
-
-    CurrentModuleObject = "AirLoopHVAC:SupplyPath";
-    for (int PathNum = 1; PathNum <= state.dataZoneEquip->NumSupplyAirPaths; ++PathNum) {
-
-        state.dataInputProcessing->inputProcessor->getObjectItem(state,
-                                                                 CurrentModuleObject,
-                                                                 PathNum,
-                                                                 AlphArray,
-                                                                 NumAlphas,
-                                                                 NumArray,
-                                                                 NumNums,
-                                                                 IOStat,
-                                                                 lNumericBlanks,
-                                                                 lAlphaBlanks,
-                                                                 cAlphaFields,
-                                                                 cNumericFields); //  data for one zone
-        state.dataZoneEquip->SupplyAirPath(PathNum).Name = AlphArray(1);
-        state.dataZoneEquip->SupplyAirPath(PathNum).NumOfComponents = nint((double(NumAlphas) - 2.0) / 2.0);
-
-        state.dataZoneEquip->SupplyAirPath(PathNum).InletNodeNum = GetOnlySingleNode(state,
-                                                                                     AlphArray(2),
-                                                                                     state.dataZoneEquip->GetZoneEquipmentDataErrorsFound,
-                                                                                     DataLoopNode::ConnectionObjectType::AirLoopHVACSupplyPath,
-                                                                                     AlphArray(1),
-                                                                                     DataLoopNode::NodeFluidType::Air,
-                                                                                     DataLoopNode::ConnectionType::Inlet,
-                                                                                     NodeInputManager::CompFluidStream::Primary,
-                                                                                     ObjectIsParent);
-
-        state.dataZoneEquip->SupplyAirPath(PathNum).ComponentType.allocate(state.dataZoneEquip->SupplyAirPath(PathNum).NumOfComponents);
-        state.dataZoneEquip->SupplyAirPath(PathNum).ComponentTypeEnum.allocate(state.dataZoneEquip->SupplyAirPath(PathNum).NumOfComponents);
-        state.dataZoneEquip->SupplyAirPath(PathNum).ComponentTypeEnum = DataZoneEquipment::AirLoopHVACZone::Invalid;
-        state.dataZoneEquip->SupplyAirPath(PathNum).ComponentName.allocate(state.dataZoneEquip->SupplyAirPath(PathNum).NumOfComponents);
-        state.dataZoneEquip->SupplyAirPath(PathNum).ComponentIndex.allocate(state.dataZoneEquip->SupplyAirPath(PathNum).NumOfComponents);
-        state.dataZoneEquip->SupplyAirPath(PathNum).SplitterIndex.allocate(state.dataZoneEquip->SupplyAirPath(PathNum).NumOfComponents);
-        state.dataZoneEquip->SupplyAirPath(PathNum).PlenumIndex.allocate(state.dataZoneEquip->SupplyAirPath(PathNum).NumOfComponents);
-
-        int Counter = 3;
-
-        for (int CompNum = 1; CompNum <= state.dataZoneEquip->SupplyAirPath(PathNum).NumOfComponents; ++CompNum) {
-
-            if ((AlphArray(Counter) == "AIRLOOPHVAC:ZONESPLITTER") || (AlphArray(Counter) == "AIRLOOPHVAC:SUPPLYPLENUM")) {
-
-                state.dataZoneEquip->SupplyAirPath(PathNum).ComponentType(CompNum) = AlphArray(Counter);
-                state.dataZoneEquip->SupplyAirPath(PathNum).ComponentName(CompNum) = AlphArray(Counter + 1);
-                ValidateComponent(state,
-                                  state.dataZoneEquip->SupplyAirPath(PathNum).ComponentType(CompNum),
-                                  state.dataZoneEquip->SupplyAirPath(PathNum).ComponentName(CompNum),
-                                  IsNotOK,
-                                  CurrentModuleObject);
-                state.dataZoneEquip->SupplyAirPath(PathNum).ComponentIndex(CompNum) = 0;
-                state.dataZoneEquip->SupplyAirPath(PathNum).SplitterIndex(CompNum) = 0;
-                state.dataZoneEquip->SupplyAirPath(PathNum).PlenumIndex(CompNum) = 0;
-                state.dataZoneEquip->SupplyAirPath(PathNum).ComponentTypeEnum(CompNum) =
-                    (AirLoopHVACZone)getEnumValue(AirLoopHVACTypeNamesUC, AlphArray(Counter));
-            } else {
-                ShowSevereError(state, format("{}{}=\"{}\"", RoutineName, cAlphaFields(1), state.dataZoneEquip->SupplyAirPath(PathNum).Name));
-                ShowContinueError(state, format("Unhandled component type =\"{}\".", AlphArray(Counter)));
-                ShowContinueError(state, R"(Must be "AirLoopHVAC:ZoneSplitter" or "AirLoopHVAC:SupplyPlenum")");
-                state.dataZoneEquip->GetZoneEquipmentDataErrorsFound = true;
-            }
-=======
 void processZoneEquipMixerInput(EnergyPlusData &state,
                                 std::string_view zeqMixerModuleObject,
                                 int const zoneNum,
                                 InputProcessor::json const objectSchemaProps,
                                 InputProcessor::json const objectFields,
                                 DataZoneEquipment::ZoneEquipmentMixer &thisZeqMixer)
->>>>>>> a1604655
 
 {
     static constexpr std::string_view RoutineName("processZoneEquipMixerInput: "); // include trailing blank space
@@ -1398,7 +1320,7 @@
             ++spaceCount;
             auto &thisZeqSpace = thisZeqMixer.spaces[spaceCount];
             std::string const spaceName = ip->getAlphaFieldValue(extensibleInstance, extensionSchemaProps, "space_name");
-            thisZeqSpace.spaceIndex = UtilityRoutines::FindItemInList(spaceName, state.dataHeatBal->space);
+            thisZeqSpace.spaceIndex = Util::FindItemInList(spaceName, state.dataHeatBal->space);
             if (thisZeqSpace.spaceIndex == 0) {
                 ShowSevereError(state, format("{}{}={}", RoutineName, zeqMixerModuleObject, thisZeqMixer.Name));
                 ShowContinueError(state, format("Space Name={} not found.", spaceName));
