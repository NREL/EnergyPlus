// EnergyPlus, Copyright (c) 1996-2019, The Board of Trustees of the University of Illinois,
// The Regents of the University of California, through Lawrence Berkeley National Laboratory
// (subject to receipt of any required approvals from the U.S. Dept. of Energy), Oak Ridge
// National Laboratory, managed by UT-Battelle, Alliance for Sustainable Energy, LLC, and other
// contributors. All rights reserved.
//
// NOTICE: This Software was developed under funding from the U.S. Department of Energy and the
// U.S. Government consequently retains certain rights. As such, the U.S. Government has been
// granted for itself and others acting on its behalf a paid-up, nonexclusive, irrevocable,
// worldwide license in the Software to reproduce, distribute copies to the public, prepare
// derivative works, and perform publicly and display publicly, and to permit others to do so.
//
// Redistribution and use in source and binary forms, with or without modification, are permitted
// provided that the following conditions are met:
//
// (1) Redistributions of source code must retain the above copyright notice, this list of
//     conditions and the following disclaimer.
//
// (2) Redistributions in binary form must reproduce the above copyright notice, this list of
//     conditions and the following disclaimer in the documentation and/or other materials
//     provided with the distribution.
//
// (3) Neither the name of the University of California, Lawrence Berkeley National Laboratory,
//     the University of Illinois, U.S. Dept. of Energy nor the names of its contributors may be
//     used to endorse or promote products derived from this software without specific prior
//     written permission.
//
// (4) Use of EnergyPlus(TM) Name. If Licensee (i) distributes the software in stand-alone form
//     without changes from the version obtained under this License, or (ii) Licensee makes a
//     reference solely to the software portion of its product, Licensee must refer to the
//     software as "EnergyPlus version X" software, where "X" is the version number Licensee
//     obtained under this License and may not use a different name for the software. Except as
//     specifically required in this Section (4), Licensee shall not use in a company name, a
//     product name, in advertising, publicity, or other promotional activities any name, trade
//     name, trademark, logo, or other designation of "EnergyPlus", "E+", "e+" or confusingly
//     similar designation, without the U.S. Department of Energy's prior written consent.
//
// THIS SOFTWARE IS PROVIDED BY THE COPYRIGHT HOLDERS AND CONTRIBUTORS "AS IS" AND ANY EXPRESS OR
// IMPLIED WARRANTIES, INCLUDING, BUT NOT LIMITED TO, THE IMPLIED WARRANTIES OF MERCHANTABILITY
// AND FITNESS FOR A PARTICULAR PURPOSE ARE DISCLAIMED. IN NO EVENT SHALL THE COPYRIGHT OWNER OR
// CONTRIBUTORS BE LIABLE FOR ANY DIRECT, INDIRECT, INCIDENTAL, SPECIAL, EXEMPLARY, OR
// CONSEQUENTIAL DAMAGES (INCLUDING, BUT NOT LIMITED TO, PROCUREMENT OF SUBSTITUTE GOODS OR
// SERVICES; LOSS OF USE, DATA, OR PROFITS; OR BUSINESS INTERRUPTION) HOWEVER CAUSED AND ON ANY
// THEORY OF LIABILITY, WHETHER IN CONTRACT, STRICT LIABILITY, OR TORT (INCLUDING NEGLIGENCE OR
// OTHERWISE) ARISING IN ANY WAY OUT OF THE USE OF THIS SOFTWARE, EVEN IF ADVISED OF THE
// POSSIBILITY OF SUCH DAMAGE.

// C++ Headers
#include <cmath>

// ObjexxFCL Headers
#include <ObjexxFCL/Array.functions.hh>
#include <ObjexxFCL/Fmath.hh>

// EnergyPlus Headers
#include <EnergyPlus/BranchNodeConnections.hh>
#include <EnergyPlus/CTElectricGenerator.hh>
#include <EnergyPlus/CurveManager.hh>
#include <EnergyPlus/DataEnvironment.hh>
#include <EnergyPlus/DataHVACGlobals.hh>
#include <EnergyPlus/DataIPShortCuts.hh>
#include <EnergyPlus/DataLoopNode.hh>
#include <EnergyPlus/DataPlant.hh>
#include <EnergyPlus/FluidProperties.hh>
#include <EnergyPlus/General.hh>
#include <EnergyPlus/InputProcessing/InputProcessor.hh>
#include <EnergyPlus/NodeInputManager.hh>
#include <EnergyPlus/OutAirNodeManager.hh>
#include <EnergyPlus/OutputProcessor.hh>
#include <EnergyPlus/Plant/PlantLocation.hh>
#include <EnergyPlus/PlantUtilities.hh>
#include <EnergyPlus/UtilityRoutines.hh>

namespace EnergyPlus {

namespace CTElectricGenerator {

    //__________________________________________________________________________;
    // BLAST inherited generators:
    // CTElectricGenerator (COMBUSTION Turbine)

    // MODULE INFORMATION:
    //       AUTHOR         Dan Fisher
    //       DATE WRITTEN   Sept 2000
    //       MODIFIED       na
    //       RE-ENGINEERED  na

    // PURPOSE OF THIS MODULE:
    // This module simulates the performance of the COMBUSTION turbine
    // Generators.

    // METHODOLOGY EMPLOYED:
    // Once the Electric power manager determines that the CT Generator
    // is available, it calls SimCTGenerator which in turn calls the
    // appropriate COMBUSTION turbine Generator model.
    // All CT Generator models are based on a polynomial fit of Generator
    // performance data.

    int NumCTGenerators(0);    // number of CT Generators specified in input
    bool getCTInputFlag(true); // then TRUE, calls subroutine to read input file.

    Array1D<CTGeneratorData> CTGenerator; // dimension to number of machines

    void clear_state()
    {
        NumCTGenerators = 0;
        getCTInputFlag = true;
        CTGenerator.deallocate();
    }

    PlantComponent *CTGeneratorData::factory(std::string const &objectName)
    {
        // Process the input data for generators if it hasn't been done already
        if (getCTInputFlag) {
            GetCTGeneratorInput();
            getCTInputFlag = false;
        }

        // Now look for this particular generator in the list
        for (auto &CTGen : CTGenerator) {
            if (CTGen.Name == objectName) {
                return &CTGen;
            }
        }
        // If we didn't find it, fatal
        ShowFatalError("LocalCombustionTurbineGeneratorFactory: Error getting inputs for combustion turbine generator named: " +
                       objectName); // LCOV_EXCL_LINE
        // Shut up the compiler
        return nullptr; // LCOV_EXCL_LINE
    }

    void CTGeneratorData::simulate(const EnergyPlus::PlantLocation &EP_UNUSED(calledFromLocation),
                                   bool EP_UNUSED(FirstHVACIteration),
                                   Real64 &EP_UNUSED(CurLoad),
                                   bool EP_UNUSED(RunFlag))
    {
        // SUBROUTINE INFORMATION:
        //       AUTHOR         Dan Fisher
        //       DATE WRITTEN   Sept. 2000
        //       MODIFIED       na
        //       RE-ENGINEERED  na

        // PURPOSE OF THIS SUBROUTINE: This is the CT Generator driver.  It
        // gets the input for the models, initializes simulation variables, call
        // the appropriate model and sets up reporting variables.

        // empty function to emulate current behavior as of conversion to using the PlantComponent calling structure.
        // calls from the plant side... do nothing.
        // calls from the ElectricPowerServiceManger call the init and calculation worker functions directly.
    }

    void GetCTGeneratorInput()
    {
        // SUBROUTINE INFORMATION:
        //       AUTHOR:          Dan Fisher
        //       DATE WRITTEN:    April 2000

        // PURPOSE OF THIS SUBROUTINE:
        // This routine will get the input
        // required by the CT Generator models.

        int NumAlphas;                  // Number of elements in the alpha array
        int NumNums;                    // Number of elements in the numeric array
        int IOStat;                     // IO Status when calling get input subroutine
        Array1D_string AlphArray(12);   // character string data
        Array1D<Real64> NumArray(12);   // numeric data
        static bool ErrorsFound(false); // error flag

        DataIPShortCuts::cCurrentModuleObject = "Generator:CombustionTurbine";
        NumCTGenerators = inputProcessor->getNumObjectsFound(DataIPShortCuts::cCurrentModuleObject);

        if (NumCTGenerators <= 0) {
            ShowSevereError("No " + DataIPShortCuts::cCurrentModuleObject + " equipment specified in input file");
            ErrorsFound = true;
        }

        // ALLOCATE ARRAYS
        CTGenerator.allocate(NumCTGenerators);

        // LOAD ARRAYS WITH CT CURVE FIT Generator DATA
        for (int genNum = 1; genNum <= NumCTGenerators; ++genNum) {
            inputProcessor->getObjectItem(DataIPShortCuts::cCurrentModuleObject,
                                          genNum,
                                          AlphArray,
                                          NumAlphas,
                                          NumArray,
                                          NumNums,
                                          IOStat,
                                          _,
                                          DataIPShortCuts::lAlphaFieldBlanks,
                                          DataIPShortCuts::cAlphaFieldNames,
                                          DataIPShortCuts::cNumericFieldNames);
            UtilityRoutines::IsNameEmpty(AlphArray(1), DataIPShortCuts::cCurrentModuleObject, ErrorsFound);

            CTGenerator(genNum).Name = AlphArray(1);

            CTGenerator(genNum).RatedPowerOutput = NumArray(1);
            if (NumArray(1) == 0.0) {
                ShowSevereError("Invalid " + DataIPShortCuts::cNumericFieldNames(1) + '=' + General::RoundSigDigits(NumArray(1), 2));
                ShowContinueError("Entered in " + DataIPShortCuts::cCurrentModuleObject + '=' + AlphArray(1));
                ErrorsFound = true;
            }

            // Not sure what to do with electric nodes, so do not use optional arguments
            CTGenerator(genNum).ElectricCircuitNode = NodeInputManager::GetOnlySingleNode(AlphArray(2),
                                                                                          ErrorsFound,
                                                                                          DataIPShortCuts::cCurrentModuleObject,
                                                                                          AlphArray(1),
                                                                                          DataLoopNode::NodeType_Electric,
                                                                                          DataLoopNode::NodeConnectionType_Electric,
                                                                                          1,
                                                                                          DataLoopNode::ObjectIsNotParent);

            CTGenerator(genNum).MinPartLoadRat = NumArray(2);
            CTGenerator(genNum).MaxPartLoadRat = NumArray(3);
            CTGenerator(genNum).OptPartLoadRat = NumArray(4);

            // Load Special CT Generator Input

            CTGenerator(genNum).PLBasedFuelInputCurve = CurveManager::GetCurveIndex(AlphArray(3)); // convert curve name to number
            if (CTGenerator(genNum).PLBasedFuelInputCurve == 0) {
                ShowSevereError("Invalid " + DataIPShortCuts::cAlphaFieldNames(3) + '=' + AlphArray(3));
                ShowContinueError("Entered in " + DataIPShortCuts::cCurrentModuleObject + '=' + AlphArray(1));
                ErrorsFound = true;
            }

            CTGenerator(genNum).TempBasedFuelInputCurve = CurveManager::GetCurveIndex(AlphArray(4)); // convert curve name to number
            if (CTGenerator(genNum).TempBasedFuelInputCurve == 0) {
                ShowSevereError("Invalid " + DataIPShortCuts::cAlphaFieldNames(4) + '=' + AlphArray(4));
                ShowContinueError("Entered in " + DataIPShortCuts::cCurrentModuleObject + '=' + AlphArray(1));
                ErrorsFound = true;
            }

            CTGenerator(genNum).ExhaustFlowCurve = CurveManager::GetCurveIndex(AlphArray(5)); // convert curve name to number
            if (CTGenerator(genNum).ExhaustFlowCurve == 0) {
                ShowSevereError("Invalid " + DataIPShortCuts::cAlphaFieldNames(5) + '=' + AlphArray(5));
                ShowContinueError("Entered in " + DataIPShortCuts::cCurrentModuleObject + '=' + AlphArray(1));
                ErrorsFound = true;
            }

            CTGenerator(genNum).PLBasedExhaustTempCurve = CurveManager::GetCurveIndex(AlphArray(6)); // convert curve name to number
            if (CTGenerator(genNum).PLBasedExhaustTempCurve == 0) {
                ShowSevereError("Invalid " + DataIPShortCuts::cAlphaFieldNames(6) + '=' + AlphArray(6));
                ShowContinueError("Entered in " + DataIPShortCuts::cCurrentModuleObject + '=' + AlphArray(1));
                ErrorsFound = true;
            }

            CTGenerator(genNum).TempBasedExhaustTempCurve = CurveManager::GetCurveIndex(AlphArray(7)); // convert curve name to number
            if (CTGenerator(genNum).TempBasedExhaustTempCurve == 0) {
                ShowSevereError("Invalid " + DataIPShortCuts::cAlphaFieldNames(7) + '=' + AlphArray(7));
                ShowContinueError("Entered in " + DataIPShortCuts::cCurrentModuleObject + '=' + AlphArray(1));
                ErrorsFound = true;
            }

            CTGenerator(genNum).QLubeOilRecoveredCurve = CurveManager::GetCurveIndex(AlphArray(8)); // convert curve name to number
            if (CTGenerator(genNum).QLubeOilRecoveredCurve == 0) {
                ShowSevereError("Invalid " + DataIPShortCuts::cAlphaFieldNames(8) + '=' + AlphArray(8));
                ShowContinueError("Entered in " + DataIPShortCuts::cCurrentModuleObject + '=' + AlphArray(1));
                ErrorsFound = true;
            }

            CTGenerator(genNum).UACoef(1) = NumArray(5);
            CTGenerator(genNum).UACoef(2) = NumArray(6);

            CTGenerator(genNum).MaxExhaustperCTPower = NumArray(7);
            CTGenerator(genNum).DesignMinExitGasTemp = NumArray(8);
            CTGenerator(genNum).DesignAirInletTemp = NumArray(9);
            CTGenerator(genNum).FuelHeatingValue = NumArray(10);
            CTGenerator(genNum).DesignHeatRecVolFlowRate = NumArray(11);

            if (CTGenerator(genNum).DesignHeatRecVolFlowRate > 0.0) {
                CTGenerator(genNum).HeatRecActive = true;
                CTGenerator(genNum).HeatRecInletNodeNum = NodeInputManager::GetOnlySingleNode(AlphArray(9),
                                                                                              ErrorsFound,
                                                                                              DataIPShortCuts::cCurrentModuleObject,
                                                                                              AlphArray(1),
                                                                                              DataLoopNode::NodeType_Water,
                                                                                              DataLoopNode::NodeConnectionType_Inlet,
                                                                                              1,
                                                                                              DataLoopNode::ObjectIsNotParent);
                if (CTGenerator(genNum).HeatRecInletNodeNum == 0) {
                    ShowSevereError("Missing Node Name, Heat Recovery Inlet, for " + DataIPShortCuts::cCurrentModuleObject + '=' + AlphArray(1));
                    ErrorsFound = true;
                }
                CTGenerator(genNum).HeatRecOutletNodeNum = NodeInputManager::GetOnlySingleNode(AlphArray(10),
                                                                                               ErrorsFound,
                                                                                               DataIPShortCuts::cCurrentModuleObject,
                                                                                               AlphArray(1),
                                                                                               DataLoopNode::NodeType_Water,
                                                                                               DataLoopNode::NodeConnectionType_Outlet,
                                                                                               1,
                                                                                               DataLoopNode::ObjectIsNotParent);
                if (CTGenerator(genNum).HeatRecOutletNodeNum == 0) {
                    ShowSevereError("Missing Node Name, Heat Recovery Outlet, for " + DataIPShortCuts::cCurrentModuleObject + '=' + AlphArray(1));
                    ErrorsFound = true;
                }
                BranchNodeConnections::TestCompSet(
                    DataIPShortCuts::cCurrentModuleObject, AlphArray(1), AlphArray(9), AlphArray(10), "Heat Recovery Nodes");
                PlantUtilities::RegisterPlantCompDesignFlow(CTGenerator(genNum).HeatRecInletNodeNum, CTGenerator(genNum).DesignHeatRecVolFlowRate);
            } else {
                CTGenerator(genNum).HeatRecActive = false;
                CTGenerator(genNum).HeatRecInletNodeNum = 0;
                CTGenerator(genNum).HeatRecOutletNodeNum = 0;
                if (!DataIPShortCuts::lAlphaFieldBlanks(9) || !DataIPShortCuts::lAlphaFieldBlanks(10)) {
                    ShowWarningError("Since Design Heat Flow Rate = 0.0, Heat Recovery inactive for " + DataIPShortCuts::cCurrentModuleObject + '=' +
                                     AlphArray(1));
                    ShowContinueError("However, Node names were specified for Heat Recovery inlet or outlet nodes");
                }
            }

            // Fuel Type Case Statement
            {
                auto const SELECT_CASE_var(AlphArray(11));
                if (is_blank(SELECT_CASE_var)) { // If blank then the default is Natural Gas
                    CTGenerator(genNum).FuelType = "Gas";

<<<<<<< HEAD
                } else if (SELECT_CASE_var == "NATURALGAS") {
                    CTGenerator(GeneratorNum).FuelType = "Gas";
=======
                } else if ((SELECT_CASE_var == "GAS") || (SELECT_CASE_var == "NATURALGAS") || (SELECT_CASE_var == "NATURAL GAS")) {
                    CTGenerator(genNum).FuelType = "Gas";
>>>>>>> af3229f7

                } else if (SELECT_CASE_var == "DIESEL") {
                    CTGenerator(genNum).FuelType = "Diesel";

                } else if (SELECT_CASE_var == "GASOLINE") {
                    CTGenerator(genNum).FuelType = "Gasoline";

<<<<<<< HEAD
                } else if (SELECT_CASE_var == "FUELOILNO1") {
                    CTGenerator(GeneratorNum).FuelType = "FuelOil#1";

                } else if (SELECT_CASE_var == "FUELOILNO2") {
                    CTGenerator(GeneratorNum).FuelType = "FuelOil#2";

                } else if (SELECT_CASE_var == "PROPANE") {
                    CTGenerator(GeneratorNum).FuelType = "Propane";
=======
                } else if ((SELECT_CASE_var == "FUEL OIL #1") || (SELECT_CASE_var == "FUELOIL#1") || (SELECT_CASE_var == "FUEL OIL") ||
                           (SELECT_CASE_var == "DISTILLATE OIL")) {
                    CTGenerator(genNum).FuelType = "FuelOil#1";

                } else if ((SELECT_CASE_var == "FUEL OIL #2") || (SELECT_CASE_var == "FUELOIL#2") || (SELECT_CASE_var == "RESIDUAL OIL")) {
                    CTGenerator(genNum).FuelType = "FuelOil#2";

                } else if ((SELECT_CASE_var == "PROPANE") || (SELECT_CASE_var == "LPG") || (SELECT_CASE_var == "PROPANEGAS") ||
                           (SELECT_CASE_var == "PROPANE GAS")) {
                    CTGenerator(genNum).FuelType = "Propane";
>>>>>>> af3229f7

                } else if (SELECT_CASE_var == "OTHERFUEL1") {
                    CTGenerator(genNum).FuelType = "OtherFuel1";

                } else if (SELECT_CASE_var == "OTHERFUEL2") {
                    CTGenerator(genNum).FuelType = "OtherFuel2";

                } else {
                    ShowSevereError("Invalid " + DataIPShortCuts::cAlphaFieldNames(11) + '=' + AlphArray(11));
                    ShowContinueError("Entered in " + DataIPShortCuts::cCurrentModuleObject + '=' + AlphArray(1));
                    ErrorsFound = true;
                }
            }

            CTGenerator(genNum).HeatRecMaxTemp = NumArray(12);

            // begin CR7021
            if (DataIPShortCuts::lAlphaFieldBlanks(12)) {
                CTGenerator(genNum).OAInletNode = 0;
            } else {
                CTGenerator(genNum).OAInletNode = NodeInputManager::GetOnlySingleNode(AlphArray(12),
                                                                                      ErrorsFound,
                                                                                      DataIPShortCuts::cCurrentModuleObject,
                                                                                      AlphArray(1),
                                                                                      DataLoopNode::NodeType_Air,
                                                                                      DataLoopNode::NodeConnectionType_OutsideAirReference,
                                                                                      1,
                                                                                      DataLoopNode::ObjectIsNotParent);
                if (!OutAirNodeManager::CheckOutAirNodeNumber(CTGenerator(genNum).OAInletNode)) {
                    ShowSevereError(DataIPShortCuts::cCurrentModuleObject + ", \"" + CTGenerator(genNum).Name +
                                    "\" Outdoor Air Inlet Node Name not valid Outdoor Air Node= " + AlphArray(12));
                    ShowContinueError("...does not appear in an OutdoorAir:NodeList or as an OutdoorAir:Node.");
                    ErrorsFound = true;
                }
            }
        }

        if (ErrorsFound) {
            ShowFatalError("Errors found in processing input for " + DataIPShortCuts::cCurrentModuleObject);
        }
    }

    void CTGeneratorData::setupOutputVars()
    {
        SetupOutputVariable("Generator Produced Electric Power", OutputProcessor::Unit::W, this->ElecPowerGenerated, "System", "Average", this->Name);

        SetupOutputVariable("Generator Produced Electric Energy",
                            OutputProcessor::Unit::J,
                            this->ElecEnergyGenerated,
                            "System",
                            "Sum",
                            this->Name,
                            _,
                            "ElectricityProduced",
                            "COGENERATION",
                            _,
                            "Plant");

        SetupOutputVariable(
            "Generator " + this->FuelType + " Rate", OutputProcessor::Unit::W, this->FuelEnergyUseRate, "System", "Average", this->Name);

        SetupOutputVariable("Generator " + this->FuelType + " Energy",
                            OutputProcessor::Unit::J,
                            this->FuelEnergy,
                            "System",
                            "Sum",
                            this->Name,
                            _,
                            this->FuelType,
                            "COGENERATION",
                            _,
                            "Plant");

        //    general fuel use report (to match other generators)
        SetupOutputVariable("Generator Fuel HHV Basis Rate", OutputProcessor::Unit::W, this->FuelEnergyUseRate, "System", "Average", this->Name);

        SetupOutputVariable("Generator Fuel HHV Basis Energy", OutputProcessor::Unit::J, this->FuelEnergy, "System", "Sum", this->Name);

        SetupOutputVariable(
            "Generator " + this->FuelType + " Mass Flow Rate", OutputProcessor::Unit::kg_s, this->FuelMdot, "System", "Average", this->Name);

        SetupOutputVariable("Generator Exhaust Air Temperature", OutputProcessor::Unit::C, this->ExhaustStackTemp, "System", "Average", this->Name);

        if (this->HeatRecActive) {
            SetupOutputVariable(
                "Generator Exhaust Heat Recovery Rate", OutputProcessor::Unit::W, this->QExhaustRecovered, "System", "Average", this->Name);

            SetupOutputVariable("Generator Exhaust Heat Recovery Energy",
                                OutputProcessor::Unit::J,
                                this->ExhaustEnergyRec,
                                "System",
                                "Sum",
                                this->Name,
                                _,
                                "ENERGYTRANSFER",
                                "HEATRECOVERY",
                                _,
                                "Plant");

            SetupOutputVariable(
                "Generator Lube Heat Recovery Rate", OutputProcessor::Unit::W, this->QLubeOilRecovered, "System", "Average", this->Name);

            SetupOutputVariable("Generator Lube Heat Recovery Energy",
                                OutputProcessor::Unit::J,
                                this->LubeOilEnergyRec,
                                "System",
                                "Sum",
                                this->Name,
                                _,
                                "ENERGYTRANSFER",
                                "HEATRECOVERY",
                                _,
                                "Plant");

            SetupOutputVariable(
                "Generator Produced Thermal Rate", OutputProcessor::Unit::W, this->QTotalHeatRecovered, "System", "Average", this->Name);

            SetupOutputVariable("Generator Produced Thermal Energy", OutputProcessor::Unit::J, this->TotalHeatEnergyRec, "System", "Sum", this->Name);

            SetupOutputVariable(
                "Generator Heat Recovery Inlet Temperature", OutputProcessor::Unit::C, this->HeatRecInletTemp, "System", "Average", this->Name);

            SetupOutputVariable(
                "Generator Heat Recovery Outlet Temperature", OutputProcessor::Unit::C, this->HeatRecOutletTemp, "System", "Average", this->Name);

            SetupOutputVariable(
                "Generator Heat Recovery Mass Flow Rate", OutputProcessor::Unit::kg_s, this->HeatRecMdot, "System", "Average", this->Name);
        }
    }

    void CTGeneratorData::CalcCTGeneratorModel(bool const RunFlag,  // TRUE when Generator operating
                                               Real64 const MyLoad, // Generator demand
                                               bool const FirstHVACIteration)
    {
        // SUBROUTINE INFORMATION:
        //       AUTHOR         Dan Fisher
        //       DATE WRITTEN   Sept. 2000
        //       MODIFIED       na
        //       RE-ENGINEERED  na

        // PURPOSE OF THIS SUBROUTINE:
        // simulate a vapor compression Generator using the CT model

        // METHODOLOGY EMPLOYED:
        // curve fit of performance data.  This model was originally
        // developed by Dale Herron for the BLAST program

        Real64 const exhaustCp(1.047); // Exhaust Gas Specific Heat (J/kg-K)
        Real64 const KJtoJ(1000.0);    // convert Kjoules to joules
        static std::string const RoutineName("CalcCTGeneratorModel");

        // min allowed operating frac full load
        Real64 minPartLoadRat = this->MinPartLoadRat;

        // max allowed operating frac full load
        Real64 maxPartLoadRat = this->MaxPartLoadRat;

        // Generator nominal capacity (W)
        Real64 ratedPowerOutput = this->RatedPowerOutput;

        // MAX EXHAUST FLOW PER W POWER OUTPUT COEFF
        Real64 maxExhaustperCTPower = this->MaxExhaustperCTPower;

        // design turbine inlet temperature (C)
        Real64 designAirInletTemp = this->DesignAirInletTemp;

        int heatRecInNode;    // Heat Recovery Fluid Inlet Node Num
        Real64 heatRecInTemp; // Heat Recovery Fluid Inlet Temperature (C)

        Real64 heatRecMdot; // Heat Recovery Fluid Mass FlowRate (kg/s)
        Real64 heatRecCp;   // Specific Heat of the Heat Recovery Fluid (J/kg-K)

        if (this->HeatRecActive) {
            heatRecInNode = this->HeatRecInletNodeNum;
            heatRecInTemp = DataLoopNode::Node(heatRecInNode).Temp;

            heatRecCp = FluidProperties::GetSpecificHeatGlycol(
                DataPlant::PlantLoop(this->HRLoopNum).FluidName, heatRecInTemp, DataPlant::PlantLoop(this->HRLoopNum).FluidIndex, RoutineName);
            if (FirstHVACIteration && RunFlag) {
                heatRecMdot = this->DesignHeatRecMassFlowRate;
            } else {
                heatRecMdot = DataLoopNode::Node(heatRecInNode).MassFlowRate;
            }
        } else {
            heatRecInTemp = 0.0;
            heatRecCp = 0.0;
            heatRecMdot = 0.0;
        }

        // If no loop demand or Generator OFF, return
        if (!RunFlag) {
            this->ElecPowerGenerated = 0.0;
            this->ElecEnergyGenerated = 0.0;
            this->HeatRecInletTemp = heatRecInTemp;
            this->HeatRecOutletTemp = heatRecInTemp;
            this->HeatRecMdot = 0.0;
            this->QLubeOilRecovered = 0.0;
            this->QExhaustRecovered = 0.0;
            this->QTotalHeatRecovered = 0.0;
            this->LubeOilEnergyRec = 0.0;
            this->ExhaustEnergyRec = 0.0;
            this->TotalHeatEnergyRec = 0.0;
            this->FuelEnergyUseRate = 0.0;
            this->FuelEnergy = 0.0;
            this->FuelMdot = 0.0;
            this->ExhaustStackTemp = 0.0;
            return;
        }

        // CALCULATE POWER GENERATED AND PLR
        // Generator output (W)
        Real64 elecPowerGenerated = min(MyLoad, ratedPowerOutput);
        elecPowerGenerated = max(elecPowerGenerated, 0.0);

        // Generator operating part load ratio
        Real64 PLR = min(elecPowerGenerated / ratedPowerOutput, maxPartLoadRat);
        PLR = max(PLR, minPartLoadRat);
        elecPowerGenerated = PLR * ratedPowerOutput;

        // SET OFF-DESIGN AIR TEMPERATURE DIFFERENCE
        // (ATAIR) Difference between ambient actual and ambient design temperatures
        Real64 ambientDeltaT;
        if (this->OAInletNode == 0) {
            ambientDeltaT = DataEnvironment::OutDryBulbTemp - designAirInletTemp;
        } else {
            ambientDeltaT = DataLoopNode::Node(this->OAInletNode).Temp - designAirInletTemp;
        }

        // Use Curve fit to determine Fuel Energy Input.  For electric power generated in Watts, the fuel
        // energy input is calculated in J/s.  The PLBasedFuelInputCurve selects ratio of fuel flow (J/s)/power generated (J/s).
        // The TempBasedFuelInputCurve is a correction based on deviation from design inlet air temperature conditions.
        // The first coefficient of this fit should be 1.0 to ensure that no correction is made at design conditions.
        // (EFUEL) rate of Fuel Energy Required to run COMBUSTION turbine (W)
        Real64 FuelUseRate = elecPowerGenerated * CurveManager::CurveValue(this->PLBasedFuelInputCurve, PLR) *
                             CurveManager::CurveValue(this->TempBasedFuelInputCurve, ambientDeltaT);

        // Use Curve fit to determine Exhaust Flow.  This curve shows the ratio of exhaust gas flow (kg/s) to electric power
        // output (J/s).  The units on ExhaustFlowCurve are (kg/J).  When multiplied by the rated power of the unit,
        // it gives the exhaust flow rate in kg/s
        // (FEX) Exhaust Gas Flow Rate cubic meters per second???
        Real64 exhaustFlow = ratedPowerOutput * CurveManager::CurveValue(this->ExhaustFlowCurve, ambientDeltaT);

        // Use Curve fit to determine Exhaust Temperature.  This curve calculates the exhaust temperature (C) by
        // multiplying the exhaust temperature (C) for a particular part load as given by PLBasedExhaustTempCurve
        // a correction factor based on the deviation from design temperature, TempBasedExhaustTempCurve

        Real64 QExhaustRec;      // recovered exhaust heat (W)
        Real64 exhaustStackTemp; // turbine stack temp. (C)
        if ((PLR > 0.0) && ((exhaustFlow > 0.0) || (maxExhaustperCTPower > 0.0))) {

            // (TEX) Exhaust Gas Temperature in C
            Real64 exhaustTemp = CurveManager::CurveValue(this->PLBasedExhaustTempCurve, PLR) *
                                 CurveManager::CurveValue(this->TempBasedExhaustTempCurve, ambientDeltaT);

            // (UACGC) Heat Exchanger UA to Capacity
            Real64 UA_loc = this->UACoef(1) * std::pow(ratedPowerOutput, this->UACoef(2));

            // design engine stack saturated steam temp. (C)
            Real64 designMinExitGasTemp = this->DesignMinExitGasTemp;

            exhaustStackTemp = designMinExitGasTemp + (exhaustTemp - designMinExitGasTemp) /
                                                          std::exp(UA_loc / (max(exhaustFlow, maxExhaustperCTPower * ratedPowerOutput) * exhaustCp));

            QExhaustRec = max(exhaustFlow * exhaustCp * (exhaustTemp - exhaustStackTemp), 0.0);
        } else {
            exhaustStackTemp = this->DesignMinExitGasTemp;
            QExhaustRec = 0.0;
        }

        // Use Curve fit to determine Heat Recovered Lubricant heat.  This curve calculates the lube heat recovered (J/s) by
        // multiplying the total power generated by the fraction of that power that could be recovered in the lube oil at that
        // particular part load.
        // recovered lube oil heat (W)
        Real64 QLubeOilRec = elecPowerGenerated * CurveManager::CurveValue(this->QLubeOilRecoveredCurve, PLR);

        // Check for divide by zero
        Real64 HeatRecOutTemp; // Heat Recovery Fluid Outlet Temperature (C)
        if ((heatRecMdot > 0.0) && (heatRecCp > 0.0)) {
            HeatRecOutTemp = (QExhaustRec + QLubeOilRec) / (heatRecMdot * heatRecCp) + heatRecInTemp;
        } else {
            heatRecMdot = 0.0;
            HeatRecOutTemp = heatRecInTemp;
            QExhaustRec = 0.0;
            QLubeOilRec = 0.0;
        }

        // Now verify the maximum temperature was not exceeded
        // Heat Recovery Flow Rate if minimal heat recovery is accomplished
        Real64 MinHeatRecMdot = 0.0;

        Real64 HRecRatio; // When Max Temp is reached the amount of recovered heat has to be reduced.

        if (HeatRecOutTemp > this->HeatRecMaxTemp) {
            if (this->HeatRecMaxTemp != heatRecInTemp) {
                MinHeatRecMdot = (QExhaustRec + QLubeOilRec) / (heatRecCp * (this->HeatRecMaxTemp - heatRecInTemp));
                if (MinHeatRecMdot < 0.0) MinHeatRecMdot = 0.0;
            }

            // Recalculate Outlet Temperature, with adjusted flowrate
            if ((MinHeatRecMdot > 0.0) && (heatRecCp > 0.0)) {
                HeatRecOutTemp = (QExhaustRec + QLubeOilRec) / (MinHeatRecMdot * heatRecCp) + heatRecInTemp;
                HRecRatio = heatRecMdot / MinHeatRecMdot;
            } else {
                HeatRecOutTemp = heatRecInTemp;
                HRecRatio = 0.0;
            }
            QLubeOilRec *= HRecRatio;
            QExhaustRec *= HRecRatio;
        }

        // Calculate Energy
        // Generator output (J)
        Real64 ElectricEnergyGen = elecPowerGenerated * DataHVACGlobals::TimeStepSys * DataGlobals::SecInHour;

        // Amount of Fuel Energy Required to run COMBUSTION turbine (J)
        Real64 FuelEnergyUsed = FuelUseRate * DataHVACGlobals::TimeStepSys * DataGlobals::SecInHour;

        // recovered lube oil heat (J)
        Real64 lubeOilEnergyRec = QLubeOilRec * DataHVACGlobals::TimeStepSys * DataGlobals::SecInHour;

        // recovered exhaust heat (J)
        Real64 exhaustEnergyRec = QExhaustRec * DataHVACGlobals::TimeStepSys * DataGlobals::SecInHour;

        this->ElecPowerGenerated = elecPowerGenerated;
        this->ElecEnergyGenerated = ElectricEnergyGen;

        this->HeatRecInletTemp = heatRecInTemp;
        this->HeatRecOutletTemp = HeatRecOutTemp;

        this->HeatRecMdot = heatRecMdot;
        this->QExhaustRecovered = QExhaustRec;
        this->QLubeOilRecovered = QLubeOilRec;
        this->QTotalHeatRecovered = QExhaustRec + QLubeOilRec;
        this->FuelEnergyUseRate = std::abs(FuelUseRate);
        this->ExhaustEnergyRec = exhaustEnergyRec;
        this->LubeOilEnergyRec = lubeOilEnergyRec;
        this->TotalHeatEnergyRec = exhaustEnergyRec + lubeOilEnergyRec;
        this->FuelEnergy = std::abs(FuelEnergyUsed);

        // Heating Value of Fuel in (kJ/kg)
        Real64 fuelHeatingValue = this->FuelHeatingValue;

        this->FuelMdot = std::abs(FuelUseRate) / (fuelHeatingValue * KJtoJ);

        this->ExhaustStackTemp = exhaustStackTemp;

        if (this->HeatRecActive) {
            int HeatRecOutletNode = this->HeatRecOutletNodeNum;
            DataLoopNode::Node(HeatRecOutletNode).Temp = this->HeatRecOutletTemp;
        }
    }

    void CTGeneratorData::InitCTGenerators(bool const RunFlag, // TRUE when Generator operating
                                           bool const FirstHVACIteration)
    {

        // SUBROUTINE INFORMATION:
        //       AUTHOR         Dan Fisher
        //       DATE WRITTEN   Oct 2000
        //       MODIFIED       na
        //       RE-ENGINEERED  Brent Griffith, Sept 2010 plant upgrades, generalize fluid props

        // PURPOSE OF THIS SUBROUTINE:
        // This subroutine is for initializations of the CT generators.

        static std::string const RoutineName("InitICEngineGenerators");

        bool errFlag;

        if (this->MyPlantScanFlag && allocated(DataPlant::PlantLoop) && this->HeatRecActive) {
            errFlag = false;
            PlantUtilities::ScanPlantLoopsForObject(this->Name,
                                                    DataPlant::TypeOf_Generator_CTurbine,
                                                    this->HRLoopNum,
                                                    this->HRLoopSideNum,
                                                    this->HRBranchNum,
                                                    this->HRCompNum,
                                                    errFlag,
                                                    _,
                                                    _,
                                                    _,
                                                    _,
                                                    _);
            if (errFlag) {
                ShowFatalError("InitCTGenerators: Program terminated due to previous condition(s).");
            }

            this->MyPlantScanFlag = false;
        }

        if (this->MyFlag) {
            this->setupOutputVars();
            this->MyFlag = false;
        }

        if (this->MySizeAndNodeInitFlag && (!this->MyPlantScanFlag) && this->HeatRecActive) {
            int HeatRecInletNode = this->HeatRecInletNodeNum;
            int HeatRecOutletNode = this->HeatRecOutletNodeNum;

            // size mass flow rate
            Real64 rho = FluidProperties::GetDensityGlycol(DataPlant::PlantLoop(this->HRLoopNum).FluidName,
                                                           DataGlobals::InitConvTemp,
                                                           DataPlant::PlantLoop(this->HRLoopNum).FluidIndex,
                                                           RoutineName);

            this->DesignHeatRecMassFlowRate = rho * this->DesignHeatRecVolFlowRate;

            PlantUtilities::InitComponentNodes(0.0,
                                               this->DesignHeatRecMassFlowRate,
                                               HeatRecInletNode,
                                               HeatRecOutletNode,
                                               this->HRLoopNum,
                                               this->HRLoopSideNum,
                                               this->HRBranchNum,
                                               this->HRCompNum);

            this->MySizeAndNodeInitFlag = false;
        } // end one time inits

        // Do the Begin Environment initializations
        if (DataGlobals::BeginEnvrnFlag && this->MyEnvrnFlag && this->HeatRecActive) {
            int HeatRecInletNode = this->HeatRecInletNodeNum;
            int HeatRecOutletNode = this->HeatRecOutletNodeNum;
            // set the node Temperature, assuming freeze control
            DataLoopNode::Node(HeatRecInletNode).Temp = 20.0;
            DataLoopNode::Node(HeatRecOutletNode).Temp = 20.0;
            // set the node max and min mass flow rates
            PlantUtilities::InitComponentNodes(0.0,
                                               this->DesignHeatRecMassFlowRate,
                                               HeatRecInletNode,
                                               HeatRecOutletNode,
                                               this->HRLoopNum,
                                               this->HRLoopSideNum,
                                               this->HRBranchNum,
                                               this->HRCompNum);

            this->MyEnvrnFlag = false;
        } // end environmental inits

        if (!DataGlobals::BeginEnvrnFlag) {
            this->MyEnvrnFlag = true;
        }

        if (this->HeatRecActive) {
            if (FirstHVACIteration) {
                Real64 mdot;
                if (RunFlag) {
                    mdot = this->DesignHeatRecMassFlowRate;
                } else {
                    mdot = 0.0;
                }
                PlantUtilities::SetComponentFlowRate(mdot,
                                                     this->HeatRecInletNodeNum,
                                                     this->HeatRecOutletNodeNum,
                                                     this->HRLoopNum,
                                                     this->HRLoopSideNum,
                                                     this->HRBranchNum,
                                                     this->HRCompNum);

            } else {
                PlantUtilities::SetComponentFlowRate(this->HeatRecMdot,
                                                     this->HeatRecInletNodeNum,
                                                     this->HeatRecOutletNodeNum,
                                                     this->HRLoopNum,
                                                     this->HRLoopSideNum,
                                                     this->HRBranchNum,
                                                     this->HRCompNum);
            }
        }
    }

} // namespace CTElectricGenerator

} // namespace EnergyPlus<|MERGE_RESOLUTION|>--- conflicted
+++ resolved
@@ -314,13 +314,8 @@
                 if (is_blank(SELECT_CASE_var)) { // If blank then the default is Natural Gas
                     CTGenerator(genNum).FuelType = "Gas";
 
-<<<<<<< HEAD
                 } else if (SELECT_CASE_var == "NATURALGAS") {
-                    CTGenerator(GeneratorNum).FuelType = "Gas";
-=======
-                } else if ((SELECT_CASE_var == "GAS") || (SELECT_CASE_var == "NATURALGAS") || (SELECT_CASE_var == "NATURAL GAS")) {
                     CTGenerator(genNum).FuelType = "Gas";
->>>>>>> af3229f7
 
                 } else if (SELECT_CASE_var == "DIESEL") {
                     CTGenerator(genNum).FuelType = "Diesel";
@@ -328,27 +323,14 @@
                 } else if (SELECT_CASE_var == "GASOLINE") {
                     CTGenerator(genNum).FuelType = "Gasoline";
 
-<<<<<<< HEAD
                 } else if (SELECT_CASE_var == "FUELOILNO1") {
-                    CTGenerator(GeneratorNum).FuelType = "FuelOil#1";
+                    CTGenerator(genNum).FuelType = "FuelOil#1";
 
                 } else if (SELECT_CASE_var == "FUELOILNO2") {
-                    CTGenerator(GeneratorNum).FuelType = "FuelOil#2";
+                    CTGenerator(genNum).FuelType = "FuelOil#2";
 
                 } else if (SELECT_CASE_var == "PROPANE") {
-                    CTGenerator(GeneratorNum).FuelType = "Propane";
-=======
-                } else if ((SELECT_CASE_var == "FUEL OIL #1") || (SELECT_CASE_var == "FUELOIL#1") || (SELECT_CASE_var == "FUEL OIL") ||
-                           (SELECT_CASE_var == "DISTILLATE OIL")) {
-                    CTGenerator(genNum).FuelType = "FuelOil#1";
-
-                } else if ((SELECT_CASE_var == "FUEL OIL #2") || (SELECT_CASE_var == "FUELOIL#2") || (SELECT_CASE_var == "RESIDUAL OIL")) {
-                    CTGenerator(genNum).FuelType = "FuelOil#2";
-
-                } else if ((SELECT_CASE_var == "PROPANE") || (SELECT_CASE_var == "LPG") || (SELECT_CASE_var == "PROPANEGAS") ||
-                           (SELECT_CASE_var == "PROPANE GAS")) {
                     CTGenerator(genNum).FuelType = "Propane";
->>>>>>> af3229f7
 
                 } else if (SELECT_CASE_var == "OTHERFUEL1") {
                     CTGenerator(genNum).FuelType = "OtherFuel1";
