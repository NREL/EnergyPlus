// EnergyPlus, Copyright (c) 1996-2023, The Board of Trustees of the University of Illinois,
// The Regents of the University of California, through Lawrence Berkeley National Laboratory
// (subject to receipt of any required approvals from the U.S. Dept. of Energy), Oak Ridge
// National Laboratory, managed by UT-Battelle, Alliance for Sustainable Energy, LLC, and other
// contributors. All rights reserved.
//
// NOTICE: This Software was developed under funding from the U.S. Department of Energy and the
// U.S. Government consequently retains certain rights. As such, the U.S. Government has been
// granted for itself and others acting on its behalf a paid-up, nonexclusive, irrevocable,
// worldwide license in the Software to reproduce, distribute copies to the public, prepare
// derivative works, and perform publicly and display publicly, and to permit others to do so.
//
// Redistribution and use in source and binary forms, with or without modification, are permitted
// provided that the following conditions are met:
//
// (1) Redistributions of source code must retain the above copyright notice, this list of
//     conditions and the following disclaimer.
//
// (2) Redistributions in binary form must reproduce the above copyright notice, this list of
//     conditions and the following disclaimer in the documentation and/or other materials
//     provided with the distribution.
//
// (3) Neither the name of the University of California, Lawrence Berkeley National Laboratory,
//     the University of Illinois, U.S. Dept. of Energy nor the names of its contributors may be
//     used to endorse or promote products derived from this software without specific prior
//     written permission.
//
// (4) Use of EnergyPlus(TM) Name. If Licensee (i) distributes the software in stand-alone form
//     without changes from the version obtained under this License, or (ii) Licensee makes a
//     reference solely to the software portion of its product, Licensee must refer to the
//     software as "EnergyPlus version X" software, where "X" is the version number Licensee
//     obtained under this License and may not use a different name for the software. Except as
//     specifically required in this Section (4), Licensee shall not use in a company name, a
//     product name, in advertising, publicity, or other promotional activities any name, trade
//     name, trademark, logo, or other designation of "EnergyPlus", "E+", "e+" or confusingly
//     similar designation, without the U.S. Department of Energy's prior written consent.
//
// THIS SOFTWARE IS PROVIDED BY THE COPYRIGHT HOLDERS AND CONTRIBUTORS "AS IS" AND ANY EXPRESS OR
// IMPLIED WARRANTIES, INCLUDING, BUT NOT LIMITED TO, THE IMPLIED WARRANTIES OF MERCHANTABILITY
// AND FITNESS FOR A PARTICULAR PURPOSE ARE DISCLAIMED. IN NO EVENT SHALL THE COPYRIGHT OWNER OR
// CONTRIBUTORS BE LIABLE FOR ANY DIRECT, INDIRECT, INCIDENTAL, SPECIAL, EXEMPLARY, OR
// CONSEQUENTIAL DAMAGES (INCLUDING, BUT NOT LIMITED TO, PROCUREMENT OF SUBSTITUTE GOODS OR
// SERVICES; LOSS OF USE, DATA, OR PROFITS; OR BUSINESS INTERRUPTION) HOWEVER CAUSED AND ON ANY
// THEORY OF LIABILITY, WHETHER IN CONTRACT, STRICT LIABILITY, OR TORT (INCLUDING NEGLIGENCE OR
// OTHERWISE) ARISING IN ANY WAY OUT OF THE USE OF THIS SOFTWARE, EVEN IF ADVISED OF THE
// POSSIBILITY OF SUCH DAMAGE.

// C++ Headers
#include <algorithm>
#include <cmath>
#include <limits>

// ObjexxFCL Headers
#include <ObjexxFCL/Array.functions.hh>
#include <ObjexxFCL/Array1D.hh>
#include <ObjexxFCL/Array2D.hh>
#include <ObjexxFCL/Fmath.hh>

// EnergyPlus Headers
#include <AirflowNetwork/Solver.hpp>
#include <EnergyPlus/CrossVentMgr.hh>
#include <EnergyPlus/Data/EnergyPlusData.hh>
#include <EnergyPlus/DataEnvironment.hh>
#include <EnergyPlus/DataErrorTracking.hh>
#include <EnergyPlus/DataHVACGlobals.hh>
#include <EnergyPlus/DataHeatBalFanSys.hh>
#include <EnergyPlus/DataHeatBalance.hh>
#include <EnergyPlus/DataIPShortCuts.hh>
#include <EnergyPlus/DataLoopNode.hh>
#include <EnergyPlus/DataRoomAirModel.hh>
#include <EnergyPlus/DataSurfaces.hh>
#include <EnergyPlus/DataZoneEquipment.hh>
#include <EnergyPlus/DisplacementVentMgr.hh>
#include <EnergyPlus/Fans.hh>
#include <EnergyPlus/General.hh>
#include <EnergyPlus/InputProcessing/InputProcessor.hh>
#include <EnergyPlus/InternalHeatGains.hh>
#include <EnergyPlus/MundtSimMgr.hh>
#include <EnergyPlus/OutputProcessor.hh>
#include <EnergyPlus/Psychrometrics.hh>
#include <EnergyPlus/RoomAirModelAirflowNetwork.hh>
#include <EnergyPlus/RoomAirModelManager.hh>
#include <EnergyPlus/RoomAirModelUserTempPattern.hh>
#include <EnergyPlus/ScheduleManager.hh>
#include <EnergyPlus/UFADManager.hh>
#include <EnergyPlus/UtilityRoutines.hh>
#include <EnergyPlus/ZoneTempPredictorCorrector.hh>

namespace EnergyPlus {

namespace RoomAir {

    // MODULE INFORMATION
    //       AUTHOR         Weixiu Kong
    //       DATE WRITTEN   March 2003
    //       MODIFIED       July 2003, CC
    //                      Aug, 2005, BG

    // PURPOSE OF THIS MODULE:
    // Contains subroutines for managing the room air models

    constexpr std::array<std::string_view, (int)RoomAirModel::Num> roomAirModelNamesUC = {
        "USERDEFINED", "MIXING", "MUNDT", "UCSD_DV", "UCSD_CV", "UCSD_UFI", "UCSD_UFE", "AIRFLOWNETWORK"};

    constexpr std::array<std::string_view, (int)AirNodeType::Num> airNodeTypeNamesUC = {
        "INLET", "FLOOR", "CONTROL", "CEILING", "MUNDTROOM", "RETURN", "AIRFLOWNETWORK", "PLUME", "REESROOM"};

    constexpr std::array<std::string_view, (int)Comfort::Num> comfortNamesUC = {"JET", "RECIRCULATION"};

    constexpr std::array<std::string_view, (int)Diffuser::Num> diffuserNamesUC = {
        "SWIRL", "VARIABLEAREA", "HORIZONTALSWIRL", "LINEARBARGRILLE", "CUSTOM"};

    constexpr std::array<std::string_view, (int)UserDefinedPatternMode::Num> userDefinedPatternModeNamesUC = {
        "OUTDOORDRYBULBTEMPERATURE", "SENSIBLECOOLINGLOAD", "SENSIBLEHEATINGLOAD", "ZONEDRYBULBTEMPERATURE", "ZONEANDOUTDOORTEMPERATUREDIFFERENCE"};

    void ManageAirModel(EnergyPlusData &state, int const ZoneNum)
    {

        // SUBROUTINE INFORMATION:
        //       AUTHOR         Weixiu Kong
        //       DATE WRITTEN   April 2003
        //       MODIFIED       July 2003, CC
        //                      Jan 2004, CC

        // PURPOSE OF THIS SUBROUTINE:
        //     manage room air models.

        if (state.dataRoomAir->GetAirModelData) {
            GetAirModelDatas(state);
            state.dataRoomAir->GetAirModelData = false;
        }

        if (!state.dataRoomAir->anyNonMixingRoomAirModel) return;

        if (state.dataRoomAir->UCSDModelUsed) {
            SharedDVCVUFDataInit(state, ZoneNum);
        }

        switch (state.dataRoomAir->AirModel(ZoneNum).AirModel) {
        case RoomAirModel::UserDefined:
            ManageUserDefinedPatterns(state, ZoneNum);
            break;

        case RoomAirModel::Mixing: // Mixing air model
            break;                 // do nothing

        case RoomAirModel::DispVent1Node: // Mundt air model
            // simulate room airflow using Mundt model
            ManageDispVent1Node(state, ZoneNum);
            break;

        case RoomAirModel::DispVent3Node: // UCDV Displacement Ventilation model
            // simulate room airflow using UCSDDV model
            ManageDispVent3Node(state, ZoneNum);
            break;

        case RoomAirModel::CrossVent: // UCSD Cross Ventilation model
            // simulate room airflow using UCSDDV model
            ManageCrossVent(state, ZoneNum);
            break;

        case RoomAirModel::UFADInt: // UCSD UFAD interior zone model
            // simulate room airflow using the UCSDUFI model
            ManageUFAD(state, ZoneNum, RoomAirModel::UFADInt);
            break;

        case RoomAirModel::UFADExt: // UCSD UFAD exterior zone model
            // simulate room airflow using the UCSDUFE model
            ManageUFAD(state, ZoneNum, RoomAirModel::UFADExt);
            break;

        case RoomAirModel::AirflowNetwork: // RoomAirflowNetwork zone model
            // simulate room airflow using the AirflowNetwork - based model
            SimRoomAirModelAFN(state, ZoneNum);
            break;

        default:   // mixing air model
            break; // do nothing
        }
    }

    //*****************************************************************************************

    void GetAirModelDatas(EnergyPlusData &state)
    {

        // SUBROUTINE INFORMATION:
        //       AUTHOR         Linda Lawrie
        //       DATE WRITTEN   March 2005
        //       MODIFIED       na
        //       RE-ENGINEERED  na

        // PURPOSE OF THIS SUBROUTINE:
        // This routine "gets" all the data for the "RoomAir" models by calling individual
        // routines.

        // SUBROUTINE LOCAL VARIABLE DECLARATIONS:
        bool ErrorsFound;

        ErrorsFound = false;
        // get air node input data for all zones
        GetAirNodeData(state, ErrorsFound);

        // get mundt model controls for all zones
        GetMundtData(state, ErrorsFound);

        // get airflow network model info for all zones
        GetRoomAirflowNetworkData(state, ErrorsFound);

        // get UCSDDV model controls for all zones
        GetDisplacementVentData(state, ErrorsFound);

        // get UCSDCV model controls for all zones
        GetCrossVentData(state, ErrorsFound);

        // get BTG's user-defined patterns for all zones
        GetUserDefinedPatternData(state, ErrorsFound);

        // get UCSD UFAD interior zone model controls for all zones
        // get UCSD UFAD exterior zone model controls for all zones
        GetUFADZoneData(state, ErrorsFound);

        if (ErrorsFound) {
            ShowFatalError(state, "GetAirModelData: Errors found getting air model input.  Program terminates.");
        }
    }

    void GetUserDefinedPatternData(EnergyPlusData &state, bool &ErrorsFound) // True if errors found during this get input routine
    {
        // SUBROUTINE INFORMATION:
        //       AUTHOR         Brent Griffith
        //       DATE WRITTEN   Aug 2005
        //       MODIFIED       na
        //       RE-ENGINEERED  na

        // PURPOSE OF THIS SUBROUTINE:
        // This routine "gets" all the data for the "User-Defined RoomAir"

        // METHODOLOGY EMPLOYED:
        // usual energyplus input routines
        // for the actual patterns, a single structure array holds
        // different patterns in nested derived types.

        // Using/Aliasing
        using DataZoneEquipment::EquipConfiguration;

        using ScheduleManager::GetScheduleIndex;

        // SUBROUTINE PARAMETER DEFINITIONS:
        static constexpr std::string_view routineName = "GetUserDefinedPatternData: ";

        // SUBROUTINE LOCAL VARIABLE DECLARATIONS:
        int NumAlphas;  // number of alphas
        int NumNumbers; // Number of numbers encountered
        int Status;     // Notes if there was an error in processing the input

        auto &ipsc = state.dataIPShortCut;

        // access input file and setup
        state.dataRoomAir->numTempDistContrldZones = state.dataInputProcessing->inputProcessor->getNumObjectsFound(state, cUserDefinedControlObject);

        state.dataRoomAir->NumConstantGradient =
            state.dataInputProcessing->inputProcessor->getNumObjectsFound(state, cTempPatternConstGradientObject);
        state.dataRoomAir->NumTwoGradientInterp = state.dataInputProcessing->inputProcessor->getNumObjectsFound(state, cTempPatternTwoGradientObject);
        state.dataRoomAir->NumNonDimensionalHeight = state.dataInputProcessing->inputProcessor->getNumObjectsFound(state, cTempPatternNDHeightObject);
        state.dataRoomAir->NumSurfaceMapping = state.dataInputProcessing->inputProcessor->getNumObjectsFound(state, cTempPatternSurfMapObject);

        state.dataRoomAir->NumAirTempPatterns = state.dataRoomAir->NumConstantGradient + state.dataRoomAir->NumTwoGradientInterp +
                                                state.dataRoomAir->NumNonDimensionalHeight + state.dataRoomAir->NumSurfaceMapping;
        ipsc->cCurrentModuleObject = cUserDefinedControlObject;
        if (state.dataRoomAir->numTempDistContrldZones == 0) {
            if (state.dataRoomAir->NumAirTempPatterns != 0) { // user may have missed control object
                ShowWarningError(state, format("Missing {} object needed to use roomair temperature patterns", ipsc->cCurrentModuleObject));
                // ErrorsFound = .TRUE.
            }
            return;
        }

        // now allocate AirPatternZoneInfo to length of all zones for easy indexing
        if (!allocated(state.dataRoomAir->AirPatternZoneInfo)) {
            state.dataRoomAir->AirPatternZoneInfo.allocate(state.dataGlobal->NumOfZones);
        }

        for (int ObjNum = 1; ObjNum <= state.dataRoomAir->numTempDistContrldZones; ++ObjNum) {

            state.dataInputProcessing->inputProcessor->getObjectItem(state,
                                                                     ipsc->cCurrentModuleObject,
                                                                     ObjNum,
                                                                     ipsc->cAlphaArgs,
                                                                     NumAlphas,
                                                                     ipsc->rNumericArgs,
                                                                     NumNumbers,
                                                                     Status,
                                                                     _,
                                                                     ipsc->lAlphaFieldBlanks,
                                                                     ipsc->cAlphaFieldNames,
                                                                     ipsc->cNumericFieldNames);

            ErrorObjectHeader eoh{routineName, ipsc->cCurrentModuleObject, ipsc->cAlphaArgs(1)};
            // first get zone ID
            int ZoneNum = UtilityRoutines::FindItemInList(ipsc->cAlphaArgs(2), state.dataHeatBal->Zone);
            if (ZoneNum == 0) { // throw error
                ShowSevereItemNotFound(state, eoh, ipsc->cAlphaFieldNames(2), ipsc->cAlphaArgs(2));
                ErrorsFound = true;
                return; // halt to avoid hard crash
            }

            auto &airPatternZoneInfo = state.dataRoomAir->AirPatternZoneInfo(ZoneNum);
            airPatternZoneInfo.IsUsed = true;
            airPatternZoneInfo.Name = ipsc->cAlphaArgs(1);     // Name of this Control Object
            airPatternZoneInfo.ZoneName = ipsc->cAlphaArgs(2); // Zone Name

            airPatternZoneInfo.AvailSched = ipsc->cAlphaArgs(3);
            if (ipsc->lAlphaFieldBlanks(3)) {
                airPatternZoneInfo.AvailSchedID = ScheduleManager::ScheduleAlwaysOn;
            } else {
                airPatternZoneInfo.AvailSchedID = GetScheduleIndex(state, ipsc->cAlphaArgs(3));
                if (airPatternZoneInfo.AvailSchedID == 0) {
                    ShowSevereItemNotFound(state, eoh, ipsc->cAlphaFieldNames(3), ipsc->cAlphaArgs(3));
                    ErrorsFound = true;
                }
            }

            airPatternZoneInfo.PatternCntrlSched = ipsc->cAlphaArgs(4); // Schedule Name for Leading Pattern Control for this Zone
            airPatternZoneInfo.PatternSchedID = GetScheduleIndex(state, ipsc->cAlphaArgs(4));
            if (airPatternZoneInfo.PatternSchedID == 0) {
                ShowSevereItemNotFound(state, eoh, ipsc->cAlphaFieldNames(4), ipsc->cAlphaArgs(4));
                ErrorsFound = true;
            }

            airPatternZoneInfo.ZoneID = ZoneNum;

            //   figure number of surfaces for this zone
            airPatternZoneInfo.totNumSurfs = 0;
            for (int spaceNum : state.dataHeatBal->Zone(ZoneNum).spaceIndexes) {
                auto &thisSpace = state.dataHeatBal->space(spaceNum);
                airPatternZoneInfo.totNumSurfs += thisSpace.HTSurfaceLast - thisSpace.HTSurfaceFirst + 1;
            }
            //   allocate nested derived type for surface info
            airPatternZoneInfo.Surf.allocate(airPatternZoneInfo.totNumSurfs);

            //   Fill in what we know for nested structure for surfaces
            int thisSurfinZone = 0;
            for (int spaceNum : state.dataHeatBal->Zone(ZoneNum).spaceIndexes) {
                auto &thisSpace = state.dataHeatBal->space(spaceNum);
                for (int thisHBsurfID = thisSpace.HTSurfaceFirst; thisHBsurfID <= thisSpace.HTSurfaceLast; ++thisHBsurfID) {
                    ++thisSurfinZone;
                    if (state.dataSurface->Surface(thisHBsurfID).Class == DataSurfaces::SurfaceClass::IntMass) {
                        airPatternZoneInfo.Surf(thisSurfinZone).SurfID = thisHBsurfID;
                        airPatternZoneInfo.Surf(thisSurfinZone).Zeta = 0.5;
                        continue;
                    }

                    airPatternZoneInfo.Surf(thisSurfinZone).SurfID = thisHBsurfID;

                    airPatternZoneInfo.Surf(thisSurfinZone).Zeta = FigureNDheightInZone(state, thisHBsurfID);
                }
            } // loop through surfaces in this zone

        } // loop through number of 'RoomAir:TemperaturePattern:UserDefined' objects

        // Check against AirModel.  Make sure there is a match here.
        for (int iZone = 1; iZone <= state.dataGlobal->NumOfZones; ++iZone) {
            if (state.dataRoomAir->AirModel(iZone).AirModel != RoomAirModel::UserDefined) continue;
            if (state.dataRoomAir->AirPatternZoneInfo(iZone).IsUsed) continue; // There is a Room Air Temperatures object for this zone
            ShowSevereError(state,
                            format("{}AirModel for Zone=[{}] is indicated as \"User Defined\".", routineName, state.dataHeatBal->Zone(iZone).Name));
            ShowContinueError(state, format("...but missing a {} object for control.", ipsc->cCurrentModuleObject));
            ErrorsFound = true;
        }

        // now get user defined temperature patterns
        if (!allocated(state.dataRoomAir->AirPattern)) {
            state.dataRoomAir->AirPattern.allocate(state.dataRoomAir->NumAirTempPatterns);
        }

        // Four different objects to get
        ipsc->cCurrentModuleObject = cTempPatternConstGradientObject;
        for (int ObjNum = 1; ObjNum <= state.dataRoomAir->NumConstantGradient; ++ObjNum) {
            int thisPattern = ObjNum;
            state.dataInputProcessing->inputProcessor->getObjectItem(state,
                                                                     ipsc->cCurrentModuleObject,
                                                                     ObjNum,
                                                                     ipsc->cAlphaArgs,
                                                                     NumAlphas,
                                                                     ipsc->rNumericArgs,
                                                                     NumNumbers,
                                                                     Status,
                                                                     _,
                                                                     _,
                                                                     ipsc->cAlphaFieldNames,
                                                                     ipsc->cNumericFieldNames);

            auto &roomAirPattern = state.dataRoomAir->AirPattern(thisPattern);
            roomAirPattern.Name = ipsc->cAlphaArgs(1);
            roomAirPattern.PatrnID = ipsc->rNumericArgs(1);
            roomAirPattern.PatternMode = UserDefinedPatternType::ConstGradTemp;
            roomAirPattern.DeltaTstat = ipsc->rNumericArgs(2);
            roomAirPattern.DeltaTleaving = ipsc->rNumericArgs(3);
            roomAirPattern.DeltaTexhaust = ipsc->rNumericArgs(4);
            roomAirPattern.GradPatrn.Gradient = ipsc->rNumericArgs(5);
        }

        ipsc->cCurrentModuleObject = cTempPatternTwoGradientObject;
        for (int ObjNum = 1; ObjNum <= state.dataRoomAir->NumTwoGradientInterp; ++ObjNum) {
            int thisPattern = state.dataRoomAir->NumConstantGradient + ObjNum;
            state.dataInputProcessing->inputProcessor->getObjectItem(state,
                                                                     ipsc->cCurrentModuleObject,
                                                                     ObjNum,
                                                                     ipsc->cAlphaArgs,
                                                                     NumAlphas,
                                                                     ipsc->rNumericArgs,
                                                                     NumNumbers,
                                                                     Status,
                                                                     _,
                                                                     _,
                                                                     ipsc->cAlphaFieldNames,
                                                                     ipsc->cNumericFieldNames);

            auto &roomAirPattern = state.dataRoomAir->AirPattern(thisPattern);
            ErrorObjectHeader eoh{routineName, ipsc->cCurrentModuleObject, ipsc->cAlphaArgs(1)};
            roomAirPattern.PatternMode = UserDefinedPatternType::TwoGradInterp;
            roomAirPattern.Name = ipsc->cAlphaArgs(1);
            roomAirPattern.PatrnID = ipsc->rNumericArgs(1);
            roomAirPattern.TwoGradPatrn.TstatHeight = ipsc->rNumericArgs(2);
            roomAirPattern.TwoGradPatrn.TleavingHeight = ipsc->rNumericArgs(3);
            roomAirPattern.TwoGradPatrn.TexhaustHeight = ipsc->rNumericArgs(4);
            roomAirPattern.TwoGradPatrn.LowGradient = ipsc->rNumericArgs(5);
            roomAirPattern.TwoGradPatrn.HiGradient = ipsc->rNumericArgs(6);

            roomAirPattern.TwoGradPatrn.InterpolationMode =
                static_cast<UserDefinedPatternMode>(getEnumValue(userDefinedPatternModeNamesUC, UtilityRoutines::makeUPPER(ipsc->cAlphaArgs(2))));
            if (roomAirPattern.TwoGradPatrn.InterpolationMode == UserDefinedPatternMode::Invalid) {
                ShowSevereInvalidKey(state, eoh, ipsc->cAlphaFieldNames(2), ipsc->cAlphaArgs(2));
                ErrorsFound = true;
            }

            roomAirPattern.TwoGradPatrn.UpperBoundTempScale = ipsc->rNumericArgs(7);
            roomAirPattern.TwoGradPatrn.LowerBoundTempScale = ipsc->rNumericArgs(8);

            roomAirPattern.TwoGradPatrn.UpperBoundHeatRateScale = ipsc->rNumericArgs(9);
            roomAirPattern.TwoGradPatrn.LowerBoundHeatRateScale = ipsc->rNumericArgs(10);

            // now test the input some
            if (roomAirPattern.TwoGradPatrn.HiGradient == roomAirPattern.TwoGradPatrn.LowGradient) {
                ShowWarningError(state, format("Upper and lower gradients equal, use {} instead ", cTempPatternConstGradientObject));
                ShowContinueError(state, format("Entered in {} = {}", ipsc->cCurrentModuleObject, ipsc->cAlphaArgs(1)));
            }
            if ((roomAirPattern.TwoGradPatrn.UpperBoundTempScale == roomAirPattern.TwoGradPatrn.LowerBoundTempScale) &&
                ((roomAirPattern.TwoGradPatrn.InterpolationMode == UserDefinedPatternMode::OutdoorDryBulb) ||
                 (roomAirPattern.TwoGradPatrn.InterpolationMode == UserDefinedPatternMode::ZoneAirTemp) ||
                 (roomAirPattern.TwoGradPatrn.InterpolationMode == UserDefinedPatternMode::DeltaOutdoorZone))) {
                // throw error, will cause divide by zero when used for scaling
                ShowSevereError(state, format("Error in temperature scale in {}: {}", ipsc->cCurrentModuleObject, ipsc->cAlphaArgs(1)));
                ErrorsFound = true;
            }
            if ((roomAirPattern.TwoGradPatrn.HiGradient == roomAirPattern.TwoGradPatrn.LowGradient) &&
                ((roomAirPattern.TwoGradPatrn.InterpolationMode == UserDefinedPatternMode::SensibleCooling) ||
                 (roomAirPattern.TwoGradPatrn.InterpolationMode == UserDefinedPatternMode::SensibleHeating))) {
                // throw error, will cause divide by zero when used for scaling
                ShowSevereError(state, format("Error in load scale in {}: {}", ipsc->cCurrentModuleObject, ipsc->cAlphaArgs(1)));
                ErrorsFound = true;
            }
        }

        ipsc->cCurrentModuleObject = cTempPatternNDHeightObject;
        for (int ObjNum = 1; ObjNum <= state.dataRoomAir->NumNonDimensionalHeight; ++ObjNum) {
            int thisPattern = state.dataRoomAir->NumConstantGradient + state.dataRoomAir->NumTwoGradientInterp + ObjNum;
            state.dataInputProcessing->inputProcessor->getObjectItem(state,
                                                                     ipsc->cCurrentModuleObject,
                                                                     ObjNum,
                                                                     ipsc->cAlphaArgs,
                                                                     NumAlphas,
                                                                     ipsc->rNumericArgs,
                                                                     NumNumbers,
                                                                     Status,
                                                                     _,
                                                                     _,
                                                                     ipsc->cAlphaFieldNames,
                                                                     ipsc->cNumericFieldNames);
            auto &roomAirPattern = state.dataRoomAir->AirPattern(thisPattern);
            roomAirPattern.PatternMode = UserDefinedPatternType::NonDimenHeight;

            roomAirPattern.Name = ipsc->cAlphaArgs(1);
            roomAirPattern.PatrnID = ipsc->rNumericArgs(1);
            roomAirPattern.DeltaTstat = ipsc->rNumericArgs(2);
            roomAirPattern.DeltaTleaving = ipsc->rNumericArgs(3);
            roomAirPattern.DeltaTexhaust = ipsc->rNumericArgs(4);

            int NumPairs = std::floor((double(NumNumbers) - 4.0) / 2.0);

            // TODO error checking

            roomAirPattern.VertPatrn.ZetaPatrn.allocate(NumPairs);
            roomAirPattern.VertPatrn.DeltaTaiPatrn.allocate(NumPairs);

            // init these since they can't be in derived type
            roomAirPattern.VertPatrn.ZetaPatrn = 0.0;
            roomAirPattern.VertPatrn.DeltaTaiPatrn = 0.0;

            for (int i = 0; i <= NumPairs - 1; ++i) {

                roomAirPattern.VertPatrn.ZetaPatrn(i + 1) = ipsc->rNumericArgs(2 * i + 5);
                roomAirPattern.VertPatrn.DeltaTaiPatrn(i + 1) = ipsc->rNumericArgs(2 * i + 6);
            }

            // TODO  check order (TODO sort ? )
            for (int i = 2; i <= NumPairs; ++i) {
                if (roomAirPattern.VertPatrn.ZetaPatrn(i) < roomAirPattern.VertPatrn.ZetaPatrn(i - 1)) {
                    ShowSevereError(state, format("Zeta values not in increasing order in {}: {}", ipsc->cCurrentModuleObject, ipsc->cAlphaArgs(1)));
                    ErrorsFound = true;
                }
            }
        }

        ipsc->cCurrentModuleObject = cTempPatternSurfMapObject;
        for (int ObjNum = 1; ObjNum <= state.dataRoomAir->NumSurfaceMapping; ++ObjNum) {
            int thisPattern = state.dataRoomAir->NumConstantGradient + state.dataRoomAir->NumTwoGradientInterp +
                              state.dataRoomAir->NumNonDimensionalHeight + ObjNum;

            state.dataInputProcessing->inputProcessor->getObjectItem(state,
                                                                     ipsc->cCurrentModuleObject,
                                                                     ObjNum,
                                                                     ipsc->cAlphaArgs,
                                                                     NumAlphas,
                                                                     ipsc->rNumericArgs,
                                                                     NumNumbers,
                                                                     Status,
                                                                     _,
                                                                     _,
                                                                     ipsc->cAlphaFieldNames,
                                                                     ipsc->cNumericFieldNames);

            auto &roomAirPattern = state.dataRoomAir->AirPattern(thisPattern);
            ErrorObjectHeader eoh{routineName, ipsc->cCurrentModuleObject, ipsc->cAlphaArgs(1)};

            roomAirPattern.PatternMode = UserDefinedPatternType::SurfMapTemp;
            roomAirPattern.Name = ipsc->cAlphaArgs(1);
            roomAirPattern.PatrnID = ipsc->rNumericArgs(1);
            roomAirPattern.DeltaTstat = ipsc->rNumericArgs(2);
            roomAirPattern.DeltaTleaving = ipsc->rNumericArgs(3);
            roomAirPattern.DeltaTexhaust = ipsc->rNumericArgs(4);

            int NumPairs = NumNumbers - 4;

            if (NumPairs != (NumAlphas - 1)) {
                ShowSevereError(state, format("Error in number of entries in {} object: {}", ipsc->cCurrentModuleObject, ipsc->cAlphaArgs(1)));
                ErrorsFound = true;
            }
            roomAirPattern.MapPatrn.SurfName.allocate(NumPairs);
            roomAirPattern.MapPatrn.DeltaTai.allocate(NumPairs);
            roomAirPattern.MapPatrn.SurfID.allocate(NumPairs);

            // init just allocated
            roomAirPattern.MapPatrn.SurfName = "";
            roomAirPattern.MapPatrn.DeltaTai = 0.0;
            roomAirPattern.MapPatrn.SurfID = 0;

            for (int i = 1; i <= NumPairs; ++i) {
                roomAirPattern.MapPatrn.SurfName(i) = ipsc->cAlphaArgs(i + 1);
                roomAirPattern.MapPatrn.DeltaTai(i) = ipsc->rNumericArgs(i + 4);
                roomAirPattern.MapPatrn.SurfID(i) = UtilityRoutines::FindItemInList(ipsc->cAlphaArgs(i + 1), state.dataSurface->Surface);
                if (roomAirPattern.MapPatrn.SurfID(i) == 0) {
                    ShowSevereItemNotFound(state, eoh, ipsc->cAlphaFieldNames(i + 1), ipsc->cAlphaArgs(i + 1));
                    ErrorsFound = true;
                }
            }
            roomAirPattern.MapPatrn.NumSurfs = NumPairs;
        }

        if (state.dataErrTracking->TotalRoomAirPatternTooLow > 0) {
            ShowWarningError(state,
                             format("GetUserDefinedPatternData: RoomAirModelUserTempPattern: {} problem(s) in non-dimensional height calculations, "
                                    "too low surface height(s) in relation to floor height of zone(s).",
                                    state.dataErrTracking->TotalRoomAirPatternTooLow));
            ShowContinueError(state, "...Use OutputDiagnostics,DisplayExtraWarnings; to see details.");
            state.dataErrTracking->TotalWarningErrors += state.dataErrTracking->TotalRoomAirPatternTooLow;
        }
        if (state.dataErrTracking->TotalRoomAirPatternTooHigh > 0) {
            ShowWarningError(state,
                             format("GetUserDefinedPatternData: RoomAirModelUserTempPattern: {} problem(s) in non-dimensional height calculations, "
                                    "too high surface height(s) in relation to ceiling height of zone(s).",
                                    state.dataErrTracking->TotalRoomAirPatternTooHigh));
            ShowContinueError(state, "...Use OutputDiagnostics,DisplayExtraWarnings; to see details.");
            state.dataErrTracking->TotalWarningErrors += state.dataErrTracking->TotalRoomAirPatternTooHigh;
        }

        // now do one time setups from and checks on user data

        // Find and set return and exhaust node ids

        for (int i = 1; i <= state.dataGlobal->NumOfZones; ++i) {
            if (state.dataRoomAir->AirPatternZoneInfo(i).IsUsed) {
                // first get return and exhaust air node index
                int found = UtilityRoutines::FindItemInList(
                    state.dataRoomAir->AirPatternZoneInfo(i).ZoneName, state.dataZoneEquip->ZoneEquipConfig, &EquipConfiguration::ZoneName);
                if (found != 0) {

                    state.dataRoomAir->AirPatternZoneInfo(i).ZoneNodeID = state.dataZoneEquip->ZoneEquipConfig(found).ZoneNode;
                    if (allocated(state.dataZoneEquip->ZoneEquipConfig(found).ExhaustNode)) {
                        state.dataRoomAir->AirPatternZoneInfo(i).ExhaustAirNodeID.allocate(
                            state.dataZoneEquip->ZoneEquipConfig(found).NumExhaustNodes);
                        state.dataRoomAir->AirPatternZoneInfo(i).ExhaustAirNodeID = state.dataZoneEquip->ZoneEquipConfig(found).ExhaustNode;
                    } // exhaust nodes present
                }     // found ZoneEquipConf

                // second get zone height values
                state.dataRoomAir->AirPatternZoneInfo(i).ZoneHeight = state.dataHeatBal->Zone(i).CeilingHeight;

            } // air pattern is used
        }
    }

    void GetAirNodeData(EnergyPlusData &state, bool &ErrorsFound) // True if errors found during this get input routine
    {

        // SUBROUTINE INFORMATION:
        //       AUTHOR         Brent Griffith
        //       DATE WRITTEN   August 2001
        //       RE-ENGINEERED  April 2003, Weixiu Kong
        //       MODIFIED       July 2003, CC
        //                      Jan 2004, CC

        // PURPOSE OF THIS SUBROUTINE:
        //     Get AirNode data for all zones at once

        constexpr std::string_view routineName = "GetAirNodeData";
        // SUBROUTINE LOCAL VARIABLE DECLARATIONS:
        int NumAlphas; // States which alpha value to read from a
        // "Number" line
        int NumNumbers; // Number of numbers encountered
        int Status;     // Notes if there was an error in processing the input

        if (!state.dataRoomAir->DispVent1NodeModelUsed) return;

        auto &ipsc = state.dataIPShortCut;

        // Initialize default values for air nodes
        state.dataRoomAir->TotNumOfZoneAirNodes.allocate(state.dataGlobal->NumOfZones);
        state.dataRoomAir->TotNumOfAirNodes = 0;
        state.dataRoomAir->TotNumOfZoneAirNodes = 0;
        ipsc->cCurrentModuleObject = "RoomAir:Node";
        state.dataRoomAir->TotNumOfAirNodes = state.dataInputProcessing->inputProcessor->getNumObjectsFound(state, ipsc->cCurrentModuleObject);

        if (state.dataRoomAir->TotNumOfAirNodes <= 0) {
            // no air node object is found, terminate the program
            ShowSevereError(state, format("No {} objects found in input.", ipsc->cCurrentModuleObject));
            ShowContinueError(state, format("The OneNodeDisplacementVentilation model requires {} objects", ipsc->cCurrentModuleObject));
            ErrorsFound = true;
            return;
        } else {
            // air node objects are found so allocate airnode variable
            state.dataRoomAir->AirNode.allocate(state.dataRoomAir->TotNumOfAirNodes);
        }

        for (int AirNodeNum = 1; AirNodeNum <= state.dataRoomAir->TotNumOfAirNodes; ++AirNodeNum) {

            // get air node objects
            state.dataInputProcessing->inputProcessor->getObjectItem(state,
                                                                     ipsc->cCurrentModuleObject,
                                                                     AirNodeNum,
                                                                     ipsc->cAlphaArgs,
                                                                     NumAlphas,
                                                                     ipsc->rNumericArgs,
                                                                     NumNumbers,
                                                                     Status,
                                                                     _,
                                                                     _,
                                                                     ipsc->cAlphaFieldNames,
                                                                     ipsc->cNumericFieldNames);

            auto &airNode = state.dataRoomAir->AirNode(AirNodeNum);
            airNode.Name = ipsc->cAlphaArgs(1);

            ErrorObjectHeader eoh{routineName, ipsc->cCurrentModuleObject, airNode.Name};

            airNode.ZoneName = ipsc->cAlphaArgs(3); // Zone name
            airNode.ZonePtr = UtilityRoutines::FindItemInList(airNode.ZoneName, state.dataHeatBal->Zone);
            if (airNode.ZonePtr == 0) {
                ShowSevereItemNotFound(state, eoh, ipsc->cAlphaFieldNames(3), ipsc->cAlphaArgs(3));
                ErrorsFound = true;
            } else {
                int NumOfSurfs = 0;
                for (int spaceNum : state.dataHeatBal->Zone(airNode.ZonePtr).spaceIndexes) {
                    auto &thisSpace = state.dataHeatBal->space(spaceNum);
                    NumOfSurfs += thisSpace.HTSurfaceLast - thisSpace.HTSurfaceFirst + 1;
                }
                airNode.SurfMask.allocate(NumOfSurfs);
            }

            airNode.ClassType = static_cast<AirNodeType>(getEnumValue(airNodeTypeNamesUC, UtilityRoutines::makeUPPER(ipsc->cAlphaArgs(2))));
            if (airNode.ClassType == AirNodeType::Invalid) {
                ShowSevereInvalidKey(state, eoh, ipsc->cAlphaFieldNames(2), ipsc->cAlphaArgs(2));
                ErrorsFound = true;
            }

            airNode.Height = ipsc->rNumericArgs(1); // Air node height
            int NumSurfsInvolved = NumAlphas - 3;   // Number of surfaces involved with air nodes

            // Initialize
            airNode.SurfMask = false;

            if (NumSurfsInvolved <= 0) {

                // report severe error since the following air nodes require surfaces associated with them
                if (airNode.ClassType == AirNodeType::Floor || airNode.ClassType == AirNodeType::Ceiling || airNode.ClassType == AirNodeType::Mundt ||
                    airNode.ClassType == AirNodeType::Plume || airNode.ClassType == AirNodeType::Rees) { // Are there really Rees 1-4?
                    // terminate the program due to a severe error in the specified input
                    ShowSevereError(state,
                                    format("GetAirNodeData: {}=\"{}\" invalid air node specification.", ipsc->cCurrentModuleObject, airNode.Name));
                    ShowContinueError(state,
                                      format("Mundt Room Air Model: No surface names specified.  Air node=\"{} requires surfaces associated with it.",
                                             airNode.Name));
                    ErrorsFound = true;
                }
                continue;
            }

            // report warning error since the following air nodes do not require surfaces associated with them
            // and assign .FALSE. to 'SurfNeeded'
            if (airNode.ClassType == AirNodeType::Inlet || airNode.ClassType == AirNodeType::Control || airNode.ClassType == AirNodeType::Return ||
                airNode.ClassType == AirNodeType::Plume) {
                ShowWarningError(state, format("GetAirNodeData: {}=\"{}\" invalid linkage", ipsc->cCurrentModuleObject, airNode.Name));
                ShowContinueError(
                    state, format("Mundt Room Air Model: No surface names needed.  Air node=\"{} does not relate to any surfaces.", airNode.Name));
                continue;
            }

            // this air node is in this zone; hence, first get name of all surfaces in this zone
            auto const &zone = state.dataHeatBal->Zone(airNode.ZonePtr);
            int NumOfSurfs = 0;
            for (int spaceNum : zone.spaceIndexes) {
                auto &thisSpace = state.dataHeatBal->space(spaceNum);
                NumOfSurfs += thisSpace.HTSurfaceLast - thisSpace.HTSurfaceFirst + 1;
            }

            // terminate the program due to a severe error in the specified input
            if (NumSurfsInvolved > NumOfSurfs) {
                ShowFatalError(
                    state,
                    format("GetAirNodeData: Mundt Room Air Model: Number of surfaces connected to {} is greater than number of surfaces in {}",
                           airNode.Name,
                           zone.Name));
                return;
            }

            // relate surfaces to this air node and check to see whether surface names are specified correctly or not
            int SurfCount = 0;
            for (int ListSurfNum = 4; ListSurfNum <= NumAlphas; ++ListSurfNum) {
                int thisSurfinZone = 0;
                for (int spaceNum : zone.spaceIndexes) {
                    auto &thisSpace = state.dataHeatBal->space(spaceNum);
                    for (int SurfNum = thisSpace.HTSurfaceFirst; SurfNum <= thisSpace.HTSurfaceLast; ++SurfNum) {
                        ++thisSurfinZone;
                        if (ipsc->cAlphaArgs(ListSurfNum) == state.dataSurface->Surface(SurfNum).Name) {
                            airNode.SurfMask(thisSurfinZone) = true;
                            ++SurfCount;
                            break;
                        }
                    }
                    if (SurfCount > 0) break;
                }
            }

            // report warning error since surface names are specified correctly
            if ((NumSurfsInvolved) != SurfCount) {
                ShowWarningError(
                    state,
                    format("GetAirNodeData: Mundt Room Air Model: Some surface names specified for {} are not in {}", airNode.Name, zone.Name));
            }
        } // for (AirNodeNum)

        // get number of air nodes in each zone
        for (int AirNodeNum = 1; AirNodeNum <= state.dataRoomAir->TotNumOfAirNodes; ++AirNodeNum) {
            auto const &airNode = state.dataRoomAir->AirNode(AirNodeNum);
            // this zone uses other air model so skip the rest
            if (state.dataRoomAir->AirModel(airNode.ZonePtr).AirModel == RoomAirModel::DispVent1Node)
                ++state.dataRoomAir->TotNumOfZoneAirNodes(airNode.ZonePtr);
        }
    }

    //*****************************************************************************************

    void GetMundtData(EnergyPlusData &state, bool &ErrorsFound) // True if errors found during this get input routine
    {

        // SUBROUTINE INFORMATION:
        //       AUTHOR         Brent Griffith
        //       DATE WRITTEN   August 2001
        //       MODIFIED       na
        //       RE-ENGINEERED  April 2003, Weixiu Kong
        //                      July 2003, CC

        // PURPOSE OF THIS SUBROUTINE:
        //     Get Mundt model controls for all zones at once

        // METHODOLOGY EMPLOYED:
        //     Use input processer to get input from idf file

        // Using/Aliasing
        constexpr std::string_view routineName = "GetMundtData";
        // SUBROUTINE LOCAL VARIABLE DECLARATIONS:
        int NumAlphas;
        int NumNumbers;       // Number of numbers encountered
        int Status;           // Notes if there was an error in processing the input
        int NumOfMundtContrl; // Number of Mundt Model Controls

        auto &ipsc = state.dataIPShortCut;

        if (!state.dataRoomAir->DispVent1NodeModelUsed) return;

        // Initialize default values for Mundt model controls
        state.dataRoomAir->ConvectiveFloorSplit.allocate(state.dataGlobal->NumOfZones);
        state.dataRoomAir->InfiltratFloorSplit.allocate(state.dataGlobal->NumOfZones);
        state.dataRoomAir->ConvectiveFloorSplit = 0.0;
        state.dataRoomAir->InfiltratFloorSplit = 0.0;
        auto &cCurrentModuleObject = ipsc->cCurrentModuleObject;
        cCurrentModuleObject = "RoomAirSettings:OneNodeDisplacementVentilation";
        NumOfMundtContrl = state.dataInputProcessing->inputProcessor->getNumObjectsFound(state, cCurrentModuleObject);
        if (NumOfMundtContrl > state.dataGlobal->NumOfZones) {
            ShowSevereError(state, format("Too many {} objects in input file", cCurrentModuleObject));
            ShowContinueError(state, format("There cannot be more {} objects than number of zones.", cCurrentModuleObject));
            ErrorsFound = true;
        }

        if (NumOfMundtContrl == 0) {
            ShowWarningError(state,
                             format("No {} objects found, program assumes no convection or infiltration gains near floors", cCurrentModuleObject));
            return;
        }

        // this zone uses Mundt model so get Mundt Model Control
        // loop through all 'RoomAirSettings:OneNodeDisplacementVentilation' objects
        for (int ControlNum = 1; ControlNum <= NumOfMundtContrl; ++ControlNum) {
            state.dataInputProcessing->inputProcessor->getObjectItem(state,
                                                                     ipsc->cCurrentModuleObject,
                                                                     ControlNum,
                                                                     ipsc->cAlphaArgs,
                                                                     NumAlphas,
                                                                     ipsc->rNumericArgs,
                                                                     NumNumbers,
                                                                     Status,
                                                                     _,
                                                                     _,
                                                                     ipsc->cAlphaFieldNames,
                                                                     ipsc->cNumericFieldNames);

            ErrorObjectHeader eoh{routineName, ipsc->cCurrentModuleObject, ""};
            int ZoneNum = UtilityRoutines::FindItemInList(ipsc->cAlphaArgs(1), state.dataHeatBal->Zone);
            if (ZoneNum == 0) {
                ShowSevereItemNotFound(state, eoh, ipsc->cAlphaFieldNames(1), ipsc->cAlphaArgs(1));
                ErrorsFound = true;
                continue;
            }
            if (state.dataRoomAir->AirModel(ZoneNum).AirModel != RoomAirModel::DispVent1Node) {
                ShowSevereError(state, format("Zone specified=\"{}\", Air Model type is not OneNodeDisplacementVentilation.", ipsc->cAlphaArgs(1)));
                ShowContinueError(state,
                                  format("Air Model Type for zone={}", roomAirModelNamesUC[(int)state.dataRoomAir->AirModel(ZoneNum).AirModel]));
                ErrorsFound = true;
                continue;
            }
            state.dataRoomAir->ConvectiveFloorSplit(ZoneNum) = ipsc->rNumericArgs(1);
            state.dataRoomAir->InfiltratFloorSplit(ZoneNum) = ipsc->rNumericArgs(2);
        }
    }

    void GetDisplacementVentData(EnergyPlusData &state, bool &ErrorsFound) // True if errors found during this get input routine
    {

        // SUBROUTINE INFORMATION:
        //       AUTHOR         G. Carrilho da Graca
        //       DATE WRITTEN   January 2004

        // PURPOSE OF THIS SUBROUTINE:
        //  Get UCSD Displacement ventilation model controls for all zones at once

        // METHODOLOGY EMPLOYED:
        // Use input processor to get input from idf file

        // Using/Aliasing
        using namespace ScheduleManager;

        // SUBROUTINE LOCAL VARIABLE DECLARATIONS:
        constexpr std::string_view routineName = "GetDisplacementVentData";
        int IOStat;
        int NumAlpha;
        int NumNumber;

        auto &ipsc = state.dataIPShortCut;

        if (!state.dataRoomAir->UCSDModelUsed) return;
        ipsc->cCurrentModuleObject = "RoomAirSettings:ThreeNodeDisplacementVentilation";
        state.dataRoomAir->TotDispVent3Node = state.dataInputProcessing->inputProcessor->getNumObjectsFound(state, ipsc->cCurrentModuleObject);

        if (state.dataRoomAir->TotDispVent3Node <= 0) return;

        state.dataRoomAir->ZoneDispVent3Node.allocate(state.dataRoomAir->TotDispVent3Node);

        for (int Loop = 1; Loop <= state.dataRoomAir->TotDispVent3Node; ++Loop) {

            state.dataInputProcessing->inputProcessor->getObjectItem(state,
                                                                     ipsc->cCurrentModuleObject,
                                                                     Loop,
                                                                     ipsc->cAlphaArgs,
                                                                     NumAlpha,
                                                                     ipsc->rNumericArgs,
                                                                     NumNumber,
                                                                     IOStat,
                                                                     _,
                                                                     ipsc->lAlphaFieldBlanks,
                                                                     ipsc->cAlphaFieldNames,
                                                                     ipsc->cNumericFieldNames);

            auto &zoneDV3N = state.dataRoomAir->ZoneDispVent3Node(Loop);
            ErrorObjectHeader eoh{routineName, ipsc->cCurrentModuleObject, ipsc->cAlphaArgs(1)};
            // First is Zone Name
            // zoneUCSDDV.ZoneName = ipsc->cAlphaArgs(1);
            zoneDV3N.ZonePtr = UtilityRoutines::FindItemInList(ipsc->cAlphaArgs(1), state.dataHeatBal->Zone);
            if (zoneDV3N.ZonePtr == 0) {
                ShowSevereItemNotFound(state, eoh, ipsc->cAlphaFieldNames(1), ipsc->cAlphaArgs(1));
                ErrorsFound = true;
            } else {
                state.dataRoomAir->IsZoneDispVent3Node(zoneDV3N.ZonePtr) = true;
            }
            // Second Alpha is Schedule Name
            // zoneUCSDDV.SchedGainsName = ipsc->cAlphaArgs(2);
            if (ipsc->lAlphaFieldBlanks(2)) {
                ShowSevereEmptyField(state, eoh, ipsc->cAlphaFieldNames(2));
                ErrorsFound = true;
            } else if ((zoneDV3N.SchedGainsPtr = GetScheduleIndex(state, ipsc->cAlphaArgs(2))) == 0) {
                ShowSevereItemNotFound(state, eoh, ipsc->cAlphaFieldNames(2), ipsc->cAlphaArgs(2));
                ErrorsFound = true;
            }

            zoneDV3N.NumPlumesPerOcc = ipsc->rNumericArgs(1);
            zoneDV3N.ThermostatHeight = ipsc->rNumericArgs(2);
            zoneDV3N.ComfortHeight = ipsc->rNumericArgs(3);
            zoneDV3N.TempTrigger = ipsc->rNumericArgs(4);
        }
    }

    void GetCrossVentData(EnergyPlusData &state, bool &ErrorsFound) // True if errors found during this get input routine
    {

        // SUBROUTINE INFORMATION:
        //       AUTHOR         G. Carrilho da Graca
        //       DATE WRITTEN   October 2004

        // PURPOSE OF THIS SUBROUTINE:
        //  Get UCSD Cross ventilation model controls for all zones at once

        // METHODOLOGY EMPLOYED:
        // Use input processor to get input from idf file

        // Using/Aliasing
        using namespace ScheduleManager;

        // SUBROUTINE LOCAL VARIABLE DECLARATIONS:
        constexpr std::string_view routineName = "GetCrossVentData";

        int IOStat;
        int NumAlpha;
        int NumNumber;

        auto &ipsc = state.dataIPShortCut;
        if (!state.dataRoomAir->UCSDModelUsed) return;
        ipsc->cCurrentModuleObject = "RoomAirSettings:CrossVentilation";
        state.dataRoomAir->TotCrossVent = state.dataInputProcessing->inputProcessor->getNumObjectsFound(state, ipsc->cCurrentModuleObject);

        if (state.dataRoomAir->TotCrossVent <= 0) return;

        state.dataRoomAir->ZoneCrossVent.allocate(state.dataRoomAir->TotCrossVent);

        for (int Loop = 1; Loop <= state.dataRoomAir->TotCrossVent; ++Loop) {

            state.dataInputProcessing->inputProcessor->getObjectItem(state,
                                                                     ipsc->cCurrentModuleObject,
                                                                     Loop,
                                                                     ipsc->cAlphaArgs,
                                                                     NumAlpha,
                                                                     ipsc->rNumericArgs,
                                                                     NumNumber,
                                                                     IOStat,
                                                                     _,
                                                                     ipsc->lAlphaFieldBlanks,
                                                                     ipsc->cAlphaFieldNames,
                                                                     ipsc->cNumericFieldNames);

            auto &zoneCV = state.dataRoomAir->ZoneCrossVent(Loop);
            ErrorObjectHeader eoh{routineName, ipsc->cCurrentModuleObject, ipsc->cAlphaArgs(1)};
            // First is Zone Name
            // state.dataRoomAir->ZoneUCSDCV(Loop).ZoneName = ipsc->cAlphaArgs(1);
            if ((zoneCV.ZonePtr = UtilityRoutines::FindItemInList(ipsc->cAlphaArgs(1), state.dataHeatBal->Zone)) == 0) {
                ShowSevereItemNotFound(state, eoh, ipsc->cAlphaFieldNames(1), ipsc->cAlphaArgs(1));
                ErrorsFound = true;
            } else {
                state.dataRoomAir->IsZoneCrossVent(zoneCV.ZonePtr) = true;
            }
            // Second Alpha is Schedule Name
            // zoneUCSDCV.SchedGainsName = ipsc->cAlphaArgs(2);
            if (ipsc->lAlphaFieldBlanks(2)) {
                ShowSevereEmptyField(state, eoh, ipsc->cAlphaFieldNames(2));
                ErrorsFound = true;
            } else if ((zoneCV.SchedGainsPtr = GetScheduleIndex(state, ipsc->cAlphaArgs(2))) == 0) {
                ShowSevereItemNotFound(state, eoh, ipsc->cAlphaFieldNames(2), ipsc->cAlphaArgs(2));
                ErrorsFound = true;
            }

            // Third Alpha is a string: JET or RECIRCULATION
            if (ipsc->lAlphaFieldBlanks(3)) {
                for (int Loop2 = 1; Loop2 <= state.dataHeatBal->TotPeople; ++Loop2) {
                    if (state.dataHeatBal->People(Loop2).ZonePtr != zoneCV.ZonePtr) continue;
                    if (!state.dataHeatBal->People(Loop2).Fanger) continue;
                    ShowSevereEmptyField(state, eoh, ipsc->cAlphaFieldNames(3));
                    ErrorsFound = true;
                }
            } else if ((zoneCV.VforComfort = static_cast<Comfort>(getEnumValue(comfortNamesUC, UtilityRoutines::makeUPPER(ipsc->cAlphaArgs(3))))) ==
                       Comfort::Invalid) {
                ShowSevereInvalidKey(state, eoh, ipsc->cAlphaFieldNames(3), ipsc->cAlphaArgs(3));
                ErrorsFound = true;
            }

            if (zoneCV.ZonePtr == 0) continue;

            // Following depend on valid zone

            if (UtilityRoutines::FindItemInList(
                    state.dataHeatBal->Zone(zoneCV.ZonePtr).Name, state.afn->MultizoneZoneData, &AirflowNetwork::MultizoneZoneProp::ZoneName) == 0) {
                ShowSevereError(state, format("Problem with {} = {}", ipsc->cCurrentModuleObject, ipsc->cAlphaArgs(1)));
                ShowContinueError(state, "AirflowNetwork airflow model must be active in this zone");
                ErrorsFound = true;
            }

            // If a crack is used it must have an air flow coefficient = 0.5
            for (int iLink = 1; iLink <= state.afn->NumOfLinksMultiZone; ++iLink) {
                auto const &mzSurfaceData = state.afn->MultizoneSurfaceData(iLink);
                int nodeNum1 = mzSurfaceData.NodeNums[0];
                int nodeNum2 = mzSurfaceData.NodeNums[1];
                if (state.dataSurface->Surface(mzSurfaceData.SurfNum).Zone == zoneCV.ZonePtr ||
                    (state.afn->AirflowNetworkNodeData(nodeNum2).EPlusZoneNum == zoneCV.ZonePtr &&
                     state.afn->AirflowNetworkNodeData(nodeNum1).EPlusZoneNum > 0) ||
                    (state.afn->AirflowNetworkNodeData(nodeNum2).EPlusZoneNum > 0 &&
                     state.afn->AirflowNetworkNodeData(nodeNum1).EPlusZoneNum == zoneCV.ZonePtr)) {
                    int compNum = state.afn->AirflowNetworkLinkageData(iLink).CompNum;
                    int typeNum = state.afn->AirflowNetworkCompData(compNum).TypeNum;
                    if (state.afn->AirflowNetworkCompData(compNum).CompTypeNum == AirflowNetwork::iComponentTypeNum::SCR) {
                        if (state.afn->MultizoneSurfaceCrackData(typeNum).exponent != 0.50) {
                            state.dataRoomAir->AirModel(zoneCV.ZonePtr).AirModel = RoomAirModel::Mixing;
                            ShowWarningError(state, format("Problem with {} = {}", ipsc->cCurrentModuleObject, ipsc->cAlphaArgs(1)));
                            ShowWarningError(state, format("Roomair model will not be applied for Zone={}.", ipsc->cAlphaArgs(1)));
                            ShowContinueError(
                                state,
                                format("AirflowNetwrok:Multizone:Surface crack object must have an air flow coefficient = 0.5, value was={:.2R}",
                                       state.afn->MultizoneSurfaceCrackData(typeNum).exponent));
                        }
                    }
                } // if
            }     // for (iLink)
        }         // for (Loop)
    }

    void GetUFADZoneData(EnergyPlusData &state, bool &ErrorsFound) // True if errors found during this get input routine
    {

        // SUBROUTINE INFORMATION:
        //       AUTHOR         Fred Buhl
        //       DATE WRITTEN   August 2005

        // PURPOSE OF THIS SUBROUTINE:
        //  Get UCSD UFAD interior zone model controls for all zones at once

        // METHODOLOGY EMPLOYED:
        // Use input processor to get input from idf file

        // Using/Aliasing
        using namespace ScheduleManager;

        // SUBROUTINE LOCAL VARIABLE DECLARATIONS:
        constexpr std::string_view routineName = "GetUFADZoneData";

        int IOStat;
        int NumAlpha;
        int NumNumber;

        if (!state.dataRoomAir->UCSDModelUsed) {
            state.dataRoomAir->TotUFADInt = 0;
            state.dataRoomAir->TotUFADExt = 0;
            return;
        }

        auto &ipsc = state.dataIPShortCut;

        ipsc->cCurrentModuleObject = "RoomAirSettings:UnderFloorAirDistributionInterior";
        state.dataRoomAir->TotUFADInt = state.dataInputProcessing->inputProcessor->getNumObjectsFound(state, ipsc->cCurrentModuleObject);
        ipsc->cCurrentModuleObject = "RoomAirSettings:UnderFloorAirDistributionExterior";
        state.dataRoomAir->TotUFADExt = state.dataInputProcessing->inputProcessor->getNumObjectsFound(state, ipsc->cCurrentModuleObject);

        if (state.dataRoomAir->TotUFADInt <= 0 && state.dataRoomAir->TotUFADExt <= 0) return;

        state.dataRoomAir->ZoneUFAD.allocate(state.dataRoomAir->TotUFADInt + state.dataRoomAir->TotUFADExt);
        state.dataRoomAir->ZoneUFADPtr.dimension(state.dataGlobal->NumOfZones, 0);

        ipsc->cCurrentModuleObject = "RoomAirSettings:UnderFloorAirDistributionInterior";
        for (int Loop = 1; Loop <= state.dataRoomAir->TotUFADInt; ++Loop) {
            state.dataInputProcessing->inputProcessor->getObjectItem(state,
                                                                     ipsc->cCurrentModuleObject,
                                                                     Loop,
                                                                     ipsc->cAlphaArgs,
                                                                     NumAlpha,
                                                                     ipsc->rNumericArgs,
                                                                     NumNumber,
                                                                     IOStat,
                                                                     _,
                                                                     ipsc->lAlphaFieldBlanks,
                                                                     ipsc->cAlphaFieldNames,
                                                                     ipsc->cNumericFieldNames);
            // First is Zone Name
            auto &zoneUI = state.dataRoomAir->ZoneUFAD(Loop);
            ErrorObjectHeader eoh{routineName, ipsc->cCurrentModuleObject, ipsc->cAlphaArgs(1)};

            zoneUI.ZoneName = ipsc->cAlphaArgs(1);
            zoneUI.ZonePtr = UtilityRoutines::FindItemInList(ipsc->cAlphaArgs(1), state.dataHeatBal->Zone);
            state.dataRoomAir->ZoneUFADPtr(zoneUI.ZonePtr) = Loop;
            if (zoneUI.ZonePtr == 0) {
                ShowSevereItemNotFound(state, eoh, ipsc->cAlphaFieldNames(1), ipsc->cAlphaArgs(1));
                ErrorsFound = true;
            } else {
                state.dataRoomAir->IsZoneUFAD(zoneUI.ZonePtr) = true;
                state.dataRoomAir->ZoneUFADPtr(zoneUI.ZonePtr) = Loop;
            }

            // 2nd alpha is diffuser type
            zoneUI.DiffuserType = static_cast<Diffuser>(getEnumValue(diffuserNamesUC, UtilityRoutines::makeUPPER(ipsc->cAlphaArgs(2))));
            if (zoneUI.DiffuserType == Diffuser::Invalid) {
                ShowSevereInvalidKey(state, eoh, ipsc->cAlphaFieldNames(2), ipsc->cAlphaArgs(2));
                ErrorsFound = true;
            }
            // 1st number is Number of Diffusers per Zone
            zoneUI.DiffusersPerZone = ipsc->rNumericArgs(1);
            // 2nd number is Power per Plume
            zoneUI.PowerPerPlume = ipsc->rNumericArgs(2);
            // 3rd number is Design Effective Area of Diffuser
            zoneUI.DiffArea = ipsc->rNumericArgs(3);
            // 4th number is Diffuser Slot Angle from Vertical
            zoneUI.DiffAngle = ipsc->rNumericArgs(4);
            // 5th number is Thermostat Height
            zoneUI.ThermostatHeight = ipsc->rNumericArgs(5);
            // 6th number is Comfort Height
            zoneUI.ComfortHeight = ipsc->rNumericArgs(6);
            // 7th number is Temperature Difference Threshold for Reporting
            zoneUI.TempTrigger = ipsc->rNumericArgs(7);
            // 8th number user-specified transition height
            zoneUI.TransHeight = ipsc->rNumericArgs(8);
            // 9th number is Coefficient A in formula Kc = A*Gamma**B + C + D*Gamma + E*Gamma**2
            zoneUI.A_Kc = ipsc->rNumericArgs(9);
            // 10th number is Coefficient B in formula Kc = A*Gamma**B + C + D*Gamma + E*Gamma**2
            zoneUI.B_Kc = ipsc->rNumericArgs(10);
            // 11th number is Coefficient C in formula Kc = A*Gamma**B + C + D*Gamma + E*Gamma**2
            zoneUI.C_Kc = ipsc->rNumericArgs(11);
            // 12th number is Coefficient D in formula Kc = A*Gamma**B + C + D*Gamma + E*Gamma**2
            zoneUI.D_Kc = ipsc->rNumericArgs(12);
            // 13th number is Coefficient E in formula Kc = A*Gamma**B + C + D*Gamma + E*Gamma**2
            zoneUI.E_Kc = ipsc->rNumericArgs(13);
        }

        ipsc->cCurrentModuleObject = "RoomAirSettings:UnderFloorAirDistributionExterior";
        for (int Loop = 1; Loop <= state.dataRoomAir->TotUFADExt; ++Loop) {
            state.dataInputProcessing->inputProcessor->getObjectItem(state,
                                                                     ipsc->cCurrentModuleObject,
                                                                     Loop,
                                                                     ipsc->cAlphaArgs,
                                                                     NumAlpha,
                                                                     ipsc->rNumericArgs,
                                                                     NumNumber,
                                                                     IOStat,
                                                                     _,
                                                                     ipsc->lAlphaFieldBlanks,
                                                                     ipsc->cAlphaFieldNames,
                                                                     ipsc->cNumericFieldNames);
            // First is Zone Name
            auto &zoneUE = state.dataRoomAir->ZoneUFAD(Loop + state.dataRoomAir->TotUFADInt);
            ErrorObjectHeader eoh{routineName, ipsc->cCurrentModuleObject, ipsc->cAlphaArgs(1)};
            zoneUE.ZoneName = ipsc->cAlphaArgs(1);
            zoneUE.ZonePtr = UtilityRoutines::FindItemInList(ipsc->cAlphaArgs(1), state.dataHeatBal->Zone);
            if (zoneUE.ZonePtr == 0) {
                ShowSevereItemNotFound(state, eoh, ipsc->cAlphaFieldNames(1), ipsc->cAlphaArgs(1));
                ErrorsFound = true;
            } else {
                state.dataRoomAir->IsZoneUFAD(zoneUE.ZonePtr) = true;
                state.dataRoomAir->ZoneUFADPtr(zoneUE.ZonePtr) = Loop + state.dataRoomAir->TotUFADInt;
            }

            zoneUE.DiffuserType = static_cast<Diffuser>(getEnumValue(diffuserNamesUC, UtilityRoutines::makeUPPER(ipsc->cAlphaArgs(2))));
            if (zoneUE.DiffuserType == Diffuser::Invalid) {
                ShowSevereInvalidKey(state, eoh, ipsc->cAlphaFieldNames(2), ipsc->cAlphaArgs(2));
                ErrorsFound = true;
            }
            // 1st number is Number of Diffusers per Zone
            zoneUE.DiffusersPerZone = ipsc->rNumericArgs(1);
            // 2nd number is Power per Plume
            zoneUE.PowerPerPlume = ipsc->rNumericArgs(2);
            // 3rd number is Design Effective Area of Diffuser
            zoneUE.DiffArea = ipsc->rNumericArgs(3);
            // 4th number is Diffuser Slot Angle from Vertical
            zoneUE.DiffAngle = ipsc->rNumericArgs(4);
            // 5th number is Thermostat Height
            zoneUE.ThermostatHeight = ipsc->rNumericArgs(5);
            // 6th number is Comfort Height
            zoneUE.ComfortHeight = ipsc->rNumericArgs(6);
            // 7th number is Temperature Difference Threshold for Reporting
            zoneUE.TempTrigger = ipsc->rNumericArgs(7);
            // 8th number user-specified transition height
            zoneUE.TransHeight = ipsc->rNumericArgs(8);
            // 9th number is Coefficient A in formula Kc = A*Gamma**B + C + D*Gamma + E*Gamma**2
            zoneUE.A_Kc = ipsc->rNumericArgs(9);
            // 10th number is Coefficient B in formula Kc = A*Gamma**B + C + D*Gamma + E*Gamma**2
            zoneUE.B_Kc = ipsc->rNumericArgs(10);
            // 11th number is Coefficient C in formula Kc = A*Gamma**B + C + D*Gamma + E*Gamma**2
            zoneUE.C_Kc = ipsc->rNumericArgs(11);
            // 12th number is Coefficient D in formula Kc = A*Gamma**B + C + D*Gamma + E*Gamma**2
            zoneUE.D_Kc = ipsc->rNumericArgs(12);
            // 13th number is Coefficient E in formula Kc = A*Gamma**B + C + D*Gamma + E*Gamma**2
            zoneUE.E_Kc = ipsc->rNumericArgs(13);
        }
    }

    void GetRoomAirflowNetworkData(EnergyPlusData &state, bool &ErrorsFound) // True if errors found during this get input routine
    {

        // SUBROUTINE INFORMATION:
        //       AUTHOR         Brent Griffith
        //       DATE WRITTEN   November 2009

        // PURPOSE OF THIS SUBROUTINE:
        //  Get RoomAirflowNetwork data for all zones at once

        // METHODOLOGY EMPLOYED:
        // Use input processor to get input from idf file

        // Using/Aliasing
        using InternalHeatGains::GetInternalGainDeviceIndex;
        using ScheduleManager::GetScheduleIndex;

        // SUBROUTINE LOCAL VARIABLE DECLARATIONS:
        constexpr std::string_view routineName = "GetRoomAirflowNetworkData";
        int NumAlphas;
        int NumNumbers;
        int status;
        int TotNumOfRAFNNodeSurfLists;
        int TotNumOfRAFNNodeGainsLists;
        int TotNumOfRAFNNodeHVACLists;
        int TotNumEquip;
        bool IntEquipError;

        auto &ipsc = state.dataIPShortCut;
        ipsc->cCurrentModuleObject = "RoomAirSettings:AirflowNetwork";
        state.dataRoomAir->NumOfRoomAFNControl = state.dataInputProcessing->inputProcessor->getNumObjectsFound(state, ipsc->cCurrentModuleObject);
        if (state.dataRoomAir->NumOfRoomAFNControl == 0) return;
        if (state.dataRoomAir->NumOfRoomAFNControl > state.dataGlobal->NumOfZones) {
            ShowSevereError(state, format("Too many {} objects in input file", ipsc->cCurrentModuleObject));
            ShowContinueError(state, format("There cannot be more {} objects than number of zones.", ipsc->cCurrentModuleObject));
            ErrorsFound = true;
        }

        if (!allocated(state.dataRoomAir->AFNZoneInfo)) {
            state.dataRoomAir->AFNZoneInfo.allocate(state.dataGlobal->NumOfZones);
        }
        for (int Loop = 1; Loop <= state.dataRoomAir->NumOfRoomAFNControl; ++Loop) {
            state.dataInputProcessing->inputProcessor->getObjectItem(state,
                                                                     ipsc->cCurrentModuleObject,
                                                                     Loop,
                                                                     ipsc->cAlphaArgs,
                                                                     NumAlphas,
                                                                     ipsc->rNumericArgs,
                                                                     NumNumbers,
                                                                     status,
                                                                     _,
                                                                     ipsc->lAlphaFieldBlanks,
                                                                     ipsc->cAlphaFieldNames,
                                                                     ipsc->cNumericFieldNames);

            ErrorObjectHeader eoh{routineName, ipsc->cCurrentModuleObject, ipsc->cAlphaArgs(1)};
            int ZoneNum = UtilityRoutines::FindItemInList(ipsc->cAlphaArgs(2), state.dataHeatBal->Zone, state.dataGlobal->NumOfZones);
            if (ZoneNum == 0) {
                ShowSevereItemNotFound(state, eoh, ipsc->cAlphaFieldNames(2), ipsc->cAlphaArgs(2));
                ErrorsFound = true;
                continue;
            }
            if (state.dataRoomAir->AirModel(ZoneNum).AirModel != RoomAirModel::AirflowNetwork) {
                ShowSevereError(state,
                                format("GetRoomAirflowNetworkData: Zone specified='{}', Air Model type is not AirflowNetwork.", ipsc->cAlphaArgs(1)));
                ShowContinueError(state,
                                  format("Air Model Type for zone ={}", roomAirModelNamesUC[(int)state.dataRoomAir->AirModel(ZoneNum).AirModel]));
                ErrorsFound = true;
                continue;
            }

            auto &roomAFNZoneInfo = state.dataRoomAir->AFNZoneInfo(ZoneNum);
            roomAFNZoneInfo.ZoneID = ZoneNum;
            roomAFNZoneInfo.IsUsed = true;
            roomAFNZoneInfo.Name = ipsc->cAlphaArgs(1);
            roomAFNZoneInfo.ZoneName = ipsc->cAlphaArgs(2); // Zone Name

            roomAFNZoneInfo.NumOfAirNodes = (NumAlphas - 3);

            if (roomAFNZoneInfo.NumOfAirNodes > 0) {
                roomAFNZoneInfo.Node.allocate(roomAFNZoneInfo.NumOfAirNodes);
            } else {
                ShowSevereError(state,
                                format("GetRoomAirflowNetworkData: Incomplete input in {} = {}", ipsc->cCurrentModuleObject, ipsc->cAlphaArgs(1)));
                ErrorsFound = true;
            }

            for (int iAirNode = 1; iAirNode <= roomAFNZoneInfo.NumOfAirNodes; ++iAirNode) {
                roomAFNZoneInfo.Node(iAirNode).Name = ipsc->cAlphaArgs(iAirNode + 3);
            }
            // control point node

            roomAFNZoneInfo.ControlAirNodeID =
                UtilityRoutines::FindItemInList(ipsc->cAlphaArgs(3), roomAFNZoneInfo.Node, roomAFNZoneInfo.NumOfAirNodes);
            if (roomAFNZoneInfo.ControlAirNodeID == 0) {
                ShowSevereItemNotFound(state, eoh, ipsc->cAlphaFieldNames(3), ipsc->cAlphaArgs(3));
                ErrorsFound = true;
                continue;
            }

            roomAFNZoneInfo.totNumSurfs = 0;
            for (int spaceNum : state.dataHeatBal->Zone(ZoneNum).spaceIndexes) {
                auto &thisSpace = state.dataHeatBal->space(spaceNum);
                roomAFNZoneInfo.totNumSurfs += thisSpace.HTSurfaceLast - thisSpace.HTSurfaceFirst + 1;
            }
        } // for (Loop)

        ipsc->cCurrentModuleObject = "RoomAir:Node:AirflowNetwork";
        state.dataRoomAir->TotNumOfRoomAFNNodes = state.dataInputProcessing->inputProcessor->getNumObjectsFound(state, ipsc->cCurrentModuleObject);
        for (int Loop = 1; Loop <= state.dataRoomAir->TotNumOfRoomAFNNodes; ++Loop) {
            state.dataInputProcessing->inputProcessor->getObjectItem(state,
                                                                     ipsc->cCurrentModuleObject,
                                                                     Loop,
                                                                     ipsc->cAlphaArgs,
                                                                     NumAlphas,
                                                                     ipsc->rNumericArgs,
                                                                     NumNumbers,
                                                                     status,
                                                                     _,
                                                                     ipsc->lAlphaFieldBlanks,
                                                                     ipsc->cAlphaFieldNames,
                                                                     ipsc->cNumericFieldNames);

            ErrorObjectHeader eoh{routineName, ipsc->cCurrentModuleObject, ipsc->cAlphaArgs(1)};
            int ZoneNum = UtilityRoutines::FindItemInList(ipsc->cAlphaArgs(2), state.dataHeatBal->Zone, state.dataGlobal->NumOfZones);
            if (ZoneNum == 0) {
                ShowSevereItemNotFound(state, eoh, ipsc->cAlphaFieldNames(2), ipsc->cAlphaArgs(2));
                ErrorsFound = true;
                continue;
            }

            auto &roomAFNZoneInfo = state.dataRoomAir->AFNZoneInfo(ZoneNum);
            int RAFNNodeNum = UtilityRoutines::FindItemInList(ipsc->cAlphaArgs(1), roomAFNZoneInfo.Node, roomAFNZoneInfo.NumOfAirNodes);
            if (RAFNNodeNum == 0) {
                ShowSevereItemNotFound(state, eoh, ipsc->cAlphaFieldNames(1), ipsc->cAlphaArgs(1));
                ErrorsFound = true;
                continue;
            }

            auto &roomAFNZoneNode = roomAFNZoneInfo.Node(RAFNNodeNum);
            roomAFNZoneNode.ZoneVolumeFraction = ipsc->rNumericArgs(1);
            if (!ipsc->lAlphaFieldBlanks(3)) {
                roomAFNZoneNode.NodeSurfListName = ipsc->cAlphaArgs(3);
            } else {
                roomAFNZoneNode.HasSurfacesAssigned = false;
            }
            if (!ipsc->lAlphaFieldBlanks(4)) {
                roomAFNZoneNode.NodeIntGainsListName = ipsc->cAlphaArgs(4);
            } else {
                roomAFNZoneNode.HasIntGainsAssigned = false;
            }
            if (!ipsc->lAlphaFieldBlanks(5)) {
                roomAFNZoneNode.NodeHVACListName = ipsc->cAlphaArgs(5);
            } else {
                roomAFNZoneNode.HasHVACAssigned = false;
            }

        } // loop thru TotNumOfRoomAFNNodes

        ipsc->cCurrentModuleObject = "RoomAir:Node:AirflowNetwork:AdjacentSurfaceList";
        TotNumOfRAFNNodeSurfLists = state.dataInputProcessing->inputProcessor->getNumObjectsFound(state, ipsc->cCurrentModuleObject);
        for (int Loop = 1; Loop <= TotNumOfRAFNNodeSurfLists; ++Loop) {
            bool foundList = false;
            state.dataInputProcessing->inputProcessor->getObjectItem(state,
                                                                     ipsc->cCurrentModuleObject,
                                                                     Loop,
                                                                     ipsc->cAlphaArgs,
                                                                     NumAlphas,
                                                                     ipsc->rNumericArgs,
                                                                     NumNumbers,
                                                                     status,
                                                                     _,
                                                                     _,
                                                                     ipsc->cAlphaFieldNames,
                                                                     ipsc->cNumericFieldNames);

            for (int iZone = 1; iZone <= state.dataGlobal->NumOfZones; ++iZone) {
                // find surface list
                int RAFNNodeNum = 0;
                auto &roomAFNZoneInfo = state.dataRoomAir->AFNZoneInfo(iZone);
                if (roomAFNZoneInfo.NumOfAirNodes > 0) {
                    RAFNNodeNum = UtilityRoutines::FindItemInList(
                        ipsc->cAlphaArgs(1), roomAFNZoneInfo.Node, &AFNAirNodeNested::NodeSurfListName, roomAFNZoneInfo.NumOfAirNodes);
                }

                if (RAFNNodeNum == 0) continue;

                // found it
                foundList = true;
                int NumSurfsThisNode = NumAlphas - 1;
                int NumOfSurfs = 0; // What is this used for?
                for (int spaceNum : state.dataHeatBal->Zone(iZone).spaceIndexes) {
                    auto &thisSpace = state.dataHeatBal->space(spaceNum);
                    NumOfSurfs += thisSpace.HTSurfaceLast - thisSpace.HTSurfaceFirst + 1;
                }

                auto &roomAFNZoneNode = roomAFNZoneInfo.Node(RAFNNodeNum);
                if (allocated(roomAFNZoneNode.SurfMask)) {
                    // throw error found twice
                    ShowSevereError(state, format("GetRoomAirflowNetworkData: Invalid {} = {}", ipsc->cAlphaFieldNames(1), ipsc->cAlphaArgs(1)));
                    ShowContinueError(state, format("Entered in {} = {}", ipsc->cCurrentModuleObject, ipsc->cAlphaArgs(1)));
                    ShowContinueError(state, "Duplicate RoomAir:Node:AirflowNetwork:AdjacentSurfaceList name.");
                    ErrorsFound = true;
                    continue;
                }

                roomAFNZoneNode.SurfMask.allocate(roomAFNZoneInfo.totNumSurfs);
                roomAFNZoneNode.SurfMask = false; // init
                roomAFNZoneNode.HasSurfacesAssigned = true;
                // relate surfaces to this air node and check to see whether surface names are specified correctly or not
                int SurfCount = 0;
                int thisSurfinZone = 0;
                for (int ListSurfNum = 2; ListSurfNum <= NumAlphas; ++ListSurfNum) {
                    for (int spaceNum : state.dataHeatBal->Zone(iZone).spaceIndexes) {
                        auto &thisSpace = state.dataHeatBal->space(spaceNum);
                        for (int SurfNum = thisSpace.HTSurfaceFirst; SurfNum <= thisSpace.HTSurfaceLast; ++SurfNum) {
                            ++thisSurfinZone;
                            if (ipsc->cAlphaArgs(ListSurfNum) == state.dataSurface->Surface(SurfNum).Name) {
                                roomAFNZoneNode.SurfMask(thisSurfinZone) = true;
                                ++SurfCount;
                                break;
                            }
                        }
                        if (SurfCount > 0) break;
                    }
                }
                if (NumSurfsThisNode != SurfCount) {
                    ShowSevereError(state, format("GetRoomAirflowNetworkData: Invalid {} = {}", ipsc->cAlphaFieldNames(1), ipsc->cAlphaArgs(1)));
                    ShowContinueError(state, format("Entered in {} = {}", ipsc->cCurrentModuleObject, ipsc->cAlphaArgs(1)));
                    ShowContinueError(state, "Some surface names were not found in the zone");
                    ErrorsFound = true;
                }
            } // for (iZone)

            if (!foundList) { // throw error
                ShowSevereError(state, format("GetRoomAirflowNetworkData: Invalid {} = {}", ipsc->cAlphaFieldNames(1), ipsc->cAlphaArgs(1)));
                ShowContinueError(state, format("Entered in {} = {}", ipsc->cCurrentModuleObject, ipsc->cAlphaArgs(1)));
                ShowContinueError(state, "Did not find a RoomAir:Node:AirflowNetwork object that references this object");
                ErrorsFound = true;
            }
        } // loop thru TotNumOfRAFNNodeSurfLists

        ipsc->cCurrentModuleObject = "RoomAir:Node:AirflowNetwork:InternalGains";
        TotNumOfRAFNNodeGainsLists = state.dataInputProcessing->inputProcessor->getNumObjectsFound(state, ipsc->cCurrentModuleObject);
        for (int Loop = 1; Loop <= TotNumOfRAFNNodeGainsLists; ++Loop) {
            int foundList = false;
            state.dataInputProcessing->inputProcessor->getObjectItem(state,
                                                                     ipsc->cCurrentModuleObject,
                                                                     Loop,
                                                                     ipsc->cAlphaArgs,
                                                                     NumAlphas,
                                                                     ipsc->rNumericArgs,
                                                                     NumNumbers,
                                                                     status,
                                                                     _,
                                                                     _,
                                                                     ipsc->cAlphaFieldNames,
                                                                     ipsc->cNumericFieldNames);

            ErrorObjectHeader eoh{routineName, ipsc->cCurrentModuleObject, ipsc->cAlphaArgs(1)};

            if (mod((NumAlphas + NumNumbers - 1), 3) != 0) {
                ShowSevereError(state, format("GetRoomAirflowNetworkData: For {}: {}", ipsc->cCurrentModuleObject, ipsc->cAlphaArgs(1)));
                ShowContinueError(
                    state, format("Extensible field set are not evenly divisable by 3. Number of data entries = {}", NumAlphas + NumNumbers - 1));
                ErrorsFound = true;
                break;
            }

            for (int iZone = 1; iZone <= state.dataGlobal->NumOfZones; ++iZone) {
                auto &roomAFNZoneInfo = state.dataRoomAir->AFNZoneInfo(iZone);
                // find surface list
                int RAFNNodeNum = 0;
                if (roomAFNZoneInfo.NumOfAirNodes > 0) {
                    RAFNNodeNum = UtilityRoutines::FindItemInList(
                        ipsc->cAlphaArgs(1), roomAFNZoneInfo.Node, &AFNAirNodeNested::NodeIntGainsListName, roomAFNZoneInfo.NumOfAirNodes);
                }
                if (RAFNNodeNum == 0) continue;

                // found it
                foundList = true;
                int numInputGains = (NumAlphas + NumNumbers - 1) / 3;
                int numSpacesInZone = state.dataHeatBal->Zone(iZone).numSpaces;
                int maxNumGains = numInputGains * numSpacesInZone;
                auto &roomAFNZoneNode = roomAFNZoneInfo.Node(RAFNNodeNum);
                if (allocated(roomAFNZoneNode.IntGain)) {
                    ShowSevereError(state, format("GetRoomAirflowNetworkData: Invalid {} = {}", ipsc->cAlphaFieldNames(1), ipsc->cAlphaArgs(1)));
                    ShowContinueError(state, format("Entered in {} = {}", ipsc->cCurrentModuleObject, ipsc->cAlphaArgs(1)));
                    ShowContinueError(state, format("Duplicate {} name.", ipsc->cCurrentModuleObject));
                    ErrorsFound = true;
                    continue;
                }

                roomAFNZoneNode.IntGain.allocate(maxNumGains);
                roomAFNZoneNode.IntGainsDeviceIndices.allocate(maxNumGains);
                roomAFNZoneNode.intGainsDeviceSpaces.allocate(maxNumGains);
                roomAFNZoneNode.IntGainsFractions.allocate(maxNumGains);
                roomAFNZoneNode.HasIntGainsAssigned = true;
                int numGainsFound = 0;
                for (int gainsLoop = 1; gainsLoop <= numInputGains; ++gainsLoop) {
                    auto &intGain = roomAFNZoneNode.IntGain(gainsLoop);
                    intGain.type = static_cast<DataHeatBalance::IntGainType>(
                        getEnumValue(DataHeatBalance::IntGainTypeNamesUC, UtilityRoutines::makeUPPER(ipsc->cAlphaArgs(gainsLoop * 2))));

                    if (intGain.type == DataHeatBalance::IntGainType::Invalid) {
                        ShowSevereInvalidKey(state, eoh, ipsc->cAlphaFieldNames(gainsLoop * 2), ipsc->cAlphaArgs(gainsLoop * 2));
                        ErrorsFound = true;
                        continue;
                    }
                    intGain.Name = ipsc->cAlphaArgs(gainsLoop * 2 + 1);

                    bool gainFound = false;
                    // check all spaces in this zone for matching gains
                    for (int spaceNum : state.dataHeatBal->Zone(iZone).spaceIndexes) {
                        // verify type and name and get pointer to device in internal gains structure array
                        int intGainIndex = GetInternalGainDeviceIndex(state, spaceNum, intGain.type, intGain.Name);
                        if (intGainIndex >= 0) {
                            gainFound = true;
                            ++numGainsFound;
                            roomAFNZoneNode.intGainsDeviceSpaces(numGainsFound) = spaceNum;
                            roomAFNZoneNode.IntGainsDeviceIndices(numGainsFound) = intGainIndex;
                            roomAFNZoneNode.IntGainsFractions(numGainsFound) = ipsc->rNumericArgs(gainsLoop);
                        }
                    }
                    if (gainFound) {
                        roomAFNZoneNode.NumIntGains = numGainsFound;
                    } else {
                        ShowSevereError(state,
                                        format("GetRoomAirflowNetworkData: Invalid {} = {}",
                                               ipsc->cAlphaFieldNames(gainsLoop * 2 + 1),
                                               ipsc->cAlphaArgs(gainsLoop * 2 + 1)));
                        ShowContinueError(state, format("Entered in {} = {}", ipsc->cCurrentModuleObject, ipsc->cAlphaArgs(1)));
                        ShowContinueError(state, "Internal gain did not match correctly");
                        ErrorsFound = true;
                    }
                } // for (gainsLoop)
            }     // for (iZone)
        }         // loop thru TotNumOfRAFNNodeGainsLists

        // Get data of HVAC equipment
        ipsc->cCurrentModuleObject = "RoomAir:Node:AirflowNetwork:HVACEquipment";
        TotNumOfRAFNNodeHVACLists = state.dataInputProcessing->inputProcessor->getNumObjectsFound(state, ipsc->cCurrentModuleObject);
        for (int Loop = 1; Loop <= TotNumOfRAFNNodeHVACLists; ++Loop) {
            state.dataInputProcessing->inputProcessor->getObjectItem(state,
                                                                     ipsc->cCurrentModuleObject,
                                                                     Loop,
                                                                     ipsc->cAlphaArgs,
                                                                     NumAlphas,
                                                                     ipsc->rNumericArgs,
                                                                     NumNumbers,
                                                                     status,
                                                                     _,
                                                                     _,
                                                                     ipsc->cAlphaFieldNames,
                                                                     ipsc->cNumericFieldNames);

            ErrorObjectHeader eoh{routineName, ipsc->cCurrentModuleObject, ipsc->cAlphaArgs(1)};

            if (mod((NumAlphas + NumNumbers - 1), 4) != 0) {
                ShowSevereError(state, format("GetRoomAirflowNetworkData: For {}: {}", ipsc->cCurrentModuleObject, ipsc->cAlphaArgs(1)));
                ShowContinueError(state,
                                  format("Extensible field set are not evenly divisable by 4. Number of data entries = {}",
                                         fmt::to_string(NumAlphas + NumNumbers - 1)));
                ErrorsFound = true;
                break;
            }

            for (int iZone = 1; iZone <= state.dataGlobal->NumOfZones; ++iZone) {
                auto &roomAFNZoneInfo = state.dataRoomAir->AFNZoneInfo(iZone);
                // find surface list
                int RAFNNodeNum = 0;
                if (roomAFNZoneInfo.NumOfAirNodes > 0) {
                    RAFNNodeNum = UtilityRoutines::FindItemInList(
                        ipsc->cAlphaArgs(1), roomAFNZoneInfo.Node, &AFNAirNodeNested::NodeHVACListName, roomAFNZoneInfo.NumOfAirNodes);
                }

                if (RAFNNodeNum == 0) continue;

                // found it
                auto &roomAFNNode = roomAFNZoneInfo.Node(RAFNNodeNum);
                if (allocated(roomAFNNode.HVAC)) {
                    ShowSevereError(state, format("GetRoomAirflowNetworkData: Invalid {} = {}", ipsc->cAlphaFieldNames(1), ipsc->cAlphaArgs(1)));
                    ShowContinueError(state, format("Entered in {} = {}", ipsc->cCurrentModuleObject, ipsc->cAlphaArgs(1)));
                    ShowContinueError(state, format("Duplicate {} name.", ipsc->cCurrentModuleObject));
                    ErrorsFound = true;
                    continue;
                }

                roomAFNNode.NumHVACs = (NumAlphas + NumNumbers - 1) / 4;
                roomAFNNode.HVAC.allocate(roomAFNNode.NumHVACs);
                roomAFNNode.HasHVACAssigned = true;
                for (int iEquip = 1; iEquip <= roomAFNNode.NumHVACs; ++iEquip) {
                    int iEquipArg = 2 + (iEquip - 1) * 2;
                    auto &roomAFNNodeHVAC = roomAFNNode.HVAC(iEquip);
                    roomAFNNodeHVAC.zoneEquipType = static_cast<DataZoneEquipment::ZoneEquipType>(
                        getEnumValue(DataZoneEquipment::zoneEquipTypeNamesUC, ipsc->cAlphaArgs(iEquipArg)));
                    if (roomAFNNodeHVAC.zoneEquipType == DataZoneEquipment::ZoneEquipType::Invalid) {
                        ShowSevereInvalidKey(state, eoh, ipsc->cAlphaFieldNames(iEquipArg), ipsc->cAlphaArgs(iEquipArg));
                        ErrorsFound = true;
                    }
                    roomAFNNodeHVAC.Name = ipsc->cAlphaArgs(3 + (iEquip - 1) * 2);

                    // verify type and name and get pointer to device in HVAC equipment type and name structure array
                    TotNumEquip = state.dataInputProcessing->inputProcessor->getNumObjectsFound(state, ipsc->cAlphaArgs(iEquipArg));
                    if (TotNumEquip == 0) {
                        ShowSevereItemNotFound(state, eoh, ipsc->cAlphaFieldNames(iEquipArg), ipsc->cAlphaArgs(iEquipArg));
                        ErrorsFound = true;
                    }
                    roomAFNNodeHVAC.SupplyFraction = ipsc->rNumericArgs(iEquipArg);
                    roomAFNNodeHVAC.ReturnFraction = ipsc->rNumericArgs(iEquipArg);

                    IntEquipError = CheckEquipName(state,
                                                   roomAFNNodeHVAC.Name,
                                                   roomAFNNodeHVAC.SupplyNodeName,
                                                   roomAFNNodeHVAC.ReturnNodeName,
                                                   TotNumEquip,
                                                   roomAFNNodeHVAC.zoneEquipType);

                    if (!IntEquipError) {
                        ShowSevereError(state,
                                        format("GetRoomAirflowNetworkData: Invalid {} = {}",
                                               ipsc->cAlphaFieldNames(3 + (iEquip - 1) * 2),
                                               ipsc->cAlphaArgs(2 + (iEquip - 1) * 2)));
                        ShowContinueError(state, format("Entered in {} = {}", ipsc->cCurrentModuleObject, ipsc->cAlphaArgs(1)));
                        ShowContinueError(state, "Internal gain did not match correctly");
                        ErrorsFound = true;
                    }
                    //!!!!!!!!!!!!!!!!!!!!!!!!!!!!!!!!!!!!!!!!!!!!!!!!!
                    // TYPE RoomAirflowNetworkHVACStruct
                    // INTEGER::EquipConfigIndex = 0
                } // for (iEquip)
            }     // for (Zone)
        }         // loop thru TotNumOfRAFNNodeHVACLists

        // do some checks on input data
        for (int iZone = 1; iZone <= state.dataGlobal->NumOfZones; ++iZone) {
            auto &roomAFNZoneInfo = state.dataRoomAir->AFNZoneInfo(iZone);
            if (roomAFNZoneInfo.NumOfAirNodes == 0) continue;

            // Check zone volume fraction
            Real64 SumFraction = 0.0;
            for (int iRoomAFNNode = 1; iRoomAFNNode <= roomAFNZoneInfo.NumOfAirNodes; ++iRoomAFNNode) {
                SumFraction += roomAFNZoneInfo.Node(iRoomAFNNode).ZoneVolumeFraction;
            }
            if (std::abs(SumFraction - 1.0) > 0.001) {
                ShowSevereError(state, "GetRoomAirflowNetworkData: Invalid, zone volume fractions do not sum to 1.0");
                ShowContinueError(state, format("Entered in RoomAir:Node:AirflowNetwork with Zone Name = {}", state.dataHeatBal->Zone(iZone).Name));
                ShowContinueError(state, "The Fraction of Zone Air Volume values across all the nodes needs to sum to 1.0.");
                ShowContinueError(state, format("The sum of fractions entered = {:.3R}", SumFraction));
                ErrorsFound = true;
            }

<<<<<<< HEAD
        if (!ErrorsFound) {
            for (ZoneNum = 1; ZoneNum <= state.dataGlobal->NumOfZones; ++ZoneNum) {
                if (state.dataRoomAirMod->RoomAirflowNetworkZoneInfo(ZoneNum).IsUsed) {
                    if (state.dataRoomAirMod->RoomAirflowNetworkZoneInfo(ZoneNum).NumOfAirNodes > 0) {
                        for (Loop = 1; Loop <= state.dataRoomAirMod->RoomAirflowNetworkZoneInfo(ZoneNum).NumOfAirNodes; ++Loop) {
                            SetupOutputVariable(state,
                                                "RoomAirflowNetwork Node Temperature",
                                                Constant::Units::C,
                                                state.dataRoomAirMod->RoomAirflowNetworkZoneInfo(ZoneNum).Node(Loop).AirTemp,
                                                OutputProcessor::SOVTimeStepType::HVAC,
                                                OutputProcessor::SOVStoreType::Average,
                                                state.dataRoomAirMod->RoomAirflowNetworkZoneInfo(ZoneNum).Node(Loop).Name);
                            SetupOutputVariable(state,
                                                "RoomAirflowNetwork Node Humidity Ratio",
                                                Constant::Units::kgWater_kgDryAir,
                                                state.dataRoomAirMod->RoomAirflowNetworkZoneInfo(ZoneNum).Node(Loop).HumRat,
                                                OutputProcessor::SOVTimeStepType::HVAC,
                                                OutputProcessor::SOVStoreType::Average,
                                                state.dataRoomAirMod->RoomAirflowNetworkZoneInfo(ZoneNum).Node(Loop).Name);
                            SetupOutputVariable(state,
                                                "RoomAirflowNetwork Node Relative Humidity",
                                                Constant::Units::Perc,
                                                state.dataRoomAirMod->RoomAirflowNetworkZoneInfo(ZoneNum).Node(Loop).RelHumidity,
                                                OutputProcessor::SOVTimeStepType::HVAC,
                                                OutputProcessor::SOVStoreType::Average,
                                                state.dataRoomAirMod->RoomAirflowNetworkZoneInfo(ZoneNum).Node(Loop).Name);
=======
            // Check internal gain fraction
            for (int iRoomAFNNode = 1; iRoomAFNNode <= roomAFNZoneInfo.NumOfAirNodes; ++iRoomAFNNode) {
                auto &roomAFNNode = roomAFNZoneInfo.Node(iRoomAFNNode);
                for (int iGain = 1; iGain <= roomAFNNode.NumIntGains; ++iGain) {
                    auto &intGain = roomAFNNode.IntGain(iGain);
                    if (intGain.FractionCheck) continue;
                    Real64 SumFraction = roomAFNNode.IntGainsFractions(iGain);
                    intGain.FractionCheck = true;

                    for (int iRoomAFNNode2 = 1; iRoomAFNNode2 <= roomAFNZoneInfo.NumOfAirNodes; ++iRoomAFNNode2) {
                        auto &roomAFNNode2 = roomAFNZoneInfo.Node(iRoomAFNNode2);
                        for (int iGain2 = 1; iGain2 <= roomAFNNode2.NumIntGains; ++iGain2) {
                            auto &intGain2 = roomAFNNode2.IntGain(iGain2);
                            if (intGain2.FractionCheck) continue;
                            if (intGain.type == intGain2.type && UtilityRoutines::SameString(intGain.Name, intGain2.Name)) {
                                SumFraction += roomAFNNode2.IntGainsFractions(iGain2);
                                intGain2.FractionCheck = true;
                            }
>>>>>>> 9c03e1c5
                        }
                    }
                    if (std::abs(SumFraction - 1.0) > 0.001) {
                        ShowSevereError(state, "GetRoomAirflowNetworkData: Invalid, internal gain fractions do not sum to 1.0");
                        ShowContinueError(state,
                                          format("Entered in RoomAir:Node:AirflowNetwork with Zone Name = {}, Intrnal gain name = {}",
                                                 state.dataHeatBal->Zone(iZone).Name,
                                                 intGain.Name));
                        ShowContinueError(state, "The Fraction of internal gain across all the nodes needs to sum to 1.0.");
                        ShowContinueError(state, format("The sum of fractions entered = {:.3R}", SumFraction));
                        ErrorsFound = true;
                    }
                } // for (iGain)
            }     // for (iRoomAFNNode)
        }         // for (iZone)

        if (ErrorsFound) return;

        for (int iZone = 1; iZone <= state.dataGlobal->NumOfZones; ++iZone) {
            auto &roomAFNZoneInfo = state.dataRoomAir->AFNZoneInfo(iZone);
            if (!roomAFNZoneInfo.IsUsed || roomAFNZoneInfo.NumOfAirNodes == 0) continue;

            for (int iAirNode = 1; iAirNode <= roomAFNZoneInfo.NumOfAirNodes; ++iAirNode) {
                auto &roomAFNZoneNode = roomAFNZoneInfo.Node(iAirNode);
                SetupOutputVariable(state,
                                    "RoomAirflowNetwork Node Temperature",
                                    OutputProcessor::Unit::C,
                                    roomAFNZoneNode.AirTemp,
                                    OutputProcessor::SOVTimeStepType::HVAC,
                                    OutputProcessor::SOVStoreType::Average,
                                    roomAFNZoneNode.Name);
                SetupOutputVariable(state,
                                    "RoomAirflowNetwork Node Humidity Ratio",
                                    OutputProcessor::Unit::kgWater_kgDryAir,
                                    roomAFNZoneNode.HumRat,
                                    OutputProcessor::SOVTimeStepType::HVAC,
                                    OutputProcessor::SOVStoreType::Average,
                                    roomAFNZoneNode.Name);
                SetupOutputVariable(state,
                                    "RoomAirflowNetwork Node Relative Humidity",
                                    OutputProcessor::Unit::Perc,
                                    roomAFNZoneNode.RelHumidity,
                                    OutputProcessor::SOVTimeStepType::HVAC,
                                    OutputProcessor::SOVStoreType::Average,
                                    roomAFNZoneNode.Name);
            } // for (iAirNodE)
        }     // for (iZone)
    }

    void SharedDVCVUFDataInit(EnergyPlusData &state, int const ZoneNum)
    {

        // SUBROUTINE INFORMATION:
        //       AUTHOR         Linda Lawrie
        //       DATE WRITTEN   March 2005
        //       MODIFIED       Aug, 2013, Sam Brunswick -- for RoomAirCrossCrossVent modifications

        // PURPOSE OF THIS SUBROUTINE:
        // This routine allocates and initializes(?) the data that is shared between the
        // UCSD models (DV and CV)

        // Using/Aliasing
        using namespace DataEnvironment;
        using namespace DataSurfaces;
        using Psychrometrics::PsyRhoAirFnPbTdbW;

        // SUBROUTINE PARAMETER DEFINITIONS:
        Real64 constexpr BaseDischargeCoef(0.62);

        // SUBROUTINE LOCAL VARIABLE DECLARATIONS:
        bool SetZoneAux;
        Array1D_int AuxSurf;
        int MaxSurf;
        Array2D_int AuxAirflowNetworkSurf;
        int ZoneEquipConfigNum; // counter

        // Do the one time initializations
        if (state.dataRoomAir->MyOneTimeFlag) {

            state.dataRoomAir->MyEnvrnFlag.allocate(state.dataGlobal->NumOfZones);

            state.dataRoomAir->APos_Wall.allocate(state.dataSurface->TotSurfaces);
            state.dataRoomAir->APos_Floor.allocate(state.dataSurface->TotSurfaces);
            state.dataRoomAir->APos_Ceiling.allocate(state.dataSurface->TotSurfaces);
            state.dataRoomAir->PosZ_Wall.allocate(state.dataGlobal->NumOfZones);
            state.dataRoomAir->PosZ_Floor.allocate(state.dataGlobal->NumOfZones);
            state.dataRoomAir->PosZ_Ceiling.allocate(state.dataGlobal->NumOfZones);
            state.dataRoomAir->APos_Window.allocate(state.dataSurface->TotSurfaces);
            state.dataRoomAir->APos_Door.allocate(state.dataSurface->TotSurfaces);
            state.dataRoomAir->APos_Internal.allocate(state.dataSurface->TotSurfaces);
            state.dataRoomAir->PosZ_Window.allocate(state.dataGlobal->NumOfZones);
            state.dataRoomAir->PosZ_Door.allocate(state.dataGlobal->NumOfZones);
            state.dataRoomAir->PosZ_Internal.allocate(state.dataGlobal->NumOfZones);
            state.dataRoomAir->HCeiling.allocate(state.dataSurface->TotSurfaces);
            state.dataRoomAir->HWall.allocate(state.dataSurface->TotSurfaces);
            state.dataRoomAir->HFloor.allocate(state.dataSurface->TotSurfaces);
            state.dataRoomAir->HInternal.allocate(state.dataSurface->TotSurfaces);
            state.dataRoomAir->HWindow.allocate(state.dataSurface->TotSurfaces);
            state.dataRoomAir->HDoor.allocate(state.dataSurface->TotSurfaces);

            AuxSurf.allocate(state.dataGlobal->NumOfZones);

            state.dataRoomAir->ZoneCeilingHeight1.allocate(state.dataGlobal->NumOfZones);
            state.dataRoomAir->ZoneCeilingHeight2.allocate(state.dataGlobal->NumOfZones);
            state.dataRoomAir->ZoneCeilingHeight1 = 0.0;
            state.dataRoomAir->ZoneCeilingHeight2 = 0.0;

            // Arrays initializations
            state.dataRoomAir->APos_Wall = 0;
            state.dataRoomAir->APos_Floor = 0;
            state.dataRoomAir->APos_Ceiling = 0;
            std::fill(state.dataRoomAir->PosZ_Wall.begin(), state.dataRoomAir->PosZ_Wall.end(), BegEnd());
            std::fill(state.dataRoomAir->PosZ_Floor.begin(), state.dataRoomAir->PosZ_Floor.end(), BegEnd());
            std::fill(state.dataRoomAir->PosZ_Ceiling.begin(), state.dataRoomAir->PosZ_Ceiling.end(), BegEnd());
            state.dataRoomAir->APos_Window = 0;
            state.dataRoomAir->APos_Door = 0;
            state.dataRoomAir->APos_Internal = 0;
            std::fill(state.dataRoomAir->PosZ_Window.begin(), state.dataRoomAir->PosZ_Window.end(), BegEnd());
            std::fill(state.dataRoomAir->PosZ_Door.begin(), state.dataRoomAir->PosZ_Door.end(), BegEnd());
            std::fill(state.dataRoomAir->PosZ_Internal.begin(), state.dataRoomAir->PosZ_Internal.end(), BegEnd());
            state.dataRoomAir->HCeiling = 0.0;
            state.dataRoomAir->HWall = 0.0;
            state.dataRoomAir->HFloor = 0.0;
            state.dataRoomAir->HInternal = 0.0;
            state.dataRoomAir->HWindow = 0.0;
            state.dataRoomAir->HDoor = 0.0;

            int contWall = 0, contFloor = 0, contCeiling = 0, contWindow = 0, contInternal = 0, contDoor = 0;
            int contWallBeg = 0, contFloorBeg = 0, contCeilingBeg = 0, contWindowBeg = 0, contInternalBeg = 0, contDoorBeg = 0;
            int contWallLast = 0, contFloorLast = 0, contCeilingLast = 0, contWindowLast = 0, contInternalLast = 0, contDoorLast = 0;

            // Put the surface and zone information in Apos and PosZ arrays
            for (int ZNum = 1; ZNum <= state.dataGlobal->NumOfZones; ++ZNum) {
                // advance ONE position in the arrays PosZ because this is a new zone
                contWallBeg = contWall + 1;
                contFloorBeg = contFloor + 1;
                contCeilingBeg = contCeiling + 1;
                contWindowBeg = contWindow + 1;
                contInternalBeg = contInternal + 1;
                contDoorBeg = contDoor + 1;
                SetZoneAux = true;

                Real64 Z1ofZone = std::numeric_limits<Real64>::max();
                Real64 Z2ofZone = std::numeric_limits<Real64>::lowest();

                // cycle in this zone for all the surfaces
                for (int spaceNum : state.dataHeatBal->Zone(ZNum).spaceIndexes) {
                    auto &thisSpace = state.dataHeatBal->space(spaceNum);

                    for (int SurfNum = thisSpace.HTSurfaceFirst; SurfNum <= thisSpace.HTSurfaceLast; ++SurfNum) {
                        auto const &surf = state.dataSurface->Surface(SurfNum);
                        if (surf.Class != DataSurfaces::SurfaceClass::IntMass) {
                            // Recalculate lowest and highest height for the zone
                            for (int i = 1, u = surf.Sides; i <= u; ++i) {
                                Real64 const z_i = surf.Vertex(i).z;
                                if (z_i < Z1ofZone) {
                                    Z1ofZone = z_i;
                                };
                                if (z_i > Z2ofZone) {
                                    Z2ofZone = z_i;
                                };
                            }
                        }

                        // Put the reference to this surface in the appropriate array
                        if (surf.Class == SurfaceClass::Floor) {
                            ++contFloor;
                            state.dataRoomAir->APos_Floor(contFloor) = SurfNum;
                        } else if (surf.Class == SurfaceClass::Wall) {
                            ++contWall;
                            state.dataRoomAir->APos_Wall(contWall) = SurfNum;
                        } else if (surf.Class == SurfaceClass::Window) {
                            ++contWindow;
                            state.dataRoomAir->APos_Window(contWindow) = SurfNum;
                        } else if (surf.Class == SurfaceClass::IntMass) {
                            ++contInternal;
                            state.dataRoomAir->APos_Internal(contInternal) = SurfNum;
                        } else if (surf.Class == SurfaceClass::Door) {
                            ++contDoor;
                            state.dataRoomAir->APos_Door(contDoor) = SurfNum;
                        } else {
                            ++contCeiling;
                            state.dataRoomAir->APos_Ceiling(contCeiling) = SurfNum;
                        }
                    }
                } // for (SurfNum)

                contWallLast = contWall;
                contFloorLast = contFloor;
                contCeilingLast = contCeiling;
                contWindowLast = contWindow;
                contDoorLast = contDoor;
                contInternalLast = contInternal;
                // PosZ_Wall (... + 1) has the Begin Wall reference in Apos_Wall for the ZNum
                // PosZ_Wall (... + 2) has the End Wall reference in Apos_Wall for the ZNum
                state.dataRoomAir->PosZ_Wall(ZNum).beg = contWallBeg;
                state.dataRoomAir->PosZ_Wall(ZNum).end = contWallLast;
                state.dataRoomAir->PosZ_Floor(ZNum).beg = contFloorBeg;
                state.dataRoomAir->PosZ_Floor(ZNum).end = contFloorLast;
                state.dataRoomAir->PosZ_Ceiling(ZNum).beg = contCeilingBeg;
                state.dataRoomAir->PosZ_Ceiling(ZNum).end = contCeilingLast;
                state.dataRoomAir->PosZ_Window(ZNum).beg = contWindowBeg;
                state.dataRoomAir->PosZ_Window(ZNum).end = contWindowLast;
                state.dataRoomAir->PosZ_Door(ZNum).beg = contDoorBeg;
                state.dataRoomAir->PosZ_Door(ZNum).end = contDoorLast;
                state.dataRoomAir->PosZ_Internal(ZNum).beg = contInternalBeg;
                state.dataRoomAir->PosZ_Internal(ZNum).end = contInternalLast;
                // Save the highest and lowest height for this zone
                state.dataRoomAir->ZoneCeilingHeight1(ZNum) = Z1ofZone;
                state.dataRoomAir->ZoneCeilingHeight2(ZNum) = Z2ofZone;

                constexpr Real64 CeilingHeightDiffMaximum = 0.1;
                if (std::abs((Z2ofZone - Z1ofZone) - state.dataHeatBal->Zone(ZNum).CeilingHeight) > CeilingHeightDiffMaximum) {
                    ShowWarningError(state, format("RoomAirManager: Inconsistent ceiling heights in Zone: {}", state.dataHeatBal->Zone(ZNum).Name));
                    ShowContinueError(state, format("Lowest height=[{:.3R}].", Z1ofZone));
                    ShowContinueError(state, format("Highest height=[{:.3R}].", Z2ofZone));
                    ShowContinueError(state, format("Ceiling height=[{:.3R}].", state.dataHeatBal->Zone(ZNum).CeilingHeight));
                }
            } // for (ZoneNum)

            AuxSurf = 0;
            state.dataRoomAir->CrossVentNumAFNSurfaces = 0;

            // calculate maximum number of airflow network surfaces in each zone
            for (int iMzLink = 1; iMzLink <= state.afn->NumOfLinksMultiZone; ++iMzLink) {
                auto const &mzSurf = state.dataSurface->Surface(state.afn->MultizoneSurfaceData(iMzLink).SurfNum);
                ++AuxSurf(mzSurf.Zone);
                ++state.dataRoomAir->CrossVentNumAFNSurfaces;
                // Check if this is an interzone airflow network surface
                if (mzSurf.ExtBoundCond > 0 && (state.afn->MultizoneSurfaceData(iMzLink).SurfNum != mzSurf.ExtBoundCond)) {
                    ++AuxSurf(state.dataSurface->Surface(mzSurf.ExtBoundCond).Zone);
                    ++state.dataRoomAir->CrossVentNumAFNSurfaces;
                }
            }
            // calculate maximum number of airflow network surfaces in a single zone
            MaxSurf = AuxSurf(1);
            for (int iZone = 2; iZone <= state.dataGlobal->NumOfZones; ++iZone) {
                if (AuxSurf(iZone) > MaxSurf) MaxSurf = AuxSurf(iZone);
            }

            if (!allocated(state.dataRoomAir->AFNSurfaceCrossVent)) {
                state.dataRoomAir->AFNSurfaceCrossVent.allocate({0, MaxSurf}, state.dataGlobal->NumOfZones);
            }
            if (!allocated(state.dataRoomAir->CrossVentJetRecFlows)) {
                state.dataRoomAir->CrossVentJetRecFlows.allocate({0, MaxSurf}, state.dataGlobal->NumOfZones);
            }
            AuxAirflowNetworkSurf.allocate({0, MaxSurf}, state.dataGlobal->NumOfZones);
            // Width and Height for airflow network surfaces
            if (!allocated(state.dataRoomAir->SurfParametersCrossDispVent)) {
                state.dataRoomAir->SurfParametersCrossDispVent.allocate(state.afn->NumOfLinksMultiZone);
            }

            state.dataRoomAir->AFNSurfaceCrossVent = 0;
            // Organize surfaces in vector AirflowNetworkSurfaceUCSDCV(Zone, surface indexes)
            for (int iZone = 1; iZone <= state.dataGlobal->NumOfZones; ++iZone) {
                // the 0 component of the array has the number of relevant AirflowNetwork surfaces for the zone
                state.dataRoomAir->AFNSurfaceCrossVent(0, iZone) = AuxSurf(iZone);
                if (AuxSurf(iZone) == 0) continue;

                Real64 const ceilingHeight = state.dataRoomAir->ZoneCeilingHeight1(iZone);
                int SurfNum = 1;

                for (int iMzLink = 1; iMzLink <= state.afn->NumOfLinksMultiZone; ++iMzLink) {
                    auto const &mzSurf = state.dataSurface->Surface(state.afn->MultizoneSurfaceData(iMzLink).SurfNum);
                    auto &surfParams = state.dataRoomAir->SurfParametersCrossDispVent(iMzLink);

                    if (mzSurf.Zone == iZone) {
                        // SurfNum has the reference surface number relative to AirflowNetworkSurfaceData
                        state.dataRoomAir->AFNSurfaceCrossVent(SurfNum, iZone) = iMzLink;
                        // calculate the surface width and height
                        int compNum = state.afn->AirflowNetworkLinkageData(iMzLink).CompNum;
                        int typeNum = state.afn->AirflowNetworkCompData(compNum).TypeNum;
                        if (state.afn->AirflowNetworkCompData(compNum).CompTypeNum == AirflowNetwork::iComponentTypeNum::DOP) {
                            Real64 WidthFactMax = 0.0;
                            Real64 HeightFactMax = 0.0;

                            Real64 WidthFact = 0.0;
                            Real64 HeightFact = 0.0;
                            auto const &mzCompDetOpening = state.afn->MultizoneCompDetOpeningData(typeNum);
                            for (int Loop3 = 1; Loop3 <= mzCompDetOpening.NumFac; ++Loop3) {
                                if (Loop3 == 1) {
                                    WidthFact = mzCompDetOpening.WidthFac1;
                                    HeightFact = mzCompDetOpening.HeightFac1;
                                } else if (Loop3 == 2) {
                                    WidthFact = mzCompDetOpening.WidthFac2;
                                    HeightFact = mzCompDetOpening.HeightFac2;
                                } else if (Loop3 == 3) {
                                    WidthFact = mzCompDetOpening.WidthFac3;
                                    HeightFact = mzCompDetOpening.HeightFac3;
                                } else if (Loop3 == 4) {
                                    WidthFact = mzCompDetOpening.WidthFac4;
                                    HeightFact = mzCompDetOpening.HeightFac4;
                                }
                                if (WidthFact > WidthFactMax) {
                                    WidthFactMax = WidthFact;
                                }
                                if (HeightFact > HeightFactMax) {
                                    HeightFactMax = HeightFact;
                                }
                            }
                            surfParams.Width = WidthFactMax * mzSurf.Width;
                            surfParams.Height = HeightFactMax * mzSurf.Height;

                        } else if (state.afn->AirflowNetworkCompData(compNum).CompTypeNum ==
                                   AirflowNetwork::iComponentTypeNum::SCR) { // surface type = CRACK
                            surfParams.Width = mzSurf.Width / 2;
                            auto const &zoneHeatBal = state.dataZoneTempPredictorCorrector->zoneHeatBalance(iZone);
                            Real64 AinCV =
                                state.afn->MultizoneSurfaceCrackData(typeNum).coefficient /
                                (BaseDischargeCoef *
                                 std::sqrt(2.0 / PsyRhoAirFnPbTdbW(state, state.dataEnvrn->OutBaroPress, zoneHeatBal.MAT, zoneHeatBal.airHumRat)));
                            surfParams.Height = AinCV / surfParams.Width;
                        }

                        // calculate the surface Zmin and Zmax
                        if (state.afn->AirflowNetworkCompData(compNum).CompTypeNum == AirflowNetwork::iComponentTypeNum::DOP ||
                            state.afn->AirflowNetworkCompData(compNum).CompTypeNum ==
                                AirflowNetwork::iComponentTypeNum::SCR) { // surface type = CRACK
                            Real64 z_min(std::numeric_limits<Real64>::max()), z_max(std::numeric_limits<Real64>::lowest());
                            for (int i = 1; i <= mzSurf.Sides; ++i) {
                                Real64 const z_i = mzSurf.Vertex(i).z;
                                z_min = std::min(z_min, z_i);
                                z_max = std::max(z_max, z_i);
                            }
                            surfParams.Zmin = z_min - ceilingHeight;
                            surfParams.Zmax = z_max - ceilingHeight;
                        }

                        ++SurfNum;
                        // Check if airflow network Surface is an interzone surface:

                    } else { // if (mzSurf.Zone == iZone)
                        int nodeNum1 = state.afn->MultizoneSurfaceData(iMzLink).NodeNums[0];
                        int nodeNum2 = state.afn->MultizoneSurfaceData(iMzLink).NodeNums[1];
                        if ((state.afn->AirflowNetworkNodeData(nodeNum2).EPlusZoneNum == iZone &&
                             state.afn->AirflowNetworkNodeData(nodeNum1).EPlusZoneNum > 0) ||
                            (state.afn->AirflowNetworkNodeData(nodeNum2).EPlusZoneNum > 0 &&
                             state.afn->AirflowNetworkNodeData(nodeNum1).EPlusZoneNum == iZone)) {
                            state.dataRoomAir->AFNSurfaceCrossVent(SurfNum, iZone) = iMzLink;
                            ++SurfNum;
                        }
                    }
                } // for (Loop2)
            }     // for (iZone)

            AuxSurf.deallocate();

            if (any(state.dataRoomAir->IsZoneDispVent3Node) || any(state.dataRoomAir->IsZoneUFAD)) {
                state.dataRoomAir->MaxTempGrad.allocate(state.dataGlobal->NumOfZones);
                state.dataRoomAir->AvgTempGrad.allocate(state.dataGlobal->NumOfZones);
                state.dataRoomAir->TCMF.allocate(state.dataGlobal->NumOfZones);
                state.dataRoomAir->FracMinFlow.allocate(state.dataGlobal->NumOfZones);
                state.dataRoomAir->ZoneAirSystemON.allocate(state.dataGlobal->NumOfZones);
                // Allocate histories of displacement ventilation temperatures PH 3/5/04
                state.dataRoomAir->MATFloor.allocate(state.dataGlobal->NumOfZones);
                state.dataRoomAir->XMATFloor.allocate(state.dataGlobal->NumOfZones);
                state.dataRoomAir->DSXMATFloor.allocate(state.dataGlobal->NumOfZones);
                state.dataRoomAir->MATOC.allocate(state.dataGlobal->NumOfZones);
                state.dataRoomAir->XMATOC.allocate(state.dataGlobal->NumOfZones);
                state.dataRoomAir->DSXMATOC.allocate(state.dataGlobal->NumOfZones);
                state.dataRoomAir->MATMX.allocate(state.dataGlobal->NumOfZones);
                state.dataRoomAir->XMATMX.allocate(state.dataGlobal->NumOfZones);
                state.dataRoomAir->DSXMATMX.allocate(state.dataGlobal->NumOfZones);
                state.dataRoomAir->ZTMFloor.allocate(state.dataGlobal->NumOfZones);
                state.dataRoomAir->ZTMOC.allocate(state.dataGlobal->NumOfZones);
                state.dataRoomAir->ZTMMX.allocate(state.dataGlobal->NumOfZones);
                state.dataRoomAir->AIRRATFloor.allocate(state.dataGlobal->NumOfZones);
                state.dataRoomAir->AIRRATOC.allocate(state.dataGlobal->NumOfZones);
                state.dataRoomAir->AIRRATMX.allocate(state.dataGlobal->NumOfZones);
                state.dataRoomAir->ZTOC.allocate(state.dataGlobal->NumOfZones);
                state.dataRoomAir->ZTMX.allocate(state.dataGlobal->NumOfZones);
                state.dataRoomAir->ZTFloor.allocate(state.dataGlobal->NumOfZones);
                state.dataRoomAir->HeightTransition.allocate(state.dataGlobal->NumOfZones);
                state.dataRoomAir->Phi.allocate(state.dataGlobal->NumOfZones);
                state.dataRoomAir->Zone1Floor.allocate(state.dataGlobal->NumOfZones);
                state.dataRoomAir->ZoneMXFloor.allocate(state.dataGlobal->NumOfZones);
                state.dataRoomAir->ZoneM2Floor.allocate(state.dataGlobal->NumOfZones);
                state.dataRoomAir->Zone1OC.allocate(state.dataGlobal->NumOfZones);
                state.dataRoomAir->ZoneMXOC.allocate(state.dataGlobal->NumOfZones);
                state.dataRoomAir->ZoneM2OC.allocate(state.dataGlobal->NumOfZones);
                state.dataRoomAir->Zone1MX.allocate(state.dataGlobal->NumOfZones);
                state.dataRoomAir->ZoneMXMX.allocate(state.dataGlobal->NumOfZones);
                state.dataRoomAir->ZoneM2MX.allocate(state.dataGlobal->NumOfZones);

                state.dataRoomAir->MaxTempGrad = 0.0;
                state.dataRoomAir->AvgTempGrad = 0.0;
                state.dataRoomAir->TCMF = 23.0;
                state.dataRoomAir->FracMinFlow = 0.0;
                //      ZoneDVMixedFlagRep    = 0.0
                state.dataRoomAir->ZoneAirSystemON = false;
                //      ZoneDVMixedFlag=0
                state.dataRoomAir->MATFloor = 23.0;
                state.dataRoomAir->XMATFloor = {23.0, 23.0, 23.0, 23.0};
                state.dataRoomAir->DSXMATFloor = {23.0, 23.0, 23.0, 23.0};
                state.dataRoomAir->MATOC = 23.0;
                state.dataRoomAir->XMATOC = {23.0, 23.0, 23.0, 23.0};
                state.dataRoomAir->DSXMATOC = {23.0, 23.0, 23.0, 23.0};
                state.dataRoomAir->MATMX = 23.0;
                state.dataRoomAir->XMATMX = {23.0, 23.0, 23.0, 23.0};
                state.dataRoomAir->DSXMATMX = {23.0, 23.0, 23.0, 23.0};
                state.dataRoomAir->ZTMFloor = {23.0, 23.0, 23.0};
                state.dataRoomAir->ZTMOC = {23.0, 23.0, 23.0};
                state.dataRoomAir->ZTMMX = {23.0, 23.0, 23.0};
                state.dataRoomAir->Zone1Floor = 23.0;
                state.dataRoomAir->ZoneMXFloor = 23.0;
                state.dataRoomAir->ZoneM2Floor = 23.0;
                state.dataRoomAir->Zone1OC = 23.0;
                state.dataRoomAir->ZoneMXOC = 23.0;
                state.dataRoomAir->ZoneM2OC = 23.0;
                state.dataRoomAir->Zone1MX = 23.0;
                state.dataRoomAir->ZoneMXMX = 23.0;
                state.dataRoomAir->ZoneM2MX = 23.0;
                state.dataRoomAir->AIRRATFloor = 0.0;
                state.dataRoomAir->AIRRATOC = 0.0;
                state.dataRoomAir->AIRRATMX = 0.0;
                state.dataRoomAir->ZTOC = 23.0;
                state.dataRoomAir->ZTMX = 23.0;
                state.dataRoomAir->ZTFloor = 23.0;
                state.dataRoomAir->HeightTransition = 0.0;
                state.dataRoomAir->Phi = 0.0;
                state.dataRoomAir->HCeiling = 0.0;
                state.dataRoomAir->HWall = 0.0;
                state.dataRoomAir->HFloor = 0.0;
                state.dataRoomAir->HInternal = 0.0;
                state.dataRoomAir->HWindow = 0.0;
                state.dataRoomAir->HDoor = 0.0;
            }

            if (any(state.dataRoomAir->IsZoneDispVent3Node)) {

                state.dataRoomAir->DispVent3NodeHcIn.allocate(state.dataSurface->TotSurfaces);
                state.dataRoomAir->ZoneDispVent3NodeMixedFlagRep.allocate(state.dataGlobal->NumOfZones);
                state.dataRoomAir->ZoneDispVent3NodeMixedFlag.allocate(state.dataGlobal->NumOfZones);
                state.dataRoomAir->DispVent3NodeHcIn = 0.0;
                state.dataRoomAir->ZoneDispVent3NodeMixedFlagRep = 0.0;
                state.dataRoomAir->ZoneDispVent3NodeMixedFlag = 0;
                // Output variables and DV zone flag
                for (int iZone = 1; iZone <= state.dataGlobal->NumOfZones; ++iZone) {
                    if (state.dataRoomAir->AirModel(iZone).AirModel != RoomAirModel::DispVent3Node)
                        continue; // don't set these up if they don't make sense
                    // CurrentModuleObject='RoomAirSettings:ThreeNodeDisplacementVentilation'
                    SetupOutputVariable(state,
                                        "Room Air Zone Mixed Subzone Temperature",
<<<<<<< HEAD
                                        Constant::Units::C,
                                        state.dataRoomAirMod->ZTMX(state.dataRoomAirModelMgr->Loop),
=======
                                        OutputProcessor::Unit::C,
                                        state.dataRoomAir->ZTMX(iZone),
>>>>>>> 9c03e1c5
                                        OutputProcessor::SOVTimeStepType::HVAC,
                                        OutputProcessor::SOVStoreType::State,
                                        state.dataHeatBal->Zone(iZone).Name);
                    SetupOutputVariable(state,
                                        "Room Air Zone Occupied Subzone Temperature",
<<<<<<< HEAD
                                        Constant::Units::C,
                                        state.dataRoomAirMod->ZTOC(state.dataRoomAirModelMgr->Loop),
=======
                                        OutputProcessor::Unit::C,
                                        state.dataRoomAir->ZTOC(iZone),
>>>>>>> 9c03e1c5
                                        OutputProcessor::SOVTimeStepType::HVAC,
                                        OutputProcessor::SOVStoreType::State,
                                        state.dataHeatBal->Zone(iZone).Name);
                    SetupOutputVariable(state,
                                        "Room Air Zone Floor Subzone Temperature",
<<<<<<< HEAD
                                        Constant::Units::C,
                                        state.dataRoomAirMod->ZTFloor(state.dataRoomAirModelMgr->Loop),
=======
                                        OutputProcessor::Unit::C,
                                        state.dataRoomAir->ZTFloor(iZone),
>>>>>>> 9c03e1c5
                                        OutputProcessor::SOVTimeStepType::HVAC,
                                        OutputProcessor::SOVStoreType::State,
                                        state.dataHeatBal->Zone(iZone).Name);
                    SetupOutputVariable(state,
                                        "Room Air Zone Transition Height",
<<<<<<< HEAD
                                        Constant::Units::m,
                                        state.dataRoomAirMod->HeightTransition(state.dataRoomAirModelMgr->Loop),
=======
                                        OutputProcessor::Unit::m,
                                        state.dataRoomAir->HeightTransition(iZone),
>>>>>>> 9c03e1c5
                                        OutputProcessor::SOVTimeStepType::HVAC,
                                        OutputProcessor::SOVStoreType::State,
                                        state.dataHeatBal->Zone(iZone).Name);
                    SetupOutputVariable(state,
                                        "Room Air Zone Recommended Minimum Flow Fraction",
<<<<<<< HEAD
                                        Constant::Units::None,
                                        state.dataRoomAirMod->FracMinFlow(state.dataRoomAirModelMgr->Loop),
=======
                                        OutputProcessor::Unit::None,
                                        state.dataRoomAir->FracMinFlow(iZone),
>>>>>>> 9c03e1c5
                                        OutputProcessor::SOVTimeStepType::HVAC,
                                        OutputProcessor::SOVStoreType::State,
                                        state.dataHeatBal->Zone(iZone).Name);
                    SetupOutputVariable(state,
                                        "Room Air Zone Is Mixed Status",
<<<<<<< HEAD
                                        Constant::Units::None,
                                        state.dataRoomAirMod->ZoneDVMixedFlagRep(state.dataRoomAirModelMgr->Loop),
=======
                                        OutputProcessor::Unit::None,
                                        state.dataRoomAir->ZoneDispVent3NodeMixedFlagRep(iZone),
>>>>>>> 9c03e1c5
                                        OutputProcessor::SOVTimeStepType::HVAC,
                                        OutputProcessor::SOVStoreType::State,
                                        state.dataHeatBal->Zone(iZone).Name);
                    SetupOutputVariable(state,
                                        "Room Air Zone Average Temperature Gradient",
<<<<<<< HEAD
                                        Constant::Units::K_m,
                                        state.dataRoomAirMod->AvgTempGrad(state.dataRoomAirModelMgr->Loop),
=======
                                        OutputProcessor::Unit::K_m,
                                        state.dataRoomAir->AvgTempGrad(iZone),
>>>>>>> 9c03e1c5
                                        OutputProcessor::SOVTimeStepType::HVAC,
                                        OutputProcessor::SOVStoreType::State,
                                        state.dataHeatBal->Zone(iZone).Name);
                    SetupOutputVariable(state,
                                        "Room Air Zone Maximum Temperature Gradient",
<<<<<<< HEAD
                                        Constant::Units::K_m,
                                        state.dataRoomAirMod->MaxTempGrad(state.dataRoomAirModelMgr->Loop),
=======
                                        OutputProcessor::Unit::K_m,
                                        state.dataRoomAir->MaxTempGrad(iZone),
>>>>>>> 9c03e1c5
                                        OutputProcessor::SOVTimeStepType::HVAC,
                                        OutputProcessor::SOVStoreType::State,
                                        state.dataHeatBal->Zone(iZone).Name);
                    SetupOutputVariable(state,
                                        "Room Air Zone Thermal Comfort Effective Air Temperature",
<<<<<<< HEAD
                                        Constant::Units::C,
                                        state.dataRoomAirMod->TCMF(state.dataRoomAirModelMgr->Loop),
=======
                                        OutputProcessor::Unit::C,
                                        state.dataRoomAir->TCMF(iZone),
>>>>>>> 9c03e1c5
                                        OutputProcessor::SOVTimeStepType::HVAC,
                                        OutputProcessor::SOVStoreType::State,
                                        state.dataHeatBal->Zone(iZone).Name);
                    SetupOutputVariable(state,
                                        "Room Air Zone Thermostat Temperature",
<<<<<<< HEAD
                                        Constant::Units::C,
                                        state.dataHeatBalFanSys->TempTstatAir(state.dataRoomAirModelMgr->Loop),
=======
                                        OutputProcessor::Unit::C,
                                        state.dataHeatBalFanSys->TempTstatAir(iZone),
>>>>>>> 9c03e1c5
                                        OutputProcessor::SOVTimeStepType::HVAC,
                                        OutputProcessor::SOVStoreType::State,
                                        state.dataHeatBal->Zone(iZone).Name);
                } // for (iZone)
            }     // if (any(IsZoneDV))

            if (any(state.dataRoomAir->IsZoneUFAD)) {
                state.dataRoomAir->ZoneUFADMixedFlag.allocate(state.dataGlobal->NumOfZones);
                state.dataRoomAir->ZoneUFADMixedFlagRep.allocate(state.dataGlobal->NumOfZones);
                state.dataRoomAir->UFADHcIn.allocate(state.dataSurface->TotSurfaces);
                state.dataRoomAir->ZoneUFADGamma.allocate(state.dataGlobal->NumOfZones);
                state.dataRoomAir->ZoneUFADPowInPlumes.allocate(state.dataGlobal->NumOfZones);
                state.dataRoomAir->ZoneUFADPowInPlumesfromWindows.allocate(state.dataGlobal->NumOfZones);
                state.dataRoomAir->ZoneUFADMixedFlag = 0;
                state.dataRoomAir->ZoneUFADMixedFlagRep = 0.0;
                state.dataRoomAir->UFADHcIn = 0.0;
                state.dataRoomAir->ZoneUFADGamma = 0.0;
                state.dataRoomAir->ZoneUFADPowInPlumes = 0.0;
                state.dataRoomAir->ZoneUFADPowInPlumesfromWindows = 0.0;

                // Output variables and UF zone flag
                for (int iZone = 1; iZone <= state.dataGlobal->NumOfZones; ++iZone) {
                    if (state.dataRoomAir->AirModel(iZone).AirModel != RoomAirModel::UFADInt) continue; // don't set these up if they don't make sense

                    auto &zone = state.dataHeatBal->Zone(iZone);
                    // CurrentModuleObject='RoomAirSettings:UnderFloorAirDistributionInterior'
                    SetupOutputVariable(state,
                                        "Room Air Zone Mixed Subzone Temperature",
<<<<<<< HEAD
                                        Constant::Units::C,
                                        state.dataRoomAirMod->ZTMX(state.dataRoomAirModelMgr->Loop),
=======
                                        OutputProcessor::Unit::C,
                                        state.dataRoomAir->ZTMX(iZone),
>>>>>>> 9c03e1c5
                                        OutputProcessor::SOVTimeStepType::HVAC,
                                        OutputProcessor::SOVStoreType::State,
                                        zone.Name);
                    SetupOutputVariable(state,
                                        "Room Air Zone Occupied Subzone Temperature",
<<<<<<< HEAD
                                        Constant::Units::C,
                                        state.dataRoomAirMod->ZTOC(state.dataRoomAirModelMgr->Loop),
=======
                                        OutputProcessor::Unit::C,
                                        state.dataRoomAir->ZTOC(iZone),
>>>>>>> 9c03e1c5
                                        OutputProcessor::SOVTimeStepType::HVAC,
                                        OutputProcessor::SOVStoreType::State,
                                        zone.Name);
                    SetupOutputVariable(state,
                                        "Room Air Zone Transition Height",
<<<<<<< HEAD
                                        Constant::Units::m,
                                        state.dataRoomAirMod->HeightTransition(state.dataRoomAirModelMgr->Loop),
=======
                                        OutputProcessor::Unit::m,
                                        state.dataRoomAir->HeightTransition(iZone),
>>>>>>> 9c03e1c5
                                        OutputProcessor::SOVTimeStepType::HVAC,
                                        OutputProcessor::SOVStoreType::State,
                                        zone.Name);
                    SetupOutputVariable(state,
                                        "Room Air Zone Is Mixed Status",
<<<<<<< HEAD
                                        Constant::Units::None,
                                        state.dataRoomAirMod->ZoneUFMixedFlagRep(state.dataRoomAirModelMgr->Loop),
=======
                                        OutputProcessor::Unit::None,
                                        state.dataRoomAir->ZoneUFADMixedFlagRep(iZone),
>>>>>>> 9c03e1c5
                                        OutputProcessor::SOVTimeStepType::HVAC,
                                        OutputProcessor::SOVStoreType::State,
                                        zone.Name);
                    SetupOutputVariable(state,
                                        "Room Air Zone Average Temperature Gradient",
<<<<<<< HEAD
                                        Constant::Units::K_m,
                                        state.dataRoomAirMod->AvgTempGrad(state.dataRoomAirModelMgr->Loop),
=======
                                        OutputProcessor::Unit::K_m,
                                        state.dataRoomAir->AvgTempGrad(iZone),
>>>>>>> 9c03e1c5
                                        OutputProcessor::SOVTimeStepType::HVAC,
                                        OutputProcessor::SOVStoreType::State,
                                        zone.Name);
                    SetupOutputVariable(state,
                                        "Room Air Zone Effective Comfort Air Temperature",
<<<<<<< HEAD
                                        Constant::Units::C,
                                        state.dataRoomAirMod->TCMF(state.dataRoomAirModelMgr->Loop),
=======
                                        OutputProcessor::Unit::C,
                                        state.dataRoomAir->TCMF(iZone),
>>>>>>> 9c03e1c5
                                        OutputProcessor::SOVTimeStepType::HVAC,
                                        OutputProcessor::SOVStoreType::State,
                                        zone.Name);
                    SetupOutputVariable(state,
                                        "Room Air Zone Thermostat Temperature",
<<<<<<< HEAD
                                        Constant::Units::C,
                                        state.dataHeatBalFanSys->TempTstatAir(state.dataRoomAirModelMgr->Loop),
=======
                                        OutputProcessor::Unit::C,
                                        state.dataHeatBalFanSys->TempTstatAir(iZone),
>>>>>>> 9c03e1c5
                                        OutputProcessor::SOVTimeStepType::HVAC,
                                        OutputProcessor::SOVStoreType::State,
                                        zone.Name);
                    SetupOutputVariable(state,
                                        "Room Air Zone Transition Height Gamma Value",
<<<<<<< HEAD
                                        Constant::Units::None,
                                        state.dataRoomAirMod->ZoneUFGamma(state.dataRoomAirModelMgr->Loop),
=======
                                        OutputProcessor::Unit::None,
                                        state.dataRoomAir->ZoneUFADGamma(iZone),
>>>>>>> 9c03e1c5
                                        OutputProcessor::SOVTimeStepType::HVAC,
                                        OutputProcessor::SOVStoreType::State,
                                        zone.Name);
                    SetupOutputVariable(state,
                                        "Room Air Zone Plume Heat Transfer Rate",
<<<<<<< HEAD
                                        Constant::Units::W,
                                        state.dataRoomAirMod->ZoneUFPowInPlumes(state.dataRoomAirModelMgr->Loop),
=======
                                        OutputProcessor::Unit::W,
                                        state.dataRoomAir->ZoneUFADPowInPlumes(iZone),
>>>>>>> 9c03e1c5
                                        OutputProcessor::SOVTimeStepType::HVAC,
                                        OutputProcessor::SOVStoreType::State,
                                        zone.Name);
                    SetupOutputVariable(state,
                                        "Room Air Zone Temperature Stratification Fraction",
<<<<<<< HEAD
                                        Constant::Units::None,
                                        state.dataRoomAirMod->Phi(state.dataRoomAirModelMgr->Loop),
=======
                                        OutputProcessor::Unit::None,
                                        state.dataRoomAir->Phi(iZone),
>>>>>>> 9c03e1c5
                                        OutputProcessor::SOVTimeStepType::HVAC,
                                        OutputProcessor::SOVStoreType::State,
                                        zone.Name);

                    // set zone equip pointer in the UCSDUI data structure
                    state.dataRoomAir->ZoneUFAD(state.dataRoomAir->ZoneUFADPtr(iZone)).ZoneEquipPtr = iZone;
                } // for (iZone)

                for (int iZone = 1; iZone <= state.dataGlobal->NumOfZones; ++iZone) {
                    if (state.dataRoomAir->AirModel(iZone).AirModel != RoomAirModel::UFADExt) continue; // don't set these up if they don't make sense
                    // CurrentModuleObject='RoomAirSettings:UnderFloorAirDistributionExterior'
                    auto const &zone = state.dataHeatBal->Zone(iZone);
                    SetupOutputVariable(state,
                                        "Room Air Zone Mixed Subzone Temperature",
<<<<<<< HEAD
                                        Constant::Units::C,
                                        state.dataRoomAirMod->ZTMX(state.dataRoomAirModelMgr->Loop),
=======
                                        OutputProcessor::Unit::C,
                                        state.dataRoomAir->ZTMX(iZone),
>>>>>>> 9c03e1c5
                                        OutputProcessor::SOVTimeStepType::HVAC,
                                        OutputProcessor::SOVStoreType::State,
                                        zone.Name);
                    SetupOutputVariable(state,
                                        "Room Air Zone Occupied Subzone Temperature",
<<<<<<< HEAD
                                        Constant::Units::C,
                                        state.dataRoomAirMod->ZTOC(state.dataRoomAirModelMgr->Loop),
=======
                                        OutputProcessor::Unit::C,
                                        state.dataRoomAir->ZTOC(iZone),
>>>>>>> 9c03e1c5
                                        OutputProcessor::SOVTimeStepType::HVAC,
                                        OutputProcessor::SOVStoreType::State,
                                        zone.Name);
                    SetupOutputVariable(state,
                                        "Room Air Zone Transition Height",
<<<<<<< HEAD
                                        Constant::Units::m,
                                        state.dataRoomAirMod->HeightTransition(state.dataRoomAirModelMgr->Loop),
=======
                                        OutputProcessor::Unit::m,
                                        state.dataRoomAir->HeightTransition(iZone),
>>>>>>> 9c03e1c5
                                        OutputProcessor::SOVTimeStepType::HVAC,
                                        OutputProcessor::SOVStoreType::State,
                                        zone.Name);
                    SetupOutputVariable(state,
                                        "Room Air Zone Is Mixed Status",
<<<<<<< HEAD
                                        Constant::Units::None,
                                        state.dataRoomAirMod->ZoneUFMixedFlagRep(state.dataRoomAirModelMgr->Loop),
=======
                                        OutputProcessor::Unit::None,
                                        state.dataRoomAir->ZoneUFADMixedFlagRep(iZone),
>>>>>>> 9c03e1c5
                                        OutputProcessor::SOVTimeStepType::HVAC,
                                        OutputProcessor::SOVStoreType::State,
                                        zone.Name);
                    SetupOutputVariable(state,
                                        "Room Air Zone Average Temperature Gradient",
<<<<<<< HEAD
                                        Constant::Units::K_m,
                                        state.dataRoomAirMod->AvgTempGrad(state.dataRoomAirModelMgr->Loop),
=======
                                        OutputProcessor::Unit::K_m,
                                        state.dataRoomAir->AvgTempGrad(iZone),
>>>>>>> 9c03e1c5
                                        OutputProcessor::SOVTimeStepType::HVAC,
                                        OutputProcessor::SOVStoreType::State,
                                        zone.Name);
                    SetupOutputVariable(state,
                                        "Room Air Zone Effective Comfort Air Temperature",
<<<<<<< HEAD
                                        Constant::Units::C,
                                        state.dataRoomAirMod->TCMF(state.dataRoomAirModelMgr->Loop),
=======
                                        OutputProcessor::Unit::C,
                                        state.dataRoomAir->TCMF(iZone),
>>>>>>> 9c03e1c5
                                        OutputProcessor::SOVTimeStepType::HVAC,
                                        OutputProcessor::SOVStoreType::State,
                                        zone.Name);
                    SetupOutputVariable(state,
                                        "Room Air Zone Thermostat Temperature",
<<<<<<< HEAD
                                        Constant::Units::C,
                                        state.dataHeatBalFanSys->TempTstatAir(state.dataRoomAirModelMgr->Loop),
=======
                                        OutputProcessor::Unit::C,
                                        state.dataHeatBalFanSys->TempTstatAir(iZone),
>>>>>>> 9c03e1c5
                                        OutputProcessor::SOVTimeStepType::HVAC,
                                        OutputProcessor::SOVStoreType::State,
                                        zone.Name);
                    SetupOutputVariable(state,
                                        "Room Air Zone Transition Height Gamma Value",
<<<<<<< HEAD
                                        Constant::Units::None,
                                        state.dataRoomAirMod->ZoneUFGamma(state.dataRoomAirModelMgr->Loop),
=======
                                        OutputProcessor::Unit::None,
                                        state.dataRoomAir->ZoneUFADGamma(iZone),
>>>>>>> 9c03e1c5
                                        OutputProcessor::SOVTimeStepType::HVAC,
                                        OutputProcessor::SOVStoreType::State,
                                        zone.Name);
                    SetupOutputVariable(state,
                                        "Room Air Zone Plume Heat Transfer Rate",
<<<<<<< HEAD
                                        Constant::Units::W,
                                        state.dataRoomAirMod->ZoneUFPowInPlumes(state.dataRoomAirModelMgr->Loop),
=======
                                        OutputProcessor::Unit::W,
                                        state.dataRoomAir->ZoneUFADPowInPlumes(iZone),
>>>>>>> 9c03e1c5
                                        OutputProcessor::SOVTimeStepType::HVAC,
                                        OutputProcessor::SOVStoreType::State,
                                        zone.Name);
                    SetupOutputVariable(state,
                                        "Room Air Zone Window Plume Heat Transfer Rate",
<<<<<<< HEAD
                                        Constant::Units::W,
                                        state.dataRoomAirMod->ZoneUFPowInPlumesfromWindows(state.dataRoomAirModelMgr->Loop),
=======
                                        OutputProcessor::Unit::W,
                                        state.dataRoomAir->ZoneUFADPowInPlumesfromWindows(iZone),
>>>>>>> 9c03e1c5
                                        OutputProcessor::SOVTimeStepType::HVAC,
                                        OutputProcessor::SOVStoreType::State,
                                        zone.Name);
                    SetupOutputVariable(state,
                                        "Room Air Zone Temperature Stratification Fraction",
<<<<<<< HEAD
                                        Constant::Units::None,
                                        state.dataRoomAirMod->Phi(state.dataRoomAirModelMgr->Loop),
=======
                                        OutputProcessor::Unit::None,
                                        state.dataRoomAir->Phi(iZone),
>>>>>>> 9c03e1c5
                                        OutputProcessor::SOVTimeStepType::HVAC,
                                        OutputProcessor::SOVStoreType::State,
                                        zone.Name);
                    // set zone equip pointer in the UCSDUE data structure
                    state.dataRoomAir->ZoneUFAD(state.dataRoomAir->ZoneUFADPtr(iZone)).ZoneEquipPtr = iZone;
                }
            }

            if (any(state.dataRoomAir->IsZoneCrossVent)) {
                state.dataRoomAir->CrossVentHcIn.allocate(state.dataSurface->TotSurfaces);
                state.dataRoomAir->ZTJET.allocate(state.dataGlobal->NumOfZones);
                // Most ZTJet takes defaults
                state.dataRoomAir->ZTREC.allocate(state.dataGlobal->NumOfZones);
                state.dataRoomAir->RoomOutflowTemp.allocate(state.dataGlobal->NumOfZones);
                // Most ZTREC takes defaults
                state.dataRoomAir->JetRecAreaRatio.allocate(state.dataGlobal->NumOfZones);
                state.dataRoomAir->Urec.allocate(state.dataGlobal->NumOfZones);
                state.dataRoomAir->Ujet.allocate(state.dataGlobal->NumOfZones);
                state.dataRoomAir->Qrec.allocate(state.dataGlobal->NumOfZones);
                state.dataRoomAir->Qtot.allocate(state.dataGlobal->NumOfZones);
                state.dataRoomAir->RecInflowRatio.allocate(state.dataGlobal->NumOfZones);
                state.dataRoomAir->Uhc.allocate(state.dataGlobal->NumOfZones);
                state.dataRoomAir->Ain.allocate(state.dataGlobal->NumOfZones);
                state.dataRoomAir->Tin.allocate(state.dataGlobal->NumOfZones);
                state.dataRoomAir->Droom.allocate(state.dataGlobal->NumOfZones);
                state.dataRoomAir->Dstar.allocate(state.dataGlobal->NumOfZones);
                state.dataRoomAir->ZoneCrossVentIsMixing.allocate(state.dataGlobal->NumOfZones);
                state.dataRoomAir->Rfr.allocate(state.dataGlobal->NumOfZones);
                state.dataRoomAir->ZoneCrossVentHasREC.allocate(state.dataGlobal->NumOfZones);

                state.dataRoomAir->ZTJET = 23.0;
                state.dataRoomAir->RoomOutflowTemp = 23.0;
                state.dataRoomAir->ZTREC = 23.0;
                state.dataRoomAir->CrossVentHcIn = 0.0;
                state.dataRoomAir->JetRecAreaRatio = 0.2;
                state.dataRoomAir->Urec = 0.2;
                state.dataRoomAir->Ujet = 0.2;
                state.dataRoomAir->Qrec = 0.2;
                state.dataRoomAir->Uhc = 0.2;
                state.dataRoomAir->Ain = 1.0;
                state.dataRoomAir->Tin = 23.0;
                state.dataRoomAir->Droom = 6.0;
                state.dataRoomAir->ZoneCrossVentIsMixing = 0.0;
                state.dataRoomAir->Rfr = 10.0;
                state.dataRoomAir->ZoneCrossVentHasREC = 1.0;
                state.dataRoomAir->HCeiling = 0.0;
                state.dataRoomAir->HWall = 0.0;
                state.dataRoomAir->HFloor = 0.0;
                state.dataRoomAir->HInternal = 0.0;
                state.dataRoomAir->HWindow = 0.0;
                state.dataRoomAir->HDoor = 0.0;

                for (int iZone = 1; iZone <= state.dataGlobal->NumOfZones; ++iZone) {
                    if (state.dataRoomAir->AirModel(iZone).AirModel != RoomAirModel::CrossVent)
                        continue; // don't set these up if they don't make sense

                    ZoneEquipConfigNum = ZoneNum; // Where does this ZoneNum come from?

                    auto const &zone = state.dataHeatBal->Zone(iZone);
                    // check whether this zone is a controlled zone or not
                    if (state.dataZoneEquip->ZoneEquipConfig(ZoneEquipConfigNum).IsControlled) {
                        state.dataRoomAir->IsZoneCrossVent(iZone) = false;
                        state.dataRoomAir->AirModel(iZone).SimAirModel = false;
                        ShowSevereError(state, format("Unmixed Flow: Cross Ventilation cannot be applied for Zone={}", zone.Name));
                        ShowContinueError(
                            state, format("An HVAC system is present in the zone. Fully mixed airflow model will be used for Zone={}", zone.Name));
                        continue;
                    }
                    // CurrentModuleObject='RoomAirSettings:CrossVentilation'
                    SetupOutputVariable(state,
                                        "Room Air Zone Jet Region Temperature",
<<<<<<< HEAD
                                        Constant::Units::C,
                                        state.dataRoomAirMod->ZTJET(state.dataRoomAirModelMgr->Loop),
=======
                                        OutputProcessor::Unit::C,
                                        state.dataRoomAir->ZTJET(iZone),
>>>>>>> 9c03e1c5
                                        OutputProcessor::SOVTimeStepType::Zone,
                                        OutputProcessor::SOVStoreType::Average,
                                        zone.Name);
                    SetupOutputVariable(state,
                                        "Room Air Zone Recirculation Region Temperature",
<<<<<<< HEAD
                                        Constant::Units::C,
                                        state.dataRoomAirMod->ZTREC(state.dataRoomAirModelMgr->Loop),
=======
                                        OutputProcessor::Unit::C,
                                        state.dataRoomAir->ZTREC(iZone),
>>>>>>> 9c03e1c5
                                        OutputProcessor::SOVTimeStepType::Zone,
                                        OutputProcessor::SOVStoreType::Average,
                                        zone.Name);
                    SetupOutputVariable(state,
                                        "Room Air Zone Jet Region Average Air Velocity",
<<<<<<< HEAD
                                        Constant::Units::m_s,
                                        state.dataRoomAirMod->Ujet(state.dataRoomAirModelMgr->Loop),
=======
                                        OutputProcessor::Unit::m_s,
                                        state.dataRoomAir->Ujet(iZone),
>>>>>>> 9c03e1c5
                                        OutputProcessor::SOVTimeStepType::Zone,
                                        OutputProcessor::SOVStoreType::Average,
                                        zone.Name);
                    SetupOutputVariable(state,
                                        "Room Air Zone Recirculation Region Average Air Velocity",
<<<<<<< HEAD
                                        Constant::Units::m_s,
                                        state.dataRoomAirMod->Urec(state.dataRoomAirModelMgr->Loop),
=======
                                        OutputProcessor::Unit::m_s,
                                        state.dataRoomAir->Urec(iZone),
>>>>>>> 9c03e1c5
                                        OutputProcessor::SOVTimeStepType::Zone,
                                        OutputProcessor::SOVStoreType::Average,
                                        zone.Name);
                    SetupOutputVariable(state,
                                        "Room Air Zone Recirculation and Inflow Rate Ratio",
<<<<<<< HEAD
                                        Constant::Units::None,
                                        state.dataRoomAirMod->RecInflowRatio(state.dataRoomAirModelMgr->Loop),
=======
                                        OutputProcessor::Unit::None,
                                        state.dataRoomAir->RecInflowRatio(iZone),
>>>>>>> 9c03e1c5
                                        OutputProcessor::SOVTimeStepType::Zone,
                                        OutputProcessor::SOVStoreType::Average,
                                        zone.Name);
                    SetupOutputVariable(state,
                                        "Room Air Zone Inflow Opening Area",
<<<<<<< HEAD
                                        Constant::Units::m2,
                                        state.dataRoomAirMod->Ain(state.dataRoomAirModelMgr->Loop),
=======
                                        OutputProcessor::Unit::m2,
                                        state.dataRoomAir->Ain(iZone),
>>>>>>> 9c03e1c5
                                        OutputProcessor::SOVTimeStepType::Zone,
                                        OutputProcessor::SOVStoreType::Average,
                                        zone.Name);
                    SetupOutputVariable(state,
                                        "Room Air Zone Room Length",
<<<<<<< HEAD
                                        Constant::Units::m,
                                        state.dataRoomAirMod->Dstar(state.dataRoomAirModelMgr->Loop),
=======
                                        OutputProcessor::Unit::m,
                                        state.dataRoomAir->Dstar(iZone),
>>>>>>> 9c03e1c5
                                        OutputProcessor::SOVTimeStepType::Zone,
                                        OutputProcessor::SOVStoreType::Average,
                                        zone.Name);
                    SetupOutputVariable(state,
                                        "Room Air Zone Is Mixing Status",
<<<<<<< HEAD
                                        Constant::Units::None,
                                        state.dataRoomAirMod->ZoneCVisMixing(state.dataRoomAirModelMgr->Loop),
=======
                                        OutputProcessor::Unit::None,
                                        state.dataRoomAir->ZoneCrossVentIsMixing(iZone),
>>>>>>> 9c03e1c5
                                        OutputProcessor::SOVTimeStepType::Zone,
                                        OutputProcessor::SOVStoreType::State,
                                        zone.Name);
                    SetupOutputVariable(state,
                                        "Room Air Zone Is Recirculating Status",
<<<<<<< HEAD
                                        Constant::Units::None,
                                        state.dataRoomAirMod->ZoneCVhasREC(state.dataRoomAirModelMgr->Loop),
                                        OutputProcessor::SOVTimeStepType::Zone,
                                        OutputProcessor::SOVStoreType::State,
                                        state.dataHeatBal->Zone(state.dataRoomAirModelMgr->Loop).Name);
                    for (state.dataRoomAirModelMgr->i = 1;
                         state.dataRoomAirModelMgr->i <= state.dataRoomAirMod->AirflowNetworkSurfaceUCSDCV(0, ZoneNum);
                         ++state.dataRoomAirModelMgr->i) {
                        state.dataRoomAirModelMgr->N = state.afn->AirflowNetworkLinkageData(state.dataRoomAirModelMgr->i).CompNum;
                        if (state.afn->AirflowNetworkCompData(state.dataRoomAirModelMgr->N).CompTypeNum == AirflowNetwork::iComponentTypeNum::DOP) {
                            SetupOutputVariable(
                                state,
                                "Room Air Window Jet Region Average Air Velocity",
                                Constant::Units::m_s,
                                state.dataRoomAirMod->CVJetRecFlows(state.dataRoomAirModelMgr->i, state.dataRoomAirModelMgr->Loop).Ujet,
                                OutputProcessor::SOVTimeStepType::Zone,
                                OutputProcessor::SOVStoreType::Average,
                                state.afn->MultizoneSurfaceData(state.dataRoomAirModelMgr->i).SurfName);
=======
                                        OutputProcessor::Unit::None,
                                        state.dataRoomAir->ZoneCrossVentHasREC(iZone),
                                        OutputProcessor::SOVTimeStepType::Zone,
                                        OutputProcessor::SOVStoreType::State,
                                        zone.Name);
                    for (int i = 1; i <= state.dataRoomAir->AFNSurfaceCrossVent(0, ZoneNum); ++i) {
                        int N = state.afn->AirflowNetworkLinkageData(i).CompNum;
                        if (state.afn->AirflowNetworkCompData(N).CompTypeNum == AirflowNetwork::iComponentTypeNum::DOP) {
                            SetupOutputVariable(state,
                                                "Room Air Window Jet Region Average Air Velocity",
                                                OutputProcessor::Unit::m_s,
                                                state.dataRoomAir->CrossVentJetRecFlows(i, iZone).Ujet,
                                                OutputProcessor::SOVTimeStepType::Zone,
                                                OutputProcessor::SOVStoreType::Average,
                                                state.afn->MultizoneSurfaceData(i).SurfName);
>>>>>>> 9c03e1c5
                        }
                    }
                } // for (iZone)
            }     // if (any(isZoneCV))

            state.dataRoomAir->MyEnvrnFlag = true;

            state.dataRoomAir->MyOneTimeFlag = false;
        } // if (myOneTimeFlag)

        // Do the Begin Environment initializations
        if (state.dataGlobal->BeginEnvrnFlag && state.dataRoomAir->MyEnvrnFlag(ZoneNum)) {

            if (state.dataRoomAir->IsZoneDispVent3Node(ZoneNum) || state.dataRoomAir->IsZoneUFAD(ZoneNum)) {

                state.dataRoomAir->MaxTempGrad(ZoneNum) = 0.0;
                state.dataRoomAir->AvgTempGrad(ZoneNum) = 0.0;
                state.dataRoomAir->TCMF(ZoneNum) = 23.0;
                state.dataRoomAir->FracMinFlow(ZoneNum) = 0.0;
                state.dataRoomAir->ZoneAirSystemON(ZoneNum) = false;
                state.dataRoomAir->MATFloor(ZoneNum) = 23.0;
                state.dataRoomAir->XMATFloor(ZoneNum) = {23.0, 23.0, 23.0, 23.0};
                state.dataRoomAir->DSXMATFloor(ZoneNum) = {23.0, 23.0, 23.0, 23.0};
                state.dataRoomAir->MATOC(ZoneNum) = 23.0;
                state.dataRoomAir->XMATOC(ZoneNum) = {23.0, 23.0, 23.0, 23.0};
                state.dataRoomAir->DSXMATOC(ZoneNum) = {23.0, 23.0, 23.0, 23.0};
                state.dataRoomAir->MATMX(ZoneNum) = 23.0;
                state.dataRoomAir->XMATMX(ZoneNum) = {23.0, 23.0, 23.0, 23.0};
                state.dataRoomAir->DSXMATMX(ZoneNum) = {23.0, 23.0, 23.0, 23.0};
                state.dataRoomAir->ZTMFloor(ZoneNum) = {23.0, 23.0, 23.0};
                state.dataRoomAir->Zone1Floor(ZoneNum) = 23.0;
                state.dataRoomAir->ZoneMXFloor(ZoneNum) = 23.0;
                state.dataRoomAir->ZoneM2Floor(ZoneNum) = 23.0;
                state.dataRoomAir->ZTMOC(ZoneNum) = {23.0, 23.0, 23.0};
                state.dataRoomAir->Zone1OC(ZoneNum) = 23.0;
                state.dataRoomAir->ZoneMXOC(ZoneNum) = 23.0;
                state.dataRoomAir->ZoneM2OC(ZoneNum) = 23.0;
                state.dataRoomAir->ZTMMX(ZoneNum) = {23.0, 23.0, 23.0};
                state.dataRoomAir->Zone1MX(ZoneNum) = 23.0;
                state.dataRoomAir->ZoneMXMX(ZoneNum) = 23.0;
                state.dataRoomAir->ZoneM2MX(ZoneNum) = 23.0;
                state.dataRoomAir->AIRRATFloor(ZoneNum) = 0.0;
                state.dataRoomAir->AIRRATOC(ZoneNum) = 0.0;
                state.dataRoomAir->AIRRATMX(ZoneNum) = 0.0;
                state.dataRoomAir->ZTOC(ZoneNum) = 23.0;
                state.dataRoomAir->ZTMX(ZoneNum) = 23.0;
                state.dataRoomAir->ZTFloor(ZoneNum) = 23.0;
                state.dataRoomAir->HeightTransition(ZoneNum) = 0.0;
                state.dataRoomAir->Phi(ZoneNum) = 0.0;
                state.dataRoomAir->HCeiling = 0.0;
                state.dataRoomAir->HWall = 0.0;
                state.dataRoomAir->HFloor = 0.0;
                state.dataRoomAir->HInternal = 0.0;
                state.dataRoomAir->HWindow = 0.0;
                state.dataRoomAir->HDoor = 0.0;
            }

            if (state.dataRoomAir->IsZoneDispVent3Node(ZoneNum)) {

                state.dataRoomAir->DispVent3NodeHcIn = 0.0;
                state.dataRoomAir->ZoneDispVent3NodeMixedFlagRep(ZoneNum) = 0.0;
                state.dataRoomAir->ZoneDispVent3NodeMixedFlag(ZoneNum) = 0;
            }

            if (state.dataRoomAir->IsZoneUFAD(ZoneNum)) {

                state.dataRoomAir->UFADHcIn = 0.0;
                state.dataRoomAir->ZoneUFADMixedFlag(ZoneNum) = 0;
                state.dataRoomAir->ZoneUFADMixedFlagRep(ZoneNum) = 0.0;
                state.dataRoomAir->ZoneUFADGamma(ZoneNum) = 0.0;
                state.dataRoomAir->ZoneUFADPowInPlumes(ZoneNum) = 0.0;
                state.dataRoomAir->ZoneUFADPowInPlumesfromWindows(ZoneNum) = 0.0;
            }

            if (state.dataRoomAir->IsZoneCrossVent(ZoneNum)) {
                state.dataRoomAir->ZTJET(ZoneNum) = 23.0;
                state.dataRoomAir->RoomOutflowTemp(ZoneNum) = 23.0;
                state.dataRoomAir->ZTREC(ZoneNum) = 23.0;
                state.dataRoomAir->CrossVentHcIn = 0.0;
                state.dataRoomAir->JetRecAreaRatio(ZoneNum) = 0.2;
                state.dataRoomAir->Urec(ZoneNum) = 0.2;
                state.dataRoomAir->Ujet(ZoneNum) = 0.2;
                state.dataRoomAir->Uhc(ZoneNum) = 0.2;
                state.dataRoomAir->Ain(ZoneNum) = 1.0;
                state.dataRoomAir->Tin(ZoneNum) = 23.0;
                state.dataRoomAir->Droom(ZoneNum) = 6.0;
                state.dataRoomAir->Dstar(ZoneNum) = 6.0;
                state.dataRoomAir->ZoneCrossVentIsMixing(ZoneNum) = 0.0;
                state.dataRoomAir->Rfr(ZoneNum) = 10.0;
                state.dataRoomAir->ZoneCrossVentHasREC(ZoneNum) = 1.0;
                state.dataRoomAir->HCeiling = 0.0;
                state.dataRoomAir->HWall = 0.0;
                state.dataRoomAir->HFloor = 0.0;
                state.dataRoomAir->HInternal = 0.0;
                state.dataRoomAir->HWindow = 0.0;
                state.dataRoomAir->HDoor = 0.0;
            }

            state.dataRoomAir->MyEnvrnFlag(ZoneNum) = false;
        } // end one time inits

        if (!state.dataGlobal->BeginEnvrnFlag) {
            state.dataRoomAir->MyEnvrnFlag(ZoneNum) = true;
        }
    }

    void GetRAFNNodeNum(EnergyPlusData &state,
                        std::string const &RAFNNodeName, // Name of RoomAir:Node:AirflowNetwork
                        int &ZoneNum,                    // The zone number associate with the node name
                        int &RAFNNodeNum,                // RoomAir:Node:AirflowNetwork Number
                        bool &Errorfound                 // true if an error is found (TODO: Useless, RAFNodeNum is 0 when Errorfound is true)
    )
    {

        // FUNCTION INFORMATION:
        //       AUTHOR         Lixing Gu
        //       DATE WRITTEN   November 2014

        // PURPOSE OF THIS FUNCTION:
        // This function looks up the given RoomAirNode name and returns the Zone number and RoomAir node
        // number. If incorrect name is given, errorsfound is returned as true and value is returned
        // as zero.

        // Obtains and Allocates RoomAirSettings : AirflowNetwork
        if (state.dataRoomAir->GetAirModelData) {
            GetAirModelDatas(state);
            state.dataRoomAir->GetAirModelData = false;
        }

        Errorfound = false;
        RAFNNodeNum = 0;
        for (int I = 1; I <= state.dataGlobal->NumOfZones; ++I) {
            auto const &afnZoneInfo = state.dataRoomAir->AFNZoneInfo(I);
            if (afnZoneInfo.NumOfAirNodes > 0) {
                RAFNNodeNum = UtilityRoutines::FindItemInList(RAFNNodeName, afnZoneInfo.Node, afnZoneInfo.NumOfAirNodes);
                if (RAFNNodeNum > 0) {
                    ZoneNum = I;
                    break;
                }
            }
        }

        if (RAFNNodeNum == 0) {
            Errorfound = true;
            ShowSevereError(state,
                            format("Could not find RoomAir:Node:AirflowNetwork number with AirflowNetwork:IntraZone:Node Name='{}", RAFNNodeName));
        }
    }

    bool CheckEquipName(EnergyPlusData &state,
                        std::string const &EquipName, // Equipment Name
                        std::string &SupplyNodeName,  // Supply node name
                        std::string &ReturnNodeName,  // Return node name
                        int TotNumEquip,              // how many of this equipment type
                        DataZoneEquipment::ZoneEquipType zoneEquipType)
    {

        // FUNCTION INFORMATION:
        //       AUTHOR         Lixing Gu
        //       DATE WRITTEN   March 2014

        // PURPOSE OF THIS FUNCTION:
        // This function looks up the given RoomAirNode name and returns the Zone number and RoomAir node
        // number.If incorrect name is given, errorsfound is returned as true and value is returned
        // as zero.

        // Using/Aliasing
        using Fans::GetFanOutletNode;

        // Return value
        bool EquipFind; // True if an error is found

        // FUNCTION LOCAL VARIABLE DECLARATIONS:
        int NumAlphas;
        int NumNumbers;
        int Status;              // Used in GetObjectItem
        int MaxNums = 0;         // Maximum number of numeric input fields
        int MaxAlphas = 0;       // Maximum number of alpha input fields
        int TotalArgs = 0;       // Total number of alpha and numeric arguments(max) for a
        Array1D_string Alphas;   // Alpha input items for object
        Array1D<Real64> Numbers; // Numeric input items for object
        bool errorfound;

        NumAlphas = 1;
        NumNumbers = 1;
        EquipFind = false;

        SupplyNodeName = "";

        if (zoneEquipType == DataZoneEquipment::ZoneEquipType::Invalid) return EquipFind;

        std::string_view equipTypeName = DataZoneEquipment::zoneEquipTypeNamesUC[(int)zoneEquipType];
        state.dataInputProcessing->inputProcessor->getObjectDefMaxArgs(state, equipTypeName, TotalArgs, NumAlphas, NumNumbers);

        MaxNums = max(MaxNums, NumNumbers);
        MaxAlphas = max(MaxAlphas, NumAlphas);

        if (MaxNums > NumNumbers) {
            Numbers.allocate(MaxNums);
            Numbers = 0.0;
        } else if (!allocated(Numbers)) {
            Numbers.allocate(MaxNums);
        }

        if (MaxAlphas > NumAlphas) {
            Alphas.allocate(MaxAlphas);
            Alphas = "";
        } else if (!allocated(Alphas)) {
            Alphas.allocate(NumAlphas);
        }

        for (int I = 1; I <= TotNumEquip; ++I) {
            state.dataInputProcessing->inputProcessor->getObjectItem(state, equipTypeName, I, Alphas, NumAlphas, Numbers, NumNumbers, Status);
            if (UtilityRoutines::SameString(Alphas(1), EquipName)) {
                EquipFind = true;
                break;
            }
        }

        switch (zoneEquipType) {
        case DataZoneEquipment::ZoneEquipType::VariableRefrigerantFlowTerminal: { // ZoneHVAC:TerminalUnit : VariableRefrigerantFlow
            SupplyNodeName = Alphas(4);
            ReturnNodeName = ""; // Zone return node
        } break;
        case DataZoneEquipment::ZoneEquipType::EnergyRecoveryVentilator: { // ZoneHVAC : EnergyRecoveryVentilator
            int nodeNum = GetFanOutletNode(state, "Fan:OnOff", Alphas(4), errorfound);
            if (errorfound) {
            }
            SupplyNodeName = state.dataLoopNodes->NodeID(nodeNum); // ?????
            ReturnNodeName = "";                                   // Zone exhaust node
        } break;
        case DataZoneEquipment::ZoneEquipType::FourPipeFanCoil: { // ZoneHVAC : FourPipeFanCoil
            SupplyNodeName = Alphas(6);
            ReturnNodeName = Alphas(5);
        } break;
        case DataZoneEquipment::ZoneEquipType::OutdoorAirUnit: { // ZoneHVAC : OutdoorAirUnit
            SupplyNodeName = Alphas(13);
            ReturnNodeName = Alphas(14);
        } break;
        case DataZoneEquipment::ZoneEquipType::PackagedTerminalAirConditioner: { // ZoneHVAC : PackagedTerminalAirConditioner
            SupplyNodeName = Alphas(4);
            ReturnNodeName = Alphas(3);
        } break;
        case DataZoneEquipment::ZoneEquipType::PackagedTerminalHeatPump: { // ZoneHVAC : PackagedTerminalHeatPump
            SupplyNodeName = Alphas(4);
            ReturnNodeName = Alphas(3);
        } break;
        case DataZoneEquipment::ZoneEquipType::UnitHeater: { // ZoneHVAC : UnitHeater
            SupplyNodeName = Alphas(4);
            ReturnNodeName = Alphas(3);
        } break;
        case DataZoneEquipment::ZoneEquipType::UnitVentilator: { // ZoneHVAC : UnitVentilator
            SupplyNodeName = Alphas(7);
            ReturnNodeName = Alphas(6);
        } break;
        case DataZoneEquipment::ZoneEquipType::VentilatedSlab: { // ZoneHVAC : VentilatedSlab
            SupplyNodeName = Alphas(20);
            ReturnNodeName = Alphas(18);
        } break;
        case DataZoneEquipment::ZoneEquipType::PackagedTerminalHeatPumpWaterToAir: { // ZoneHVAC : WaterToAirHeatPump
            SupplyNodeName = Alphas(4);
            ReturnNodeName = Alphas(3);
        } break;
        case DataZoneEquipment::ZoneEquipType::WindowAirConditioner: { // ZoneHVAC : WindowAirConditioner
            SupplyNodeName = Alphas(4);
            ReturnNodeName = Alphas(3);
        } break;
        case DataZoneEquipment::ZoneEquipType::BaseboardElectric: { // ZoneHVAC : Baseboard : RadiantConvective : Electric
            SupplyNodeName = "";                                    // convection only
        } break;
        case DataZoneEquipment::ZoneEquipType::BaseboardWater: { // ZoneHVAC : Baseboard : RadiantConvective : Water
            SupplyNodeName = "";
        } break;
        case DataZoneEquipment::ZoneEquipType::BaseboardSteam: { // ZoneHVAC : Baseboard : RadiantConvective : Steam
            SupplyNodeName = "";
        } break;
        case DataZoneEquipment::ZoneEquipType::BaseboardConvectiveElectric: { // ZoneHVAC : Baseboard : Convective : Electric
            SupplyNodeName = "";
        } break;
        case DataZoneEquipment::ZoneEquipType::BaseboardConvectiveWater: { // ZoneHVAC : Baseboard : Convective : Water
            SupplyNodeName = "";
        } break;
        case DataZoneEquipment::ZoneEquipType::HighTemperatureRadiant: { // ZoneHVAC : HighTemperatureRadiant
            SupplyNodeName = "";
        } break;
        case DataZoneEquipment::ZoneEquipType::DehumidifierDX: { // ZoneHVAC : Dehumidifier : DX
            SupplyNodeName = Alphas(4);
            ReturnNodeName = Alphas(3);
        } break;
        case DataZoneEquipment::ZoneEquipType::PurchasedAir: { // ZoneHVAC : IdealLoadsAirSystem
            SupplyNodeName = Alphas(3);
            ReturnNodeName = Alphas(4);
        } break;
        case DataZoneEquipment::ZoneEquipType::RefrigerationChillerSet: { // ZoneHVAC : RefrigerationChillerSet
            SupplyNodeName = Alphas(5);
            ReturnNodeName = Alphas(4);
        } break;
        case DataZoneEquipment::ZoneEquipType::HybridEvaporativeCooler: { // ZoneHVAC : HybridUnitaryAirConditioners
            SupplyNodeName = Alphas(11);
            ReturnNodeName = Alphas(9);
        } break;
        case DataZoneEquipment::ZoneEquipType::ExhaustFan: { // Fan : ZoneExhaust
            SupplyNodeName = "";                             // ? ? ? ? ? ? ? ? ? ? ? ? ? ? ? ? ? ? ? May not use
        } break;
        case DataZoneEquipment::ZoneEquipType::HeatPumpWaterHeater: { // WaterHeater : HeatPump
            SupplyNodeName = Alphas(8);
            ReturnNodeName = Alphas(7);
            // For AirTerminals, find matching return node later
        } break;
        case DataZoneEquipment::ZoneEquipType::AirTerminalDualDuctConstantVolume: { // AirTerminal : DualDuct : ConstantVolume
            SupplyNodeName = Alphas(1);
            ReturnNodeName = "";
        } break;
        case DataZoneEquipment::ZoneEquipType::AirTerminalDualDuctVAV: { // AirTerminal : DualDuct : VAV
            SupplyNodeName = Alphas(1);
            ReturnNodeName = "";
        } break;
        case DataZoneEquipment::ZoneEquipType::AirTerminalSingleDuctConstantVolumeReheat: { // AirTerminal : SingleDuct : ConstantVolume : Reheat
            SupplyNodeName = Alphas(1);
            ReturnNodeName = "";
        } break;
        case DataZoneEquipment::ZoneEquipType::AirTerminalSingleDuctConstantVolumeNoReheat: { // AirTerminal : SingleDuct :
                                                                                              // ConstantVolume : NoReheat
            SupplyNodeName = Alphas(4);
            ReturnNodeName = "";
        } break;
        case DataZoneEquipment::ZoneEquipType::AirTerminalSingleDuctVAVReheat: { // AirTerminal : SingleDuct : VAV : Reheat
            SupplyNodeName = Alphas(1);
            ReturnNodeName = "";
        } break;
        case DataZoneEquipment::ZoneEquipType::AirTerminalSingleDuctVAVNoReheat: { // AirTerminal : SingleDuct : VAV : NoReheat
            SupplyNodeName = Alphas(1);
            ReturnNodeName = "";
        } break;
        case DataZoneEquipment::ZoneEquipType::AirTerminalSingleDuctSeriesPIUReheat: { // AirTerminal : SingleDuct : SeriesPIU : Reheat
            SupplyNodeName = Alphas(1);
            ReturnNodeName = "";
        } break;
        case DataZoneEquipment::ZoneEquipType::AirTerminalSingleDuctParallelPIUReheat: { // AirTerminal : SingleDuct : ParallelPIU : Reheat
            SupplyNodeName = Alphas(1);
            ReturnNodeName = "";
        } break;
        case DataZoneEquipment::ZoneEquipType::AirTerminalSingleDuctCAVFourPipeInduction: { // AirTerminal : SingleDuct :
                                                                                            // ConstantVolume : FourPipeInduction
            SupplyNodeName = Alphas(1);
            ReturnNodeName = "";
        } break;
        case DataZoneEquipment::ZoneEquipType::AirTerminalSingleDuctVAVReheatVariableSpeedFan: { // AirTerminal : SingleDuct : VAV
                                                                                                 // : Reheat : VariableSpeedFan
            SupplyNodeName = Alphas(1);
            ReturnNodeName = "";
        } break;
        case DataZoneEquipment::ZoneEquipType::AirTerminalSingleDuctVAVHeatAndCoolReheat: { // AirTerminal : SingleDuct : VAV :
                                                                                            // HeatAndCool : Reheat
            SupplyNodeName = Alphas(1);
            ReturnNodeName = "";
        } break;
        case DataZoneEquipment::ZoneEquipType::AirTerminalSingleDuctVAVHeatAndCoolNoReheat: { // AirTerminal : SingleDuct : VAV :
                                                                                              // HeatAndCool : NoReheat
            SupplyNodeName = Alphas(1);
            ReturnNodeName = "";
        } break;
        case DataZoneEquipment::ZoneEquipType::AirTerminalSingleDuctConstantVolumeCooledBeam: { // AirTerminal : SingleDuct :
                                                                                                // ConstantVolume : CooledBeam
            SupplyNodeName = Alphas(5);
            ReturnNodeName = "";
        } break;
        case DataZoneEquipment::ZoneEquipType::AirTerminalDualDuctVAVOutdoorAir: { // AirTerminal : DualDuct : VAV : OutdoorAir
            SupplyNodeName = Alphas(3);
            ReturnNodeName = "";
        } break;
        case DataZoneEquipment::ZoneEquipType::AirLoopHVACReturnAir: { // AirLoopHVACReturnAir
            SupplyNodeName = Alphas(4);                                //
            ReturnNodeName = "";                                       //
        } break;
        default: {
            assert(false);
        } break;

        } // switch

        // Need to find a better to handle allocate and deallocate
        if (MaxAlphas > NumAlphas) {
            Alphas.deallocate();
        }
        if (MaxNums > NumNumbers) {
            Numbers.deallocate();
        }

        return EquipFind;
    }

    //*****************************************************************************************

} // namespace RoomAir

} // namespace EnergyPlus<|MERGE_RESOLUTION|>--- conflicted
+++ resolved
@@ -1676,34 +1676,6 @@
                 ErrorsFound = true;
             }
 
-<<<<<<< HEAD
-        if (!ErrorsFound) {
-            for (ZoneNum = 1; ZoneNum <= state.dataGlobal->NumOfZones; ++ZoneNum) {
-                if (state.dataRoomAirMod->RoomAirflowNetworkZoneInfo(ZoneNum).IsUsed) {
-                    if (state.dataRoomAirMod->RoomAirflowNetworkZoneInfo(ZoneNum).NumOfAirNodes > 0) {
-                        for (Loop = 1; Loop <= state.dataRoomAirMod->RoomAirflowNetworkZoneInfo(ZoneNum).NumOfAirNodes; ++Loop) {
-                            SetupOutputVariable(state,
-                                                "RoomAirflowNetwork Node Temperature",
-                                                Constant::Units::C,
-                                                state.dataRoomAirMod->RoomAirflowNetworkZoneInfo(ZoneNum).Node(Loop).AirTemp,
-                                                OutputProcessor::SOVTimeStepType::HVAC,
-                                                OutputProcessor::SOVStoreType::Average,
-                                                state.dataRoomAirMod->RoomAirflowNetworkZoneInfo(ZoneNum).Node(Loop).Name);
-                            SetupOutputVariable(state,
-                                                "RoomAirflowNetwork Node Humidity Ratio",
-                                                Constant::Units::kgWater_kgDryAir,
-                                                state.dataRoomAirMod->RoomAirflowNetworkZoneInfo(ZoneNum).Node(Loop).HumRat,
-                                                OutputProcessor::SOVTimeStepType::HVAC,
-                                                OutputProcessor::SOVStoreType::Average,
-                                                state.dataRoomAirMod->RoomAirflowNetworkZoneInfo(ZoneNum).Node(Loop).Name);
-                            SetupOutputVariable(state,
-                                                "RoomAirflowNetwork Node Relative Humidity",
-                                                Constant::Units::Perc,
-                                                state.dataRoomAirMod->RoomAirflowNetworkZoneInfo(ZoneNum).Node(Loop).RelHumidity,
-                                                OutputProcessor::SOVTimeStepType::HVAC,
-                                                OutputProcessor::SOVStoreType::Average,
-                                                state.dataRoomAirMod->RoomAirflowNetworkZoneInfo(ZoneNum).Node(Loop).Name);
-=======
             // Check internal gain fraction
             for (int iRoomAFNNode = 1; iRoomAFNNode <= roomAFNZoneInfo.NumOfAirNodes; ++iRoomAFNNode) {
                 auto &roomAFNNode = roomAFNZoneInfo.Node(iRoomAFNNode);
@@ -1722,7 +1694,6 @@
                                 SumFraction += roomAFNNode2.IntGainsFractions(iGain2);
                                 intGain2.FractionCheck = true;
                             }
->>>>>>> 9c03e1c5
                         }
                     }
                     if (std::abs(SumFraction - 1.0) > 0.001) {
@@ -1749,21 +1720,21 @@
                 auto &roomAFNZoneNode = roomAFNZoneInfo.Node(iAirNode);
                 SetupOutputVariable(state,
                                     "RoomAirflowNetwork Node Temperature",
-                                    OutputProcessor::Unit::C,
+                                    Constant::Units::C,
                                     roomAFNZoneNode.AirTemp,
                                     OutputProcessor::SOVTimeStepType::HVAC,
                                     OutputProcessor::SOVStoreType::Average,
                                     roomAFNZoneNode.Name);
                 SetupOutputVariable(state,
                                     "RoomAirflowNetwork Node Humidity Ratio",
-                                    OutputProcessor::Unit::kgWater_kgDryAir,
+                                    Constant::Units::kgWater_kgDryAir,
                                     roomAFNZoneNode.HumRat,
                                     OutputProcessor::SOVTimeStepType::HVAC,
                                     OutputProcessor::SOVStoreType::Average,
                                     roomAFNZoneNode.Name);
                 SetupOutputVariable(state,
                                     "RoomAirflowNetwork Node Relative Humidity",
-                                    OutputProcessor::Unit::Perc,
+                                    Constant::Units::Perc,
                                     roomAFNZoneNode.RelHumidity,
                                     OutputProcessor::SOVTimeStepType::HVAC,
                                     OutputProcessor::SOVStoreType::Average,
@@ -2166,121 +2137,71 @@
                     // CurrentModuleObject='RoomAirSettings:ThreeNodeDisplacementVentilation'
                     SetupOutputVariable(state,
                                         "Room Air Zone Mixed Subzone Temperature",
-<<<<<<< HEAD
                                         Constant::Units::C,
-                                        state.dataRoomAirMod->ZTMX(state.dataRoomAirModelMgr->Loop),
-=======
-                                        OutputProcessor::Unit::C,
                                         state.dataRoomAir->ZTMX(iZone),
->>>>>>> 9c03e1c5
                                         OutputProcessor::SOVTimeStepType::HVAC,
                                         OutputProcessor::SOVStoreType::State,
                                         state.dataHeatBal->Zone(iZone).Name);
                     SetupOutputVariable(state,
                                         "Room Air Zone Occupied Subzone Temperature",
-<<<<<<< HEAD
                                         Constant::Units::C,
-                                        state.dataRoomAirMod->ZTOC(state.dataRoomAirModelMgr->Loop),
-=======
-                                        OutputProcessor::Unit::C,
                                         state.dataRoomAir->ZTOC(iZone),
->>>>>>> 9c03e1c5
                                         OutputProcessor::SOVTimeStepType::HVAC,
                                         OutputProcessor::SOVStoreType::State,
                                         state.dataHeatBal->Zone(iZone).Name);
                     SetupOutputVariable(state,
                                         "Room Air Zone Floor Subzone Temperature",
-<<<<<<< HEAD
                                         Constant::Units::C,
-                                        state.dataRoomAirMod->ZTFloor(state.dataRoomAirModelMgr->Loop),
-=======
-                                        OutputProcessor::Unit::C,
                                         state.dataRoomAir->ZTFloor(iZone),
->>>>>>> 9c03e1c5
                                         OutputProcessor::SOVTimeStepType::HVAC,
                                         OutputProcessor::SOVStoreType::State,
                                         state.dataHeatBal->Zone(iZone).Name);
                     SetupOutputVariable(state,
                                         "Room Air Zone Transition Height",
-<<<<<<< HEAD
                                         Constant::Units::m,
-                                        state.dataRoomAirMod->HeightTransition(state.dataRoomAirModelMgr->Loop),
-=======
-                                        OutputProcessor::Unit::m,
                                         state.dataRoomAir->HeightTransition(iZone),
->>>>>>> 9c03e1c5
                                         OutputProcessor::SOVTimeStepType::HVAC,
                                         OutputProcessor::SOVStoreType::State,
                                         state.dataHeatBal->Zone(iZone).Name);
                     SetupOutputVariable(state,
                                         "Room Air Zone Recommended Minimum Flow Fraction",
-<<<<<<< HEAD
                                         Constant::Units::None,
-                                        state.dataRoomAirMod->FracMinFlow(state.dataRoomAirModelMgr->Loop),
-=======
-                                        OutputProcessor::Unit::None,
                                         state.dataRoomAir->FracMinFlow(iZone),
->>>>>>> 9c03e1c5
                                         OutputProcessor::SOVTimeStepType::HVAC,
                                         OutputProcessor::SOVStoreType::State,
                                         state.dataHeatBal->Zone(iZone).Name);
                     SetupOutputVariable(state,
                                         "Room Air Zone Is Mixed Status",
-<<<<<<< HEAD
                                         Constant::Units::None,
-                                        state.dataRoomAirMod->ZoneDVMixedFlagRep(state.dataRoomAirModelMgr->Loop),
-=======
-                                        OutputProcessor::Unit::None,
                                         state.dataRoomAir->ZoneDispVent3NodeMixedFlagRep(iZone),
->>>>>>> 9c03e1c5
                                         OutputProcessor::SOVTimeStepType::HVAC,
                                         OutputProcessor::SOVStoreType::State,
                                         state.dataHeatBal->Zone(iZone).Name);
                     SetupOutputVariable(state,
                                         "Room Air Zone Average Temperature Gradient",
-<<<<<<< HEAD
                                         Constant::Units::K_m,
-                                        state.dataRoomAirMod->AvgTempGrad(state.dataRoomAirModelMgr->Loop),
-=======
-                                        OutputProcessor::Unit::K_m,
                                         state.dataRoomAir->AvgTempGrad(iZone),
->>>>>>> 9c03e1c5
                                         OutputProcessor::SOVTimeStepType::HVAC,
                                         OutputProcessor::SOVStoreType::State,
                                         state.dataHeatBal->Zone(iZone).Name);
                     SetupOutputVariable(state,
                                         "Room Air Zone Maximum Temperature Gradient",
-<<<<<<< HEAD
                                         Constant::Units::K_m,
-                                        state.dataRoomAirMod->MaxTempGrad(state.dataRoomAirModelMgr->Loop),
-=======
-                                        OutputProcessor::Unit::K_m,
                                         state.dataRoomAir->MaxTempGrad(iZone),
->>>>>>> 9c03e1c5
                                         OutputProcessor::SOVTimeStepType::HVAC,
                                         OutputProcessor::SOVStoreType::State,
                                         state.dataHeatBal->Zone(iZone).Name);
                     SetupOutputVariable(state,
                                         "Room Air Zone Thermal Comfort Effective Air Temperature",
-<<<<<<< HEAD
                                         Constant::Units::C,
-                                        state.dataRoomAirMod->TCMF(state.dataRoomAirModelMgr->Loop),
-=======
-                                        OutputProcessor::Unit::C,
                                         state.dataRoomAir->TCMF(iZone),
->>>>>>> 9c03e1c5
                                         OutputProcessor::SOVTimeStepType::HVAC,
                                         OutputProcessor::SOVStoreType::State,
                                         state.dataHeatBal->Zone(iZone).Name);
                     SetupOutputVariable(state,
                                         "Room Air Zone Thermostat Temperature",
-<<<<<<< HEAD
                                         Constant::Units::C,
-                                        state.dataHeatBalFanSys->TempTstatAir(state.dataRoomAirModelMgr->Loop),
-=======
-                                        OutputProcessor::Unit::C,
                                         state.dataHeatBalFanSys->TempTstatAir(iZone),
->>>>>>> 9c03e1c5
                                         OutputProcessor::SOVTimeStepType::HVAC,
                                         OutputProcessor::SOVStoreType::State,
                                         state.dataHeatBal->Zone(iZone).Name);
@@ -2309,121 +2230,71 @@
                     // CurrentModuleObject='RoomAirSettings:UnderFloorAirDistributionInterior'
                     SetupOutputVariable(state,
                                         "Room Air Zone Mixed Subzone Temperature",
-<<<<<<< HEAD
                                         Constant::Units::C,
-                                        state.dataRoomAirMod->ZTMX(state.dataRoomAirModelMgr->Loop),
-=======
-                                        OutputProcessor::Unit::C,
                                         state.dataRoomAir->ZTMX(iZone),
->>>>>>> 9c03e1c5
                                         OutputProcessor::SOVTimeStepType::HVAC,
                                         OutputProcessor::SOVStoreType::State,
                                         zone.Name);
                     SetupOutputVariable(state,
                                         "Room Air Zone Occupied Subzone Temperature",
-<<<<<<< HEAD
                                         Constant::Units::C,
-                                        state.dataRoomAirMod->ZTOC(state.dataRoomAirModelMgr->Loop),
-=======
-                                        OutputProcessor::Unit::C,
                                         state.dataRoomAir->ZTOC(iZone),
->>>>>>> 9c03e1c5
                                         OutputProcessor::SOVTimeStepType::HVAC,
                                         OutputProcessor::SOVStoreType::State,
                                         zone.Name);
                     SetupOutputVariable(state,
                                         "Room Air Zone Transition Height",
-<<<<<<< HEAD
                                         Constant::Units::m,
-                                        state.dataRoomAirMod->HeightTransition(state.dataRoomAirModelMgr->Loop),
-=======
-                                        OutputProcessor::Unit::m,
                                         state.dataRoomAir->HeightTransition(iZone),
->>>>>>> 9c03e1c5
                                         OutputProcessor::SOVTimeStepType::HVAC,
                                         OutputProcessor::SOVStoreType::State,
                                         zone.Name);
                     SetupOutputVariable(state,
                                         "Room Air Zone Is Mixed Status",
-<<<<<<< HEAD
                                         Constant::Units::None,
-                                        state.dataRoomAirMod->ZoneUFMixedFlagRep(state.dataRoomAirModelMgr->Loop),
-=======
-                                        OutputProcessor::Unit::None,
                                         state.dataRoomAir->ZoneUFADMixedFlagRep(iZone),
->>>>>>> 9c03e1c5
                                         OutputProcessor::SOVTimeStepType::HVAC,
                                         OutputProcessor::SOVStoreType::State,
                                         zone.Name);
                     SetupOutputVariable(state,
                                         "Room Air Zone Average Temperature Gradient",
-<<<<<<< HEAD
                                         Constant::Units::K_m,
-                                        state.dataRoomAirMod->AvgTempGrad(state.dataRoomAirModelMgr->Loop),
-=======
-                                        OutputProcessor::Unit::K_m,
                                         state.dataRoomAir->AvgTempGrad(iZone),
->>>>>>> 9c03e1c5
                                         OutputProcessor::SOVTimeStepType::HVAC,
                                         OutputProcessor::SOVStoreType::State,
                                         zone.Name);
                     SetupOutputVariable(state,
                                         "Room Air Zone Effective Comfort Air Temperature",
-<<<<<<< HEAD
                                         Constant::Units::C,
-                                        state.dataRoomAirMod->TCMF(state.dataRoomAirModelMgr->Loop),
-=======
-                                        OutputProcessor::Unit::C,
                                         state.dataRoomAir->TCMF(iZone),
->>>>>>> 9c03e1c5
                                         OutputProcessor::SOVTimeStepType::HVAC,
                                         OutputProcessor::SOVStoreType::State,
                                         zone.Name);
                     SetupOutputVariable(state,
                                         "Room Air Zone Thermostat Temperature",
-<<<<<<< HEAD
                                         Constant::Units::C,
-                                        state.dataHeatBalFanSys->TempTstatAir(state.dataRoomAirModelMgr->Loop),
-=======
-                                        OutputProcessor::Unit::C,
                                         state.dataHeatBalFanSys->TempTstatAir(iZone),
->>>>>>> 9c03e1c5
                                         OutputProcessor::SOVTimeStepType::HVAC,
                                         OutputProcessor::SOVStoreType::State,
                                         zone.Name);
                     SetupOutputVariable(state,
                                         "Room Air Zone Transition Height Gamma Value",
-<<<<<<< HEAD
                                         Constant::Units::None,
-                                        state.dataRoomAirMod->ZoneUFGamma(state.dataRoomAirModelMgr->Loop),
-=======
-                                        OutputProcessor::Unit::None,
                                         state.dataRoomAir->ZoneUFADGamma(iZone),
->>>>>>> 9c03e1c5
                                         OutputProcessor::SOVTimeStepType::HVAC,
                                         OutputProcessor::SOVStoreType::State,
                                         zone.Name);
                     SetupOutputVariable(state,
                                         "Room Air Zone Plume Heat Transfer Rate",
-<<<<<<< HEAD
                                         Constant::Units::W,
-                                        state.dataRoomAirMod->ZoneUFPowInPlumes(state.dataRoomAirModelMgr->Loop),
-=======
-                                        OutputProcessor::Unit::W,
                                         state.dataRoomAir->ZoneUFADPowInPlumes(iZone),
->>>>>>> 9c03e1c5
                                         OutputProcessor::SOVTimeStepType::HVAC,
                                         OutputProcessor::SOVStoreType::State,
                                         zone.Name);
                     SetupOutputVariable(state,
                                         "Room Air Zone Temperature Stratification Fraction",
-<<<<<<< HEAD
                                         Constant::Units::None,
-                                        state.dataRoomAirMod->Phi(state.dataRoomAirModelMgr->Loop),
-=======
-                                        OutputProcessor::Unit::None,
                                         state.dataRoomAir->Phi(iZone),
->>>>>>> 9c03e1c5
                                         OutputProcessor::SOVTimeStepType::HVAC,
                                         OutputProcessor::SOVStoreType::State,
                                         zone.Name);
@@ -2438,133 +2309,78 @@
                     auto const &zone = state.dataHeatBal->Zone(iZone);
                     SetupOutputVariable(state,
                                         "Room Air Zone Mixed Subzone Temperature",
-<<<<<<< HEAD
                                         Constant::Units::C,
-                                        state.dataRoomAirMod->ZTMX(state.dataRoomAirModelMgr->Loop),
-=======
-                                        OutputProcessor::Unit::C,
                                         state.dataRoomAir->ZTMX(iZone),
->>>>>>> 9c03e1c5
                                         OutputProcessor::SOVTimeStepType::HVAC,
                                         OutputProcessor::SOVStoreType::State,
                                         zone.Name);
                     SetupOutputVariable(state,
                                         "Room Air Zone Occupied Subzone Temperature",
-<<<<<<< HEAD
                                         Constant::Units::C,
-                                        state.dataRoomAirMod->ZTOC(state.dataRoomAirModelMgr->Loop),
-=======
-                                        OutputProcessor::Unit::C,
                                         state.dataRoomAir->ZTOC(iZone),
->>>>>>> 9c03e1c5
                                         OutputProcessor::SOVTimeStepType::HVAC,
                                         OutputProcessor::SOVStoreType::State,
                                         zone.Name);
                     SetupOutputVariable(state,
                                         "Room Air Zone Transition Height",
-<<<<<<< HEAD
                                         Constant::Units::m,
-                                        state.dataRoomAirMod->HeightTransition(state.dataRoomAirModelMgr->Loop),
-=======
-                                        OutputProcessor::Unit::m,
                                         state.dataRoomAir->HeightTransition(iZone),
->>>>>>> 9c03e1c5
                                         OutputProcessor::SOVTimeStepType::HVAC,
                                         OutputProcessor::SOVStoreType::State,
                                         zone.Name);
                     SetupOutputVariable(state,
                                         "Room Air Zone Is Mixed Status",
-<<<<<<< HEAD
                                         Constant::Units::None,
-                                        state.dataRoomAirMod->ZoneUFMixedFlagRep(state.dataRoomAirModelMgr->Loop),
-=======
-                                        OutputProcessor::Unit::None,
                                         state.dataRoomAir->ZoneUFADMixedFlagRep(iZone),
->>>>>>> 9c03e1c5
                                         OutputProcessor::SOVTimeStepType::HVAC,
                                         OutputProcessor::SOVStoreType::State,
                                         zone.Name);
                     SetupOutputVariable(state,
                                         "Room Air Zone Average Temperature Gradient",
-<<<<<<< HEAD
                                         Constant::Units::K_m,
-                                        state.dataRoomAirMod->AvgTempGrad(state.dataRoomAirModelMgr->Loop),
-=======
-                                        OutputProcessor::Unit::K_m,
                                         state.dataRoomAir->AvgTempGrad(iZone),
->>>>>>> 9c03e1c5
                                         OutputProcessor::SOVTimeStepType::HVAC,
                                         OutputProcessor::SOVStoreType::State,
                                         zone.Name);
                     SetupOutputVariable(state,
                                         "Room Air Zone Effective Comfort Air Temperature",
-<<<<<<< HEAD
                                         Constant::Units::C,
-                                        state.dataRoomAirMod->TCMF(state.dataRoomAirModelMgr->Loop),
-=======
-                                        OutputProcessor::Unit::C,
                                         state.dataRoomAir->TCMF(iZone),
->>>>>>> 9c03e1c5
                                         OutputProcessor::SOVTimeStepType::HVAC,
                                         OutputProcessor::SOVStoreType::State,
                                         zone.Name);
                     SetupOutputVariable(state,
                                         "Room Air Zone Thermostat Temperature",
-<<<<<<< HEAD
                                         Constant::Units::C,
-                                        state.dataHeatBalFanSys->TempTstatAir(state.dataRoomAirModelMgr->Loop),
-=======
-                                        OutputProcessor::Unit::C,
                                         state.dataHeatBalFanSys->TempTstatAir(iZone),
->>>>>>> 9c03e1c5
                                         OutputProcessor::SOVTimeStepType::HVAC,
                                         OutputProcessor::SOVStoreType::State,
                                         zone.Name);
                     SetupOutputVariable(state,
                                         "Room Air Zone Transition Height Gamma Value",
-<<<<<<< HEAD
                                         Constant::Units::None,
-                                        state.dataRoomAirMod->ZoneUFGamma(state.dataRoomAirModelMgr->Loop),
-=======
-                                        OutputProcessor::Unit::None,
                                         state.dataRoomAir->ZoneUFADGamma(iZone),
->>>>>>> 9c03e1c5
                                         OutputProcessor::SOVTimeStepType::HVAC,
                                         OutputProcessor::SOVStoreType::State,
                                         zone.Name);
                     SetupOutputVariable(state,
                                         "Room Air Zone Plume Heat Transfer Rate",
-<<<<<<< HEAD
                                         Constant::Units::W,
-                                        state.dataRoomAirMod->ZoneUFPowInPlumes(state.dataRoomAirModelMgr->Loop),
-=======
-                                        OutputProcessor::Unit::W,
                                         state.dataRoomAir->ZoneUFADPowInPlumes(iZone),
->>>>>>> 9c03e1c5
                                         OutputProcessor::SOVTimeStepType::HVAC,
                                         OutputProcessor::SOVStoreType::State,
                                         zone.Name);
                     SetupOutputVariable(state,
                                         "Room Air Zone Window Plume Heat Transfer Rate",
-<<<<<<< HEAD
                                         Constant::Units::W,
-                                        state.dataRoomAirMod->ZoneUFPowInPlumesfromWindows(state.dataRoomAirModelMgr->Loop),
-=======
-                                        OutputProcessor::Unit::W,
                                         state.dataRoomAir->ZoneUFADPowInPlumesfromWindows(iZone),
->>>>>>> 9c03e1c5
                                         OutputProcessor::SOVTimeStepType::HVAC,
                                         OutputProcessor::SOVStoreType::State,
                                         zone.Name);
                     SetupOutputVariable(state,
                                         "Room Air Zone Temperature Stratification Fraction",
-<<<<<<< HEAD
                                         Constant::Units::None,
-                                        state.dataRoomAirMod->Phi(state.dataRoomAirModelMgr->Loop),
-=======
-                                        OutputProcessor::Unit::None,
                                         state.dataRoomAir->Phi(iZone),
->>>>>>> 9c03e1c5
                                         OutputProcessor::SOVTimeStepType::HVAC,
                                         OutputProcessor::SOVStoreType::State,
                                         zone.Name);
@@ -2636,123 +2452,63 @@
                     // CurrentModuleObject='RoomAirSettings:CrossVentilation'
                     SetupOutputVariable(state,
                                         "Room Air Zone Jet Region Temperature",
-<<<<<<< HEAD
                                         Constant::Units::C,
-                                        state.dataRoomAirMod->ZTJET(state.dataRoomAirModelMgr->Loop),
-=======
-                                        OutputProcessor::Unit::C,
                                         state.dataRoomAir->ZTJET(iZone),
->>>>>>> 9c03e1c5
                                         OutputProcessor::SOVTimeStepType::Zone,
                                         OutputProcessor::SOVStoreType::Average,
                                         zone.Name);
                     SetupOutputVariable(state,
                                         "Room Air Zone Recirculation Region Temperature",
-<<<<<<< HEAD
                                         Constant::Units::C,
-                                        state.dataRoomAirMod->ZTREC(state.dataRoomAirModelMgr->Loop),
-=======
-                                        OutputProcessor::Unit::C,
                                         state.dataRoomAir->ZTREC(iZone),
->>>>>>> 9c03e1c5
                                         OutputProcessor::SOVTimeStepType::Zone,
                                         OutputProcessor::SOVStoreType::Average,
                                         zone.Name);
                     SetupOutputVariable(state,
                                         "Room Air Zone Jet Region Average Air Velocity",
-<<<<<<< HEAD
                                         Constant::Units::m_s,
-                                        state.dataRoomAirMod->Ujet(state.dataRoomAirModelMgr->Loop),
-=======
-                                        OutputProcessor::Unit::m_s,
                                         state.dataRoomAir->Ujet(iZone),
->>>>>>> 9c03e1c5
                                         OutputProcessor::SOVTimeStepType::Zone,
                                         OutputProcessor::SOVStoreType::Average,
                                         zone.Name);
                     SetupOutputVariable(state,
                                         "Room Air Zone Recirculation Region Average Air Velocity",
-<<<<<<< HEAD
                                         Constant::Units::m_s,
-                                        state.dataRoomAirMod->Urec(state.dataRoomAirModelMgr->Loop),
-=======
-                                        OutputProcessor::Unit::m_s,
                                         state.dataRoomAir->Urec(iZone),
->>>>>>> 9c03e1c5
                                         OutputProcessor::SOVTimeStepType::Zone,
                                         OutputProcessor::SOVStoreType::Average,
                                         zone.Name);
                     SetupOutputVariable(state,
                                         "Room Air Zone Recirculation and Inflow Rate Ratio",
-<<<<<<< HEAD
                                         Constant::Units::None,
-                                        state.dataRoomAirMod->RecInflowRatio(state.dataRoomAirModelMgr->Loop),
-=======
-                                        OutputProcessor::Unit::None,
                                         state.dataRoomAir->RecInflowRatio(iZone),
->>>>>>> 9c03e1c5
                                         OutputProcessor::SOVTimeStepType::Zone,
                                         OutputProcessor::SOVStoreType::Average,
                                         zone.Name);
                     SetupOutputVariable(state,
                                         "Room Air Zone Inflow Opening Area",
-<<<<<<< HEAD
                                         Constant::Units::m2,
-                                        state.dataRoomAirMod->Ain(state.dataRoomAirModelMgr->Loop),
-=======
-                                        OutputProcessor::Unit::m2,
                                         state.dataRoomAir->Ain(iZone),
->>>>>>> 9c03e1c5
                                         OutputProcessor::SOVTimeStepType::Zone,
                                         OutputProcessor::SOVStoreType::Average,
                                         zone.Name);
                     SetupOutputVariable(state,
                                         "Room Air Zone Room Length",
-<<<<<<< HEAD
                                         Constant::Units::m,
-                                        state.dataRoomAirMod->Dstar(state.dataRoomAirModelMgr->Loop),
-=======
-                                        OutputProcessor::Unit::m,
                                         state.dataRoomAir->Dstar(iZone),
->>>>>>> 9c03e1c5
                                         OutputProcessor::SOVTimeStepType::Zone,
                                         OutputProcessor::SOVStoreType::Average,
                                         zone.Name);
                     SetupOutputVariable(state,
                                         "Room Air Zone Is Mixing Status",
-<<<<<<< HEAD
                                         Constant::Units::None,
-                                        state.dataRoomAirMod->ZoneCVisMixing(state.dataRoomAirModelMgr->Loop),
-=======
-                                        OutputProcessor::Unit::None,
                                         state.dataRoomAir->ZoneCrossVentIsMixing(iZone),
->>>>>>> 9c03e1c5
                                         OutputProcessor::SOVTimeStepType::Zone,
                                         OutputProcessor::SOVStoreType::State,
                                         zone.Name);
                     SetupOutputVariable(state,
                                         "Room Air Zone Is Recirculating Status",
-<<<<<<< HEAD
                                         Constant::Units::None,
-                                        state.dataRoomAirMod->ZoneCVhasREC(state.dataRoomAirModelMgr->Loop),
-                                        OutputProcessor::SOVTimeStepType::Zone,
-                                        OutputProcessor::SOVStoreType::State,
-                                        state.dataHeatBal->Zone(state.dataRoomAirModelMgr->Loop).Name);
-                    for (state.dataRoomAirModelMgr->i = 1;
-                         state.dataRoomAirModelMgr->i <= state.dataRoomAirMod->AirflowNetworkSurfaceUCSDCV(0, ZoneNum);
-                         ++state.dataRoomAirModelMgr->i) {
-                        state.dataRoomAirModelMgr->N = state.afn->AirflowNetworkLinkageData(state.dataRoomAirModelMgr->i).CompNum;
-                        if (state.afn->AirflowNetworkCompData(state.dataRoomAirModelMgr->N).CompTypeNum == AirflowNetwork::iComponentTypeNum::DOP) {
-                            SetupOutputVariable(
-                                state,
-                                "Room Air Window Jet Region Average Air Velocity",
-                                Constant::Units::m_s,
-                                state.dataRoomAirMod->CVJetRecFlows(state.dataRoomAirModelMgr->i, state.dataRoomAirModelMgr->Loop).Ujet,
-                                OutputProcessor::SOVTimeStepType::Zone,
-                                OutputProcessor::SOVStoreType::Average,
-                                state.afn->MultizoneSurfaceData(state.dataRoomAirModelMgr->i).SurfName);
-=======
-                                        OutputProcessor::Unit::None,
                                         state.dataRoomAir->ZoneCrossVentHasREC(iZone),
                                         OutputProcessor::SOVTimeStepType::Zone,
                                         OutputProcessor::SOVStoreType::State,
@@ -2762,12 +2518,11 @@
                         if (state.afn->AirflowNetworkCompData(N).CompTypeNum == AirflowNetwork::iComponentTypeNum::DOP) {
                             SetupOutputVariable(state,
                                                 "Room Air Window Jet Region Average Air Velocity",
-                                                OutputProcessor::Unit::m_s,
+                                                Constant::Units::m_s,
                                                 state.dataRoomAir->CrossVentJetRecFlows(i, iZone).Ujet,
                                                 OutputProcessor::SOVTimeStepType::Zone,
                                                 OutputProcessor::SOVStoreType::Average,
                                                 state.afn->MultizoneSurfaceData(i).SurfName);
->>>>>>> 9c03e1c5
                         }
                     }
                 } // for (iZone)
