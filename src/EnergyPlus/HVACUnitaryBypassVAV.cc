// EnergyPlus, Copyright (c) 1996-2020, The Board of Trustees of the University of Illinois,
// The Regents of the University of California, through Lawrence Berkeley National Laboratory
// (subject to receipt of any required approvals from the U.S. Dept. of Energy), Oak Ridge
// National Laboratory, managed by UT-Battelle, Alliance for Sustainable Energy, LLC, and other
// contributors. All rights reserved.
//
// NOTICE: This Software was developed under funding from the U.S. Department of Energy and the
// U.S. Government consequently retains certain rights. As such, the U.S. Government has been
// granted for itself and others acting on its behalf a paid-up, nonexclusive, irrevocable,
// worldwide license in the Software to reproduce, distribute copies to the public, prepare
// derivative works, and perform publicly and display publicly, and to permit others to do so.
//
// Redistribution and use in source and binary forms, with or without modification, are permitted
// provided that the following conditions are met:
//
// (1) Redistributions of source code must retain the above copyright notice, this list of
//     conditions and the following disclaimer.
//
// (2) Redistributions in binary form must reproduce the above copyright notice, this list of
//     conditions and the following disclaimer in the documentation and/or other materials
//     provided with the distribution.
//
// (3) Neither the name of the University of California, Lawrence Berkeley National Laboratory,
//     the University of Illinois, U.S. Dept. of Energy nor the names of its contributors may be
//     used to endorse or promote products derived from this software without specific prior
//     written permission.
//
// (4) Use of EnergyPlus(TM) Name. If Licensee (i) distributes the software in stand-alone form
//     without changes from the version obtained under this License, or (ii) Licensee makes a
//     reference solely to the software portion of its product, Licensee must refer to the
//     software as "EnergyPlus version X" software, where "X" is the version number Licensee
//     obtained under this License and may not use a different name for the software. Except as
//     specifically required in this Section (4), Licensee shall not use in a company name, a
//     product name, in advertising, publicity, or other promotional activities any name, trade
//     name, trademark, logo, or other designation of "EnergyPlus", "E+", "e+" or confusingly
//     similar designation, without the U.S. Department of Energy's prior written consent.
//
// THIS SOFTWARE IS PROVIDED BY THE COPYRIGHT HOLDERS AND CONTRIBUTORS "AS IS" AND ANY EXPRESS OR
// IMPLIED WARRANTIES, INCLUDING, BUT NOT LIMITED TO, THE IMPLIED WARRANTIES OF MERCHANTABILITY
// AND FITNESS FOR A PARTICULAR PURPOSE ARE DISCLAIMED. IN NO EVENT SHALL THE COPYRIGHT OWNER OR
// CONTRIBUTORS BE LIABLE FOR ANY DIRECT, INDIRECT, INCIDENTAL, SPECIAL, EXEMPLARY, OR
// CONSEQUENTIAL DAMAGES (INCLUDING, BUT NOT LIMITED TO, PROCUREMENT OF SUBSTITUTE GOODS OR
// SERVICES; LOSS OF USE, DATA, OR PROFITS; OR BUSINESS INTERRUPTION) HOWEVER CAUSED AND ON ANY
// THEORY OF LIABILITY, WHETHER IN CONTRACT, STRICT LIABILITY, OR TORT (INCLUDING NEGLIGENCE OR
// OTHERWISE) ARISING IN ANY WAY OUT OF THE USE OF THIS SOFTWARE, EVEN IF ADVISED OF THE
// POSSIBILITY OF SUCH DAMAGE.

// C++ Headers
#include <cmath>

// ObjexxFCL Headers
#include <ObjexxFCL/Array.functions.hh>
#include <ObjexxFCL/Fmath.hh>

// EnergyPlus Headers
#include <EnergyPlus/BranchNodeConnections.hh>
#include <EnergyPlus/DXCoils.hh>
#include <EnergyPlus/Data/EnergyPlusData.hh>
#include <EnergyPlus/DataAirLoop.hh>
#include <EnergyPlus/DataAirSystems.hh>
#include <EnergyPlus/DataEnvironment.hh>
#include <EnergyPlus/DataGlobals.hh>
#include <EnergyPlus/DataHVACGlobals.hh>
#include <EnergyPlus/DataLoopNode.hh>
#include <EnergyPlus/DataSizing.hh>
#include <EnergyPlus/DataZoneControls.hh>
#include <EnergyPlus/DataZoneEnergyDemands.hh>
#include <EnergyPlus/DataZoneEquipment.hh>
#include <EnergyPlus/EMSManager.hh>
#include <EnergyPlus/Fans.hh>
#include <EnergyPlus/FluidProperties.hh>
#include <EnergyPlus/General.hh>
#include <EnergyPlus/GeneralRoutines.hh>
#include <EnergyPlus/HVACDXHeatPumpSystem.hh>
#include <EnergyPlus/HVACDXSystem.hh>
#include <EnergyPlus/HVACFan.hh>
#include <EnergyPlus/HVACHXAssistedCoolingCoil.hh>
#include <EnergyPlus/HVACUnitaryBypassVAV.hh>
#include <EnergyPlus/HeatingCoils.hh>
#include <EnergyPlus/InputProcessing/InputProcessor.hh>
#include <EnergyPlus/MixedAir.hh>
#include <EnergyPlus/MixerComponent.hh>
#include <EnergyPlus/NodeInputManager.hh>
#include <EnergyPlus/OutputProcessor.hh>
#include <EnergyPlus/Plant/DataPlant.hh>
#include <EnergyPlus/PlantUtilities.hh>
#include <EnergyPlus/Psychrometrics.hh>
#include <EnergyPlus/ReportSizingManager.hh>
#include <EnergyPlus/ScheduleManager.hh>
#include <EnergyPlus/SetPointManager.hh>
#include <EnergyPlus/SteamCoils.hh>
#include <EnergyPlus/TempSolveRoot.hh>
#include <EnergyPlus/UtilityRoutines.hh>
#include <EnergyPlus/VariableSpeedCoils.hh>
#include <EnergyPlus/WaterCoils.hh>
#include <EnergyPlus/ZonePlenum.hh>

namespace EnergyPlus {

namespace HVACUnitaryBypassVAV {

    // Module containing the routines for modeling changeover-bypass VAV systems

    // MODULE INFORMATION:
    //       AUTHOR         Richard Raustad
    //       DATE WRITTEN   July 2006
    //       MODIFIED       B. Nigusse, FSEC - January 2012 - Added steam and hot water heating coils

    // PURPOSE OF THIS MODULE:
    // To encapsulate the data and algorithms needed to simulate changeover-bypass
    // variable-air-volume (CBVAV) systems, which are considered "Air Loop Equipment" in EnergyPlus

    // METHODOLOGY EMPLOYED:
    // Units are modeled as a collection of components: outside air mixer,
    // supply air fan, DX cooing coil, DX/gas/elec heating coil, and variable volume boxes.
    // Control is accomplished by calculating the load in all zones to determine a mode of operation.
    // The system will either cool, heat, or operate based on fan mode selection.

    // The CBVAV system is initialized with no load (coils off) to determine the outlet temperature.
    // A setpoint temperature is calculated on FirstHVACIteration = TRUE to force one VAV box fully open.
    // Once the setpoint is calculated, the inlet node mass flow rate on FirstHVACIteration = FALSE is used to
    // determine the bypass fraction. The simulation converges quickly on mass flow rate. If the zone
    // temperatures float in the deadband, additional iterations are required to converge on mass flow rate.

    // REFERENCES:
    // "Temp & VVT Commercial Comfort Systems," Engineering Training Manual, Technical Development Program, Carrier Corp., 1995.
    // "VariTrac Changeover Bypass VAV (Tracker System CB)," VAV-PRC003-EN, Trane Company, June 2004.
    // "Ventilation for Changeover-Bypass VAV Systems," D. Stanke, ASHRAE Journal Vol. 46, No. 11, November 2004.
    //  Lawrence Berkeley Laboratory. Nov. 1993. DOE-2 Supplement Version 2.1E, Winklemann et.al.

    // MODULE PARAMETER DEFINITIONS
    // Compressor operation
    int const On(1);  // Normal compressor operation
    int const Off(0); // Signal DXCoil that compressor should not run

    // Dehumidification control modes (DehumidControlMode) for Multimode units only
    int const DehumidControl_None(0);
    int const DehumidControl_Multimode(1);
    int const DehumidControl_CoolReheat(2);

    // Mode of operation
    int const CoolingMode(1); // System operating mode is cooling
    int const HeatingMode(2); // System operating mode is heating

    // Priority control mode (prioritized thermostat signal)
    int const CoolingPriority(1); // Controls CBVAV system based on cooling priority
    int const HeatingPriority(2); // Controls CBVAV system based on heating priority
    int const ZonePriority(3);    // Controls CBVAV system based on number of zones priority
    int const LoadPriority(4);    // Controls CBVAV system based on total load priority

    // Airflow control for contant fan mode
    int const UseCompressorOnFlow(1);  // Set compressor OFF air flow rate equal to compressor ON air flow rate
    int const UseCompressorOffFlow(2); // Set compressor OFF air flow rate equal to user defined value

    static std::string const fluidNameSteam("STEAM");
    static std::string const BlankString;

    // DERIVED TYPE DEFINITIONS

    // MODULE VARIABLE DECLARATIONS:

    int NumCBVAV(0);                    // Number of CBVAV systems in input file
    Real64 CompOnMassFlow(0.0);         // System air mass flow rate w/ compressor ON
    Real64 OACompOnMassFlow(0.0);       // OA mass flow rate w/ compressor ON
    Real64 CompOffMassFlow(0.0);        // System air mass flow rate w/ compressor OFF
    Real64 OACompOffMassFlow(0.0);      // OA mass flow rate w/ compressor OFF
    Real64 CompOnFlowRatio(0.0);        // fan flow ratio when coil on
    Real64 CompOffFlowRatio(0.0);       // fan flow ratio when coil off
    Real64 FanSpeedRatio(0.0);          // ratio of air flow ratio passed to fan object
    Real64 BypassDuctFlowFraction(0.0); // Fraction of unit mass flow that returns to inlet of CBVAV unit through bypass duct
    Real64 PartLoadFrac(0.0);           // Compressor part-load fraction
    Real64 SaveCompressorPLR(0.0);      // Holds DX compressor PLR from active DX coil
    Real64 TempSteamIn(100.0);          // steam coil steam inlet temperature
    Array1D_bool CheckEquipName;
    bool GetInputFlag(true); // Flag set to make sure you get input once

    // SUBROUTINE SPECIFICATIONS FOR MODULE

    // Object Data
    Array1D<CBVAVData> CBVAV;

    // Functions

    void clear_state()
    {
        CBVAV.deallocate();
        NumCBVAV = 0;
        CompOnMassFlow = 0.0;
        OACompOnMassFlow = 0.0;
        CompOffMassFlow = 0.0;
        OACompOffMassFlow = 0.0;
        CompOnFlowRatio = 0.0;
        CompOffFlowRatio = 0.0;
        FanSpeedRatio = 0.0;
        BypassDuctFlowFraction = 0.0;
        PartLoadFrac = 0.0;
        SaveCompressorPLR = 0.0;
        TempSteamIn = 100.0;
        CheckEquipName.deallocate();
        GetInputFlag = true;
    }

    void SimUnitaryBypassVAV(EnergyPlusData &state, std::string const &CompName,   // Name of the CBVAV system
                             bool const FirstHVACIteration, // TRUE if 1st HVAC simulation of system time step
                             int const AirLoopNum,          // air loop index
                             int &CompIndex                 // Index to changeover-bypass VAV system
    )
    {

        // SUBROUTINE INFORMATION:
        //       AUTHOR         Richard Raustad
        //       DATE WRITTEN   July 2006

        // PURPOSE OF THIS SUBROUTINE:
        // Manages the simulation of a changeover-bypass VAV system. Called from SimAirServingZones.

        // SUBROUTINE LOCAL VARIABLE DECLARATIONS:
        int CBVAVNum = 0;      // Index of CBVAV system being simulated
        Real64 QUnitOut = 0.0; // Sensible capacity delivered by this air loop system

        // First time SimUnitaryBypassVAV is called, get the input for all the CBVAVs
        if (GetInputFlag) {
            GetCBVAV(state);
            GetInputFlag = false;
        }

        // Find the correct changeover-bypass VAV unit
        if (CompIndex == 0) {
            CBVAVNum = UtilityRoutines::FindItemInList(CompName, CBVAV);
            if (CBVAVNum == 0) {
                ShowFatalError("SimUnitaryBypassVAV: Unit not found=" + CompName);
            }
            CompIndex = CBVAVNum;
        } else {
            CBVAVNum = CompIndex;
            if (CBVAVNum > NumCBVAV || CBVAVNum < 1) {
                ShowFatalError("SimUnitaryBypassVAV:  Invalid CompIndex passed=" + General::TrimSigDigits(CBVAVNum) +
                               ", Number of Units=" + General::TrimSigDigits(NumCBVAV) + ", Entered Unit name=" + CompName);
            }
            if (CheckEquipName(CBVAVNum)) {
                if (CompName != CBVAV(CBVAVNum).Name) {
                    ShowFatalError("SimUnitaryBypassVAV: Invalid CompIndex passed=" + General::TrimSigDigits(CBVAVNum) + ", Unit name=" + CompName +
                                   ", stored Unit Name for that index=" + CBVAV(CBVAVNum).Name);
                }
                CheckEquipName(CBVAVNum) = false;
            }
        }

        Real64 OnOffAirFlowRatio = 0.0; // Ratio of compressor ON airflow to average airflow over timestep
        bool HXUnitOn = true;           // flag to enable heat exchanger

        // Initialize the changeover-bypass VAV system
        InitCBVAV(state, CBVAVNum, FirstHVACIteration, AirLoopNum, OnOffAirFlowRatio, HXUnitOn);

        // Simulate the unit
        SimCBVAV(state, CBVAVNum, FirstHVACIteration, QUnitOut, OnOffAirFlowRatio, HXUnitOn);

        // Report the result of the simulation
        ReportCBVAV(CBVAVNum);
    }

    void SimCBVAV(EnergyPlusData &state, int const CBVAVNum,            // Index of the current CBVAV system being simulated
                  bool const FirstHVACIteration, // TRUE if 1st HVAC simulation of system timestep
                  Real64 &QSensUnitOut,          // Sensible delivered capacity [W]
                  Real64 &OnOffAirFlowRatio,     // Ratio of compressor ON airflow to AVERAGE airflow over timestep
                  bool &HXUnitOn                 // flag to enable heat exchanger
    )
    {

        // SUBROUTINE INFORMATION:
        //       AUTHOR         Richard Raustad
        //       DATE WRITTEN   July 2006

        // PURPOSE OF THIS SUBROUTINE:
        // Simulate a changeover-bypass VAV system.

        // METHODOLOGY EMPLOYED:
        // Calls ControlCBVAVOutput to obtain the desired unit output

        QSensUnitOut = 0.0;  // probably don't need this initialization
        Real64 HeatingPower; // Power consumption of DX heating coil or electric heating coil [W]

        // zero the fan and DX coils electricity consumption
        DataHVACGlobals::DXElecCoolingPower = 0.0;
        DataHVACGlobals::DXElecHeatingPower = 0.0;
        DataHVACGlobals::ElecHeatingCoilPower = 0.0;
        SaveCompressorPLR = 0.0;

        // initialize local variables
        bool UnitOn = true;
        int OutletNode = CBVAV(CBVAVNum).AirOutNode;
        int InletNode = CBVAV(CBVAVNum).AirInNode;
        Real64 AirMassFlow = DataLoopNode::Node(InletNode).MassFlowRate;
        Real64 PartLoadFrac = 0.0;

        // set the on/off flags
        if (CBVAV(CBVAVNum).OpMode == DataHVACGlobals::CycFanCycCoil) {
            // cycling unit only runs if there is a cooling or heating load.
            if (CBVAV(CBVAVNum).HeatCoolMode == 0 || AirMassFlow < DataHVACGlobals::SmallMassFlow) {
                UnitOn = false;
            }
        } else if (CBVAV(CBVAVNum).OpMode == DataHVACGlobals::ContFanCycCoil) {
            // continuous unit: fan runs if scheduled on; coil runs only if there is a cooling or heating load
            if (AirMassFlow < DataHVACGlobals::SmallMassFlow) {
                UnitOn = false;
            }
        }

        DataHVACGlobals::OnOffFanPartLoadFraction = 1.0;

        if (UnitOn) {
            ControlCBVAVOutput(state, CBVAVNum, FirstHVACIteration, PartLoadFrac, OnOffAirFlowRatio, HXUnitOn);
        } else {
            CalcCBVAV(state, CBVAVNum, FirstHVACIteration, PartLoadFrac, QSensUnitOut, OnOffAirFlowRatio, HXUnitOn);
        }
        if (CBVAV(CBVAVNum).modeChanged) {
            // set outlet node SP for mixed air SP manager
            DataLoopNode::Node(CBVAV(CBVAVNum).AirOutNode).TempSetPoint = CalcSetPointTempTarget(CBVAVNum);
            if (CBVAV(CBVAVNum).OutNodeSPMIndex > 0) {                                          // update mixed air SPM if exists
                SetPointManager::MixedAirSetPtMgr(CBVAV(CBVAVNum).OutNodeSPMIndex).calculate(); // update mixed air SP based on new mode
                SetPointManager::UpdateMixedAirSetPoints(); // need to know control node to fire off just one of these, do this later
            }
        }

        // calculate delivered capacity
        AirMassFlow = DataLoopNode::Node(OutletNode).MassFlowRate;

        Real64 QTotUnitOut = AirMassFlow * (DataLoopNode::Node(OutletNode).Enthalpy - DataLoopNode::Node(InletNode).Enthalpy);

        Real64 MinOutletHumRat = min(DataLoopNode::Node(InletNode).HumRat, DataLoopNode::Node(OutletNode).HumRat);

        QSensUnitOut = AirMassFlow * (Psychrometrics::PsyHFnTdbW(DataLoopNode::Node(OutletNode).Temp, MinOutletHumRat) -
                                      Psychrometrics::PsyHFnTdbW(DataLoopNode::Node(InletNode).Temp, MinOutletHumRat));

        // report variables
        CBVAV(CBVAVNum).CompPartLoadRatio = SaveCompressorPLR;
        if (UnitOn) {
            CBVAV(CBVAVNum).FanPartLoadRatio = 1.0;
        } else {
            CBVAV(CBVAVNum).FanPartLoadRatio = 0.0;
        }

        CBVAV(CBVAVNum).TotCoolEnergyRate = std::abs(min(0.0, QTotUnitOut));
        CBVAV(CBVAVNum).TotHeatEnergyRate = std::abs(max(0.0, QTotUnitOut));
        CBVAV(CBVAVNum).SensCoolEnergyRate = std::abs(min(0.0, QSensUnitOut));
        CBVAV(CBVAVNum).SensHeatEnergyRate = std::abs(max(0.0, QSensUnitOut));
        CBVAV(CBVAVNum).LatCoolEnergyRate = std::abs(min(0.0, (QTotUnitOut - QSensUnitOut)));
        CBVAV(CBVAVNum).LatHeatEnergyRate = std::abs(max(0.0, (QTotUnitOut - QSensUnitOut)));

        if (CBVAV(CBVAVNum).HeatCoilType_Num == DataHVACGlobals::CoilDX_HeatingEmpirical) {
            HeatingPower = DataHVACGlobals::DXElecHeatingPower;
        } else if (CBVAV(CBVAVNum).HeatCoilType_Num == DataHVACGlobals::Coil_HeatingAirToAirVariableSpeed) {
            HeatingPower = DataHVACGlobals::DXElecHeatingPower;
        } else if (CBVAV(CBVAVNum).HeatCoilType_Num == DataHVACGlobals::Coil_HeatingElectric) {
            HeatingPower = DataHVACGlobals::ElecHeatingCoilPower;
        } else {
            HeatingPower = 0.0;
        }

        Real64 locFanElecPower = 0.0;
        if (CBVAV(CBVAVNum).FanType_Num == DataHVACGlobals::FanType_SystemModelObject) {
            locFanElecPower = HVACFan::fanObjs[CBVAV(CBVAVNum).FanIndex]->fanPower();
        } else {
            locFanElecPower = Fans::GetFanPower(CBVAV(CBVAVNum).FanIndex);
        }

        CBVAV(CBVAVNum).ElecPower = locFanElecPower + DataHVACGlobals::DXElecCoolingPower + HeatingPower;
    }

    void GetCBVAV(EnergyPlusData &state)
    {

        // SUBROUTINE INFORMATION:
        //       AUTHOR         Richard Raustad
        //       DATE WRITTEN   July 2006
        //       MODIFIED       Bereket Nigusse, FSEC, April 2011: added OA Mixer object type

        // PURPOSE OF THIS SUBROUTINE:
        // Obtains input data for changeover-bypass VAV systems and stores it in CBVAV data structures

        // METHODOLOGY EMPLOYED:
        // Uses "Get" routines to read in data.

        // SUBROUTINE PARAMETER DEFINITIONS:
        static std::string const getUnitaryHeatCoolVAVChangeoverBypass("GetUnitaryHeatCool:VAVChangeoverBypass");

        // SUBROUTINE LOCAL VARIABLE DECLARATIONS:
        int NumAlphas;                      // Number of Alphas for each GetObjectItem call
        int NumNumbers;                     // Number of Numbers for each GetObjectItem call
        int IOStatus;                       // Used in GetObjectItem
        std::string CompSetFanInlet;        // Used in SetUpCompSets call
        std::string CompSetCoolInlet;       // Used in SetUpCompSets call
        std::string CompSetFanOutlet;       // Used in SetUpCompSets call
        std::string CompSetCoolOutlet;      // Used in SetUpCompSets call
        static bool ErrorsFound(false);     // Set to true if errors in input, fatal at end of routine
        static bool DXErrorsFound(false);   // Set to true if errors in get coil input
        static bool FanErrFlag(false);      // Error flag returned during CALL to GetFanType
        static bool errFlag(false);         // Error flag returned during CALL to mining functions
        Array1D_int OANodeNums(4);          // Node numbers of OA mixer (OA, EA, RA, MA)
        std::string HXDXCoolCoilName;       // Name of DX cooling coil used with Heat Exchanger Assisted Cooling Coil
        std::string MixerInletNodeName;     // Name of mixer inlet node
        std::string SplitterOutletNodeName; // Name of splitter outlet node
        bool OANodeErrFlag;                 // TRUE if DX Coil condenser node is not found
        bool DXCoilErrFlag;                 // used in warning messages

        Array1D_string Alphas(20, "");
        Array1D<Real64> Numbers(9, 0.0);
        Array1D_string cAlphaFields(20, "");
        Array1D_string cNumericFields(9, "");
        Array1D_bool lAlphaBlanks(20, true);
        Array1D_bool lNumericBlanks(9, true);

        // find the number of each type of CBVAV unit
        std::string CurrentModuleObject = "AirLoopHVAC:UnitaryHeatCool:VAVChangeoverBypass";
        NumCBVAV = inputProcessor->getNumObjectsFound(CurrentModuleObject);

        // allocate the data structures
        CBVAV.allocate(NumCBVAV);
        CheckEquipName.dimension(NumCBVAV, true);

        // loop over CBVAV units; get and load the input data
        for (int CBVAVNum = 1; CBVAVNum <= NumCBVAV; ++CBVAVNum) {
            int HeatCoilInletNodeNum = 0;
            int HeatCoilOutletNodeNum = 0;
            inputProcessor->getObjectItem(CurrentModuleObject,
                                          CBVAVNum,
                                          Alphas,
                                          NumAlphas,
                                          Numbers,
                                          NumNumbers,
                                          IOStatus,
                                          lNumericBlanks,
                                          lAlphaBlanks,
                                          cAlphaFields,
                                          cNumericFields);
            UtilityRoutines::IsNameEmpty(Alphas(1), CurrentModuleObject, ErrorsFound);

            CBVAV(CBVAVNum).Name = Alphas(1);
            CBVAV(CBVAVNum).UnitType = CurrentModuleObject;
            CBVAV(CBVAVNum).Sched = Alphas(2);
            if (lAlphaBlanks(2)) {
                CBVAV(CBVAVNum).SchedPtr = DataGlobals::ScheduleAlwaysOn;
            } else {
                CBVAV(CBVAVNum).SchedPtr = ScheduleManager::GetScheduleIndex(Alphas(2)); // convert schedule name to pointer (index number)
                if (CBVAV(CBVAVNum).SchedPtr == 0) {
                    ShowSevereError(CurrentModuleObject + ' ' + cAlphaFields(2) + " not found = " + Alphas(2));
                    ShowContinueError("Occurs in " + CurrentModuleObject + " = " + CBVAV(CBVAVNum).Name);
                    ErrorsFound = true;
                }
            }

            CBVAV(CBVAVNum).MaxCoolAirVolFlow = Numbers(1);
            if (CBVAV(CBVAVNum).MaxCoolAirVolFlow <= 0.0 && CBVAV(CBVAVNum).MaxCoolAirVolFlow != DataSizing::AutoSize) {
                ShowSevereError(CurrentModuleObject + " illegal " + cNumericFields(1) + " = " + General::TrimSigDigits(Numbers(1), 7));
                ShowContinueError(cNumericFields(1) + " must be greater than zero.");
                ShowContinueError("Occurs in " + CurrentModuleObject + " = " + CBVAV(CBVAVNum).Name);
                ErrorsFound = true;
            }

            CBVAV(CBVAVNum).MaxHeatAirVolFlow = Numbers(2);
            if (CBVAV(CBVAVNum).MaxHeatAirVolFlow <= 0.0 && CBVAV(CBVAVNum).MaxHeatAirVolFlow != DataSizing::AutoSize) {
                ShowSevereError(CurrentModuleObject + " illegal " + cNumericFields(2) + " = " + General::TrimSigDigits(Numbers(2), 7));
                ShowContinueError(cNumericFields(2) + " must be greater than zero.");
                ShowContinueError("Occurs in " + CurrentModuleObject + " = " + CBVAV(CBVAVNum).Name);
                ErrorsFound = true;
            }

            CBVAV(CBVAVNum).MaxNoCoolHeatAirVolFlow = Numbers(3);
            if (CBVAV(CBVAVNum).MaxNoCoolHeatAirVolFlow < 0.0 && CBVAV(CBVAVNum).MaxNoCoolHeatAirVolFlow != DataSizing::AutoSize) {
                ShowSevereError(CurrentModuleObject + " illegal " + cNumericFields(3) + " = " + General::TrimSigDigits(Numbers(3), 7));
                ShowContinueError(cNumericFields(3) + " must be greater than or equal to zero.");
                ShowContinueError("Occurs in " + CurrentModuleObject + " = " + CBVAV(CBVAVNum).Name);
                ErrorsFound = true;
            }

            CBVAV(CBVAVNum).CoolOutAirVolFlow = Numbers(4);
            if (CBVAV(CBVAVNum).CoolOutAirVolFlow < 0.0 && CBVAV(CBVAVNum).CoolOutAirVolFlow != DataSizing::AutoSize) {
                ShowSevereError(CurrentModuleObject + " illegal " + cNumericFields(4) + " = " + General::TrimSigDigits(Numbers(4), 7));
                ShowContinueError(cNumericFields(4) + " must be greater than or equal to zero.");
                ShowContinueError("Occurs in " + CurrentModuleObject + " = " + CBVAV(CBVAVNum).Name);
                ErrorsFound = true;
            }

            CBVAV(CBVAVNum).HeatOutAirVolFlow = Numbers(5);
            if (CBVAV(CBVAVNum).HeatOutAirVolFlow < 0.0 && CBVAV(CBVAVNum).HeatOutAirVolFlow != DataSizing::AutoSize) {
                ShowSevereError(CurrentModuleObject + " illegal " + cNumericFields(5) + " = " + General::TrimSigDigits(Numbers(5), 7));
                ShowContinueError(cNumericFields(5) + " must be greater than or equal to zero.");
                ShowContinueError("Occurs in " + CurrentModuleObject + " = " + CBVAV(CBVAVNum).Name);
                ErrorsFound = true;
            }

            CBVAV(CBVAVNum).NoCoolHeatOutAirVolFlow = Numbers(6);
            if (CBVAV(CBVAVNum).NoCoolHeatOutAirVolFlow < 0.0 && CBVAV(CBVAVNum).NoCoolHeatOutAirVolFlow != DataSizing::AutoSize) {
                ShowSevereError(CurrentModuleObject + " illegal " + cNumericFields(6) + " = " + General::TrimSigDigits(Numbers(6), 7));
                ShowContinueError(cNumericFields(6) + " must be greater than or equal to zero.");
                ShowContinueError("Occurs in " + CurrentModuleObject + " = " + CBVAV(CBVAVNum).Name);
                ErrorsFound = true;
            }

            CBVAV(CBVAVNum).OutAirSchPtr = ScheduleManager::GetScheduleIndex(Alphas(3)); // convert schedule name to pointer (index number)
            if (CBVAV(CBVAVNum).OutAirSchPtr != 0) {
                if (!ScheduleManager::CheckScheduleValueMinMax(CBVAV(CBVAVNum).OutAirSchPtr, "<", 0.0, ">", 1.0)) {
                    ShowSevereError(CurrentModuleObject + ": " + CBVAV(CBVAVNum).Name);
                    ShowContinueError("The schedule values in " + cAlphaFields(3) + " must be 0 to 1.");
                    ErrorsFound = true;
                }
            }

            CBVAV(CBVAVNum).AirInNode = NodeInputManager::GetOnlySingleNode(Alphas(4),
                                                                            ErrorsFound,
                                                                            CurrentModuleObject,
                                                                            Alphas(1),
                                                                            DataLoopNode::NodeType_Air,
                                                                            DataLoopNode::NodeConnectionType_Inlet,
                                                                            1,
                                                                            DataLoopNode::ObjectIsParent);

            MixerInletNodeName = Alphas(5);
            SplitterOutletNodeName = Alphas(6);

            CBVAV(CBVAVNum).AirOutNode = NodeInputManager::GetOnlySingleNode(Alphas(7),
                                                                             ErrorsFound,
                                                                             CurrentModuleObject,
                                                                             Alphas(1),
                                                                             DataLoopNode::NodeType_Air,
                                                                             DataLoopNode::NodeConnectionType_Outlet,
                                                                             1,
                                                                             DataLoopNode::ObjectIsParent);

            CBVAV(CBVAVNum).SplitterOutletAirNode = NodeInputManager::GetOnlySingleNode(SplitterOutletNodeName,
                                                                                        ErrorsFound,
                                                                                        CurrentModuleObject,
                                                                                        Alphas(1),
                                                                                        DataLoopNode::NodeType_Air,
                                                                                        DataLoopNode::NodeConnectionType_Internal,
                                                                                        1,
                                                                                        DataLoopNode::ObjectIsParent);

            if (NumAlphas > 19 && !lAlphaBlanks(20)) {
                CBVAV(CBVAVNum).PlenumMixerInletAirNode = NodeInputManager::GetOnlySingleNode(Alphas(20),
                                                                                              ErrorsFound,
                                                                                              CurrentModuleObject,
                                                                                              Alphas(1),
                                                                                              DataLoopNode::NodeType_Air,
                                                                                              DataLoopNode::NodeConnectionType_Internal,
                                                                                              1,
                                                                                              DataLoopNode::ObjectIsParent);
                CBVAV(CBVAVNum).PlenumMixerInletAirNode = NodeInputManager::GetOnlySingleNode(Alphas(20),
                                                                                              ErrorsFound,
                                                                                              CurrentModuleObject,
                                                                                              Alphas(1) + "_PlenumMixerInlet",
                                                                                              DataLoopNode::NodeType_Air,
                                                                                              DataLoopNode::NodeConnectionType_Outlet,
                                                                                              1,
                                                                                              DataLoopNode::ObjectIsParent);
            }

            CBVAV(CBVAVNum).plenumIndex = ZonePlenum::getReturnPlenumIndexFromInletNode(state, CBVAV(CBVAVNum).PlenumMixerInletAirNode);
            CBVAV(CBVAVNum).mixerIndex = MixerComponent::getZoneMixerIndexFromInletNode(CBVAV(CBVAVNum).PlenumMixerInletAirNode);
            if (CBVAV(CBVAVNum).plenumIndex > 0 && CBVAV(CBVAVNum).mixerIndex > 0) {
                ShowSevereError(CurrentModuleObject + ": " + CBVAV(CBVAVNum).Name);
                ShowContinueError("Illegal connection for " + cAlphaFields(20) + " = \"" + Alphas(20) + "\".");
                ShowContinueError(cAlphaFields(20) + " cannot be connected to both an AirloopHVAC:ReturnPlenum and an AirloopHVAC:ZoneMixer.");
                ErrorsFound = true;
            } else if (CBVAV(CBVAVNum).plenumIndex == 0 && CBVAV(CBVAVNum).mixerIndex == 0 && CBVAV(CBVAVNum).PlenumMixerInletAirNode > 0) {
                ShowSevereError(CurrentModuleObject + ": " + CBVAV(CBVAVNum).Name);
                ShowContinueError("Illegal connection for " + cAlphaFields(20) + " = \"" + Alphas(20) + "\".");
                ShowContinueError(cAlphaFields(20) +
                                  " must be connected to an AirloopHVAC:ReturnPlenum or AirloopHVAC:ZoneMixer. No connection found.");
                ErrorsFound = true;
            }

            CBVAV(CBVAVNum).MixerInletAirNode = NodeInputManager::GetOnlySingleNode(MixerInletNodeName,
                                                                                    ErrorsFound,
                                                                                    CurrentModuleObject,
                                                                                    Alphas(1),
                                                                                    DataLoopNode::NodeType_Air,
                                                                                    DataLoopNode::NodeConnectionType_Internal,
                                                                                    1,
                                                                                    DataLoopNode::ObjectIsParent);

            CBVAV(CBVAVNum).MixerInletAirNode = NodeInputManager::GetOnlySingleNode(MixerInletNodeName,
                                                                                    ErrorsFound,
                                                                                    CurrentModuleObject,
                                                                                    Alphas(1) + "_Mixer",
                                                                                    DataLoopNode::NodeType_Air,
                                                                                    DataLoopNode::NodeConnectionType_Outlet,
                                                                                    1,
                                                                                    DataLoopNode::ObjectIsParent);

            CBVAV(CBVAVNum).SplitterOutletAirNode = NodeInputManager::GetOnlySingleNode(SplitterOutletNodeName,
                                                                                        ErrorsFound,
                                                                                        CurrentModuleObject,
                                                                                        Alphas(1) + "_Splitter",
                                                                                        DataLoopNode::NodeType_Air,
                                                                                        DataLoopNode::NodeConnectionType_Inlet,
                                                                                        1,
                                                                                        DataLoopNode::ObjectIsParent);

            CBVAV(CBVAVNum).OAMixType = Alphas(8);
            CBVAV(CBVAVNum).OAMixName = Alphas(9);

            errFlag = false;
            ValidateComponent(CBVAV(CBVAVNum).OAMixType, CBVAV(CBVAVNum).OAMixName, errFlag, CurrentModuleObject);
            if (errFlag) {
                ShowContinueError("specified in " + CurrentModuleObject + " = \"" + CBVAV(CBVAVNum).Name + "\".");
                ErrorsFound = true;
            } else {
                // Get OA Mixer node numbers
                OANodeNums = MixedAir::GetOAMixerNodeNumbers(CBVAV(CBVAVNum).OAMixName, errFlag);
                if (errFlag) {
                    ShowContinueError("that was specified in " + CurrentModuleObject + " = " + CBVAV(CBVAVNum).Name);
                    ShowContinueError("..OutdoorAir:Mixer is required. Enter an OutdoorAir:Mixer object with this name.");
                    ErrorsFound = true;
                } else {
                    CBVAV(CBVAVNum).MixerOutsideAirNode = OANodeNums(1);
                    CBVAV(CBVAVNum).MixerReliefAirNode = OANodeNums(2);
                    // CBVAV(CBVAVNum)%MixerInletAirNode  = OANodeNums(3)
                    CBVAV(CBVAVNum).MixerMixedAirNode = OANodeNums(4);
                }
            }

            if (CBVAV(CBVAVNum).MixerInletAirNode != OANodeNums(3)) {
                ShowSevereError(CurrentModuleObject + ": " + CBVAV(CBVAVNum).Name);
                ShowContinueError("Illegal " + cAlphaFields(5) + " = " + MixerInletNodeName + '.');
                ShowContinueError(cAlphaFields(5) + " must be the same as the return air stream node specified in the OutdoorAir:Mixer object.");
                ErrorsFound = true;
            }

            if (CBVAV(CBVAVNum).MixerInletAirNode == CBVAV(CBVAVNum).AirInNode) {
                ShowSevereError(CurrentModuleObject + ": " + CBVAV(CBVAVNum).Name);
                ShowContinueError("Illegal " + cAlphaFields(5) + " = " + MixerInletNodeName + '.');
                ShowContinueError(cAlphaFields(5) + " must be different than the " + cAlphaFields(4) + '.');
                ErrorsFound = true;
            }

            if (CBVAV(CBVAVNum).SplitterOutletAirNode == CBVAV(CBVAVNum).AirOutNode) {
                ShowSevereError(CurrentModuleObject + ": " + CBVAV(CBVAVNum).Name);
                ShowContinueError("Illegal " + cAlphaFields(6) + " = " + SplitterOutletNodeName + '.');
                ShowContinueError(cAlphaFields(6) + " must be different than the " + cAlphaFields(7) + '.');
                ErrorsFound = true;
            }

            CBVAV(CBVAVNum).FanType = Alphas(10);
            CBVAV(CBVAVNum).FanName = Alphas(11);
            int fanOutletNode(0);

            // check that the fan exists
            bool errFlag = false;
            ValidateComponent(CBVAV(CBVAVNum).FanType, CBVAV(CBVAVNum).FanName, errFlag, CurrentModuleObject);
            if (errFlag) {
                ShowContinueError("...occurs in " + CurrentModuleObject + ", unit=\"" + CBVAV(CBVAVNum).Name + "\".");
                ShowContinueError("check " + cAlphaFields(10) + " and " + cAlphaFields(11));
                ErrorsFound = true;
                CBVAV(CBVAVNum).FanVolFlow = 9999.0;
            } else {
                if (UtilityRoutines::SameString(CBVAV(CBVAVNum).FanType, "Fan:SystemModel")) {
                    CBVAV(CBVAVNum).FanType_Num = DataHVACGlobals::FanType_SystemModelObject;
                    HVACFan::fanObjs.emplace_back(new HVACFan::FanSystem(state, CBVAV(CBVAVNum).FanName)); // call constructor
                    CBVAV(CBVAVNum).FanIndex = HVACFan::getFanObjectVectorIndex(CBVAV(CBVAVNum).FanName);
                    CBVAV(CBVAVNum).FanInletNodeNum = HVACFan::fanObjs[CBVAV(CBVAVNum).FanIndex]->inletNodeNum;
                    fanOutletNode = HVACFan::fanObjs[CBVAV(CBVAVNum).FanIndex]->outletNodeNum;
                    CBVAV(CBVAVNum).FanVolFlow = HVACFan::fanObjs[CBVAV(CBVAVNum).FanIndex]->designAirVolFlowRate;
                } else {
                    Fans::GetFanType(state, CBVAV(CBVAVNum).FanName, CBVAV(CBVAVNum).FanType_Num, FanErrFlag, CurrentModuleObject, CBVAV(CBVAVNum).Name);
                    CBVAV(CBVAVNum).FanInletNodeNum = Fans::GetFanInletNode(state, CBVAV(CBVAVNum).FanType, CBVAV(CBVAVNum).FanName, FanErrFlag);
                    fanOutletNode = Fans::GetFanOutletNode(state, CBVAV(CBVAVNum).FanType, CBVAV(CBVAVNum).FanName, ErrorsFound);
                    Fans::GetFanIndex(state, CBVAV(CBVAVNum).FanName, CBVAV(CBVAVNum).FanIndex, FanErrFlag, ObjexxFCL::Optional_string_const());
                    Fans::GetFanVolFlow(CBVAV(CBVAVNum).FanIndex, CBVAV(CBVAVNum).FanVolFlow);
                }
            }

            if (UtilityRoutines::SameString(Alphas(12), "BlowThrough")) {
                CBVAV(CBVAVNum).FanPlace = DataHVACGlobals::BlowThru;
            } else if (UtilityRoutines::SameString(Alphas(12), "DrawThrough")) {
                CBVAV(CBVAVNum).FanPlace = DataHVACGlobals::DrawThru;
            } else {
                ShowSevereError(CurrentModuleObject + " illegal " + cAlphaFields(12) + " = " + Alphas(12));
                ShowContinueError("Occurs in " + CurrentModuleObject + " = " + CBVAV(CBVAVNum).Name);
                ErrorsFound = true;
            }

            if (CBVAV(CBVAVNum).FanPlace == DataHVACGlobals::DrawThru) {
                if (CBVAV(CBVAVNum).SplitterOutletAirNode != fanOutletNode) {
                    ShowSevereError(CurrentModuleObject + ": " + CBVAV(CBVAVNum).Name);
                    ShowContinueError("Illegal " + cAlphaFields(6) + " = " + SplitterOutletNodeName + '.');
                    ShowContinueError(cAlphaFields(6) + " must be the same as the fan outlet node specified in " + cAlphaFields(10) + " = " +
                                      CBVAV(CBVAVNum).FanType + ": " + CBVAV(CBVAVNum).FanName + " when draw through " + cAlphaFields(11) +
                                      " is selected.");
                    ErrorsFound = true;
                }
            }

            if (CBVAV(CBVAVNum).FanVolFlow != DataSizing::AutoSize) {
                if (CBVAV(CBVAVNum).FanVolFlow < CBVAV(CBVAVNum).MaxCoolAirVolFlow && CBVAV(CBVAVNum).MaxCoolAirVolFlow != DataSizing::AutoSize) {
                    ShowWarningError(CurrentModuleObject + " - air flow rate = " + General::TrimSigDigits(CBVAV(CBVAVNum).FanVolFlow, 7) + " in " +
                                     cAlphaFields(11) + " = " + CBVAV(CBVAVNum).FanName + " is less than the " + cNumericFields(1));
                    ShowContinueError(' ' + cNumericFields(1) + " is reset to the fan flow rate and the simulation continues.");
                    ShowContinueError(" Occurs in " + CurrentModuleObject + " = " + CBVAV(CBVAVNum).Name);
                    CBVAV(CBVAVNum).MaxCoolAirVolFlow = CBVAV(CBVAVNum).FanVolFlow;
                }
                if (CBVAV(CBVAVNum).FanVolFlow < CBVAV(CBVAVNum).MaxHeatAirVolFlow && CBVAV(CBVAVNum).MaxHeatAirVolFlow != DataSizing::AutoSize) {
                    ShowWarningError(CurrentModuleObject + " - air flow rate = " + General::TrimSigDigits(CBVAV(CBVAVNum).FanVolFlow, 7) + " in " +
                                     cAlphaFields(11) + " = " + CBVAV(CBVAVNum).FanName + " is less than the " + cNumericFields(2));
                    ShowContinueError(' ' + cNumericFields(2) + " is reset to the fan flow rate and the simulation continues.");
                    ShowContinueError(" Occurs in " + CurrentModuleObject + " = " + CBVAV(CBVAVNum).Name);
                    CBVAV(CBVAVNum).MaxHeatAirVolFlow = CBVAV(CBVAVNum).FanVolFlow;
                }
            }

            //   only check that OA flow in cooling is >= SA flow in cooling when they are not autosized
            if (CBVAV(CBVAVNum).CoolOutAirVolFlow > CBVAV(CBVAVNum).MaxCoolAirVolFlow && CBVAV(CBVAVNum).CoolOutAirVolFlow != DataSizing::AutoSize &&
                CBVAV(CBVAVNum).MaxCoolAirVolFlow != DataSizing::AutoSize) {
                ShowWarningError(CurrentModuleObject + ": " + cNumericFields(4) + " cannot be greater than " + cNumericFields(1));
                ShowContinueError(' ' + cNumericFields(4) + " is reset to the fan flow rate and the simulation continues.");
                ShowContinueError("Occurs in " + CurrentModuleObject + " = " + CBVAV(CBVAVNum).Name);
                CBVAV(CBVAVNum).CoolOutAirVolFlow = CBVAV(CBVAVNum).FanVolFlow;
            }

            //   only check that SA flow in heating is >= OA flow in heating when they are not autosized
            if (CBVAV(CBVAVNum).HeatOutAirVolFlow > CBVAV(CBVAVNum).MaxHeatAirVolFlow && CBVAV(CBVAVNum).HeatOutAirVolFlow != DataSizing::AutoSize &&
                CBVAV(CBVAVNum).MaxHeatAirVolFlow != DataSizing::AutoSize) {
                ShowWarningError(CurrentModuleObject + ": " + cNumericFields(5) + " cannot be greater than " + cNumericFields(2));
                ShowContinueError(' ' + cNumericFields(5) + " is reset to the fan flow rate and the simulation continues.");
                ShowContinueError("Occurs in " + CurrentModuleObject + " = " + CBVAV(CBVAVNum).Name);
                CBVAV(CBVAVNum).HeatOutAirVolFlow = CBVAV(CBVAVNum).FanVolFlow;
            }

            if (UtilityRoutines::SameString(Alphas(14), "Coil:Cooling:DX:SingleSpeed") ||
                UtilityRoutines::SameString(Alphas(14), "CoilSystem:Cooling:DX:HeatExchangerAssisted") ||
                UtilityRoutines::SameString(Alphas(14), "Coil:Cooling:DX:TwoStageWithHumidityControlMode") ||
                UtilityRoutines::SameString(Alphas(14), "Coil:Cooling:DX:VariableSpeed")) {

                CBVAV(CBVAVNum).DXCoolCoilType = Alphas(14);
                CBVAV(CBVAVNum).DXCoolCoilName = Alphas(15);

                if (UtilityRoutines::SameString(Alphas(14), "Coil:Cooling:DX:SingleSpeed")) {
                    CBVAV(CBVAVNum).DXCoolCoilType_Num = DataHVACGlobals::CoilDX_CoolingSingleSpeed;
                    CBVAV(CBVAVNum).DXCoilInletNode =
                        DXCoils::GetCoilInletNode(state, CBVAV(CBVAVNum).DXCoolCoilType, CBVAV(CBVAVNum).DXCoolCoilName, DXErrorsFound);
                    CBVAV(CBVAVNum).DXCoilOutletNode =
                        DXCoils::GetCoilOutletNode(state, CBVAV(CBVAVNum).DXCoolCoilType, CBVAV(CBVAVNum).DXCoolCoilName, DXErrorsFound);
                    if (DXErrorsFound) {
                        ShowSevereError(CurrentModuleObject + ": " + CBVAV(CBVAVNum).Name);
                        ShowContinueError("Coil:Cooling:DX:SingleSpeed \"" + CBVAV(CBVAVNum).DXCoolCoilName + "\" not found.");
                        ErrorsFound = true;
                    } else {

                        DXCoilErrFlag = false;
                        DXCoils::GetDXCoilIndex(state,
                                                CBVAV(CBVAVNum).DXCoolCoilName,
                                                CBVAV(CBVAVNum).DXCoolCoilIndexNum,
                                                DXCoilErrFlag,
                                                CBVAV(CBVAVNum).DXCoolCoilType,
                                                ObjexxFCL::Optional_bool_const());
                        if (DXCoilErrFlag) ShowContinueError("...occurs in " + CBVAV(CBVAVNum).UnitType + " \"" + CBVAV(CBVAVNum).Name + "\"");

                        //         Mine outdoor condenser node from DX coil object
                        OANodeErrFlag = false;
                        CBVAV(CBVAVNum).CondenserNodeNum =
                            DXCoils::GetCoilCondenserInletNode(state, CBVAV(CBVAVNum).DXCoolCoilType, CBVAV(CBVAVNum).DXCoolCoilName, OANodeErrFlag);
                        if (OANodeErrFlag) ShowContinueError("Occurs in " + CurrentModuleObject + " = " + CBVAV(CBVAVNum).Name);
                    }
                } else if (UtilityRoutines::SameString(Alphas(14), "Coil:Cooling:DX:VariableSpeed")) {
                    CBVAV(CBVAVNum).DXCoolCoilType_Num = DataHVACGlobals::Coil_CoolingAirToAirVariableSpeed;
<<<<<<< HEAD
                    CBVAV(CBVAVNum).DXCoilInletNode = VariableSpeedCoils::GetCoilInletNodeVariableSpeed(state, 
                        CBVAV(CBVAVNum).DXCoolCoilType, CBVAV(CBVAVNum).DXCoolCoilName, DXErrorsFound);
                    CBVAV(CBVAVNum).DXCoilOutletNode = VariableSpeedCoils::GetCoilOutletNodeVariableSpeed(state, 
=======
                    CBVAV(CBVAVNum).DXCoilInletNode = VariableSpeedCoils::GetCoilInletNodeVariableSpeed(state,
                        CBVAV(CBVAVNum).DXCoolCoilType, CBVAV(CBVAVNum).DXCoolCoilName, DXErrorsFound);
                    CBVAV(CBVAVNum).DXCoilOutletNode = VariableSpeedCoils::GetCoilOutletNodeVariableSpeed(state,
>>>>>>> 42d84720
                        CBVAV(CBVAVNum).DXCoolCoilType, CBVAV(CBVAVNum).DXCoolCoilName, DXErrorsFound);
                    if (DXErrorsFound) {
                        ShowSevereError(CurrentModuleObject + ": " + CBVAV(CBVAVNum).Name);
                        ShowContinueError("Coil:Cooling:DX:VariableSpeed \"" + CBVAV(CBVAVNum).DXCoolCoilName + "\" not found.");
                        ErrorsFound = true;
                    } else {
                        DXCoilErrFlag = false;
<<<<<<< HEAD
                        CBVAV(CBVAVNum).DXCoolCoilIndexNum = VariableSpeedCoils::GetCoilIndexVariableSpeed(state, 
=======
                        CBVAV(CBVAVNum).DXCoolCoilIndexNum = VariableSpeedCoils::GetCoilIndexVariableSpeed(state,
>>>>>>> 42d84720
                            CBVAV(CBVAVNum).DXCoolCoilType, CBVAV(CBVAVNum).DXCoolCoilName, DXErrorsFound);
                        if (DXCoilErrFlag) ShowContinueError("...occurs in " + CBVAV(CBVAVNum).UnitType + " \"" + CBVAV(CBVAVNum).Name + "\"");
                        OANodeErrFlag = false;
                        CBVAV(CBVAVNum).CondenserNodeNum =
                            VariableSpeedCoils::GetVSCoilCondenserInletNode(state, CBVAV(CBVAVNum).DXCoolCoilName, OANodeErrFlag);
                        if (OANodeErrFlag) ShowContinueError("Occurs in " + CurrentModuleObject + " = " + CBVAV(CBVAVNum).Name);
                    }

                } else if (UtilityRoutines::SameString(Alphas(14), "CoilSystem:Cooling:DX:HeatExchangerAssisted")) {
                    CBVAV(CBVAVNum).DXCoolCoilType_Num = DataHVACGlobals::CoilDX_CoolingHXAssisted;
                    HXDXCoolCoilName =
                        HVACHXAssistedCoolingCoil::GetHXDXCoilName(state, CBVAV(CBVAVNum).DXCoolCoilType, CBVAV(CBVAVNum).DXCoolCoilName, DXErrorsFound);
                    CBVAV(CBVAVNum).DXCoilInletNode =
                        HVACHXAssistedCoolingCoil::GetCoilInletNode(state, CBVAV(CBVAVNum).DXCoolCoilType, CBVAV(CBVAVNum).DXCoolCoilName, DXErrorsFound);
                    CBVAV(CBVAVNum).DXCoilOutletNode =
                        HVACHXAssistedCoolingCoil::GetCoilOutletNode(state, CBVAV(CBVAVNum).DXCoolCoilType, CBVAV(CBVAVNum).DXCoolCoilName, DXErrorsFound);
                    if (DXErrorsFound) {
                        ShowSevereError(CurrentModuleObject + ": " + CBVAV(CBVAVNum).Name);
                        ShowContinueError("CoilSystem:Cooling:DX:HeatExchangerAssisted \"" + CBVAV(CBVAVNum).DXCoolCoilName + "\" not found.");
                        ErrorsFound = true;
                    } else {
                        DXCoilErrFlag = false;
                        int ActualCoolCoilType = HVACHXAssistedCoolingCoil::GetCoilObjectTypeNum(state,
                            CBVAV(CBVAVNum).DXCoolCoilType, CBVAV(CBVAVNum).DXCoolCoilName, DXErrorsFound);
                        if (ActualCoolCoilType == DataHVACGlobals::CoilDX_CoolingSingleSpeed) {
                            DXCoils::GetDXCoilIndex(state,
                                                    HVACHXAssistedCoolingCoil::GetHXDXCoilName(
                                                        state, CBVAV(CBVAVNum).DXCoolCoilType, CBVAV(CBVAVNum).DXCoolCoilName, DXCoilErrFlag),
                                                    CBVAV(CBVAVNum).DXCoolCoilIndexNum,
                                                    DXCoilErrFlag,
                                                    "Coil:Cooling:DX:SingleSpeed",
                                                    ObjexxFCL::Optional_bool_const());
                            if (DXCoilErrFlag) ShowContinueError("...occurs in " + CBVAV(CBVAVNum).UnitType + " \"" + CBVAV(CBVAVNum).Name + "\"");

                            //         Mine outdoor condenser node from DX coil through HXAssistedDXCoil object
                            OANodeErrFlag = false;
                            CBVAV(CBVAVNum).CondenserNodeNum =
                                DXCoils::GetCoilCondenserInletNode(state, "Coil:Cooling:DX:SingleSpeed", HXDXCoolCoilName, OANodeErrFlag);
                            if (OANodeErrFlag) ShowContinueError("Occurs in " + CurrentModuleObject + " = " + CBVAV(CBVAVNum).Name);
                        } else if (ActualCoolCoilType == DataHVACGlobals::Coil_CoolingAirToAirVariableSpeed) {
<<<<<<< HEAD
                            CBVAV(CBVAVNum).DXCoolCoilIndexNum = VariableSpeedCoils::GetCoilIndexVariableSpeed(state, 
=======
                            CBVAV(CBVAVNum).DXCoolCoilIndexNum = VariableSpeedCoils::GetCoilIndexVariableSpeed(state,
>>>>>>> 42d84720
                                "Coil:Cooling:DX:VariableSpeed",
                                HVACHXAssistedCoolingCoil::GetHXDXCoilName(state,
                                    CBVAV(CBVAVNum).DXCoolCoilType, CBVAV(CBVAVNum).DXCoolCoilName, DXCoilErrFlag),
                                DXCoilErrFlag);
                            if (DXCoilErrFlag) ShowContinueError("...occurs in " + CBVAV(CBVAVNum).UnitType + " \"" + CBVAV(CBVAVNum).Name + "\"");
                            OANodeErrFlag = false;
<<<<<<< HEAD
                            CBVAV(CBVAVNum).CondenserNodeNum = VariableSpeedCoils::GetVSCoilCondenserInletNode(state, 
=======
                            CBVAV(CBVAVNum).CondenserNodeNum = VariableSpeedCoils::GetVSCoilCondenserInletNode(state,
>>>>>>> 42d84720
                                HVACHXAssistedCoolingCoil::GetHXDXCoilName(state,
                                    CBVAV(CBVAVNum).DXCoolCoilType, CBVAV(CBVAVNum).DXCoolCoilName, DXCoilErrFlag),
                                OANodeErrFlag);
                            if (OANodeErrFlag) ShowContinueError("Occurs in " + CurrentModuleObject + " = " + CBVAV(CBVAVNum).Name);
                        }
                    }
                } else if (UtilityRoutines::SameString(Alphas(14), "Coil:Cooling:DX:TwoStageWithHumidityControlMode")) {
                    CBVAV(CBVAVNum).DXCoolCoilType_Num = DataHVACGlobals::CoilDX_CoolingTwoStageWHumControl;
                    CBVAV(CBVAVNum).DXCoilInletNode =
                        DXCoils::GetCoilInletNode(state, CBVAV(CBVAVNum).DXCoolCoilType, CBVAV(CBVAVNum).DXCoolCoilName, DXErrorsFound);
                    CBVAV(CBVAVNum).DXCoilOutletNode =
                        DXCoils::GetCoilOutletNode(state, CBVAV(CBVAVNum).DXCoolCoilType, CBVAV(CBVAVNum).DXCoolCoilName, DXErrorsFound);
                    if (DXErrorsFound) {
                        ShowSevereError(CurrentModuleObject + ": " + CBVAV(CBVAVNum).Name);
                        ShowContinueError("Coil:Cooling:DX:TwoStageWithHumidityControlMode \"" + CBVAV(CBVAVNum).DXCoolCoilName + "\" not found.");
                        ErrorsFound = true;
                    } else {

                        DXCoilErrFlag = false;
                        DXCoils::GetDXCoilIndex(state,
                                                CBVAV(CBVAVNum).DXCoolCoilName,
                                                CBVAV(CBVAVNum).DXCoolCoilIndexNum,
                                                DXCoilErrFlag,
                                                CBVAV(CBVAVNum).DXCoolCoilType,
                                                ObjexxFCL::Optional_bool_const());
                        if (DXCoilErrFlag) ShowContinueError("...occurs in " + CBVAV(CBVAVNum).UnitType + " \"" + CBVAV(CBVAVNum).Name + "\"");

                        //         Mine outdoor condenser node from multimode DX coil object
                        OANodeErrFlag = false;
                        CBVAV(CBVAVNum).CondenserNodeNum =
                            DXCoils::GetCoilCondenserInletNode(state, CBVAV(CBVAVNum).DXCoolCoilType, CBVAV(CBVAVNum).DXCoolCoilName, OANodeErrFlag);
                        if (OANodeErrFlag) ShowContinueError("Occurs in " + CurrentModuleObject + " = " + CBVAV(CBVAVNum).Name);
                    }
                }

            } else {
                ShowSevereError(CurrentModuleObject + ": " + CBVAV(CBVAVNum).Name);
                ShowContinueError("Illegal " + cAlphaFields(14) + " = " + Alphas(14));
                ErrorsFound = true;
            }

            CBVAV(CBVAVNum).FanOpModeSchedPtr = ScheduleManager::GetScheduleIndex(Alphas(13)); // convert schedule name to pointer (index number)
            if (CBVAV(CBVAVNum).FanOpModeSchedPtr != 0) {
                if (!ScheduleManager::CheckScheduleValueMinMax(CBVAV(CBVAVNum).FanOpModeSchedPtr, "<", 0.0, ">", 1.0)) {
                    ShowSevereError(CurrentModuleObject + ": " + CBVAV(CBVAVNum).Name);
                    ShowContinueError("The schedule values in " + cAlphaFields(13) + " must be 0 to 1.");
                    ShowContinueError("A value of 0 represents cycling fan mode, any other value up to 1 represents constant fan mode.");
                    ErrorsFound = true;
                }

                //     Check supply air fan operating mode for cycling fan, if NOT cycling fan set AirFlowControl
                if (!ScheduleManager::CheckScheduleValueMinMax(
                        CBVAV(CBVAVNum).FanOpModeSchedPtr, ">=", 0.0, "<=", 0.0)) { // Autodesk:Note Range is 0 to 0?
                    //       set air flow control mode,
                    //       UseCompressorOnFlow  = operate at last cooling or heating air flow requested when compressor is off
                    //       UseCompressorOffFlow = operate at value specified by user (no input for this object type, UseCompONFlow)
                    //       AirFlowControl only valid if fan opmode = DataHVACGlobals::ContFanCycCoil
                    if (CBVAV(CBVAVNum).MaxNoCoolHeatAirVolFlow == 0.0) {
                        CBVAV(CBVAVNum).AirFlowControl = UseCompressorOnFlow;
                    } else {
                        CBVAV(CBVAVNum).AirFlowControl = UseCompressorOffFlow;
                    }
                }

            } else {
                if (!lAlphaBlanks(13)) {
                    ShowWarningError(CurrentModuleObject + ": " + CBVAV(CBVAVNum).Name);
                    ShowContinueError(cAlphaFields(13) + " = " + Alphas(13) +
                                      " not found. Supply air fan operating mode set to constant operation and simulation continues.");
                }
                CBVAV(CBVAVNum).OpMode = DataHVACGlobals::ContFanCycCoil;
                if (CBVAV(CBVAVNum).MaxNoCoolHeatAirVolFlow == 0.0) {
                    CBVAV(CBVAVNum).AirFlowControl = UseCompressorOnFlow;
                } else {
                    CBVAV(CBVAVNum).AirFlowControl = UseCompressorOffFlow;
                }
            }

            //   Check FanVolFlow, must be >= CBVAV flow
            if (CBVAV(CBVAVNum).FanVolFlow != DataSizing::AutoSize) {
                if (CBVAV(CBVAVNum).FanVolFlow < CBVAV(CBVAVNum).MaxNoCoolHeatAirVolFlow &&
                    CBVAV(CBVAVNum).MaxNoCoolHeatAirVolFlow != DataSizing::AutoSize && CBVAV(CBVAVNum).MaxNoCoolHeatAirVolFlow != 0.0) {
                    ShowWarningError(CurrentModuleObject + " - air flow rate = " + General::TrimSigDigits(CBVAV(CBVAVNum).FanVolFlow, 7) + " in " +
                                     cAlphaFields(11) + " = " + CBVAV(CBVAVNum).FanName + " is less than " + cNumericFields(3));
                    ShowContinueError(' ' + cNumericFields(3) + " is reset to the fan flow rate and the simulation continues.");
                    ShowContinueError(" Occurs in " + CurrentModuleObject + " = " + CBVAV(CBVAVNum).Name);
                    CBVAV(CBVAVNum).MaxNoCoolHeatAirVolFlow = CBVAV(CBVAVNum).FanVolFlow;
                }
            }
            //   only check that OA flow when compressor is OFF is >= SA flow when compressor is OFF when both are not autosized and
            //   that MaxNoCoolHeatAirVolFlow is /= 0 (trigger to use compressor ON flow, see AirFlowControl variable initialization above)
            if (CBVAV(CBVAVNum).NoCoolHeatOutAirVolFlow > CBVAV(CBVAVNum).MaxNoCoolHeatAirVolFlow &&
                CBVAV(CBVAVNum).NoCoolHeatOutAirVolFlow != DataSizing::AutoSize && CBVAV(CBVAVNum).MaxNoCoolHeatAirVolFlow != DataSizing::AutoSize &&
                CBVAV(CBVAVNum).MaxNoCoolHeatAirVolFlow != 0.0) {
                ShowWarningError(CurrentModuleObject + ": " + cNumericFields(6) + " cannot be greater than " + cNumericFields(3));
                ShowContinueError(' ' + cNumericFields(6) + " is reset to the fan flow rate and the simulation continues.");
                ShowContinueError("Occurs in " + CurrentModuleObject + " = " + CBVAV(CBVAVNum).Name);
                CBVAV(CBVAVNum).NoCoolHeatOutAirVolFlow = CBVAV(CBVAVNum).FanVolFlow;
            }

            if (UtilityRoutines::SameString(Alphas(16), "Coil:Heating:DX:SingleSpeed") ||
                UtilityRoutines::SameString(Alphas(16), "Coil:Heating:DX:VariableSpeed") ||
                UtilityRoutines::SameString(Alphas(16), "Coil:Heating:Fuel") || UtilityRoutines::SameString(Alphas(16), "Coil:Heating:Electric") ||
                UtilityRoutines::SameString(Alphas(16), "Coil:Heating:Water") || UtilityRoutines::SameString(Alphas(16), "Coil:Heating:Steam")) {
                CBVAV(CBVAVNum).HeatCoilType = Alphas(16);
                CBVAV(CBVAVNum).HeatCoilName = Alphas(17);

                if (UtilityRoutines::SameString(Alphas(16), "Coil:Heating:DX:SingleSpeed")) {
                    CBVAV(CBVAVNum).HeatCoilType_Num = DataHVACGlobals::CoilDX_HeatingEmpirical;
                    DXCoilErrFlag = false;
                    CBVAV(CBVAVNum).MinOATCompressor =
                        DXCoils::GetMinOATCompressor(state, CBVAV(CBVAVNum).HeatCoilType, CBVAV(CBVAVNum).HeatCoilName, DXCoilErrFlag);
                    CBVAV(CBVAVNum).HeatingCoilInletNode =
                        DXCoils::GetCoilInletNode(state, CBVAV(CBVAVNum).HeatCoilType, CBVAV(CBVAVNum).HeatCoilName, DXCoilErrFlag);
                    CBVAV(CBVAVNum).HeatingCoilOutletNode =
                        DXCoils::GetCoilOutletNode(state, CBVAV(CBVAVNum).HeatCoilType, CBVAV(CBVAVNum).HeatCoilName, DXCoilErrFlag);
                    DXCoils::GetDXCoilIndex(state,
                                            CBVAV(CBVAVNum).HeatCoilName,
                                            CBVAV(CBVAVNum).DXHeatCoilIndexNum,
                                            DXCoilErrFlag,
                                            CBVAV(CBVAVNum).HeatCoilType,
                                            ObjexxFCL::Optional_bool_const());
                    if (DXCoilErrFlag) ShowContinueError("...occurs in " + CBVAV(CBVAVNum).UnitType + " \"" + CBVAV(CBVAVNum).Name + "\"");

                } else if (UtilityRoutines::SameString(Alphas(16), "Coil:Heating:DX:VariableSpeed")) {
                    CBVAV(CBVAVNum).HeatCoilType_Num = DataHVACGlobals::Coil_HeatingAirToAirVariableSpeed;
                    DXCoilErrFlag = false;
                    CBVAV(CBVAVNum).DXHeatCoilIndexNum =
                        VariableSpeedCoils::GetCoilIndexVariableSpeed(state, CBVAV(CBVAVNum).HeatCoilType, CBVAV(CBVAVNum).HeatCoilName, DXCoilErrFlag);
                    CBVAV(CBVAVNum).MinOATCompressor = VariableSpeedCoils::GetVSCoilMinOATCompressor(state, CBVAV(CBVAVNum).HeatCoilName, DXCoilErrFlag);
                    CBVAV(CBVAVNum).HeatingCoilInletNode =
                        VariableSpeedCoils::GetCoilInletNodeVariableSpeed(state, CBVAV(CBVAVNum).HeatCoilType, CBVAV(CBVAVNum).HeatCoilName, DXCoilErrFlag);
                    CBVAV(CBVAVNum).HeatingCoilOutletNode =
                        VariableSpeedCoils::GetCoilOutletNodeVariableSpeed(state, CBVAV(CBVAVNum).HeatCoilType, CBVAV(CBVAVNum).HeatCoilName, DXCoilErrFlag);
                    if (DXCoilErrFlag) ShowContinueError("...occurs in " + CBVAV(CBVAVNum).UnitType + " \"" + CBVAV(CBVAVNum).Name + "\"");
                } else if (UtilityRoutines::SameString(Alphas(16), "Coil:Heating:Fuel")) {
                    CBVAV(CBVAVNum).HeatCoilType_Num = DataHVACGlobals::Coil_HeatingGasOrOtherFuel;
                    CBVAV(CBVAVNum).MinOATCompressor = -999.9;
                    CBVAV(CBVAVNum).HeatingCoilInletNode =
                        HeatingCoils::GetCoilInletNode(state, CBVAV(CBVAVNum).HeatCoilType, CBVAV(CBVAVNum).HeatCoilName, ErrorsFound);
                    CBVAV(CBVAVNum).HeatingCoilOutletNode =
                        HeatingCoils::GetCoilOutletNode(state, CBVAV(CBVAVNum).HeatCoilType, CBVAV(CBVAVNum).HeatCoilName, ErrorsFound);
                } else if (UtilityRoutines::SameString(Alphas(16), "Coil:Heating:Electric")) {
                    CBVAV(CBVAVNum).HeatCoilType_Num = DataHVACGlobals::Coil_HeatingElectric;
                    CBVAV(CBVAVNum).MinOATCompressor = -999.9;
                    CBVAV(CBVAVNum).HeatingCoilInletNode =
                        HeatingCoils::GetCoilInletNode(state, CBVAV(CBVAVNum).HeatCoilType, CBVAV(CBVAVNum).HeatCoilName, ErrorsFound);
                    CBVAV(CBVAVNum).HeatingCoilOutletNode =
                        HeatingCoils::GetCoilOutletNode(state, CBVAV(CBVAVNum).HeatCoilType, CBVAV(CBVAVNum).HeatCoilName, ErrorsFound);
                } else if (UtilityRoutines::SameString(Alphas(16), "Coil:Heating:Water")) {
                    CBVAV(CBVAVNum).HeatCoilType_Num = DataHVACGlobals::Coil_HeatingWater;
                    errFlag = false;
                    CBVAV(CBVAVNum).CoilControlNode = WaterCoils::GetCoilWaterInletNode(state, "Coil:Heating:Water", CBVAV(CBVAVNum).HeatCoilName, errFlag);
                    CBVAV(CBVAVNum).MaxHeatCoilFluidFlow =
                        WaterCoils::GetCoilMaxWaterFlowRate(state, "Coil:Heating:Water", CBVAV(CBVAVNum).HeatCoilName, errFlag);
                    HeatCoilInletNodeNum = WaterCoils::GetCoilInletNode(state, "Coil:Heating:Water", CBVAV(CBVAVNum).HeatCoilName, errFlag);
                    CBVAV(CBVAVNum).HeatingCoilInletNode = HeatCoilInletNodeNum;
                    HeatCoilOutletNodeNum = WaterCoils::GetCoilOutletNode(state, "Coil:Heating:Water", CBVAV(CBVAVNum).HeatCoilName, errFlag);
                    CBVAV(CBVAVNum).HeatingCoilOutletNode = HeatCoilOutletNodeNum;
                    if (errFlag) {
                        ShowContinueError("...occurs in " + CBVAV(CBVAVNum).UnitType + " \"" + CBVAV(CBVAVNum).Name + "\"");
                        ErrorsFound = true;
                    }
                } else if (UtilityRoutines::SameString(Alphas(16), "COIL:HEATING:STEAM")) {
                    CBVAV(CBVAVNum).HeatCoilType_Num = DataHVACGlobals::Coil_HeatingSteam;
                    errFlag = false;
                    CBVAV(CBVAVNum).HeatCoilIndex = SteamCoils::GetSteamCoilIndex("COIL:HEATING:STEAM", CBVAV(CBVAVNum).HeatCoilName, errFlag);

                    HeatCoilInletNodeNum = SteamCoils::GetCoilAirInletNode(CBVAV(CBVAVNum).HeatCoilIndex, CBVAV(CBVAVNum).HeatCoilName, errFlag);
                    CBVAV(CBVAVNum).HeatingCoilInletNode = HeatCoilInletNodeNum;
                    CBVAV(CBVAVNum).CoilControlNode =
                        SteamCoils::GetCoilSteamInletNode(CBVAV(CBVAVNum).HeatCoilIndex, CBVAV(CBVAVNum).HeatCoilName, errFlag);
                    CBVAV(CBVAVNum).MaxHeatCoilFluidFlow = SteamCoils::GetCoilMaxSteamFlowRate(CBVAV(CBVAVNum).HeatCoilIndex, errFlag);
                    int SteamIndex = 0; // Function GetSatDensityRefrig will look up steam index if 0 is passed
                    Real64 SteamDensity =
                        FluidProperties::GetSatDensityRefrig(fluidNameSteam, TempSteamIn, 1.0, SteamIndex, getUnitaryHeatCoolVAVChangeoverBypass);
                    if (CBVAV(CBVAVNum).MaxHeatCoilFluidFlow > 0.0) {
                        CBVAV(CBVAVNum).MaxHeatCoilFluidFlow =
                            SteamCoils::GetCoilMaxSteamFlowRate(CBVAV(CBVAVNum).HeatCoilIndex, errFlag) * SteamDensity;
                    }
                    HeatCoilOutletNodeNum = SteamCoils::GetCoilAirOutletNode(CBVAV(CBVAVNum).HeatCoilIndex, CBVAV(CBVAVNum).HeatCoilName, errFlag);
                    CBVAV(CBVAVNum).HeatingCoilOutletNode = HeatCoilOutletNodeNum;
                    if (errFlag) {
                        ShowContinueError("...occurs in " + CBVAV(CBVAVNum).UnitType + " \"" + CBVAV(CBVAVNum).Name + "\"");
                        ErrorsFound = true;
                    }
                }
            } else {
                ShowSevereError(CurrentModuleObject + " illegal " + cAlphaFields(16) + " = " + Alphas(16));
                ShowContinueError("Occurs in " + CurrentModuleObject + " = " + CBVAV(CBVAVNum).Name);
                ErrorsFound = true;
            }

            if (CBVAV(CBVAVNum).DXCoilOutletNode != CBVAV(CBVAVNum).HeatingCoilInletNode) {
                ShowSevereError(CurrentModuleObject + " illegal coil placement. Cooling coil must be upstream of heating coil.");
                ShowContinueError("Occurs in " + CurrentModuleObject + " = " + CBVAV(CBVAVNum).Name);
                ErrorsFound = true;
            }

            if (CBVAV(CBVAVNum).FanPlace == DataHVACGlobals::BlowThru) {
                if (CBVAV(CBVAVNum).SplitterOutletAirNode != CBVAV(CBVAVNum).HeatingCoilOutletNode) {
                    ShowSevereError(CurrentModuleObject + ": " + CBVAV(CBVAVNum).Name);
                    ShowContinueError("Illegal " + cAlphaFields(6) + " = " + SplitterOutletNodeName + '.');
                    ShowContinueError(cAlphaFields(6) +
                                      " must be the same as the outlet node specified in the heating coil object = " + CBVAV(CBVAVNum).HeatCoilType +
                                      ": " + CBVAV(CBVAVNum).HeatCoilName + " when blow through " + cAlphaFields(12) + " is selected.");
                    ErrorsFound = true;
                }
                if (CBVAV(CBVAVNum).MixerMixedAirNode != CBVAV(CBVAVNum).FanInletNodeNum) {
                    ShowSevereError(CurrentModuleObject + ": " + CBVAV(CBVAVNum).Name);
                    ShowContinueError("Illegal " + cAlphaFields(11) +
                                      ". The fan inlet node name must be the same as the mixed air node specified in the " + cAlphaFields(9) + " = " +
                                      CBVAV(CBVAVNum).OAMixName + " when blow through " + cAlphaFields(12) + " is selected.");
                    ErrorsFound = true;
                }
            }

            if (CBVAV(CBVAVNum).FanPlace == DataHVACGlobals::DrawThru) {
                if (CBVAV(CBVAVNum).MixerMixedAirNode != CBVAV(CBVAVNum).DXCoilInletNode) {
                    ShowSevereError(CurrentModuleObject + ": " + CBVAV(CBVAVNum).Name);
                    ShowContinueError(
                        "Illegal cooling coil placement. The cooling coil inlet node name must be the same as the mixed air node specified in the " +
                        cAlphaFields(9) + " = " + CBVAV(CBVAVNum).OAMixName + " when draw through " + cAlphaFields(12) + " is selected.");
                    ErrorsFound = true;
                }
            }

            if (UtilityRoutines::SameString(Alphas(18), "CoolingPriority")) {
                CBVAV(CBVAVNum).PriorityControl = CoolingPriority;
            } else if (UtilityRoutines::SameString(Alphas(18), "HeatingPriority")) {
                CBVAV(CBVAVNum).PriorityControl = HeatingPriority;
            } else if (UtilityRoutines::SameString(Alphas(18), "ZonePriority")) {
                CBVAV(CBVAVNum).PriorityControl = ZonePriority;
            } else if (UtilityRoutines::SameString(Alphas(18), "LoadPriority")) {
                CBVAV(CBVAVNum).PriorityControl = LoadPriority;
            } else {
                ShowSevereError(CurrentModuleObject + " illegal " + cAlphaFields(18) + " = " + Alphas(18));
                ShowContinueError("Occurs in " + CurrentModuleObject + " = " + CBVAV(CBVAVNum).Name);
                ShowContinueError("Valid choices are CoolingPriority, HeatingPriority, ZonePriority or LoadPriority.");
                ErrorsFound = true;
            }

            if (Numbers(7) > 0.0) {
                CBVAV(CBVAVNum).MinLATCooling = Numbers(7);
            } else {
                CBVAV(CBVAVNum).MinLATCooling = 10.0;
            }

            if (Numbers(8) > 0.0) {
                CBVAV(CBVAVNum).MaxLATHeating = Numbers(8);
            } else {
                CBVAV(CBVAVNum).MaxLATHeating = 50.0;
            }

            if (CBVAV(CBVAVNum).MinLATCooling > CBVAV(CBVAVNum).MaxLATHeating) {
                ShowWarningError(CurrentModuleObject + ": illegal leaving air temperature specified.");
                ShowContinueError("Resetting " + cNumericFields(7) + " equal to " + cNumericFields(8) + " and the simulation continues.");
                ShowContinueError("Occurs in " + CurrentModuleObject + " = " + CBVAV(CBVAVNum).Name);
                CBVAV(CBVAVNum).MinLATCooling = CBVAV(CBVAVNum).MaxLATHeating;
            }

            // Dehumidification control mode
            if (UtilityRoutines::SameString(Alphas(19), "None")) {
                CBVAV(CBVAVNum).DehumidControlType = DehumidControl_None;
            } else if (UtilityRoutines::SameString(Alphas(19), "")) {
                CBVAV(CBVAVNum).DehumidControlType = DehumidControl_None;
            } else if (UtilityRoutines::SameString(Alphas(19), "Multimode")) {
                if (CBVAV(CBVAVNum).DXCoolCoilType_Num == DataHVACGlobals::CoilDX_CoolingTwoStageWHumControl) {
                    CBVAV(CBVAVNum).DehumidControlType = DehumidControl_Multimode;
                } else {
                    ShowWarningError("Invalid " + cAlphaFields(19) + " = " + Alphas(19));
                    ShowContinueError("In " + CurrentModuleObject + " \"" + CBVAV(CBVAVNum).Name + "\".");
                    ShowContinueError("Valid only with " + cAlphaFields(14) + " = Coil:Cooling:DX:TwoStageWithHumidityControlMode.");
                    ShowContinueError("Setting " + cAlphaFields(19) + " to \"None\" and the simulation continues.");
                    CBVAV(CBVAVNum).DehumidControlType = DehumidControl_None;
                }
            } else if (UtilityRoutines::SameString(Alphas(19), "CoolReheat")) {
                if (CBVAV(CBVAVNum).DXCoolCoilType_Num == DataHVACGlobals::CoilDX_CoolingTwoStageWHumControl) {
                    CBVAV(CBVAVNum).DehumidControlType = DehumidControl_CoolReheat;
                } else {
                    ShowWarningError("Invalid " + cAlphaFields(19) + " = " + Alphas(19));
                    ShowContinueError("In " + CurrentModuleObject + " \"" + CBVAV(CBVAVNum).Name + "\".");
                    ShowContinueError("Valid only with " + cAlphaFields(14) + " = Coil:Cooling:DX:TwoStageWithHumidityControlMode.");
                    ShowContinueError("Setting " + cAlphaFields(19) + " to \"None\" and the simulation continues.");
                    CBVAV(CBVAVNum).DehumidControlType = DehumidControl_None;
                }
            } else {
                ShowSevereError("Invalid " + cAlphaFields(19) + " =" + Alphas(19));
                ShowContinueError("In " + CurrentModuleObject + " \"" + CBVAV(CBVAVNum).Name + "\".");
            }

            if (NumNumbers > 8) {
                CBVAV(CBVAVNum).minModeChangeTime = Numbers(9);
            }

            //   Initialize last mode of compressor operation
            CBVAV(CBVAVNum).LastMode = HeatingMode;

            if (CBVAV(CBVAVNum).FanType_Num != DataHVACGlobals::FanType_SimpleOnOff &&
                CBVAV(CBVAVNum).FanType_Num != DataHVACGlobals::FanType_SimpleConstVolume &&
                CBVAV(CBVAVNum).FanType_Num != DataHVACGlobals::FanType_SystemModelObject) {
                ShowSevereError(CurrentModuleObject + " illegal " + cAlphaFields(10) + " in fan object = " + CBVAV(CBVAVNum).FanName);
                ShowContinueError("Occurs in " + CurrentModuleObject + " = " + CBVAV(CBVAVNum).Name);
                ShowContinueError(" The fan object type must be Fan:SystemModel, Fan:OnOff or Fan:ConstantVolume.");
                ErrorsFound = true;
            } else if (CBVAV(CBVAVNum).FanType_Num == DataHVACGlobals::FanType_SimpleOnOff ||
                       CBVAV(CBVAVNum).FanType_Num == DataHVACGlobals::FanType_SimpleConstVolume) {
                if (CBVAV(CBVAVNum).FanType_Num == DataHVACGlobals::FanType_SimpleOnOff &&
                    !UtilityRoutines::SameString(CBVAV(CBVAVNum).FanType, "Fan:OnOff")) {
                    ShowWarningError(CurrentModuleObject + " has " + cAlphaFields(10) + " = " + CBVAV(CBVAVNum).FanType +
                                     " which is inconsistent with the fan object.");
                    ShowContinueError("Occurs in " + CurrentModuleObject + " = " + CBVAV(CBVAVNum).Name);
                    ShowContinueError(" The fan object (" + CBVAV(CBVAVNum).FanName + ") is actually a valid fan type and the simulation continues.");
                    ShowContinueError(" Node connections errors may result due to the inconsistent fan type.");
                }
                if (CBVAV(CBVAVNum).FanType_Num == DataHVACGlobals::FanType_SimpleConstVolume &&
                    !UtilityRoutines::SameString(CBVAV(CBVAVNum).FanType, "Fan:ConstantVolume")) {
                    ShowWarningError(CurrentModuleObject + " has " + cAlphaFields(10) + " = " + CBVAV(CBVAVNum).FanType +
                                     " which is inconsistent with fan object.");
                    ShowContinueError("Occurs in " + CurrentModuleObject + " = " + CBVAV(CBVAVNum).Name);
                    ShowContinueError(" The fan object (" + CBVAV(CBVAVNum).FanName + ") is actually a valid fan type and the simulation continues.");
                    ShowContinueError(" Node connections errors may result due to the inconsistent fan type.");
                }
            }

            // Add fan to component sets array
            if (CBVAV(CBVAVNum).FanPlace == DataHVACGlobals::BlowThru) {
                CompSetFanInlet = DataLoopNode::NodeID(CBVAV(CBVAVNum).MixerMixedAirNode);
                CompSetFanOutlet = DataLoopNode::NodeID(CBVAV(CBVAVNum).DXCoilInletNode);
            } else {
                CompSetFanInlet = DataLoopNode::NodeID(CBVAV(CBVAVNum).HeatingCoilOutletNode);
                CompSetFanOutlet = SplitterOutletNodeName;
            }
            CompSetCoolInlet = DataLoopNode::NodeID(CBVAV(CBVAVNum).DXCoilInletNode);
            CompSetCoolOutlet = DataLoopNode::NodeID(CBVAV(CBVAVNum).DXCoilOutletNode);

            // Add fan to component sets array
            BranchNodeConnections::SetUpCompSets(
                CBVAV(CBVAVNum).UnitType, CBVAV(CBVAVNum).Name, CBVAV(CBVAVNum).FanType, CBVAV(CBVAVNum).FanName, CompSetFanInlet, CompSetFanOutlet);

            // Add cooling coil to component sets array
            BranchNodeConnections::SetUpCompSets(CBVAV(CBVAVNum).UnitType,
                                                 CBVAV(CBVAVNum).Name,
                                                 CBVAV(CBVAVNum).DXCoolCoilType,
                                                 CBVAV(CBVAVNum).DXCoolCoilName,
                                                 CompSetCoolInlet,
                                                 CompSetCoolOutlet);

            // Add heating coil to component sets array
            BranchNodeConnections::SetUpCompSets(CBVAV(CBVAVNum).UnitType,
                                                 CBVAV(CBVAVNum).Name,
                                                 CBVAV(CBVAVNum).HeatCoilType,
                                                 CBVAV(CBVAVNum).HeatCoilName,
                                                 DataLoopNode::NodeID(CBVAV(CBVAVNum).HeatingCoilInletNode),
                                                 DataLoopNode::NodeID(CBVAV(CBVAVNum).HeatingCoilOutletNode));

            // Set up component set for OA mixer - use OA node and Mixed air node
            BranchNodeConnections::SetUpCompSets(CBVAV(CBVAVNum).UnitType,
                                                 CBVAV(CBVAVNum).Name,
                                                 CBVAV(CBVAVNum).OAMixType,
                                                 CBVAV(CBVAVNum).OAMixName,
                                                 DataLoopNode::NodeID(CBVAV(CBVAVNum).MixerOutsideAirNode),
                                                 DataLoopNode::NodeID(CBVAV(CBVAVNum).MixerMixedAirNode));

            BranchNodeConnections::TestCompSet(CBVAV(CBVAVNum).UnitType,
                                               CBVAV(CBVAVNum).Name,
                                               DataLoopNode::NodeID(CBVAV(CBVAVNum).AirInNode),
                                               DataLoopNode::NodeID(CBVAV(CBVAVNum).AirOutNode),
                                               "Air Nodes");

            //   Find air loop associated with CBVAV system
            for (int AirLoopNum = 1; AirLoopNum <= DataHVACGlobals::NumPrimaryAirSys; ++AirLoopNum) {
                for (int BranchNum = 1; BranchNum <= DataAirSystems::PrimaryAirSystem(AirLoopNum).NumBranches; ++BranchNum) {
                    for (int CompNum = 1; CompNum <= DataAirSystems::PrimaryAirSystem(AirLoopNum).Branch(BranchNum).TotalComponents; ++CompNum) {
                        if (!UtilityRoutines::SameString(DataAirSystems::PrimaryAirSystem(AirLoopNum).Branch(BranchNum).Comp(CompNum).Name,
                                                         CBVAV(CBVAVNum).Name) ||
                            !UtilityRoutines::SameString(DataAirSystems::PrimaryAirSystem(AirLoopNum).Branch(BranchNum).Comp(CompNum).TypeOf,
                                                         CBVAV(CBVAVNum).UnitType))
                            continue;
                        CBVAV(CBVAVNum).AirLoopNumber = AirLoopNum;
                        //         Should EXIT here or do other checking?
                        break;
                    }
                }
            }

            if (CBVAV(CBVAVNum).AirLoopNumber > 0) {
                CBVAV(CBVAVNum).NumControlledZones = state.dataAirLoop->AirToZoneNodeInfo(CBVAV(CBVAVNum).AirLoopNumber).NumZonesCooled;
                CBVAV(CBVAVNum).ControlledZoneNum.allocate(CBVAV(CBVAVNum).NumControlledZones);
                CBVAV(CBVAVNum).ActualZoneNum.allocate(CBVAV(CBVAVNum).NumControlledZones);
                CBVAV(CBVAVNum).ActualZoneNodeNum.allocate(CBVAV(CBVAVNum).NumControlledZones);
                CBVAV(CBVAVNum).CBVAVBoxOutletNode.allocate(CBVAV(CBVAVNum).NumControlledZones);
                CBVAV(CBVAVNum).ZoneSequenceCoolingNum.allocate(CBVAV(CBVAVNum).NumControlledZones);
                CBVAV(CBVAVNum).ZoneSequenceHeatingNum.allocate(CBVAV(CBVAVNum).NumControlledZones);

                CBVAV(CBVAVNum).ControlledZoneNum = 0;
                CBVAV(CBVAVNum).ActualZoneNum = 0;
                for (int AirLoopZoneNum = 1; AirLoopZoneNum <= state.dataAirLoop->AirToZoneNodeInfo(CBVAV(CBVAVNum).AirLoopNumber).NumZonesCooled;
                     ++AirLoopZoneNum) {
                    CBVAV(CBVAVNum).ControlledZoneNum(AirLoopZoneNum) =
                        state.dataAirLoop->AirToZoneNodeInfo(CBVAV(CBVAVNum).AirLoopNumber).CoolCtrlZoneNums(AirLoopZoneNum);
                    if (CBVAV(CBVAVNum).ControlledZoneNum(AirLoopZoneNum) > 0) {
                        CBVAV(CBVAVNum).ActualZoneNodeNum(AirLoopZoneNum) =
                            DataZoneEquipment::ZoneEquipConfig(CBVAV(CBVAVNum).ControlledZoneNum(AirLoopZoneNum)).ZoneNode;
                        CBVAV(CBVAVNum).ActualZoneNum(AirLoopZoneNum) =
                            DataZoneEquipment::ZoneEquipConfig(CBVAV(CBVAVNum).ControlledZoneNum(AirLoopZoneNum)).ActualZoneNum;
                        CBVAV(CBVAVNum).CBVAVBoxOutletNode(AirLoopZoneNum) =
                            state.dataAirLoop->AirToZoneNodeInfo(CBVAV(CBVAVNum).AirLoopNumber).CoolZoneInletNodes(AirLoopZoneNum);
                        // check for thermostat in controlled zone
                        bool FoundTstatZone = false;
                        for (int TstatZoneNum = 1; TstatZoneNum <= DataZoneControls::NumTempControlledZones; ++TstatZoneNum) {
                            if (DataZoneControls::TempControlledZone(TstatZoneNum).ActualZoneNum != CBVAV(CBVAVNum).ControlledZoneNum(AirLoopZoneNum))
                                continue;
                            FoundTstatZone = true;
                        }
                        if (!FoundTstatZone) {
                            ShowWarningError(CurrentModuleObject + " \"" + CBVAV(CBVAVNum).Name + "\"");
                            ShowContinueError("Thermostat not found in zone = " +
                                              DataZoneEquipment::ZoneEquipConfig(CBVAV(CBVAVNum).ControlledZoneNum(AirLoopZoneNum)).ZoneName +
                                              " and the simulation continues.");
                            ShowContinueError("This zone will not be controlled to a temperature setpoint.");
                        }
                        int zoneNum = CBVAV(CBVAVNum).ControlledZoneNum(AirLoopZoneNum);
                        int zoneInlet = CBVAV(CBVAVNum).CBVAVBoxOutletNode(AirLoopZoneNum);
                        int coolingPriority = 0;
                        int heatingPriority = 0;
                        // setup zone equipment sequence information based on finding matching air terminal
                        if (DataZoneEquipment::ZoneEquipConfig(zoneNum).EquipListIndex > 0) {
                            DataZoneEquipment::ZoneEquipList(DataZoneEquipment::ZoneEquipConfig(zoneNum).EquipListIndex)
                                .getPrioritiesforInletNode(zoneInlet, coolingPriority, heatingPriority);
                            CBVAV(CBVAVNum).ZoneSequenceCoolingNum(AirLoopZoneNum) = coolingPriority;
                            CBVAV(CBVAVNum).ZoneSequenceHeatingNum(AirLoopZoneNum) = heatingPriority;
                        }
                        if (CBVAV(CBVAVNum).ZoneSequenceCoolingNum(AirLoopZoneNum) == 0 ||
                            CBVAV(CBVAVNum).ZoneSequenceHeatingNum(AirLoopZoneNum) == 0) {
                            ShowSevereError("AirLoopHVAC:UnitaryHeatCool:VAVChangeoverBypass, \"" + CBVAV(CBVAVNum).Name +
                                            "\": Airloop air terminal in the zone equipment list for zone = " +
                                            DataZoneEquipment::ZoneEquipConfig(zoneNum).ZoneName +
                                            " not found or is not allowed Zone Equipment Cooling or Heating Sequence = 0.");
                            ErrorsFound = true;
                        }
                    } else {
                        ShowSevereError("Controlled Zone node not found.");
                        ErrorsFound = true;
                    }
                }
            } else {
            }

        } // CBVAVNum = 1,NumCBVAV

        if (ErrorsFound) {
            ShowFatalError("GetCBVAV: Errors found in getting " + CurrentModuleObject + " input.");
            ShowContinueError("... Preceding condition causes termination.");
        }

        for (int CBVAVNum = 1; CBVAVNum <= NumCBVAV; ++CBVAVNum) {
            // Setup Report variables for the Fan Coils
            SetupOutputVariable("Unitary System Total Heating Rate",
                                OutputProcessor::Unit::W,
                                CBVAV(CBVAVNum).TotHeatEnergyRate,
                                "System",
                                "Average",
                                CBVAV(CBVAVNum).Name);
            SetupOutputVariable("Unitary System Total Heating Energy",
                                OutputProcessor::Unit::J,
                                CBVAV(CBVAVNum).TotHeatEnergy,
                                "System",
                                "Sum",
                                CBVAV(CBVAVNum).Name);
            SetupOutputVariable("Unitary System Total Cooling Rate",
                                OutputProcessor::Unit::W,
                                CBVAV(CBVAVNum).TotCoolEnergyRate,
                                "System",
                                "Average",
                                CBVAV(CBVAVNum).Name);
            SetupOutputVariable("Unitary System Total Cooling Energy",
                                OutputProcessor::Unit::J,
                                CBVAV(CBVAVNum).TotCoolEnergy,
                                "System",
                                "Sum",
                                CBVAV(CBVAVNum).Name);
            SetupOutputVariable("Unitary System Sensible Heating Rate",
                                OutputProcessor::Unit::W,
                                CBVAV(CBVAVNum).SensHeatEnergyRate,
                                "System",
                                "Average",
                                CBVAV(CBVAVNum).Name);
            SetupOutputVariable("Unitary System Sensible Heating Energy",
                                OutputProcessor::Unit::J,
                                CBVAV(CBVAVNum).SensHeatEnergy,
                                "System",
                                "Sum",
                                CBVAV(CBVAVNum).Name);
            SetupOutputVariable("Unitary System Sensible Cooling Rate",
                                OutputProcessor::Unit::W,
                                CBVAV(CBVAVNum).SensCoolEnergyRate,
                                "System",
                                "Average",
                                CBVAV(CBVAVNum).Name);
            SetupOutputVariable("Unitary System Sensible Cooling Energy",
                                OutputProcessor::Unit::J,
                                CBVAV(CBVAVNum).SensCoolEnergy,
                                "System",
                                "Sum",
                                CBVAV(CBVAVNum).Name);
            SetupOutputVariable("Unitary System Latent Heating Rate",
                                OutputProcessor::Unit::W,
                                CBVAV(CBVAVNum).LatHeatEnergyRate,
                                "System",
                                "Average",
                                CBVAV(CBVAVNum).Name);
            SetupOutputVariable("Unitary System Latent Heating Energy",
                                OutputProcessor::Unit::J,
                                CBVAV(CBVAVNum).LatHeatEnergy,
                                "System",
                                "Sum",
                                CBVAV(CBVAVNum).Name);
            SetupOutputVariable("Unitary System Latent Cooling Rate",
                                OutputProcessor::Unit::W,
                                CBVAV(CBVAVNum).LatCoolEnergyRate,
                                "System",
                                "Average",
                                CBVAV(CBVAVNum).Name);
            SetupOutputVariable("Unitary System Latent Cooling Energy",
                                OutputProcessor::Unit::J,
                                CBVAV(CBVAVNum).LatCoolEnergy,
                                "System",
                                "Sum",
                                CBVAV(CBVAVNum).Name);
            SetupOutputVariable(
                "Unitary System Electricity Rate", OutputProcessor::Unit::W, CBVAV(CBVAVNum).ElecPower, "System", "Average", CBVAV(CBVAVNum).Name);
            SetupOutputVariable(
                "Unitary System Electricity Energy", OutputProcessor::Unit::J, CBVAV(CBVAVNum).ElecConsumption, "System", "Sum", CBVAV(CBVAVNum).Name);
            SetupOutputVariable("Unitary System Fan Part Load Ratio",
                                OutputProcessor::Unit::None,
                                CBVAV(CBVAVNum).FanPartLoadRatio,
                                "System",
                                "Average",
                                CBVAV(CBVAVNum).Name);
            SetupOutputVariable("Unitary System Compressor Part Load Ratio",
                                OutputProcessor::Unit::None,
                                CBVAV(CBVAVNum).CompPartLoadRatio,
                                "System",
                                "Average",
                                CBVAV(CBVAVNum).Name);
            SetupOutputVariable("Unitary System Bypass Air Mass Flow Rate",
                                OutputProcessor::Unit::kg_s,
                                CBVAV(CBVAVNum).BypassMassFlowRate,
                                "System",
                                "Average",
                                CBVAV(CBVAVNum).Name);
            SetupOutputVariable("Unitary System Air Outlet Setpoint Temperature",
                                OutputProcessor::Unit::C,
                                CBVAV(CBVAVNum).OutletTempSetPoint,
                                "System",
                                "Average",
                                CBVAV(CBVAVNum).Name);
            SetupOutputVariable("Unitary System Operating Mode Index",
                                OutputProcessor::Unit::None,
                                CBVAV(CBVAVNum).HeatCoolMode,
                                "System",
                                "Average",
                                CBVAV(CBVAVNum).Name);
        }
    }

    void InitCBVAV(EnergyPlusData &state, int const CBVAVNum,            // Index of the current CBVAV unit being simulated
                   bool const FirstHVACIteration, // TRUE if first HVAC iteration
                   int const AirLoopNum,          // air loop index
                   Real64 &OnOffAirFlowRatio,     // Ratio of compressor ON airflow to average airflow over timestep
                   bool &HXUnitOn                 // flag to enable heat exchanger
    )
    {

        // SUBROUTINE INFORMATION:
        //       AUTHOR         Richard Raustad
        //       DATE WRITTEN   July 2006
        //       MODIFIED       B. Griffith, May 2009, EMS setpoint check
        //       RE-ENGINEERED  na

        // PURPOSE OF THIS SUBROUTINE:
        // This subroutine is for initializations of the changeover-bypass VAV system components.

        // METHODOLOGY EMPLOYED:
        // Uses the status flags to trigger initializations. The CBVAV system is simulated with no load (coils off) to
        // determine the outlet temperature. A setpoint temperature is calculated on FirstHVACIteration = TRUE.
        // Once the setpoint is calculated, the inlet mass flow rate on FirstHVACIteration = FALSE is used to
        // determine the bypass fraction. The simulation converges quickly on mass flow rate. If the zone
        // temperatures float in the deadband, additional iterations are required to converge on mass flow rate.

        // SUBROUTINE PARAMETER DEFINITIONS:
        static std::string const RoutineName("InitCBVAV");

        // SUBROUTINE LOCAL VARIABLE DECLARATIONS:
        static bool MyOneTimeFlag(true);     // Initialization flag
        static Array1D_bool MyEnvrnFlag;     // Used for initializations each begin environment flag
        static Array1D_bool MySizeFlag;      // Used for sizing CBVAV inputs one time
        static Array1D_bool MyPlantScanFlag; // Used for initializations plant component for heating coils
        Real64 QSensUnitOut;                 // Output of CBVAV system with coils off
        Real64 OutsideAirMultiplier;         // Outside air multiplier schedule (= 1.0 if no schedule)
        static bool EMSSetPointCheck(false); // local temporary
        static bool ErrorsFound(false);      // Set to true if errors in input, fatal at end of routine
        Real64 QCoilActual;                  // actual CBVAV steam heating coil load met (W)
        bool ErrorFlag;                      // local error flag returned from data mining
        Real64 mdot;                         // heating coil fluid mass flow rate, kg/s

        int InNode = CBVAV(CBVAVNum).AirInNode;
        int OutNode = CBVAV(CBVAVNum).AirOutNode;

        // Do the one time initializations
        if (MyOneTimeFlag) {

            MyEnvrnFlag.allocate(NumCBVAV);
            MySizeFlag.allocate(NumCBVAV);
            MyPlantScanFlag.allocate(NumCBVAV);
            MyEnvrnFlag = true;
            MySizeFlag = true;
            MyPlantScanFlag = true;

            MyOneTimeFlag = false;
            // speed up test based on code from 16 years ago to correct cycling fan economizer defect
            // see https://github.com/NREL/EnergyPlusArchive/commit/a2202f8a168fd0330bf3a45392833405e8bd08f2
            // This test sets simple flag so air loop doesn't iterate twice each pass (reverts above change)
            // state.dataAirLoop->AirLoopControlInfo(AirLoopNum).Simple = true;
        }

        if (MyPlantScanFlag(CBVAVNum) && allocated(DataPlant::PlantLoop)) {
            if ((CBVAV(CBVAVNum).HeatCoilType_Num == DataHVACGlobals::Coil_HeatingWater) ||
                (CBVAV(CBVAVNum).HeatCoilType_Num == DataHVACGlobals::Coil_HeatingSteam)) {
                if (CBVAV(CBVAVNum).HeatCoilType_Num == DataHVACGlobals::Coil_HeatingWater) {

                    ErrorFlag = false;
                    PlantUtilities::ScanPlantLoopsForObject(state,
                                                            CBVAV(CBVAVNum).HeatCoilName,
                                                            DataPlant::TypeOf_CoilWaterSimpleHeating,
                                                            CBVAV(CBVAVNum).LoopNum,
                                                            CBVAV(CBVAVNum).LoopSide,
                                                            CBVAV(CBVAVNum).BranchNum,
                                                            CBVAV(CBVAVNum).CompNum,
                                                            ErrorFlag,
                                                            _,
                                                            _,
                                                            _,
                                                            _,
                                                            _);
                    if (ErrorFlag) {
                        ShowFatalError("InitCBVAV: Program terminated for previous conditions.");
                    }

                    CBVAV(CBVAVNum).MaxHeatCoilFluidFlow =
                        WaterCoils::GetCoilMaxWaterFlowRate(state, "Coil:Heating:Water", CBVAV(CBVAVNum).HeatCoilName, ErrorsFound);

                    if (CBVAV(CBVAVNum).MaxHeatCoilFluidFlow > 0.0) {
                        Real64 FluidDensity = FluidProperties::GetDensityGlycol(DataPlant::PlantLoop(CBVAV(CBVAVNum).LoopNum).FluidName,
                                                                                DataGlobals::HWInitConvTemp,
                                                                                DataPlant::PlantLoop(CBVAV(CBVAVNum).LoopNum).FluidIndex,
                                                                                RoutineName);
                        CBVAV(CBVAVNum).MaxHeatCoilFluidFlow =
                            WaterCoils::GetCoilMaxWaterFlowRate(state, "Coil:Heating:Water", CBVAV(CBVAVNum).HeatCoilName, ErrorsFound) * FluidDensity;
                    }

                } else if (CBVAV(CBVAVNum).HeatCoilType_Num == DataHVACGlobals::Coil_HeatingSteam) {

                    ErrorFlag = false;
                    PlantUtilities::ScanPlantLoopsForObject(state,
                                                            CBVAV(CBVAVNum).HeatCoilName,
                                                            DataPlant::TypeOf_CoilSteamAirHeating,
                                                            CBVAV(CBVAVNum).LoopNum,
                                                            CBVAV(CBVAVNum).LoopSide,
                                                            CBVAV(CBVAVNum).BranchNum,
                                                            CBVAV(CBVAVNum).CompNum,
                                                            ErrorFlag,
                                                            _,
                                                            _,
                                                            _,
                                                            _,
                                                            _);

                    if (ErrorFlag) {
                        ShowFatalError("InitCBVAV: Program terminated for previous conditions.");
                    }

                    CBVAV(CBVAVNum).MaxHeatCoilFluidFlow = SteamCoils::GetCoilMaxSteamFlowRate(CBVAV(CBVAVNum).HeatCoilIndex, ErrorsFound);

                    if (CBVAV(CBVAVNum).MaxHeatCoilFluidFlow > 0.0) {
                        int SteamIndex = 0; // Function GetSatDensityRefrig will look up steam index if 0 is passed
                        Real64 FluidDensity = FluidProperties::GetSatDensityRefrig(fluidNameSteam, TempSteamIn, 1.0, SteamIndex, RoutineName);
                        CBVAV(CBVAVNum).MaxHeatCoilFluidFlow =
                            SteamCoils::GetCoilMaxSteamFlowRate(CBVAV(CBVAVNum).HeatCoilIndex, ErrorsFound) * FluidDensity;
                    }
                }

                // fill outlet node for heating coil
                CBVAV(CBVAVNum).CoilOutletNode = DataPlant::PlantLoop(CBVAV(CBVAVNum).LoopNum)
                                                     .LoopSide(CBVAV(CBVAVNum).LoopSide)
                                                     .Branch(CBVAV(CBVAVNum).BranchNum)
                                                     .Comp(CBVAV(CBVAVNum).CompNum)
                                                     .NodeNumOut;
                MyPlantScanFlag(CBVAVNum) = false;

            } else { // CBVAV is not connected to plant
                MyPlantScanFlag(CBVAVNum) = false;
            }
        } else if (MyPlantScanFlag(CBVAVNum) && !DataGlobals::AnyPlantInModel) {
            MyPlantScanFlag(CBVAVNum) = false;
        }

        if (!DataGlobals::SysSizingCalc && MySizeFlag(CBVAVNum)) {
            SizeCBVAV(CBVAVNum);
            // Pass the fan cycling schedule index up to the air loop. Set the air loop unitary system flag.
            state.dataAirLoop->AirLoopControlInfo(AirLoopNum).CycFanSchedPtr = CBVAV(CBVAVNum).FanOpModeSchedPtr;
            //   Set UnitarySys flag to FALSE and let the heating coil autosize independently of the cooling coil
            state.dataAirLoop->AirLoopControlInfo(AirLoopNum).UnitarySys = false;
            state.dataAirLoop->AirLoopControlInfo(AirLoopNum).FanOpMode = CBVAV(CBVAVNum).OpMode;
            // check for set point manager on outlet node of CBVAV
            CBVAV(CBVAVNum).OutNodeSPMIndex = SetPointManager::getSPMBasedOnNode(state,
                OutNode, SetPointManager::iCtrlVarType_Temp, SetPointManager::iSPMType_MixedAir, SetPointManager::CtrlNodeType::reference);
            MySizeFlag(CBVAVNum) = false;
        }

        // Do the Begin Environment initializations
        if (DataGlobals::BeginEnvrnFlag && MyEnvrnFlag(CBVAVNum)) {
            int MixerOutsideAirNode = CBVAV(CBVAVNum).MixerOutsideAirNode;
            Real64 RhoAir = DataEnvironment::StdRhoAir;
            // set the mass flow rates from the input volume flow rates
            CBVAV(CBVAVNum).MaxCoolAirMassFlow = RhoAir * CBVAV(CBVAVNum).MaxCoolAirVolFlow;
            CBVAV(CBVAVNum).CoolOutAirMassFlow = RhoAir * CBVAV(CBVAVNum).CoolOutAirVolFlow;
            CBVAV(CBVAVNum).MaxHeatAirMassFlow = RhoAir * CBVAV(CBVAVNum).MaxHeatAirVolFlow;
            CBVAV(CBVAVNum).HeatOutAirMassFlow = RhoAir * CBVAV(CBVAVNum).HeatOutAirVolFlow;
            CBVAV(CBVAVNum).MaxNoCoolHeatAirMassFlow = RhoAir * CBVAV(CBVAVNum).MaxNoCoolHeatAirVolFlow;
            CBVAV(CBVAVNum).NoCoolHeatOutAirMassFlow = RhoAir * CBVAV(CBVAVNum).NoCoolHeatOutAirVolFlow;
            // set the node max and min mass flow rates
            DataLoopNode::Node(MixerOutsideAirNode).MassFlowRateMax = max(CBVAV(CBVAVNum).CoolOutAirMassFlow, CBVAV(CBVAVNum).HeatOutAirMassFlow);
            DataLoopNode::Node(MixerOutsideAirNode).MassFlowRateMaxAvail =
                max(CBVAV(CBVAVNum).CoolOutAirMassFlow, CBVAV(CBVAVNum).HeatOutAirMassFlow);
            DataLoopNode::Node(MixerOutsideAirNode).MassFlowRateMin = 0.0;
            DataLoopNode::Node(MixerOutsideAirNode).MassFlowRateMinAvail = 0.0;
            DataLoopNode::Node(InNode).MassFlowRateMax = max(CBVAV(CBVAVNum).MaxCoolAirMassFlow, CBVAV(CBVAVNum).MaxHeatAirMassFlow);
            DataLoopNode::Node(InNode).MassFlowRateMaxAvail = max(CBVAV(CBVAVNum).MaxCoolAirMassFlow, CBVAV(CBVAVNum).MaxHeatAirMassFlow);
            DataLoopNode::Node(InNode).MassFlowRateMin = 0.0;
            DataLoopNode::Node(InNode).MassFlowRateMinAvail = 0.0;
            DataLoopNode::Node(OutNode).Temp = DataLoopNode::Node(InNode).Temp;
            DataLoopNode::Node(OutNode).HumRat = DataLoopNode::Node(InNode).HumRat;
            DataLoopNode::Node(OutNode).Enthalpy = DataLoopNode::Node(InNode).Enthalpy;
            DataLoopNode::Node(CBVAV(CBVAVNum).MixerReliefAirNode) = DataLoopNode::Node(MixerOutsideAirNode);
            MyEnvrnFlag(CBVAVNum) = false;
            CBVAV(CBVAVNum).LastMode = HeatingMode;
            CBVAV(CBVAVNum).changeOverTimer = -1.0;
            //   set fluid-side hardware limits
            if (CBVAV(CBVAVNum).CoilControlNode > 0) {
                //    If water coil max water flow rate is autosized, simulate once in order to mine max water flow rate
                if (CBVAV(CBVAVNum).MaxHeatCoilFluidFlow == DataSizing::AutoSize) {
                    if (CBVAV(CBVAVNum).HeatCoilType_Num == DataHVACGlobals::Coil_HeatingWater) {
                        WaterCoils::SimulateWaterCoilComponents(state, CBVAV(CBVAVNum).HeatCoilName, FirstHVACIteration, CBVAV(CBVAVNum).HeatCoilIndex);
                        ErrorFlag = false;
                        Real64 CoilMaxVolFlowRate =
                            WaterCoils::GetCoilMaxWaterFlowRate(state, "Coil:Heating:Water", CBVAV(CBVAVNum).HeatCoilName, ErrorFlag);
                        if (ErrorFlag) {
                            ErrorsFound = true;
                        }
                        if (CoilMaxVolFlowRate != DataSizing::AutoSize) {
                            Real64 FluidDensity = FluidProperties::GetDensityGlycol(DataPlant::PlantLoop(CBVAV(CBVAVNum).LoopNum).FluidName,
                                                                                    DataGlobals::HWInitConvTemp,
                                                                                    DataPlant::PlantLoop(CBVAV(CBVAVNum).LoopNum).FluidIndex,
                                                                                    RoutineName);
                            CBVAV(CBVAVNum).MaxHeatCoilFluidFlow = CoilMaxVolFlowRate * FluidDensity;
                        }
                    }
                    if (CBVAV(CBVAVNum).HeatCoilType_Num == DataHVACGlobals::Coil_HeatingSteam) {
                        SteamCoils::SimulateSteamCoilComponents(state, CBVAV(CBVAVNum).HeatCoilName,
                                                                FirstHVACIteration,
                                                                CBVAV(CBVAVNum).HeatCoilIndex,
                                                                1.0,
                                                                QCoilActual); // QCoilReq, simulate any load > 0 to get max capacity of steam coil
                        ErrorFlag = false;
                        Real64 CoilMaxVolFlowRate = SteamCoils::GetCoilMaxSteamFlowRate(CBVAV(CBVAVNum).HeatCoilIndex, ErrorFlag);
                        if (ErrorFlag) {
                            ErrorsFound = true;
                        }
                        if (CoilMaxVolFlowRate != DataSizing::AutoSize) {
                            int SteamIndex = 0; // Function GetSatDensityRefrig will look up steam index if 0 is passed
                            Real64 FluidDensity = FluidProperties::GetSatDensityRefrig(fluidNameSteam, TempSteamIn, 1.0, SteamIndex, RoutineName);
                            CBVAV(CBVAVNum).MaxHeatCoilFluidFlow = CoilMaxVolFlowRate * FluidDensity;
                        }
                    }
                } // end of IF(CBVAV(CBVAVNum)%MaxHeatCoilFluidFlow .EQ. DataSizing::AutoSize)THEN

                PlantUtilities::InitComponentNodes(0.0,
                                                   CBVAV(CBVAVNum).MaxHeatCoilFluidFlow,
                                                   CBVAV(CBVAVNum).CoilControlNode,
                                                   CBVAV(CBVAVNum).CoilOutletNode,
                                                   CBVAV(CBVAVNum).LoopNum,
                                                   CBVAV(CBVAVNum).LoopSide,
                                                   CBVAV(CBVAVNum).BranchNum,
                                                   CBVAV(CBVAVNum).CompNum);

            } // end of IF(CBVAV(CBVAVNum)%CoilControlNode .GT. 0)THEN
        }     // end one time inits

        if (!DataGlobals::BeginEnvrnFlag) {
            MyEnvrnFlag(CBVAVNum) = true;
        }

        // IF CBVAV system was not autosized and the fan is autosized, check that fan volumetric flow rate is greater than CBVAV flow rates
        if (CBVAV(CBVAVNum).CheckFanFlow) {
            std::string CurrentModuleObject = "AirLoopHVAC:UnitaryHeatCool:VAVChangeoverBypass";

            if (!DataGlobals::DoingSizing && CBVAV(CBVAVNum).FanVolFlow != DataSizing::AutoSize) {
                //     Check fan versus system supply air flow rates
                if (CBVAV(CBVAVNum).FanVolFlow < CBVAV(CBVAVNum).MaxCoolAirVolFlow) {
                    ShowWarningError(CurrentModuleObject + " - air flow rate = " + General::TrimSigDigits(CBVAV(CBVAVNum).FanVolFlow, 7) +
                                     " in fan object " + CBVAV(CBVAVNum).FanName +
                                     " is less than the maximum CBVAV system air flow rate when cooling is required (" +
                                     General::TrimSigDigits(CBVAV(CBVAVNum).MaxCoolAirVolFlow, 7) + ").");
                    ShowContinueError(
                        " The CBVAV system flow rate when cooling is required is reset to the fan flow rate and the simulation continues.");
                    ShowContinueError(" Occurs in Changeover-bypass VAV system = " + CBVAV(CBVAVNum).Name);
                    CBVAV(CBVAVNum).MaxCoolAirVolFlow = CBVAV(CBVAVNum).FanVolFlow;
                }
                if (CBVAV(CBVAVNum).FanVolFlow < CBVAV(CBVAVNum).MaxHeatAirVolFlow) {
                    ShowWarningError(CurrentModuleObject + " - air flow rate = " + General::TrimSigDigits(CBVAV(CBVAVNum).FanVolFlow, 7) +
                                     " in fan object " + CBVAV(CBVAVNum).FanName +
                                     " is less than the maximum CBVAV system air flow rate when heating is required (" +
                                     General::TrimSigDigits(CBVAV(CBVAVNum).MaxHeatAirVolFlow, 7) + ").");
                    ShowContinueError(
                        " The CBVAV system flow rate when heating is required is reset to the fan flow rate and the simulation continues.");
                    ShowContinueError(" Occurs in Changeover-bypass VAV system = " + CBVAV(CBVAVNum).Name);
                    CBVAV(CBVAVNum).MaxHeatAirVolFlow = CBVAV(CBVAVNum).FanVolFlow;
                }
                if (CBVAV(CBVAVNum).FanVolFlow < CBVAV(CBVAVNum).MaxNoCoolHeatAirVolFlow && CBVAV(CBVAVNum).MaxNoCoolHeatAirVolFlow != 0.0) {
                    ShowWarningError(CurrentModuleObject + " - air flow rate = " + General::TrimSigDigits(CBVAV(CBVAVNum).FanVolFlow, 7) +
                                     " in fan object " + CBVAV(CBVAVNum).FanName +
                                     " is less than the maximum CBVAV system air flow rate when no heating or cooling is needed (" +
                                     General::TrimSigDigits(CBVAV(CBVAVNum).MaxNoCoolHeatAirVolFlow, 7) + ").");
                    ShowContinueError(" The CBVAV system flow rate when no heating or cooling is needed is reset to the fan flow rate and the "
                                      "simulation continues.");
                    ShowContinueError(" Occurs in Changeover-bypass VAV system = " + CBVAV(CBVAVNum).Name);
                    CBVAV(CBVAVNum).MaxNoCoolHeatAirVolFlow = CBVAV(CBVAVNum).FanVolFlow;
                }
                //     Check fan versus outdoor air flow rates
                if (CBVAV(CBVAVNum).FanVolFlow < CBVAV(CBVAVNum).CoolOutAirVolFlow) {
                    ShowWarningError(CurrentModuleObject + " - air flow rate = " + General::TrimSigDigits(CBVAV(CBVAVNum).FanVolFlow, 7) +
                                     " in fan object " + CBVAV(CBVAVNum).FanName +
                                     " is less than the maximum CBVAV outdoor air flow rate when cooling is required (" +
                                     General::TrimSigDigits(CBVAV(CBVAVNum).CoolOutAirVolFlow, 7) + ").");
                    ShowContinueError(
                        " The CBVAV outdoor flow rate when cooling is required is reset to the fan flow rate and the simulation continues.");
                    ShowContinueError(" Occurs in Changeover-bypass VAV system = " + CBVAV(CBVAVNum).Name);
                    CBVAV(CBVAVNum).CoolOutAirVolFlow = CBVAV(CBVAVNum).FanVolFlow;
                }
                if (CBVAV(CBVAVNum).FanVolFlow < CBVAV(CBVAVNum).HeatOutAirVolFlow) {
                    ShowWarningError(CurrentModuleObject + " - air flow rate = " + General::TrimSigDigits(CBVAV(CBVAVNum).FanVolFlow, 7) +
                                     " in fan object " + CBVAV(CBVAVNum).FanName +
                                     " is less than the maximum CBVAV outdoor air flow rate when heating is required (" +
                                     General::TrimSigDigits(CBVAV(CBVAVNum).HeatOutAirVolFlow, 7) + ").");
                    ShowContinueError(
                        " The CBVAV outdoor flow rate when heating is required is reset to the fan flow rate and the simulation continues.");
                    ShowContinueError(" Occurs in Changeover-bypass VAV system = " + CBVAV(CBVAVNum).Name);
                    CBVAV(CBVAVNum).HeatOutAirVolFlow = CBVAV(CBVAVNum).FanVolFlow;
                }
                if (CBVAV(CBVAVNum).FanVolFlow < CBVAV(CBVAVNum).NoCoolHeatOutAirVolFlow) {
                    ShowWarningError(CurrentModuleObject + " - air flow rate = " + General::TrimSigDigits(CBVAV(CBVAVNum).FanVolFlow, 7) +
                                     " in fan object " + CBVAV(CBVAVNum).FanName +
                                     " is less than the maximum CBVAV outdoor air flow rate when no heating or cooling is needed (" +
                                     General::TrimSigDigits(CBVAV(CBVAVNum).NoCoolHeatOutAirVolFlow, 7) + ").");
                    ShowContinueError(" The CBVAV outdoor flow rate when no heating or cooling is needed is reset to the fan flow rate and the "
                                      "simulation continues.");
                    ShowContinueError(" Occurs in Changeover-bypass VAV system = " + CBVAV(CBVAVNum).Name);
                    CBVAV(CBVAVNum).NoCoolHeatOutAirVolFlow = CBVAV(CBVAVNum).FanVolFlow;
                }
                int MixerOutsideAirNode = CBVAV(CBVAVNum).MixerOutsideAirNode;
                Real64 RhoAir = DataEnvironment::StdRhoAir;
                // set the mass flow rates from the reset volume flow rates
                CBVAV(CBVAVNum).MaxCoolAirMassFlow = RhoAir * CBVAV(CBVAVNum).MaxCoolAirVolFlow;
                CBVAV(CBVAVNum).CoolOutAirMassFlow = RhoAir * CBVAV(CBVAVNum).CoolOutAirVolFlow;
                CBVAV(CBVAVNum).MaxHeatAirMassFlow = RhoAir * CBVAV(CBVAVNum).MaxHeatAirVolFlow;
                CBVAV(CBVAVNum).HeatOutAirMassFlow = RhoAir * CBVAV(CBVAVNum).HeatOutAirVolFlow;
                CBVAV(CBVAVNum).MaxNoCoolHeatAirMassFlow = RhoAir * CBVAV(CBVAVNum).MaxNoCoolHeatAirVolFlow;
                CBVAV(CBVAVNum).NoCoolHeatOutAirMassFlow = RhoAir * CBVAV(CBVAVNum).NoCoolHeatOutAirVolFlow;
                // set the node max and min mass flow rates based on reset volume flow rates
                DataLoopNode::Node(MixerOutsideAirNode).MassFlowRateMax = max(CBVAV(CBVAVNum).CoolOutAirMassFlow, CBVAV(CBVAVNum).HeatOutAirMassFlow);
                DataLoopNode::Node(MixerOutsideAirNode).MassFlowRateMaxAvail =
                    max(CBVAV(CBVAVNum).CoolOutAirMassFlow, CBVAV(CBVAVNum).HeatOutAirMassFlow);
                DataLoopNode::Node(MixerOutsideAirNode).MassFlowRateMin = 0.0;
                DataLoopNode::Node(MixerOutsideAirNode).MassFlowRateMinAvail = 0.0;
                DataLoopNode::Node(InNode).MassFlowRateMax = max(CBVAV(CBVAVNum).MaxCoolAirMassFlow, CBVAV(CBVAVNum).MaxHeatAirMassFlow);
                DataLoopNode::Node(InNode).MassFlowRateMaxAvail = max(CBVAV(CBVAVNum).MaxCoolAirMassFlow, CBVAV(CBVAVNum).MaxHeatAirMassFlow);
                DataLoopNode::Node(InNode).MassFlowRateMin = 0.0;
                DataLoopNode::Node(InNode).MassFlowRateMinAvail = 0.0;
                DataLoopNode::Node(OutNode).Temp = DataLoopNode::Node(InNode).Temp;
                DataLoopNode::Node(OutNode).HumRat = DataLoopNode::Node(InNode).HumRat;
                DataLoopNode::Node(OutNode).Enthalpy = DataLoopNode::Node(InNode).Enthalpy;
                DataLoopNode::Node(CBVAV(CBVAVNum).MixerReliefAirNode) = DataLoopNode::Node(MixerOutsideAirNode);
                CBVAV(CBVAVNum).CheckFanFlow = false;
                if (CBVAV(CBVAVNum).FanVolFlow > 0.0) {
                    CBVAV(CBVAVNum).HeatingSpeedRatio = CBVAV(CBVAVNum).MaxHeatAirVolFlow / CBVAV(CBVAVNum).FanVolFlow;
                    CBVAV(CBVAVNum).CoolingSpeedRatio = CBVAV(CBVAVNum).MaxCoolAirVolFlow / CBVAV(CBVAVNum).FanVolFlow;
                    CBVAV(CBVAVNum).NoHeatCoolSpeedRatio = CBVAV(CBVAVNum).MaxNoCoolHeatAirVolFlow / CBVAV(CBVAVNum).FanVolFlow;
                }
            }
        }

        if (CBVAV(CBVAVNum).FanOpModeSchedPtr > 0) {
            if (ScheduleManager::GetCurrentScheduleValue(CBVAV(CBVAVNum).FanOpModeSchedPtr) == 0.0) {
                CBVAV(CBVAVNum).OpMode = DataHVACGlobals::CycFanCycCoil;
            } else {
                CBVAV(CBVAVNum).OpMode = DataHVACGlobals::ContFanCycCoil;
            }
        }

        // Returns load only for zones requesting cooling (heating). If in deadband, Qzoneload = 0.
        if (FirstHVACIteration) CBVAV(CBVAVNum).modeChanged = false;
        GetZoneLoads(CBVAVNum);

        if (CBVAV(CBVAVNum).OutAirSchPtr > 0) {
            OutsideAirMultiplier = ScheduleManager::GetCurrentScheduleValue(CBVAV(CBVAVNum).OutAirSchPtr);
        } else {
            OutsideAirMultiplier = 1.0;
        }

        // Set the inlet node mass flow rate
        if (CBVAV(CBVAVNum).OpMode == DataHVACGlobals::ContFanCycCoil) {
            // constant fan mode
            if (CBVAV(CBVAVNum).HeatCoolMode == HeatingMode) {
                CompOnMassFlow = CBVAV(CBVAVNum).MaxHeatAirMassFlow;
                CompOnFlowRatio = CBVAV(CBVAVNum).HeatingSpeedRatio;
                OACompOnMassFlow = CBVAV(CBVAVNum).HeatOutAirMassFlow * OutsideAirMultiplier;
            } else if (CBVAV(CBVAVNum).HeatCoolMode == CoolingMode) {
                CompOnMassFlow = CBVAV(CBVAVNum).MaxCoolAirMassFlow;
                CompOnFlowRatio = CBVAV(CBVAVNum).CoolingSpeedRatio;
                OACompOnMassFlow = CBVAV(CBVAVNum).CoolOutAirMassFlow * OutsideAirMultiplier;
            } else {
                CompOnMassFlow = CBVAV(CBVAVNum).MaxNoCoolHeatAirMassFlow;
                CompOnFlowRatio = CBVAV(CBVAVNum).NoHeatCoolSpeedRatio;
                OACompOnMassFlow = CBVAV(CBVAVNum).NoCoolHeatOutAirMassFlow * OutsideAirMultiplier;
            }

            if (CBVAV(CBVAVNum).AirFlowControl == UseCompressorOnFlow) {
                if (CBVAV(CBVAVNum).LastMode == HeatingMode) {
                    CompOffMassFlow = CBVAV(CBVAVNum).MaxHeatAirMassFlow;
                    CompOffFlowRatio = CBVAV(CBVAVNum).HeatingSpeedRatio;
                    OACompOffMassFlow = CBVAV(CBVAVNum).HeatOutAirMassFlow * OutsideAirMultiplier;
                } else {
                    CompOffMassFlow = CBVAV(CBVAVNum).MaxCoolAirMassFlow;
                    CompOffFlowRatio = CBVAV(CBVAVNum).CoolingSpeedRatio;
                    OACompOffMassFlow = CBVAV(CBVAVNum).CoolOutAirMassFlow * OutsideAirMultiplier;
                }
            } else {
                CompOffMassFlow = CBVAV(CBVAVNum).MaxNoCoolHeatAirMassFlow;
                CompOffFlowRatio = CBVAV(CBVAVNum).NoHeatCoolSpeedRatio;
                OACompOffMassFlow = CBVAV(CBVAVNum).NoCoolHeatOutAirMassFlow * OutsideAirMultiplier;
            }
        } else {
            // cycling fan mode
            if (CBVAV(CBVAVNum).HeatCoolMode == HeatingMode) {
                CompOnMassFlow = CBVAV(CBVAVNum).MaxHeatAirMassFlow;
                CompOnFlowRatio = CBVAV(CBVAVNum).HeatingSpeedRatio;
                OACompOnMassFlow = CBVAV(CBVAVNum).HeatOutAirMassFlow * OutsideAirMultiplier;
            } else if (CBVAV(CBVAVNum).HeatCoolMode == CoolingMode) {
                CompOnMassFlow = CBVAV(CBVAVNum).MaxCoolAirMassFlow;
                CompOnFlowRatio = CBVAV(CBVAVNum).CoolingSpeedRatio;
                OACompOnMassFlow = CBVAV(CBVAVNum).CoolOutAirMassFlow * OutsideAirMultiplier;
            } else {
                CompOnMassFlow = CBVAV(CBVAVNum).MaxCoolAirMassFlow;
                CompOnFlowRatio = CBVAV(CBVAVNum).CoolingSpeedRatio;
                OACompOnMassFlow = CBVAV(CBVAVNum).CoolOutAirMassFlow * OutsideAirMultiplier;
            }
            CompOffMassFlow = 0.0;
            CompOffFlowRatio = 0.0;
            OACompOffMassFlow = 0.0;
        }

        // Check for correct control node at outlet of unit
        if (CBVAV(CBVAVNum).HumRatMaxCheck) {
            if (CBVAV(CBVAVNum).DehumidControlType > 0) {
                if (DataLoopNode::Node(OutNode).HumRatMax == DataLoopNode::SensedNodeFlagValue) {
                    if (!DataGlobals::AnyEnergyManagementSystemInModel) {
                        ShowWarningError("Unitary System:VAV:ChangeOverBypass = " + CBVAV(CBVAVNum).Name);
                        ShowContinueError("Use SetpointManager:SingleZone:Humidity:Maximum to place a humidity setpoint at the air outlet node of "
                                          "the unitary system.");
                        ShowContinueError("Setting Dehumidification Control Type to None and simulation continues.");
                        CBVAV(CBVAVNum).DehumidControlType = 0;
                    } else {
                        // need call to EMS to check node
                        EMSSetPointCheck = false;
                        EMSManager::CheckIfNodeSetPointManagedByEMS(OutNode, EMSManager::iHumidityRatioMaxSetPoint, EMSSetPointCheck);
                        if (EMSSetPointCheck) {
                            ShowWarningError("Unitary System:VAV:ChangeOverBypass = " + CBVAV(CBVAVNum).Name);
                            ShowContinueError("Use SetpointManager:SingleZone:Humidity:Maximum to place a humidity setpoint at the air outlet node "
                                              "of the unitary system.");
                            ShowContinueError(
                                "Or use an EMS Actuator to place a maximum humidity setpoint at the air outlet node of the unitary system.");
                            ShowContinueError("Setting Dehumidification Control Type to None and simulation continues.");
                            CBVAV(CBVAVNum).DehumidControlType = 0;
                        }
                    }
                }
                CBVAV(CBVAVNum).HumRatMaxCheck = false;
            } else {
                CBVAV(CBVAVNum).HumRatMaxCheck = false;
            }
        }

        // Set the inlet node mass flow rate
        if (ScheduleManager::GetCurrentScheduleValue(CBVAV(CBVAVNum).SchedPtr) > 0.0 && CompOnMassFlow != 0.0) {
            OnOffAirFlowRatio = 1.0;
            if (FirstHVACIteration) {
                DataLoopNode::Node(CBVAV(CBVAVNum).AirInNode).MassFlowRate = CompOnMassFlow;
                DataLoopNode::Node(CBVAV(CBVAVNum).MixerInletAirNode).MassFlowRate = CompOnMassFlow;
                DataLoopNode::Node(CBVAV(CBVAVNum).MixerOutsideAirNode).MassFlowRate = OACompOnMassFlow;
                DataLoopNode::Node(CBVAV(CBVAVNum).MixerReliefAirNode).MassFlowRate = OACompOnMassFlow;
                BypassDuctFlowFraction = 0.0;
                PartLoadFrac = 0.0;
            } else {
                if (CBVAV(CBVAVNum).HeatCoolMode != 0) {
                    PartLoadFrac = 1.0;
                } else {
                    PartLoadFrac = 0.0;
                }
                if (CBVAV(CBVAVNum).OpMode == DataHVACGlobals::CycFanCycCoil) {
                    BypassDuctFlowFraction = 0.0;
                } else {
                    if (CBVAV(CBVAVNum).PlenumMixerInletAirNode == 0) {
                        BypassDuctFlowFraction = max(0.0, 1.0 - (DataLoopNode::Node(CBVAV(CBVAVNum).AirInNode).MassFlowRate / CompOnMassFlow));
                    }
                }
            }
        } else {
            PartLoadFrac = 0.0;
            DataLoopNode::Node(CBVAV(CBVAVNum).AirInNode).MassFlowRate = 0.0;
            DataLoopNode::Node(CBVAV(CBVAVNum).AirOutNode).MassFlowRate = 0.0;
            DataLoopNode::Node(CBVAV(CBVAVNum).AirOutNode).MassFlowRateMaxAvail = 0.0;

            DataLoopNode::Node(CBVAV(CBVAVNum).MixerInletAirNode).MassFlowRate = 0.0;
            DataLoopNode::Node(CBVAV(CBVAVNum).MixerOutsideAirNode).MassFlowRate = 0.0;
            DataLoopNode::Node(CBVAV(CBVAVNum).MixerReliefAirNode).MassFlowRate = 0.0;

            OnOffAirFlowRatio = 1.0;
            BypassDuctFlowFraction = 0.0;
        }

        CalcCBVAV(state, CBVAVNum, FirstHVACIteration, PartLoadFrac, QSensUnitOut, OnOffAirFlowRatio, HXUnitOn);

        // If unit is scheduled OFF, setpoint is equal to inlet node temperature.
        if (ScheduleManager::GetCurrentScheduleValue(CBVAV(CBVAVNum).SchedPtr) == 0.0) {
            CBVAV(CBVAVNum).OutletTempSetPoint = DataLoopNode::Node(InNode).Temp;
            return;
        }

        SetAverageAirFlow(CBVAVNum, OnOffAirFlowRatio);

        if (FirstHVACIteration) CBVAV(CBVAVNum).OutletTempSetPoint = CalcSetPointTempTarget(CBVAVNum);

        // The setpoint is used to control the DX coils at their respective outlet nodes (not the unit outlet), correct
        // for fan heat for draw thru units only (fan heat is included at the outlet of each coil when blowthru is used)
        CBVAV(CBVAVNum).CoilTempSetPoint = CBVAV(CBVAVNum).OutletTempSetPoint;
        if (CBVAV(CBVAVNum).FanPlace == DataHVACGlobals::DrawThru) {
            CBVAV(CBVAVNum).CoilTempSetPoint -=
                (DataLoopNode::Node(CBVAV(CBVAVNum).AirOutNode).Temp - DataLoopNode::Node(CBVAV(CBVAVNum).FanInletNodeNum).Temp);
        }

        if (FirstHVACIteration) {
            if (CBVAV(CBVAVNum).HeatCoilType_Num == DataHVACGlobals::Coil_HeatingWater) {
                WaterCoils::SimulateWaterCoilComponents(state, CBVAV(CBVAVNum).HeatCoilName, FirstHVACIteration, CBVAV(CBVAVNum).HeatCoilIndex);

                //     set air-side and steam-side mass flow rates
                DataLoopNode::Node(CBVAV(CBVAVNum).HeatingCoilInletNode).MassFlowRate = CompOnMassFlow;
                mdot = CBVAV(CBVAVNum).MaxHeatCoilFluidFlow;
                PlantUtilities::SetComponentFlowRate(mdot,
                                                     CBVAV(CBVAVNum).CoilControlNode,
                                                     CBVAV(CBVAVNum).CoilOutletNode,
                                                     CBVAV(CBVAVNum).LoopNum,
                                                     CBVAV(CBVAVNum).LoopSide,
                                                     CBVAV(CBVAVNum).BranchNum,
                                                     CBVAV(CBVAVNum).CompNum);

                //     simulate water coil to find operating capacity
                WaterCoils::SimulateWaterCoilComponents(state, CBVAV(CBVAVNum).HeatCoilName, FirstHVACIteration, CBVAV(CBVAVNum).HeatCoilIndex, QCoilActual);
                CBVAV(CBVAVNum).DesignSuppHeatingCapacity = QCoilActual;

            } // from IF(MSHeatPump(MSHeatPumpNum)%SuppHeatCoilType == DataHVACGlobals::Coil_HeatingWater) THEN

            if (CBVAV(CBVAVNum).HeatCoilType_Num == DataHVACGlobals::Coil_HeatingSteam) {

                //     set air-side and steam-side mass flow rates
                DataLoopNode::Node(CBVAV(CBVAVNum).HeatingCoilInletNode).MassFlowRate = CompOnMassFlow;
                mdot = CBVAV(CBVAVNum).MaxHeatCoilFluidFlow;
                PlantUtilities::SetComponentFlowRate(mdot,
                                                     CBVAV(CBVAVNum).CoilControlNode,
                                                     CBVAV(CBVAVNum).CoilOutletNode,
                                                     CBVAV(CBVAVNum).LoopNum,
                                                     CBVAV(CBVAVNum).LoopSide,
                                                     CBVAV(CBVAVNum).BranchNum,
                                                     CBVAV(CBVAVNum).CompNum);

                //     simulate steam coil to find operating capacity
                SteamCoils::SimulateSteamCoilComponents(state, CBVAV(CBVAVNum).HeatCoilName,
                                                        FirstHVACIteration,
                                                        CBVAV(CBVAVNum).HeatCoilIndex,
                                                        1.0,
                                                        QCoilActual); // QCoilReq, simulate any load > 0 to get max capacity of steam coil
                CBVAV(CBVAVNum).DesignSuppHeatingCapacity = QCoilActual;

            } // from IF(CBVAV(CBVAVNum)%HeatCoilType_Num == DataHVACGlobals::Coil_HeatingSteam) THEN
        }     // from IF( FirstHVACIteration ) THEN

        if ((CBVAV(CBVAVNum).HeatCoolMode == 0 && CBVAV(CBVAVNum).OpMode == DataHVACGlobals::CycFanCycCoil) || CompOnMassFlow == 0.0) {
            PartLoadFrac = 0.0;
            DataLoopNode::Node(CBVAV(CBVAVNum).AirInNode).MassFlowRate = 0.0;
            DataLoopNode::Node(CBVAV(CBVAVNum).AirOutNode).MassFlowRateMaxAvail = 0.0;
            DataLoopNode::Node(CBVAV(CBVAVNum).MixerInletAirNode).MassFlowRate = 0.0;
            DataLoopNode::Node(CBVAV(CBVAVNum).MixerOutsideAirNode).MassFlowRate = 0.0;
            DataLoopNode::Node(CBVAV(CBVAVNum).MixerReliefAirNode).MassFlowRate = 0.0;
        }
    }

    void SizeCBVAV(int const CBVAVNum) // Index to CBVAV system
    {

        // SUBROUTINE INFORMATION:
        //       AUTHOR         Richard Raustad
        //       DATE WRITTEN   July 2006

        // PURPOSE OF THIS SUBROUTINE:
        // This subroutine is for sizing changeover-bypass VAV components.

        // METHODOLOGY EMPLOYED:
        // Obtains flow rates from the zone sizing arrays.

        int curSysNum = DataSizing::CurSysNum;
        int curOASysNum = DataSizing::CurOASysNum;

        if (curSysNum > 0 && curOASysNum == 0) {
            if (CBVAV(CBVAVNum).FanType_Num == DataHVACGlobals::FanType_SystemModelObject) {
                DataAirSystems::PrimaryAirSystem(curSysNum).supFanVecIndex = CBVAV(CBVAVNum).FanIndex;
                DataAirSystems::PrimaryAirSystem(curSysNum).supFanModelTypeEnum = DataAirSystems::objectVectorOOFanSystemModel;
            } else {
                DataAirSystems::PrimaryAirSystem(curSysNum).SupFanNum = CBVAV(CBVAVNum).FanIndex;
                DataAirSystems::PrimaryAirSystem(curSysNum).supFanModelTypeEnum = DataAirSystems::structArrayLegacyFanModels;
            }
            if (CBVAV(CBVAVNum).FanPlace == DataHVACGlobals::BlowThru) {
                DataAirSystems::PrimaryAirSystem(curSysNum).supFanLocation = DataAirSystems::fanPlacement::BlowThru;
            } else if (CBVAV(CBVAVNum).FanPlace == DataHVACGlobals::DrawThru) {
                DataAirSystems::PrimaryAirSystem(curSysNum).supFanLocation = DataAirSystems::fanPlacement::DrawThru;
            }
        }

        if (CBVAV(CBVAVNum).MaxCoolAirVolFlow == DataSizing::AutoSize) {

            if (curSysNum > 0) {

                CheckSysSizing(CBVAV(CBVAVNum).UnitType, CBVAV(CBVAVNum).Name);
                CBVAV(CBVAVNum).MaxCoolAirVolFlow = DataSizing::FinalSysSizing(curSysNum).DesMainVolFlow;
                if (CBVAV(CBVAVNum).FanVolFlow < CBVAV(CBVAVNum).MaxCoolAirVolFlow && CBVAV(CBVAVNum).FanVolFlow != DataSizing::AutoSize) {
                    CBVAV(CBVAVNum).MaxCoolAirVolFlow = CBVAV(CBVAVNum).FanVolFlow;
                    ShowWarningError(CBVAV(CBVAVNum).UnitType + " \"" + CBVAV(CBVAVNum).Name + "\"");
                    ShowContinueError("The CBVAV system supply air fan air flow rate is less than the autosized value for the maximum air flow rate "
                                      "in cooling mode. Consider autosizing the fan for this simulation.");
                    ShowContinueError(
                        "The maximum air flow rate in cooling mode is reset to the supply air fan flow rate and the simulation continues.");
                }
                if (CBVAV(CBVAVNum).MaxCoolAirVolFlow < DataHVACGlobals::SmallAirVolFlow) {
                    CBVAV(CBVAVNum).MaxCoolAirVolFlow = 0.0;
                }
                ReportSizingManager::ReportSizingOutput(
                    CBVAV(CBVAVNum).UnitType, CBVAV(CBVAVNum).Name, "maximum cooling air flow rate [m3/s]", CBVAV(CBVAVNum).MaxCoolAirVolFlow);
            }
        }

        if (CBVAV(CBVAVNum).MaxHeatAirVolFlow == DataSizing::AutoSize) {

            if (curSysNum > 0) {

                CheckSysSizing(CBVAV(CBVAVNum).UnitType, CBVAV(CBVAVNum).Name);
                CBVAV(CBVAVNum).MaxHeatAirVolFlow = DataSizing::FinalSysSizing(curSysNum).DesMainVolFlow;
                if (CBVAV(CBVAVNum).FanVolFlow < CBVAV(CBVAVNum).MaxHeatAirVolFlow && CBVAV(CBVAVNum).FanVolFlow != DataSizing::AutoSize) {
                    CBVAV(CBVAVNum).MaxHeatAirVolFlow = CBVAV(CBVAVNum).FanVolFlow;
                    ShowWarningError(CBVAV(CBVAVNum).UnitType + " \"" + CBVAV(CBVAVNum).Name + "\"");
                    ShowContinueError("The CBVAV system supply air fan air flow rate is less than the autosized value for the maximum air flow rate "
                                      "in heating mode. Consider autosizing the fan for this simulation.");
                    ShowContinueError(
                        "The maximum air flow rate in heating mode is reset to the supply air fan flow rate and the simulation continues.");
                }
                if (CBVAV(CBVAVNum).MaxHeatAirVolFlow < DataHVACGlobals::SmallAirVolFlow) {
                    CBVAV(CBVAVNum).MaxHeatAirVolFlow = 0.0;
                }
                ReportSizingManager::ReportSizingOutput(
                    CBVAV(CBVAVNum).UnitType, CBVAV(CBVAVNum).Name, "maximum heating air flow rate [m3/s]", CBVAV(CBVAVNum).MaxHeatAirVolFlow);
            }
        }

        if (CBVAV(CBVAVNum).MaxNoCoolHeatAirVolFlow == DataSizing::AutoSize) {

            if (curSysNum > 0) {

                CheckSysSizing(CBVAV(CBVAVNum).UnitType, CBVAV(CBVAVNum).Name);
                CBVAV(CBVAVNum).MaxNoCoolHeatAirVolFlow = DataSizing::FinalSysSizing(curSysNum).DesMainVolFlow;
                if (CBVAV(CBVAVNum).FanVolFlow < CBVAV(CBVAVNum).MaxNoCoolHeatAirVolFlow && CBVAV(CBVAVNum).FanVolFlow != DataSizing::AutoSize) {
                    CBVAV(CBVAVNum).MaxNoCoolHeatAirVolFlow = CBVAV(CBVAVNum).FanVolFlow;
                    ShowWarningError(CBVAV(CBVAVNum).UnitType + " \"" + CBVAV(CBVAVNum).Name + "\"");
                    ShowContinueError("The CBVAV system supply air fan air flow rate is less than the autosized value for the maximum air flow rate "
                                      "when no heating or cooling is needed. Consider autosizing the fan for this simulation.");
                    ShowContinueError("The maximum air flow rate when no heating or cooling is needed is reset to the supply air fan flow rate and "
                                      "the simulation continues.");
                }
                if (CBVAV(CBVAVNum).MaxNoCoolHeatAirVolFlow < DataHVACGlobals::SmallAirVolFlow) {
                    CBVAV(CBVAVNum).MaxNoCoolHeatAirVolFlow = 0.0;
                }

                ReportSizingManager::ReportSizingOutput(CBVAV(CBVAVNum).UnitType,
                                                        CBVAV(CBVAVNum).Name,
                                                        "maximum air flow rate when compressor/coil is off [m3/s]",
                                                        CBVAV(CBVAVNum).MaxNoCoolHeatAirVolFlow);
            }
        }

        if (CBVAV(CBVAVNum).CoolOutAirVolFlow == DataSizing::AutoSize) {

            if (curSysNum > 0) {

                CheckSysSizing(CBVAV(CBVAVNum).UnitType, CBVAV(CBVAVNum).Name);
                CBVAV(CBVAVNum).CoolOutAirVolFlow = DataSizing::FinalSysSizing(curSysNum).DesOutAirVolFlow;
                if (CBVAV(CBVAVNum).FanVolFlow < CBVAV(CBVAVNum).CoolOutAirVolFlow && CBVAV(CBVAVNum).FanVolFlow != DataSizing::AutoSize) {
                    CBVAV(CBVAVNum).CoolOutAirVolFlow = CBVAV(CBVAVNum).FanVolFlow;
                    ShowWarningError(CBVAV(CBVAVNum).UnitType + " \"" + CBVAV(CBVAVNum).Name + "\"");
                    ShowContinueError("The CBVAV system supply air fan air flow rate is less than the autosized value for the outdoor air flow rate "
                                      "in cooling mode. Consider autosizing the fan for this simulation.");
                    ShowContinueError(
                        "The outdoor air flow rate in cooling mode is reset to the supply air fan flow rate and the simulation continues.");
                }
                if (CBVAV(CBVAVNum).CoolOutAirVolFlow < DataHVACGlobals::SmallAirVolFlow) {
                    CBVAV(CBVAVNum).CoolOutAirVolFlow = 0.0;
                }
                ReportSizingManager::ReportSizingOutput(CBVAV(CBVAVNum).UnitType,
                                                        CBVAV(CBVAVNum).Name,
                                                        "maximum outside air flow rate in cooling [m3/s]",
                                                        CBVAV(CBVAVNum).CoolOutAirVolFlow);
            }
        }

        if (CBVAV(CBVAVNum).HeatOutAirVolFlow == DataSizing::AutoSize) {

            if (curSysNum > 0) {

                CheckSysSizing(CBVAV(CBVAVNum).UnitType, CBVAV(CBVAVNum).Name);
                CBVAV(CBVAVNum).HeatOutAirVolFlow = DataSizing::FinalSysSizing(curSysNum).DesOutAirVolFlow;
                if (CBVAV(CBVAVNum).FanVolFlow < CBVAV(CBVAVNum).HeatOutAirVolFlow && CBVAV(CBVAVNum).FanVolFlow != DataSizing::AutoSize) {
                    CBVAV(CBVAVNum).HeatOutAirVolFlow = CBVAV(CBVAVNum).FanVolFlow;
                    ShowContinueError("The CBVAV system supply air fan air flow rate is less than the autosized value for the outdoor air flow rate "
                                      "in heating mode. Consider autosizing the fan for this simulation.");
                    ShowContinueError(
                        "The outdoor air flow rate in heating mode is reset to the supply air fan flow rate and the simulation continues.");
                }
                if (CBVAV(CBVAVNum).HeatOutAirVolFlow < DataHVACGlobals::SmallAirVolFlow) {
                    CBVAV(CBVAVNum).HeatOutAirVolFlow = 0.0;
                }
                ReportSizingManager::ReportSizingOutput(CBVAV(CBVAVNum).UnitType,
                                                        CBVAV(CBVAVNum).Name,
                                                        "maximum outdoor air flow rate in heating [m3/s]",
                                                        CBVAV(CBVAVNum).CoolOutAirVolFlow);
            }
        }

        if (CBVAV(CBVAVNum).NoCoolHeatOutAirVolFlow == DataSizing::AutoSize) {

            if (curSysNum > 0) {

                CheckSysSizing(CBVAV(CBVAVNum).UnitType, CBVAV(CBVAVNum).Name);
                CBVAV(CBVAVNum).NoCoolHeatOutAirVolFlow = DataSizing::FinalSysSizing(curSysNum).DesOutAirVolFlow;
                if (CBVAV(CBVAVNum).FanVolFlow < CBVAV(CBVAVNum).NoCoolHeatOutAirVolFlow && CBVAV(CBVAVNum).FanVolFlow != DataSizing::AutoSize) {
                    CBVAV(CBVAVNum).NoCoolHeatOutAirVolFlow = CBVAV(CBVAVNum).FanVolFlow;
                    ShowContinueError("The CBVAV system supply air fan air flow rate is less than the autosized value for the outdoor air flow rate "
                                      "when no heating or cooling is needed. Consider autosizing the fan for this simulation.");
                    ShowContinueError("The outdoor air flow rate when no heating or cooling is needed is reset to the supply air fan flow rate and "
                                      "the simulation continues.");
                }
                if (CBVAV(CBVAVNum).NoCoolHeatOutAirVolFlow < DataHVACGlobals::SmallAirVolFlow) {
                    CBVAV(CBVAVNum).NoCoolHeatOutAirVolFlow = 0.0;
                }
                ReportSizingManager::ReportSizingOutput(CBVAV(CBVAVNum).UnitType,
                                                        CBVAV(CBVAVNum).Name,
                                                        "maximum outdoor air flow rate when compressor is off [m3/s]",
                                                        CBVAV(CBVAVNum).NoCoolHeatOutAirVolFlow);
            }
        }
    }

    void ControlCBVAVOutput(EnergyPlusData &state, int const CBVAVNum,            // Index to CBVAV system
                            bool const FirstHVACIteration, // Flag for 1st HVAC iteration
                            Real64 &PartLoadFrac,          // Unit part load fraction
                            Real64 &OnOffAirFlowRatio,     // Ratio of compressor ON airflow to AVERAGE airflow over timestep
                            bool &HXUnitOn                 // flag to enable heat exchanger
    )
    {

        // SUBROUTINE INFORMATION:
        //       AUTHOR         Richard Raustad
        //       DATE WRITTEN   July 2006

        // PURPOSE OF THIS SUBROUTINE:
        // Determine the part load fraction of the CBVAV system for this time step.

        // METHODOLOGY EMPLOYED:
        // Use RegulaFalsi technique to iterate on part-load ratio until convergence is achieved.

        // SUBROUTINE LOCAL VARIABLE DECLARATIONS:
        Real64 FullOutput = 0; // Unit full output when compressor is operating [W]
        PartLoadFrac = 0.0;

        if (ScheduleManager::GetCurrentScheduleValue(CBVAV(CBVAVNum).SchedPtr) == 0.0) return;

        // Get operating result
        PartLoadFrac = 1.0;
        CalcCBVAV(state, CBVAVNum, FirstHVACIteration, PartLoadFrac, FullOutput, OnOffAirFlowRatio, HXUnitOn);

        if ((DataLoopNode::Node(CBVAV(CBVAVNum).AirOutNode).Temp - CBVAV(CBVAVNum).OutletTempSetPoint) > DataHVACGlobals::SmallTempDiff &&
            CBVAV(CBVAVNum).HeatCoolMode > 0 && PartLoadFrac < 1.0) {
            CalcCBVAV(state, CBVAVNum, FirstHVACIteration, PartLoadFrac, FullOutput, OnOffAirFlowRatio, HXUnitOn);
        }
    }

    void CalcCBVAV(EnergyPlusData &state, int const CBVAVNum,            // Unit index in fan coil array
                   bool const FirstHVACIteration, // Flag for 1st HVAC iteration
                   Real64 &PartLoadFrac,          // Compressor part load fraction
                   Real64 &LoadMet,               // Load met by unit (W)
                   Real64 &OnOffAirFlowRatio,     // Ratio of compressor ON airflow to AVERAGE airflow over timestep
                   bool const HXUnitOn            // flag to enable heat exchanger
    )
    {

        // SUBROUTINE INFORMATION:
        //       AUTHOR         Richard Raustad
        //       DATE WRITTEN   July 2006

        // PURPOSE OF THIS SUBROUTINE:
        // Simulate the components making up the changeover-bypass VAV system.

        // METHODOLOGY EMPLOYED:
        // Simulates the unit components sequentially in the air flow direction.

        // SUBROUTINE PARAMETER DEFINITIONS:
        int const MaxIte(500); // Maximum number of iterations

        // SUBROUTINE LOCAL VARIABLE DECLARATIONS:
        Real64 MinHumRat;       // Minimum humidity ratio for sensible capacity calculation (kg/kg)
        Array1D<Real64> Par(6); // RegulaFalsi parameters
        int SolFla;             // Flag of RegulaFalsi solver
        Real64 QHeater;         // Load to be met by heater [W]
        Real64 QHeaterActual;   // actual heating load met [W]
        Real64 CpAir;           // Specific heat of air [J/kg-K]
        int DehumidMode;        // Dehumidification mode (0=normal, 1=enhanced)
        Real64 ApproachTemp;
        Real64 DesiredDewPoint;
        Real64 OutdoorDryBulbTemp; // Dry-bulb temperature at outdoor condenser
        Real64 OutdoorBaroPress;   // Barometric pressure at outdoor condenser
        // FLOW

        int OutletNode = CBVAV(CBVAVNum).AirOutNode;
        int InletNode = CBVAV(CBVAVNum).AirInNode;
        if (CBVAV(CBVAVNum).CondenserNodeNum > 0) {
            OutdoorDryBulbTemp = DataLoopNode::Node(CBVAV(CBVAVNum).CondenserNodeNum).Temp;
            OutdoorBaroPress = DataLoopNode::Node(CBVAV(CBVAVNum).CondenserNodeNum).Press;
        } else {
            OutdoorDryBulbTemp = DataEnvironment::OutDryBulbTemp;
            OutdoorBaroPress = DataEnvironment::OutBaroPress;
        }

        SaveCompressorPLR = 0.0;

        // Bypass excess system air through bypass duct and calculate new mixed air conditions at OA mixer inlet node
        if (CBVAV(CBVAVNum).plenumIndex > 0 || CBVAV(CBVAVNum).mixerIndex > 0) {
            Real64 saveMixerInletAirNodeFlow = DataLoopNode::Node(CBVAV(CBVAVNum).MixerInletAirNode).MassFlowRate;
            DataLoopNode::Node(CBVAV(CBVAVNum).MixerInletAirNode) = DataLoopNode::Node(InletNode);
            DataLoopNode::Node(CBVAV(CBVAVNum).MixerInletAirNode).MassFlowRate = saveMixerInletAirNodeFlow;
        } else {
            DataLoopNode::Node(CBVAV(CBVAVNum).MixerInletAirNode).Temp =
                (1.0 - BypassDuctFlowFraction) * DataLoopNode::Node(InletNode).Temp + BypassDuctFlowFraction * DataLoopNode::Node(OutletNode).Temp;
            DataLoopNode::Node(CBVAV(CBVAVNum).MixerInletAirNode).HumRat = (1.0 - BypassDuctFlowFraction) * DataLoopNode::Node(InletNode).HumRat +
                                                                           BypassDuctFlowFraction * DataLoopNode::Node(OutletNode).HumRat;
            DataLoopNode::Node(CBVAV(CBVAVNum).MixerInletAirNode).Enthalpy = Psychrometrics::PsyHFnTdbW(
                DataLoopNode::Node(CBVAV(CBVAVNum).MixerInletAirNode).Temp, DataLoopNode::Node(CBVAV(CBVAVNum).MixerInletAirNode).HumRat);
        }
        MixedAir::SimOAMixer(CBVAV(CBVAVNum).OAMixName, FirstHVACIteration, CBVAV(CBVAVNum).OAMixIndex);

        if (CBVAV(CBVAVNum).FanPlace == DataHVACGlobals::BlowThru) {
            if (CBVAV(CBVAVNum).FanType_Num == DataHVACGlobals::FanType_SystemModelObject) {
                HVACFan::fanObjs[CBVAV(CBVAVNum).FanIndex]->simulate(state, 1.0 / OnOffAirFlowRatio, _, _, _);
            } else {
                Fans::SimulateFanComponents(state, CBVAV(CBVAVNum).FanName, FirstHVACIteration, CBVAV(CBVAVNum).FanIndex, FanSpeedRatio);
            }
        }
        // Simulate cooling coil if zone load is negative (cooling load)
        if (CBVAV(CBVAVNum).HeatCoolMode == CoolingMode) {
            if (OutdoorDryBulbTemp >= CBVAV(CBVAVNum).MinOATCompressor) {

                {
                    auto const SELECT_CASE_var(CBVAV(CBVAVNum).DXCoolCoilType_Num);

                    if (SELECT_CASE_var == DataHVACGlobals::CoilDX_CoolingHXAssisted) {
                        HVACHXAssistedCoolingCoil::SimHXAssistedCoolingCoil(state, CBVAV(CBVAVNum).DXCoolCoilName,
                                                                            FirstHVACIteration,
                                                                            On,
                                                                            PartLoadFrac,
                                                                            CBVAV(CBVAVNum).CoolCoilCompIndex,
                                                                            DataHVACGlobals::ContFanCycCoil,
                                                                            HXUnitOn);
                        if (DataLoopNode::Node(CBVAV(CBVAVNum).DXCoilInletNode).Temp <= CBVAV(CBVAVNum).CoilTempSetPoint) {
                            //         If coil inlet temp is already below the setpoint, simulated with coil off
                            PartLoadFrac = 0.0;
                            HVACHXAssistedCoolingCoil::SimHXAssistedCoolingCoil(state, CBVAV(CBVAVNum).DXCoolCoilName,
                                                                                FirstHVACIteration,
                                                                                Off,
                                                                                PartLoadFrac,
                                                                                CBVAV(CBVAVNum).CoolCoilCompIndex,
                                                                                DataHVACGlobals::ContFanCycCoil,
                                                                                HXUnitOn);
                        } else if (DataLoopNode::Node(CBVAV(CBVAVNum).DXCoilOutletNode).Temp < CBVAV(CBVAVNum).CoilTempSetPoint) {
                            Par(1) = double(CBVAV(CBVAVNum).CoolCoilCompIndex);
                            Par(2) = CBVAV(CBVAVNum).CoilTempSetPoint;
                            Par(3) = OnOffAirFlowRatio;
                            Par(4) = double(CBVAVNum);
                            if (FirstHVACIteration) {
                                Par(5) = 1.0;
                            } else {
                                Par(5) = 0.0;
                            }
                            if (HXUnitOn) {
                                Par(6) = 1.0;
                            } else {
                                Par(6) = 0.0;
                            }
                            TempSolveRoot::SolveRoot(state, DataHVACGlobals::SmallTempDiff, MaxIte, SolFla, PartLoadFrac, HXAssistDXCoilResidual, 0.0, 1.0, Par);
                            HVACHXAssistedCoolingCoil::SimHXAssistedCoolingCoil(state, CBVAV(CBVAVNum).DXCoolCoilName,
                                                                                FirstHVACIteration,
                                                                                On,
                                                                                PartLoadFrac,
                                                                                CBVAV(CBVAVNum).CoolCoilCompIndex,
                                                                                DataHVACGlobals::ContFanCycCoil,
                                                                                HXUnitOn);
                            if (SolFla == -1 && !DataGlobals::WarmupFlag) {
                                if (CBVAV(CBVAVNum).HXDXIterationExceeded < 1) {
                                    ++CBVAV(CBVAVNum).HXDXIterationExceeded;
                                    ShowWarningError("Iteration limit exceeded calculating HX assisted DX unit part-load ratio, for unit = " +
                                                     CBVAV(CBVAVNum).DXCoolCoilName);
                                    ShowContinueError("Calculated part-load ratio = " + General::RoundSigDigits(PartLoadFrac, 3));
                                    ShowContinueErrorTimeStamp(
                                        "The calculated part-load ratio will be used and the simulation continues. Occurrence info:");
                                } else {
                                    ShowRecurringWarningErrorAtEnd(
                                        CBVAV(CBVAVNum).Name + ", Iteration limit exceeded for HX assisted DX unit part-load ratio error continues.",
                                        CBVAV(CBVAVNum).HXDXIterationExceededIndex,
                                        PartLoadFrac,
                                        PartLoadFrac);
                                }
                            } else if (SolFla == -2 && !DataGlobals::WarmupFlag) {
                                PartLoadFrac = max(0.0,
                                                   min(1.0,
                                                       (DataLoopNode::Node(CBVAV(CBVAVNum).DXCoilInletNode).Temp - CBVAV(CBVAVNum).CoilTempSetPoint) /
                                                           (DataLoopNode::Node(CBVAV(CBVAVNum).DXCoilInletNode).Temp -
                                                            DataLoopNode::Node(CBVAV(CBVAVNum).DXCoilOutletNode).Temp)));
                                if (CBVAV(CBVAVNum).HXDXIterationFailed < 1) {
                                    ++CBVAV(CBVAVNum).HXDXIterationFailed;
                                    ShowSevereError(
                                        "HX assisted DX unit part-load ratio calculation failed: part-load ratio limits exceeded, for unit = " +
                                        CBVAV(CBVAVNum).DXCoolCoilName);
                                    ShowContinueErrorTimeStamp("An estimated part-load ratio of " + General::RoundSigDigits(PartLoadFrac, 3) +
                                                               "will be used and the simulation continues. Occurrence info:");
                                } else {
                                    ShowRecurringWarningErrorAtEnd(
                                        CBVAV(CBVAVNum).Name + ", Part-load ratio calculation failed for HX assisted DX unit error continues.",
                                        CBVAV(CBVAVNum).HXDXIterationFailedIndex,
                                        PartLoadFrac,
                                        PartLoadFrac);
                                }
                            }
                        }
                    } else if (SELECT_CASE_var == DataHVACGlobals::CoilDX_CoolingSingleSpeed) {
                        DXCoils::SimDXCoil(state, CBVAV(CBVAVNum).DXCoolCoilName,
                                           On,
                                           FirstHVACIteration,
                                           CBVAV(CBVAVNum).CoolCoilCompIndex,
                                           DataHVACGlobals::ContFanCycCoil,
                                           PartLoadFrac,
                                           OnOffAirFlowRatio);
                        if (DataLoopNode::Node(CBVAV(CBVAVNum).DXCoilInletNode).Temp <= CBVAV(CBVAVNum).CoilTempSetPoint) {
                            //         If coil inlet temp is already below the setpoint, simulated with coil off
                            PartLoadFrac = 0.0;
                            DXCoils::SimDXCoil(state, CBVAV(CBVAVNum).DXCoolCoilName,
                                               On,
                                               FirstHVACIteration,
                                               CBVAV(CBVAVNum).CoolCoilCompIndex,
                                               DataHVACGlobals::ContFanCycCoil,
                                               PartLoadFrac,
                                               OnOffAirFlowRatio);
                        } else if (DataLoopNode::Node(CBVAV(CBVAVNum).DXCoilOutletNode).Temp < CBVAV(CBVAVNum).CoilTempSetPoint) {
                            Par(1) = double(CBVAV(CBVAVNum).CoolCoilCompIndex);
                            Par(2) = CBVAV(CBVAVNum).CoilTempSetPoint;
                            Par(3) = OnOffAirFlowRatio;
                            TempSolveRoot::SolveRoot(state, DataHVACGlobals::SmallTempDiff, MaxIte, SolFla, PartLoadFrac, DOE2DXCoilResidual, 0.0, 1.0, Par);
                            DXCoils::SimDXCoil(state, CBVAV(CBVAVNum).DXCoolCoilName,
                                               On,
                                               FirstHVACIteration,
                                               CBVAV(CBVAVNum).CoolCoilCompIndex,
                                               DataHVACGlobals::ContFanCycCoil,
                                               PartLoadFrac,
                                               OnOffAirFlowRatio);
                            if (SolFla == -1 && !DataGlobals::WarmupFlag) {
                                if (CBVAV(CBVAVNum).DXIterationExceeded < 1) {
                                    ++CBVAV(CBVAVNum).DXIterationExceeded;
                                    ShowWarningError("Iteration limit exceeded calculating DX unit part-load ratio, for unit = " +
                                                     CBVAV(CBVAVNum).DXCoolCoilName);
                                    ShowContinueError("Calculated part-load ratio = " + General::RoundSigDigits(PartLoadFrac, 3));
                                    ShowContinueErrorTimeStamp(
                                        "The calculated part-load ratio will be used and the simulation continues. Occurrence info:");
                                } else {
                                    ShowRecurringWarningErrorAtEnd(
                                        CBVAV(CBVAVNum).Name + ", Iteration limit exceeded for DX unit part-load ratio calculation error continues.",
                                        CBVAV(CBVAVNum).DXIterationExceededIndex,
                                        PartLoadFrac,
                                        PartLoadFrac);
                                }
                            } else if (SolFla == -2 && !DataGlobals::WarmupFlag) {
                                PartLoadFrac = max(0.0,
                                                   min(1.0,
                                                       (DataLoopNode::Node(CBVAV(CBVAVNum).DXCoilInletNode).Temp - CBVAV(CBVAVNum).CoilTempSetPoint) /
                                                           (DataLoopNode::Node(CBVAV(CBVAVNum).DXCoilInletNode).Temp -
                                                            DataLoopNode::Node(CBVAV(CBVAVNum).DXCoilOutletNode).Temp)));
                                if (CBVAV(CBVAVNum).DXIterationFailed < 1) {
                                    ++CBVAV(CBVAVNum).DXIterationFailed;
                                    ShowSevereError("DX unit part-load ratio calculation failed: part-load ratio limits exceeded, for unit = " +
                                                    CBVAV(CBVAVNum).DXCoolCoilName);
                                    ShowContinueErrorTimeStamp("An estimated part-load ratio of " + General::RoundSigDigits(PartLoadFrac, 3) +
                                                               "will be used and the simulation continues. Occurrence info:");
                                } else {
                                    ShowRecurringWarningErrorAtEnd(CBVAV(CBVAVNum).Name +
                                                                       ", Part-load ratio calculation failed for DX unit error continues.",
                                                                   CBVAV(CBVAVNum).DXIterationFailedIndex,
                                                                   PartLoadFrac,
                                                                   PartLoadFrac);
                                }
                            }
                        }
                        SaveCompressorPLR = DXCoils::DXCoilPartLoadRatio(CBVAV(CBVAVNum).DXCoolCoilIndexNum);
                    } else if (SELECT_CASE_var == DataHVACGlobals::Coil_CoolingAirToAirVariableSpeed) {
                        Real64 QZnReq(0.0);                // Zone load (W), input to variable-speed DX coil
                        Real64 QLatReq(0.0);               // Zone latent load, input to variable-speed DX coil
                        Real64 MaxONOFFCyclesperHour(4.0); // Maximum cycling rate of heat pump [cycles/hr]
                        Real64 HPTimeConstant(0.0);        // Heat pump time constant [s]
                        Real64 FanDelayTime(0.0);          // Fan delay time, time delay for the HP's fan to
                        Real64 OnOffAirFlowRatio(1.0);     // ratio of compressor on flow to average flow over time step
                        Real64 PartLoadFrac(0.0);
                        Real64 SpeedRatio(0.0);
                        int SpeedNum(1);
                        bool errorFlag(false);
                        int maxNumSpeeds = VariableSpeedCoils::GetVSCoilNumOfSpeeds(state, CBVAV(CBVAVNum).DXCoolCoilName, errorFlag);
                        Real64 DesOutTemp = CBVAV(CBVAVNum).CoilTempSetPoint;
                        // Get no load result
                        VariableSpeedCoils::SimVariableSpeedCoils(state, CBVAV(CBVAVNum).DXCoolCoilName,
                                                                  CBVAV(CBVAVNum).CoolCoilCompIndex,
                                                                  DataHVACGlobals::ContFanCycCoil,
                                                                  MaxONOFFCyclesperHour,
                                                                  HPTimeConstant,
                                                                  FanDelayTime,
                                                                  Off,
                                                                  PartLoadFrac,
                                                                  SpeedNum,
                                                                  SpeedRatio,
                                                                  QZnReq,
                                                                  QLatReq);

                        Real64 NoOutput = DataLoopNode::Node(CBVAV(CBVAVNum).DXCoilInletNode).MassFlowRate *
                                          (Psychrometrics::PsyHFnTdbW(DataLoopNode::Node(CBVAV(CBVAVNum).DXCoilOutletNode).Temp,
                                                                      DataLoopNode::Node(CBVAV(CBVAVNum).DXCoilOutletNode).HumRat) -
                                           Psychrometrics::PsyHFnTdbW(DataLoopNode::Node(CBVAV(CBVAVNum).DXCoilInletNode).Temp,
                                                                      DataLoopNode::Node(CBVAV(CBVAVNum).DXCoilOutletNode).HumRat));

                        // Get full load result
                        PartLoadFrac = 1.0;
                        SpeedNum = maxNumSpeeds;
                        SpeedRatio = 1.0;
                        QZnReq = 0.001; // to indicate the coil is running
                        VariableSpeedCoils::SimVariableSpeedCoils(state, CBVAV(CBVAVNum).DXCoolCoilName,
                                                                  CBVAV(CBVAVNum).CoolCoilCompIndex,
                                                                  DataHVACGlobals::ContFanCycCoil,
                                                                  MaxONOFFCyclesperHour,
                                                                  HPTimeConstant,
                                                                  FanDelayTime,
                                                                  On,
                                                                  PartLoadFrac,
                                                                  SpeedNum,
                                                                  SpeedRatio,
                                                                  QZnReq,
                                                                  QLatReq);

                        Real64 FullOutput = DataLoopNode::Node(CBVAV(CBVAVNum).DXCoilInletNode).MassFlowRate *
                                            (Psychrometrics::PsyHFnTdbW(DataLoopNode::Node(CBVAV(CBVAVNum).DXCoilOutletNode).Temp,
                                                                        DataLoopNode::Node(CBVAV(CBVAVNum).DXCoilOutletNode).HumRat) -
                                             Psychrometrics::PsyHFnTdbW(DataLoopNode::Node(CBVAV(CBVAVNum).DXCoilInletNode).Temp,
                                                                        DataLoopNode::Node(CBVAV(CBVAVNum).DXCoilOutletNode).HumRat));
                        Real64 ReqOutput = DataLoopNode::Node(CBVAV(CBVAVNum).DXCoilInletNode).MassFlowRate *
                                           (Psychrometrics::PsyHFnTdbW(DesOutTemp, DataLoopNode::Node(CBVAV(CBVAVNum).DXCoilOutletNode).HumRat) -
                                            Psychrometrics::PsyHFnTdbW(DataLoopNode::Node(CBVAV(CBVAVNum).DXCoilInletNode).Temp,
                                                                       DataLoopNode::Node(CBVAV(CBVAVNum).DXCoilOutletNode).HumRat));

                        Real64 loadAccuracy(0.001);                  // Watts, power
                        Real64 tempAccuracy(0.001);                  // delta C, temperature
                        if ((NoOutput - ReqOutput) < loadAccuracy) { //         IF NoOutput is lower than (more cooling than required) or very near
                                                                     //         the ReqOutput, do not run the compressor
                            PartLoadFrac = 0.0;
                            SpeedNum = 1;
                            SpeedRatio = 0.0;
                            QZnReq = 0.0;
                            // Get no load result
                            VariableSpeedCoils::SimVariableSpeedCoils(state, CBVAV(CBVAVNum).DXCoolCoilName,
                                                                      CBVAV(CBVAVNum).CoolCoilCompIndex,
                                                                      DataHVACGlobals::ContFanCycCoil,
                                                                      MaxONOFFCyclesperHour,
                                                                      HPTimeConstant,
                                                                      FanDelayTime,
                                                                      Off,
                                                                      PartLoadFrac,
                                                                      SpeedNum,
                                                                      SpeedRatio,
                                                                      QZnReq,
                                                                      QLatReq);

                        } else if ((FullOutput - ReqOutput) > loadAccuracy) {
                            //         If the FullOutput is greater than (insufficient cooling) or very near the ReqOutput,
                            //         run the compressor at PartLoadFrac = 1.
                            PartLoadFrac = 1.0;
                            SpeedNum = maxNumSpeeds;
                            SpeedRatio = 1.0;
                            //         Else find the PLR to meet the load
                        } else {
                            //           OutletTempDXCoil is the full capacity outlet temperature at PartLoadFrac = 1 from the CALL above. If this
                            //           temp is greater than the desired outlet temp, then run the compressor at PartLoadFrac = 1, otherwise find the
                            //           operating PLR.
                            Real64 OutletTempDXCoil = VariableSpeedCoils::VarSpeedCoil(CBVAV(CBVAVNum).CoolCoilCompIndex).OutletAirDBTemp;
                            if (OutletTempDXCoil > DesOutTemp) {
                                PartLoadFrac = 1.0;
                                SpeedNum = maxNumSpeeds;
                                SpeedRatio = 1.0;
                            } else {
                                // run at lowest speed
                                PartLoadFrac = 1.0;
                                SpeedNum = 1;
                                SpeedRatio = 1.0;
                                QZnReq = 0.001; // to indicate the coil is running
                                VariableSpeedCoils::SimVariableSpeedCoils(state, CBVAV(CBVAVNum).DXCoolCoilName,
                                                                          CBVAV(CBVAVNum).CoolCoilCompIndex,
                                                                          DataHVACGlobals::ContFanCycCoil,
                                                                          MaxONOFFCyclesperHour,
                                                                          HPTimeConstant,
                                                                          FanDelayTime,
                                                                          On,
                                                                          PartLoadFrac,
                                                                          SpeedNum,
                                                                          SpeedRatio,
                                                                          QZnReq,
                                                                          QLatReq,
                                                                          OnOffAirFlowRatio);

                                Real64 TempSpeedOut = DataLoopNode::Node(CBVAV(CBVAVNum).DXCoilInletNode).MassFlowRate *
                                                      (Psychrometrics::PsyHFnTdbW(DataLoopNode::Node(CBVAV(CBVAVNum).DXCoilOutletNode).Temp,
                                                                                  DataLoopNode::Node(CBVAV(CBVAVNum).DXCoilOutletNode).HumRat) -
                                                       Psychrometrics::PsyHFnTdbW(DataLoopNode::Node(CBVAV(CBVAVNum).DXCoilInletNode).Temp,
                                                                                  DataLoopNode::Node(CBVAV(CBVAVNum).DXCoilOutletNode).HumRat));
                                Real64 TempSpeedReqst =
                                    DataLoopNode::Node(CBVAV(CBVAVNum).DXCoilInletNode).MassFlowRate *
                                    (Psychrometrics::PsyHFnTdbW(DesOutTemp, DataLoopNode::Node(CBVAV(CBVAVNum).DXCoilOutletNode).HumRat) -
                                     Psychrometrics::PsyHFnTdbW(DataLoopNode::Node(CBVAV(CBVAVNum).DXCoilInletNode).Temp,
                                                                DataLoopNode::Node(CBVAV(CBVAVNum).DXCoilOutletNode).HumRat));

                                if ((TempSpeedOut - TempSpeedReqst) > tempAccuracy) {
                                    // Check to see which speed to meet the load
                                    PartLoadFrac = 1.0;
                                    SpeedRatio = 1.0;
                                    for (int I = 2; I <= maxNumSpeeds; ++I) {
                                        SpeedNum = I;
                                        VariableSpeedCoils::SimVariableSpeedCoils(state, CBVAV(CBVAVNum).DXCoolCoilName,
                                                                                  CBVAV(CBVAVNum).CoolCoilCompIndex,
                                                                                  DataHVACGlobals::ContFanCycCoil,
                                                                                  MaxONOFFCyclesperHour,
                                                                                  HPTimeConstant,
                                                                                  FanDelayTime,
                                                                                  On,
                                                                                  PartLoadFrac,
                                                                                  SpeedNum,
                                                                                  SpeedRatio,
                                                                                  QZnReq,
                                                                                  QLatReq,
                                                                                  OnOffAirFlowRatio);

                                        TempSpeedOut = DataLoopNode::Node(CBVAV(CBVAVNum).DXCoilInletNode).MassFlowRate *
                                                       (Psychrometrics::PsyHFnTdbW(DataLoopNode::Node(CBVAV(CBVAVNum).DXCoilOutletNode).Temp,
                                                                                   DataLoopNode::Node(CBVAV(CBVAVNum).DXCoilOutletNode).HumRat) -
                                                        Psychrometrics::PsyHFnTdbW(DataLoopNode::Node(CBVAV(CBVAVNum).DXCoilInletNode).Temp,
                                                                                   DataLoopNode::Node(CBVAV(CBVAVNum).DXCoilOutletNode).HumRat));
                                        TempSpeedReqst =
                                            DataLoopNode::Node(CBVAV(CBVAVNum).DXCoilInletNode).MassFlowRate *
                                            (Psychrometrics::PsyHFnTdbW(DesOutTemp, DataLoopNode::Node(CBVAV(CBVAVNum).DXCoilOutletNode).HumRat) -
                                             Psychrometrics::PsyHFnTdbW(DataLoopNode::Node(CBVAV(CBVAVNum).DXCoilInletNode).Temp,
                                                                        DataLoopNode::Node(CBVAV(CBVAVNum).DXCoilOutletNode).HumRat));

                                        if ((TempSpeedOut - TempSpeedReqst) < tempAccuracy) {
                                            SpeedNum = I;
                                            break;
                                        }
                                    }
                                    // now find the speed ratio for the found speednum
                                    Par(1) = double(CBVAV(CBVAVNum).CoolCoilCompIndex);
                                    Par(2) = DesOutTemp;
                                    Par(5) = double(DataHVACGlobals::ContFanCycCoil);
                                    Par(3) = double(SpeedNum);
                                    TempSolveRoot::SolveRoot(state,
                                        tempAccuracy, MaxIte, SolFla, SpeedRatio, HVACDXSystem::VSCoilSpeedResidual, 1.0e-10, 1.0, Par);

                                    if (SolFla == -1) {
                                        if (!DataGlobals::WarmupFlag) {
                                            if (CBVAV(CBVAVNum).DXIterationExceeded < 4) {
                                                ++CBVAV(CBVAVNum).DXIterationExceeded;
                                                ShowWarningError(CBVAV(CBVAVNum).DXCoolCoilType +
                                                                 " - Iteration limit exceeded calculating VS DX coil speed ratio for coil named " +
                                                                 CBVAV(CBVAVNum).DXCoolCoilName + ", in Unitary system named" + CBVAV(CBVAVNum).Name);
                                                ShowContinueError("Calculated speed ratio = " + General::RoundSigDigits(SpeedRatio, 4));
                                                ShowContinueErrorTimeStamp(
                                                    "The calculated speed ratio will be used and the simulation continues. Occurrence info:");
                                            }
                                            ShowRecurringWarningErrorAtEnd(CBVAV(CBVAVNum).DXCoolCoilType + " \"" + CBVAV(CBVAVNum).DXCoolCoilName +
                                                                               "\" - Iteration limit exceeded calculating speed ratio error "
                                                                               "continues. Speed Ratio statistics follow.",
                                                                           CBVAV(CBVAVNum).DXIterationExceededIndex,
                                                                           PartLoadFrac,
                                                                           PartLoadFrac);
                                        }
                                    } else if (SolFla == -2) {
                                        if (!DataGlobals::WarmupFlag) {
                                            if (CBVAV(CBVAVNum).DXIterationFailed < 4) {
                                                ++CBVAV(CBVAVNum).DXIterationFailed;
                                                ShowWarningError(
                                                    CBVAV(CBVAVNum).DXCoolCoilType +
                                                    " - DX unit speed ratio calculation failed: solver limits exceeded, for coil named " +
                                                    CBVAV(CBVAVNum).DXCoolCoilName + ", in Unitary system named" + CBVAV(CBVAVNum).Name);
                                                ShowContinueError("Estimated speed ratio = " +
                                                                  General::RoundSigDigits(TempSpeedReqst / TempSpeedOut, 3));
                                                ShowContinueErrorTimeStamp(
                                                    "The estimated part-load ratio will be used and the simulation continues. Occurrence info:");
                                            }
                                            ShowRecurringWarningErrorAtEnd(
                                                CBVAV(CBVAVNum).DXCoolCoilType + " \"" + CBVAV(CBVAVNum).DXCoolCoilName +
                                                    "\" - DX unit speed ratio calculation failed error continues. speed ratio statistics follow.",
                                                CBVAV(CBVAVNum).DXIterationFailedIndex,
                                                SpeedRatio,
                                                SpeedRatio);
                                        }
                                        SpeedRatio = TempSpeedReqst / TempSpeedOut;
                                    }
                                } else {
                                    // cycling compressor at lowest speed number, find part load fraction
                                    Par(1) = double(CBVAV(CBVAVNum).CoolCoilCompIndex);
                                    Par(2) = DesOutTemp;
                                    Par(5) = double(DataHVACGlobals::ContFanCycCoil);
                                    TempSolveRoot::SolveRoot(state,
                                        tempAccuracy, MaxIte, SolFla, PartLoadFrac, HVACDXSystem::VSCoilCyclingResidual, 1.0e-10, 1.0, Par);
                                    if (SolFla == -1) {
                                        if (!DataGlobals::WarmupFlag) {
                                            if (CBVAV(CBVAVNum).DXCyclingIterationExceeded < 4) {
                                                ++CBVAV(CBVAVNum).DXCyclingIterationExceeded;
                                                ShowWarningError(
                                                    CBVAV(CBVAVNum).DXCoolCoilType +
                                                    " - Iteration limit exceeded calculating VS DX unit low speed cycling ratio, for coil named " +
                                                    CBVAV(CBVAVNum).DXCoolCoilName + ", in Unitary system named" + CBVAV(CBVAVNum).Name);
                                                ShowContinueError("Estimated cycling ratio  = " +
                                                                  General::RoundSigDigits((TempSpeedReqst / TempSpeedOut), 3));
                                                ShowContinueError("Calculated cycling ratio = " + General::RoundSigDigits(PartLoadFrac, 3));
                                                ShowContinueErrorTimeStamp(
                                                    "The calculated cycling ratio will be used and the simulation continues. Occurrence info:");
                                            }
                                            ShowRecurringWarningErrorAtEnd(CBVAV(CBVAVNum).DXCoolCoilType + " \"" + CBVAV(CBVAVNum).DXCoolCoilName +
                                                                               "\" - Iteration limit exceeded calculating low speed cycling ratio "
                                                                               "error continues. Sensible PLR statistics follow.",
                                                                           CBVAV(CBVAVNum).DXCyclingIterationExceededIndex,
                                                                           PartLoadFrac,
                                                                           PartLoadFrac);
                                        }
                                    } else if (SolFla == -2) {

                                        if (!DataGlobals::WarmupFlag) {
                                            if (CBVAV(CBVAVNum).DXCyclingIterationFailed < 4) {
                                                ++CBVAV(CBVAVNum).DXCyclingIterationFailed;
                                                ShowWarningError(
                                                    CBVAV(CBVAVNum).DXCoolCoilType +
                                                    " - DX unit low speed cycling ratio calculation failed: limits exceeded, for unit = " +
                                                    CBVAV(CBVAVNum).Name);
                                                ShowContinueError("Estimated low speed cycling ratio = " +
                                                                  General::RoundSigDigits(TempSpeedReqst / TempSpeedOut, 3));
                                                ShowContinueErrorTimeStamp("The estimated low speed cycling ratio will be used and the simulation "
                                                                           "continues. Occurrence info:");
                                            }
                                            ShowRecurringWarningErrorAtEnd(CBVAV(CBVAVNum).DXCoolCoilType + " \"" + CBVAV(CBVAVNum).DXCoolCoilName +
                                                                               "\" - DX unit low speed cycling ratio calculation failed error "
                                                                               "continues. cycling ratio statistics follow.",
                                                                           CBVAV(CBVAVNum).DXCyclingIterationFailedIndex,
                                                                           PartLoadFrac,
                                                                           PartLoadFrac);
                                        }
                                        PartLoadFrac = TempSpeedReqst / TempSpeedOut;
                                    }
                                }
                            }
                        }

                        if (PartLoadFrac > 1.0) {
                            PartLoadFrac = 1.0;
                        } else if (PartLoadFrac < 0.0) {
                            PartLoadFrac = 0.0;
                        }
                        SaveCompressorPLR = VariableSpeedCoils::getVarSpeedPartLoadRatio(CBVAV(CBVAVNum).CoolCoilCompIndex);
                        // variable-speed air-to-air cooling coil, end -------------------------

                    } else if (SELECT_CASE_var == DataHVACGlobals::CoilDX_CoolingTwoStageWHumControl) {
                        // Coil:Cooling:DX:TwoStageWithHumidityControlMode
                        // formerly (v3 and beyond) Coil:DX:MultiMode:CoolingEmpirical

                        // If DXCoolingSystem runs with a cooling load then set PartLoadFrac on Cooling System and the Mass Flow
                        // Multimode coil will switch to enhanced dehumidification if available and needed, but it
                        // still runs to meet the sensible load

                        // Determine required part load for normal mode

                        // Get full load result
                        DehumidMode = 0;
                        CBVAV(CBVAVNum).DehumidificationMode = DehumidMode;
                        DXCoils::SimDXCoilMultiMode(state, CBVAV(CBVAVNum).DXCoolCoilName,
                                                    On,
                                                    FirstHVACIteration,
                                                    PartLoadFrac,
                                                    DehumidMode,
                                                    CBVAV(CBVAVNum).CoolCoilCompIndex,
                                                    DataHVACGlobals::ContFanCycCoil);
                        if (DataLoopNode::Node(CBVAV(CBVAVNum).DXCoilInletNode).Temp <= CBVAV(CBVAVNum).CoilTempSetPoint) {
                            PartLoadFrac = 0.0;
                            DXCoils::SimDXCoilMultiMode(state, CBVAV(CBVAVNum).DXCoolCoilName,
                                                        On,
                                                        FirstHVACIteration,
                                                        PartLoadFrac,
                                                        DehumidMode,
                                                        CBVAV(CBVAVNum).CoolCoilCompIndex,
                                                        DataHVACGlobals::ContFanCycCoil);
                        } else if (DataLoopNode::Node(CBVAV(CBVAVNum).DXCoilOutletNode).Temp > CBVAV(CBVAVNum).CoilTempSetPoint) {
                            PartLoadFrac = 1.0;
                        } else {
                            Par(1) = double(CBVAV(CBVAVNum).CoolCoilCompIndex);
                            Par(2) = CBVAV(CBVAVNum).CoilTempSetPoint;
                            // Dehumidification mode = 0 for normal mode, 1+ for enhanced mode
                            Par(3) = double(DehumidMode);
                            TempSolveRoot::SolveRoot(state, DataHVACGlobals::SmallTempDiff, MaxIte, SolFla, PartLoadFrac, MultiModeDXCoilResidual, 0.0, 1.0, Par);
                            if (SolFla == -1) {
                                if (CBVAV(CBVAVNum).MMDXIterationExceeded < 1) {
                                    ++CBVAV(CBVAVNum).MMDXIterationExceeded;
                                    ShowWarningError("Iteration limit exceeded calculating DX unit part-load ratio, for unit=" +
                                                     CBVAV(CBVAVNum).Name);
                                    ShowContinueErrorTimeStamp("Part-load ratio returned = " + General::RoundSigDigits(PartLoadFrac, 2));
                                    ShowContinueErrorTimeStamp(
                                        "The calculated part-load ratio will be used and the simulation continues. Occurrence info:");
                                } else {
                                    ShowRecurringWarningErrorAtEnd(
                                        CBVAV(CBVAVNum).Name + ", Iteration limit exceeded calculating DX unit part-load ratio error continues.",
                                        CBVAV(CBVAVNum).MMDXIterationExceededIndex,
                                        PartLoadFrac,
                                        PartLoadFrac);
                                }
                            } else if (SolFla == -2) {
                                PartLoadFrac = max(0.0,
                                                   min(1.0,
                                                       (DataLoopNode::Node(CBVAV(CBVAVNum).DXCoilInletNode).Temp - CBVAV(CBVAVNum).CoilTempSetPoint) /
                                                           (DataLoopNode::Node(CBVAV(CBVAVNum).DXCoilInletNode).Temp -
                                                            DataLoopNode::Node(CBVAV(CBVAVNum).DXCoilOutletNode).Temp)));
                                if (CBVAV(CBVAVNum).MMDXIterationFailed < 1) {
                                    ++CBVAV(CBVAVNum).MMDXIterationFailed;
                                    ShowSevereError("DX unit part-load ratio calculation failed: part-load ratio limits exceeded, for unit=" +
                                                    CBVAV(CBVAVNum).Name);
                                    ShowContinueError("Estimated part-load ratio = " + General::RoundSigDigits(PartLoadFrac, 3));
                                    ShowContinueErrorTimeStamp(
                                        "The estimated part-load ratio will be used and the simulation continues. Occurrence info:");
                                } else {
                                    ShowRecurringWarningErrorAtEnd(CBVAV(CBVAVNum).Name +
                                                                       ", Part-load ratio calculation failed for DX unit error continues.",
                                                                   CBVAV(CBVAVNum).MMDXIterationFailedIndex,
                                                                   PartLoadFrac,
                                                                   PartLoadFrac);
                                }
                            }
                        }

                        // If humidity setpoint is not satisfied and humidity control type is Multimode,
                        // then turn on enhanced dehumidification mode 1

                        if ((DataLoopNode::Node(CBVAV(CBVAVNum).DXCoilOutletNode).HumRat > DataLoopNode::Node(OutletNode).HumRatMax) &&
                            (DataLoopNode::Node(CBVAV(CBVAVNum).DXCoilInletNode).HumRat > DataLoopNode::Node(OutletNode).HumRatMax) &&
                            (CBVAV(CBVAVNum).DehumidControlType == DehumidControl_Multimode) && DataLoopNode::Node(OutletNode).HumRatMax > 0.0) {

                            // Determine required part load for enhanced dehumidification mode 1

                            // Get full load result
                            PartLoadFrac = 1.0;
                            DehumidMode = 1;
                            CBVAV(CBVAVNum).DehumidificationMode = DehumidMode;
                            DXCoils::SimDXCoilMultiMode(state, CBVAV(CBVAVNum).DXCoolCoilName,
                                                        On,
                                                        FirstHVACIteration,
                                                        PartLoadFrac,
                                                        DehumidMode,
                                                        CBVAV(CBVAVNum).CoolCoilCompIndex,
                                                        DataHVACGlobals::ContFanCycCoil);
                            if (DataLoopNode::Node(CBVAV(CBVAVNum).DXCoilInletNode).Temp <= CBVAV(CBVAVNum).CoilTempSetPoint) {
                                PartLoadFrac = 0.0;
                            } else if (DataLoopNode::Node(CBVAV(CBVAVNum).DXCoilOutletNode).Temp > CBVAV(CBVAVNum).CoilTempSetPoint) {
                                PartLoadFrac = 1.0;
                            } else {
                                Par(1) = double(CBVAV(CBVAVNum).CoolCoilCompIndex);
                                Par(2) = CBVAV(CBVAVNum).CoilTempSetPoint;
                                // Dehumidification mode = 0 for normal mode, 1+ for enhanced mode
                                Par(3) = double(DehumidMode);
                                TempSolveRoot::SolveRoot(state,
                                    DataHVACGlobals::SmallTempDiff, MaxIte, SolFla, PartLoadFrac, MultiModeDXCoilResidual, 0.0, 1.0, Par);
                                if (SolFla == -1) {
                                    if (CBVAV(CBVAVNum).DMDXIterationExceeded < 1) {
                                        ++CBVAV(CBVAVNum).DMDXIterationExceeded;
                                        ShowWarningError("Iteration limit exceeded calculating DX unit dehumidifying part-load ratio, for unit = " +
                                                         CBVAV(CBVAVNum).Name);
                                        ShowContinueErrorTimeStamp("Part-load ratio returned=" + General::RoundSigDigits(PartLoadFrac, 2));
                                        ShowContinueErrorTimeStamp(
                                            "The calculated part-load ratio will be used and the simulation continues. Occurrence info:");
                                    } else {
                                        ShowRecurringWarningErrorAtEnd(
                                            CBVAV(CBVAVNum).Name +
                                                ", Iteration limit exceeded calculating DX unit dehumidifying part-load ratio error continues.",
                                            CBVAV(CBVAVNum).DMDXIterationExceededIndex,
                                            PartLoadFrac,
                                            PartLoadFrac);
                                    }
                                } else if (SolFla == -2) {
                                    PartLoadFrac =
                                        max(0.0,
                                            min(1.0,
                                                (DataLoopNode::Node(CBVAV(CBVAVNum).DXCoilInletNode).Temp - CBVAV(CBVAVNum).CoilTempSetPoint) /
                                                    (DataLoopNode::Node(CBVAV(CBVAVNum).DXCoilInletNode).Temp -
                                                     DataLoopNode::Node(CBVAV(CBVAVNum).DXCoilOutletNode).Temp)));
                                    if (CBVAV(CBVAVNum).DMDXIterationFailed < 1) {
                                        ++CBVAV(CBVAVNum).DMDXIterationFailed;
                                        ShowSevereError(
                                            "DX unit dehumidifying part-load ratio calculation failed: part-load ratio limits exceeded, for unit = " +
                                            CBVAV(CBVAVNum).Name);
                                        ShowContinueError("Estimated part-load ratio = " + General::RoundSigDigits(PartLoadFrac, 3));
                                        ShowContinueErrorTimeStamp(
                                            "The estimated part-load ratio will be used and the simulation continues. Occurrence info:");
                                    } else {
                                        ShowRecurringWarningErrorAtEnd(
                                            CBVAV(CBVAVNum).Name + ", Dehumidifying part-load ratio calculation failed for DX unit error continues.",
                                            CBVAV(CBVAVNum).DMDXIterationFailedIndex,
                                            PartLoadFrac,
                                            PartLoadFrac);
                                    }
                                }
                            }
                        } // End if humidity ratio setpoint not met - multimode humidity control

                        // If humidity setpoint is not satisfied and humidity control type is CoolReheat,
                        // then run to meet latent load

                        if ((DataLoopNode::Node(CBVAV(CBVAVNum).DXCoilOutletNode).HumRat > DataLoopNode::Node(OutletNode).HumRatMax) &&
                            (DataLoopNode::Node(CBVAV(CBVAVNum).DXCoilInletNode).HumRat > DataLoopNode::Node(OutletNode).HumRatMax) &&
                            (CBVAV(CBVAVNum).DehumidControlType == DehumidControl_CoolReheat) && DataLoopNode::Node(OutletNode).HumRatMax > 0.0) {

                            // Determine revised desired outlet temperature  - use approach temperature control strategy
                            // based on CONTROLLER:SIMPLE TEMPANDHUMRAT control type.

                            // Calculate the approach temperature (difference between SA dry-bulb temp and SA dew point temp)
                            ApproachTemp = DataLoopNode::Node(CBVAV(CBVAVNum).DXCoilOutletNode).Temp -
                                           Psychrometrics::PsyTdpFnWPb(DataLoopNode::Node(OutletNode).HumRat, OutdoorBaroPress);
                            // Calculate the dew point temperature at the SA humidity ratio setpoint
                            DesiredDewPoint = Psychrometrics::PsyTdpFnWPb(DataLoopNode::Node(OutletNode).HumRatMax, OutdoorBaroPress);
                            // Adjust the calculated dew point temperature by the approach temp
                            CBVAV(CBVAVNum).CoilTempSetPoint = min(CBVAV(CBVAVNum).CoilTempSetPoint, (DesiredDewPoint + ApproachTemp));

                            // Determine required part load for cool reheat at adjusted DesiredOutletTemp

                            // Get full load result
                            PartLoadFrac = 1.0;
                            DehumidMode = 0;
                            CBVAV(CBVAVNum).DehumidificationMode = DehumidMode;
                            DXCoils::SimDXCoilMultiMode(state, CBVAV(CBVAVNum).DXCoolCoilName,
                                                        On,
                                                        FirstHVACIteration,
                                                        PartLoadFrac,
                                                        DehumidMode,
                                                        CBVAV(CBVAVNum).CoolCoilCompIndex,
                                                        DataHVACGlobals::ContFanCycCoil);
                            if (DataLoopNode::Node(CBVAV(CBVAVNum).DXCoilInletNode).Temp <= CBVAV(CBVAVNum).CoilTempSetPoint) {
                                PartLoadFrac = 0.0;
                            } else if (DataLoopNode::Node(CBVAV(CBVAVNum).DXCoilOutletNode).Temp > CBVAV(CBVAVNum).CoilTempSetPoint) {
                                PartLoadFrac = 1.0;
                            } else {
                                Par(1) = double(CBVAV(CBVAVNum).CoolCoilCompIndex);
                                Par(2) = CBVAV(CBVAVNum).CoilTempSetPoint;
                                // Dehumidification mode = 0 for normal mode, 1+ for enhanced mode
                                Par(3) = double(DehumidMode);
                                TempSolveRoot::SolveRoot(state,
                                    DataHVACGlobals::SmallTempDiff, MaxIte, SolFla, PartLoadFrac, MultiModeDXCoilResidual, 0.0, 1.0, Par);
                                if (SolFla == -1) {
                                    if (CBVAV(CBVAVNum).CRDXIterationExceeded < 1) {
                                        ++CBVAV(CBVAVNum).CRDXIterationExceeded;
                                        ShowWarningError("Iteration limit exceeded calculating DX unit cool reheat part-load ratio, for unit = " +
                                                         CBVAV(CBVAVNum).Name);
                                        ShowContinueErrorTimeStamp("Part-load ratio returned = " + General::RoundSigDigits(PartLoadFrac, 2));
                                        ShowContinueErrorTimeStamp(
                                            "The calculated part-load ratio will be used and the simulation continues. Occurrence info:");
                                    } else {
                                        ShowRecurringWarningErrorAtEnd(
                                            CBVAV(CBVAVNum).Name +
                                                ", Iteration limit exceeded calculating cool reheat part-load ratio DX unit error continues.",
                                            CBVAV(CBVAVNum).CRDXIterationExceededIndex,
                                            PartLoadFrac,
                                            PartLoadFrac);
                                    }
                                } else if (SolFla == -2) {
                                    PartLoadFrac =
                                        max(0.0,
                                            min(1.0,
                                                (DataLoopNode::Node(CBVAV(CBVAVNum).DXCoilInletNode).Temp - CBVAV(CBVAVNum).CoilTempSetPoint) /
                                                    (DataLoopNode::Node(CBVAV(CBVAVNum).DXCoilInletNode).Temp -
                                                     DataLoopNode::Node(CBVAV(CBVAVNum).DXCoilOutletNode).Temp)));
                                    if (CBVAV(CBVAVNum).CRDXIterationFailed < 1) {
                                        ++CBVAV(CBVAVNum).CRDXIterationFailed;
                                        ShowSevereError(
                                            "DX unit cool reheat part-load ratio calculation failed: part-load ratio limits exceeded, for unit = " +
                                            CBVAV(CBVAVNum).Name);
                                        ShowContinueError("Estimated part-load ratio = " + General::RoundSigDigits(PartLoadFrac, 3));
                                        ShowContinueErrorTimeStamp(
                                            "The estimated part-load ratio will be used and the simulation continues. Occurrence info:");
                                    } else {
                                        ShowRecurringWarningErrorAtEnd(
                                            CBVAV(CBVAVNum).Name + ", Dehumidifying part-load ratio calculation failed for DX unit error continues.",
                                            CBVAV(CBVAVNum).DMDXIterationFailedIndex,
                                            PartLoadFrac,
                                            PartLoadFrac);
                                    }
                                }
                            }
                        } // End if humidity ratio setpoint not met - CoolReheat humidity control

                        if (PartLoadFrac > 1.0) {
                            PartLoadFrac = 1.0;
                        } else if (PartLoadFrac < 0.0) {
                            PartLoadFrac = 0.0;
                        }
                        SaveCompressorPLR = DXCoils::DXCoilPartLoadRatio(CBVAV(CBVAVNum).DXCoolCoilIndexNum);

                    } else {
                        ShowFatalError("SimCBVAV System: Invalid DX Cooling Coil=" + CBVAV(CBVAVNum).DXCoolCoilType);
                    }
                }
            } else { // IF(OutdoorDryBulbTemp .GE. CBVAV(CBVAVNum)%MinOATCompressor)THEN
                //     Simulate DX cooling coil with compressor off
                if (CBVAV(CBVAVNum).DXCoolCoilType_Num == DataHVACGlobals::CoilDX_CoolingHXAssisted) {
                    HVACHXAssistedCoolingCoil::SimHXAssistedCoolingCoil(state, CBVAV(CBVAVNum).DXCoolCoilName,
                                                                        FirstHVACIteration,
                                                                        Off,
                                                                        0.0,
                                                                        CBVAV(CBVAVNum).CoolCoilCompIndex,
                                                                        DataHVACGlobals::ContFanCycCoil,
                                                                        HXUnitOn);
                    SaveCompressorPLR = DXCoils::DXCoilPartLoadRatio(CBVAV(CBVAVNum).DXCoolCoilIndexNum);
                } else if (CBVAV(CBVAVNum).DXCoolCoilType_Num == DataHVACGlobals::CoilDX_CoolingSingleSpeed) {
                    DXCoils::SimDXCoil(state, CBVAV(CBVAVNum).DXCoolCoilName,
                                       Off,
                                       FirstHVACIteration,
                                       CBVAV(CBVAVNum).CoolCoilCompIndex,
                                       DataHVACGlobals::ContFanCycCoil,
                                       0.0,
                                       OnOffAirFlowRatio);
                    SaveCompressorPLR = DXCoils::DXCoilPartLoadRatio(CBVAV(CBVAVNum).DXCoolCoilIndexNum);
                } else if (CBVAV(CBVAVNum).DXCoolCoilType_Num == DataHVACGlobals::CoilDX_CoolingTwoStageWHumControl) {
                    DXCoils::SimDXCoilMultiMode(state, CBVAV(CBVAVNum).DXCoolCoilName,
                                                Off,
                                                FirstHVACIteration,
                                                0.0,
                                                0,
                                                CBVAV(CBVAVNum).CoolCoilCompIndex,
                                                DataHVACGlobals::ContFanCycCoil);
                    SaveCompressorPLR = DXCoils::DXCoilPartLoadRatio(CBVAV(CBVAVNum).DXCoolCoilIndexNum);
                } else if (CBVAV(CBVAVNum).DXCoolCoilType_Num == DataHVACGlobals::Coil_CoolingAirToAirVariableSpeed) {
                    Real64 QZnReq(0.0);                // Zone load (W), input to variable-speed DX coil
                    Real64 QLatReq(0.0);               // Zone latent load, input to variable-speed DX coil
                    Real64 MaxONOFFCyclesperHour(4.0); // Maximum cycling rate of heat pump [cycles/hr]
                    Real64 HPTimeConstant(0.0);        // Heat pump time constant [s]
                    Real64 FanDelayTime(0.0);          // Fan delay time, time delay for the HP's fan to
                    Real64 PartLoadFrac(0.0);
                    Real64 SpeedRatio(0.0);
                    int SpeedNum(1);
                    // Get no load result
                    VariableSpeedCoils::SimVariableSpeedCoils(state, CBVAV(CBVAVNum).DXCoolCoilName,
                                                              CBVAV(CBVAVNum).CoolCoilCompIndex,
                                                              DataHVACGlobals::ContFanCycCoil,
                                                              MaxONOFFCyclesperHour,
                                                              HPTimeConstant,
                                                              FanDelayTime,
                                                              Off,
                                                              PartLoadFrac,
                                                              SpeedNum,
                                                              SpeedRatio,
                                                              QZnReq,
                                                              QLatReq);
                    SaveCompressorPLR = VariableSpeedCoils::getVarSpeedPartLoadRatio(CBVAV(CBVAVNum).CoolCoilCompIndex);
                }
            }

            // Simulate cooling coil with compressor off if zone requires heating
        } else { // HeatCoolMode == HeatingMode and no cooling is required, set PLR to 0
            if (CBVAV(CBVAVNum).DXCoolCoilType_Num == DataHVACGlobals::CoilDX_CoolingHXAssisted) {
                HVACHXAssistedCoolingCoil::SimHXAssistedCoolingCoil(state, CBVAV(CBVAVNum).DXCoolCoilName,
                                                                    FirstHVACIteration,
                                                                    Off,
                                                                    0.0,
                                                                    CBVAV(CBVAVNum).CoolCoilCompIndex,
                                                                    DataHVACGlobals::ContFanCycCoil,
                                                                    HXUnitOn);
            } else if (CBVAV(CBVAVNum).DXCoolCoilType_Num == DataHVACGlobals::CoilDX_CoolingSingleSpeed) {
                DXCoils::SimDXCoil(state, CBVAV(CBVAVNum).DXCoolCoilName,
                                   Off,
                                   FirstHVACIteration,
                                   CBVAV(CBVAVNum).CoolCoilCompIndex,
                                   DataHVACGlobals::ContFanCycCoil,
                                   0.0,
                                   OnOffAirFlowRatio);
            } else if (CBVAV(CBVAVNum).DXCoolCoilType_Num == DataHVACGlobals::Coil_CoolingAirToAirVariableSpeed) {
                Real64 QZnReq(0.0);                // Zone load (W), input to variable-speed DX coil
                Real64 QLatReq(0.0);               // Zone latent load, input to variable-speed DX coil
                Real64 MaxONOFFCyclesperHour(4.0); // Maximum cycling rate of heat pump [cycles/hr]
                Real64 HPTimeConstant(0.0);        // Heat pump time constant [s]
                Real64 FanDelayTime(0.0);          // Fan delay time, time delay for the HP's fan to
                Real64 PartLoadFrac(0.0);
                Real64 SpeedRatio(0.0);
                int SpeedNum(1);
                // run model with no load
                VariableSpeedCoils::SimVariableSpeedCoils(state, CBVAV(CBVAVNum).DXCoolCoilName,
                                                          CBVAV(CBVAVNum).CoolCoilCompIndex,
                                                          DataHVACGlobals::ContFanCycCoil,
                                                          MaxONOFFCyclesperHour,
                                                          HPTimeConstant,
                                                          FanDelayTime,
                                                          Off,
                                                          PartLoadFrac,
                                                          SpeedNum,
                                                          SpeedRatio,
                                                          QZnReq,
                                                          QLatReq);

            } else if (CBVAV(CBVAVNum).DXCoolCoilType_Num == DataHVACGlobals::CoilDX_CoolingTwoStageWHumControl) {
                DXCoils::SimDXCoilMultiMode(state, CBVAV(CBVAVNum).DXCoolCoilName,
                                            Off,
                                            FirstHVACIteration,
                                            0.0,
                                            0,
                                            CBVAV(CBVAVNum).CoolCoilCompIndex,
                                            DataHVACGlobals::ContFanCycCoil);
            }
        }

        // Simulate the heating coil based on coil type
        {
            auto const SELECT_CASE_var(CBVAV(CBVAVNum).HeatCoilType_Num);

            if (SELECT_CASE_var == DataHVACGlobals::CoilDX_HeatingEmpirical) {
                //   Simulate DX heating coil if zone load is positive (heating load)
                if (CBVAV(CBVAVNum).HeatCoolMode == HeatingMode) {
                    if (OutdoorDryBulbTemp > CBVAV(CBVAVNum).MinOATCompressor) {
                        //       simulate the DX heating coil
                        // vs coil issue

                        DXCoils::SimDXCoil(state, CBVAV(CBVAVNum).HeatCoilName,
                                           On,
                                           FirstHVACIteration,
                                           CBVAV(CBVAVNum).HeatCoilIndex,
                                           DataHVACGlobals::ContFanCycCoil,
                                           PartLoadFrac,
                                           OnOffAirFlowRatio);
                        if (DataLoopNode::Node(CBVAV(CBVAVNum).HeatingCoilOutletNode).Temp > CBVAV(CBVAVNum).CoilTempSetPoint &&
                            DataLoopNode::Node(CBVAV(CBVAVNum).HeatingCoilInletNode).Temp < CBVAV(CBVAVNum).CoilTempSetPoint) {
                            // iterate to find PLR at CoilTempSetPoint
                            Par(1) = double(CBVAV(CBVAVNum).HeatCoilIndex);
                            Par(2) = min(CBVAV(CBVAVNum).CoilTempSetPoint, CBVAV(CBVAVNum).MaxLATHeating);
                            Par(3) = OnOffAirFlowRatio;
                            TempSolveRoot::SolveRoot(state, DataHVACGlobals::SmallTempDiff, MaxIte, SolFla, PartLoadFrac, DXHeatingCoilResidual, 0.0, 1.0, Par);
                            DXCoils::SimDXCoil(state, CBVAV(CBVAVNum).HeatCoilName,
                                               On,
                                               FirstHVACIteration,
                                               CBVAV(CBVAVNum).HeatCoilIndex,
                                               DataHVACGlobals::ContFanCycCoil,
                                               PartLoadFrac,
                                               OnOffAirFlowRatio);
                            if (SolFla == -1 && !DataGlobals::WarmupFlag) {
                                ShowWarningError("Iteration limit exceeded calculating DX unit part-load ratio, for unit = " +
                                                 CBVAV(CBVAVNum).HeatCoilName);
                                ShowContinueError("Calculated part-load ratio = " + General::RoundSigDigits(PartLoadFrac, 3));
                                ShowContinueErrorTimeStamp(
                                    "The calculated part-load ratio will be used and the simulation continues. Occurrence info:");
                            } else if (SolFla == -2 && !DataGlobals::WarmupFlag) {
                                ShowSevereError("DX unit part-load ratio calculation failed: part-load ratio limits exceeded, for unit = " +
                                                CBVAV(CBVAVNum).HeatCoilName);
                                ShowContinueErrorTimeStamp("A part-load ratio of " + General::RoundSigDigits(PartLoadFrac, 3) +
                                                           "will be used and the simulation continues. Occurrence info:");
                                ShowContinueError("Please send this information to the EnergyPlus support group.");
                            }
                        }
                    } else { // OAT .LT. MinOATCompressor
                        //       simulate DX heating coil with compressor off
                        DXCoils::SimDXCoil(state, CBVAV(CBVAVNum).HeatCoilName,
                                           Off,
                                           FirstHVACIteration,
                                           CBVAV(CBVAVNum).HeatCoilIndex,
                                           DataHVACGlobals::ContFanCycCoil,
                                           0.0,
                                           OnOffAirFlowRatio);
                    }
                    SaveCompressorPLR = DXCoils::DXCoilPartLoadRatio(CBVAV(CBVAVNum).DXHeatCoilIndexNum);
                } else { // HeatCoolMode = CoolingMode
                    //     simulate DX heating coil with compressor off when cooling load is required
                    DXCoils::SimDXCoil(state, CBVAV(CBVAVNum).HeatCoilName,
                                       Off,
                                       FirstHVACIteration,
                                       CBVAV(CBVAVNum).HeatCoilIndex,
                                       DataHVACGlobals::ContFanCycCoil,
                                       0.0,
                                       OnOffAirFlowRatio);
                }
            } else if (SELECT_CASE_var == DataHVACGlobals::Coil_HeatingAirToAirVariableSpeed) {
                Real64 QZnReq(0.0);                // Zone load (W), input to variable-speed DX coil
                Real64 QLatReq(0.0);               // Zone latent load, input to variable-speed DX coil
                Real64 MaxONOFFCyclesperHour(4.0); // Maximum cycling rate of heat pump [cycles/hr]
                Real64 HPTimeConstant(0.0);        // Heat pump time constant [s]
                Real64 FanDelayTime(0.0);          // Fan delay time, time delay for the HP's fan to
                Real64 OnOffAirFlowRatio(1.0);     // ratio of compressor on flow to average flow over time step
                Real64 PartLoadFrac(0.0);
                Real64 SpeedRatio(0.0);
                int SpeedNum(1);
                bool errorFlag(false);
                int maxNumSpeeds = VariableSpeedCoils::GetVSCoilNumOfSpeeds(state, CBVAV(CBVAVNum).HeatCoilName, errorFlag);
                Real64 DesOutTemp = CBVAV(CBVAVNum).CoilTempSetPoint;
                // Get no load result
                VariableSpeedCoils::SimVariableSpeedCoils(state, CBVAV(CBVAVNum).HeatCoilName,
                                                          CBVAV(CBVAVNum).DXHeatCoilIndexNum,
                                                          DataHVACGlobals::ContFanCycCoil,
                                                          MaxONOFFCyclesperHour,
                                                          HPTimeConstant,
                                                          FanDelayTime,
                                                          Off,
                                                          PartLoadFrac,
                                                          SpeedNum,
                                                          SpeedRatio,
                                                          QZnReq,
                                                          QLatReq);

                Real64 NoOutput = DataLoopNode::Node(CBVAV(CBVAVNum).HeatingCoilInletNode).MassFlowRate *
                                  (Psychrometrics::PsyHFnTdbW(DataLoopNode::Node(CBVAV(CBVAVNum).HeatingCoilOutletNode).Temp,
                                                              DataLoopNode::Node(CBVAV(CBVAVNum).HeatingCoilInletNode).HumRat) -
                                   Psychrometrics::PsyHFnTdbW(DataLoopNode::Node(CBVAV(CBVAVNum).HeatingCoilInletNode).Temp,
                                                              DataLoopNode::Node(CBVAV(CBVAVNum).HeatingCoilOutletNode).HumRat));
                Real64 TempNoOutput = DataLoopNode::Node(CBVAV(CBVAVNum).HeatingCoilOutletNode).Temp;
                // Real64 NoLoadHumRatOut = VariableSpeedCoils::VarSpeedCoil( CBVAV( CBVAVNum ).CoolCoilCompIndex ).OutletAirHumRat;

                // Get full load result
                PartLoadFrac = 1.0;
                SpeedNum = maxNumSpeeds;
                SpeedRatio = 1.0;
                QZnReq = 0.001; // to indicate the coil is running
                VariableSpeedCoils::SimVariableSpeedCoils(state, CBVAV(CBVAVNum).HeatCoilName,
                                                          CBVAV(CBVAVNum).DXHeatCoilIndexNum,
                                                          DataHVACGlobals::ContFanCycCoil,
                                                          MaxONOFFCyclesperHour,
                                                          HPTimeConstant,
                                                          FanDelayTime,
                                                          On,
                                                          PartLoadFrac,
                                                          SpeedNum,
                                                          SpeedRatio,
                                                          QZnReq,
                                                          QLatReq);

                // Real64 FullLoadHumRatOut = VariableSpeedCoils::VarSpeedCoil( CBVAV( CBVAVNum ).CoolCoilCompIndex ).OutletAirHumRat;
                Real64 FullOutput = DataLoopNode::Node(CBVAV(CBVAVNum).HeatingCoilInletNode).MassFlowRate *
                                    (Psychrometrics::PsyHFnTdbW(DataLoopNode::Node(CBVAV(CBVAVNum).HeatingCoilOutletNode).Temp,
                                                                DataLoopNode::Node(CBVAV(CBVAVNum).HeatingCoilOutletNode).HumRat) -
                                     Psychrometrics::PsyHFnTdbW(DataLoopNode::Node(CBVAV(CBVAVNum).HeatingCoilInletNode).Temp,
                                                                DataLoopNode::Node(CBVAV(CBVAVNum).HeatingCoilOutletNode).HumRat));
                Real64 ReqOutput = DataLoopNode::Node(CBVAV(CBVAVNum).HeatingCoilInletNode).MassFlowRate *
                                   (Psychrometrics::PsyHFnTdbW(DesOutTemp, DataLoopNode::Node(CBVAV(CBVAVNum).HeatingCoilOutletNode).HumRat) -
                                    Psychrometrics::PsyHFnTdbW(DataLoopNode::Node(CBVAV(CBVAVNum).HeatingCoilInletNode).Temp,
                                                               DataLoopNode::Node(CBVAV(CBVAVNum).HeatingCoilOutletNode).HumRat));

                Real64 loadAccuracy(0.001);                   // Watts, power
                Real64 tempAccuracy(0.001);                   // delta C, temperature
                if ((NoOutput - ReqOutput) > -loadAccuracy) { //         IF NoOutput is higher than (more heating than required) or very near the
                                                              //         ReqOutput, do not run the compressor
                    PartLoadFrac = 0.0;
                    SpeedNum = 1;
                    SpeedRatio = 0.0;
                    QZnReq = 0.0;
                    // call again with coil off
                    VariableSpeedCoils::SimVariableSpeedCoils(state, CBVAV(CBVAVNum).HeatCoilName,
                                                              CBVAV(CBVAVNum).DXHeatCoilIndexNum,
                                                              DataHVACGlobals::ContFanCycCoil,
                                                              MaxONOFFCyclesperHour,
                                                              HPTimeConstant,
                                                              FanDelayTime,
                                                              Off,
                                                              PartLoadFrac,
                                                              SpeedNum,
                                                              SpeedRatio,
                                                              QZnReq,
                                                              QLatReq);

                } else if ((FullOutput - ReqOutput) < loadAccuracy) { //         If the FullOutput is less than (insufficient cooling) or very near
                                                                      //         the ReqOutput, run the compressor at PartLoadFrac = 1.
                                                                      // which we just did so nothing to be done

                } else { //  Else find how the coil is modulating (speed level and speed ratio or part load between off and speed 1) to meet the load
                    //           OutletTempDXCoil is the full capacity outlet temperature at PartLoadFrac = 1 from the CALL above. If this temp is
                    //           greater than the desired outlet temp, then run the compressor at PartLoadFrac = 1, otherwise find the operating PLR.
                    Real64 OutletTempDXCoil = VariableSpeedCoils::VarSpeedCoil(CBVAV(CBVAVNum).DXHeatCoilIndexNum).OutletAirDBTemp;
                    if (OutletTempDXCoil < DesOutTemp) {
                        PartLoadFrac = 1.0;
                        SpeedNum = maxNumSpeeds;
                        SpeedRatio = 1.0;
                        VariableSpeedCoils::SimVariableSpeedCoils(state, CBVAV(CBVAVNum).HeatCoilName,
                                                                  CBVAV(CBVAVNum).DXHeatCoilIndexNum,
                                                                  DataHVACGlobals::ContFanCycCoil,
                                                                  MaxONOFFCyclesperHour,
                                                                  HPTimeConstant,
                                                                  FanDelayTime,
                                                                  On,
                                                                  PartLoadFrac,
                                                                  SpeedNum,
                                                                  SpeedRatio,
                                                                  QZnReq,
                                                                  QLatReq,
                                                                  OnOffAirFlowRatio);
                    } else {
                        // run at lowest speed
                        PartLoadFrac = 1.0;
                        SpeedNum = 1;
                        SpeedRatio = 1.0;
                        QZnReq = 0.001; // to indicate the coil is running
                        VariableSpeedCoils::SimVariableSpeedCoils(state, CBVAV(CBVAVNum).HeatCoilName,
                                                                  CBVAV(CBVAVNum).DXHeatCoilIndexNum,
                                                                  DataHVACGlobals::ContFanCycCoil,
                                                                  MaxONOFFCyclesperHour,
                                                                  HPTimeConstant,
                                                                  FanDelayTime,
                                                                  On,
                                                                  PartLoadFrac,
                                                                  SpeedNum,
                                                                  SpeedRatio,
                                                                  QZnReq,
                                                                  QLatReq,
                                                                  OnOffAirFlowRatio);

                        Real64 TempSpeedOut = DataLoopNode::Node(CBVAV(CBVAVNum).HeatingCoilOutletNode).Temp;
                        Real64 TempSpeedOutSpeed1 = TempSpeedOut;

                        if ((TempSpeedOut - DesOutTemp) < tempAccuracy) {
                            // Check to see which speed to meet the load
                            PartLoadFrac = 1.0;
                            SpeedRatio = 1.0;
                            for (int I = 2; I <= maxNumSpeeds; ++I) {
                                SpeedNum = I;
                                VariableSpeedCoils::SimVariableSpeedCoils(state, CBVAV(CBVAVNum).HeatCoilName,
                                                                          CBVAV(CBVAVNum).DXHeatCoilIndexNum,
                                                                          DataHVACGlobals::ContFanCycCoil,
                                                                          MaxONOFFCyclesperHour,
                                                                          HPTimeConstant,
                                                                          FanDelayTime,
                                                                          On,
                                                                          PartLoadFrac,
                                                                          SpeedNum,
                                                                          SpeedRatio,
                                                                          QZnReq,
                                                                          QLatReq,
                                                                          OnOffAirFlowRatio);

                                TempSpeedOut = DataLoopNode::Node(CBVAV(CBVAVNum).HeatingCoilOutletNode).Temp;

                                if ((TempSpeedOut - DesOutTemp) > tempAccuracy) {
                                    SpeedNum = I;
                                    break;
                                }
                            }
                            // now find the speed ratio for the found speednum
                            Par(1) = double(CBVAV(CBVAVNum).DXHeatCoilIndexNum);
                            Par(2) = DesOutTemp;
                            Par(5) = double(DataHVACGlobals::ContFanCycCoil);
                            Par(3) = double(SpeedNum);
                            TempSolveRoot::SolveRoot(state,
                                tempAccuracy, MaxIte, SolFla, SpeedRatio, HVACDXHeatPumpSystem::VSCoilSpeedResidual, 1.0e-10, 1.0, Par);

                            if (SolFla == -1) {
                                if (!DataGlobals::WarmupFlag) {
                                    if (CBVAV(CBVAVNum).DXHeatIterationExceeded < 4) {
                                        ++CBVAV(CBVAVNum).DXHeatIterationExceeded;
                                        ShowWarningError(CBVAV(CBVAVNum).HeatCoilType +
                                                         " - Iteration limit exceeded calculating VS DX coil speed ratio for coil named " +
                                                         CBVAV(CBVAVNum).HeatCoilName + ", in Unitary system named" + CBVAV(CBVAVNum).Name);
                                        ShowContinueError("Calculated speed ratio = " + General::RoundSigDigits(SpeedRatio, 4));
                                        ShowContinueErrorTimeStamp(
                                            "The calculated speed ratio will be used and the simulation continues. Occurrence info:");
                                    }
                                    ShowRecurringWarningErrorAtEnd(
                                        CBVAV(CBVAVNum).HeatCoilType + " \"" + CBVAV(CBVAVNum).HeatCoilName +
                                            "\" - Iteration limit exceeded calculating speed ratio error continues. Speed Ratio statistics follow.",
                                        CBVAV(CBVAVNum).DXHeatIterationExceededIndex,
                                        PartLoadFrac,
                                        PartLoadFrac);
                                }
                            } else if (SolFla == -2) {

                                if (!DataGlobals::WarmupFlag) {
                                    if (CBVAV(CBVAVNum).DXHeatIterationFailed < 4) {
                                        ++CBVAV(CBVAVNum).DXHeatIterationFailed;
                                        ShowWarningError(CBVAV(CBVAVNum).HeatCoilType +
                                                         " - DX unit speed ratio calculation failed: solver limits exceeded, for coil named " +
                                                         CBVAV(CBVAVNum).HeatCoilName + ", in Unitary system named" + CBVAV(CBVAVNum).Name);
                                        ShowContinueErrorTimeStamp(" Speed ratio will be set to 0.5, and the simulation continues. Occurrence info:");
                                    }
                                    ShowRecurringWarningErrorAtEnd(
                                        CBVAV(CBVAVNum).HeatCoilType + " \"" + CBVAV(CBVAVNum).HeatCoilName +
                                            "\" - DX unit speed ratio calculation failed error continues. speed ratio statistics follow.",
                                        CBVAV(CBVAVNum).DXHeatIterationFailedIndex,
                                        SpeedRatio,
                                        SpeedRatio);
                                }
                                SpeedRatio = 0.5;
                            }
                            VariableSpeedCoils::SimVariableSpeedCoils(state, CBVAV(CBVAVNum).HeatCoilName,
                                                                      CBVAV(CBVAVNum).DXHeatCoilIndexNum,
                                                                      DataHVACGlobals::ContFanCycCoil,
                                                                      MaxONOFFCyclesperHour,
                                                                      HPTimeConstant,
                                                                      FanDelayTime,
                                                                      On,
                                                                      PartLoadFrac,
                                                                      SpeedNum,
                                                                      SpeedRatio,
                                                                      QZnReq,
                                                                      QLatReq,
                                                                      OnOffAirFlowRatio);
                        } else {
                            // cycling compressor at lowest speed number, find part load fraction
                            Par(1) = double(CBVAV(CBVAVNum).DXHeatCoilIndexNum);
                            Par(2) = DesOutTemp;
                            Par(5) = double(DataHVACGlobals::ContFanCycCoil);
                            TempSolveRoot::SolveRoot(state,
                                tempAccuracy, MaxIte, SolFla, PartLoadFrac, HVACDXHeatPumpSystem::VSCoilCyclingResidual, 1.0e-10, 1.0, Par);
                            if (SolFla == -1) {
                                if (!DataGlobals::WarmupFlag) {
                                    if (CBVAV(CBVAVNum).DXHeatCyclingIterationExceeded < 4) {
                                        ++CBVAV(CBVAVNum).DXHeatCyclingIterationExceeded;
                                        ShowWarningError(
                                            CBVAV(CBVAVNum).HeatCoilType +
                                            " - Iteration limit exceeded calculating VS DX unit low speed cycling ratio, for coil named " +
                                            CBVAV(CBVAVNum).HeatCoilName + ", in Unitary system named" + CBVAV(CBVAVNum).Name);
                                        ShowContinueError("Estimated cycling ratio  = " + General::RoundSigDigits((DesOutTemp / TempSpeedOut), 3));
                                        ShowContinueError("Calculated cycling ratio = " + General::RoundSigDigits(PartLoadFrac, 3));
                                        ShowContinueErrorTimeStamp(
                                            "The calculated cycling ratio will be used and the simulation continues. Occurrence info:");
                                    }
                                    ShowRecurringWarningErrorAtEnd(CBVAV(CBVAVNum).HeatCoilType + " \"" + CBVAV(CBVAVNum).HeatCoilName +
                                                                       "\" - Iteration limit exceeded calculating low speed cycling ratio error "
                                                                       "continues. Sensible PLR statistics follow.",
                                                                   CBVAV(CBVAVNum).DXHeatCyclingIterationExceededIndex,
                                                                   PartLoadFrac,
                                                                   PartLoadFrac);
                                }
                            } else if (SolFla == -2) {

                                if (!DataGlobals::WarmupFlag) {
                                    if (CBVAV(CBVAVNum).DXHeatCyclingIterationFailed < 4) {
                                        ++CBVAV(CBVAVNum).DXHeatCyclingIterationFailed;
                                        ShowWarningError(CBVAV(CBVAVNum).HeatCoilType +
                                                         " - DX unit low speed cycling ratio calculation failed: limits exceeded, for unit = " +
                                                         CBVAV(CBVAVNum).Name);
                                        ShowContinueError(
                                            "Estimated low speed cycling ratio = " +
                                            General::RoundSigDigits((DesOutTemp - TempNoOutput) / (TempSpeedOutSpeed1 - TempNoOutput), 3));
                                        ShowContinueErrorTimeStamp(
                                            "The estimated low speed cycling ratio will be used and the simulation continues. Occurrence info:");
                                    }
                                    ShowRecurringWarningErrorAtEnd(CBVAV(CBVAVNum).HeatCoilType + " \"" + CBVAV(CBVAVNum).HeatCoilName +
                                                                       "\" - DX unit low speed cycling ratio calculation failed error continues. "
                                                                       "cycling ratio statistics follow.",
                                                                   CBVAV(CBVAVNum).DXHeatCyclingIterationFailedIndex,
                                                                   PartLoadFrac,
                                                                   PartLoadFrac);
                                }
                                PartLoadFrac = (DesOutTemp - TempNoOutput) / (TempSpeedOutSpeed1 - TempNoOutput);
                            }
                            VariableSpeedCoils::SimVariableSpeedCoils(state, CBVAV(CBVAVNum).HeatCoilName,
                                                                      CBVAV(CBVAVNum).DXHeatCoilIndexNum,
                                                                      DataHVACGlobals::ContFanCycCoil,
                                                                      MaxONOFFCyclesperHour,
                                                                      HPTimeConstant,
                                                                      FanDelayTime,
                                                                      On,
                                                                      PartLoadFrac,
                                                                      SpeedNum,
                                                                      SpeedRatio,
                                                                      QZnReq,
                                                                      QLatReq,
                                                                      OnOffAirFlowRatio);
                        }
                    }
                }

                if (PartLoadFrac > 1.0) {
                    PartLoadFrac = 1.0;
                } else if (PartLoadFrac < 0.0) {
                    PartLoadFrac = 0.0;
                }
                SaveCompressorPLR = VariableSpeedCoils::getVarSpeedPartLoadRatio(CBVAV(CBVAVNum).DXHeatCoilIndexNum);
            } else if ((SELECT_CASE_var == DataHVACGlobals::Coil_HeatingGasOrOtherFuel) ||
                       (SELECT_CASE_var == DataHVACGlobals::Coil_HeatingElectric) || (SELECT_CASE_var == DataHVACGlobals::Coil_HeatingWater) ||
                       (SELECT_CASE_var == DataHVACGlobals::Coil_HeatingSteam)) { // not a DX heating coil
                if (CBVAV(CBVAVNum).HeatCoolMode == HeatingMode) {
                    CpAir = Psychrometrics::PsyCpAirFnW(DataLoopNode::Node(CBVAV(CBVAVNum).HeatingCoilInletNode).HumRat);
                    QHeater = DataLoopNode::Node(CBVAV(CBVAVNum).HeatingCoilInletNode).MassFlowRate * CpAir *
                              (CBVAV(CBVAVNum).CoilTempSetPoint - DataLoopNode::Node(CBVAV(CBVAVNum).HeatingCoilInletNode).Temp);
                } else {
                    QHeater = 0.0;
                }
                // Added None DX heating coils calling point
                DataLoopNode::Node(CBVAV(CBVAVNum).HeatingCoilOutletNode).TempSetPoint = CBVAV(CBVAVNum).CoilTempSetPoint;
                CalcNonDXHeatingCoils(state, CBVAVNum, FirstHVACIteration, QHeater, CBVAV(CBVAVNum).OpMode, QHeaterActual);
            } else {
                ShowFatalError("SimCBVAV System: Invalid Heating Coil=" + CBVAV(CBVAVNum).HeatCoilType);
            }
        }

        if (CBVAV(CBVAVNum).FanPlace == DataHVACGlobals::DrawThru) {
            if (CBVAV(CBVAVNum).FanType_Num == DataHVACGlobals::FanType_SystemModelObject) {
                HVACFan::fanObjs[CBVAV(CBVAVNum).FanIndex]->simulate(state, 1.0 / OnOffAirFlowRatio, _, _, _);
            } else {
                Fans::SimulateFanComponents(state, CBVAV(CBVAVNum).FanName, FirstHVACIteration, CBVAV(CBVAVNum).FanIndex, FanSpeedRatio);
            }
        }
        int splitterOutNode = CBVAV(CBVAVNum).SplitterOutletAirNode;
        DataLoopNode::Node(splitterOutNode).MassFlowRateSetPoint = DataLoopNode::Node(OutletNode).MassFlowRateSetPoint;
        DataLoopNode::Node(OutletNode) = DataLoopNode::Node(splitterOutNode);
        DataLoopNode::Node(OutletNode).TempSetPoint = CBVAV(CBVAVNum).OutletTempSetPoint;
        DataLoopNode::Node(OutletNode).MassFlowRate =
            (1.0 - BypassDuctFlowFraction) * DataLoopNode::Node(CBVAV(CBVAVNum).MixerInletAirNode).MassFlowRate;
        // report variable
        CBVAV(CBVAVNum).BypassMassFlowRate = BypassDuctFlowFraction * DataLoopNode::Node(CBVAV(CBVAVNum).MixerInletAirNode).MassFlowRate;
        // initialize bypass duct connected to mixer or plenum with flow rate and conditions
        if (CBVAV(CBVAVNum).plenumIndex > 0 || CBVAV(CBVAVNum).mixerIndex > 0) {
            int plenumOrMixerInletNode = CBVAV(CBVAVNum).PlenumMixerInletAirNode;
            DataLoopNode::Node(plenumOrMixerInletNode) = DataLoopNode::Node(splitterOutNode);
            DataLoopNode::Node(plenumOrMixerInletNode).MassFlowRate =
                BypassDuctFlowFraction * DataLoopNode::Node(CBVAV(CBVAVNum).MixerInletAirNode).MassFlowRate;
            DataLoopNode::Node(plenumOrMixerInletNode).MassFlowRateMaxAvail = DataLoopNode::Node(plenumOrMixerInletNode).MassFlowRate;
            state.dataAirLoop->AirLoopFlow(CBVAV(CBVAVNum).AirLoopNumber).BypassMassFlow = DataLoopNode::Node(plenumOrMixerInletNode).MassFlowRate;
        }

        // calculate sensible load met using delta enthalpy at a constant (minimum) humidity ratio)
        MinHumRat = min(DataLoopNode::Node(InletNode).HumRat, DataLoopNode::Node(OutletNode).HumRat);
        LoadMet = DataLoopNode::Node(OutletNode).MassFlowRate * (Psychrometrics::PsyHFnTdbW(DataLoopNode::Node(OutletNode).Temp, MinHumRat) -
                                                                 Psychrometrics::PsyHFnTdbW(DataLoopNode::Node(InletNode).Temp, MinHumRat));

        // calculate OA fraction used for zone OA volume flow rate calc
        state.dataAirLoop->AirLoopFlow(CBVAV(CBVAVNum).AirLoopNumber).OAFrac = 0.0;
        if (DataLoopNode::Node(CBVAV(CBVAVNum).AirOutNode).MassFlowRate > 0.0) {
            state.dataAirLoop->AirLoopFlow(CBVAV(CBVAVNum).AirLoopNumber).OAFrac =
                DataLoopNode::Node(CBVAV(CBVAVNum).MixerOutsideAirNode).MassFlowRate / DataLoopNode::Node(CBVAV(CBVAVNum).AirOutNode).MassFlowRate;
        }
    }

    void GetZoneLoads(int const CBVAVNum // Index to CBVAV unit being simulated
    )
    {

        // SUBROUTINE INFORMATION:
        //       AUTHOR         Richard Raustad
        //       DATE WRITTEN   July 2006

        // PURPOSE OF THIS SUBROUTINE:
        // This subroutine is used to poll the thermostats in each zone and determine the
        // mode of operation, either cooling, heating, or none.

        // SUBROUTINE LOCAL VARIABLE DECLARATIONS:
        int lastDayOfSim(0);   // used during warmup to reset changeOverTimer since need to do same thing next warmup day
        Real64 ZoneLoad = 0.0; // Total load in controlled zone [W]

        int dayOfSim = DataGlobals::DayOfSim; // DayOfSim increments during Warmup when it actually simulates the same day
        if (DataGlobals::WarmupFlag) {
            // when warmupday increments then reset timer
            if (lastDayOfSim != dayOfSim) CBVAV(CBVAVNum).changeOverTimer = -1.0; // reset to default (thisTime always > -1)
            lastDayOfSim = dayOfSim;
            dayOfSim = 1; // reset so that thisTime is <= 24 during warmup
        }
        Real64 thisTime = (dayOfSim - 1) * 24 + DataGlobals::HourOfDay - 1 + (DataGlobals::TimeStep - 1) * DataGlobals::TimeStepZone +
                          DataHVACGlobals::SysTimeElapsed;

        if (thisTime <= CBVAV(CBVAVNum).changeOverTimer) {
            CBVAV(CBVAVNum).modeChanged = true;
            return;
        }

        Real64 QZoneReqCool = 0.0; // Total cooling load in all controlled zones [W]
        Real64 QZoneReqHeat = 0.0; // Total heating load in all controlled zones [W]
        CBVAV(CBVAVNum).NumZonesCooled = 0;
        CBVAV(CBVAVNum).NumZonesHeated = 0;
        CBVAV(CBVAVNum).HeatCoolMode = 0;

        for (int ZoneNum = 1; ZoneNum <= CBVAV(CBVAVNum).NumControlledZones; ++ZoneNum) {
            int actualZoneNum = CBVAV(CBVAVNum).ControlledZoneNum(ZoneNum);
            int coolSeqNum = CBVAV(CBVAVNum).ZoneSequenceCoolingNum(ZoneNum);
            int heatSeqNum = CBVAV(CBVAVNum).ZoneSequenceHeatingNum(ZoneNum);
            if (coolSeqNum > 0 && heatSeqNum > 0) {
                Real64 ZoneLoadToCoolSPSequenced =
                    DataZoneEnergyDemands::ZoneSysEnergyDemand(actualZoneNum).SequencedOutputRequiredToCoolingSP(coolSeqNum);
                Real64 ZoneLoadToHeatSPSequenced =
                    DataZoneEnergyDemands::ZoneSysEnergyDemand(actualZoneNum).SequencedOutputRequiredToHeatingSP(heatSeqNum);
                if (ZoneLoadToHeatSPSequenced > 0.0 && ZoneLoadToCoolSPSequenced > 0.0) {
                    ZoneLoad = ZoneLoadToHeatSPSequenced;
                } else if (ZoneLoadToHeatSPSequenced < 0.0 && ZoneLoadToCoolSPSequenced < 0.0) {
                    ZoneLoad = ZoneLoadToCoolSPSequenced;
                } else if (ZoneLoadToHeatSPSequenced <= 0.0 && ZoneLoadToCoolSPSequenced >= 0.0) {
                    ZoneLoad = 0.0;
                }
            } else {
                ZoneLoad = DataZoneEnergyDemands::ZoneSysEnergyDemand(actualZoneNum).RemainingOutputRequired;
            }

            if (!DataZoneEnergyDemands::CurDeadBandOrSetback(actualZoneNum)) {
                if (ZoneLoad > DataHVACGlobals::SmallLoad) {
                    QZoneReqHeat += ZoneLoad;
                    ++CBVAV(CBVAVNum).NumZonesHeated;
                } else if (ZoneLoad < -DataHVACGlobals::SmallLoad) {
                    QZoneReqCool += ZoneLoad;
                    ++CBVAV(CBVAVNum).NumZonesCooled;
                }
            }
        }

        {
            auto const SELECT_CASE_var(CBVAV(CBVAVNum).PriorityControl);
            if (SELECT_CASE_var == CoolingPriority) {
                if (QZoneReqCool < 0.0) {
                    CBVAV(CBVAVNum).HeatCoolMode = CoolingMode;
                } else if (QZoneReqHeat > 0.0) {
                    CBVAV(CBVAVNum).HeatCoolMode = HeatingMode;
                }
            } else if (SELECT_CASE_var == HeatingPriority) {
                if (QZoneReqHeat > 0.0) {
                    CBVAV(CBVAVNum).HeatCoolMode = HeatingMode;
                } else if (QZoneReqCool < 0.0) {
                    CBVAV(CBVAVNum).HeatCoolMode = CoolingMode;
                }
            } else if (SELECT_CASE_var == ZonePriority) {
                if (CBVAV(CBVAVNum).NumZonesHeated > CBVAV(CBVAVNum).NumZonesCooled) {
                    if (QZoneReqHeat > 0.0) {
                        CBVAV(CBVAVNum).HeatCoolMode = HeatingMode;
                    } else if (QZoneReqCool < 0.0) {
                        CBVAV(CBVAVNum).HeatCoolMode = CoolingMode;
                    }
                } else if (CBVAV(CBVAVNum).NumZonesCooled > CBVAV(CBVAVNum).NumZonesHeated) {
                    if (QZoneReqCool < 0.0) {
                        CBVAV(CBVAVNum).HeatCoolMode = CoolingMode;
                    } else if (QZoneReqHeat > 0.0) {
                        CBVAV(CBVAVNum).HeatCoolMode = HeatingMode;
                    }
                } else {
                    if (std::abs(QZoneReqCool) > std::abs(QZoneReqHeat) && QZoneReqCool != 0.0) {
                        CBVAV(CBVAVNum).HeatCoolMode = CoolingMode;
                    } else if (std::abs(QZoneReqCool) < std::abs(QZoneReqHeat) && QZoneReqHeat != 0.0) {
                        CBVAV(CBVAVNum).HeatCoolMode = HeatingMode;
                    } else if (std::abs(QZoneReqCool) == std::abs(QZoneReqHeat) && QZoneReqCool != 0.0) {
                        CBVAV(CBVAVNum).HeatCoolMode = CoolingMode;
                    }
                }
            } else if (SELECT_CASE_var == LoadPriority) {
                if (std::abs(QZoneReqCool) > std::abs(QZoneReqHeat) && QZoneReqCool != 0.0) {
                    CBVAV(CBVAVNum).HeatCoolMode = CoolingMode;
                } else if (std::abs(QZoneReqCool) < std::abs(QZoneReqHeat) && QZoneReqHeat != 0.0) {
                    CBVAV(CBVAVNum).HeatCoolMode = HeatingMode;
                } else if (CBVAV(CBVAVNum).NumZonesHeated > CBVAV(CBVAVNum).NumZonesCooled) {
                    if (QZoneReqHeat > 0.0) {
                        CBVAV(CBVAVNum).HeatCoolMode = HeatingMode;
                    } else if (QZoneReqCool < 0.0) {
                        CBVAV(CBVAVNum).HeatCoolMode = CoolingMode;
                    }
                } else if (CBVAV(CBVAVNum).NumZonesHeated < CBVAV(CBVAVNum).NumZonesCooled) {
                    if (QZoneReqCool < 0.0) {
                        CBVAV(CBVAVNum).HeatCoolMode = CoolingMode;
                    } else if (QZoneReqHeat > 0.0) {
                        CBVAV(CBVAVNum).HeatCoolMode = HeatingMode;
                    }
                } else {
                    if (QZoneReqCool < 0.0) {
                        CBVAV(CBVAVNum).HeatCoolMode = CoolingMode;
                    } else if (QZoneReqHeat > 0.0) {
                        CBVAV(CBVAVNum).HeatCoolMode = HeatingMode;
                    }
                }
            }
        }

        if (CBVAV(CBVAVNum).LastMode != CBVAV(CBVAVNum).HeatCoolMode) {
            CBVAV(CBVAVNum).changeOverTimer = thisTime + CBVAV(CBVAVNum).minModeChangeTime;
            CBVAV(CBVAVNum).LastMode = CBVAV(CBVAVNum).HeatCoolMode;
            CBVAV(CBVAVNum).modeChanged = true;
        }
    }

    Real64 CalcSetPointTempTarget(int const CBVAVNumber) // Index to changeover-bypass VAV system
    {

        // FUNCTION INFORMATION:
        //       AUTHOR         Richard Raustad
        //       DATE WRITTEN   August 2006

        // PURPOSE OF THIS FUNCTION:
        //  Calculate outlet air node temperature setpoint

        // METHODOLOGY EMPLOYED:
        //  Calculate an outlet temperature to satisfy zone loads. This temperature is calculated
        //  based on 1 zone's VAV box fully opened. The other VAV boxes are partially open (modulated).

        // Return value
        Real64 CalcSetPointTempTarget;

        // FUNCTION LOCAL VARIABLE DECLARATIONS:
        Real64 ZoneLoad;                 // Zone load sensed by thermostat [W]
        Real64 QToCoolSetPt;             // Zone load to cooling setpoint [W]
        Real64 QToHeatSetPt;             // Zone load to heating setpoint [W]
        Real64 SupplyAirTemp;            // Supply air temperature required to meet load [C]
        Real64 SupplyAirTempToHeatSetPt; // Supply air temperature required to reach the heating setpoint [C]
        Real64 SupplyAirTempToCoolSetPt; // Supply air temperature required to reach the cooling setpoint [C]

        Real64 DXCoolCoilInletTemp = DataLoopNode::Node(CBVAV(CBVAVNumber).DXCoilInletNode).Temp;
        Real64 OutAirTemp = DataLoopNode::Node(CBVAV(CBVAVNumber).AirOutNode).Temp;
        Real64 OutAirHumRat = DataLoopNode::Node(CBVAV(CBVAVNumber).AirOutNode).HumRat;

        if (CBVAV(CBVAVNumber).HeatCoolMode == CoolingMode) { // Cooling required
            CalcSetPointTempTarget = 99999.0;
        } else if (CBVAV(CBVAVNumber).HeatCoolMode == HeatingMode) { // Heating required
            CalcSetPointTempTarget = -99999.0;
        }
        Real64 TSupplyToHeatSetPtMax = -99999.0; // Maximum of the supply air temperatures required to reach the heating setpoint [C]
        Real64 TSupplyToCoolSetPtMin = 99999.0;  // Minimum of the supply air temperatures required to reach the cooling setpoint [C]

        for (int ZoneNum = 1; ZoneNum <= CBVAV(CBVAVNumber).NumControlledZones; ++ZoneNum) {
            int ZoneNodeNum = CBVAV(CBVAVNumber).ActualZoneNodeNum(ZoneNum);
            int BoxOutletNodeNum = CBVAV(CBVAVNumber).CBVAVBoxOutletNode(ZoneNum);
            if ((CBVAV(CBVAVNumber).ZoneSequenceCoolingNum(ZoneNum) > 0) && (CBVAV(CBVAVNumber).ZoneSequenceHeatingNum(ZoneNum) > 0)) {
                QToCoolSetPt = DataZoneEnergyDemands::ZoneSysEnergyDemand(CBVAV(CBVAVNumber).ControlledZoneNum(ZoneNum))
                                   .SequencedOutputRequiredToCoolingSP(CBVAV(CBVAVNumber).ZoneSequenceCoolingNum(ZoneNum));
                QToHeatSetPt = DataZoneEnergyDemands::ZoneSysEnergyDemand(CBVAV(CBVAVNumber).ControlledZoneNum(ZoneNum))
                                   .SequencedOutputRequiredToHeatingSP(CBVAV(CBVAVNumber).ZoneSequenceHeatingNum(ZoneNum));
                if (QToHeatSetPt > 0.0 && QToCoolSetPt > 0.0) {
                    ZoneLoad = QToHeatSetPt;
                } else if (QToHeatSetPt < 0.0 && QToCoolSetPt < 0.0) {
                    ZoneLoad = QToCoolSetPt;
                } else if (QToHeatSetPt <= 0.0 && QToCoolSetPt >= 0.0) {
                    ZoneLoad = 0.0;
                }
            } else {
                ZoneLoad = DataZoneEnergyDemands::ZoneSysEnergyDemand(CBVAV(CBVAVNumber).ControlledZoneNum(ZoneNum)).RemainingOutputRequired;
                QToCoolSetPt = DataZoneEnergyDemands::ZoneSysEnergyDemand(CBVAV(CBVAVNumber).ControlledZoneNum(ZoneNum)).OutputRequiredToCoolingSP;
                QToHeatSetPt = DataZoneEnergyDemands::ZoneSysEnergyDemand(CBVAV(CBVAVNumber).ControlledZoneNum(ZoneNum)).OutputRequiredToHeatingSP;
            }

            Real64 CpSupplyAir = Psychrometrics::PsyCpAirFnW(OutAirHumRat);

            // Find the supply air temperature that will force the box to full flow
            if (BoxOutletNodeNum > 0) {
                if (DataLoopNode::Node(BoxOutletNodeNum).MassFlowRateMax == 0.0) {
                    SupplyAirTemp = DataLoopNode::Node(ZoneNodeNum).Temp;
                } else {
                    // The target supply air temperature is based on current zone temp and load and max box flow rate
                    SupplyAirTemp =
                        DataLoopNode::Node(ZoneNodeNum).Temp + ZoneLoad / (CpSupplyAir * DataLoopNode::Node(BoxOutletNodeNum).MassFlowRateMax);
                }
            } else {
                SupplyAirTemp = DataLoopNode::Node(ZoneNodeNum).Temp;
            }

            //     Save the MIN (cooling) or MAX (heating) temperature for coil control
            //     One box will always operate at maximum damper position minimizing overall system energy use
            if (CBVAV(CBVAVNumber).HeatCoolMode == CoolingMode) {
                CalcSetPointTempTarget = min(SupplyAirTemp, CalcSetPointTempTarget);
            } else if (CBVAV(CBVAVNumber).HeatCoolMode == HeatingMode) {
                CalcSetPointTempTarget = max(SupplyAirTemp, CalcSetPointTempTarget);
            } else {
                //       Should use CpAirAtCoolSetPoint or CpAirAtHeatSetPoint here?
                //       If so, use ZoneThermostatSetPointLo(ZoneNum) and ZoneThermostatSetPointHi(ZoneNum)
                //       along with the zone humidity ratio
                if (DataLoopNode::Node(BoxOutletNodeNum).MassFlowRateMax == 0.0) {
                    SupplyAirTempToHeatSetPt = DataLoopNode::Node(ZoneNodeNum).Temp;
                    SupplyAirTempToCoolSetPt = DataLoopNode::Node(ZoneNodeNum).Temp;
                } else {
                    SupplyAirTempToHeatSetPt =
                        DataLoopNode::Node(ZoneNodeNum).Temp + QToHeatSetPt / (CpSupplyAir * DataLoopNode::Node(BoxOutletNodeNum).MassFlowRateMax);
                    SupplyAirTempToCoolSetPt =
                        DataLoopNode::Node(ZoneNodeNum).Temp + QToCoolSetPt / (CpSupplyAir * DataLoopNode::Node(BoxOutletNodeNum).MassFlowRateMax);
                }
                TSupplyToHeatSetPtMax = max(SupplyAirTempToHeatSetPt, TSupplyToHeatSetPtMax);
                TSupplyToCoolSetPtMin = min(SupplyAirTempToCoolSetPt, TSupplyToCoolSetPtMin);
            }
        }

        //   Account for floating condition where cooling/heating is required to avoid overshooting setpoint
        if (CBVAV(CBVAVNumber).HeatCoolMode == 0) {
            if (CBVAV(CBVAVNumber).OpMode == DataHVACGlobals::ContFanCycCoil) {
                if (OutAirTemp > TSupplyToCoolSetPtMin) {
                    CalcSetPointTempTarget = TSupplyToCoolSetPtMin;
                } else if (OutAirTemp < TSupplyToHeatSetPtMax) {
                    CalcSetPointTempTarget = TSupplyToHeatSetPtMax;
                } else {
                    CalcSetPointTempTarget = OutAirTemp;
                }
            } else { // Reset setpoint to inlet air temp if unit is OFF and in cycling fan mode
                CalcSetPointTempTarget = DataLoopNode::Node(CBVAV(CBVAVNumber).AirInNode).Temp;
            }
            //   Reset cooling/heating mode to OFF if mixed air inlet temperature is below/above setpoint temperature.
            //   HeatCoolMode = 0 for OFF, 1 for cooling, 2 for heating
        } else if (CBVAV(CBVAVNumber).HeatCoolMode == CoolingMode) {
            if (DXCoolCoilInletTemp < CalcSetPointTempTarget) CalcSetPointTempTarget = DXCoolCoilInletTemp;
        } else if (CBVAV(CBVAVNumber).HeatCoolMode == HeatingMode) {
            if (DXCoolCoilInletTemp > CalcSetPointTempTarget) CalcSetPointTempTarget = DXCoolCoilInletTemp;
        }

        //   Limit outlet node temperature to MAX/MIN specified in input
        if (CalcSetPointTempTarget < CBVAV(CBVAVNumber).MinLATCooling) CalcSetPointTempTarget = CBVAV(CBVAVNumber).MinLATCooling;
        if (CalcSetPointTempTarget > CBVAV(CBVAVNumber).MaxLATHeating) CalcSetPointTempTarget = CBVAV(CBVAVNumber).MaxLATHeating;

        return CalcSetPointTempTarget;
    }

    Real64 DOE2DXCoilResidual(EnergyPlusData &state,
                              Real64 const PartLoadFrac, // Compressor cycling ratio (1.0 is continuous, 0.0 is off)
                              Array1D<Real64> const &Par // Par(1) = DX coil number
    )
    {
        // FUNCTION INFORMATION:
        //       AUTHOR         Richard Raustad, FSEC
        //       DATE WRITTEN   June 2006

        // PURPOSE OF THIS FUNCTION:
        // Calculates residual function (desired outlet temp - actual outlet temp)
        // DX Coil output depends on the part load ratio which is being varied to zero the residual.

        // METHODOLOGY EMPLOYED:
        // Calls CalcDoe2DXCoil to get outlet temperature at the given cycling ratio
        // and calculates the residual as defined above

        // Argument array dimensioning
        // Par(2) = desired air outlet temperature [C]

        int CoilIndex = int(Par(1));
        Real64 OnOffAirFlowFrac = Par(3); // Ratio of compressor ON to compressor OFF air mass flow rate

        DXCoils::CalcDoe2DXCoil(state, CoilIndex, On, false, PartLoadFrac, DataHVACGlobals::ContFanCycCoil, _, OnOffAirFlowFrac);

        Real64 OutletAirTemp = DXCoils::DXCoilOutletTemp(CoilIndex);
        Real64 Residuum = Par(2) - OutletAirTemp;

        return Residuum;
    }

    Real64 HXAssistDXCoilResidual(EnergyPlusData &state, Real64 const PartLoadFrac, // Compressor cycling ratio (1.0 is continuous, 0.0 is off)
                                  Array1D<Real64> const &Par // Par(1) = DX coil number
    )
    {
        // FUNCTION INFORMATION:
        //       AUTHOR         Richard Raustad, FSEC
        //       DATE WRITTEN   June 2006

        // PURPOSE OF THIS FUNCTION:
        // Calculates residual function (desired DX coil outlet temp - actual DX coil outlet temp)
        // HX Assisted DX Coil output depends on the part load ratio which is being varied to zero the residual.

        // METHODOLOGY EMPLOYED:
        // Calls CalcDoe2DXCoil to get outlet temperature at the given cycling ratio
        // and calculates the residual as defined above

        // Argument array dimensioning
        // Par(2) = desired air outlet temperature [C]

        int CoilIndex = int(Par(1));
        // Real64 OnOffAirFlowFrac = Par(3); // not used
        int CBVAVNumTemp = int(Par(4));
        bool FirstHVACIter = (Par(5) == 1.0);
        bool HXUnitOn = (Par(6) == 1.0); // flag to enable heat exchanger

        HVACHXAssistedCoolingCoil::SimHXAssistedCoolingCoil(state,
            CBVAV(CBVAVNumTemp).DXCoolCoilName, FirstHVACIter, On, PartLoadFrac, CoilIndex, DataHVACGlobals::ContFanCycCoil, HXUnitOn);

        Real64 OutletAirTemp = DataLoopNode::Node(CBVAV(CBVAVNumTemp).DXCoilOutletNode).Temp;
        Real64 Residuum = Par(2) - OutletAirTemp;

        return Residuum;
    }

    Real64 DXHeatingCoilResidual(EnergyPlusData &state,
                                 Real64 const PartLoadFrac, // Compressor cycling ratio (1.0 is continuous, 0.0 is off)
                                 Array1D<Real64> const &Par // Par(1) = DX coil number
    )
    {
        // FUNCTION INFORMATION:
        //       AUTHOR         Richard Raustad, FSEC
        //       DATE WRITTEN   June 2006

        // PURPOSE OF THIS FUNCTION:
        // Calculates residual function (desired outlet temp - actual outlet temp)
        // DX Coil output depends on the part load ratio which is being varied to zero the residual.

        // METHODOLOGY EMPLOYED:
        // Calls CalcDoe2DXCoil to get outlet temperature at the given cycling ratio
        // and calculates the residual as defined above

        // Argument array dimensioning
        // Par(2) = desired air outlet temperature [C]

        int CoilIndex = int(Par(1));
        Real64 OnOffAirFlowFrac = Par(3); // Ratio of compressor ON to compressor OFF air mass flow rate

        DXCoils::CalcDXHeatingCoil(state, CoilIndex, PartLoadFrac, DataHVACGlobals::ContFanCycCoil, OnOffAirFlowFrac);

        Real64 OutletAirTemp = DXCoils::DXCoilOutletTemp(CoilIndex);
        Real64 Residuum = Par(2) - OutletAirTemp;

        return Residuum;
    }

    Real64 MultiModeDXCoilResidual(EnergyPlusData &state, Real64 const PartLoadRatio, // compressor cycling ratio (1.0 is continuous, 0.0 is off)
                                   Array1D<Real64> const &Par  // Par(1) = DX coil number
    )
    {
        // FUNCTION INFORMATION:
        //       AUTHOR         M. J. Witte, GARD Analytics, Inc.
        //       DATE WRITTEN   February 2005
        //                      (based on DOE2DXCoilResidual by Richard Raustad, FSEC)

        // PURPOSE OF THIS FUNCTION:
        // Calculates residual function (desired outlet temp - actual outlet temp)
        // DX Coil output depends on the part load ratio which is being varied to zero the residual.

        // METHODOLOGY EMPLOYED:
        // Calls SimDXCoilMultiMode to get outlet temperature at the given cycling ratio
        // and calculates the residual as defined above

        // Argument array dimensioning
        // par(2) = desired air outlet temperature [C]
        // par(3) = dehumidification mode (0=normal, 1=enhanced)

        int CoilIndex = int(Par(1));
        int DehumidMode = int(Par(3));
        int FanOpMode = 2;
        DXCoils::SimDXCoilMultiMode(state, "", On, false, PartLoadRatio, DehumidMode, CoilIndex, FanOpMode);
        Real64 OutletAirTemp = DXCoils::DXCoilOutletTemp(CoilIndex);
        Real64 Residuum = Par(2) - OutletAirTemp;

        return Residuum;
    }

    void SetAverageAirFlow(int const CBVAVNum,       // Index to CBVAV system
                           Real64 &OnOffAirFlowRatio // Ratio of compressor ON airflow to average airflow over timestep
    )
    {

        // SUBROUTINE INFORMATION:
        //       AUTHOR         Richard Raustad
        //       DATE WRITTEN   July 2006

        // PURPOSE OF THIS SUBROUTINE:
        // Set the average air mass flow rates for this time step
        // Set OnOffAirFlowRatio to be used by DX coils

        // SUBROUTINE LOCAL VARIABLE DECLARATIONS:
        Real64 ZoneMassFlow; // Zone mass flow rate required to meet zone load [kg/s]
        Real64 ZoneLoad;     // Zone load calculated by ZoneTempPredictor [W]

        int InletNode = CBVAV(CBVAVNum).AirInNode;                     // Inlet node number for CBVAVNum
        int OutletNode = CBVAV(CBVAVNum).AirOutNode;                   // Outlet node number for CBVAVNum
        int MixerMixedAirNode = CBVAV(CBVAVNum).MixerMixedAirNode;     // Mixed air node number in OA mixer
        int MixerOutsideAirNode = CBVAV(CBVAVNum).MixerOutsideAirNode; // Outside air node number in OA mixer
        int MixerReliefAirNode = CBVAV(CBVAVNum).MixerReliefAirNode;   // Relief air node number in OA mixer
        int MixerInletAirNode = CBVAV(CBVAVNum).MixerInletAirNode;     // Inlet air node number in OA mixer

        Real64 SystemMassFlow = 0.0; // System mass flow rate required for all zones [kg/s]
        Real64 CpSupplyAir = Psychrometrics::PsyCpAirFnW(DataLoopNode::Node(OutletNode).HumRat); // Specific heat of outlet air [J/kg-K]
        // Determine zone air flow
        for (int ZoneNum = 1; ZoneNum <= CBVAV(CBVAVNum).NumControlledZones; ++ZoneNum) {
            int ZoneNodeNum = CBVAV(CBVAVNum).ActualZoneNodeNum(ZoneNum);
            int BoxOutletNodeNum = CBVAV(CBVAVNum).CBVAVBoxOutletNode(ZoneNum); // Zone supply air inlet node number
            if ((CBVAV(CBVAVNum).ZoneSequenceCoolingNum(ZoneNum) > 0) && (CBVAV(CBVAVNum).ZoneSequenceHeatingNum(ZoneNum) > 0)) {
                Real64 QToCoolSetPt = DataZoneEnergyDemands::ZoneSysEnergyDemand(CBVAV(CBVAVNum).ControlledZoneNum(ZoneNum))
                                          .SequencedOutputRequiredToCoolingSP(CBVAV(CBVAVNum).ZoneSequenceCoolingNum(ZoneNum));
                Real64 QToHeatSetPt = DataZoneEnergyDemands::ZoneSysEnergyDemand(CBVAV(CBVAVNum).ControlledZoneNum(ZoneNum))
                                          .SequencedOutputRequiredToHeatingSP(CBVAV(CBVAVNum).ZoneSequenceHeatingNum(ZoneNum));
                if (QToHeatSetPt > 0.0 && QToCoolSetPt > 0.0) {
                    ZoneLoad = QToHeatSetPt;
                } else if (QToHeatSetPt < 0.0 && QToCoolSetPt < 0.0) {
                    ZoneLoad = QToCoolSetPt;
                } else if (QToHeatSetPt <= 0.0 && QToCoolSetPt >= 0.0) {
                    ZoneLoad = 0.0;
                }
            } else {
                ZoneLoad = DataZoneEnergyDemands::ZoneSysEnergyDemand(CBVAV(CBVAVNum).ControlledZoneNum(ZoneNum)).RemainingOutputRequired;
            }
            Real64 CpZoneAir = Psychrometrics::PsyCpAirFnW(DataLoopNode::Node(ZoneNodeNum).HumRat);
            Real64 DeltaCpTemp = CpSupplyAir * DataLoopNode::Node(OutletNode).Temp - CpZoneAir * DataLoopNode::Node(ZoneNodeNum).Temp;

            // Need to check DeltaCpTemp and ensure that it is not zero
            if (DeltaCpTemp != 0.0) { // .AND. .NOT. CurDeadBandOrSetback(ZoneNum))THEN
                ZoneMassFlow = ZoneLoad / DeltaCpTemp;
            } else {
                //     reset to 0 so we don't add in the last zone's mass flow rate
                ZoneMassFlow = 0.0;
            }
            SystemMassFlow +=
                max(DataLoopNode::Node(BoxOutletNodeNum).MassFlowRateMin, min(ZoneMassFlow, DataLoopNode::Node(BoxOutletNodeNum).MassFlowRateMax));
        }

        Real64 AverageUnitMassFlow = CompOnMassFlow;
        Real64 AverageOAMassFlow = OACompOnMassFlow;
        FanSpeedRatio = CompOnFlowRatio;

        DataLoopNode::Node(MixerInletAirNode) = DataLoopNode::Node(InletNode);

        DataLoopNode::Node(MixerMixedAirNode).MassFlowRateMin = 0.0;

        if (ScheduleManager::GetCurrentScheduleValue(CBVAV(CBVAVNum).SchedPtr) == 0.0 || AverageUnitMassFlow == 0.0) {
            DataLoopNode::Node(InletNode).MassFlowRate = 0.0;
            DataLoopNode::Node(MixerOutsideAirNode).MassFlowRate = 0.0;
            DataLoopNode::Node(MixerReliefAirNode).MassFlowRate = 0.0;
            OnOffAirFlowRatio = 0.0;
            BypassDuctFlowFraction = 0.0;
        } else {
            DataLoopNode::Node(MixerInletAirNode).MassFlowRate = AverageUnitMassFlow;
            DataLoopNode::Node(MixerOutsideAirNode).MassFlowRate = AverageOAMassFlow;
            DataLoopNode::Node(MixerReliefAirNode).MassFlowRate = AverageOAMassFlow;
            OnOffAirFlowRatio = 1.0;
            auto &cbVAVBoxOut(CBVAV(CBVAVNum).CBVAVBoxOutletNode);
            Real64 boxOutletNodeFlow = 0.0;
            for (int i = 1; i <= CBVAV(CBVAVNum).NumControlledZones; ++i) {
                boxOutletNodeFlow += DataLoopNode::Node(cbVAVBoxOut(i)).MassFlowRate;
            }
            BypassDuctFlowFraction = max(0.0, 1.0 - (boxOutletNodeFlow / AverageUnitMassFlow));
        }
    }

    void ReportCBVAV(int const CBVAVNum) // Index of the current CBVAV unit being simulated
    {

        // SUBROUTINE INFORMATION:
        //       AUTHOR         Richard Raustad
        //       DATE WRITTEN   July 2006

        // PURPOSE OF THIS SUBROUTINE:
        // Fills some of the report variables for the changeover-bypass VAV system

        Real64 ReportingConstant = DataHVACGlobals::TimeStepSys * DataGlobals::SecInHour;

        CBVAV(CBVAVNum).TotCoolEnergy = CBVAV(CBVAVNum).TotCoolEnergyRate * ReportingConstant;
        CBVAV(CBVAVNum).TotHeatEnergy = CBVAV(CBVAVNum).TotHeatEnergyRate * ReportingConstant;
        CBVAV(CBVAVNum).SensCoolEnergy = CBVAV(CBVAVNum).SensCoolEnergyRate * ReportingConstant;
        CBVAV(CBVAVNum).SensHeatEnergy = CBVAV(CBVAVNum).SensHeatEnergyRate * ReportingConstant;
        CBVAV(CBVAVNum).LatCoolEnergy = CBVAV(CBVAVNum).LatCoolEnergyRate * ReportingConstant;
        CBVAV(CBVAVNum).LatHeatEnergy = CBVAV(CBVAVNum).LatHeatEnergyRate * ReportingConstant;
        CBVAV(CBVAVNum).ElecConsumption = CBVAV(CBVAVNum).ElecPower * ReportingConstant;

        if (CBVAV(CBVAVNum).FirstPass) {
            if (!DataGlobals::SysSizingCalc) {
                DataSizing::resetHVACSizingGlobals(DataSizing::CurZoneEqNum, DataSizing::CurSysNum, CBVAV(CBVAVNum).FirstPass);
            }
        }

        // reset to 1 in case blow through fan configuration (fan resets to 1, but for blow thru fans coil sets back down < 1)
        DataHVACGlobals::OnOffFanPartLoadFraction = 1.0;
    }

    void CalcNonDXHeatingCoils(EnergyPlusData &state, int const CBVAVNum,            // Changeover bypass VAV unit index
                               bool const FirstHVACIteration, // flag for first HVAC iteration in the time step
                               Real64 &HeatCoilLoad,          // heating coil load to be met (Watts)
                               int const FanMode,             // fan operation mode
                               Real64 &HeatCoilLoadmet        // coil heating load met
    )
    {

        // SUBROUTINE INFORMATION:
        //       AUTHOR         Bereket Nigusse, FSEC/UCF
        //       DATE WRITTEN   January 2012

        // PURPOSE OF THIS SUBROUTINE:
        // This subroutine simulates the four non dx heating coil types: Gas, Electric, hot water and steam.

        // METHODOLOGY EMPLOYED:
        // Simply calls the different heating coil component.  The hot water flow rate matching the coil load
        // is calculated iteratively.

        // SUBROUTINE PARAMETER DEFINITIONS:
        Real64 const ErrTolerance(0.001); // convergence limit for hotwater coil
        int const SolveMaxIter(50);

        // SUBROUTINE LOCAL VARIABLE DECLARATIONS:
        Real64 mdot;            // heating coil steam or hot water mass flow rate
        Real64 MinWaterFlow;    // minimum water mass flow rate
        Real64 MaxHotWaterFlow; // maximum hot water mass flow rate, kg/s
        Real64 HotWaterMdot;    // actual hot water mass flow rate
        Array1D<Real64> Par(3);
        int SolFlag; // error flag

        Real64 QCoilActual = 0.0; // actual heating load met
        if (HeatCoilLoad > DataHVACGlobals::SmallLoad) {
            {
                auto const SELECT_CASE_var(CBVAV(CBVAVNum).HeatCoilType_Num);
                if ((SELECT_CASE_var == DataHVACGlobals::Coil_HeatingGasOrOtherFuel) || (SELECT_CASE_var == DataHVACGlobals::Coil_HeatingElectric)) {
                    HeatingCoils::SimulateHeatingCoilComponents(state,
                        CBVAV(CBVAVNum).HeatCoilName, FirstHVACIteration, HeatCoilLoad, CBVAV(CBVAVNum).HeatCoilIndex, QCoilActual, true, FanMode);
                } else if (SELECT_CASE_var == DataHVACGlobals::Coil_HeatingWater) {
                    // simulate the heating coil at maximum hot water flow rate
                    MaxHotWaterFlow = CBVAV(CBVAVNum).MaxHeatCoilFluidFlow;
                    PlantUtilities::SetComponentFlowRate(MaxHotWaterFlow,
                                                         CBVAV(CBVAVNum).CoilControlNode,
                                                         CBVAV(CBVAVNum).CoilOutletNode,
                                                         CBVAV(CBVAVNum).LoopNum,
                                                         CBVAV(CBVAVNum).LoopSide,
                                                         CBVAV(CBVAVNum).BranchNum,
                                                         CBVAV(CBVAVNum).CompNum);
                    WaterCoils::SimulateWaterCoilComponents(state,
                        CBVAV(CBVAVNum).HeatCoilName, FirstHVACIteration, CBVAV(CBVAVNum).HeatCoilIndex, QCoilActual, FanMode);
                    if (QCoilActual > (HeatCoilLoad + DataHVACGlobals::SmallLoad)) {
                        // control water flow to obtain output matching HeatCoilLoad
                        SolFlag = 0;
                        MinWaterFlow = 0.0;
                        Par(1) = double(CBVAVNum);
                        if (FirstHVACIteration) {
                            Par(2) = 1.0;
                        } else {
                            Par(2) = 0.0;
                        }
                        Par(3) = HeatCoilLoad;
                        TempSolveRoot::SolveRoot(state,
                            ErrTolerance, SolveMaxIter, SolFlag, HotWaterMdot, HotWaterCoilResidual, MinWaterFlow, MaxHotWaterFlow, Par);
                        if (SolFlag == -1) {
                            if (CBVAV(CBVAVNum).HotWaterCoilMaxIterIndex == 0) {
                                ShowWarningMessage("CalcNonDXHeatingCoils: Hot water coil control failed for " + CBVAV(CBVAVNum).UnitType + "=\"" +
                                                   CBVAV(CBVAVNum).Name + "\"");
                                ShowContinueErrorTimeStamp("");
                                ShowContinueError("  Iteration limit [" + General::RoundSigDigits(SolveMaxIter) +
                                                  "] exceeded in calculating hot water mass flow rate");
                            }
                            ShowRecurringWarningErrorAtEnd("CalcNonDXHeatingCoils: Hot water coil control failed (iteration limit [" +
                                                               General::RoundSigDigits(SolveMaxIter) + "]) for " + CBVAV(CBVAVNum).UnitType + "=\"" +
                                                               CBVAV(CBVAVNum).Name,
                                                           CBVAV(CBVAVNum).HotWaterCoilMaxIterIndex);
                        } else if (SolFlag == -2) {
                            if (CBVAV(CBVAVNum).HotWaterCoilMaxIterIndex2 == 0) {
                                ShowWarningMessage("CalcNonDXHeatingCoils: Hot water coil control failed (maximum flow limits) for " +
                                                   CBVAV(CBVAVNum).UnitType + "=\"" + CBVAV(CBVAVNum).Name + "\"");
                                ShowContinueErrorTimeStamp("");
                                ShowContinueError("...Bad hot water maximum flow rate limits");
                                ShowContinueError("...Given minimum water flow rate=" + General::RoundSigDigits(MinWaterFlow, 3) + " kg/s");
                                ShowContinueError("...Given maximum water flow rate=" + General::RoundSigDigits(MaxHotWaterFlow, 3) + " kg/s");
                            }
                            ShowRecurringWarningErrorAtEnd("CalcNonDXHeatingCoils: Hot water coil control failed (flow limits) for " +
                                                               CBVAV(CBVAVNum).UnitType + "=\"" + CBVAV(CBVAVNum).Name + "\"",
                                                           CBVAV(CBVAVNum).HotWaterCoilMaxIterIndex2,
                                                           MaxHotWaterFlow,
                                                           MinWaterFlow,
                                                           _,
                                                           "[kg/s]",
                                                           "[kg/s]");
                        }
                        // simulate the hot water heating coil
                        QCoilActual = HeatCoilLoad;
                        // simulate the hot water heating coil
                        WaterCoils::SimulateWaterCoilComponents(state,
                            CBVAV(CBVAVNum).HeatCoilName, FirstHVACIteration, CBVAV(CBVAVNum).HeatCoilIndex, QCoilActual, FanMode);
                    }
                } else if (SELECT_CASE_var == DataHVACGlobals::Coil_HeatingSteam) {
                    mdot = CBVAV(CBVAVNum).MaxHeatCoilFluidFlow;
                    PlantUtilities::SetComponentFlowRate(mdot,
                                                         CBVAV(CBVAVNum).CoilControlNode,
                                                         CBVAV(CBVAVNum).CoilOutletNode,
                                                         CBVAV(CBVAVNum).LoopNum,
                                                         CBVAV(CBVAVNum).LoopSide,
                                                         CBVAV(CBVAVNum).BranchNum,
                                                         CBVAV(CBVAVNum).CompNum);

                    // simulate the steam heating coil
                    SteamCoils::SimulateSteamCoilComponents(state,
                        CBVAV(CBVAVNum).HeatCoilName, FirstHVACIteration, CBVAV(CBVAVNum).HeatCoilIndex, HeatCoilLoad, QCoilActual, FanMode);
                }
            }
        } else {
            {
                auto const SELECT_CASE_var(CBVAV(CBVAVNum).HeatCoilType_Num);
                if ((SELECT_CASE_var == DataHVACGlobals::Coil_HeatingGasOrOtherFuel) || (SELECT_CASE_var == DataHVACGlobals::Coil_HeatingElectric)) {
                    HeatingCoils::SimulateHeatingCoilComponents(state,
                        CBVAV(CBVAVNum).HeatCoilName, FirstHVACIteration, HeatCoilLoad, CBVAV(CBVAVNum).HeatCoilIndex, QCoilActual, true, FanMode);
                } else if (SELECT_CASE_var == DataHVACGlobals::Coil_HeatingWater) {
                    mdot = 0.0;
                    PlantUtilities::SetComponentFlowRate(mdot,
                                                         CBVAV(CBVAVNum).CoilControlNode,
                                                         CBVAV(CBVAVNum).CoilOutletNode,
                                                         CBVAV(CBVAVNum).LoopNum,
                                                         CBVAV(CBVAVNum).LoopSide,
                                                         CBVAV(CBVAVNum).BranchNum,
                                                         CBVAV(CBVAVNum).CompNum);
                    QCoilActual = HeatCoilLoad;
                    // simulate the hot water heating coil
                    WaterCoils::SimulateWaterCoilComponents(state,
                        CBVAV(CBVAVNum).HeatCoilName, FirstHVACIteration, CBVAV(CBVAVNum).HeatCoilIndex, QCoilActual, FanMode);
                } else if (SELECT_CASE_var == DataHVACGlobals::Coil_HeatingSteam) {
                    mdot = 0.0;
                    PlantUtilities::SetComponentFlowRate(mdot,
                                                         CBVAV(CBVAVNum).CoilControlNode,
                                                         CBVAV(CBVAVNum).CoilOutletNode,
                                                         CBVAV(CBVAVNum).LoopNum,
                                                         CBVAV(CBVAVNum).LoopSide,
                                                         CBVAV(CBVAVNum).BranchNum,
                                                         CBVAV(CBVAVNum).CompNum);
                    // simulate the steam heating coil
                    SteamCoils::SimulateSteamCoilComponents(state,
                        CBVAV(CBVAVNum).HeatCoilName, FirstHVACIteration, CBVAV(CBVAVNum).HeatCoilIndex, HeatCoilLoad, QCoilActual, FanMode);
                }
            }
        }
        HeatCoilLoadmet = QCoilActual;
    }

    Real64 HotWaterCoilResidual(EnergyPlusData &state, Real64 const HWFlow,       // hot water flow rate in kg/s
                                Array1D<Real64> const &Par // Par(1) = DX coil number
    )
    {

        // FUNCTION INFORMATION:
        //       AUTHOR         Bereket Nigusse, FSEC/UCF
        //       DATE WRITTEN   January 2012

        // PURPOSE OF THIS FUNCTION:
        // Calculates residual function (Actual Coil Output - Requested Coil Load) / Requested Coil Load
        // the actual coil output depends on the hot water flow rate which is varied to minimize the residual.

        // METHODOLOGY EMPLOYED:
        // Calls HotWaterCoilResidual, and calculates the residual as defined above.

        // Return value
        Real64 Residuum; // residual to be minimized to zero

        int CBVAVNum = int(Par(1));
        bool FirstHVACSoln = (Par(2) > 0.0);
        Real64 HeatCoilLoad = Par(3);
        Real64 QCoilActual = HeatCoilLoad;
        Real64 mdot = HWFlow;
        PlantUtilities::SetComponentFlowRate(mdot,
                                             CBVAV(CBVAVNum).CoilControlNode,
                                             CBVAV(CBVAVNum).CoilOutletNode,
                                             CBVAV(CBVAVNum).LoopNum,
                                             CBVAV(CBVAVNum).LoopSide,
                                             CBVAV(CBVAVNum).BranchNum,
                                             CBVAV(CBVAVNum).CompNum);

        // simulate the hot water supplemental heating coil
        WaterCoils::SimulateWaterCoilComponents(state,
            CBVAV(CBVAVNum).HeatCoilName, FirstHVACSoln, CBVAV(CBVAVNum).HeatCoilIndex, QCoilActual, CBVAV(CBVAVNum).OpMode);
        if (HeatCoilLoad != 0.0) {
            Residuum = (QCoilActual - HeatCoilLoad) / HeatCoilLoad;
        } else { // Autodesk:Return Condition added to assure return value is set
            Residuum = 0.0;
        }
        return Residuum;
    }

} // namespace HVACUnitaryBypassVAV

} // namespace EnergyPlus<|MERGE_RESOLUTION|>--- conflicted
+++ resolved
@@ -763,15 +763,9 @@
                     }
                 } else if (UtilityRoutines::SameString(Alphas(14), "Coil:Cooling:DX:VariableSpeed")) {
                     CBVAV(CBVAVNum).DXCoolCoilType_Num = DataHVACGlobals::Coil_CoolingAirToAirVariableSpeed;
-<<<<<<< HEAD
-                    CBVAV(CBVAVNum).DXCoilInletNode = VariableSpeedCoils::GetCoilInletNodeVariableSpeed(state, 
-                        CBVAV(CBVAVNum).DXCoolCoilType, CBVAV(CBVAVNum).DXCoolCoilName, DXErrorsFound);
-                    CBVAV(CBVAVNum).DXCoilOutletNode = VariableSpeedCoils::GetCoilOutletNodeVariableSpeed(state, 
-=======
                     CBVAV(CBVAVNum).DXCoilInletNode = VariableSpeedCoils::GetCoilInletNodeVariableSpeed(state,
                         CBVAV(CBVAVNum).DXCoolCoilType, CBVAV(CBVAVNum).DXCoolCoilName, DXErrorsFound);
                     CBVAV(CBVAVNum).DXCoilOutletNode = VariableSpeedCoils::GetCoilOutletNodeVariableSpeed(state,
->>>>>>> 42d84720
                         CBVAV(CBVAVNum).DXCoolCoilType, CBVAV(CBVAVNum).DXCoolCoilName, DXErrorsFound);
                     if (DXErrorsFound) {
                         ShowSevereError(CurrentModuleObject + ": " + CBVAV(CBVAVNum).Name);
@@ -779,11 +773,7 @@
                         ErrorsFound = true;
                     } else {
                         DXCoilErrFlag = false;
-<<<<<<< HEAD
-                        CBVAV(CBVAVNum).DXCoolCoilIndexNum = VariableSpeedCoils::GetCoilIndexVariableSpeed(state, 
-=======
                         CBVAV(CBVAVNum).DXCoolCoilIndexNum = VariableSpeedCoils::GetCoilIndexVariableSpeed(state,
->>>>>>> 42d84720
                             CBVAV(CBVAVNum).DXCoolCoilType, CBVAV(CBVAVNum).DXCoolCoilName, DXErrorsFound);
                         if (DXCoilErrFlag) ShowContinueError("...occurs in " + CBVAV(CBVAVNum).UnitType + " \"" + CBVAV(CBVAVNum).Name + "\"");
                         OANodeErrFlag = false;
@@ -824,22 +814,14 @@
                                 DXCoils::GetCoilCondenserInletNode(state, "Coil:Cooling:DX:SingleSpeed", HXDXCoolCoilName, OANodeErrFlag);
                             if (OANodeErrFlag) ShowContinueError("Occurs in " + CurrentModuleObject + " = " + CBVAV(CBVAVNum).Name);
                         } else if (ActualCoolCoilType == DataHVACGlobals::Coil_CoolingAirToAirVariableSpeed) {
-<<<<<<< HEAD
-                            CBVAV(CBVAVNum).DXCoolCoilIndexNum = VariableSpeedCoils::GetCoilIndexVariableSpeed(state, 
-=======
                             CBVAV(CBVAVNum).DXCoolCoilIndexNum = VariableSpeedCoils::GetCoilIndexVariableSpeed(state,
->>>>>>> 42d84720
                                 "Coil:Cooling:DX:VariableSpeed",
                                 HVACHXAssistedCoolingCoil::GetHXDXCoilName(state,
                                     CBVAV(CBVAVNum).DXCoolCoilType, CBVAV(CBVAVNum).DXCoolCoilName, DXCoilErrFlag),
                                 DXCoilErrFlag);
                             if (DXCoilErrFlag) ShowContinueError("...occurs in " + CBVAV(CBVAVNum).UnitType + " \"" + CBVAV(CBVAVNum).Name + "\"");
                             OANodeErrFlag = false;
-<<<<<<< HEAD
-                            CBVAV(CBVAVNum).CondenserNodeNum = VariableSpeedCoils::GetVSCoilCondenserInletNode(state, 
-=======
                             CBVAV(CBVAVNum).CondenserNodeNum = VariableSpeedCoils::GetVSCoilCondenserInletNode(state,
->>>>>>> 42d84720
                                 HVACHXAssistedCoolingCoil::GetHXDXCoilName(state,
                                     CBVAV(CBVAVNum).DXCoolCoilType, CBVAV(CBVAVNum).DXCoolCoilName, DXCoilErrFlag),
                                 OANodeErrFlag);
