--- conflicted
+++ resolved
@@ -824,15 +824,9 @@
                                 DXCoilErrFlag);
                             if (DXCoilErrFlag) ShowContinueError("...occurs in " + CBVAV(CBVAVNum).UnitType + " \"" + CBVAV(CBVAVNum).Name + "\"");
                             OANodeErrFlag = false;
-<<<<<<< HEAD
-                            CBVAV(CBVAVNum).CondenserNodeNum = VariableSpeedCoils::GetVSCoilCondenserInletNode(
-                                HVACHXAssistedCoolingCoil::GetHXDXCoilName(
-                                    state, CBVAV(CBVAVNum).DXCoolCoilType, CBVAV(CBVAVNum).DXCoolCoilName, DXCoilErrFlag),
-=======
                             CBVAV(CBVAVNum).CondenserNodeNum = VariableSpeedCoils::GetVSCoilCondenserInletNode(state,
                                 HVACHXAssistedCoolingCoil::GetHXDXCoilName(state,
                                     CBVAV(CBVAVNum).DXCoolCoilType, CBVAV(CBVAVNum).DXCoolCoilName, DXCoilErrFlag),
->>>>>>> 5a40ebd3
                                 OANodeErrFlag);
                             if (OANodeErrFlag) ShowContinueError("Occurs in " + CurrentModuleObject + " = " + CBVAV(CBVAVNum).Name);
                         }
@@ -2362,14 +2356,9 @@
                             Par(1) = double(CBVAV(CBVAVNum).CoolCoilCompIndex);
                             Par(2) = CBVAV(CBVAVNum).CoilTempSetPoint;
                             Par(3) = OnOffAirFlowRatio;
-<<<<<<< HEAD
-                            General::SolveRoot(DataHVACGlobals::SmallTempDiff, MaxIte, SolFla, PartLoadFrac, DOE2DXCoilResidual, 0.0, 1.0, Par);
+                            TempSolveRoot::SolveRoot(state, DataHVACGlobals::SmallTempDiff, MaxIte, SolFla, PartLoadFrac, DOE2DXCoilResidual, 0.0, 1.0, Par);
                             DXCoils::SimDXCoil(state,
                                                CBVAV(CBVAVNum).DXCoolCoilName,
-=======
-                            TempSolveRoot::SolveRoot(state, DataHVACGlobals::SmallTempDiff, MaxIte, SolFla, PartLoadFrac, DOE2DXCoilResidual, 0.0, 1.0, Par);
-                            DXCoils::SimDXCoil(state, CBVAV(CBVAVNum).DXCoolCoilName,
->>>>>>> 5a40ebd3
                                                On,
                                                FirstHVACIteration,
                                                CBVAV(CBVAVNum).CoolCoilCompIndex,
@@ -3083,14 +3072,9 @@
                             Par(1) = double(CBVAV(CBVAVNum).HeatCoilIndex);
                             Par(2) = min(CBVAV(CBVAVNum).CoilTempSetPoint, CBVAV(CBVAVNum).MaxLATHeating);
                             Par(3) = OnOffAirFlowRatio;
-<<<<<<< HEAD
-                            General::SolveRoot(DataHVACGlobals::SmallTempDiff, MaxIte, SolFla, PartLoadFrac, DXHeatingCoilResidual, 0.0, 1.0, Par);
+                            TempSolveRoot::SolveRoot(state, DataHVACGlobals::SmallTempDiff, MaxIte, SolFla, PartLoadFrac, DXHeatingCoilResidual, 0.0, 1.0, Par);
                             DXCoils::SimDXCoil(state,
                                                CBVAV(CBVAVNum).HeatCoilName,
-=======
-                            TempSolveRoot::SolveRoot(state, DataHVACGlobals::SmallTempDiff, MaxIte, SolFla, PartLoadFrac, DXHeatingCoilResidual, 0.0, 1.0, Par);
-                            DXCoils::SimDXCoil(state, CBVAV(CBVAVNum).HeatCoilName,
->>>>>>> 5a40ebd3
                                                On,
                                                FirstHVACIteration,
                                                CBVAV(CBVAVNum).HeatCoilIndex,
@@ -3483,11 +3467,7 @@
                                                                  Psychrometrics::PsyHFnTdbW(DataLoopNode::Node(InletNode).Temp, MinHumRat));
 
         // calculate OA fraction used for zone OA volume flow rate calc
-<<<<<<< HEAD
-        DataAirLoop::AirLoopFlow(CBVAV(CBVAVNum).AirLoopNumber).OAFrac = 0.0;
-=======
         state.dataAirLoop->AirLoopFlow(CBVAV(CBVAVNum).AirLoopNumber).OAFrac = 0.0;
->>>>>>> 5a40ebd3
         if (DataLoopNode::Node(CBVAV(CBVAVNum).AirOutNode).MassFlowRate > 0.0) {
             state.dataAirLoop->AirLoopFlow(CBVAV(CBVAVNum).AirLoopNumber).OAFrac =
                 DataLoopNode::Node(CBVAV(CBVAVNum).MixerOutsideAirNode).MassFlowRate / DataLoopNode::Node(CBVAV(CBVAVNum).AirOutNode).MassFlowRate;
