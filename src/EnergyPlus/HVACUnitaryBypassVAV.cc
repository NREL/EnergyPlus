--- conflicted
+++ resolved
@@ -4108,19 +4108,12 @@
                                 ShowContinueError(state,
                                                   format("  Iteration limit [{}] exceeded in calculating hot water mass flow rate", SolveMaxIter));
                             }
-<<<<<<< HEAD
-                            ShowRecurringWarningErrorAtEnd(
+                            ShowRecurringWarningErrorAtEnd(state,
                                 format("CalcNonDXHeatingCoils: Hot water coil control failed (iteration limit [{}]) for {}=\"{}",
                                        SolveMaxIter,
                                        CBVAV(CBVAVNum).UnitType,
                                        CBVAV(CBVAVNum).Name),
                                 CBVAV(CBVAVNum).HotWaterCoilMaxIterIndex);
-=======
-                            ShowRecurringWarningErrorAtEnd(state, "CalcNonDXHeatingCoils: Hot water coil control failed (iteration limit [" +
-                                                               General::RoundSigDigits(SolveMaxIter) + "]) for " + CBVAV(CBVAVNum).UnitType + "=\"" +
-                                                               CBVAV(CBVAVNum).Name,
-                                                           CBVAV(CBVAVNum).HotWaterCoilMaxIterIndex);
->>>>>>> 36b8851e
                         } else if (SolFlag == -2) {
                             if (CBVAV(CBVAVNum).HotWaterCoilMaxIterIndex2 == 0) {
                                 ShowWarningMessage(state, "CalcNonDXHeatingCoils: Hot water coil control failed (maximum flow limits) for " +
