--- conflicted
+++ resolved
@@ -657,28 +657,16 @@
             } else {
                 if (UtilityRoutines::SameString(CBVAV(CBVAVNum).FanType, "Fan:SystemModel")) {
                     CBVAV(CBVAVNum).FanType_Num = DataHVACGlobals::FanType_SystemModelObject;
-<<<<<<< HEAD
-                    HVACFan::fanObjs.emplace_back(new HVACFan::FanSystem(state.files, CBVAV(CBVAVNum).FanName)); // call constructor
-=======
                     HVACFan::fanObjs.emplace_back(new HVACFan::FanSystem(state, CBVAV(CBVAVNum).FanName)); // call constructor
->>>>>>> e7001b2e
                     CBVAV(CBVAVNum).FanIndex = HVACFan::getFanObjectVectorIndex(CBVAV(CBVAVNum).FanName);
                     CBVAV(CBVAVNum).FanInletNodeNum = HVACFan::fanObjs[CBVAV(CBVAVNum).FanIndex]->inletNodeNum;
                     fanOutletNode = HVACFan::fanObjs[CBVAV(CBVAVNum).FanIndex]->outletNodeNum;
                     CBVAV(CBVAVNum).FanVolFlow = HVACFan::fanObjs[CBVAV(CBVAVNum).FanIndex]->designAirVolFlowRate;
                 } else {
-<<<<<<< HEAD
-                    Fans::GetFanType(state.fans, state.files, CBVAV(CBVAVNum).FanName, CBVAV(CBVAVNum).FanType_Num, FanErrFlag, CurrentModuleObject, CBVAV(CBVAVNum).Name);
-                    CBVAV(CBVAVNum).FanInletNodeNum = Fans::GetFanInletNode(state.fans, state.files, CBVAV(CBVAVNum).FanType, CBVAV(CBVAVNum).FanName, FanErrFlag);
-                    fanOutletNode = Fans::GetFanOutletNode(state.fans, state.files, CBVAV(CBVAVNum).FanType, CBVAV(CBVAVNum).FanName, ErrorsFound);
-                    Fans::GetFanIndex(
-                        state.fans, state.files, CBVAV(CBVAVNum).FanName, CBVAV(CBVAVNum).FanIndex, FanErrFlag, ObjexxFCL::Optional_string_const());
-=======
-                    Fans::GetFanType(state, state.fans, CBVAV(CBVAVNum).FanName, CBVAV(CBVAVNum).FanType_Num, FanErrFlag, CurrentModuleObject, CBVAV(CBVAVNum).Name);
-                    CBVAV(CBVAVNum).FanInletNodeNum = Fans::GetFanInletNode(state, state.fans, CBVAV(CBVAVNum).FanType, CBVAV(CBVAVNum).FanName, FanErrFlag);
-                    fanOutletNode = Fans::GetFanOutletNode(state, state.fans, CBVAV(CBVAVNum).FanType, CBVAV(CBVAVNum).FanName, ErrorsFound);
-                    Fans::GetFanIndex(state, state.fans, CBVAV(CBVAVNum).FanName, CBVAV(CBVAVNum).FanIndex, FanErrFlag);
->>>>>>> e7001b2e
+                    Fans::GetFanType(state, CBVAV(CBVAVNum).FanName, CBVAV(CBVAVNum).FanType_Num, FanErrFlag, CurrentModuleObject, CBVAV(CBVAVNum).Name);
+                    CBVAV(CBVAVNum).FanInletNodeNum = Fans::GetFanInletNode(state, CBVAV(CBVAVNum).FanType, CBVAV(CBVAVNum).FanName, FanErrFlag);
+                    fanOutletNode = Fans::GetFanOutletNode(state, CBVAV(CBVAVNum).FanType, CBVAV(CBVAVNum).FanName, ErrorsFound);
+                    Fans::GetFanIndex(state, CBVAV(CBVAVNum).FanName, CBVAV(CBVAVNum).FanIndex, FanErrFlag, ObjexxFCL::Optional_string_const());
                     Fans::GetFanVolFlow(CBVAV(CBVAVNum).FanIndex, CBVAV(CBVAVNum).FanVolFlow);
                 }
             }
@@ -760,27 +748,18 @@
                     } else {
 
                         DXCoilErrFlag = false;
-<<<<<<< HEAD
-                        DXCoils::GetDXCoilIndex(state.files,
+                        DXCoils::GetDXCoilIndex(state,
                                                 CBVAV(CBVAVNum).DXCoolCoilName,
                                                 CBVAV(CBVAVNum).DXCoolCoilIndexNum,
                                                 DXCoilErrFlag,
                                                 CBVAV(CBVAVNum).DXCoolCoilType,
                                                 ObjexxFCL::Optional_bool_const());
-=======
-                        DXCoils::GetDXCoilIndex(
-                            state, CBVAV(CBVAVNum).DXCoolCoilName, CBVAV(CBVAVNum).DXCoolCoilIndexNum, DXCoilErrFlag, CBVAV(CBVAVNum).DXCoolCoilType);
->>>>>>> e7001b2e
                         if (DXCoilErrFlag) ShowContinueError("...occurs in " + CBVAV(CBVAVNum).UnitType + " \"" + CBVAV(CBVAVNum).Name + "\"");
 
                         //         Mine outdoor condenser node from DX coil object
                         OANodeErrFlag = false;
                         CBVAV(CBVAVNum).CondenserNodeNum =
-<<<<<<< HEAD
-                            DXCoils::GetCoilCondenserInletNode(state.files, CBVAV(CBVAVNum).DXCoolCoilType, CBVAV(CBVAVNum).DXCoolCoilName, OANodeErrFlag);
-=======
                             DXCoils::GetCoilCondenserInletNode(state, CBVAV(CBVAVNum).DXCoolCoilType, CBVAV(CBVAVNum).DXCoolCoilName, OANodeErrFlag);
->>>>>>> e7001b2e
                         if (OANodeErrFlag) ShowContinueError("Occurs in " + CurrentModuleObject + " = " + CBVAV(CBVAVNum).Name);
                     }
                 } else if (UtilityRoutines::SameString(Alphas(14), "Coil:Cooling:DX:VariableSpeed")) {
@@ -821,14 +800,9 @@
                         int ActualCoolCoilType = HVACHXAssistedCoolingCoil::GetCoilObjectTypeNum(state,
                             CBVAV(CBVAVNum).DXCoolCoilType, CBVAV(CBVAVNum).DXCoolCoilName, DXErrorsFound);
                         if (ActualCoolCoilType == DataHVACGlobals::CoilDX_CoolingSingleSpeed) {
-<<<<<<< HEAD
-                            DXCoils::GetDXCoilIndex(state.files,
+                            DXCoils::GetDXCoilIndex(state,
                                                     HVACHXAssistedCoolingCoil::GetHXDXCoilName(
                                                         state, CBVAV(CBVAVNum).DXCoolCoilType, CBVAV(CBVAVNum).DXCoolCoilName, DXCoilErrFlag),
-=======
-                            DXCoils::GetDXCoilIndex(state, HVACHXAssistedCoolingCoil::GetHXDXCoilName(state,
-                                                        CBVAV(CBVAVNum).DXCoolCoilType, CBVAV(CBVAVNum).DXCoolCoilName, DXCoilErrFlag),
->>>>>>> e7001b2e
                                                     CBVAV(CBVAVNum).DXCoolCoilIndexNum,
                                                     DXCoilErrFlag,
                                                     "Coil:Cooling:DX:SingleSpeed",
@@ -838,11 +812,7 @@
                             //         Mine outdoor condenser node from DX coil through HXAssistedDXCoil object
                             OANodeErrFlag = false;
                             CBVAV(CBVAVNum).CondenserNodeNum =
-<<<<<<< HEAD
-                                DXCoils::GetCoilCondenserInletNode(state.files, "Coil:Cooling:DX:SingleSpeed", HXDXCoolCoilName, OANodeErrFlag);
-=======
                                 DXCoils::GetCoilCondenserInletNode(state, "Coil:Cooling:DX:SingleSpeed", HXDXCoolCoilName, OANodeErrFlag);
->>>>>>> e7001b2e
                             if (OANodeErrFlag) ShowContinueError("Occurs in " + CurrentModuleObject + " = " + CBVAV(CBVAVNum).Name);
                         } else if (ActualCoolCoilType == DataHVACGlobals::Coil_CoolingAirToAirVariableSpeed) {
                             CBVAV(CBVAVNum).DXCoolCoilIndexNum = VariableSpeedCoils::GetCoilIndexVariableSpeed(
@@ -872,27 +842,18 @@
                     } else {
 
                         DXCoilErrFlag = false;
-<<<<<<< HEAD
-                        DXCoils::GetDXCoilIndex(state.files,
+                        DXCoils::GetDXCoilIndex(state,
                                                 CBVAV(CBVAVNum).DXCoolCoilName,
                                                 CBVAV(CBVAVNum).DXCoolCoilIndexNum,
                                                 DXCoilErrFlag,
                                                 CBVAV(CBVAVNum).DXCoolCoilType,
                                                 ObjexxFCL::Optional_bool_const());
-=======
-                        DXCoils::GetDXCoilIndex(
-                            state, CBVAV(CBVAVNum).DXCoolCoilName, CBVAV(CBVAVNum).DXCoolCoilIndexNum, DXCoilErrFlag, CBVAV(CBVAVNum).DXCoolCoilType);
->>>>>>> e7001b2e
                         if (DXCoilErrFlag) ShowContinueError("...occurs in " + CBVAV(CBVAVNum).UnitType + " \"" + CBVAV(CBVAVNum).Name + "\"");
 
                         //         Mine outdoor condenser node from multimode DX coil object
                         OANodeErrFlag = false;
                         CBVAV(CBVAVNum).CondenserNodeNum =
-<<<<<<< HEAD
-                            DXCoils::GetCoilCondenserInletNode(state.files, CBVAV(CBVAVNum).DXCoolCoilType, CBVAV(CBVAVNum).DXCoolCoilName, OANodeErrFlag);
-=======
                             DXCoils::GetCoilCondenserInletNode(state, CBVAV(CBVAVNum).DXCoolCoilType, CBVAV(CBVAVNum).DXCoolCoilName, OANodeErrFlag);
->>>>>>> e7001b2e
                         if (OANodeErrFlag) ShowContinueError("Occurs in " + CurrentModuleObject + " = " + CBVAV(CBVAVNum).Name);
                     }
                 }
@@ -973,26 +934,17 @@
                     CBVAV(CBVAVNum).HeatCoilType_Num = DataHVACGlobals::CoilDX_HeatingEmpirical;
                     DXCoilErrFlag = false;
                     CBVAV(CBVAVNum).MinOATCompressor =
-<<<<<<< HEAD
-                        DXCoils::GetMinOATCompressor(state.files, CBVAV(CBVAVNum).HeatCoilType, CBVAV(CBVAVNum).HeatCoilName, DXCoilErrFlag);
-=======
                         DXCoils::GetMinOATCompressor(state, CBVAV(CBVAVNum).HeatCoilType, CBVAV(CBVAVNum).HeatCoilName, DXCoilErrFlag);
->>>>>>> e7001b2e
                     CBVAV(CBVAVNum).HeatingCoilInletNode =
                         DXCoils::GetCoilInletNode(state, CBVAV(CBVAVNum).HeatCoilType, CBVAV(CBVAVNum).HeatCoilName, DXCoilErrFlag);
                     CBVAV(CBVAVNum).HeatingCoilOutletNode =
                         DXCoils::GetCoilOutletNode(state, CBVAV(CBVAVNum).HeatCoilType, CBVAV(CBVAVNum).HeatCoilName, DXCoilErrFlag);
-<<<<<<< HEAD
-                    DXCoils::GetDXCoilIndex(state.files,
+                    DXCoils::GetDXCoilIndex(state,
                                             CBVAV(CBVAVNum).HeatCoilName,
                                             CBVAV(CBVAVNum).DXHeatCoilIndexNum,
                                             DXCoilErrFlag,
                                             CBVAV(CBVAVNum).HeatCoilType,
                                             ObjexxFCL::Optional_bool_const());
-=======
-                    DXCoils::GetDXCoilIndex(
-                        state, CBVAV(CBVAVNum).HeatCoilName, CBVAV(CBVAVNum).DXHeatCoilIndexNum, DXCoilErrFlag, CBVAV(CBVAVNum).HeatCoilType);
->>>>>>> e7001b2e
                     if (DXCoilErrFlag) ShowContinueError("...occurs in " + CBVAV(CBVAVNum).UnitType + " \"" + CBVAV(CBVAVNum).Name + "\"");
 
                 } else if (UtilityRoutines::SameString(Alphas(16), "Coil:Heating:DX:VariableSpeed")) {
