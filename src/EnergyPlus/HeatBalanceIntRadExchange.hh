--- conflicted
+++ resolved
@@ -142,8 +142,6 @@
                      Array2<Real64> &ScriptF  // MATRIX OF SCRIPT F FACTORS (N X N) //Tuned Transposed
     );
 
-<<<<<<< HEAD
-=======
     void CalcFMRT(int const N,             // Number of surfaces
                   Array1<Real64> const &A, // AREA VECTOR- ASSUMED,BE N ELEMENTS LONG
                   Array1<Real64> &FMRT     // VECTOR OF MEAN RADIANT TEMPERATURE "VIEW FACTORS"
@@ -154,11 +152,6 @@
                 Array1<Real64> &FMRT,    // VECTOR OF MEAN RADIANT TEMPERATURE "VIEW FACTORS"
                 Array1<Real64> &Fp       // VECTOR OF OPPENHEIM RESISTNACE VALUES
     );
-
-    void CalcMatrixInverse(Array2<Real64> &A, // Matrix: Gets reduced to L\U form
-                           Array2<Real64> &I  // Returned as inverse matrix
-    );
->>>>>>> cc126b86
 
     int GetRadiantSystemSurface(std::string const &cCurrentModuleObject, // Calling Object type
                                 std::string const &RadSysName,           // Calling Object name
