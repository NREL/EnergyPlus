// EnergyPlus, Copyright (c) 1996-2021, The Board of Trustees of the University of Illinois,
// The Regents of the University of California, through Lawrence Berkeley National Laboratory
// (subject to receipt of any required approvals from the U.S. Dept. of Energy), Oak Ridge
// National Laboratory, managed by UT-Battelle, Alliance for Sustainable Energy, LLC, and other
// contributors. All rights reserved.
//
// NOTICE: This Software was developed under funding from the U.S. Department of Energy and the
// U.S. Government consequently retains certain rights. As such, the U.S. Government has been
// granted for itself and others acting on its behalf a paid-up, nonexclusive, irrevocable,
// worldwide license in the Software to reproduce, distribute copies to the public, prepare
// derivative works, and perform publicly and display publicly, and to permit others to do so.
//
// Redistribution and use in source and binary forms, with or without modification, are permitted
// provided that the following conditions are met:
//
// (1) Redistributions of source code must retain the above copyright notice, this list of
//     conditions and the following disclaimer.
//
// (2) Redistributions in binary form must reproduce the above copyright notice, this list of
//     conditions and the following disclaimer in the documentation and/or other materials
//     provided with the distribution.
//
// (3) Neither the name of the University of California, Lawrence Berkeley National Laboratory,
//     the University of Illinois, U.S. Dept. of Energy nor the names of its contributors may be
//     used to endorse or promote products derived from this software without specific prior
//     written permission.
//
// (4) Use of EnergyPlus(TM) Name. If Licensee (i) distributes the software in stand-alone form
//     without changes from the version obtained under this License, or (ii) Licensee makes a
//     reference solely to the software portion of its product, Licensee must refer to the
//     software as "EnergyPlus version X" software, where "X" is the version number Licensee
//     obtained under this License and may not use a different name for the software. Except as
//     specifically required in this Section (4), Licensee shall not use in a company name, a
//     product name, in advertising, publicity, or other promotional activities any name, trade
//     name, trademark, logo, or other designation of "EnergyPlus", "E+", "e+" or confusingly
//     similar designation, without the U.S. Department of Energy's prior written consent.
//
// THIS SOFTWARE IS PROVIDED BY THE COPYRIGHT HOLDERS AND CONTRIBUTORS "AS IS" AND ANY EXPRESS OR
// IMPLIED WARRANTIES, INCLUDING, BUT NOT LIMITED TO, THE IMPLIED WARRANTIES OF MERCHANTABILITY
// AND FITNESS FOR A PARTICULAR PURPOSE ARE DISCLAIMED. IN NO EVENT SHALL THE COPYRIGHT OWNER OR
// CONTRIBUTORS BE LIABLE FOR ANY DIRECT, INDIRECT, INCIDENTAL, SPECIAL, EXEMPLARY, OR
// CONSEQUENTIAL DAMAGES (INCLUDING, BUT NOT LIMITED TO, PROCUREMENT OF SUBSTITUTE GOODS OR
// SERVICES; LOSS OF USE, DATA, OR PROFITS; OR BUSINESS INTERRUPTION) HOWEVER CAUSED AND ON ANY
// THEORY OF LIABILITY, WHETHER IN CONTRACT, STRICT LIABILITY, OR TORT (INCLUDING NEGLIGENCE OR
// OTHERWISE) ARISING IN ANY WAY OUT OF THE USE OF THIS SOFTWARE, EVEN IF ADVISED OF THE
// POSSIBILITY OF SUCH DAMAGE.

// C++ Headers
#include <cmath>

// ObjexxFCL Headers
#include <ObjexxFCL/Array1D.hh>
#include <ObjexxFCL/Fmath.hh>
#include <ObjexxFCL/member.functions.hh>

// EnergyPlus Headers
#include <EnergyPlus/AirflowNetworkBalanceManager.hh>
#include <EnergyPlus/ConvectionCoefficients.hh>
#include <EnergyPlus/Data/EnergyPlusData.hh>
#include <EnergyPlus/DataEnvironment.hh>
#include <EnergyPlus/DataHVACGlobals.hh>
#include <EnergyPlus/DataHeatBalFanSys.hh>
#include <EnergyPlus/DataHeatBalSurface.hh>
#include <EnergyPlus/DataHeatBalance.hh>
#include <EnergyPlus/DataLoopNode.hh>
#include <EnergyPlus/DataRoomAirModel.hh>
#include <EnergyPlus/DataSurfaces.hh>
#include <EnergyPlus/DataUCSDSharedData.hh>
#include <EnergyPlus/DataZoneEquipment.hh>
#include <EnergyPlus/DisplacementVentMgr.hh>
#include <EnergyPlus/InternalHeatGains.hh>
#include <EnergyPlus/Psychrometrics.hh>
#include <EnergyPlus/ScheduleManager.hh>
#include <EnergyPlus/UtilityRoutines.hh>

namespace EnergyPlus::DisplacementVentMgr {

    // MODULE INFORMATION:
    //       AUTHOR         G. Carrilho da Graca
    //       DATE WRITTEN   February 2004
    //       MODIFIED       na
    //       RE-ENGINEERED  na

    // PURPOSE OF THIS MODULE:
    // Routines that implement the UCSD Displacement Ventilation

    // Using/Aliasing
    using namespace DataLoopNode;
    using namespace DataEnvironment;
    using namespace DataHeatBalance;
    using namespace DataHeatBalSurface;
    using namespace DataSurfaces;
    using namespace DataRoomAirModel;
    using ConvectionCoefficients::CalcDetailedHcInForDVModel;
    using DataHVACGlobals::PreviousTimeStep;
    using DataHVACGlobals::ShortenTimeStepSysRoomAir;
    using DataHVACGlobals::SysTimeElapsed;

    void ManageUCSDDVModel(EnergyPlusData &state, int const ZoneNum) // index number for the specified zone
    {

        // SUBROUTINE INFORMATION:
        //       AUTHOR         G. Carrilho da Graca
        //       DATE WRITTEN   February 2004
        //       MODIFIED       na
        //       RE-ENGINEERED  na

        // PURPOSE OF THIS SUBROUTINE:
        //   manage the UCSD Displacement Ventilation model

<<<<<<< HEAD
        // Using/Aliasing
        using DataHeatBalSurface::TempSurfIn;

=======
>>>>>>> 4449c295
        // initialize Displacement Ventilation model
        InitUCSDDV(state, ZoneNum);

        // perform Displacement Ventilation model calculations
        CalcUCSDDV(state, ZoneNum);
    }

    //**************************************************************************************************

    void InitUCSDDV(EnergyPlusData &state, int const ZoneNum)
    {

        // SUBROUTINE INFORMATION:
        //       AUTHOR         G. Carrilho da Graca
        //       DATE WRITTEN   February 2004
        //       MODIFIED       -
        //       RE-ENGINEERED  -

        // PURPOSE OF THIS SUBROUTINE:
        // Low Energy Cooling by Ventilation initialization subroutine.
        // All the data preparation needed to run the LECV models.
        // The subroutines sets up arrays with the locations in the main EnergyPlus surface array of
        // ceiling, windows, doors and walls. The zone maximum and minimum height is calculated.

        // Do the one time initializations
        if (state.dataDispVentMgr->InitUCSDDVMyOneTimeFlag) {
            state.dataDispVentMgr->MyEnvrnFlag.dimension(state.dataGlobal->NumOfZones, true);
            state.dataDispVentMgr->HeightFloorSubzoneTop = 0.2;
            state.dataDispVentMgr->ThickOccupiedSubzoneMin = 0.2;
            state.dataDispVentMgr->HeightIntMassDefault = 2.0;
            state.dataDispVentMgr->InitUCSDDVMyOneTimeFlag = false;
        }

        // Do the begin environment initializations
        if (state.dataGlobal->BeginEnvrnFlag && state.dataDispVentMgr->MyEnvrnFlag(ZoneNum)) {
            state.dataDispVentMgr->HAT_MX = 0.0;
            state.dataDispVentMgr->HAT_OC = 0.0;
            state.dataDispVentMgr->HA_MX = 0.0;
            state.dataDispVentMgr->HA_OC = 0.0;
            state.dataDispVentMgr->HAT_FLOOR = 0.0;
            state.dataDispVentMgr->HA_FLOOR = 0.0;
            state.dataDispVentMgr->MyEnvrnFlag(ZoneNum) = false;
        }

        if (!state.dataGlobal->BeginEnvrnFlag) {
            state.dataDispVentMgr->MyEnvrnFlag(ZoneNum) = true;
        }

        // initialize these module variables every timestep
        state.dataDispVentMgr->HeightIntMass = state.dataDispVentMgr->HeightIntMassDefault;
    }

    //**************************************************************************************************

    void HcUCSDDV(EnergyPlusData &state, int const ZoneNum, Real64 const FractionHeight)
    {

        // SUBROUTINE INFORMATION:
        //       AUTHOR         G. Carrilho da Graca
        //       DATE WRITTEN   February 2004
        //       MODIFIED       -
        //       RE-ENGINEERED  -

        // PURPOSE OF THIS SUBROUTINE:
        // Main subroutine for convection calculation in the UCSD Displacement Ventilation model.
        // It calls CalcDetailedHcInForDVModel for convection coefficient
        // initial calculations and averages the final result comparing the position of the surface with
        // the interface subzone height.

        // Using/Aliasing
        using namespace DataHeatBalFanSys;
        using namespace DataEnvironment;
        using namespace DataHeatBalance;
        using ScheduleManager::GetScheduleIndex;

        // SUBROUTINE LOCAL VARIABLE DECLARATIONS:
        int Ctd;         // DO loop counter for surfaces
        Real64 HLD;      // Convection coefficient for the lower area of surface
        Real64 TmedDV;   // Average temperature for DV
        Real64 Z1;       // auxiliary var for lowest height
        Real64 Z2;       // auxiliary var for highest height
        Real64 ZSupSurf; // highest height for this surface
        Real64 ZInfSurf; // lowest height for this surface
        Real64 HLU;      // Convection coefficient for the upper area of surface
        Real64 LayH;     // Height of the Occupied/Mixed subzone interface
        Real64 LayFrac;  // Fraction height of the Occupied/Mixed subzone interface
        int SurfNum;     // Surface number

<<<<<<< HEAD
        state.dataDispVentMgr->HAT_MX = 0.0;
        state.dataDispVentMgr->HAT_OC = 0.0;
        state.dataDispVentMgr->HA_MX = 0.0;
        state.dataDispVentMgr->HA_OC = 0.0;
        state.dataDispVentMgr->HAT_FLOOR = 0.0;
        state.dataDispVentMgr->HA_FLOOR = 0.0;
=======
        auto &TempSurfIn(state.dataHeatBalSurf->TempSurfIn);

        HAT_MX = 0.0;
        HAT_OC = 0.0;
        HA_MX = 0.0;
        HA_OC = 0.0;
        HAT_FLOOR = 0.0;
        HA_FLOOR = 0.0;
>>>>>>> 4449c295
        // Is the air flow model for this zone set to UCSDDV Displacement Ventilation?
        if (state.dataRoomAirMod->IsZoneDV(ZoneNum)) {
            LayFrac = FractionHeight;
            LayH = FractionHeight * (state.dataRoomAirMod->ZoneCeilingHeight((ZoneNum - 1) * 2 + 2) - state.dataRoomAirMod->ZoneCeilingHeight((ZoneNum - 1) * 2 + 1));
            // WALL Hc, HA and HAT calculation
            for (Ctd = state.dataUCSDShared->PosZ_Wall((ZoneNum - 1) * 2 + 1); Ctd <= state.dataUCSDShared->PosZ_Wall((ZoneNum - 1) * 2 + 2); ++Ctd) {
                SurfNum = state.dataUCSDShared->APos_Wall(Ctd);
                state.dataSurface->Surface(SurfNum).TAirRef = AdjacentAirTemp;
                if (SurfNum == 0) continue;
                Z1 = minval(state.dataSurface->Surface(SurfNum).Vertex({1, state.dataSurface->Surface(SurfNum).Sides}), &Vector::z);
                Z2 = maxval(state.dataSurface->Surface(SurfNum).Vertex({1, state.dataSurface->Surface(SurfNum).Sides}), &Vector::z);
                ZSupSurf = Z2 - state.dataRoomAirMod->ZoneCeilingHeight((ZoneNum - 1) * 2 + 1);
                ZInfSurf = Z1 - state.dataRoomAirMod->ZoneCeilingHeight((ZoneNum - 1) * 2 + 1);

                // The Wall surface is in the upper subzone
                if (ZInfSurf > LayH) {
                    state.dataHeatBal->TempEffBulkAir(SurfNum) = state.dataRoomAirMod->ZTMX(ZoneNum);
                    CalcDetailedHcInForDVModel(state, SurfNum, TempSurfIn, state.dataRoomAirMod->DVHcIn);
                    state.dataUCSDShared->HWall(Ctd) = state.dataRoomAirMod->DVHcIn(SurfNum);
                    state.dataDispVentMgr->HAT_MX += state.dataSurface->Surface(SurfNum).Area * TempSurfIn(SurfNum) * state.dataUCSDShared->HWall(Ctd);
                    state.dataDispVentMgr->HA_MX += state.dataSurface->Surface(SurfNum).Area * state.dataUCSDShared->HWall(Ctd);
                }

                // The Wall surface is in the lower subzone
                if (ZSupSurf < LayH) {
                    state.dataHeatBal->TempEffBulkAir(SurfNum) = state.dataRoomAirMod->ZTOC(ZoneNum);
                    CalcDetailedHcInForDVModel(state, SurfNum, TempSurfIn, state.dataRoomAirMod->DVHcIn);
                    state.dataUCSDShared->HWall(Ctd) = state.dataRoomAirMod->DVHcIn(SurfNum);
                    state.dataDispVentMgr->HAT_OC += state.dataSurface->Surface(SurfNum).Area * TempSurfIn(SurfNum) * state.dataUCSDShared->HWall(Ctd);
                    state.dataDispVentMgr->HA_OC += state.dataSurface->Surface(SurfNum).Area * state.dataUCSDShared->HWall(Ctd);
                }

                // The Wall surface is partially in upper and partially in lower subzone
                if (ZInfSurf <= LayH && ZSupSurf >= LayH) {
                    state.dataHeatBal->TempEffBulkAir(SurfNum) = state.dataRoomAirMod->ZTMX(ZoneNum);
                    CalcDetailedHcInForDVModel(state, SurfNum, TempSurfIn, state.dataRoomAirMod->DVHcIn);
                    HLU = state.dataRoomAirMod->DVHcIn(SurfNum);
                    state.dataHeatBal->TempEffBulkAir(SurfNum) = state.dataRoomAirMod->ZTOC(ZoneNum);
                    CalcDetailedHcInForDVModel(state, SurfNum, TempSurfIn, state.dataRoomAirMod->DVHcIn);
                    HLD = state.dataRoomAirMod->DVHcIn(SurfNum);
                    TmedDV = ((ZSupSurf - LayH) * state.dataRoomAirMod->ZTMX(ZoneNum) + (LayH - ZInfSurf) * state.dataRoomAirMod->ZTOC(ZoneNum)) / (ZSupSurf - ZInfSurf);
                    state.dataUCSDShared->HWall(Ctd) = ((LayH - ZInfSurf) * HLD + (ZSupSurf - LayH) * HLU) / (ZSupSurf - ZInfSurf);
                    state.dataDispVentMgr->HAT_MX += state.dataSurface->Surface(SurfNum).Area * (ZSupSurf - LayH) / (ZSupSurf - ZInfSurf) * TempSurfIn(SurfNum) * HLU;
                    state.dataDispVentMgr->HA_MX += state.dataSurface->Surface(SurfNum).Area * (ZSupSurf - LayH) / (ZSupSurf - ZInfSurf) * HLU;
                    state.dataDispVentMgr->HAT_OC += state.dataSurface->Surface(SurfNum).Area * (LayH - ZInfSurf) / (ZSupSurf - ZInfSurf) * TempSurfIn(SurfNum) * HLD;
                    state.dataDispVentMgr->HA_OC += state.dataSurface->Surface(SurfNum).Area * (LayH - ZInfSurf) / (ZSupSurf - ZInfSurf) * HLD;
                    state.dataHeatBal->TempEffBulkAir(SurfNum) = TmedDV;
                }

                state.dataRoomAirMod->DVHcIn(SurfNum) = state.dataUCSDShared->HWall(Ctd);

            } // END WALL

            // WINDOW Hc, HA and HAT CALCULATION
            for (Ctd = state.dataUCSDShared->PosZ_Window((ZoneNum - 1) * 2 + 1); Ctd <= state.dataUCSDShared->PosZ_Window((ZoneNum - 1) * 2 + 2); ++Ctd) {
                SurfNum = state.dataUCSDShared->APos_Window(Ctd);
                state.dataSurface->Surface(SurfNum).TAirRef = AdjacentAirTemp;
                if (SurfNum == 0) continue;
                if (state.dataSurface->Surface(SurfNum).Tilt > 10.0 && state.dataSurface->Surface(SurfNum).Tilt < 170.0) { // Window Wall
                    Z1 = minval(state.dataSurface->Surface(SurfNum).Vertex({1, state.dataSurface->Surface(SurfNum).Sides}), &Vector::z);
                    Z2 = maxval(state.dataSurface->Surface(SurfNum).Vertex({1, state.dataSurface->Surface(SurfNum).Sides}), &Vector::z);
                    ZSupSurf = Z2 - state.dataRoomAirMod->ZoneCeilingHeight((ZoneNum - 1) * 2 + 1);
                    ZInfSurf = Z1 - state.dataRoomAirMod->ZoneCeilingHeight((ZoneNum - 1) * 2 + 1);

                    if (ZInfSurf > LayH) {
                        state.dataHeatBal->TempEffBulkAir(SurfNum) = state.dataRoomAirMod->ZTMX(ZoneNum);
                        CalcDetailedHcInForDVModel(state, SurfNum, TempSurfIn, state.dataRoomAirMod->DVHcIn);
                        state.dataUCSDShared->HWindow(Ctd) = state.dataRoomAirMod->DVHcIn(SurfNum);
                        state.dataDispVentMgr->HAT_MX += state.dataSurface->Surface(SurfNum).Area * TempSurfIn(SurfNum) * state.dataUCSDShared->HWindow(Ctd);
                        state.dataDispVentMgr->HA_MX += state.dataSurface->Surface(SurfNum).Area * state.dataUCSDShared->HWindow(Ctd);
                    }

                    if (ZSupSurf < LayH) {
                        state.dataHeatBal->TempEffBulkAir(SurfNum) = state.dataRoomAirMod->ZTOC(ZoneNum);
                        CalcDetailedHcInForDVModel(state, SurfNum, TempSurfIn, state.dataRoomAirMod->DVHcIn);
                        state.dataUCSDShared->HWindow(Ctd) = state.dataRoomAirMod->DVHcIn(SurfNum);
                        state.dataDispVentMgr->HAT_OC += state.dataSurface->Surface(SurfNum).Area * TempSurfIn(SurfNum) * state.dataUCSDShared->HWindow(Ctd);
                        state.dataDispVentMgr->HA_OC += state.dataSurface->Surface(SurfNum).Area * state.dataUCSDShared->HWindow(Ctd);
                    }

                    if (ZInfSurf <= LayH && ZSupSurf >= LayH) {
                        state.dataHeatBal->TempEffBulkAir(SurfNum) = state.dataRoomAirMod->ZTMX(ZoneNum);
                        CalcDetailedHcInForDVModel(state, SurfNum, TempSurfIn, state.dataRoomAirMod->DVHcIn);
                        HLU = state.dataRoomAirMod->DVHcIn(SurfNum);
                        state.dataHeatBal->TempEffBulkAir(SurfNum) = state.dataRoomAirMod->ZTOC(ZoneNum);
                        CalcDetailedHcInForDVModel(state, SurfNum, TempSurfIn, state.dataRoomAirMod->DVHcIn);
                        HLD = state.dataRoomAirMod->DVHcIn(SurfNum);
                        TmedDV = ((ZSupSurf - LayH) * state.dataRoomAirMod->ZTMX(ZoneNum) + (LayH - ZInfSurf) * state.dataRoomAirMod->ZTOC(ZoneNum)) / (ZSupSurf - ZInfSurf);
                        state.dataUCSDShared->HWindow(Ctd) = ((LayH - ZInfSurf) * HLD + (ZSupSurf - LayH) * HLU) / (ZSupSurf - ZInfSurf);
                        state.dataDispVentMgr->HAT_MX += state.dataSurface->Surface(SurfNum).Area * (ZSupSurf - LayH) / (ZSupSurf - ZInfSurf) * TempSurfIn(SurfNum) * HLU;
                        state.dataDispVentMgr->HA_MX += state.dataSurface->Surface(SurfNum).Area * (ZSupSurf - LayH) / (ZSupSurf - ZInfSurf) * HLU;
                        state.dataDispVentMgr->HAT_OC += state.dataSurface->Surface(SurfNum).Area * (LayH - ZInfSurf) / (ZSupSurf - ZInfSurf) * TempSurfIn(SurfNum) * HLD;
                        state.dataDispVentMgr->HA_OC += state.dataSurface->Surface(SurfNum).Area * (LayH - ZInfSurf) / (ZSupSurf - ZInfSurf) * HLD;
                        state.dataHeatBal->TempEffBulkAir(SurfNum) = TmedDV;
                    }
                }

                if (state.dataSurface->Surface(SurfNum).Tilt <= 10.0) { // Window Ceiling
                    state.dataHeatBal->TempEffBulkAir(SurfNum) = state.dataRoomAirMod->ZTMX(ZoneNum);
                    CalcDetailedHcInForDVModel(state, SurfNum, TempSurfIn, state.dataRoomAirMod->DVHcIn);
                    state.dataUCSDShared->HWindow(Ctd) = state.dataRoomAirMod->DVHcIn(SurfNum);
                    state.dataDispVentMgr->HAT_MX += state.dataSurface->Surface(SurfNum).Area * TempSurfIn(SurfNum) * state.dataUCSDShared->HWindow(Ctd);
                    state.dataDispVentMgr->HA_MX += state.dataSurface->Surface(SurfNum).Area * state.dataUCSDShared->HWindow(Ctd);
                }

                if (state.dataSurface->Surface(SurfNum).Tilt >= 170.0) { // Window Floor
                    state.dataHeatBal->TempEffBulkAir(SurfNum) = state.dataRoomAirMod->ZTOC(ZoneNum);
                    CalcDetailedHcInForDVModel(state, SurfNum, TempSurfIn, state.dataRoomAirMod->DVHcIn);
                    state.dataUCSDShared->HWindow(Ctd) = state.dataRoomAirMod->DVHcIn(SurfNum);
                    state.dataDispVentMgr->HAT_OC += state.dataSurface->Surface(SurfNum).Area * TempSurfIn(SurfNum) * state.dataUCSDShared->HWindow(Ctd);
                    state.dataDispVentMgr->HA_OC += state.dataSurface->Surface(SurfNum).Area * state.dataUCSDShared->HWindow(Ctd);
                }

                state.dataRoomAirMod->DVHcIn(SurfNum) = state.dataUCSDShared->HWindow(Ctd);

            } // END WINDOW

            // DOOR Hc, HA and HAT CALCULATION
            for (Ctd = state.dataUCSDShared->PosZ_Door((ZoneNum - 1) * 2 + 1); Ctd <= state.dataUCSDShared->PosZ_Door((ZoneNum - 1) * 2 + 2); ++Ctd) { // DOOR
                SurfNum = state.dataUCSDShared->APos_Door(Ctd);
                state.dataSurface->Surface(SurfNum).TAirRef = AdjacentAirTemp;
                if (SurfNum == 0) continue;
                if (state.dataSurface->Surface(SurfNum).Tilt > 10.0 && state.dataSurface->Surface(SurfNum).Tilt < 170.0) { // Door Wall
                    Z1 = minval(state.dataSurface->Surface(SurfNum).Vertex({1, state.dataSurface->Surface(SurfNum).Sides}), &Vector::z);
                    Z2 = maxval(state.dataSurface->Surface(SurfNum).Vertex({1, state.dataSurface->Surface(SurfNum).Sides}), &Vector::z);
                    ZSupSurf = Z2 - state.dataRoomAirMod->ZoneCeilingHeight((ZoneNum - 1) * 2 + 1);
                    ZInfSurf = Z1 - state.dataRoomAirMod->ZoneCeilingHeight((ZoneNum - 1) * 2 + 1);

                    if (ZInfSurf > LayH) {
                        state.dataHeatBal->TempEffBulkAir(SurfNum) = state.dataRoomAirMod->ZTMX(ZoneNum);
                        CalcDetailedHcInForDVModel(state, SurfNum, TempSurfIn, state.dataRoomAirMod->DVHcIn);
                        state.dataUCSDShared->HDoor(Ctd) = state.dataRoomAirMod->DVHcIn(SurfNum);
                        state.dataDispVentMgr->HAT_MX += state.dataSurface->Surface(SurfNum).Area * TempSurfIn(SurfNum) * state.dataUCSDShared->HDoor(Ctd);
                        state.dataDispVentMgr->HA_MX += state.dataSurface->Surface(SurfNum).Area * state.dataUCSDShared->HDoor(Ctd);
                    }

                    if (ZSupSurf < LayH) {
                        state.dataHeatBal->TempEffBulkAir(SurfNum) = state.dataRoomAirMod->ZTOC(ZoneNum);
                        CalcDetailedHcInForDVModel(state, SurfNum, TempSurfIn, state.dataRoomAirMod->DVHcIn);
                        state.dataUCSDShared->HDoor(Ctd) = state.dataRoomAirMod->DVHcIn(SurfNum);
                        state.dataDispVentMgr->HAT_OC += state.dataSurface->Surface(SurfNum).Area * TempSurfIn(SurfNum) * state.dataUCSDShared->HDoor(Ctd);
                        state.dataDispVentMgr->HA_OC += state.dataSurface->Surface(SurfNum).Area * state.dataUCSDShared->HDoor(Ctd);
                    }

                    if (ZInfSurf <= LayH && ZSupSurf >= LayH) {
                        state.dataHeatBal->TempEffBulkAir(SurfNum) = state.dataRoomAirMod->ZTMX(ZoneNum);
                        CalcDetailedHcInForDVModel(state, SurfNum, TempSurfIn, state.dataRoomAirMod->DVHcIn);
                        HLU = state.dataRoomAirMod->DVHcIn(SurfNum);
                        state.dataHeatBal->TempEffBulkAir(SurfNum) = state.dataRoomAirMod->ZTOC(ZoneNum);
                        CalcDetailedHcInForDVModel(state, SurfNum, TempSurfIn, state.dataRoomAirMod->DVHcIn);
                        HLD = state.dataRoomAirMod->DVHcIn(SurfNum);
                        TmedDV = ((ZSupSurf - LayH) * state.dataRoomAirMod->ZTMX(ZoneNum) + (LayH - ZInfSurf) * state.dataRoomAirMod->ZTOC(ZoneNum)) / (ZSupSurf - ZInfSurf);
                        state.dataUCSDShared->HDoor(Ctd) = ((LayH - ZInfSurf) * HLD + (ZSupSurf - LayH) * HLU) / (ZSupSurf - ZInfSurf);
                        state.dataDispVentMgr->HAT_MX += state.dataSurface->Surface(SurfNum).Area * (ZSupSurf - LayH) / (ZSupSurf - ZInfSurf) * TempSurfIn(SurfNum) * HLU;
                        state.dataDispVentMgr->HA_MX += state.dataSurface->Surface(SurfNum).Area * (ZSupSurf - LayH) / (ZSupSurf - ZInfSurf) * HLU;
                        state.dataDispVentMgr->HAT_OC += state.dataSurface->Surface(SurfNum).Area * (LayH - ZInfSurf) / (ZSupSurf - ZInfSurf) * TempSurfIn(SurfNum) * HLD;
                        state.dataDispVentMgr->HA_OC += state.dataSurface->Surface(SurfNum).Area * (LayH - ZInfSurf) / (ZSupSurf - ZInfSurf) * HLD;
                        state.dataHeatBal->TempEffBulkAir(SurfNum) = TmedDV;
                    }
                }

                if (state.dataSurface->Surface(SurfNum).Tilt <= 10.0) { // Door Ceiling
                    state.dataHeatBal->TempEffBulkAir(SurfNum) = state.dataRoomAirMod->ZTMX(ZoneNum);
                    CalcDetailedHcInForDVModel(state, SurfNum, TempSurfIn, state.dataRoomAirMod->DVHcIn);
                    state.dataUCSDShared->HDoor(Ctd) = state.dataRoomAirMod->DVHcIn(SurfNum);
                    state.dataDispVentMgr->HAT_MX += state.dataSurface->Surface(SurfNum).Area * TempSurfIn(SurfNum) * state.dataUCSDShared->HDoor(Ctd);
                    state.dataDispVentMgr->HA_MX += state.dataSurface->Surface(SurfNum).Area * state.dataUCSDShared->HDoor(Ctd);
                }

                if (state.dataSurface->Surface(SurfNum).Tilt >= 170.0) { // Door Floor
                    state.dataHeatBal->TempEffBulkAir(SurfNum) = state.dataRoomAirMod->ZTOC(ZoneNum);
                    CalcDetailedHcInForDVModel(state, SurfNum, TempSurfIn, state.dataRoomAirMod->DVHcIn);
                    state.dataUCSDShared->HDoor(Ctd) = state.dataRoomAirMod->DVHcIn(SurfNum);
                    state.dataDispVentMgr->HAT_OC += state.dataSurface->Surface(SurfNum).Area * TempSurfIn(SurfNum) * state.dataUCSDShared->HDoor(Ctd);
                    state.dataDispVentMgr->HA_OC += state.dataSurface->Surface(SurfNum).Area * state.dataUCSDShared->HDoor(Ctd);
                }

                state.dataRoomAirMod->DVHcIn(SurfNum) = state.dataUCSDShared->HDoor(Ctd);

            } // END DOOR

            // INTERNAL Hc, HA and HAT CALCULATION
            state.dataDispVentMgr->HeightIntMass = min(state.dataDispVentMgr->HeightIntMassDefault, (state.dataRoomAirMod->ZoneCeilingHeight((ZoneNum - 1) * 2 + 2) - state.dataRoomAirMod->ZoneCeilingHeight((ZoneNum - 1) * 2 + 1)));
            for (Ctd = state.dataUCSDShared->PosZ_Internal((ZoneNum - 1) * 2 + 1); Ctd <= state.dataUCSDShared->PosZ_Internal((ZoneNum - 1) * 2 + 2); ++Ctd) {
                SurfNum = state.dataUCSDShared->APos_Internal(Ctd);
                state.dataSurface->Surface(SurfNum).TAirRef = AdjacentAirTemp;
                if (SurfNum == 0) continue;
                ZSupSurf = state.dataDispVentMgr->HeightIntMass;
                ZInfSurf = 0.0;

                if (ZSupSurf < LayH) {
                    state.dataHeatBal->TempEffBulkAir(SurfNum) = state.dataRoomAirMod->ZTOC(ZoneNum);
                    CalcDetailedHcInForDVModel(state, SurfNum, TempSurfIn, state.dataRoomAirMod->DVHcIn);
                    state.dataUCSDShared->HInternal(Ctd) = state.dataRoomAirMod->DVHcIn(SurfNum);
                    state.dataDispVentMgr->HAT_OC += state.dataSurface->Surface(SurfNum).Area * TempSurfIn(SurfNum) * state.dataUCSDShared->HInternal(Ctd);
                    state.dataDispVentMgr->HA_OC += state.dataSurface->Surface(SurfNum).Area * state.dataUCSDShared->HInternal(Ctd);
                }

                if (ZInfSurf <= LayH && ZSupSurf >= LayH) {
                    state.dataHeatBal->TempEffBulkAir(SurfNum) = state.dataRoomAirMod->ZTMX(ZoneNum);
                    CalcDetailedHcInForDVModel(state, SurfNum, TempSurfIn, state.dataRoomAirMod->DVHcIn);
                    HLU = state.dataRoomAirMod->DVHcIn(SurfNum);
                    state.dataHeatBal->TempEffBulkAir(SurfNum) = state.dataRoomAirMod->ZTOC(ZoneNum);
                    CalcDetailedHcInForDVModel(state, SurfNum, TempSurfIn, state.dataRoomAirMod->DVHcIn);
                    HLD = state.dataRoomAirMod->DVHcIn(SurfNum);
                    TmedDV = ((ZSupSurf - LayH) * state.dataRoomAirMod->ZTMX(ZoneNum) + (LayH - ZInfSurf) * state.dataRoomAirMod->ZTOC(ZoneNum)) / (ZSupSurf - ZInfSurf);
                    state.dataUCSDShared->HInternal(Ctd) = ((LayH - ZInfSurf) * HLD + (ZSupSurf - LayH) * HLU) / (ZSupSurf - ZInfSurf);
                    state.dataDispVentMgr->HAT_MX += state.dataSurface->Surface(SurfNum).Area * (ZSupSurf - LayH) / (ZSupSurf - ZInfSurf) * TempSurfIn(SurfNum) * HLU;
                    state.dataDispVentMgr->HA_MX += state.dataSurface->Surface(SurfNum).Area * (ZSupSurf - LayH) / (ZSupSurf - ZInfSurf) * HLU;
                    state.dataDispVentMgr->HAT_OC += state.dataSurface->Surface(SurfNum).Area * (LayH - ZInfSurf) / (ZSupSurf - ZInfSurf) * TempSurfIn(SurfNum) * HLD;
                    state.dataDispVentMgr->HA_OC += state.dataSurface->Surface(SurfNum).Area * (LayH - ZInfSurf) / (ZSupSurf - ZInfSurf) * HLD;
                    state.dataHeatBal->TempEffBulkAir(SurfNum) = TmedDV;
                }

                state.dataRoomAirMod->DVHcIn(SurfNum) = state.dataUCSDShared->HInternal(Ctd);
            } // END INTERNAL

            // CEILING Hc, HA and HAT CALCULATION
            for (Ctd = state.dataUCSDShared->PosZ_Ceiling((ZoneNum - 1) * 2 + 1); Ctd <= state.dataUCSDShared->PosZ_Ceiling((ZoneNum - 1) * 2 + 2); ++Ctd) {
                SurfNum = state.dataUCSDShared->APos_Ceiling(Ctd);
                state.dataSurface->Surface(SurfNum).TAirRef = AdjacentAirTemp;
                if (SurfNum == 0) continue;
                state.dataHeatBal->TempEffBulkAir(SurfNum) = state.dataRoomAirMod->ZTMX(ZoneNum);
                CalcDetailedHcInForDVModel(state, SurfNum, TempSurfIn, state.dataRoomAirMod->DVHcIn);
                state.dataUCSDShared->HCeiling(Ctd) = state.dataRoomAirMod->DVHcIn(SurfNum);
                state.dataDispVentMgr->HAT_MX += state.dataSurface->Surface(SurfNum).Area * TempSurfIn(SurfNum) * state.dataUCSDShared->HCeiling(Ctd);
                state.dataDispVentMgr->HA_MX += state.dataSurface->Surface(SurfNum).Area * state.dataUCSDShared->HCeiling(Ctd);
                state.dataRoomAirMod->DVHcIn(SurfNum) = state.dataUCSDShared->HCeiling(Ctd);
            } // END CEILING

            // FLOOR Hc, HA and HAT CALCULATION
            for (Ctd = state.dataUCSDShared->PosZ_Floor((ZoneNum - 1) * 2 + 1); Ctd <= state.dataUCSDShared->PosZ_Floor((ZoneNum - 1) * 2 + 2); ++Ctd) {
                SurfNum = state.dataUCSDShared->APos_Floor(Ctd);
                state.dataSurface->Surface(SurfNum).TAirRef = AdjacentAirTemp;
                if (SurfNum == 0) continue;
                state.dataHeatBal->TempEffBulkAir(SurfNum) = state.dataRoomAirMod->ZTFloor(ZoneNum);
                CalcDetailedHcInForDVModel(state, SurfNum, TempSurfIn, state.dataRoomAirMod->DVHcIn);
                state.dataUCSDShared->HFloor(Ctd) = state.dataRoomAirMod->DVHcIn(SurfNum);
                state.dataDispVentMgr->HAT_FLOOR += state.dataSurface->Surface(SurfNum).Area * TempSurfIn(SurfNum) * state.dataUCSDShared->HFloor(Ctd);
                state.dataDispVentMgr->HA_FLOOR += state.dataSurface->Surface(SurfNum).Area * state.dataUCSDShared->HFloor(Ctd);
                state.dataHeatBal->TempEffBulkAir(SurfNum) = state.dataRoomAirMod->ZTFloor(ZoneNum);
                state.dataRoomAirMod->DVHcIn(SurfNum) = state.dataUCSDShared->HFloor(Ctd);
            } // END FLOOR
        }
    }

    //**************************************************************************************************

    Real64 calculateThirdOrderFloorTemperature(Real64 temperatureHistoryTerm,
                                               Real64 HAT_floor,
                                               Real64 HA_floor,
                                               Real64 MCpT_Total,
                                               Real64 MCp_Total,
                                               Real64 occupiedTemp,
                                               Real64 nonAirSystemResponse,
                                               Real64 zoneMultiplier,
                                               Real64 airCap)
    {
        const Real64 elevenOverSix = 11.0 / 6.0;
        return (temperatureHistoryTerm + HAT_floor + MCpT_Total + 0.6 * occupiedTemp * MCp_Total + nonAirSystemResponse / zoneMultiplier) /
               (elevenOverSix * airCap + HA_floor + 1.6 * MCp_Total);
    }

    void CalcUCSDDV(EnergyPlusData &state, int const ZoneNum) // Which Zonenum
    {

        // SUBROUTINE INFORMATION:
        //       AUTHOR         G. Carrilho da Graca
        //       DATE WRITTEN   February 2004
        //       MODIFIED       Brent Griffith June 2008 for new interpolation and time history
        //       RE-ENGINEERED  -

        // PURPOSE OF THIS SUBROUTINE:
        // Subroutine for displacement ventilation modelling.
        // This subroutine calculates the mixed subzone height, surface heat transfer coefficients and
        // room air equivalent temperatures and three space temperatures (floor subzone, occupied zone and upper,
        // mixed subzone temperature)

        // REFERENCES:
        // Model developed by Paul Linden (UCSD), G. Carrilho da Graca (UCSD) and P. Haves (LBL).
        // Work funded by the California Energy Comission. More information on the model can found in:
        // "Simplified Models for Heat Transfer in Rooms" G. Carrilho da Graca, Ph.D. thesis UCSD. December 2003.

        // Using/Aliasing
        using namespace DataHeatBalFanSys;
        using namespace DataEnvironment;
        using namespace DataHeatBalance;
        using DataHVACGlobals::TimeStepSys;
        using DataHVACGlobals::UseZoneTimeStepHistory;
        using InternalHeatGains::SumInternalConvectionGainsByTypes;
        using InternalHeatGains::SumReturnAirConvectionGainsByTypes;
        using Psychrometrics::PsyCpAirFnW;
        using Psychrometrics::PsyRhoAirFnPbTdbW;
        using ScheduleManager::GetCurrentScheduleValue;
        using ScheduleManager::GetScheduleIndex;

        // SUBROUTINE PARAMETER DEFINITIONS:
        Real64 const OneThird(1.0 / 3.0);
        Real64 const MinFlow_pow_fac(std::pow(1.0 / 24.55 * 1.0, 1.0 / 0.6));

        // SUBROUTINE LOCAL VARIABLE DECLARATIONS:
        Real64 HeightFrac;               // Fractional height of transition between occupied and mixed subzones
        Real64 GainsFrac;                // Fraction of lower subzone internal gains that mix as opposed to forming plumes
        Real64 ConvGains;                // Total convective gains in the room
        Real64 ConvGainsOccupiedSubzone; // Total convective gains released in occupied subzone
        Real64 ConvGainsMixedSubzone;    // Total convective gains released in mixed subzone
        Real64 MCp_Total;                // Total capacity rate into the zone - assumed to enter at low level
        Real64 ZTAveraged;
        Real64 TempDiffCritRep; // Minimum temperature difference between mixed and occupied subzones for reporting
        bool MIXFLAG;
        int Ctd;
        Real64 MinFlow;
        Real64 NumPLPP; // Number of plumes per person
        int NumberOfOccupants;
        Real64 MTGAUX;
        int ZoneEquipConfigNum;
        int NodeNum;
        Real64 PowerInPlumes;
        Real64 SumSysMCp;
        Real64 SumSysMCpT;
        Real64 NodeTemp;
        Real64 MassFlowRate;
        Real64 CpAir;
        Real64 MCpT_Total;
        int ZoneNodeNum; // index number of the zone node
        Real64 NumberOfPlumes;
        Real64 SumMCp;
        Real64 SumMCpT;
        Real64 AirCap;
        Real64 TempHistTerm;
        Real64 PowerPerPlume;
        Real64 HeightMixedSubzoneAve;    // Height of center of mixed air subzone
        Real64 HeightOccupiedSubzoneAve; // Height of center of occupied air subzone
        Real64 HeightFloorSubzoneAve;    // Height of center of floor air subzone
        Real64 HeightThermostat;         // Height of center of thermostat/temperature control sensor
        Real64 HeightComfort;            // Height at which air temperature value is used to calculate comfort
        Real64 CeilingHeight;
        Real64 ZoneMult; // total zone multiplier
        int Loop;
        int FlagApertures;

        auto & TempDepCoef = state.dataDispVentMgr->TempDepCoef;
        auto & TempIndCoef = state.dataDispVentMgr->TempIndCoef;

        Real64 RetAirGain;

        // Exact solution or Euler method
        if (state.dataHeatBal->ZoneAirSolutionAlgo != Use3rdOrder) {
            if (ShortenTimeStepSysRoomAir && TimeStepSys < state.dataGlobal->TimeStepZone) {
                if (PreviousTimeStep < state.dataGlobal->TimeStepZone) {
                    state.dataRoomAirMod->Zone1Floor(ZoneNum) = state.dataRoomAirMod->ZoneM2Floor(ZoneNum);
                    state.dataRoomAirMod->Zone1OC(ZoneNum) = state.dataRoomAirMod->ZoneM2OC(ZoneNum);
                    state.dataRoomAirMod->Zone1MX(ZoneNum) = state.dataRoomAirMod->ZoneM2MX(ZoneNum);
                } else {
                    state.dataRoomAirMod->Zone1Floor(ZoneNum) = state.dataRoomAirMod->ZoneMXFloor(ZoneNum);
                    state.dataRoomAirMod->Zone1OC(ZoneNum) = state.dataRoomAirMod->ZoneMXOC(ZoneNum);
                    state.dataRoomAirMod->Zone1MX(ZoneNum) = state.dataRoomAirMod->ZoneMXMX(ZoneNum);
                }
            } else {
                state.dataRoomAirMod->Zone1Floor(ZoneNum) = state.dataRoomAirMod->ZTFloor(ZoneNum);
                state.dataRoomAirMod->Zone1OC(ZoneNum) = state.dataRoomAirMod->ZTOC(ZoneNum);
                state.dataRoomAirMod->Zone1MX(ZoneNum) = state.dataRoomAirMod->ZTMX(ZoneNum);
            }
        }

        auto &Zone(state.dataHeatBal->Zone);

        MIXFLAG = false;
        FlagApertures = 1;
        state.dataRoomAirMod->DVHcIn = state.dataHeatBal->HConvIn;
        CeilingHeight = state.dataRoomAirMod->ZoneCeilingHeight((ZoneNum - 1) * 2 + 2) - state.dataRoomAirMod->ZoneCeilingHeight((ZoneNum - 1) * 2 + 1);
        ZoneMult = Zone(ZoneNum).Multiplier * Zone(ZoneNum).ListMultiplier;

        for (Ctd = 1; Ctd <= state.dataRoomAirMod->TotUCSDDV; ++Ctd) {
            if (ZoneNum == state.dataRoomAirMod->ZoneUCSDDV(Ctd).ZonePtr) {
                GainsFrac = GetCurrentScheduleValue(state, state.dataRoomAirMod->ZoneUCSDDV(Ctd).SchedGainsPtr);
                NumPLPP = state.dataRoomAirMod->ZoneUCSDDV(Ctd).NumPlumesPerOcc;
                HeightThermostat = state.dataRoomAirMod->ZoneUCSDDV(Ctd).ThermostatHeight;
                HeightComfort = state.dataRoomAirMod->ZoneUCSDDV(Ctd).ComfortHeight;
                TempDiffCritRep = state.dataRoomAirMod->ZoneUCSDDV(Ctd).TempTrigger;
            }
        }

        SumInternalConvectionGainsByTypes(state, ZoneNum, state.dataDispVentMgr->IntGainTypesOccupied, ConvGainsOccupiedSubzone);

        ConvGainsOccupiedSubzone += 0.5 * state.dataHeatBalFanSys->SysDepZoneLoadsLagged(ZoneNum);

        // Add heat to return air if zonal system (no return air) or cycling system (return air frequently very
        // low or zero)
        if (Zone(ZoneNum).NoHeatToReturnAir) {
            SumReturnAirConvectionGainsByTypes(state, ZoneNum, state.dataDispVentMgr->IntGainTypesOccupied, RetAirGain);
            ConvGainsOccupiedSubzone += RetAirGain;
        }

        SumInternalConvectionGainsByTypes(state, ZoneNum, state.dataDispVentMgr->IntGainTypesMixedSubzone, ConvGainsMixedSubzone);
        ConvGainsMixedSubzone += state.dataHeatBalFanSys->SumConvHTRadSys(ZoneNum) + state.dataHeatBalFanSys->SumConvPool(ZoneNum) + 0.5 * state.dataHeatBalFanSys->SysDepZoneLoadsLagged(ZoneNum);
        if (Zone(ZoneNum).NoHeatToReturnAir) {
            SumReturnAirConvectionGainsByTypes(state, ZoneNum, state.dataDispVentMgr->IntGainTypesMixedSubzone, RetAirGain);
            ConvGainsMixedSubzone += RetAirGain;
        }

        ConvGains = ConvGainsOccupiedSubzone + ConvGainsMixedSubzone;

        //=================== Entering air system temperature and flow====================
        SumSysMCp = 0.0;
        SumSysMCpT = 0.0;
        // Check to make sure if this is a controlled zone and determine ZoneEquipConfigNum
        ZoneEquipConfigNum = ZoneNum;
        if (state.dataZoneEquip->ZoneEquipConfig(ZoneEquipConfigNum).IsControlled) {
            for (NodeNum = 1; NodeNum <= state.dataZoneEquip->ZoneEquipConfig(ZoneEquipConfigNum).NumInletNodes; ++NodeNum) {
                NodeTemp = state.dataLoopNodes->Node(state.dataZoneEquip->ZoneEquipConfig(ZoneEquipConfigNum).InletNode(NodeNum)).Temp;
                MassFlowRate = state.dataLoopNodes->Node(state.dataZoneEquip->ZoneEquipConfig(ZoneEquipConfigNum).InletNode(NodeNum)).MassFlowRate;
                CpAir = PsyCpAirFnW(state.dataHeatBalFanSys->ZoneAirHumRat(ZoneNum));
                SumSysMCp += MassFlowRate * CpAir;
                SumSysMCpT += MassFlowRate * CpAir * NodeTemp;
            }
        }

        SumMCp = state.dataHeatBalFanSys->MCPI(ZoneNum) + state.dataHeatBalFanSys->MCPV(ZoneNum) + state.dataHeatBalFanSys->MCPM(ZoneNum) + state.dataHeatBalFanSys->MCPE(ZoneNum) + state.dataHeatBalFanSys->MCPC(ZoneNum) + state.dataHeatBalFanSys->MDotCPOA(ZoneNum);
        SumMCpT =
                state.dataHeatBalFanSys->MCPTI(ZoneNum) + state.dataHeatBalFanSys->MCPTV(ZoneNum) + state.dataHeatBalFanSys->MCPTM(ZoneNum) + state.dataHeatBalFanSys->MCPTE(ZoneNum) + state.dataHeatBalFanSys->MCPTC(ZoneNum) + state.dataHeatBalFanSys->MDotCPOA(ZoneNum) * Zone(ZoneNum).OutDryBulbTemp;
        if (state.dataAirflowNetwork->SimulateAirflowNetwork == AirflowNetwork::AirflowNetworkControlMultizone) {
            SumMCp = state.dataAirflowNetworkBalanceManager->exchangeData(ZoneNum).SumMCp + state.dataAirflowNetworkBalanceManager->exchangeData(ZoneNum).SumMMCp;
            SumMCpT = state.dataAirflowNetworkBalanceManager->exchangeData(ZoneNum).SumMCpT + state.dataAirflowNetworkBalanceManager->exchangeData(ZoneNum).SumMMCpT;
        }

        MCp_Total = SumMCp + SumSysMCp;
        MCpT_Total = SumMCpT + SumSysMCpT;

        if (state.dataHeatBal->TotPeople > 0) {
            NumberOfOccupants = 0;
            NumberOfPlumes = 0.0;
            for (Ctd = 1; Ctd <= state.dataHeatBal->TotPeople; ++Ctd) {
                if (state.dataHeatBal->People(Ctd).ZonePtr == ZoneNum) {
                    NumberOfOccupants += state.dataHeatBal->People(Ctd).NumberOfPeople; // *GetCurrentScheduleValue(state, People(Ctd)%NumberOfPeoplePtr)
                    NumberOfPlumes = NumberOfOccupants * NumPLPP;
                }
            }
            if (NumberOfPlumes == 0.0) {
                NumberOfPlumes = 1.0;
            }
            PowerInPlumes = (1.0 - GainsFrac) * ConvGainsOccupiedSubzone;
            PowerPerPlume = PowerInPlumes / NumberOfPlumes;
        } else {
            NumberOfPlumes = 1.0;
            PowerInPlumes = (1.0 - GainsFrac) * ConvGainsOccupiedSubzone;
            PowerPerPlume = PowerInPlumes / NumberOfPlumes;
        }

        // When AirflowNetwork is used verify if bottom apertures are inflowing and upper apertures are
        // outflowing. The lower apertures have to be located below 0.8m and the upper apertures
        // have to be located above 1.8m.

        if (state.dataAirflowNetwork->NumOfLinksMultiZone > 0) {
            for (Loop = 1; Loop <= state.dataRoomAirMod->AirflowNetworkSurfaceUCSDCV(0, ZoneNum); ++Loop) {
                // direct AirflowNetwork surface

                if (state.dataSurface->Surface(state.dataAirflowNetwork->MultizoneSurfaceData(state.dataRoomAirMod->AirflowNetworkSurfaceUCSDCV(Loop, ZoneNum)).SurfNum).Zone == ZoneNum) {

                    if ((state.dataRoomAirMod->SurfParametersCVDV(state.dataRoomAirMod->AirflowNetworkSurfaceUCSDCV(Loop, ZoneNum)).Zmax < 0.8 &&
                         state.dataAirflowNetwork->AirflowNetworkLinkSimu(state.dataRoomAirMod->AirflowNetworkSurfaceUCSDCV(Loop, ZoneNum)).VolFLOW > 0)) {
                        FlagApertures = 0;
                        break;
                    }
                    if (state.dataRoomAirMod->SurfParametersCVDV(state.dataRoomAirMod->AirflowNetworkSurfaceUCSDCV(Loop, ZoneNum)).Zmin > 1.8 &&
                        state.dataAirflowNetwork->AirflowNetworkLinkSimu(state.dataRoomAirMod->AirflowNetworkSurfaceUCSDCV(Loop, ZoneNum)).VolFLOW2 > 0) {
                        FlagApertures = 0;
                        break;
                    }

                    if ((state.dataRoomAirMod->SurfParametersCVDV(state.dataRoomAirMod->AirflowNetworkSurfaceUCSDCV(Loop, ZoneNum)).Zmin > 0.8 &&
                            state.dataRoomAirMod->SurfParametersCVDV(state.dataRoomAirMod->AirflowNetworkSurfaceUCSDCV(Loop, ZoneNum)).Zmin < 1.8) ||
                        (state.dataRoomAirMod->SurfParametersCVDV(state.dataRoomAirMod->AirflowNetworkSurfaceUCSDCV(Loop, ZoneNum)).Zmax > 0.8 &&
                                state.dataRoomAirMod->SurfParametersCVDV(state.dataRoomAirMod->AirflowNetworkSurfaceUCSDCV(Loop, ZoneNum)).Zmax < 1.8)) {
                        FlagApertures = 0;
                        break;
                    }
                    // indirect AirflowNetwork surface; this is an interzone surface
                } else {

                    if (state.dataRoomAirMod->SurfParametersCVDV(state.dataRoomAirMod->AirflowNetworkSurfaceUCSDCV(Loop, ZoneNum)).Zmax +
                                Zone(state.dataSurface->Surface(state.dataAirflowNetwork->MultizoneSurfaceData(state.dataRoomAirMod->AirflowNetworkSurfaceUCSDCV(Loop, ZoneNum)).SurfNum).Zone).OriginZ -
                                Zone(ZoneNum).OriginZ <
                            0.8 &&
                        state.dataAirflowNetwork->AirflowNetworkLinkSimu(state.dataRoomAirMod->AirflowNetworkSurfaceUCSDCV(Loop, ZoneNum)).VolFLOW2 > 0) {
                        FlagApertures = 0;
                        break;
                    }
                    if (state.dataRoomAirMod->SurfParametersCVDV(state.dataRoomAirMod->AirflowNetworkSurfaceUCSDCV(Loop, ZoneNum)).Zmin +
                                Zone(state.dataSurface->Surface(state.dataAirflowNetwork->MultizoneSurfaceData(state.dataRoomAirMod->AirflowNetworkSurfaceUCSDCV(Loop, ZoneNum)).SurfNum).Zone).OriginZ -
                                Zone(ZoneNum).OriginZ >
                            1.8 &&
                        state.dataAirflowNetwork->AirflowNetworkLinkSimu(state.dataRoomAirMod->AirflowNetworkSurfaceUCSDCV(Loop, ZoneNum)).VolFLOW > 0) {
                        FlagApertures = 0;
                        break;
                    }
                    if ((state.dataRoomAirMod->SurfParametersCVDV(state.dataRoomAirMod->AirflowNetworkSurfaceUCSDCV(Loop, ZoneNum)).Zmin +
                                 Zone(state.dataSurface->Surface(state.dataAirflowNetwork->MultizoneSurfaceData(state.dataRoomAirMod->AirflowNetworkSurfaceUCSDCV(Loop, ZoneNum)).SurfNum).Zone)
                                     .OriginZ -
                                 Zone(ZoneNum).OriginZ >
                             0.8 &&
                            state.dataRoomAirMod->SurfParametersCVDV(state.dataRoomAirMod->AirflowNetworkSurfaceUCSDCV(Loop, ZoneNum)).Zmin +
                                 Zone(state.dataSurface->Surface(state.dataAirflowNetwork->MultizoneSurfaceData(state.dataRoomAirMod->AirflowNetworkSurfaceUCSDCV(Loop, ZoneNum)).SurfNum).Zone)
                                     .OriginZ -
                                 Zone(ZoneNum).OriginZ <
                             1.8) ||
                        (state.dataRoomAirMod->SurfParametersCVDV(state.dataRoomAirMod->AirflowNetworkSurfaceUCSDCV(Loop, ZoneNum)).Zmax +
                                 Zone(state.dataSurface->Surface(state.dataAirflowNetwork->MultizoneSurfaceData(state.dataRoomAirMod->AirflowNetworkSurfaceUCSDCV(Loop, ZoneNum)).SurfNum).Zone)
                                     .OriginZ -
                                 Zone(ZoneNum).OriginZ >
                             0.8 &&
                                state.dataRoomAirMod->SurfParametersCVDV(state.dataRoomAirMod->AirflowNetworkSurfaceUCSDCV(Loop, ZoneNum)).Zmax +
                                 Zone(state.dataSurface->Surface(state.dataAirflowNetwork->MultizoneSurfaceData(state.dataRoomAirMod->AirflowNetworkSurfaceUCSDCV(Loop, ZoneNum)).SurfNum).Zone)
                                     .OriginZ -
                                 Zone(ZoneNum).OriginZ <
                             1.8)) {
                        FlagApertures = 0;
                        break;
                    }
                }
            }
        }

        if ((PowerInPlumes == 0.0) || (MCpT_Total == 0.0) || FlagApertures == 0) {
            // The system will mix
            HeightFrac = 0.0;
        } else {
            Real64 const plume_fac(NumberOfPlumes * std::pow(PowerPerPlume, OneThird));
            HeightFrac = min(24.55 * std::pow(MCp_Total * 0.000833 / plume_fac, 0.6) / CeilingHeight, 1.0);
            for (Ctd = 1; Ctd <= 4; ++Ctd) {
                HcUCSDDV(state, ZoneNum, HeightFrac);
                // HeightFrac = min( 24.55 * std::pow( MCp_Total * 0.000833 / ( NumberOfPlumes * std::pow( PowerPerPlume, OneThird ) ), 0.6 ) /
                // CeilingHeight, 1.0 ); //Tuned This does not vary in loop  EPTeam-replaces above (cause diffs)      HeightFrac =
                // MIN(24.55d0*(MCp_Total*0.000833d0/(NumberOfPlumes*PowerPerPlume**(1.0d0/3.d0)))**0.6 / CeilingHeight , 1.0d0)
                state.dataRoomAirMod->HeightTransition(ZoneNum) = HeightFrac * CeilingHeight;
                state.dataRoomAirMod->AIRRATFloor(ZoneNum) = Zone(ZoneNum).Volume * min(state.dataRoomAirMod->HeightTransition(ZoneNum), state.dataDispVentMgr->HeightFloorSubzoneTop) / CeilingHeight *
                                       Zone(ZoneNum).ZoneVolCapMultpSens *
                                       PsyRhoAirFnPbTdbW(state, state.dataEnvrn->OutBaroPress, state.dataRoomAirMod->MATFloor(ZoneNum), state.dataHeatBalFanSys->ZoneAirHumRat(ZoneNum)) *
                                       PsyCpAirFnW(state.dataHeatBalFanSys->ZoneAirHumRat(ZoneNum)) / (TimeStepSys * DataGlobalConstants::SecInHour);
                state.dataRoomAirMod->AIRRATOC(ZoneNum) = Zone(ZoneNum).Volume * (state.dataRoomAirMod->HeightTransition(ZoneNum) - min(state.dataRoomAirMod->HeightTransition(ZoneNum), 0.2)) / CeilingHeight *
                                    Zone(ZoneNum).ZoneVolCapMultpSens * PsyRhoAirFnPbTdbW(state, state.dataEnvrn->OutBaroPress, state.dataRoomAirMod->MATOC(ZoneNum), state.dataHeatBalFanSys->ZoneAirHumRat(ZoneNum)) *
                                    PsyCpAirFnW(state.dataHeatBalFanSys->ZoneAirHumRat(ZoneNum)) / (TimeStepSys * DataGlobalConstants::SecInHour);
                state.dataRoomAirMod->AIRRATMX(ZoneNum) = Zone(ZoneNum).Volume * (CeilingHeight - state.dataRoomAirMod->HeightTransition(ZoneNum)) / CeilingHeight *
                                    Zone(ZoneNum).ZoneVolCapMultpSens * PsyRhoAirFnPbTdbW(state, state.dataEnvrn->OutBaroPress, state.dataRoomAirMod->MATMX(ZoneNum), state.dataHeatBalFanSys->ZoneAirHumRat(ZoneNum)) *
                                    PsyCpAirFnW(state.dataHeatBalFanSys->ZoneAirHumRat(ZoneNum)) / (TimeStepSys * DataGlobalConstants::SecInHour);

                if (UseZoneTimeStepHistory) {
                    state.dataRoomAirMod->ZTM3Floor(ZoneNum) = state.dataRoomAirMod->XM3TFloor(ZoneNum);
                    state.dataRoomAirMod->ZTM2Floor(ZoneNum) = state.dataRoomAirMod->XM2TFloor(ZoneNum);
                    state.dataRoomAirMod->ZTM1Floor(ZoneNum) = state.dataRoomAirMod->XMATFloor(ZoneNum);

                    state.dataRoomAirMod->ZTM3OC(ZoneNum) = state.dataRoomAirMod->XM3TOC(ZoneNum);
                    state.dataRoomAirMod->ZTM2OC(ZoneNum) = state.dataRoomAirMod->XM2TOC(ZoneNum);
                    state.dataRoomAirMod->ZTM1OC(ZoneNum) = state.dataRoomAirMod->XMATOC(ZoneNum);

                    state.dataRoomAirMod->ZTM3MX(ZoneNum) = state.dataRoomAirMod->XM3TMX(ZoneNum);
                    state.dataRoomAirMod->ZTM2MX(ZoneNum) = state.dataRoomAirMod->XM2TMX(ZoneNum);
                    state.dataRoomAirMod->ZTM1MX(ZoneNum) = state.dataRoomAirMod->XMATMX(ZoneNum);

                } else {
                    state.dataRoomAirMod->ZTM3Floor(ZoneNum) = state.dataRoomAirMod->DSXM3TFloor(ZoneNum);
                    state.dataRoomAirMod->ZTM2Floor(ZoneNum) = state.dataRoomAirMod->DSXM2TFloor(ZoneNum);
                    state.dataRoomAirMod->ZTM1Floor(ZoneNum) = state.dataRoomAirMod->DSXMATFloor(ZoneNum);

                    state.dataRoomAirMod->ZTM3OC(ZoneNum) = state.dataRoomAirMod->DSXM3TOC(ZoneNum);
                    state.dataRoomAirMod->ZTM2OC(ZoneNum) = state.dataRoomAirMod->DSXM2TOC(ZoneNum);
                    state.dataRoomAirMod->ZTM1OC(ZoneNum) = state.dataRoomAirMod->DSXMATOC(ZoneNum);

                    state.dataRoomAirMod->ZTM3MX(ZoneNum) = state.dataRoomAirMod->DSXM3TMX(ZoneNum);
                    state.dataRoomAirMod->ZTM2MX(ZoneNum) = state.dataRoomAirMod->DSXM2TMX(ZoneNum);
                    state.dataRoomAirMod->ZTM1MX(ZoneNum) = state.dataRoomAirMod->DSXMATMX(ZoneNum);
                }

                AirCap = state.dataRoomAirMod->AIRRATFloor(ZoneNum);
                TempHistTerm = AirCap * (3.0 * state.dataRoomAirMod->ZTM1Floor(ZoneNum) - (3.0 / 2.0) * state.dataRoomAirMod->ZTM2Floor(ZoneNum) + OneThird * state.dataRoomAirMod->ZTM3Floor(ZoneNum));
                TempDepCoef = state.dataDispVentMgr->HA_FLOOR + MCp_Total;
                TempIndCoef = state.dataDispVentMgr->HAT_FLOOR + MCpT_Total + state.dataHeatBalFanSys->NonAirSystemResponse(ZoneNum) / ZoneMult;
                {
                    auto const SELECT_CASE_var(state.dataHeatBal->ZoneAirSolutionAlgo);
                    if (SELECT_CASE_var == Use3rdOrder) {
                        state.dataRoomAirMod->ZTFloor(ZoneNum) = calculateThirdOrderFloorTemperature(
                            TempHistTerm, state.dataDispVentMgr->HAT_FLOOR, state.dataDispVentMgr->HA_FLOOR, MCpT_Total, MCp_Total, state.dataRoomAirMod->ZTOC(ZoneNum), state.dataHeatBalFanSys->NonAirSystemResponse(ZoneNum), ZoneMult, AirCap);
                    } else if (SELECT_CASE_var == UseAnalyticalSolution) {
                        if (TempDepCoef == 0.0) { // B=0
                            state.dataRoomAirMod->ZTFloor(ZoneNum) = state.dataRoomAirMod->Zone1Floor(ZoneNum) + TempIndCoef / AirCap;
                        } else {
                            state.dataRoomAirMod->ZTFloor(ZoneNum) = (state.dataRoomAirMod->Zone1Floor(ZoneNum) - TempIndCoef / TempDepCoef) * std::exp(min(700.0, -TempDepCoef / AirCap)) +
                                               TempIndCoef / TempDepCoef;
                        }
                    } else if (SELECT_CASE_var == UseEulerMethod) {
                        state.dataRoomAirMod->ZTFloor(ZoneNum) = (AirCap * state.dataRoomAirMod->Zone1Floor(ZoneNum) + TempIndCoef) / (AirCap + TempDepCoef);
                    }
                }
                AirCap = state.dataRoomAirMod->AIRRATOC(ZoneNum);
                TempHistTerm = AirCap * (3.0 * state.dataRoomAirMod->ZTM1OC(ZoneNum) - (3.0 / 2.0) * state.dataRoomAirMod->ZTM2OC(ZoneNum) + OneThird * state.dataRoomAirMod->ZTM3OC(ZoneNum));
                TempDepCoef = state.dataDispVentMgr->HA_OC + MCp_Total;
                TempIndCoef = ConvGainsOccupiedSubzone * GainsFrac + state.dataDispVentMgr->HAT_OC + state.dataRoomAirMod->ZTFloor(ZoneNum) * MCp_Total;
                {
                    auto const SELECT_CASE_var(state.dataHeatBal->ZoneAirSolutionAlgo);
                    if (SELECT_CASE_var == Use3rdOrder) {
                        state.dataRoomAirMod->ZTOC(ZoneNum) = (TempHistTerm + ConvGainsOccupiedSubzone * GainsFrac + state.dataDispVentMgr->HAT_OC + 1.6 * state.dataRoomAirMod->ZTFloor(ZoneNum) * MCp_Total) /
                                        ((11.0 / 6.0) * AirCap + state.dataDispVentMgr->HA_OC + 1.6 * MCp_Total);
                    } else if (SELECT_CASE_var == UseAnalyticalSolution) {
                        if (TempDepCoef == 0.0) { // B=0
                            state.dataRoomAirMod->ZTOC(ZoneNum) = state.dataRoomAirMod->Zone1OC(ZoneNum) + TempIndCoef / AirCap;
                        } else {
                            if (AirCap == 0.0) {
                                state.dataRoomAirMod->ZTOC(ZoneNum) = TempIndCoef / TempDepCoef;
                            } else {
                                state.dataRoomAirMod->ZTOC(ZoneNum) = (state.dataRoomAirMod->Zone1OC(ZoneNum) - TempIndCoef / TempDepCoef) * std::exp(min(700.0, -TempDepCoef / AirCap)) +
                                                TempIndCoef / TempDepCoef;
                            }
                        }
                    } else if (SELECT_CASE_var == UseEulerMethod) {
                        state.dataRoomAirMod->ZTOC(ZoneNum) = (AirCap * state.dataRoomAirMod->Zone1OC(ZoneNum) + TempIndCoef) / (AirCap + TempDepCoef);
                    }
                }
                AirCap = state.dataRoomAirMod->AIRRATMX(ZoneNum);
                TempHistTerm = AirCap * (3.0 * state.dataRoomAirMod->ZTM1MX(ZoneNum) - (3.0 / 2.0) * state.dataRoomAirMod->ZTM2MX(ZoneNum) + OneThird * state.dataRoomAirMod->ZTM3MX(ZoneNum));
                TempDepCoef = state.dataDispVentMgr->HA_MX + MCp_Total;
                TempIndCoef = ConvGainsOccupiedSubzone * (1.0 - GainsFrac) + ConvGainsMixedSubzone + state.dataDispVentMgr->HAT_MX + state.dataRoomAirMod->ZTOC(ZoneNum) * MCp_Total;
                {
                    auto const SELECT_CASE_var(state.dataHeatBal->ZoneAirSolutionAlgo);
                    if (SELECT_CASE_var == Use3rdOrder) {
                        state.dataRoomAirMod->ZTMX(ZoneNum) = (TempHistTerm + ConvGainsOccupiedSubzone * (1.0 - GainsFrac) + ConvGainsMixedSubzone + state.dataDispVentMgr->HAT_MX +
                                state.dataRoomAirMod->ZTOC(ZoneNum) * MCp_Total) /
                                        ((11.0 / 6.0) * AirCap + state.dataDispVentMgr->HA_MX + MCp_Total);
                    } else if (SELECT_CASE_var == UseAnalyticalSolution) {
                        if (TempDepCoef == 0.0) { // B=0
                            state.dataRoomAirMod->ZTMX(ZoneNum) = state.dataRoomAirMod->Zone1MX(ZoneNum) + TempIndCoef / AirCap;
                        } else {
                            if (AirCap == 0.0) {
                                state.dataRoomAirMod->ZTMX(ZoneNum) = TempIndCoef / TempDepCoef;
                            } else {
                                state.dataRoomAirMod->ZTMX(ZoneNum) = (state.dataRoomAirMod->Zone1MX(ZoneNum) - TempIndCoef / TempDepCoef) * std::exp(min(700.0, -TempDepCoef / AirCap)) +
                                                TempIndCoef / TempDepCoef;
                            }
                        }
                    } else if (SELECT_CASE_var == UseEulerMethod) {
                        state.dataRoomAirMod->ZTMX(ZoneNum) = (AirCap * state.dataRoomAirMod->Zone1MX(ZoneNum) + TempIndCoef) / (AirCap + TempDepCoef);
                    }
                }
            }

            // MinFlow for interface layer at z = 1.0
            MinFlow = MinFlow_pow_fac * plume_fac;
            // EPTeam above replaces (cause diffs?)   MinFlow = (1.0d0/24.55d0*1.0d0)**(1.0d0/0.6d0)*NumberOfPlumes*PowerPerPlume**(1.0/3.0)
            if (MinFlow != 0.0) {
                state.dataRoomAirMod->FracMinFlow(ZoneNum) = MCp_Total * 0.000833 / MinFlow;
            } else {
                state.dataRoomAirMod->FracMinFlow(ZoneNum) = 9.999;
            }
            state.dataRoomAirMod->AirModel(ZoneNum).SimAirModel = true;
        }

        //=============================== M I X E D  Calculation ==============================================
        if (state.dataRoomAirMod->ZTMX(ZoneNum) < state.dataRoomAirMod->ZTOC(ZoneNum) || MCp_Total <= 0.0 || HeightFrac * CeilingHeight < (state.dataDispVentMgr->HeightFloorSubzoneTop + state.dataDispVentMgr->ThickOccupiedSubzoneMin)) {
            MIXFLAG = true;
            HeightFrac = 0.0;
            state.dataRoomAirMod->AvgTempGrad(ZoneNum) = 0.0;
            state.dataRoomAirMod->MaxTempGrad(ZoneNum) = 0.0;
            state.dataRoomAirMod->AirModel(ZoneNum).SimAirModel = false;
            AirCap = state.dataHeatBalFanSys->AIRRAT(ZoneNum);
            TempHistTerm = AirCap * (3.0 * state.dataHeatBalFanSys->ZTM1(ZoneNum) - (3.0 / 2.0) * state.dataHeatBalFanSys->ZTM2(ZoneNum) + OneThird * state.dataHeatBalFanSys->ZTM3(ZoneNum));

            for (Ctd = 1; Ctd <= 3; ++Ctd) {
                TempDepCoef = state.dataDispVentMgr->HA_MX + state.dataDispVentMgr->HA_OC + state.dataDispVentMgr->HA_FLOOR + MCp_Total;
                TempIndCoef = ConvGains + state.dataDispVentMgr->HAT_MX + state.dataDispVentMgr->HAT_OC + state.dataDispVentMgr->HAT_FLOOR + MCpT_Total;
                {
                    auto const SELECT_CASE_var(state.dataHeatBal->ZoneAirSolutionAlgo);
                    if (SELECT_CASE_var == Use3rdOrder) {
                        ZTAveraged = (TempHistTerm + ConvGains + state.dataDispVentMgr->HAT_MX + state.dataDispVentMgr->HAT_OC + state.dataDispVentMgr->HAT_FLOOR + MCpT_Total) /
                                     ((11.0 / 6.0) * AirCap + state.dataDispVentMgr->HA_MX + state.dataDispVentMgr->HA_OC + state.dataDispVentMgr->HA_FLOOR + MCp_Total);
                    } else if (SELECT_CASE_var == UseAnalyticalSolution) {
                        if (TempDepCoef == 0.0) { // B=0
                            ZTAveraged = state.dataHeatBalFanSys->ZoneT1(ZoneNum) + TempIndCoef / AirCap;
                        } else {
                            ZTAveraged = (state.dataHeatBalFanSys->ZoneT1(ZoneNum) - TempIndCoef / TempDepCoef) * std::exp(min(700.0, -TempDepCoef / AirCap)) +
                                         TempIndCoef / TempDepCoef;
                        }
                    } else if (SELECT_CASE_var == UseEulerMethod) {
                        ZTAveraged = (AirCap * state.dataHeatBalFanSys->ZoneT1(ZoneNum) + TempIndCoef) / (AirCap + TempDepCoef);
                    }
                }
                state.dataRoomAirMod->ZTOC(ZoneNum) = ZTAveraged;
                state.dataRoomAirMod->ZTMX(ZoneNum) = ZTAveraged;
                state.dataRoomAirMod->ZTFloor(ZoneNum) = ZTAveraged;
                HcUCSDDV(state, ZoneNum, HeightFrac);
                TempDepCoef = state.dataDispVentMgr->HA_MX + state.dataDispVentMgr->HA_OC + state.dataDispVentMgr->HA_FLOOR + MCp_Total;
                TempIndCoef = ConvGains + state.dataDispVentMgr->HAT_MX + state.dataDispVentMgr->HAT_OC + state.dataDispVentMgr->HAT_FLOOR + MCpT_Total;
                {
                    auto const SELECT_CASE_var(state.dataHeatBal->ZoneAirSolutionAlgo);
                    if (SELECT_CASE_var == Use3rdOrder) {
                        ZTAveraged = (TempHistTerm + ConvGains + state.dataDispVentMgr->HAT_MX + state.dataDispVentMgr->HAT_OC + state.dataDispVentMgr->HAT_FLOOR + MCpT_Total) /
                                     ((11.0 / 6.0) * AirCap + state.dataDispVentMgr->HA_MX + state.dataDispVentMgr->HA_OC + state.dataDispVentMgr->HA_FLOOR + MCp_Total);
                    } else if (SELECT_CASE_var == UseAnalyticalSolution) {
                        if (TempDepCoef == 0.0) { // B=0
                            ZTAveraged = state.dataHeatBalFanSys->ZoneT1(ZoneNum) + TempIndCoef / AirCap;
                        } else {
                            ZTAveraged = (state.dataHeatBalFanSys->ZoneT1(ZoneNum) - TempIndCoef / TempDepCoef) * std::exp(min(700.0, -TempDepCoef / AirCap)) +
                                         TempIndCoef / TempDepCoef;
                        }
                    } else if (SELECT_CASE_var == UseEulerMethod) {
                        ZTAveraged = (AirCap * state.dataHeatBalFanSys->ZoneT1(ZoneNum) + TempIndCoef) / (AirCap + TempDepCoef);
                    }
                }
                state.dataRoomAirMod->ZTOC(ZoneNum) = ZTAveraged;
                state.dataRoomAirMod->ZTMX(ZoneNum) = ZTAveraged;
                state.dataRoomAirMod->ZTFloor(ZoneNum) = ZTAveraged;
            }
        }
        //=========================================================================================

        // Comfort temperature and temperature at the thermostat/temperature control sensor

        state.dataRoomAirMod->HeightTransition(ZoneNum) = HeightFrac * CeilingHeight;
        HeightMixedSubzoneAve = (CeilingHeight + state.dataRoomAirMod->HeightTransition(ZoneNum)) / 2.0;
        HeightOccupiedSubzoneAve = (state.dataDispVentMgr->HeightFloorSubzoneTop + state.dataRoomAirMod->HeightTransition(ZoneNum)) / 2.0;
        HeightFloorSubzoneAve = state.dataDispVentMgr->HeightFloorSubzoneTop / 2.0;

        // Comfort temperature

        if (MIXFLAG) {
            state.dataRoomAirMod->TCMF(ZoneNum) = ZTAveraged;
        } else {
            if (HeightComfort >= 0.0 && HeightComfort < HeightFloorSubzoneAve) {
                ShowWarningError(state, "Displacement ventilation comfort height is in floor subzone in Zone: " + Zone(ZoneNum).Name);
                state.dataRoomAirMod->TCMF(ZoneNum) = state.dataRoomAirMod->ZTFloor(ZoneNum);
            } else if (HeightComfort >= HeightFloorSubzoneAve && HeightComfort < HeightOccupiedSubzoneAve) {
                state.dataRoomAirMod->TCMF(ZoneNum) =
                    (state.dataRoomAirMod->ZTFloor(ZoneNum) * (HeightOccupiedSubzoneAve - HeightComfort) + state.dataRoomAirMod->ZTOC(ZoneNum) * (HeightComfort - HeightFloorSubzoneAve)) /
                    (HeightOccupiedSubzoneAve - HeightFloorSubzoneAve);
                //!      TCMF(ZoneNum) = (ZTFloor(ZoneNum) * (HeightOccupiedSubzoneAve - HeightComfort) &
                //!                    + ZTMX(ZoneNum) * (HeightComfort - HeightFloorSubzoneAve)) &
                //!                    / (HeightOccupiedSubzoneAve - HeightFloorSubzoneAve)
            } else if (HeightComfort >= HeightOccupiedSubzoneAve && HeightComfort < HeightMixedSubzoneAve) {
                state.dataRoomAirMod->TCMF(ZoneNum) =
                    (state.dataRoomAirMod->ZTOC(ZoneNum) * (HeightMixedSubzoneAve - HeightComfort) + state.dataRoomAirMod->ZTMX(ZoneNum) * (HeightComfort - HeightOccupiedSubzoneAve)) /
                    (HeightMixedSubzoneAve - HeightOccupiedSubzoneAve);
            } else if (HeightComfort >= HeightMixedSubzoneAve && HeightComfort <= CeilingHeight) {
                state.dataRoomAirMod->TCMF(ZoneNum) = state.dataRoomAirMod->ZTMX(ZoneNum);
            } else {
                ShowFatalError(state, "Displacement ventilation comfort height is above ceiling or below floor in Zone: " + Zone(ZoneNum).Name);
            }
        }

        // Temperature at the thermostat/temperature control sensor

        if (MIXFLAG) {
            state.dataHeatBalFanSys->TempTstatAir(ZoneNum) = ZTAveraged;
        } else {
            if (HeightThermostat >= 0.0 && HeightThermostat < HeightFloorSubzoneAve) {
                ShowWarningError(state, "Displacement thermostat is in floor subzone in Zone: " + Zone(ZoneNum).Name);
                state.dataHeatBalFanSys->TempTstatAir(ZoneNum) = state.dataRoomAirMod->ZTFloor(ZoneNum);
            } else if (HeightThermostat >= HeightFloorSubzoneAve && HeightThermostat < HeightOccupiedSubzoneAve) {
                state.dataHeatBalFanSys->TempTstatAir(ZoneNum) =
                    (state.dataRoomAirMod->ZTFloor(ZoneNum) * (HeightOccupiedSubzoneAve - HeightThermostat) + state.dataRoomAirMod->ZTOC(ZoneNum) * (HeightThermostat - HeightFloorSubzoneAve)) /
                    (HeightOccupiedSubzoneAve - HeightFloorSubzoneAve);
                //!      TempTstatAir(ZoneNum) = (ZTFloor(ZoneNum) * (HeightOccupiedSubzoneAve - HeightThermostat) &
                //!                    + ZTMX(ZoneNum) * (HeightThermostat - HeightFloorSubzoneAve)) &
                //!                    / (HeightOccupiedSubzoneAve - HeightFloorSubzoneAve)
            } else if (HeightThermostat >= HeightOccupiedSubzoneAve && HeightThermostat < HeightMixedSubzoneAve) {
                state.dataHeatBalFanSys->TempTstatAir(ZoneNum) =
                    (state.dataRoomAirMod->ZTOC(ZoneNum) * (HeightMixedSubzoneAve - HeightThermostat) + state.dataRoomAirMod->ZTMX(ZoneNum) * (HeightThermostat - HeightOccupiedSubzoneAve)) /
                    (HeightMixedSubzoneAve - HeightOccupiedSubzoneAve);
            } else if (HeightThermostat >= HeightMixedSubzoneAve && HeightThermostat <= CeilingHeight) {
                state.dataHeatBalFanSys->TempTstatAir(ZoneNum) = state.dataRoomAirMod->ZTMX(ZoneNum);
            } else {
                ShowFatalError(state, "Displacement ventilation thermostat height is above ceiling or below floor in Zone: " + Zone(ZoneNum).Name);
            }
        }

        // Temperature gradients

        if ((HeightMixedSubzoneAve - HeightFloorSubzoneAve) > 0.1) {
            state.dataRoomAirMod->AvgTempGrad(ZoneNum) = (state.dataRoomAirMod->ZTMX(ZoneNum) - state.dataRoomAirMod->ZTFloor(ZoneNum)) / (HeightMixedSubzoneAve - HeightFloorSubzoneAve);
        } else {
            state.dataRoomAirMod->AvgTempGrad(ZoneNum) = -9.999;
        }
        if ((HeightOccupiedSubzoneAve - HeightFloorSubzoneAve) > 0.1) {
            state.dataRoomAirMod->MaxTempGrad(ZoneNum) = (state.dataRoomAirMod->ZTOC(ZoneNum) - state.dataRoomAirMod->ZTFloor(ZoneNum)) / (HeightOccupiedSubzoneAve - HeightFloorSubzoneAve);
        } else {
            state.dataRoomAirMod->MaxTempGrad(ZoneNum) = -9.999;
        }
        if ((HeightMixedSubzoneAve - HeightOccupiedSubzoneAve) > 0.1) {
            MTGAUX = (state.dataRoomAirMod->ZTMX(ZoneNum) - state.dataRoomAirMod->ZTOC(ZoneNum)) / (HeightMixedSubzoneAve - HeightOccupiedSubzoneAve);
        } else {
            MTGAUX = -9.999;
        }

        if (MTGAUX > state.dataRoomAirMod->MaxTempGrad(ZoneNum)) {
            state.dataRoomAirMod->MaxTempGrad(ZoneNum) = MTGAUX;
        }

        if (MIXFLAG) {
            state.dataRoomAirMod->ZoneDVMixedFlag(ZoneNum) = 1;
            state.dataRoomAirMod->AirModel(ZoneNum).SimAirModel = false;
        } else {
            state.dataRoomAirMod->ZoneDVMixedFlag(ZoneNum) = 0;
            state.dataRoomAirMod->AirModel(ZoneNum).SimAirModel = true;
        }

        if (state.dataZoneEquip->ZoneEquipConfig(ZoneNum).IsControlled) {
            ZoneNodeNum = Zone(ZoneNum).SystemZoneNodeNumber;
            state.dataLoopNodes->Node(ZoneNodeNum).Temp = state.dataRoomAirMod->ZTMX(ZoneNum);
        }

        // Mixed for reporting purposes
        if ((MIXFLAG) || ((state.dataRoomAirMod->ZTMX(ZoneNum) - state.dataRoomAirMod->ZTOC(ZoneNum)) < TempDiffCritRep)) {
            state.dataRoomAirMod->ZoneDVMixedFlagRep(ZoneNum) = 1.0;
            state.dataRoomAirMod->FracMinFlow(ZoneNum) = -1.0;
            state.dataRoomAirMod->HeightTransition(ZoneNum) = -9.999;
            state.dataRoomAirMod->AvgTempGrad(ZoneNum) = -9.999;
            state.dataRoomAirMod->MaxTempGrad(ZoneNum) = -9.999;
        } else {
            state.dataRoomAirMod->ZoneDVMixedFlagRep(ZoneNum) = 0.0;
        }
    }

} // namespace EnergyPlus<|MERGE_RESOLUTION|>--- conflicted
+++ resolved
@@ -108,12 +108,6 @@
         // PURPOSE OF THIS SUBROUTINE:
         //   manage the UCSD Displacement Ventilation model
 
-<<<<<<< HEAD
-        // Using/Aliasing
-        using DataHeatBalSurface::TempSurfIn;
-
-=======
->>>>>>> 4449c295
         // initialize Displacement Ventilation model
         InitUCSDDV(state, ZoneNum);
 
@@ -202,23 +196,14 @@
         Real64 LayFrac;  // Fraction height of the Occupied/Mixed subzone interface
         int SurfNum;     // Surface number
 
-<<<<<<< HEAD
         state.dataDispVentMgr->HAT_MX = 0.0;
         state.dataDispVentMgr->HAT_OC = 0.0;
         state.dataDispVentMgr->HA_MX = 0.0;
         state.dataDispVentMgr->HA_OC = 0.0;
         state.dataDispVentMgr->HAT_FLOOR = 0.0;
         state.dataDispVentMgr->HA_FLOOR = 0.0;
-=======
         auto &TempSurfIn(state.dataHeatBalSurf->TempSurfIn);
 
-        HAT_MX = 0.0;
-        HAT_OC = 0.0;
-        HA_MX = 0.0;
-        HA_OC = 0.0;
-        HAT_FLOOR = 0.0;
-        HA_FLOOR = 0.0;
->>>>>>> 4449c295
         // Is the air flow model for this zone set to UCSDDV Displacement Ventilation?
         if (state.dataRoomAirMod->IsZoneDV(ZoneNum)) {
             LayFrac = FractionHeight;
