// EnergyPlus, Copyright (c) 1996-2023, The Board of Trustees of the University of Illinois,
// The Regents of the University of California, through Lawrence Berkeley National Laboratory
// (subject to receipt of any required approvals from the U.S. Dept. of Energy), Oak Ridge
// National Laboratory, managed by UT-Battelle, Alliance for Sustainable Energy, LLC, and other
// contributors. All rights reserved.
//
// NOTICE: This Software was developed under funding from the U.S. Department of Energy and the
// U.S. Government consequently retains certain rights. As such, the U.S. Government has been
// granted for itself and others acting on its behalf a paid-up, nonexclusive, irrevocable,
// worldwide license in the Software to reproduce, distribute copies to the public, prepare
// derivative works, and perform publicly and display publicly, and to permit others to do so.
//
// Redistribution and use in source and binary forms, with or without modification, are permitted
// provided that the following conditions are met:
//
// (1) Redistributions of source code must retain the above copyright notice, this list of
//     conditions and the following disclaimer.
//
// (2) Redistributions in binary form must reproduce the above copyright notice, this list of
//     conditions and the following disclaimer in the documentation and/or other materials
//     provided with the distribution.
//
// (3) Neither the name of the University of California, Lawrence Berkeley National Laboratory,
//     the University of Illinois, U.S. Dept. of Energy nor the names of its contributors may be
//     used to endorse or promote products derived from this software without specific prior
//     written permission.
//
// (4) Use of EnergyPlus(TM) Name. If Licensee (i) distributes the software in stand-alone form
//     without changes from the version obtained under this License, or (ii) Licensee makes a
//     reference solely to the software portion of its product, Licensee must refer to the
//     software as "EnergyPlus version X" software, where "X" is the version number Licensee
//     obtained under this License and may not use a different name for the software. Except as
//     specifically required in this Section (4), Licensee shall not use in a company name, a
//     product name, in advertising, publicity, or other promotional activities any name, trade
//     name, trademark, logo, or other designation of "EnergyPlus", "E+", "e+" or confusingly
//     similar designation, without the U.S. Department of Energy's prior written consent.
//
// THIS SOFTWARE IS PROVIDED BY THE COPYRIGHT HOLDERS AND CONTRIBUTORS "AS IS" AND ANY EXPRESS OR
// IMPLIED WARRANTIES, INCLUDING, BUT NOT LIMITED TO, THE IMPLIED WARRANTIES OF MERCHANTABILITY
// AND FITNESS FOR A PARTICULAR PURPOSE ARE DISCLAIMED. IN NO EVENT SHALL THE COPYRIGHT OWNER OR
// CONTRIBUTORS BE LIABLE FOR ANY DIRECT, INDIRECT, INCIDENTAL, SPECIAL, EXEMPLARY, OR
// CONSEQUENTIAL DAMAGES (INCLUDING, BUT NOT LIMITED TO, PROCUREMENT OF SUBSTITUTE GOODS OR
// SERVICES; LOSS OF USE, DATA, OR PROFITS; OR BUSINESS INTERRUPTION) HOWEVER CAUSED AND ON ANY
// THEORY OF LIABILITY, WHETHER IN CONTRACT, STRICT LIABILITY, OR TORT (INCLUDING NEGLIGENCE OR
// OTHERWISE) ARISING IN ANY WAY OUT OF THE USE OF THIS SOFTWARE, EVEN IF ADVISED OF THE
// POSSIBILITY OF SUCH DAMAGE.

// C++ headers
#include <memory>
#include <sstream>
#include <stdexcept>

// EnergyPlus Headers
#include <EnergyPlus/Construction.hh>
#include <EnergyPlus/ConvectionConstants.hh>
#include <EnergyPlus/Data/EnergyPlusData.hh>
#include <EnergyPlus/DataEnvironment.hh>
#include <EnergyPlus/DataHeatBalance.hh>
#include <EnergyPlus/DataRoomAirModel.hh>
#include <EnergyPlus/DataStringGlobals.hh>
#include <EnergyPlus/General.hh>
#include <EnergyPlus/InputProcessing/InputProcessor.hh>
#include <EnergyPlus/Material.hh>
#include <EnergyPlus/OutputReportTabular.hh>
#include <EnergyPlus/SQLiteProcedures.hh>
#include <EnergyPlus/ScheduleManager.hh>
#include <EnergyPlus/UtilityRoutines.hh>

namespace EnergyPlus {

const int SQLite::LocalReportEach = -1;    // Write out each time UpdatedataandLocalReport is called
const int SQLite::LocalReportTimeStep = 0; // Write out at 'EndTimeStepFlag'
const int SQLite::LocalReportHourly = 1;   // Write out at 'EndHourFlag'
const int SQLite::LocalReportDaily = 2;    // Write out at 'EndDayFlag'
const int SQLite::LocalReportMonthly = 3;  // Write out at end of month (must be determined)
const int SQLite::LocalReportSim = 4;      // Write out once per environment 'EndEnvrnFlag'
const int SQLite::LocalReportYearly = 5;   // Write out once per year
const int SQLite::ReportNameId = 1;
const int SQLite::ReportForStringId = 2;
const int SQLite::TableNameId = 3;
const int SQLite::RowNameId = 4;
const int SQLite::ColumnNameId = 5;
const int SQLite::UnitsId = 6;

bool ParseSQLiteInput(EnergyPlusData &state, bool &writeOutputToSQLite, bool &writeTabularDataToSQLite)
{
    auto &ip = state.dataInputProcessing->inputProcessor;
    auto const instances = ip->epJSON.find("Output:SQLite");
    if (instances != ip->epJSON.end()) {

        auto find_input = [=, &state](nlohmann::json const &fields, std::string const &field_name) -> std::string {
            std::string input;
            auto found = fields.find(field_name);
            if (found != fields.end()) {
                input = found.value().get<std::string>();
            } else {
                state.dataInputProcessing->inputProcessor->getDefaultValue(state, "Output:SQLite", field_name, input);
            }
            return input;
        };

        auto &sql_ort = state.dataOutRptTab;

        // There can only be 1 "Output:SQLite"
        auto const instance = instances.value().begin();
        auto const &fields = instance.value();
        ip->markObjectAsUsed("Output:SQLite", instance.key());

        { // "option_type"
            std::string outputType = find_input(fields, "option_type");
            if ("SimpleAndTabular" == outputType) {
                writeTabularDataToSQLite = true;
                writeOutputToSQLite = true;
            } else if ("Simple" == outputType) {
                writeTabularDataToSQLite = false;
                writeOutputToSQLite = true;
            }
        }
        { // "unit_conversion_for_tabular_data"
            std::string tabularDataUnitConversion = find_input(fields, "unit_conversion_for_tabular_data");
            if ("UseOutputControlTableStyles" == tabularDataUnitConversion) {
                // Jan 2021 Note: Since here we do not know weather sql_ort->unitsStyle has been processed or not,
                // the value "NotFound" is used for the option "UseOutputControlTableStyles" at this point;
                // This will be updated again and got concretely assigned first thing in OutputReportTabular::WriteTabularReports().
                sql_ort->unitsStyle_SQLite = OutputReportTabular::UnitsStyle::NotFound;
            } else if ("None" == tabularDataUnitConversion) {
                sql_ort->unitsStyle_SQLite = OutputReportTabular::UnitsStyle::None;
            } else if ("JtoKWH" == tabularDataUnitConversion) {
                sql_ort->unitsStyle_SQLite = OutputReportTabular::UnitsStyle::JtoKWH;
            } else if ("JtoMJ" == tabularDataUnitConversion) {
                sql_ort->unitsStyle_SQLite = OutputReportTabular::UnitsStyle::JtoMJ;
            } else if ("JtoGJ" == tabularDataUnitConversion) {
                sql_ort->unitsStyle_SQLite = OutputReportTabular::UnitsStyle::JtoGJ;
            } else if ("InchPound" == tabularDataUnitConversion) {
                sql_ort->unitsStyle_SQLite = OutputReportTabular::UnitsStyle::InchPound;
            }
        }
        return true;
    }
    return false;
}

std::unique_ptr<SQLite> CreateSQLiteDatabase(EnergyPlusData &state)
{
    if (!state.files.outputControl.sqlite) {
        return nullptr;
    }
    try {
        bool writeOutputToSQLite = false;
        bool writeTabularDataToSQLite = false;
        bool parsedSQLite = ParseSQLiteInput(state, writeOutputToSQLite, writeTabularDataToSQLite);
        if (!parsedSQLite) {
            state.files.outputControl.sqlite = false;
            return nullptr;
<<<<<<< HEAD
        } else if (numberOfSQLiteObjects == 1) {
            Array1D_string alphas(5);
            int numAlphas;
            Array1D<Real64> numbers(2);
            int numNumbers;
            int status;

            auto &sql_ort = state.dataOutRptTab;

            state.dataInputProcessing->inputProcessor->getObjectItem(state, "Output:SQLite", 1, alphas, numAlphas, numbers, numNumbers, status);
            if (numAlphas > 0) {
                std::string option = alphas(1);
                if (UtilityRoutines::SameString(option, "SimpleAndTabular")) {
                    writeTabularDataToSQLite = true;
                    writeOutputToSQLite = true;

                    if (numAlphas > 1) {
                        std::string option2 = alphas(2);
                        if (UtilityRoutines::SameString(option2, "None")) {
                            sql_ort->unitsStyle_SQLite = OutputReportTabular::UnitsStyle::None;
                        } else if (UtilityRoutines::SameString(option2, "JtoKWH")) {
                            sql_ort->unitsStyle_SQLite = OutputReportTabular::UnitsStyle::JtoKWH;
                        } else if (UtilityRoutines::SameString(option2, "JtoMJ")) {
                            sql_ort->unitsStyle_SQLite = OutputReportTabular::UnitsStyle::JtoMJ;
                        } else if (UtilityRoutines::SameString(option2, "JtoGJ")) {
                            sql_ort->unitsStyle_SQLite = OutputReportTabular::UnitsStyle::JtoGJ;
                        } else if (UtilityRoutines::SameString(option2, "InchPound")) {
                            sql_ort->unitsStyle_SQLite = OutputReportTabular::UnitsStyle::InchPound;
                        } else if (UtilityRoutines::SameString(option2, "InchPoundExceptElectricity")) {
                            sql_ort->unitsStyle_SQLite = OutputReportTabular::UnitsStyle::InchPoundExceptElectricity;
                        } else { // (UtilityRoutines::SameString(option2, "UseOutputControlTableStyles")) {
                            // Jan 2021 Note: Since here we do not know weather sql_ort->unitsStyle has been processed or not,
                            // the value "NotFound" is used for the option "UseOutputControlTableStyles" at this point;
                            // This will be updated again and got concretely assigned first thing in OutputReportTabular::WriteTabularReports().
                            sql_ort->unitsStyle_SQLite = OutputReportTabular::UnitsStyle::NotFound; // sql_ort->unitsStyle;
                        }
                    }
                } else if (UtilityRoutines::SameString(option, "Simple")) {
                    writeOutputToSQLite = true;
                }
            }
=======
>>>>>>> 3ce85f9c
        }
        auto errorStream = std::make_shared<std::ofstream>(state.dataStrGlobals->outputSqliteErrFilePath, std::ofstream::out | std::ofstream::trunc);
        return std::make_unique<SQLite>(errorStream,
                                        state.dataStrGlobals->outputSqlFilePath,
                                        state.dataStrGlobals->outputSqliteErrFilePath,
                                        writeOutputToSQLite,
                                        writeTabularDataToSQLite);
    } catch (const std::runtime_error &error) {
        ShowFatalError(state, error.what());
        return nullptr;
    }
}

void CreateSQLiteZoneExtendedOutput(EnergyPlusData &state)
{
    if (state.dataSQLiteProcedures->sqlite && state.dataSQLiteProcedures->sqlite->writeOutputToSQLite()) {
        for (int zoneNum = 1; zoneNum <= state.dataGlobal->NumOfZones; ++zoneNum) {
            state.dataSQLiteProcedures->sqlite->addZoneData(zoneNum, state.dataHeatBal->Zone(zoneNum));
        }
        for (int listNum = 1; listNum <= state.dataHeatBal->NumOfZoneLists; ++listNum) {
            state.dataSQLiteProcedures->sqlite->addZoneListData(listNum, state.dataHeatBal->ZoneList(listNum));
        }
        for (int groupNum = 1; groupNum <= state.dataHeatBal->NumOfZoneGroups; ++groupNum) {
            state.dataSQLiteProcedures->sqlite->addZoneGroupData(groupNum, state.dataHeatBal->ZoneGroup(groupNum));
        }
        for (int scheduleNumber = 1, numberOfSchedules = ScheduleManager::GetNumberOfSchedules(state); scheduleNumber <= numberOfSchedules;
             ++scheduleNumber) {
            state.dataSQLiteProcedures->sqlite->addScheduleData(scheduleNumber,
                                                                ScheduleManager::GetScheduleName(state, scheduleNumber),
                                                                ScheduleManager::GetScheduleType(state, scheduleNumber),
                                                                ScheduleManager::GetScheduleMinValue(state, scheduleNumber),
                                                                ScheduleManager::GetScheduleMaxValue(state, scheduleNumber));
        }
        for (int surfaceNumber = 1; surfaceNumber <= state.dataSurface->TotSurfaces; ++surfaceNumber) {
            auto const &surface = state.dataSurface->Surface(surfaceNumber);
            state.dataSQLiteProcedures->sqlite->addSurfaceData(surfaceNumber, surface, DataSurfaces::cSurfaceClass(surface.Class));
        }
        for (int materialNum = 1; materialNum <= state.dataMaterial->TotMaterials; ++materialNum) {
            auto const *thisMaterial = state.dataMaterial->Material(materialNum);
            state.dataSQLiteProcedures->sqlite->addMaterialData(materialNum, thisMaterial);
        }
        for (int constructNum = 1; constructNum <= state.dataHeatBal->TotConstructs; ++constructNum) {
            auto const &construction = state.dataConstruction->Construct(constructNum);
            if (construction.TotGlassLayers == 0) {
                state.dataSQLiteProcedures->sqlite->addConstructionData(constructNum, construction, construction.UValue);
            } else {
                state.dataSQLiteProcedures->sqlite->addConstructionData(constructNum, construction, state.dataHeatBal->NominalU(constructNum));
            }
        }
        for (int lightNum = 1; lightNum <= state.dataHeatBal->TotLights; ++lightNum) {
            state.dataSQLiteProcedures->sqlite->addNominalLightingData(lightNum, state.dataHeatBal->Lights(lightNum));
        }
        for (int peopleNum = 1; peopleNum <= state.dataHeatBal->TotPeople; ++peopleNum) {
            state.dataSQLiteProcedures->sqlite->addNominalPeopleData(peopleNum, state.dataHeatBal->People(peopleNum));
        }
        for (int elecEquipNum = 1; elecEquipNum <= state.dataHeatBal->TotElecEquip; ++elecEquipNum) {
            state.dataSQLiteProcedures->sqlite->addNominalElectricEquipmentData(elecEquipNum, state.dataHeatBal->ZoneElectric(elecEquipNum));
        }
        for (int gasEquipNum = 1; gasEquipNum <= state.dataHeatBal->TotGasEquip; ++gasEquipNum) {
            state.dataSQLiteProcedures->sqlite->addNominalGasEquipmentData(gasEquipNum, state.dataHeatBal->ZoneGas(gasEquipNum));
        }
        for (int steamEquipNum = 1; steamEquipNum <= state.dataHeatBal->TotStmEquip; ++steamEquipNum) {
            state.dataSQLiteProcedures->sqlite->addNominalSteamEquipmentData(steamEquipNum, state.dataHeatBal->ZoneSteamEq(steamEquipNum));
        }
        for (int hWEquipNum = 1; hWEquipNum <= state.dataHeatBal->TotHWEquip; ++hWEquipNum) {
            state.dataSQLiteProcedures->sqlite->addNominalHotWaterEquipmentData(hWEquipNum, state.dataHeatBal->ZoneHWEq(hWEquipNum));
        }
        for (int otherEquipNum = 1; otherEquipNum <= state.dataHeatBal->TotOthEquip; ++otherEquipNum) {
            state.dataSQLiteProcedures->sqlite->addNominalOtherEquipmentData(otherEquipNum, state.dataHeatBal->ZoneOtherEq(otherEquipNum));
        }
        for (int bBHeatNum = 1; bBHeatNum <= state.dataHeatBal->TotBBHeat; ++bBHeatNum) {
            state.dataSQLiteProcedures->sqlite->addNominalBaseboardData(bBHeatNum, state.dataHeatBal->ZoneBBHeat(bBHeatNum));
        }
        for (int infilNum = 1; infilNum <= state.dataHeatBal->TotInfiltration; ++infilNum) {
            state.dataSQLiteProcedures->sqlite->addInfiltrationData(infilNum, state.dataHeatBal->Infiltration(infilNum));
        }
        for (int ventNum = 1; ventNum <= state.dataHeatBal->TotVentilation; ++ventNum) {
            state.dataSQLiteProcedures->sqlite->addVentilationData(ventNum, state.dataHeatBal->Ventilation(ventNum));
        }
        for (int zoneNum = 1; zoneNum <= state.dataGlobal->NumOfZones; ++zoneNum) {
            state.dataSQLiteProcedures->sqlite->addRoomAirModelData(zoneNum, state.dataRoomAirMod->AirModel(zoneNum));
        }

        state.dataSQLiteProcedures->sqlite->createZoneExtendedOutput();
    }
}

SQLite::SQLite(std::shared_ptr<std::ostream> errorStream,
               fs::path const &dbName,
               fs::path const &errorFilePath,
               bool writeOutputToSQLite,
               bool writeTabularDataToSQLite)
    : SQLiteProcedures(errorStream, writeOutputToSQLite, dbName, errorFilePath), m_writeTabularDataToSQLite(writeTabularDataToSQLite),
      m_sqlDBTimeIndex(0), m_reportDataInsertStmt(nullptr), m_reportExtendedDataInsertStmt(nullptr), m_reportDictionaryInsertStmt(nullptr),
      m_timeIndexInsertStmt(nullptr), m_zoneInfoInsertStmt(nullptr), m_zoneInfoZoneListInsertStmt(nullptr), m_nominalLightingInsertStmt(nullptr),
      m_nominalElectricEquipmentInsertStmt(nullptr), m_nominalGasEquipmentInsertStmt(nullptr), m_nominalSteamEquipmentInsertStmt(nullptr),
      m_nominalHotWaterEquipmentInsertStmt(nullptr), m_nominalOtherEquipmentInsertStmt(nullptr), m_nominalBaseboardHeatInsertStmt(nullptr),
      m_surfaceInsertStmt(nullptr), m_constructionInsertStmt(nullptr), m_constructionLayerInsertStmt(nullptr), m_materialInsertStmt(nullptr),
      m_zoneListInsertStmt(nullptr), m_zoneGroupInsertStmt(nullptr), m_infiltrationInsertStmt(nullptr), m_ventilationInsertStmt(nullptr),
      m_nominalPeopleInsertStmt(nullptr), m_zoneSizingInsertStmt(nullptr), m_systemSizingInsertStmt(nullptr), m_componentSizingInsertStmt(nullptr),
      m_roomAirModelInsertStmt(nullptr), m_groundTemperatureInsertStmt(nullptr), m_weatherFileInsertStmt(nullptr), m_scheduleInsertStmt(nullptr),
      m_daylightMapTitleInsertStmt(nullptr), m_daylightMapHourlyTitleInsertStmt(nullptr), m_daylightMapHourlyDataInsertStmt(nullptr),
      m_environmentPeriodInsertStmt(nullptr), m_simulationsInsertStmt(nullptr), m_tabularDataInsertStmt(nullptr), m_stringsInsertStmt(nullptr),
      m_stringsLookUpStmt(nullptr), m_errorInsertStmt(nullptr), m_errorUpdateStmt(nullptr), m_simulationUpdateStmt(nullptr),
      m_simulationDataUpdateStmt(nullptr), m_rollbackToSavepointStmt(nullptr), m_createSavepointStmt(nullptr), m_releaseSavepointStmt(nullptr)
{
    if (m_writeOutputToSQLite) {
        sqliteExecuteCommand("PRAGMA locking_mode = EXCLUSIVE;");
        sqliteExecuteCommand("PRAGMA journal_mode = OFF;");
        sqliteExecuteCommand("PRAGMA synchronous = OFF;");
        sqliteExecuteCommand("PRAGMA encoding=\"UTF-8\";");

        // Turn this to ON for Foreign Key constraints.
        // This must be turned ON for every connection
        // Currently, inserting into daylighting tables does not work with this ON. The ZoneIndex referenced by DaylightMaps does not exist in
        // the database at the time data is inserted.
        sqliteExecuteCommand("PRAGMA foreign_keys = OFF;");

        initializeSimulationsTable();
        initializeEnvironmentPeriodsTable();
        initializeErrorsTable();
        initializeTimeIndicesTable();
        initializeZoneInfoTable();
        initializeZoneListTable();
        initializeZoneGroupTable();
        initializeZoneInfoZoneListTable();
        initializeSchedulesTable();
        initializeMaterialsTable();
        initializeConstructionsTables();
        initializeSurfacesTable();
        initializeReportDataDictionaryTable();
        initializeReportDataTables();
        initializeNominalPeopleTable();
        initializeNominalLightingTable();
        initializeNominalElectricEquipmentTable();
        initializeNominalGasEquipmentTable();
        initializeNominalSteamEquipmentTable();
        initializeNominalHotWaterEquipmentTable();
        initializeNominalOtherEquipmentTable();
        initializeNominalBaseboardHeatTable();
        initializeNominalInfiltrationTable();
        initializeNominalVentilationTable();
        initializeZoneSizingTable();
        initializeSystemSizingTable();
        initializeComponentSizingTable();
        initializeRoomAirModelTable();
        initializeDaylightMapTables();
        initializeViews();

        if (m_writeTabularDataToSQLite) {
            initializeTabularDataTable();
            initializeTabularDataView();
        }
    }
}

SQLite::~SQLite()
{
    sqlite3_finalize(m_reportDataInsertStmt);
    sqlite3_finalize(m_reportExtendedDataInsertStmt);
    sqlite3_finalize(m_reportDictionaryInsertStmt);
    sqlite3_finalize(m_timeIndexInsertStmt);
    sqlite3_finalize(m_zoneInfoInsertStmt);
    sqlite3_finalize(m_zoneListInsertStmt);
    sqlite3_finalize(m_zoneGroupInsertStmt);
    sqlite3_finalize(m_zoneInfoZoneListInsertStmt);
    sqlite3_finalize(m_nominalLightingInsertStmt);
    sqlite3_finalize(m_nominalElectricEquipmentInsertStmt);
    sqlite3_finalize(m_nominalGasEquipmentInsertStmt);
    sqlite3_finalize(m_nominalSteamEquipmentInsertStmt);
    sqlite3_finalize(m_nominalHotWaterEquipmentInsertStmt);
    sqlite3_finalize(m_nominalOtherEquipmentInsertStmt);
    sqlite3_finalize(m_nominalBaseboardHeatInsertStmt);
    sqlite3_finalize(m_surfaceInsertStmt);
    sqlite3_finalize(m_constructionInsertStmt);
    sqlite3_finalize(m_constructionLayerInsertStmt);
    sqlite3_finalize(m_materialInsertStmt);
    sqlite3_finalize(m_infiltrationInsertStmt);
    sqlite3_finalize(m_ventilationInsertStmt);
    sqlite3_finalize(m_nominalPeopleInsertStmt);
    sqlite3_finalize(m_zoneSizingInsertStmt);
    sqlite3_finalize(m_systemSizingInsertStmt);
    sqlite3_finalize(m_componentSizingInsertStmt);
    sqlite3_finalize(m_roomAirModelInsertStmt);
    sqlite3_finalize(m_groundTemperatureInsertStmt);
    sqlite3_finalize(m_weatherFileInsertStmt);
    sqlite3_finalize(m_scheduleInsertStmt);
    sqlite3_finalize(m_daylightMapTitleInsertStmt);
    sqlite3_finalize(m_daylightMapHourlyTitleInsertStmt);
    sqlite3_finalize(m_daylightMapHourlyDataInsertStmt);
    sqlite3_finalize(m_environmentPeriodInsertStmt);
    sqlite3_finalize(m_simulationsInsertStmt);
    sqlite3_finalize(m_tabularDataInsertStmt);
    sqlite3_finalize(m_stringsInsertStmt);
    sqlite3_finalize(m_stringsLookUpStmt);
    sqlite3_finalize(m_errorInsertStmt);
    sqlite3_finalize(m_errorUpdateStmt);
    sqlite3_finalize(m_simulationUpdateStmt);
    sqlite3_finalize(m_simulationDataUpdateStmt);
    sqlite3_finalize(m_rollbackToSavepointStmt);
    sqlite3_finalize(m_createSavepointStmt);
    sqlite3_finalize(m_releaseSavepointStmt);
}

bool SQLite::writeOutputToSQLite() const
{
    return m_writeOutputToSQLite;
}

bool SQLite::writeTabularDataToSQLite() const
{
    return m_writeTabularDataToSQLite;
}

void SQLite::sqliteBegin()
{
    if (m_writeOutputToSQLite) {
        sqliteExecuteCommand("BEGIN;");
    }
}

void SQLite::sqliteCommit()
{
    if (m_writeOutputToSQLite) {
        sqliteExecuteCommand("COMMIT;");
    }
}

void SQLite::sqliteRollback()
{
    if (m_writeOutputToSQLite) {
        sqliteExecuteCommand("ROLLBACK;");
    }
}

void SQLite::sqliteRollbackToSavepoint(std::string_view savepoint_name)
{
    if (m_writeOutputToSQLite) {
        static constexpr std::string_view rollbackToSavepointSQL("ROLLBACK TO SAVEPOINT ?;");

        sqlitePrepareStatement(m_rollbackToSavepointStmt, rollbackToSavepointSQL);
        sqliteBindText(m_rollbackToSavepointStmt, 1, savepoint_name);
        sqliteStepCommand(m_rollbackToSavepointStmt);
        sqliteResetCommand(m_rollbackToSavepointStmt);
    }
}

void SQLite::sqliteReleaseSavepoint(std::string_view savepoint_name)
{
    if (m_writeOutputToSQLite) {
        static constexpr std::string_view releaseSavepointSQL("RELEASE SAVEPOINT ?;");

        sqlitePrepareStatement(m_releaseSavepointStmt, releaseSavepointSQL);
        sqliteBindText(m_releaseSavepointStmt, 1, savepoint_name);
        sqliteStepCommand(m_releaseSavepointStmt);
        sqliteResetCommand(m_releaseSavepointStmt);
    }
}

void SQLite::sqliteCreateSavepoint(std::string_view savepoint_name)
{
    if (m_writeOutputToSQLite) {
        static constexpr std::string_view createSavepointSQL("SAVEPOINT ?;");

        sqlitePrepareStatement(m_createSavepointStmt, createSavepointSQL);
        sqliteBindText(m_createSavepointStmt, 1, savepoint_name);
        sqliteStepCommand(m_createSavepointStmt);
        sqliteResetCommand(m_createSavepointStmt);
    }
}

bool SQLite::sqliteWithinTransaction()
{
    if (m_writeOutputToSQLite) {
        return SQLiteProcedures::sqliteWithinTransaction();
    }
    return false;
}

void SQLite::sqliteWriteMessage(std::string_view message)
{
    if (m_writeOutputToSQLite) {
        *m_errorStream << "SQLite3 message, " << message << std::endl;
    }
}

void SQLite::initializeReportDataDictionaryTable()
{
    constexpr std::string_view newTableSQL = "CREATE TABLE ReportDataDictionary("
                                             "ReportDataDictionaryIndex INTEGER PRIMARY KEY, "
                                             "IsMeter INTEGER, "
                                             "Type TEXT, "
                                             "IndexGroup TEXT, "
                                             "TimestepType TEXT, "
                                             "KeyValue TEXT, "
                                             "Name TEXT, "
                                             "ReportingFrequency TEXT, "
                                             "ScheduleName TEXT, "
                                             "Units TEXT);";

    sqliteExecuteCommand(newTableSQL);

    constexpr std::string_view preparedSQL = "INSERT INTO ReportDataDictionary ("
                                             "ReportDataDictionaryIndex, "
                                             "IsMeter, "
                                             "Type, "
                                             "IndexGroup, "
                                             "TimestepType, "
                                             "KeyValue, "
                                             "Name, "
                                             "ReportingFrequency, "
                                             "ScheduleName, "
                                             "Units) "
                                             "VALUES(?,?,?,?,?,?,?,?,?,?);";

    sqlitePrepareStatement(m_reportDictionaryInsertStmt, preparedSQL);
}

void SQLite::initializeReportDataTables()
{
    constexpr std::string_view reportDataTableSQL =
        "CREATE TABLE ReportData ("
        "ReportDataIndex INTEGER PRIMARY KEY, "
        "TimeIndex INTEGER, "
        "ReportDataDictionaryIndex INTEGER, "
        "Value REAL, "
        "FOREIGN KEY(TimeIndex) REFERENCES Time(TimeIndex) "
        "ON DELETE CASCADE ON UPDATE CASCADE "
        "FOREIGN KEY(ReportDataDictionaryIndex) REFERENCES ReportDataDictionary(ReportDataDictionaryIndex) "
        "ON DELETE CASCADE ON UPDATE CASCADE "
        ");";

    sqliteExecuteCommand(reportDataTableSQL);

    constexpr std::string_view reportDataInsertSQL = "INSERT INTO ReportData ("
                                                     "ReportDataIndex, "
                                                     "TimeIndex, "
                                                     "ReportDataDictionaryIndex, "
                                                     "Value) "
                                                     "VALUES(?,?,?,?);";

    sqlitePrepareStatement(m_reportDataInsertStmt, reportDataInsertSQL);

    constexpr std::string_view reportExtendedDataTableSQL = "CREATE TABLE ReportExtendedData ("
                                                            "ReportExtendedDataIndex INTEGER PRIMARY KEY, "
                                                            "ReportDataIndex INTEGER, "
                                                            "MaxValue REAL, "
                                                            "MaxMonth INTEGER, "
                                                            "MaxDay INTEGER, "
                                                            "MaxHour INTEGER, "
                                                            "MaxStartMinute INTEGER, "
                                                            "MaxMinute INTEGER, "
                                                            "MinValue REAL, "
                                                            "MinMonth INTEGER, "
                                                            "MinDay INTEGER, "
                                                            "MinHour INTEGER, "
                                                            "MinStartMinute INTEGER, "
                                                            "MinMinute INTEGER, "
                                                            "FOREIGN KEY(ReportDataIndex) REFERENCES ReportData(ReportDataIndex) "
                                                            "ON DELETE CASCADE ON UPDATE CASCADE "
                                                            ");";

    sqliteExecuteCommand(reportExtendedDataTableSQL);

    constexpr std::string_view reportExtendedDataInsertSQL = "INSERT INTO ReportExtendedData ("
                                                             "ReportExtendedDataIndex, "
                                                             "ReportDataIndex, "
                                                             "MaxValue, "
                                                             "MaxMonth, "
                                                             "MaxDay, "
                                                             "MaxHour, "
                                                             "MaxStartMinute, "
                                                             "MaxMinute, "
                                                             "MinValue, "
                                                             "MinMonth, "
                                                             "MinDay, "
                                                             "MinHour, "
                                                             "MinStartMinute, "
                                                             "MinMinute) "
                                                             "VALUES(?,?,?,?,?,?,?,?,?,?,?,?,?,?);";

    sqlitePrepareStatement(m_reportExtendedDataInsertStmt, reportExtendedDataInsertSQL);
}

void SQLite::initializeTimeIndicesTable()
{
    constexpr std::string_view timeTableSQL = "CREATE TABLE Time ("
                                              "TimeIndex INTEGER PRIMARY KEY, "
                                              "Year INTEGER, "
                                              "Month INTEGER, "
                                              "Day INTEGER, "
                                              "Hour INTEGER, "
                                              "Minute INTEGER, "
                                              "Dst INTEGER, "
                                              "Interval INTEGER, "
                                              "IntervalType INTEGER, "
                                              "SimulationDays INTEGER, "
                                              "DayType TEXT, "
                                              "EnvironmentPeriodIndex INTEGER, "
                                              "WarmupFlag INTEGER);";

    sqliteExecuteCommand(timeTableSQL);

    constexpr std::string_view timeIndexInsertSQL = "INSERT INTO Time ("
                                                    "TimeIndex, "
                                                    "Year, "
                                                    "Month, "
                                                    "Day, "
                                                    "Hour, "
                                                    "Minute, "
                                                    "DST, "
                                                    "Interval, "
                                                    "IntervalType, "
                                                    "SimulationDays, "
                                                    "DayType, "
                                                    "EnvironmentPeriodIndex, "
                                                    "WarmupFlag) "
                                                    "VALUES(?,?,?,?,?,?,?,?,?,?,?,?,?);";

    sqlitePrepareStatement(m_timeIndexInsertStmt, timeIndexInsertSQL);
}

void SQLite::initializeZoneInfoTable()
{
    constexpr std::string_view zonesTableSQL = "CREATE TABLE Zones ("
                                               "ZoneIndex INTEGER PRIMARY KEY, "
                                               "ZoneName TEXT, "
                                               "RelNorth REAL, "
                                               "OriginX REAL, "
                                               "OriginY REAL, "
                                               "OriginZ REAL, "
                                               "CentroidX REAL, "
                                               "CentroidY REAL, "
                                               "CentroidZ REAL, "
                                               "OfType INTEGER, "
                                               "Multiplier REAL, "
                                               "ListMultiplier REAL, "
                                               "MinimumX REAL, "
                                               "MaximumX REAL, "
                                               "MinimumY REAL, "
                                               "MaximumY REAL, "
                                               "MinimumZ REAL, "
                                               "MaximumZ REAL, "
                                               "CeilingHeight REAL, "
                                               "Volume REAL, "
                                               "InsideConvectionAlgo INTEGER, "
                                               "OutsideConvectionAlgo INTEGER, "
                                               "FloorArea REAL, "
                                               "ExtGrossWallArea REAL, "
                                               "ExtNetWallArea REAL, "
                                               "ExtWindowArea REAL, "
                                               "IsPartOfTotalArea INTEGER);";

    sqliteExecuteCommand(zonesTableSQL);

    constexpr std::string_view zoneInfoInsertSQL = "INSERT INTO Zones ("
                                                   "ZoneIndex, "
                                                   "ZoneName, "
                                                   "RelNorth, "
                                                   "OriginX, "
                                                   "OriginY, "

                                                   "OriginZ, "
                                                   "CentroidX, "
                                                   "CentroidY, "
                                                   "CentroidZ, "
                                                   "OfType, "

                                                   "Multiplier, "
                                                   "ListMultiplier, "
                                                   "MinimumX, "
                                                   "MaximumX, "
                                                   "MinimumY, "

                                                   "MaximumY, "
                                                   "MinimumZ, "
                                                   "MaximumZ, "
                                                   "CeilingHeight, "
                                                   "Volume, "

                                                   "InsideConvectionAlgo, "
                                                   "OutsideConvectionAlgo, "
                                                   "FloorArea, "
                                                   "ExtGrossWallArea, "
                                                   "ExtNetWallArea, "

                                                   "ExtWindowArea, "
                                                   "IsPartOfTotalArea) "
                                                   "VALUES (?,?,?,?,?, ?,?,?,?,?, ?,?,?,?,?, ?,?,?,?,?, ?,?,?,?,?, ?,?);";

    sqlitePrepareStatement(m_zoneInfoInsertStmt, zoneInfoInsertSQL);
}

void SQLite::initializeZoneInfoZoneListTable()
{
    constexpr std::string_view zoneInfoZoneListTableSQL = "CREATE TABLE ZoneInfoZoneLists ("
                                                          "ZoneListIndex INTEGER NOT NULL, "
                                                          "ZoneIndex INTEGER NOT NULL, "
                                                          "PRIMARY KEY(ZoneListIndex, ZoneIndex), "
                                                          "FOREIGN KEY(ZoneListIndex) REFERENCES ZoneLists(ZoneListIndex) "
                                                          "ON DELETE CASCADE ON UPDATE CASCADE, "
                                                          "FOREIGN KEY(ZoneIndex) REFERENCES Zones(ZoneIndex) "
                                                          "ON DELETE CASCADE ON UPDATE CASCADE "
                                                          ");";

    sqliteExecuteCommand(zoneInfoZoneListTableSQL);

    constexpr std::string_view zoneInfoZoneListInsertSQL = "INSERT INTO ZoneInfoZoneLists ("
                                                           "ZoneListIndex, "
                                                           "ZoneIndex) "
                                                           "VALUES (?,?);";

    sqlitePrepareStatement(m_zoneInfoZoneListInsertStmt, zoneInfoZoneListInsertSQL);
}

void SQLite::initializeNominalPeopleTable()
{
    constexpr std::string_view nominalPeopleTableSQL =
        "CREATE TABLE NominalPeople ( "
        "NominalPeopleIndex INTEGER PRIMARY KEY, ObjectName TEXT, ZoneIndex INTEGER,"
        "NumberOfPeople INTEGER, NumberOfPeopleScheduleIndex INTEGER, ActivityScheduleIndex INTEGER, FractionRadiant REAL, "
        "FractionConvected REAL, WorkEfficiencyScheduleIndex INTEGER, ClothingEfficiencyScheduleIndex INTEGER, "
        "AirVelocityScheduleIndex INTEGER, Fanger INTEGER, Pierce INTEGER, KSU INTEGER, "
        "MRTCalcType INTEGER, SurfaceIndex INTEGER, "
        "AngleFactorListName TEXT, AngleFactorList INTEGER, UserSpecifeidSensibleFraction REAL, Show55Warning INTEGER, "
        "FOREIGN KEY(ZoneIndex) REFERENCES Zones(ZoneIndex) "
        "ON DELETE CASCADE ON UPDATE CASCADE, "
        "FOREIGN KEY(NumberOfPeopleScheduleIndex) REFERENCES Schedules(ScheduleIndex) "
        "ON UPDATE CASCADE, "
        "FOREIGN KEY(ActivityScheduleIndex) REFERENCES Schedules(ScheduleIndex) "
        "ON UPDATE CASCADE, "
        "FOREIGN KEY(WorkEfficiencyScheduleIndex) REFERENCES Schedules(ScheduleIndex) "
        "ON UPDATE CASCADE, "
        "FOREIGN KEY(ClothingEfficiencyScheduleIndex) REFERENCES Schedules(ScheduleIndex) "
        "ON UPDATE CASCADE, "
        "FOREIGN KEY(AirVelocityScheduleIndex) REFERENCES Schedules(ScheduleIndex) "
        "ON UPDATE CASCADE, "
        "FOREIGN KEY(SurfaceIndex) REFERENCES Surfaces(SurfaceIndex) "
        "ON UPDATE CASCADE "
        ");";

    sqliteExecuteCommand(nominalPeopleTableSQL);

    constexpr std::string_view nominalPeopleInsertSQL = "INSERT INTO NominalPeople VALUES(?,?,?,?,?,?,?,?,?,?,?,?,?,?,?,?,?,?,?,?);";

    sqlitePrepareStatement(m_nominalPeopleInsertStmt, nominalPeopleInsertSQL);
}

void SQLite::initializeNominalLightingTable()
{
    constexpr std::string_view nominalLightingTableSQL =
        "CREATE TABLE NominalLighting ( "
        "NominalLightingIndex INTEGER PRIMARY KEY, ObjectName TEXT, "
        "ZoneIndex INTEGER, ScheduleIndex INTEGER, DesignLevel REAL, FractionReturnAir REAL, FractionRadiant REAL, "
        "FractionShortWave REAL, FractionReplaceable REAL, FractionConvected REAL, EndUseSubcategory TEXT, "
        "FOREIGN KEY(ZoneIndex) REFERENCES Zones(ZoneIndex) "
        "ON DELETE CASCADE ON UPDATE CASCADE, "
        "FOREIGN KEY(ScheduleIndex) REFERENCES Schedules(ScheduleIndex) "
        "ON UPDATE CASCADE "
        ");";

    sqliteExecuteCommand(nominalLightingTableSQL);

    constexpr std::string_view nominalLightingInsertSQL = "INSERT INTO NominalLighting VALUES(?,?,?,?,?,?,?,?,?,?,?);";

    sqlitePrepareStatement(m_nominalLightingInsertStmt, nominalLightingInsertSQL);
}

void SQLite::initializeNominalElectricEquipmentTable()
{
    constexpr std::string_view nominalElectricEquipmentTableSQL = "CREATE TABLE NominalElectricEquipment ("
                                                                  "NominalElectricEquipmentIndex INTEGER PRIMARY KEY, "
                                                                  "ObjectName TEXT, "
                                                                  "ZoneIndex INTEGER, ScheduleIndex INTEGER, DesignLevel REAL, "
                                                                  "FractionLatent REAL, FractionRadiant REAL, FractionLost REAL, "
                                                                  "FractionConvected REAL, EndUseSubcategory TEXT, "
                                                                  "FOREIGN KEY(ZoneIndex) REFERENCES Zones(ZoneIndex) "
                                                                  "ON DELETE CASCADE ON UPDATE CASCADE, "
                                                                  "FOREIGN KEY(ScheduleIndex) REFERENCES Schedules(ScheduleIndex) "
                                                                  "ON UPDATE CASCADE "
                                                                  ");";

    sqliteExecuteCommand(nominalElectricEquipmentTableSQL);

    constexpr std::string_view nominalElectricEquipmentInsertSQL = "INSERT INTO NominalElectricEquipment VALUES(?,?,?,?,?,?,?,?,?,?);";

    sqlitePrepareStatement(m_nominalElectricEquipmentInsertStmt, nominalElectricEquipmentInsertSQL);
}

void SQLite::initializeNominalGasEquipmentTable()
{
    constexpr std::string_view nominalGasEquipmentTableSQL = "CREATE TABLE NominalGasEquipment( "
                                                             "NominalGasEquipmentIndex INTEGER PRIMARY KEY, ObjectName TEXT, "
                                                             "ZoneIndex INTEGER, ScheduleIndex INTEGER, "
                                                             "DesignLevel REAL, FractionLatent REAL, FractionRadiant REAL, FractionLost REAL, "
                                                             "FractionConvected REAL, EndUseSubcategory TEXT, "
                                                             "FOREIGN KEY(ZoneIndex) REFERENCES Zones(ZoneIndex) "
                                                             "ON DELETE CASCADE ON UPDATE CASCADE, "
                                                             "FOREIGN KEY(ScheduleIndex) REFERENCES Schedules(ScheduleIndex) "
                                                             "ON UPDATE CASCADE "
                                                             ");";

    sqliteExecuteCommand(nominalGasEquipmentTableSQL);

    constexpr std::string_view nominalGasEquipmentInsertSQL = "INSERT INTO NominalGasEquipment VALUES(?,?,?,?,?,?,?,?,?,?);";

    sqlitePrepareStatement(m_nominalGasEquipmentInsertStmt, nominalGasEquipmentInsertSQL);
}

void SQLite::initializeNominalSteamEquipmentTable()
{
    constexpr std::string_view nominalSteamEquipmentTableSQL = "CREATE TABLE NominalSteamEquipment( "
                                                               "NominalSteamEquipmentIndex INTEGER PRIMARY KEY, ObjectName TEXT, "
                                                               "ZoneIndex INTEGER, ScheduleIndex INTEGER, DesignLevel REAL, "
                                                               "FractionLatent REAL, FractionRadiant REAL, FractionLost REAL, "
                                                               "FractionConvected REAL, EndUseSubcategory TEXT, "
                                                               "FOREIGN KEY(ZoneIndex) REFERENCES Zones(ZoneIndex) "
                                                               "ON DELETE CASCADE ON UPDATE CASCADE, "
                                                               "FOREIGN KEY(ScheduleIndex) REFERENCES Schedules(ScheduleIndex) "
                                                               "ON UPDATE CASCADE "
                                                               ");";

    sqliteExecuteCommand(nominalSteamEquipmentTableSQL);

    constexpr std::string_view nominalSteamEquipmentInsertSQL = "INSERT INTO NominalSteamEquipment VALUES(?,?,?,?,?,?,?,?,?,?);";

    sqlitePrepareStatement(m_nominalSteamEquipmentInsertStmt, nominalSteamEquipmentInsertSQL);
}

void SQLite::initializeNominalHotWaterEquipmentTable()
{
    constexpr std::string_view nominalHotWaterEquipmentTableSQL =
        "CREATE TABLE NominalHotWaterEquipment("
        "NominalHotWaterEquipmentIndex INTEGER PRIMARY KEY, "
        "ObjectName TEXT, "
        "ZoneIndex INTEGER, SchedNo INTEGER, DesignLevel REAL, FractionLatent REAL, FractionRadiant REAL, FractionLost REAL, "
        "FractionConvected REAL, EndUseSubcategory TEXT, "
        "FOREIGN KEY(ZoneIndex) REFERENCES Zones(ZoneIndex) "
        "ON DELETE CASCADE ON UPDATE CASCADE, "
        "FOREIGN KEY(SchedNo) REFERENCES Schedules(ScheduleIndex) "
        "ON UPDATE CASCADE "
        ");";

    sqliteExecuteCommand(nominalHotWaterEquipmentTableSQL);

    constexpr std::string_view nominalHotWaterEquipmentInsertSQL = "INSERT INTO NominalHotWaterEquipment VALUES(?,?,?,?,?,?,?,?,?,?);";

    sqlitePrepareStatement(m_nominalHotWaterEquipmentInsertStmt, nominalHotWaterEquipmentInsertSQL);
}

void SQLite::initializeNominalOtherEquipmentTable()
{
    constexpr std::string_view nominalOtherEquipmentTableSQL = "CREATE TABLE NominalOtherEquipment( "
                                                               "NominalOtherEquipmentIndex INTEGER PRIMARY KEY, ObjectName TEXT, "
                                                               "ZoneIndex INTEGER, ScheduleIndex INTEGER, DesignLevel REAL, FractionLatent REAL, "
                                                               "FractionRadiant REAL, FractionLost REAL, "
                                                               "FractionConvected REAL, EndUseSubcategory TEXT, "
                                                               "FOREIGN KEY(ZoneIndex) REFERENCES Zones(ZoneIndex) "
                                                               "ON DELETE CASCADE ON UPDATE CASCADE, "
                                                               "FOREIGN KEY(ScheduleIndex) REFERENCES Schedules(ScheduleIndex) "
                                                               "ON UPDATE CASCADE "
                                                               ");";

    sqliteExecuteCommand(nominalOtherEquipmentTableSQL);

    constexpr std::string_view nominalOtherEquipmentInsertSQL = "INSERT INTO NominalOtherEquipment VALUES(?,?,?,?,?,?,?,?,?,?);";

    sqlitePrepareStatement(m_nominalOtherEquipmentInsertStmt, nominalOtherEquipmentInsertSQL);
}

void SQLite::initializeNominalBaseboardHeatTable()
{
    constexpr std::string_view nominalBaseboardHeatersTableSQL =
        "CREATE TABLE NominalBaseboardHeaters ( "
        "NominalBaseboardHeaterIndex INTEGER PRIMARY KEY, ObjectName TEXT, "
        "ZoneIndex INTEGER, ScheduleIndex INTEGER, CapatLowTemperature REAL, LowTemperature REAL, CapatHighTemperature REAL, "
        "HighTemperature REAL, FractionRadiant REAL, FractionConvected REAL, EndUseSubcategory TEXT, "
        "FOREIGN KEY(ZoneIndex) REFERENCES Zones(ZoneIndex) "
        "ON DELETE CASCADE ON UPDATE CASCADE, "
        "FOREIGN KEY(ScheduleIndex) REFERENCES Schedules(ScheduleIndex) "
        "ON UPDATE CASCADE "
        ");";

    sqliteExecuteCommand(nominalBaseboardHeatersTableSQL);

    constexpr std::string_view nominalBaseboardHeatInsertSQL = "INSERT INTO NominalBaseboardHeaters VALUES(?,?,?,?,?,?,?,?,?,?,?);";

    sqlitePrepareStatement(m_nominalBaseboardHeatInsertStmt, nominalBaseboardHeatInsertSQL);
}

void SQLite::initializeSurfacesTable()
{
    constexpr std::string_view surfacesTableSQL = "CREATE TABLE Surfaces ( "
                                                  "SurfaceIndex INTEGER PRIMARY KEY, SurfaceName TEXT, ConstructionIndex INTEGER, "
                                                  "ClassName TEXT, Area REAL, GrossArea REAL, Perimeter REAL, "
                                                  "Azimuth REAL, Height REAL, Reveal REAL, "
                                                  "Shape INTEGER, Sides INTEGER, Tilt REAL, Width REAL, HeatTransferSurf INTEGER, "
                                                  "BaseSurfaceIndex INTEGER, ZoneIndex INTEGER, ExtBoundCond INTEGER,  "
                                                  "ExtSolar INTEGER, ExtWind INTEGER, "
                                                  "FOREIGN KEY(ConstructionIndex) REFERENCES Constructions(ConstructionIndex) "
                                                  "ON UPDATE CASCADE, "
                                                  "FOREIGN KEY(BaseSurfaceIndex) REFERENCES Surfaces(SurfaceIndex) "
                                                  "ON UPDATE CASCADE, "
                                                  "FOREIGN KEY(ZoneIndex) REFERENCES Zones(ZoneIndex) "
                                                  "ON DELETE CASCADE ON UPDATE CASCADE "
                                                  ");";

    sqliteExecuteCommand(surfacesTableSQL);

    constexpr std::string_view surfaceInsertSQL = "INSERT INTO Surfaces VALUES(?,?,?,?,?,?,?,?,?,?,?,?,?,?,?,?,?,?,?,?);";

    sqlitePrepareStatement(m_surfaceInsertStmt, surfaceInsertSQL);
}

void SQLite::initializeConstructionsTables()
{
    constexpr std::string_view constructionsTableSQL =
        "CREATE TABLE Constructions ( "
        "ConstructionIndex INTEGER PRIMARY KEY, Name TEXT, TotalLayers INTEGER, "
        "TotalSolidLayers INTEGER, TotalGlassLayers INTEGER, InsideAbsorpVis REAL, OutsideAbsorpVis REAL, "
        "InsideAbsorpSolar REAL, OutsideAbsorpSolar REAL, InsideAbsorpThermal REAL, OutsideAbsorpThermal REAL, "
        "OutsideRoughness INTEGER, TypeIsWindow INTEGER, Uvalue REAL"
        ");";

    sqliteExecuteCommand(constructionsTableSQL);

    constexpr std::string_view constructionInsertSQL = "INSERT INTO Constructions VALUES(?,?,?,?,?,?,?,?,?,?,?,?,?,?);";

    sqlitePrepareStatement(m_constructionInsertStmt, constructionInsertSQL);

    constexpr std::string_view constructionLayersTableSQL = "CREATE TABLE ConstructionLayers ( "
                                                            "ConstructionLayersIndex INTEGER PRIMARY KEY, "
                                                            "ConstructionIndex INTEGER, LayerIndex INTEGER, MaterialIndex INTEGER, "
                                                            "FOREIGN KEY(ConstructionIndex) REFERENCES Constructions(ConstructionIndex) "
                                                            "ON DELETE CASCADE ON UPDATE CASCADE, "
                                                            "FOREIGN KEY(MaterialIndex) REFERENCES Materials(MaterialIndex) "
                                                            "ON UPDATE CASCADE "
                                                            ");";

    sqliteExecuteCommand(constructionLayersTableSQL);

    constexpr std::string_view constructionLayerInsertSQL =
        "INSERT INTO ConstructionLayers(ConstructionIndex, LayerIndex, MaterialIndex) VALUES(?,?,?);";

    sqlitePrepareStatement(m_constructionLayerInsertStmt, constructionLayerInsertSQL);
}

void SQLite::initializeMaterialsTable()
{
    constexpr std::string_view materialsTableSQL = "CREATE TABLE Materials ( "
                                                   "MaterialIndex INTEGER PRIMARY KEY, "
                                                   "Name TEXT, MaterialType INTEGER, Roughness INTEGER, "
                                                   "Conductivity REAL, Density REAL, IsoMoistCap REAL, Porosity REAL, Resistance REAL, "
                                                   "ROnly INTEGER, SpecHeat REAL, ThermGradCoef REAL, Thickness REAL, VaporDiffus REAL "
                                                   ");";

    sqliteExecuteCommand(materialsTableSQL);

    constexpr std::string_view materialInsertSQL = "INSERT INTO Materials VALUES(?,?,?,?,?,?,?,?,?,?,?,?,?,?);";

    sqlitePrepareStatement(m_materialInsertStmt, materialInsertSQL);
}

void SQLite::initializeZoneListTable()
{
    constexpr std::string_view zoneListsTableSQL = "CREATE TABLE ZoneLists ( "
                                                   "ZoneListIndex INTEGER PRIMARY KEY, Name TEXT);";

    sqliteExecuteCommand(zoneListsTableSQL);

    constexpr std::string_view zoneListInsertSQL = "INSERT INTO ZoneLists VALUES(?,?);";

    sqlitePrepareStatement(m_zoneListInsertStmt, zoneListInsertSQL);
}

void SQLite::initializeZoneGroupTable()
{
    constexpr std::string_view zoneGroupsTableSQL = "CREATE TABLE ZoneGroups ( "
                                                    "ZoneGroupIndex INTEGER PRIMARY KEY, "
                                                    "ZoneGroupName TEXT, "
                                                    "ZoneListIndex INTEGER, "
                                                    "ZoneListMultiplier INTEGER, "
                                                    "FOREIGN KEY(ZoneListIndex) REFERENCES ZoneLists(ZoneListIndex) "
                                                    "ON UPDATE CASCADE "
                                                    ");";

    sqliteExecuteCommand(zoneGroupsTableSQL);

    constexpr std::string_view zoneGroupInsertSQL = "INSERT INTO ZoneGroups VALUES(?,?,?,?);";

    sqlitePrepareStatement(m_zoneGroupInsertStmt, zoneGroupInsertSQL);
}

void SQLite::initializeNominalInfiltrationTable()
{
    constexpr std::string_view nominalInfiltrationTableSQL = "CREATE TABLE NominalInfiltration ( "
                                                             "NominalInfiltrationIndex INTEGER PRIMARY KEY, "
                                                             "ObjectName TEXT, "
                                                             "ZoneIndex INTEGER, ScheduleIndex INTEGER, DesignLevel REAL, "
                                                             "FOREIGN KEY(ZoneIndex) REFERENCES Zones(ZoneIndex) "
                                                             "ON DELETE CASCADE ON UPDATE CASCADE, "
                                                             "FOREIGN KEY(ScheduleIndex) REFERENCES Schedules(ScheduleIndex) "
                                                             "ON UPDATE CASCADE "
                                                             ");";

    sqliteExecuteCommand(nominalInfiltrationTableSQL);

    constexpr std::string_view infiltrationInsertSQL =
        "INSERT INTO NominalInfiltration (NominalInfiltrationIndex, ObjectName, ZoneIndex, ScheduleIndex, DesignLevel)"
        "VALUES (?,?,?,?,?);";

    sqlitePrepareStatement(m_infiltrationInsertStmt, infiltrationInsertSQL);
}

void SQLite::initializeNominalVentilationTable()
{
    constexpr std::string_view nominalVentilationTableSQL = "CREATE TABLE NominalVentilation ( "
                                                            "NominalVentilationIndex INTEGER PRIMARY KEY, "
                                                            "ObjectName TEXT, "
                                                            "ZoneIndex INTEGER, ScheduleIndex INTEGER, DesignLevel REAL, "
                                                            "FOREIGN KEY(ZoneIndex) REFERENCES Zones(ZoneIndex) "
                                                            "ON DELETE CASCADE ON UPDATE CASCADE, "
                                                            "FOREIGN KEY(ScheduleIndex) REFERENCES Schedules(ScheduleIndex) "
                                                            "ON UPDATE CASCADE "
                                                            ");";

    sqliteExecuteCommand(nominalVentilationTableSQL);

    constexpr std::string_view ventilationInsertSQL = "INSERT INTO NominalVentilation VALUES(?,?,?,?,?);";

    sqlitePrepareStatement(m_ventilationInsertStmt, ventilationInsertSQL);
}

void SQLite::initializeZoneSizingTable()
{
    constexpr std::string_view zoneSizesTableSQL =
        "CREATE TABLE ZoneSizes ( "
        "ZoneSizesIndex INTEGER PRIMARY KEY, ZoneName TEXT, LoadType TEXT, "
        "CalcDesLoad REAL, UserDesLoad REAL, CalcDesFlow REAL, UserDesFlow REAL, DesDayName TEXT, PeakHrMin TEXT, "
        "PeakTemp REAL, PeakHumRat REAL, CalcOutsideAirFlow REAL, DOASHeatAddRate REAL"
        ");";

    sqliteExecuteCommand(zoneSizesTableSQL);

    constexpr std::string_view zoneSizingInsertSQL = "INSERT INTO ZoneSizes VALUES(?,?,?,?,?,?,?,?,?,?,?,?,?);";

    sqlitePrepareStatement(m_zoneSizingInsertStmt, zoneSizingInsertSQL);
}

void SQLite::initializeSystemSizingTable()
{
    constexpr std::string_view systemSizesTableSQL =
        "CREATE TABLE SystemSizes (SystemSizesIndex INTEGER PRIMARY KEY, SystemName TEXT, LoadType TEXT, PeakLoadType TEXT, "
        "UserDesCap REAL, CalcDesVolFlow REAL, UserDesVolFlow REAL, DesDayName TEXT, PeakHrMin TEXT);";

    sqliteExecuteCommand(systemSizesTableSQL);

    constexpr std::string_view systemSizingInsertSQL = "INSERT INTO SystemSizes VALUES(?,?,?,?,?,?,?,?,?);";

    sqlitePrepareStatement(m_systemSizingInsertStmt, systemSizingInsertSQL);
}

void SQLite::initializeComponentSizingTable()
{
    constexpr std::string_view componentSizesTableSQL = "CREATE TABLE ComponentSizes (ComponentSizesIndex INTEGER PRIMARY KEY, "
                                                        "CompType TEXT, CompName TEXT, Description TEXT, Value REAL, Units TEXT);";

    sqliteExecuteCommand(componentSizesTableSQL);

    constexpr std::string_view componentSizingInsertSQL = "INSERT INTO ComponentSizes VALUES (?,?,?,?,?,?);";

    sqlitePrepareStatement(m_componentSizingInsertStmt, componentSizingInsertSQL);
}

void SQLite::initializeRoomAirModelTable()
{
    constexpr std::string_view roomAirModelsTableSQL =
        "CREATE TABLE RoomAirModels (ZoneIndex INTEGER PRIMARY KEY, AirModelName TEXT, AirModelType INTEGER, "
        "TempCoupleScheme INTEGER, SimAirModel INTEGER);";

    sqliteExecuteCommand(roomAirModelsTableSQL);

    constexpr std::string_view roomAirModelInsertSQL = "INSERT INTO RoomAirModels VALUES(?,?,?,?,?);";

    sqlitePrepareStatement(m_roomAirModelInsertStmt, roomAirModelInsertSQL);
}

void SQLite::initializeSchedulesTable()
{
    constexpr std::string_view scheduleTableSQL = "CREATE TABLE Schedules (ScheduleIndex INTEGER PRIMARY KEY, ScheduleName TEXT, "
                                                  "ScheduleType TEXT, ScheduleMinimum REAL, ScheduleMaximum REAL);";

    sqliteExecuteCommand(scheduleTableSQL);

    constexpr std::string_view scheduleInsertSQL = "INSERT INTO Schedules VALUES(?,?,?,?,?);";

    sqlitePrepareStatement(m_scheduleInsertStmt, scheduleInsertSQL);
}

void SQLite::initializeDaylightMapTables()
{
    constexpr std::string_view daylightMapsTableSQL = "CREATE TABLE DaylightMaps ( "
                                                      "MapNumber INTEGER PRIMARY KEY, MapName TEXT, "
                                                      "Environment TEXT, Zone INTEGER, ReferencePts TEXT, Z REAL, "
                                                      "FOREIGN KEY(Zone) REFERENCES Zones(ZoneIndex) "
                                                      "ON DELETE CASCADE ON UPDATE CASCADE "
                                                      ");";

    sqliteExecuteCommand(daylightMapsTableSQL);

    constexpr std::string_view daylightMapTitleInsertSQL = "INSERT INTO DaylightMaps VALUES(?,?,?,?,?,?);";

    sqlitePrepareStatement(m_daylightMapTitleInsertStmt, daylightMapTitleInsertSQL);

    constexpr std::string_view daylightMapHourlyReportsTableSQL = "CREATE TABLE DaylightMapHourlyReports ( "
                                                                  "HourlyReportIndex INTEGER PRIMARY KEY, "
                                                                  "MapNumber INTEGER, Year INTEGER, Month INTEGER, DayOfMonth INTEGER, Hour INTEGER, "
                                                                  "FOREIGN KEY(MapNumber) REFERENCES DaylightMaps(MapNumber) "
                                                                  "ON DELETE CASCADE ON UPDATE CASCADE "
                                                                  ");";

    sqliteExecuteCommand(daylightMapHourlyReportsTableSQL);

    constexpr std::string_view daylightMapHourlyTitleInsertSQL = "INSERT INTO DaylightMapHourlyReports VALUES(?,?,?,?,?,?);";

    sqlitePrepareStatement(m_daylightMapHourlyTitleInsertStmt, daylightMapHourlyTitleInsertSQL);

    constexpr std::string_view daylightMapHourlyDataTableSQL =
        "CREATE TABLE DaylightMapHourlyData ( "
        "HourlyDataIndex INTEGER PRIMARY KEY, HourlyReportIndex INTEGER, "
        "X REAL, Y REAL, Illuminance REAL, "
        "FOREIGN KEY(HourlyReportIndex) REFERENCES DaylightMapHourlyReports(HourlyReportIndex) "
        "ON DELETE CASCADE ON UPDATE CASCADE "
        ");";

    sqliteExecuteCommand(daylightMapHourlyDataTableSQL);

    constexpr std::string_view daylightMapHourlyDataInsertSQL = "INSERT INTO DaylightMapHourlyData VALUES(?,?,?,?,?);";

    sqlitePrepareStatement(m_daylightMapHourlyDataInsertStmt, daylightMapHourlyDataInsertSQL);
}

void SQLite::initializeViews()
{
    constexpr std::string_view reportVariableWithTimeViewSQL =
        "CREATE VIEW ReportVariableWithTime AS "
        "SELECT rd.ReportDataIndex, rd.TimeIndex, rd.ReportDataDictionaryIndex, red.ReportExtendedDataIndex, rd.Value, "
        "t.Month, t.Day, t.Hour, t.Minute, t.Dst, t.Interval, t.IntervalType, t.SimulationDays, t.DayType, t.EnvironmentPeriodIndex, t.WarmupFlag, "
        "rdd.IsMeter, rdd.Type, rdd.IndexGroup, rdd.TimestepType, rdd.KeyValue, rdd.Name, rdd.ReportingFrequency, rdd.ScheduleName, rdd.Units, "
        "red.MaxValue, red.MaxMonth, red.MaxDay, red.MaxStartMinute, red.MaxMinute, red.MinValue, red.MinMonth, red.MinDay, red.MinStartMinute, "
        "red.MinMinute "
        "FROM ReportData As rd "
        "INNER JOIN ReportDataDictionary As rdd "
        "ON rd.ReportDataDictionaryIndex = rdd.ReportDataDictionaryIndex "
        "LEFT OUTER JOIN ReportExtendedData As red "
        "ON rd.ReportDataIndex = red.ReportDataIndex "
        "INNER JOIN Time As t "
        "ON rd.TimeIndex = t.TimeIndex;";

    sqliteExecuteCommand(reportVariableWithTimeViewSQL);

    constexpr std::string_view reportVariableDataViewSQL =
        "CREATE VIEW ReportVariableData AS "
        "SELECT rd.ReportDataIndex As rowid, rd.TimeIndex, rd.ReportDataDictionaryIndex As ReportVariableDataDictionaryIndex, "
        "rd.Value As VariableValue, red.ReportExtendedDataIndex As ReportVariableExtendedDataIndex "
        "FROM ReportData As rd "
        "LEFT OUTER JOIN ReportExtendedData As red "
        "ON rd.ReportDataIndex = red.ReportDataIndex;";

    sqliteExecuteCommand(reportVariableDataViewSQL);

    constexpr std::string_view reportVariableDataDictionaryViewSQL =
        "CREATE VIEW ReportVariableDataDictionary AS "
        "SELECT rdd.ReportDataDictionaryIndex As ReportVariableDataDictionaryIndex, rdd.Type As VariableType, rdd.IndexGroup, rdd.TimestepType, "
        "rdd.KeyValue, rdd.Name As VariableName, rdd.ReportingFrequency, rdd.ScheduleName, rdd.Units As VariableUnits "
        "FROM ReportDataDictionary As rdd;";

    sqliteExecuteCommand(reportVariableDataDictionaryViewSQL);

    constexpr std::string_view reportVariableExtendedDataViewSQL =
        "CREATE VIEW ReportVariableExtendedData AS "
        "SELECT red.ReportExtendedDataIndex As ReportVariableExtendedDataIndex, red.MaxValue, red.MaxMonth, red.MaxDay, "
        "red.MaxStartMinute, red.MaxMinute, red.MinValue, red.MinMonth, red.MinDay, red.MinStartMinute, red.MinMinute "
        "FROM ReportExtendedData As red;";

    sqliteExecuteCommand(reportVariableExtendedDataViewSQL);

    constexpr std::string_view reportMeterDataViewSQL =
        "CREATE VIEW ReportMeterData AS "
        "SELECT rd.ReportDataIndex As rowid, rd.TimeIndex, rd.ReportDataDictionaryIndex As ReportMeterDataDictionaryIndex, "
        "rd.Value As VariableValue, red.ReportExtendedDataIndex As ReportVariableExtendedDataIndex "
        "FROM ReportData As rd "
        "LEFT OUTER JOIN ReportExtendedData As red "
        "ON rd.ReportDataIndex = red.ReportDataIndex "
        "INNER JOIN ReportDataDictionary As rdd "
        "ON rd.ReportDataDictionaryIndex = rdd.ReportDataDictionaryIndex "
        "WHERE rdd.IsMeter = 1;";

    sqliteExecuteCommand(reportMeterDataViewSQL);

    constexpr std::string_view reportMeterDataDictionaryViewSQL =
        "CREATE VIEW ReportMeterDataDictionary AS "
        "SELECT rdd.ReportDataDictionaryIndex As ReportMeterDataDictionaryIndex, rdd.Type As VariableType, rdd.IndexGroup, rdd.TimestepType, "
        "rdd.KeyValue, rdd.Name As VariableName, rdd.ReportingFrequency, rdd.ScheduleName, rdd.Units As VariableUnits "
        "FROM ReportDataDictionary As rdd "
        "WHERE rdd.IsMeter = 1;";

    sqliteExecuteCommand(reportMeterDataDictionaryViewSQL);

    constexpr std::string_view reportMeterExtendedDataViewSQL =
        "CREATE VIEW ReportMeterExtendedData AS "
        "SELECT red.ReportExtendedDataIndex As ReportMeterExtendedDataIndex, red.MaxValue, red.MaxMonth, red.MaxDay, "
        "red.MaxStartMinute, red.MaxMinute, red.MinValue, red.MinMonth, red.MinDay, red.MinStartMinute, red.MinMinute "
        "FROM ReportExtendedData As red "
        "LEFT OUTER JOIN ReportData As rd "
        "ON rd.ReportDataIndex = red.ReportDataIndex "
        "INNER JOIN ReportDataDictionary As rdd "
        "ON rd.ReportDataDictionaryIndex = rdd.ReportDataDictionaryIndex "
        "WHERE rdd.IsMeter = 1;";

    sqliteExecuteCommand(reportMeterExtendedDataViewSQL);
}

void SQLite::initializeSimulationsTable()
{
    constexpr std::string_view simulationsTableSQL = "CREATE TABLE Simulations (SimulationIndex INTEGER PRIMARY KEY, "
                                                     "EnergyPlusVersion TEXT, TimeStamp TEXT, NumTimestepsPerHour INTEGER, Completed BOOL, "
                                                     "CompletedSuccessfully BOOL);";

    sqliteExecuteCommand(simulationsTableSQL);

    constexpr std::string_view simulationsInsertSQL =
        "INSERT INTO Simulations(SimulationIndex, EnergyPlusVersion, TimeStamp, Completed, CompletedSuccessfully) "
        "VALUES(?,?,?,'FALSE','FALSE');";

    sqlitePrepareStatement(m_simulationsInsertStmt, simulationsInsertSQL);

    constexpr std::string_view simulationUpdateSQL = "UPDATE Simulations SET "
                                                     "Completed = ?, CompletedSuccessfully = ? "
                                                     "WHERE SimulationIndex = ?";

    sqlitePrepareStatement(m_simulationUpdateStmt, simulationUpdateSQL);

    constexpr std::string_view simulationDataUpdateSQL = "UPDATE Simulations SET "
                                                         "NumTimestepsPerHour = ? "
                                                         "WHERE SimulationIndex = ?";

    sqlitePrepareStatement(m_simulationDataUpdateStmt, simulationDataUpdateSQL);
}

void SQLite::initializeErrorsTable()
{
    constexpr std::string_view errorsTableSQL = "CREATE TABLE Errors ( "
                                                "ErrorIndex INTEGER PRIMARY KEY, SimulationIndex INTEGER, "
                                                "ErrorType INTEGER, ErrorMessage TEXT, Count INTEGER, "
                                                "FOREIGN KEY(SimulationIndex) REFERENCES Simulations(SimulationIndex) "
                                                "ON DELETE CASCADE ON UPDATE CASCADE "
                                                ");";

    sqliteExecuteCommand(errorsTableSQL);

    constexpr std::string_view errorInsertSQL = "INSERT INTO Errors VALUES(?,?,?,?,?);";

    sqlitePrepareStatement(m_errorInsertStmt, errorInsertSQL);

    constexpr std::string_view errorUpdateSQL =
        "UPDATE Errors SET "
        "ErrorMessage = ErrorMessage || ? WHERE ErrorIndex = (SELECT ErrorIndex FROM Errors ORDER BY ErrorIndex DESC LIMIT 1)";

    sqlitePrepareStatement(m_errorUpdateStmt, errorUpdateSQL);
}

void SQLite::initializeEnvironmentPeriodsTable()
{
    constexpr std::string_view environmentPeriodsTableSQL = "CREATE TABLE EnvironmentPeriods ( "
                                                            "EnvironmentPeriodIndex INTEGER PRIMARY KEY, "
                                                            "SimulationIndex INTEGER, EnvironmentName TEXT, EnvironmentType INTEGER, "
                                                            "FOREIGN KEY(SimulationIndex) REFERENCES Simulations(SimulationIndex) "
                                                            "ON DELETE CASCADE ON UPDATE CASCADE "
                                                            ");";

    sqliteExecuteCommand(environmentPeriodsTableSQL);

    constexpr std::string_view environmentPeriodInsertSQL = "INSERT INTO EnvironmentPeriods VALUES(?,?,?,?);";

    sqlitePrepareStatement(m_environmentPeriodInsertStmt, environmentPeriodInsertSQL);
}

void SQLite::initializeTabularDataTable()
{
    constexpr std::string_view sql = "CREATE TABLE StringTypes ( "
                                     "StringTypeIndex INTEGER PRIMARY KEY, "
                                     "Value TEXT"
                                     ");";

    sqliteExecuteCommand(sql);

    sqliteExecuteCommand(format("INSERT INTO StringTypes VALUES({},'ReportName');", ReportNameId));
    sqliteExecuteCommand(format("INSERT INTO StringTypes VALUES({},'ReportForString');", ReportForStringId));
    sqliteExecuteCommand(format("INSERT INTO StringTypes VALUES({},'TableName');", TableNameId));
    sqliteExecuteCommand(format("INSERT INTO StringTypes VALUES({},'RowName');", RowNameId));
    sqliteExecuteCommand(format("INSERT INTO StringTypes VALUES({},'ColumnName');", ColumnNameId));
    sqliteExecuteCommand(format("INSERT INTO StringTypes VALUES({},'Units');", UnitsId));

    constexpr std::string_view sql2 = "CREATE TABLE Strings ( "
                                      "StringIndex INTEGER PRIMARY KEY, "
                                      "StringTypeIndex INTEGER, "
                                      "Value TEXT, "
                                      "UNIQUE(StringTypeIndex, Value), "
                                      "FOREIGN KEY(StringTypeIndex) REFERENCES StringTypes(StringTypeIndex) "
                                      "ON UPDATE CASCADE "
                                      ");";

    sqliteExecuteCommand(sql2);

    constexpr std::string_view sql3 = "INSERT INTO Strings (StringIndex,StringTypeIndex,Value) VALUES(?,?,?);";

    sqlitePrepareStatement(m_stringsInsertStmt, sql3);

    constexpr std::string_view sql4 = "SELECT StringIndex FROM Strings WHERE StringTypeIndex=? AND Value=?;";

    sqlitePrepareStatement(m_stringsLookUpStmt, sql4);

    constexpr std::string_view sql5 = "CREATE TABLE TabularData ( "
                                      "TabularDataIndex INTEGER PRIMARY KEY, "
                                      "ReportNameIndex INTEGER, "
                                      "ReportForStringIndex INTEGER, "
                                      "TableNameIndex INTEGER, "
                                      "RowNameIndex INTEGER, "
                                      "ColumnNameIndex INTEGER, "
                                      "UnitsIndex INTEGER, "
                                      "SimulationIndex INTEGER, "
                                      "RowId INTEGER, "
                                      "ColumnId INTEGER, "
                                      "Value TEXT, "
                                      "FOREIGN KEY(ReportNameIndex) REFERENCES Strings(StringIndex) "
                                      "ON UPDATE CASCADE "
                                      "FOREIGN KEY(ReportForStringIndex) REFERENCES Strings(StringIndex) "
                                      "ON UPDATE CASCADE "
                                      "FOREIGN KEY(TableNameIndex) REFERENCES Strings(StringIndex) "
                                      "ON UPDATE CASCADE "
                                      "FOREIGN KEY(RowNameIndex) REFERENCES Strings(StringIndex) "
                                      "ON UPDATE CASCADE "
                                      "FOREIGN KEY(ColumnNameIndex) REFERENCES Strings(StringIndex) "
                                      "ON UPDATE CASCADE "
                                      "FOREIGN KEY(UnitsIndex) REFERENCES Strings(StringIndex) "
                                      "ON UPDATE CASCADE "
                                      "FOREIGN KEY(SimulationIndex) REFERENCES Simulations(SimulationIndex) "
                                      "ON DELETE CASCADE ON UPDATE CASCADE "
                                      ");";

    sqliteExecuteCommand(sql5);

    constexpr std::string_view sql6 = "INSERT INTO TabularData VALUES(?,?,?,?,?,?,?,?,?,?,?);";

    sqlitePrepareStatement(m_tabularDataInsertStmt, sql6);
}

void SQLite::initializeTabularDataView()
{
    constexpr std::string_view sql = "CREATE VIEW TabularDataWithStrings AS SELECT "
                                     "td.TabularDataIndex, "
                                     "td.Value As Value, "
                                     "reportn.Value As ReportName, "
                                     "fs.Value As ReportForString, "
                                     "tn.Value As TableName, "
                                     "rn.Value As RowName, "
                                     "cn.Value As ColumnName, "
                                     "u.Value As Units "
                                     "FROM TabularData As td "
                                     "INNER JOIN Strings As reportn ON reportn.StringIndex=td.ReportNameIndex "
                                     "INNER JOIN Strings As fs ON fs.StringIndex=td.ReportForStringIndex "
                                     "INNER JOIN Strings As tn ON tn.StringIndex=td.TableNameIndex "
                                     "INNER JOIN Strings As rn ON rn.StringIndex=td.RowNameIndex "
                                     "INNER JOIN Strings As cn ON cn.StringIndex=td.ColumnNameIndex "
                                     "INNER JOIN Strings As u ON u.StringIndex=td.UnitsIndex;";

    sqliteExecuteCommand(sql);
}

void SQLite::initializeIndexes()
{
    if (m_writeOutputToSQLite) {
        sqliteExecuteCommand("CREATE INDEX rddMTR ON ReportDataDictionary (IsMeter);");
        sqliteExecuteCommand("CREATE INDEX redRD ON ReportExtendedData (ReportDataIndex);");

        // These following indexes could potentially be used by sqlite, but for a narrow range of queries
        // There are no built in views that use these indexes in their queries.
        // sqliteExecuteCommand("CREATE INDEX dmhdHRI ON DaylightMapHourlyData (HourlyReportIndex);");
        // sqliteExecuteCommand("CREATE INDEX dmhrMNI ON DaylightMapHourlyReports (MapNumber);");

        // This following index is used by sqlite, but doesn't seem to increase performance in my testing
        // sqliteExecuteCommand("CREATE INDEX tdI ON TabularData (ReportNameIndex, ReportForStringIndex, TableNameIndex, RowNameIndex,
        // ColumnNameIndex, UnitsIndex, Value);");
    }
}

std::string SQLite::storageType(const int storageTypeIndex)
{
    std::string result;

    switch (storageTypeIndex) {
    case 1: // static_cast<int>(OutputProcessor::StoreType::Averaged)
        result = "Avg";
        break;
    case 2: // static_cast<int>(OutputProcessor::StoreType::Summed)
        result = "Sum";
        break;
    default:
        result = "Unknown!!!";
    }

    return result;
}

std::string SQLite::timestepTypeName(const int timestepType)
{
    std::string result;

    switch (timestepType) {
    case 1: // static_cast<int>(OutputProcessor::TimeStepType::TimeStepZone)
        result = "Zone";
        break;
    case 2: // static_cast<int>(OutputProcessor::TimeStepType::TimeStepSystem)
        result = "HVAC System";
        break;
    default:
        result = "Unknown!!!";
    }

    return result;
}

std::string SQLite::reportingFreqName(const int reportingFreqIndex)
{
    std::string result;

    switch (reportingFreqIndex) {
    case LocalReportEach:
        result = "HVAC System Timestep";
        break;
    case LocalReportTimeStep:
        result = "Zone Timestep";
        break;
    case LocalReportHourly:
        result = "Hourly";
        break;
    case LocalReportDaily:
        result = "Daily";
        break;
    case LocalReportMonthly:
        result = "Monthly";
        break;
    case LocalReportSim:
        result = "Run Period";
        break;
    case LocalReportYearly:
        result = "Annual";
        break;
    default:
        result = "Unknown!!!";
        break;
    }

    return result;
}

void SQLite::adjustReportingHourAndMinutes(int &hour, int &minutes)
{
    switch (minutes) {
    case 60:
        minutes = 0;
        break;
    default:
        --hour;
    }
}

void SQLite::parseUnitsAndDescription(std::string_view combinedString, std::string &units, std::string &description)
{
    std::size_t leftPos = combinedString.find("[");
    std::size_t rightPos = combinedString.find("]");

    if ((leftPos < rightPos) && (leftPos != std::string::npos) && (rightPos != std::string::npos)) {
        units = combinedString.substr(leftPos + 1, rightPos - leftPos - 1);
        description = combinedString.substr(0, leftPos - 1);
    } else {
        units = "";
        description = combinedString;
    }
}

int SQLite::logicalToInteger(const bool value)
{
    return value ? 1 : 0;
}

void SQLite::createSQLiteReportDictionaryRecord(int const reportVariableReportID,
                                                int const storeTypeIndex,
                                                std::string_view indexGroup,
                                                std::string_view keyedValueString,
                                                std::string_view const variableName,
                                                int const indexType,
                                                std::string_view units,
                                                int const reportingFreq,
                                                bool isMeter,
                                                std::string_view const scheduleName)
{
    if (m_writeOutputToSQLite) {
        sqliteBindInteger(m_reportDictionaryInsertStmt, 1, reportVariableReportID);
        sqliteBindLogical(m_reportDictionaryInsertStmt, 2, isMeter);
        sqliteBindText(m_reportDictionaryInsertStmt, 3, storageType(storeTypeIndex));
        sqliteBindText(m_reportDictionaryInsertStmt, 4, indexGroup);
        sqliteBindText(m_reportDictionaryInsertStmt, 5, timestepTypeName(indexType));
        sqliteBindText(m_reportDictionaryInsertStmt, 6, keyedValueString);
        sqliteBindText(m_reportDictionaryInsertStmt, 7, variableName);
        sqliteBindText(m_reportDictionaryInsertStmt, 8, reportingFreqName(reportingFreq));

        if (!scheduleName.empty()) {
            sqliteBindText(m_reportDictionaryInsertStmt, 9, scheduleName);
        } else {
            sqliteBindNULL(m_reportDictionaryInsertStmt, 9);
        }

        sqliteBindText(m_reportDictionaryInsertStmt, 10, units);

        sqliteStepCommand(m_reportDictionaryInsertStmt);
        sqliteResetCommand(m_reportDictionaryInsertStmt);
    }
}

void SQLite::createSQLiteReportDataRecord(int const recordIndex,
                                          Real64 const value,
                                          ObjexxFCL::Optional_int_const reportingInterval,
                                          ObjexxFCL::Optional<Real64 const> minValue,
                                          ObjexxFCL::Optional_int_const minValueDate,
                                          ObjexxFCL::Optional<Real64 const> maxValue,
                                          ObjexxFCL::Optional_int_const maxValueDate,
                                          ObjexxFCL::Optional_int_const minutesPerTimeStep)
{
    if (m_writeOutputToSQLite) {
        ++m_dataIndex;

        sqliteBindInteger(m_reportDataInsertStmt, 1, m_dataIndex);
        sqliteBindForeignKey(m_reportDataInsertStmt, 2, m_sqlDBTimeIndex);
        sqliteBindForeignKey(m_reportDataInsertStmt, 3, recordIndex);
        sqliteBindDouble(m_reportDataInsertStmt, 4, value);

        sqliteStepCommand(m_reportDataInsertStmt);
        sqliteResetCommand(m_reportDataInsertStmt);

        if (reportingInterval.present() && minValueDate != 0 && maxValueDate != 0) {
            int minMonth;
            int minDay;
            int minHour;
            int minMinute;
            int maxMonth;
            int maxDay;
            int maxHour;
            int maxMinute;

            General::DecodeMonDayHrMin(minValueDate, minMonth, minDay, minHour, minMinute);
            General::DecodeMonDayHrMin(maxValueDate, maxMonth, maxDay, maxHour, maxMinute);

            adjustReportingHourAndMinutes(minHour, minMinute);
            adjustReportingHourAndMinutes(maxHour, maxMinute);

            ++m_extendedDataIndex;

            if (minutesPerTimeStep.present()) { // This is for data created by a 'Report Meter' statement
                switch (reportingInterval()) {
                case LocalReportHourly:
                case LocalReportDaily:
                case LocalReportMonthly:
                case LocalReportSim:
                case LocalReportYearly:
                    sqliteBindInteger(m_reportExtendedDataInsertStmt, 1, m_extendedDataIndex);
                    sqliteBindForeignKey(m_reportExtendedDataInsertStmt, 2, m_dataIndex);

                    sqliteBindDouble(m_reportExtendedDataInsertStmt, 3, maxValue);
                    sqliteBindInteger(m_reportExtendedDataInsertStmt, 4, maxMonth);
                    sqliteBindInteger(m_reportExtendedDataInsertStmt, 5, maxDay);
                    sqliteBindInteger(m_reportExtendedDataInsertStmt, 6, maxHour);
                    sqliteBindInteger(m_reportExtendedDataInsertStmt, 7, maxMinute - minutesPerTimeStep + 1);
                    sqliteBindInteger(m_reportExtendedDataInsertStmt, 8, maxMinute);

                    sqliteBindDouble(m_reportExtendedDataInsertStmt, 9, minValue);
                    sqliteBindInteger(m_reportExtendedDataInsertStmt, 10, minMonth);
                    sqliteBindInteger(m_reportExtendedDataInsertStmt, 11, minDay);
                    sqliteBindInteger(m_reportExtendedDataInsertStmt, 12, minHour);
                    sqliteBindInteger(m_reportExtendedDataInsertStmt, 13, minMinute - minutesPerTimeStep + 1);
                    sqliteBindInteger(m_reportExtendedDataInsertStmt, 14, minMinute);

                    sqliteStepCommand(m_reportExtendedDataInsertStmt);
                    sqliteResetCommand(m_reportExtendedDataInsertStmt);
                    break;

                case LocalReportTimeStep:
                    --m_extendedDataIndex; // Reset the data index to account for the error
                    break;

                default:
                    --m_extendedDataIndex; // Reset the data index to account for the error
                    std::stringstream ss;
                    ss << "Illegal reportingInterval passed to CreateSQLiteMeterRecord: " << reportingInterval;
                    sqliteWriteMessage(ss.str());
                }
            } else { // This is for data created by a 'Report Variable' statement
                switch (reportingInterval()) {
                case LocalReportDaily:
                case LocalReportMonthly:
                case LocalReportSim:
                case LocalReportYearly:
                    sqliteBindInteger(m_reportExtendedDataInsertStmt, 1, m_extendedDataIndex);
                    sqliteBindForeignKey(m_reportExtendedDataInsertStmt, 2, m_dataIndex);

                    sqliteBindDouble(m_reportExtendedDataInsertStmt, 3, maxValue);
                    sqliteBindInteger(m_reportExtendedDataInsertStmt, 4, maxMonth);
                    sqliteBindInteger(m_reportExtendedDataInsertStmt, 5, maxDay);
                    sqliteBindInteger(m_reportExtendedDataInsertStmt, 6, maxHour);
                    sqliteBindNULL(m_reportExtendedDataInsertStmt, 7);
                    sqliteBindInteger(m_reportExtendedDataInsertStmt, 8, maxMinute);

                    sqliteBindDouble(m_reportExtendedDataInsertStmt, 9, minValue);
                    sqliteBindInteger(m_reportExtendedDataInsertStmt, 10, minMonth);
                    sqliteBindInteger(m_reportExtendedDataInsertStmt, 11, minDay);
                    sqliteBindInteger(m_reportExtendedDataInsertStmt, 12, minHour);
                    sqliteBindNULL(m_reportExtendedDataInsertStmt, 13);
                    sqliteBindInteger(m_reportExtendedDataInsertStmt, 14, minMinute);

                    sqliteStepCommand(m_reportExtendedDataInsertStmt);
                    sqliteResetCommand(m_reportExtendedDataInsertStmt);
                    break;

                default:
                    --m_extendedDataIndex; // Reset the data index to account for the error
                    std::stringstream ss;
                    ss << "Illegal reportingInterval passed to CreateSQLiteMeterRecord: " << reportingInterval;
                    sqliteWriteMessage(ss.str());
                }
            }
        }
    }
}

void SQLite::createSQLiteTimeIndexRecord(int const reportingInterval,
                                         [[maybe_unused]] int const recordIndex,
                                         int const cumlativeSimulationDays,
                                         int const curEnvirNum,
                                         int const simulationYear,
                                         ObjexxFCL::Optional_int_const month,
                                         ObjexxFCL::Optional_int_const dayOfMonth,
                                         ObjexxFCL::Optional_int_const hour,
                                         ObjexxFCL::Optional<Real64 const> endMinute,
                                         ObjexxFCL::Optional<Real64 const> startMinute,
                                         ObjexxFCL::Optional_int_const dst,
                                         ObjexxFCL::Optional_string_const dayType,
                                         bool const warmupFlag)
{
    if (m_writeOutputToSQLite) {
        int intStartMinute = 0;
        int intervalInMinutes = 60;

        static const std::vector<int> lastDayOfMonth = {31, 28, 31, 30, 31, 30, 31, 31, 30, 31, 30, 31};

        switch (reportingInterval) {
        case LocalReportEach:
        case LocalReportTimeStep: {
            if (!month.present() || !dayOfMonth.present() || !hour.present() || !endMinute.present() || !startMinute.present() || !dst.present() ||
                !dayType.present()) {
                sqliteWriteMessage("Empty month, dayOfMonth, hour, endMinute, startMinute, dst, or dayType passed to CreateSQLiteTimeIndexRecord");
                break;
            }
            ++m_sqlDBTimeIndex;

            int intEndMinute = static_cast<int>(endMinute() + 0.5);
            intStartMinute = static_cast<int>(startMinute() + 0.5);
            int t_hour = hour();
            intervalInMinutes = intEndMinute - intStartMinute;
            adjustReportingHourAndMinutes(t_hour, intEndMinute);

            sqliteBindInteger(m_timeIndexInsertStmt, 1, m_sqlDBTimeIndex);
            sqliteBindInteger(m_timeIndexInsertStmt, 2, simulationYear);
            sqliteBindInteger(m_timeIndexInsertStmt, 3, month());
            sqliteBindInteger(m_timeIndexInsertStmt, 4, dayOfMonth());
            sqliteBindInteger(m_timeIndexInsertStmt, 5, t_hour);
            sqliteBindInteger(m_timeIndexInsertStmt, 6, intEndMinute);
            sqliteBindInteger(m_timeIndexInsertStmt, 7, dst());
            sqliteBindInteger(m_timeIndexInsertStmt, 8, intervalInMinutes);
            sqliteBindInteger(m_timeIndexInsertStmt, 9, reportingInterval);
            sqliteBindInteger(m_timeIndexInsertStmt, 10, cumlativeSimulationDays);
            sqliteBindText(m_timeIndexInsertStmt, 11, dayType());
            sqliteBindInteger(m_timeIndexInsertStmt, 12, curEnvirNum);
            sqliteBindLogical(m_timeIndexInsertStmt, 13, warmupFlag);

            sqliteStepCommand(m_timeIndexInsertStmt);
            sqliteResetCommand(m_timeIndexInsertStmt);

            break;
        }
        case LocalReportHourly: {
            if (!month.present() || !dayOfMonth.present() || !hour.present() || !dst.present() || !dayType.present()) {
                sqliteWriteMessage("Empty month, dayOfMonth, hour, dst, or dayType passed to CreateSQLiteTimeIndexRecord");
                break;
            }
            ++m_sqlDBTimeIndex;

            sqliteBindInteger(m_timeIndexInsertStmt, 1, m_sqlDBTimeIndex);
            sqliteBindInteger(m_timeIndexInsertStmt, 2, simulationYear);
            sqliteBindInteger(m_timeIndexInsertStmt, 3, month());
            sqliteBindInteger(m_timeIndexInsertStmt, 4, dayOfMonth());
            sqliteBindInteger(m_timeIndexInsertStmt, 5, hour());
            sqliteBindInteger(m_timeIndexInsertStmt, 6, 0);
            sqliteBindInteger(m_timeIndexInsertStmt, 7, dst());
            sqliteBindInteger(m_timeIndexInsertStmt, 8, intervalInMinutes);
            sqliteBindInteger(m_timeIndexInsertStmt, 9, reportingInterval);
            sqliteBindInteger(m_timeIndexInsertStmt, 10, cumlativeSimulationDays);
            sqliteBindText(m_timeIndexInsertStmt, 11, dayType());
            sqliteBindInteger(m_timeIndexInsertStmt, 12, curEnvirNum);

            sqliteStepCommand(m_timeIndexInsertStmt);
            sqliteResetCommand(m_timeIndexInsertStmt);

            break;
        }
        case LocalReportDaily: {
            if (!month.present() || !dayOfMonth.present() || !dst.present() || !dayType.present()) {
                sqliteWriteMessage("Empty month, dayOfMonth, dst, or dayType passed to CreateSQLiteTimeIndexRecord");
                break;
            }
            ++m_sqlDBTimeIndex;

            intervalInMinutes = 60 * 24;
            sqliteBindInteger(m_timeIndexInsertStmt, 1, m_sqlDBTimeIndex);
            sqliteBindInteger(m_timeIndexInsertStmt, 2, simulationYear);
            sqliteBindInteger(m_timeIndexInsertStmt, 3, month());
            sqliteBindInteger(m_timeIndexInsertStmt, 4, dayOfMonth());
            sqliteBindInteger(m_timeIndexInsertStmt, 5, 24);
            sqliteBindInteger(m_timeIndexInsertStmt, 6, 0);
            sqliteBindInteger(m_timeIndexInsertStmt, 7, dst());
            sqliteBindInteger(m_timeIndexInsertStmt, 8, intervalInMinutes);
            sqliteBindInteger(m_timeIndexInsertStmt, 9, reportingInterval);
            sqliteBindInteger(m_timeIndexInsertStmt, 10, cumlativeSimulationDays);
            sqliteBindText(m_timeIndexInsertStmt, 11, dayType());
            sqliteBindInteger(m_timeIndexInsertStmt, 12, curEnvirNum);

            sqliteStepCommand(m_timeIndexInsertStmt);
            sqliteResetCommand(m_timeIndexInsertStmt);

            break;
        }
        case LocalReportMonthly: {
            if (!month.present()) {
                sqliteWriteMessage("Empty month passed to CreateSQLiteTimeIndexRecord");
                break;
            }
            ++m_sqlDBTimeIndex;

            intervalInMinutes = 60 * 24 * lastDayOfMonth[month() - 1];
            sqliteBindInteger(m_timeIndexInsertStmt, 1, m_sqlDBTimeIndex);
            sqliteBindInteger(m_timeIndexInsertStmt, 2, simulationYear);
            sqliteBindInteger(m_timeIndexInsertStmt, 3, month());
            sqliteBindInteger(m_timeIndexInsertStmt, 4, lastDayOfMonth[month() - 1]);
            sqliteBindInteger(m_timeIndexInsertStmt, 5, 24);
            sqliteBindInteger(m_timeIndexInsertStmt, 6, 0);
            sqliteBindNULL(m_timeIndexInsertStmt, 7);
            sqliteBindInteger(m_timeIndexInsertStmt, 8, intervalInMinutes);
            sqliteBindInteger(m_timeIndexInsertStmt, 9, reportingInterval);
            sqliteBindInteger(m_timeIndexInsertStmt, 10, cumlativeSimulationDays);
            sqliteBindNULL(m_timeIndexInsertStmt, 11);
            sqliteBindInteger(m_timeIndexInsertStmt, 12, curEnvirNum);

            sqliteStepCommand(m_timeIndexInsertStmt);
            sqliteResetCommand(m_timeIndexInsertStmt);

            break;
        }
        case LocalReportSim: {
            ++m_sqlDBTimeIndex;

            intervalInMinutes = 60 * 24 * cumlativeSimulationDays;
            sqliteBindInteger(m_timeIndexInsertStmt, 1, m_sqlDBTimeIndex);
            sqliteBindNULL(m_timeIndexInsertStmt, 2);
            sqliteBindNULL(m_timeIndexInsertStmt, 3);
            sqliteBindNULL(m_timeIndexInsertStmt, 4);
            sqliteBindNULL(m_timeIndexInsertStmt, 5);
            sqliteBindNULL(m_timeIndexInsertStmt, 6);
            sqliteBindNULL(m_timeIndexInsertStmt, 7);
            sqliteBindInteger(m_timeIndexInsertStmt, 8, intervalInMinutes);
            sqliteBindInteger(m_timeIndexInsertStmt, 9, reportingInterval);
            sqliteBindInteger(m_timeIndexInsertStmt, 10, cumlativeSimulationDays);
            sqliteBindNULL(m_timeIndexInsertStmt, 11);
            sqliteBindInteger(m_timeIndexInsertStmt, 12, curEnvirNum);

            sqliteStepCommand(m_timeIndexInsertStmt);
            sqliteResetCommand(m_timeIndexInsertStmt);

            break;
        }
        default: {
            std::stringstream ss;
            ss << "Illegal reportingInterval passed to CreateSQLiteTimeIndexRecord: " << reportingInterval;
            sqliteWriteMessage(ss.str());
        }
        }
    }
}

void SQLite::createYearlyTimeIndexRecord(int const simulationYear, int const curEnvirNum)
{
    if (m_writeOutputToSQLite) {

        ++m_sqlDBTimeIndex;

        sqliteBindInteger(m_timeIndexInsertStmt, 1, m_sqlDBTimeIndex);
        sqliteBindInteger(m_timeIndexInsertStmt, 2, simulationYear);
        sqliteBindNULL(m_timeIndexInsertStmt, 3);
        sqliteBindNULL(m_timeIndexInsertStmt, 4);
        sqliteBindNULL(m_timeIndexInsertStmt, 5);
        sqliteBindNULL(m_timeIndexInsertStmt, 6);
        sqliteBindNULL(m_timeIndexInsertStmt, 7);
        sqliteBindNULL(m_timeIndexInsertStmt, 8);
        sqliteBindInteger(m_timeIndexInsertStmt, 9, LocalReportYearly);
        sqliteBindNULL(m_timeIndexInsertStmt, 10);
        sqliteBindNULL(m_timeIndexInsertStmt, 11);
        sqliteBindInteger(m_timeIndexInsertStmt, 12, curEnvirNum);

        sqliteStepCommand(m_timeIndexInsertStmt);
        sqliteResetCommand(m_timeIndexInsertStmt);
    }
}

void SQLite::addSQLiteZoneSizingRecord(std::string_view zoneName,   // the name of the zone
                                       std::string_view loadType,   // the description of the input variable
                                       Real64 const calcDesLoad,    // the value from the sizing calculation [W]
                                       Real64 const userDesLoad,    // the value from the sizing calculation modified by user input [W]
                                       Real64 const calcDesFlow,    // calculated design air flow rate [m3/s]
                                       Real64 const userDesFlow,    // user input or modified design air flow rate [m3/s]
                                       std::string_view desDayName, // the name of the design day that produced the peak
                                       std::string_view peakHrMin,  // time stamp of the peak
                                       Real64 const peakTemp,       // temperature at peak [C]
                                       Real64 const peakHumRat,     // humidity ratio at peak [kg water/kg dry air]
                                       Real64 const minOAVolFlow,   // zone design minimum outside air flow rate [m3/s]
                                       Real64 const DOASHeatAddRate // zone design heat addition rate from the DOAS [W]
)
{
    if (m_writeOutputToSQLite) {
        ++m_zoneSizingIndex;
        sqliteBindInteger(m_zoneSizingInsertStmt, 1, m_zoneSizingIndex);
        sqliteBindText(m_zoneSizingInsertStmt, 2, zoneName);
        sqliteBindText(m_zoneSizingInsertStmt, 3, loadType);

        sqliteBindDouble(m_zoneSizingInsertStmt, 4, calcDesLoad);
        sqliteBindDouble(m_zoneSizingInsertStmt, 5, userDesLoad);
        sqliteBindDouble(m_zoneSizingInsertStmt, 6, calcDesFlow);
        sqliteBindDouble(m_zoneSizingInsertStmt, 7, userDesFlow);

        sqliteBindText(m_zoneSizingInsertStmt, 8, desDayName);
        sqliteBindText(m_zoneSizingInsertStmt, 9, peakHrMin);

        sqliteBindDouble(m_zoneSizingInsertStmt, 10, peakTemp);
        sqliteBindDouble(m_zoneSizingInsertStmt, 11, peakHumRat);
        sqliteBindDouble(m_zoneSizingInsertStmt, 12, minOAVolFlow);
        sqliteBindDouble(m_zoneSizingInsertStmt, 13, DOASHeatAddRate);

        sqliteStepCommand(m_zoneSizingInsertStmt);
        sqliteResetCommand(m_zoneSizingInsertStmt);
    }
}

void SQLite::addSQLiteSystemSizingRecord(std::string_view SysName,      // the name of the system
                                         std::string_view LoadType,     // either "Cooling" or "Heating"
                                         std::string_view PeakLoadType, // either "Sensible" or "Total"
                                         Real64 const UserDesCap,       // User  Design Capacity
                                         Real64 const CalcDesVolFlow,   // Calculated Cooling Design Air Flow Rate
                                         Real64 const UserDesVolFlow,   // User Cooling Design Air Flow Rate
                                         std::string_view DesDayName,   // the name of the design day that produced the peak
                                         std::string_view PeakHrMin     // time stamp of the peak
)
{
    if (m_writeOutputToSQLite) {
        ++m_systemSizingIndex;
        sqliteBindInteger(m_systemSizingInsertStmt, 1, m_systemSizingIndex);
        sqliteBindText(m_systemSizingInsertStmt, 2, SysName);
        sqliteBindText(m_systemSizingInsertStmt, 3, LoadType);
        sqliteBindText(m_systemSizingInsertStmt, 4, PeakLoadType);

        sqliteBindDouble(m_systemSizingInsertStmt, 5, UserDesCap);
        sqliteBindDouble(m_systemSizingInsertStmt, 6, CalcDesVolFlow);
        sqliteBindDouble(m_systemSizingInsertStmt, 7, UserDesVolFlow);
        sqliteBindText(m_systemSizingInsertStmt, 8, DesDayName);
        sqliteBindText(m_systemSizingInsertStmt, 9, PeakHrMin);

        sqliteStepCommand(m_systemSizingInsertStmt);
        sqliteResetCommand(m_systemSizingInsertStmt);
    }
}

void SQLite::addSQLiteComponentSizingRecord(std::string_view compType, // the type of the component
                                            std::string_view compName, // the name of the component
                                            std::string_view varDesc,  // the description of the input variable
                                            Real64 const varValue      // the value from the sizing calculation
)
{
    if (m_writeOutputToSQLite) {
        ++m_componentSizingIndex;

        std::string description;
        std::string units;

        parseUnitsAndDescription(varDesc, units, description);

        sqliteBindInteger(m_componentSizingInsertStmt, 1, m_componentSizingIndex);
        sqliteBindText(m_componentSizingInsertStmt, 2, compType);
        sqliteBindText(m_componentSizingInsertStmt, 3, compName);
        sqliteBindText(m_componentSizingInsertStmt, 4, description);
        sqliteBindDouble(m_componentSizingInsertStmt, 5, varValue);
        sqliteBindText(m_componentSizingInsertStmt, 6, units);

        sqliteStepCommand(m_componentSizingInsertStmt);
        sqliteResetCommand(m_componentSizingInsertStmt);
    }
}

void SQLite::createSQLiteDaylightMapTitle(
    int const mapNum, std::string_view mapName, std::string_view environmentName, int const zone, std::string_view refPts, Real64 const zCoord)
{
    if (m_writeOutputToSQLite) {
        // for some reason it is adding extra mapNumbers that are getting UNIQUE constraint ignored.
        // Might need to look into it, basically I think something is getting double inserted (12/06/14)
        sqliteBindInteger(m_daylightMapTitleInsertStmt, 1, mapNum);
        sqliteBindText(m_daylightMapTitleInsertStmt, 2, mapName);
        sqliteBindText(m_daylightMapTitleInsertStmt, 3, environmentName);
        sqliteBindForeignKey(m_daylightMapTitleInsertStmt, 4, zone);
        sqliteBindText(m_daylightMapTitleInsertStmt, 5, refPts);
        sqliteBindDouble(m_daylightMapTitleInsertStmt, 6, zCoord);

        sqliteStepCommand(m_daylightMapTitleInsertStmt);
        sqliteResetCommand(m_daylightMapTitleInsertStmt);
    }
}

void SQLite::createSQLiteDaylightMap(int const mapNum,
                                     int const year,
                                     int const month,
                                     int const dayOfMonth,
                                     int const hourOfDay,
                                     int const nX,
                                     Array1D<Real64> const &x,
                                     int const nY,
                                     Array1D<Real64> const &y,
                                     Array2<Real64> const &illuminance)
{
    if (m_writeOutputToSQLite) {
        ++m_hourlyReportIndex;
        int b = 0;
        sqliteBindInteger(m_daylightMapHourlyTitleInsertStmt, ++b, m_hourlyReportIndex);
        sqliteBindForeignKey(m_daylightMapHourlyTitleInsertStmt, ++b, mapNum);
        sqliteBindForeignKey(m_daylightMapHourlyTitleInsertStmt, ++b, year);
        sqliteBindInteger(m_daylightMapHourlyTitleInsertStmt, ++b, month);
        sqliteBindInteger(m_daylightMapHourlyTitleInsertStmt, ++b, dayOfMonth);
        sqliteBindInteger(m_daylightMapHourlyTitleInsertStmt, ++b, hourOfDay);

        sqliteStepCommand(m_daylightMapHourlyTitleInsertStmt);
        sqliteResetCommand(m_daylightMapHourlyTitleInsertStmt);

        for (int yIndex = 1; yIndex <= nY; ++yIndex) {
            for (int xIndex = 1; xIndex <= nX; ++xIndex) {
                ++m_hourlyDataIndex;
                sqliteBindInteger(m_daylightMapHourlyDataInsertStmt, 1, m_hourlyDataIndex);
                sqliteBindForeignKey(m_daylightMapHourlyDataInsertStmt, 2, m_hourlyReportIndex);
                sqliteBindDouble(m_daylightMapHourlyDataInsertStmt, 3, x(xIndex));
                sqliteBindDouble(m_daylightMapHourlyDataInsertStmt, 4, y(yIndex));
                sqliteBindDouble(m_daylightMapHourlyDataInsertStmt, 5, illuminance(xIndex, yIndex));

                sqliteStepCommand(m_daylightMapHourlyDataInsertStmt);
                sqliteResetCommand(m_daylightMapHourlyDataInsertStmt);
            }
        }
    }
}

void SQLite::createSQLiteTabularDataRecords(Array2D_string const &body, // html table row, html table column
                                            Array1D_string const &rowLabels,
                                            Array1D_string const &columnLabels,
                                            std::string_view reportName,
                                            std::string_view reportForString,
                                            std::string_view tableName)
{
    if (m_writeTabularDataToSQLite) {
        size_t sizeColumnLabels = columnLabels.size();
        size_t sizeRowLabels = rowLabels.size();

        int const reportNameIndex = createSQLiteStringTableRecord(reportName, ReportNameId);
        int const reportForStringIndex = createSQLiteStringTableRecord(reportForString, ReportForStringId);
        int const tableNameIndex = createSQLiteStringTableRecord(tableName, TableNameId);
        int unitsIndex;

        for (size_t iCol = 0, k = body.index(1, 1); iCol < sizeColumnLabels; ++iCol) {
            std::string colUnits;
            std::string colDescription;
            parseUnitsAndDescription(columnLabels[iCol], colUnits, colDescription);

            int const columnLabelIndex = createSQLiteStringTableRecord(colDescription, ColumnNameId);

            if (!colUnits.empty()) {
                unitsIndex = createSQLiteStringTableRecord(colUnits, UnitsId);
            }

            for (size_t iRow = 0; iRow < sizeRowLabels; ++iRow) {
                ++m_tabularDataIndex;
                std::string rowUnits;
                std::string rowDescription;
                parseUnitsAndDescription(rowLabels[iRow], rowUnits, rowDescription);

                int const rowLabelIndex = createSQLiteStringTableRecord(rowDescription, RowNameId);

                if (colUnits.empty()) {
                    unitsIndex = createSQLiteStringTableRecord(rowUnits, UnitsId);
                }

                sqliteBindInteger(m_tabularDataInsertStmt, 1, m_tabularDataIndex);
                sqliteBindForeignKey(m_tabularDataInsertStmt, 2, reportNameIndex);
                sqliteBindForeignKey(m_tabularDataInsertStmt, 3, reportForStringIndex);
                sqliteBindForeignKey(m_tabularDataInsertStmt, 4, tableNameIndex);
                sqliteBindForeignKey(m_tabularDataInsertStmt, 5, rowLabelIndex);
                sqliteBindForeignKey(m_tabularDataInsertStmt, 6, columnLabelIndex);
                sqliteBindForeignKey(m_tabularDataInsertStmt, 7, unitsIndex);
                sqliteBindForeignKey(m_tabularDataInsertStmt, 8, 1);
                sqliteBindInteger(m_tabularDataInsertStmt, 9, iRow);
                sqliteBindInteger(m_tabularDataInsertStmt, 10, iCol);
                sqliteBindText(m_tabularDataInsertStmt, 11, body[k]);

                sqliteStepCommand(m_tabularDataInsertStmt);
                sqliteResetCommand(m_tabularDataInsertStmt);

                ++k;
            }
        }
    }
}

int SQLite::createSQLiteStringTableRecord(std::string_view stringValue, int const stringType)
{
    int rowId = -1;
    if (m_writeOutputToSQLite) {

        auto ret = m_tabularStrings.emplace(make_pair(stringValue, stringType), 0);

        if (!ret.second) {
            rowId = ret.first->second;
        } else {
            sqliteBindInteger(m_stringsInsertStmt, 1, m_stringIndex);
            sqliteBindForeignKey(m_stringsInsertStmt, 2, stringType);
            sqliteBindText(m_stringsInsertStmt, 3, stringValue);

            int errorcode = sqliteStepCommand(m_stringsInsertStmt);
            sqliteResetCommand(m_stringsInsertStmt);

            if (errorcode != SQLITE_CONSTRAINT) {
                rowId = m_stringIndex++;
            } else {
                sqliteBindInteger(m_stringsLookUpStmt, 1, stringType);
                sqliteBindText(m_stringsLookUpStmt, 2, stringValue);
                sqliteStepCommand(m_stringsLookUpStmt);
                rowId = sqlite3_column_int(m_stringsLookUpStmt, 0);
                sqliteResetCommand(m_stringsLookUpStmt);
            }
            ret.first->second = rowId;
        }
    }
    return rowId;
}

void SQLite::createSQLiteSimulationsRecord(int const id, std::string_view verString, std::string_view currentDateTime)
{
    if (m_writeOutputToSQLite) {
        sqliteBindInteger(m_simulationsInsertStmt, 1, id);
        sqliteBindText(m_simulationsInsertStmt, 2, verString);
        sqliteBindText(m_simulationsInsertStmt, 3, currentDateTime);

        sqliteStepCommand(m_simulationsInsertStmt);
        sqliteResetCommand(m_simulationsInsertStmt);
    }
}

void SQLite::createSQLiteErrorRecord(int const simulationIndex, int const errorType, std::string_view errorMessage, int const cnt)
{
    if (m_writeOutputToSQLite) {
        ++m_errorIndex;

        sqliteBindInteger(m_errorInsertStmt, 1, m_errorIndex);
        sqliteBindForeignKey(m_errorInsertStmt, 2, simulationIndex);
        sqliteBindInteger(m_errorInsertStmt, 3, errorType);
        sqliteBindText(m_errorInsertStmt, 4, errorMessage);
        sqliteBindInteger(m_errorInsertStmt, 5, cnt);

        sqliteStepCommand(m_errorInsertStmt);
        sqliteResetCommand(m_errorInsertStmt);
    }
}

void SQLite::updateSQLiteErrorRecord(std::string const &errorMessage)
{
    if (m_writeOutputToSQLite) {
        sqliteBindText(m_errorUpdateStmt, 1, "  " + errorMessage);

        sqliteStepCommand(m_errorUpdateStmt);
        sqliteResetCommand(m_errorUpdateStmt);
    }
}

void SQLite::updateSQLiteSimulationRecord(int const id, int const numOfTimeStepInHour)
{
    if (m_writeOutputToSQLite) {
        sqliteBindInteger(m_simulationDataUpdateStmt, 1, numOfTimeStepInHour);
        sqliteBindForeignKey(m_simulationDataUpdateStmt, 2, id);

        sqliteStepCommand(m_simulationDataUpdateStmt);
        sqliteResetCommand(m_simulationDataUpdateStmt);
    }
}

void SQLite::updateSQLiteSimulationRecord(bool const completed, bool const completedSuccessfully, int const id)
{
    if (m_writeOutputToSQLite) {
        sqliteBindLogical(m_simulationUpdateStmt, 1, completed);
        sqliteBindLogical(m_simulationUpdateStmt, 2, completedSuccessfully);
        sqliteBindForeignKey(m_simulationUpdateStmt, 3, id); // seems to always be 1, SimulationManager::ManageSimulation()

        sqliteStepCommand(m_simulationUpdateStmt);
        sqliteResetCommand(m_simulationUpdateStmt);
    }
}

void SQLite::createZoneExtendedOutput()
{
    if (m_writeOutputToSQLite) {
        for (auto const &zone : zones) {
            zone->insertIntoSQLite(m_zoneInfoInsertStmt);
        }
        for (auto const &zoneList : zoneLists) {
            zoneList->insertIntoSQLite(m_zoneListInsertStmt, m_zoneInfoZoneListInsertStmt);
        }
        for (auto const &zoneGroup : zoneGroups) {
            zoneGroup->insertIntoSQLite(m_zoneGroupInsertStmt);
        }
        for (auto const &schedule : schedules) {
            schedule->insertIntoSQLite(m_scheduleInsertStmt);
        }
        for (auto const &material : materials) {
            material->insertIntoSQLite(m_materialInsertStmt);
        }
        for (auto const &construction : constructions) {
            construction->insertIntoSQLite(m_constructionInsertStmt, m_constructionLayerInsertStmt);
        }
        for (auto const &surface : surfaces) {
            surface->insertIntoSQLite(m_surfaceInsertStmt);
        }
        for (auto const &nominalLighting : nominalLightings) {
            nominalLighting->insertIntoSQLite(m_nominalLightingInsertStmt);
        }
        for (auto const &nominalPeople : nominalPeoples) {
            nominalPeople->insertIntoSQLite(m_nominalPeopleInsertStmt);
        }
        for (auto const &nominalElectricEquipment : nominalElectricEquipments) {
            nominalElectricEquipment->insertIntoSQLite(m_nominalElectricEquipmentInsertStmt);
        }
        for (auto const &nominalGasEquipment : nominalGasEquipments) {
            nominalGasEquipment->insertIntoSQLite(m_nominalGasEquipmentInsertStmt);
        }
        for (auto const &nominalSteamEquipment : nominalSteamEquipments) {
            nominalSteamEquipment->insertIntoSQLite(m_nominalSteamEquipmentInsertStmt);
        }
        for (auto const &nominalHotWaterEquipment : nominalHotWaterEquipments) {
            nominalHotWaterEquipment->insertIntoSQLite(m_nominalHotWaterEquipmentInsertStmt);
        }
        for (auto const &nominalOtherEquipment : nominalOtherEquipments) {
            nominalOtherEquipment->insertIntoSQLite(m_nominalOtherEquipmentInsertStmt);
        }
        for (auto const &nominalBaseboardHeat : nominalBaseboardHeats) {
            nominalBaseboardHeat->insertIntoSQLite(m_nominalBaseboardHeatInsertStmt);
        }
        for (auto const &infiltration : infiltrations) {
            infiltration->insertIntoSQLite(m_infiltrationInsertStmt);
        }
        for (auto const &ventilation : ventilations) {
            ventilation->insertIntoSQLite(m_ventilationInsertStmt);
        }
        for (auto const &roomAirModel : roomAirModels) {
            roomAirModel->insertIntoSQLite(m_roomAirModelInsertStmt);
        }
    }
}

void SQLite::createSQLiteEnvironmentPeriodRecord(const int curEnvirNum,
                                                 std::string_view environmentName,
                                                 const Constant::KindOfSim kindOfSim,
                                                 const int simulationIndex)
{
    if (m_writeOutputToSQLite) {
        sqliteBindInteger(m_environmentPeriodInsertStmt, 1, curEnvirNum);
        sqliteBindForeignKey(m_environmentPeriodInsertStmt, 2, simulationIndex);
        sqliteBindText(m_environmentPeriodInsertStmt, 3, environmentName);
        sqliteBindInteger(m_environmentPeriodInsertStmt, 4, static_cast<int>(kindOfSim));

        sqliteStepCommand(m_environmentPeriodInsertStmt);
        sqliteResetCommand(m_environmentPeriodInsertStmt);
    }
}

void SQLite::addScheduleData(int const number, std::string_view name, std::string_view type, double const minValue, double const maxValue)
{
    schedules.push_back(std::make_unique<Schedule>(m_errorStream, m_db, number, name, type, minValue, maxValue));
}

void SQLite::addZoneData(int const number, DataHeatBalance::ZoneData const &zoneData)
{
    zones.push_back(std::make_unique<Zone>(m_errorStream, m_db, number, zoneData));
}

void SQLite::addZoneListData(int const number, DataHeatBalance::ZoneListData const &zoneListData)
{
    zoneLists.push_back(std::make_unique<ZoneList>(m_errorStream, m_db, number, zoneListData));
}

void SQLite::addSurfaceData(int const number, DataSurfaces::SurfaceData const &surfaceData, std::string_view surfaceClass)
{
    surfaces.push_back(std::make_unique<Surface>(m_errorStream, m_db, number, surfaceData, surfaceClass));
}

void SQLite::addZoneGroupData(int const number, DataHeatBalance::ZoneGroupData const &zoneGroupData)
{
    zoneGroups.push_back(std::make_unique<ZoneGroup>(m_errorStream, m_db, number, zoneGroupData));
}

void SQLite::addMaterialData(int const number, EnergyPlus::Material::MaterialBase const *materialData)
{
    materials.push_back(
        std::make_unique<Material>(m_errorStream, m_db, number, dynamic_cast<const EnergyPlus::Material::MaterialChild *>(materialData)));
}
void SQLite::addConstructionData(int const number,
                                 EnergyPlus::Construction::ConstructionProps const &constructionData,
                                 double const &constructionUValue)
{
    constructions.push_back(std::make_unique<Construction>(m_errorStream, m_db, number, constructionData, constructionUValue));
}
void SQLite::addNominalLightingData(int const number, DataHeatBalance::LightsData const &nominalLightingData)
{
    nominalLightings.push_back(std::make_unique<NominalLighting>(m_errorStream, m_db, number, nominalLightingData));
}
void SQLite::addNominalPeopleData(int const number, DataHeatBalance::PeopleData const &nominalPeopleData)
{
    nominalPeoples.push_back(std::make_unique<NominalPeople>(m_errorStream, m_db, number, nominalPeopleData));
}
void SQLite::addNominalElectricEquipmentData(int const number, DataHeatBalance::ZoneEquipData const &nominalElectricEquipmentData)
{
    nominalElectricEquipments.push_back(std::make_unique<NominalElectricEquipment>(m_errorStream, m_db, number, nominalElectricEquipmentData));
}
void SQLite::addNominalGasEquipmentData(int const number, DataHeatBalance::ZoneEquipData const &nominalGasEquipmentData)
{
    nominalGasEquipments.push_back(std::make_unique<NominalGasEquipment>(m_errorStream, m_db, number, nominalGasEquipmentData));
}
void SQLite::addNominalSteamEquipmentData(int const number, DataHeatBalance::ZoneEquipData const &nominalSteamEquipmentData)
{
    nominalSteamEquipments.push_back(std::make_unique<NominalSteamEquipment>(m_errorStream, m_db, number, nominalSteamEquipmentData));
}
void SQLite::addNominalHotWaterEquipmentData(int const number, DataHeatBalance::ZoneEquipData const &nominalHotWaterEquipmentData)
{
    nominalHotWaterEquipments.push_back(std::make_unique<NominalHotWaterEquipment>(m_errorStream, m_db, number, nominalHotWaterEquipmentData));
}
void SQLite::addNominalOtherEquipmentData(int const number, DataHeatBalance::ZoneEquipData const &nominalOtherEquipmentData)
{
    nominalOtherEquipments.push_back(std::make_unique<NominalOtherEquipment>(m_errorStream, m_db, number, nominalOtherEquipmentData));
}
void SQLite::addNominalBaseboardData(int const number, DataHeatBalance::BBHeatData const &nominalBaseboardData)
{
    nominalBaseboardHeats.push_back(std::make_unique<NominalBaseboardHeat>(m_errorStream, m_db, number, nominalBaseboardData));
}
void SQLite::addInfiltrationData(int const number, DataHeatBalance::InfiltrationData const &infiltrationData)
{
    infiltrations.push_back(std::make_unique<Infiltration>(m_errorStream, m_db, number, infiltrationData));
}
void SQLite::addVentilationData(int const number, DataHeatBalance::VentilationData const &ventilationData)
{
    ventilations.push_back(std::make_unique<Ventilation>(m_errorStream, m_db, number, ventilationData));
}
void SQLite::addRoomAirModelData(int const number, DataRoomAirModel::AirModelData const &roomAirModelData)
{
    roomAirModels.push_back(std::make_unique<RoomAirModel>(m_errorStream, m_db, number, roomAirModelData));
}

bool SQLite::ZoneGroup::insertIntoSQLite(sqlite3_stmt *insertStmt)
{
    sqliteBindInteger(insertStmt, 1, number);
    sqliteBindText(insertStmt, 2, name);
    sqliteBindForeignKey(insertStmt, 3, zoneList);
    sqliteBindInteger(insertStmt, 4, multiplier);

    int rc = sqliteStepCommand(insertStmt);
    bool validInsert = sqliteStepValidity(rc);
    sqliteResetCommand(insertStmt);
    return validInsert;
}
bool SQLite::Material::insertIntoSQLite(sqlite3_stmt *insertStmt)
{
    sqliteBindInteger(insertStmt, 1, number);
    sqliteBindText(insertStmt, 2, name);
    sqliteBindInteger(insertStmt, 3, static_cast<int>(group));
    sqliteBindInteger(insertStmt, 4, static_cast<int>(roughness));
    sqliteBindDouble(insertStmt, 5, conductivity);
    sqliteBindDouble(insertStmt, 6, density);
    sqliteBindDouble(insertStmt, 7, isoMoistCap);
    sqliteBindDouble(insertStmt, 8, porosity);
    sqliteBindDouble(insertStmt, 9, resistance);
    sqliteBindLogical(insertStmt, 10, rOnly);
    sqliteBindDouble(insertStmt, 11, specHeat);
    sqliteBindDouble(insertStmt, 12, thermGradCoef);
    sqliteBindDouble(insertStmt, 13, thickness);
    sqliteBindDouble(insertStmt, 14, vaporDiffus);

    int rc = sqliteStepCommand(insertStmt);
    bool validInsert = sqliteStepValidity(rc);
    sqliteResetCommand(insertStmt);
    return validInsert;
}
bool SQLite::Construction::insertIntoSQLite(sqlite3_stmt *insertStmt)
{
    sqliteBindInteger(insertStmt, 1, number);
    sqliteBindText(insertStmt, 2, name);
    sqliteBindInteger(insertStmt, 3, totLayers);
    sqliteBindInteger(insertStmt, 4, totSolidLayers);
    sqliteBindInteger(insertStmt, 5, totGlassLayers);
    sqliteBindDouble(insertStmt, 6, insideAbsorpVis);
    sqliteBindDouble(insertStmt, 7, outsideAbsorpVis);
    sqliteBindDouble(insertStmt, 8, insideAbsorpSolar);
    sqliteBindDouble(insertStmt, 9, outsideAbsorpSolar);
    sqliteBindDouble(insertStmt, 10, insideAbsorpThermal);
    sqliteBindDouble(insertStmt, 11, outsideAbsorpThermal);
    sqliteBindInteger(insertStmt, 12, static_cast<int>(outsideRoughness));
    sqliteBindLogical(insertStmt, 13, typeIsWindow);
    sqliteBindDouble(insertStmt, 14, uValue);

    int rc = sqliteStepCommand(insertStmt);
    bool validInsert = sqliteStepValidity(rc);
    sqliteResetCommand(insertStmt);
    return validInsert;
}
bool SQLite::Construction::insertIntoSQLite(sqlite3_stmt *insertStmt, sqlite3_stmt *subInsertStmt)
{
    bool constructionInsertValid = insertIntoSQLite(insertStmt);
    if (!constructionInsertValid) return false;

    bool valid = true;
    for (auto const &constructionLayer : constructionLayers) {
        bool validInsert = constructionLayer->insertIntoSQLite(subInsertStmt);
        if (valid && !validInsert) valid = false;
    }
    return valid;
}
bool SQLite::Construction::ConstructionLayer::insertIntoSQLite(sqlite3_stmt *insertStmt)
{
    sqliteBindForeignKey(insertStmt, 1, constructNumber);
    sqliteBindInteger(insertStmt, 2, layerNumber);
    sqliteBindForeignKey(insertStmt, 3, layerPoint);

    int rc = sqliteStepCommand(insertStmt);
    bool validInsert = sqliteStepValidity(rc);
    sqliteResetCommand(insertStmt);
    return validInsert;
}
bool SQLite::NominalLighting::insertIntoSQLite(sqlite3_stmt *insertStmt)
{
    sqliteBindInteger(insertStmt, 1, number);
    sqliteBindText(insertStmt, 2, name);
    sqliteBindForeignKey(insertStmt, 3, zonePtr);
    sqliteBindForeignKey(insertStmt, 4, schedulePtr);
    sqliteBindDouble(insertStmt, 5, designLevel);
    sqliteBindDouble(insertStmt, 6, fractionReturnAir);
    sqliteBindDouble(insertStmt, 7, fractionRadiant);
    sqliteBindDouble(insertStmt, 8, fractionShortWave);
    sqliteBindDouble(insertStmt, 9, fractionReplaceable);
    sqliteBindDouble(insertStmt, 10, fractionConvected);
    sqliteBindText(insertStmt, 11, endUseSubcategory);

    int rc = sqliteStepCommand(insertStmt);
    bool validInsert = sqliteStepValidity(rc);
    sqliteResetCommand(insertStmt);
    return validInsert;
}
bool SQLite::NominalPeople::insertIntoSQLite(sqlite3_stmt *insertStmt)
{
    sqliteBindInteger(insertStmt, 1, number);
    sqliteBindText(insertStmt, 2, name);
    sqliteBindForeignKey(insertStmt, 3, zonePtr);
    sqliteBindDouble(insertStmt, 4, numberOfPeople);
    sqliteBindForeignKey(insertStmt, 5, numberOfPeoplePtr);
    sqliteBindForeignKey(insertStmt, 6, activityLevelPtr);
    sqliteBindDouble(insertStmt, 7, fractionRadiant);
    sqliteBindDouble(insertStmt, 8, fractionConvected);
    sqliteBindForeignKey(insertStmt, 9, workEffPtr);
    sqliteBindForeignKey(insertStmt, 10, clothingPtr);
    sqliteBindForeignKey(insertStmt, 11, airVelocityPtr);
    sqliteBindLogical(insertStmt, 12, fanger);
    sqliteBindLogical(insertStmt, 13, pierce);
    sqliteBindLogical(insertStmt, 14, ksu);
    sqliteBindInteger(insertStmt, 15, static_cast<int>(mrtCalcType));
    sqliteBindForeignKey(insertStmt, 16, surfacePtr);
    sqliteBindText(insertStmt, 17, angleFactorListName);
    sqliteBindInteger(insertStmt, 18, angleFactorListPtr);
    sqliteBindDouble(insertStmt, 19, userSpecSensFrac);
    sqliteBindLogical(insertStmt, 20, show55Warning);

    int rc = sqliteStepCommand(insertStmt);
    bool validInsert = sqliteStepValidity(rc);
    sqliteResetCommand(insertStmt);
    return validInsert;
}
bool SQLite::NominalElectricEquipment::insertIntoSQLite(sqlite3_stmt *insertStmt)
{
    sqliteBindInteger(insertStmt, 1, number);
    sqliteBindText(insertStmt, 2, name);
    sqliteBindForeignKey(insertStmt, 3, zonePtr);
    sqliteBindForeignKey(insertStmt, 4, schedulePtr);
    sqliteBindDouble(insertStmt, 5, designLevel);
    sqliteBindDouble(insertStmt, 6, fractionLatent);
    sqliteBindDouble(insertStmt, 7, fractionRadiant);
    sqliteBindDouble(insertStmt, 8, fractionLost);
    sqliteBindDouble(insertStmt, 9, fractionConvected);
    sqliteBindText(insertStmt, 10, endUseSubcategory);

    int rc = sqliteStepCommand(insertStmt);
    bool validInsert = sqliteStepValidity(rc);
    sqliteResetCommand(insertStmt);
    return validInsert;
}
bool SQLite::NominalGasEquipment::insertIntoSQLite(sqlite3_stmt *insertStmt)
{
    sqliteBindInteger(insertStmt, 1, number);
    sqliteBindText(insertStmt, 2, name);
    sqliteBindForeignKey(insertStmt, 3, zonePtr);
    sqliteBindForeignKey(insertStmt, 4, schedulePtr);
    sqliteBindDouble(insertStmt, 5, designLevel);
    sqliteBindDouble(insertStmt, 6, fractionLatent);
    sqliteBindDouble(insertStmt, 7, fractionRadiant);
    sqliteBindDouble(insertStmt, 8, fractionLost);
    sqliteBindDouble(insertStmt, 9, fractionConvected);
    sqliteBindText(insertStmt, 10, endUseSubcategory);

    int rc = sqliteStepCommand(insertStmt);
    bool validInsert = sqliteStepValidity(rc);
    sqliteResetCommand(insertStmt);
    return validInsert;
}
bool SQLite::NominalSteamEquipment::insertIntoSQLite(sqlite3_stmt *insertStmt)
{
    sqliteBindInteger(insertStmt, 1, number);
    sqliteBindText(insertStmt, 2, name);
    sqliteBindForeignKey(insertStmt, 3, zonePtr);
    sqliteBindForeignKey(insertStmt, 4, schedulePtr);
    sqliteBindDouble(insertStmt, 5, designLevel);
    sqliteBindDouble(insertStmt, 6, fractionLatent);
    sqliteBindDouble(insertStmt, 7, fractionRadiant);
    sqliteBindDouble(insertStmt, 8, fractionLost);
    sqliteBindDouble(insertStmt, 9, fractionConvected);
    sqliteBindText(insertStmt, 10, endUseSubcategory);

    int rc = sqliteStepCommand(insertStmt);
    bool validInsert = sqliteStepValidity(rc);
    sqliteResetCommand(insertStmt);
    return validInsert;
}
bool SQLite::NominalHotWaterEquipment::insertIntoSQLite(sqlite3_stmt *insertStmt)
{
    sqliteBindInteger(insertStmt, 1, number);
    sqliteBindText(insertStmt, 2, name);
    sqliteBindForeignKey(insertStmt, 3, zonePtr);
    sqliteBindForeignKey(insertStmt, 4, schedulePtr);
    sqliteBindDouble(insertStmt, 5, designLevel);
    sqliteBindDouble(insertStmt, 6, fractionLatent);
    sqliteBindDouble(insertStmt, 7, fractionRadiant);
    sqliteBindDouble(insertStmt, 8, fractionLost);
    sqliteBindDouble(insertStmt, 9, fractionConvected);
    sqliteBindText(insertStmt, 10, endUseSubcategory);

    int rc = sqliteStepCommand(insertStmt);
    bool validInsert = sqliteStepValidity(rc);
    sqliteResetCommand(insertStmt);
    return validInsert;
}
bool SQLite::NominalOtherEquipment::insertIntoSQLite(sqlite3_stmt *insertStmt)
{
    sqliteBindInteger(insertStmt, 1, number);
    sqliteBindText(insertStmt, 2, name);
    sqliteBindForeignKey(insertStmt, 3, zonePtr);
    sqliteBindForeignKey(insertStmt, 4, schedulePtr);
    sqliteBindDouble(insertStmt, 5, designLevel);
    sqliteBindDouble(insertStmt, 6, fractionLatent);
    sqliteBindDouble(insertStmt, 7, fractionRadiant);
    sqliteBindDouble(insertStmt, 8, fractionLost);
    sqliteBindDouble(insertStmt, 9, fractionConvected);
    sqliteBindText(insertStmt, 10, endUseSubcategory);

    int rc = sqliteStepCommand(insertStmt);
    bool validInsert = sqliteStepValidity(rc);
    sqliteResetCommand(insertStmt);
    return validInsert;
}
bool SQLite::NominalBaseboardHeat::insertIntoSQLite(sqlite3_stmt *insertStmt)
{
    sqliteBindInteger(insertStmt, 1, number);
    sqliteBindText(insertStmt, 2, name);
    sqliteBindForeignKey(insertStmt, 3, zonePtr);
    sqliteBindForeignKey(insertStmt, 4, schedPtr);
    sqliteBindDouble(insertStmt, 5, capatLowTemperature);
    sqliteBindDouble(insertStmt, 6, lowTemperature);
    sqliteBindDouble(insertStmt, 7, capatHighTemperature);
    sqliteBindDouble(insertStmt, 8, highTemperature);
    sqliteBindDouble(insertStmt, 9, fractionRadiant);
    sqliteBindDouble(insertStmt, 10, fractionConvected);
    sqliteBindText(insertStmt, 11, endUseSubcategory);

    int rc = sqliteStepCommand(insertStmt);
    bool validInsert = sqliteStepValidity(rc);
    sqliteResetCommand(insertStmt);
    return validInsert;
}
bool SQLite::Infiltration::insertIntoSQLite(sqlite3_stmt *insertStmt)
{
    sqliteBindInteger(insertStmt, 1, number);
    sqliteBindText(insertStmt, 2, name);
    sqliteBindForeignKey(insertStmt, 3, zonePtr);
    sqliteBindForeignKey(insertStmt, 4, schedPtr);
    sqliteBindDouble(insertStmt, 5, designLevel);

    int rc = sqliteStepCommand(insertStmt);
    bool validInsert = sqliteStepValidity(rc);
    sqliteResetCommand(insertStmt);
    return validInsert;
}
bool SQLite::Ventilation::insertIntoSQLite(sqlite3_stmt *insertStmt)
{
    sqliteBindInteger(insertStmt, 1, number);
    sqliteBindText(insertStmt, 2, name);
    sqliteBindForeignKey(insertStmt, 3, zonePtr);
    sqliteBindForeignKey(insertStmt, 4, schedPtr);
    sqliteBindDouble(insertStmt, 5, designLevel);

    int rc = sqliteStepCommand(insertStmt);
    bool validInsert = sqliteStepValidity(rc);
    sqliteResetCommand(insertStmt);
    return validInsert;
}
bool SQLite::RoomAirModel::insertIntoSQLite(sqlite3_stmt *insertStmt)
{
    sqliteBindInteger(insertStmt, 1, number);
    sqliteBindText(insertStmt, 2, airModelName);
    sqliteBindInteger(insertStmt, 3, static_cast<int>(airModelType));
    sqliteBindInteger(insertStmt, 4, static_cast<int>(tempCoupleScheme));
    sqliteBindLogical(insertStmt, 5, simAirModel);

    int rc = sqliteStepCommand(insertStmt);
    bool validInsert = sqliteStepValidity(rc);
    sqliteResetCommand(insertStmt);
    return validInsert;
}

bool SQLite::Surface::insertIntoSQLite(sqlite3_stmt *insertStmt)
{
    sqliteBindInteger(insertStmt, 1, number);
    sqliteBindText(insertStmt, 2, name);
    sqliteBindForeignKey(insertStmt, 3, construction);
    sqliteBindText(insertStmt, 4, surfaceClass);
    sqliteBindDouble(insertStmt, 5, area);
    sqliteBindDouble(insertStmt, 6, grossArea);
    sqliteBindDouble(insertStmt, 7, perimeter);
    sqliteBindDouble(insertStmt, 8, azimuth);
    sqliteBindDouble(insertStmt, 9, height);
    sqliteBindDouble(insertStmt, 10, reveal);
    sqliteBindInteger(insertStmt, 11, static_cast<int>(shape));
    sqliteBindInteger(insertStmt, 12, sides);
    sqliteBindDouble(insertStmt, 13, tilt);
    sqliteBindDouble(insertStmt, 14, width);
    sqliteBindLogical(insertStmt, 15, heatTransSurf);
    sqliteBindForeignKey(insertStmt, 16, baseSurf);
    sqliteBindForeignKey(insertStmt, 17, zone);
    sqliteBindInteger(insertStmt, 18, extBoundCond);
    sqliteBindLogical(insertStmt, 19, extSolar);
    sqliteBindLogical(insertStmt, 20, extWind);

    int rc = sqliteStepCommand(insertStmt);
    bool validInsert = sqliteStepValidity(rc);
    sqliteResetCommand(insertStmt);
    return validInsert;
}

bool SQLite::ZoneList::insertIntoSQLite(sqlite3_stmt *insertStmt)
{
    sqliteBindInteger(insertStmt, 1, number);
    sqliteBindText(insertStmt, 2, name);

    int rc = sqliteStepCommand(insertStmt);
    bool validInsert = sqliteStepValidity(rc);
    sqliteResetCommand(insertStmt);
    return validInsert;
}

bool SQLite::ZoneList::insertIntoSQLite(sqlite3_stmt *insertStmt, sqlite3_stmt *subInsertStmt)
{
    bool zoneListInsertValid = insertIntoSQLite(insertStmt);
    if (!zoneListInsertValid) return false;
    bool valid = true;
    for (size_t i = 1; i <= zones.size(); ++i) {
        sqliteBindForeignKey(subInsertStmt, 1, number);
        sqliteBindForeignKey(subInsertStmt, 2, zones(i));
        int rc = sqliteStepCommand(subInsertStmt);
        bool validInsert = sqliteStepValidity(rc);
        sqliteResetCommand(subInsertStmt);
        if (valid && !validInsert) valid = false;
    }
    return valid;
}

bool SQLite::Schedule::insertIntoSQLite(sqlite3_stmt *insertStmt)
{
    sqliteBindInteger(insertStmt, 1, number);
    sqliteBindText(insertStmt, 2, name);
    sqliteBindText(insertStmt, 3, type);
    sqliteBindDouble(insertStmt, 4, minValue);
    sqliteBindDouble(insertStmt, 5, maxValue);

    int rc = sqliteStepCommand(insertStmt);
    bool validInsert = sqliteStepValidity(rc);
    sqliteResetCommand(insertStmt);
    return validInsert;
}

bool SQLite::Zone::insertIntoSQLite(sqlite3_stmt *insertStmt)
{
    sqliteBindInteger(insertStmt, 1, number);
    sqliteBindText(insertStmt, 2, name);
    sqliteBindDouble(insertStmt, 3, relNorth);
    sqliteBindDouble(insertStmt, 4, originX);
    sqliteBindDouble(insertStmt, 5, originY);
    sqliteBindDouble(insertStmt, 6, originZ);
    sqliteBindDouble(insertStmt, 7, centroidX);
    sqliteBindDouble(insertStmt, 8, centroidY);
    sqliteBindDouble(insertStmt, 9, centroidZ);
    sqliteBindInteger(insertStmt, 10, ofType);
    sqliteBindInteger(insertStmt, 11, multiplier);
    sqliteBindInteger(insertStmt, 12, listMultiplier);
    sqliteBindDouble(insertStmt, 13, minimumX);
    sqliteBindDouble(insertStmt, 14, maximumX);
    sqliteBindDouble(insertStmt, 15, minimumY);
    sqliteBindDouble(insertStmt, 16, maximumY);
    sqliteBindDouble(insertStmt, 17, minimumZ);
    sqliteBindDouble(insertStmt, 18, maximumZ);
    sqliteBindDouble(insertStmt, 19, ceilingHeight);
    sqliteBindDouble(insertStmt, 20, volume);
    sqliteBindInteger(insertStmt, 21, Convect::HcIntReportVals[static_cast<int>(insideConvectionAlgo)]);
    sqliteBindInteger(insertStmt, 22, Convect::HcExtReportVals[static_cast<int>(outsideConvectionAlgo)]);
    sqliteBindDouble(insertStmt, 23, floorArea);
    sqliteBindDouble(insertStmt, 24, extGrossWallArea);
    sqliteBindDouble(insertStmt, 25, extNetWallArea);
    sqliteBindDouble(insertStmt, 26, extWindowArea);
    sqliteBindLogical(insertStmt, 27, isPartOfTotalArea);

    int rc = sqliteStepCommand(insertStmt);
    bool validInsert = sqliteStepValidity(rc);
    sqliteResetCommand(insertStmt);
    return validInsert;
}

SQLite::SQLiteData::SQLiteData(std::shared_ptr<std::ostream> const &errorStream, std::shared_ptr<sqlite3> const &db)
    : SQLiteProcedures(errorStream, db)
{
}

SQLiteProcedures::SQLiteProcedures(std::shared_ptr<std::ostream> const &errorStream, std::shared_ptr<sqlite3> const &db)
    : m_writeOutputToSQLite(true), m_errorStream(errorStream), m_connection(nullptr), m_db(db)
{
}

SQLiteProcedures::SQLiteProcedures(std::shared_ptr<std::ostream> const &errorStream,
                                   bool writeOutputToSQLite,
                                   fs::path const &dbName,
                                   fs::path const &errorFilePath)
    : m_writeOutputToSQLite(writeOutputToSQLite), m_errorStream(errorStream), m_connection(nullptr)
{
    if (m_writeOutputToSQLite) {
        int rc = -1;
        bool ok = true;

        // Test if we can write to the sqlite error file
        //  Does there need to be a seperate sqlite.err file at all?  Consider using eplusout.err
        if (m_errorStream) {
            *m_errorStream << "SQLite3 message, " << errorFilePath.string() << " open for processing!" << std::endl;
        } else {
            ok = false;
        }

        // Test if we can create a new file named dbName
        if (ok && dbName != ":memory:") {
            std::ofstream test(dbName, std::ofstream::out | std::ofstream::trunc);
            if (test.is_open()) {
                test.close();
            } else {
                ok = false;
            }
        }

        // Test if we can write to the database
        // If we can't then there are probably locks on the database
        if (ok) {
            sqlite3_open_v2(dbName.string().c_str(), &m_connection, SQLITE_OPEN_READWRITE, nullptr);
            char *zErrMsg = nullptr;
            rc = sqlite3_exec(m_connection, "CREATE TABLE Test(x INTEGER PRIMARY KEY)", nullptr, 0, &zErrMsg);
            sqlite3_close(m_connection);
            if (rc) {
                *m_errorStream << "SQLite3 message, can't get exclusive lock on existing database: " << sqlite3_errmsg(m_connection) << std::endl;
                ok = false;
            } else {
                if (dbName != ":memory:") {
                    // Remove test db
                    rc = remove(dbName.string().c_str());
                    if (rc) {
                        *m_errorStream << "SQLite3 message, can't remove old database: " << sqlite3_errmsg(m_connection) << std::endl;
                        ok = false;
                    }
                }
            }
            sqlite3_free(zErrMsg);
        }

        if (ok) {
            // Now open the output db for the duration of the simulation
            rc = sqlite3_open_v2(dbName.string().c_str(), &m_connection, SQLITE_OPEN_READWRITE | SQLITE_OPEN_CREATE, nullptr);
            m_db = std::shared_ptr<sqlite3>(m_connection, sqlite3_close);
            if (rc) {
                *m_errorStream << "SQLite3 message, can't open new database: " << sqlite3_errmsg(m_connection) << std::endl;
                ok = false;
            }
        }

        if (!ok) {
            throw std::runtime_error("The SQLite database failed to open.");
        }
    }
}

int SQLiteProcedures::sqliteExecuteCommand(std::string_view commandBuffer)
{
    char *zErrMsg = 0;

    int rc = sqlite3_exec(m_db.get(), commandBuffer.data(), NULL, 0, &zErrMsg);
    if (rc != SQLITE_OK) {
        *m_errorStream << zErrMsg;
    }
    sqlite3_free(zErrMsg);

    return rc;
}

int SQLiteProcedures::sqlitePrepareStatement(sqlite3_stmt *&stmt, std::string_view stmtBuffer)
{
    int rc = sqlite3_prepare_v2(m_db.get(), stmtBuffer.data(), stmtBuffer.size(), &stmt, nullptr);
    if (rc != SQLITE_OK) {
        *m_errorStream << "SQLite3 message, sqlite3_prepare_v2 message:\n"
                       << stmtBuffer << "\n"
                       << sqlite3_errstr(rc) << "\n"
                       << sqlite3_errmsg(m_db.get()) << std::endl;
    }

    return rc;
}

int SQLiteProcedures::sqliteBindText(sqlite3_stmt *stmt, const int stmtInsertLocationIndex, std::string_view textBuffer)
{
    int rc = sqlite3_bind_text(stmt, stmtInsertLocationIndex, textBuffer.data(), textBuffer.size(), SQLITE_TRANSIENT);
    if (rc != SQLITE_OK) {
        *m_errorStream << "SQLite3 message, sqlite3_bind_text failed:\n"
                       << textBuffer << "\n"
                       << sqlite3_errstr(rc) << "\n"
                       << sqlite3_errmsg(m_db.get()) << std::endl;
    }

    return rc;
}

int SQLiteProcedures::sqliteBindInteger(sqlite3_stmt *stmt, const int stmtInsertLocationIndex, const int intToInsert)
{
    int rc = sqlite3_bind_int(stmt, stmtInsertLocationIndex, intToInsert);
    if (rc != SQLITE_OK) {
        *m_errorStream << "SQLite3 message, sqlite3_bind_int failed: " << intToInsert << std::endl;
    }

    return rc;
}

int SQLiteProcedures::sqliteBindDouble(sqlite3_stmt *stmt, const int stmtInsertLocationIndex, const double doubleToInsert)
{
    int rc = sqlite3_bind_double(stmt, stmtInsertLocationIndex, doubleToInsert);
    if (rc != SQLITE_OK) {
        *m_errorStream << "SQLite3 message, sqlite3_bind_double failed: " << doubleToInsert << std::endl;
    }

    return rc;
}

int SQLiteProcedures::sqliteBindNULL(sqlite3_stmt *stmt, const int stmtInsertLocationIndex)
{
    int rc = sqlite3_bind_null(stmt, stmtInsertLocationIndex);
    if (rc != SQLITE_OK) {
        *m_errorStream << "SQLite3 message, sqlite3_bind_null failed" << std::endl;
    }

    return rc;
}

int SQLiteProcedures::sqliteBindForeignKey(sqlite3_stmt *stmt, const int stmtInsertLocationIndex, const int intToInsert)
{
    int rc = -1;
    if (intToInsert > 0) {
        rc = sqlite3_bind_int(stmt, stmtInsertLocationIndex, intToInsert);
    } else {
        rc = sqlite3_bind_null(stmt, stmtInsertLocationIndex);
    }
    if (rc != SQLITE_OK) {
        *m_errorStream << "SQLite3 message, sqliteBindForeignKey failed: " << intToInsert << std::endl;
    }

    return rc;
}

int SQLiteProcedures::sqliteBindLogical(sqlite3_stmt *stmt, const int stmtInsertLocationIndex, const bool valueToInsert)
{
    return sqliteBindInteger(stmt, stmtInsertLocationIndex, valueToInsert ? 1 : 0);
}

bool SQLiteProcedures::sqliteStepValidity(int const rc)
{
    bool isValid = false;
    switch (rc) {
    case SQLITE_DONE:
    case SQLITE_OK:
    case SQLITE_ROW:
        isValid = true;
        break;
    default:
        break;
    }
    return isValid;
}

int SQLiteProcedures::sqliteStepCommand(sqlite3_stmt *stmt)
{
    int rc = sqlite3_step(stmt);
    switch (rc) {
    case SQLITE_DONE:
    case SQLITE_OK:
    case SQLITE_ROW:
        break;
    default:
        *m_errorStream << "SQLite3 message, sqlite3_step message: " << sqlite3_errmsg(m_db.get()) << std::endl;
        break;
    }

    return rc;
}

int SQLiteProcedures::sqliteResetCommand(sqlite3_stmt *stmt)
{
    return sqlite3_reset(stmt);
}

bool SQLiteProcedures::sqliteWithinTransaction()
{
    return (sqlite3_get_autocommit(m_connection) == 0);
}

// int SQLiteProcedures::sqliteClearBindings(sqlite3_stmt * stmt)
// {
//     return sqlite3_clear_bindings(stmt);
// }

// int SQLiteProcedures::sqliteFinalizeCommand(sqlite3_stmt * stmt)
// {
//     return sqlite3_finalize(stmt);
// }

} // namespace EnergyPlus<|MERGE_RESOLUTION|>--- conflicted
+++ resolved
@@ -152,50 +152,6 @@
         if (!parsedSQLite) {
             state.files.outputControl.sqlite = false;
             return nullptr;
-<<<<<<< HEAD
-        } else if (numberOfSQLiteObjects == 1) {
-            Array1D_string alphas(5);
-            int numAlphas;
-            Array1D<Real64> numbers(2);
-            int numNumbers;
-            int status;
-
-            auto &sql_ort = state.dataOutRptTab;
-
-            state.dataInputProcessing->inputProcessor->getObjectItem(state, "Output:SQLite", 1, alphas, numAlphas, numbers, numNumbers, status);
-            if (numAlphas > 0) {
-                std::string option = alphas(1);
-                if (UtilityRoutines::SameString(option, "SimpleAndTabular")) {
-                    writeTabularDataToSQLite = true;
-                    writeOutputToSQLite = true;
-
-                    if (numAlphas > 1) {
-                        std::string option2 = alphas(2);
-                        if (UtilityRoutines::SameString(option2, "None")) {
-                            sql_ort->unitsStyle_SQLite = OutputReportTabular::UnitsStyle::None;
-                        } else if (UtilityRoutines::SameString(option2, "JtoKWH")) {
-                            sql_ort->unitsStyle_SQLite = OutputReportTabular::UnitsStyle::JtoKWH;
-                        } else if (UtilityRoutines::SameString(option2, "JtoMJ")) {
-                            sql_ort->unitsStyle_SQLite = OutputReportTabular::UnitsStyle::JtoMJ;
-                        } else if (UtilityRoutines::SameString(option2, "JtoGJ")) {
-                            sql_ort->unitsStyle_SQLite = OutputReportTabular::UnitsStyle::JtoGJ;
-                        } else if (UtilityRoutines::SameString(option2, "InchPound")) {
-                            sql_ort->unitsStyle_SQLite = OutputReportTabular::UnitsStyle::InchPound;
-                        } else if (UtilityRoutines::SameString(option2, "InchPoundExceptElectricity")) {
-                            sql_ort->unitsStyle_SQLite = OutputReportTabular::UnitsStyle::InchPoundExceptElectricity;
-                        } else { // (UtilityRoutines::SameString(option2, "UseOutputControlTableStyles")) {
-                            // Jan 2021 Note: Since here we do not know weather sql_ort->unitsStyle has been processed or not,
-                            // the value "NotFound" is used for the option "UseOutputControlTableStyles" at this point;
-                            // This will be updated again and got concretely assigned first thing in OutputReportTabular::WriteTabularReports().
-                            sql_ort->unitsStyle_SQLite = OutputReportTabular::UnitsStyle::NotFound; // sql_ort->unitsStyle;
-                        }
-                    }
-                } else if (UtilityRoutines::SameString(option, "Simple")) {
-                    writeOutputToSQLite = true;
-                }
-            }
-=======
->>>>>>> 3ce85f9c
         }
         auto errorStream = std::make_shared<std::ofstream>(state.dataStrGlobals->outputSqliteErrFilePath, std::ofstream::out | std::ofstream::trunc);
         return std::make_unique<SQLite>(errorStream,
