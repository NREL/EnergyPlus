--- conflicted
+++ resolved
@@ -438,11 +438,7 @@
             // test if Fan:SystemModel fan of this name exists
             if (HVACFan::checkIfFanNameIsAFanSystem(PIU(PIUNum).FanName)) {
                 PIU(PIUNum).Fan_Num = DataHVACGlobals::FanType_SystemModelObject;
-<<<<<<< HEAD
-                HVACFan::fanObjs.emplace_back(new HVACFan::FanSystem(state.files, PIU(PIUNum).FanName)); // call constructor
-=======
                 HVACFan::fanObjs.emplace_back(new HVACFan::FanSystem(state, PIU(PIUNum).FanName)); // call constructor
->>>>>>> e7001b2e
                 PIU(PIUNum).Fan_Index = HVACFan::getFanObjectVectorIndex(PIU(PIUNum).FanName);
                 PIU(PIUNum).FanAvailSchedPtr = HVACFan::fanObjs[PIU(PIUNum).Fan_Index]->availSchedIndex;
             } else {
@@ -453,13 +449,8 @@
                     ErrorsFound = true;
                 }
                 PIU(PIUNum).Fan_Num = DataHVACGlobals::FanType_SimpleConstVolume;
-<<<<<<< HEAD
-                Fans::GetFanType(state.fans, state.files, PIU(PIUNum).FanName, FanType_Num, ErrorsFound);
-                PIU(PIUNum).FanAvailSchedPtr = Fans::GetFanAvailSchPtr(state.fans, state.files, DataHVACGlobals::cFanTypes(FanType_Num), PIU(PIUNum).FanName, ErrorsFound);
-=======
-                Fans::GetFanType(state, state.fans, PIU(PIUNum).FanName, FanType_Num, ErrorsFound);
-                PIU(PIUNum).FanAvailSchedPtr = Fans::GetFanAvailSchPtr(state, state.fans, DataHVACGlobals::cFanTypes(FanType_Num), PIU(PIUNum).FanName, ErrorsFound);
->>>>>>> e7001b2e
+                Fans::GetFanType(state, PIU(PIUNum).FanName, FanType_Num, ErrorsFound);
+                PIU(PIUNum).FanAvailSchedPtr = Fans::GetFanAvailSchPtr(state, DataHVACGlobals::cFanTypes(FanType_Num), PIU(PIUNum).FanName, ErrorsFound);
             }
 
             PIU(PIUNum).HCoil = cAlphaArgs(10); // name of heating coil object
@@ -654,11 +645,7 @@
             // test if Fan:SystemModel fan of this name exists
             if (HVACFan::checkIfFanNameIsAFanSystem(PIU(PIUNum).FanName)) {
                 PIU(PIUNum).Fan_Num = DataHVACGlobals::FanType_SystemModelObject;
-<<<<<<< HEAD
-                HVACFan::fanObjs.emplace_back(new HVACFan::FanSystem(state.files, PIU(PIUNum).FanName)); // call constructor
-=======
                 HVACFan::fanObjs.emplace_back(new HVACFan::FanSystem(state, PIU(PIUNum).FanName)); // call constructor
->>>>>>> e7001b2e
                 PIU(PIUNum).Fan_Index = HVACFan::getFanObjectVectorIndex(PIU(PIUNum).FanName);
                 PIU(PIUNum).FanAvailSchedPtr = HVACFan::fanObjs[PIU(PIUNum).Fan_Index]->availSchedIndex;
             } else {
@@ -669,13 +656,8 @@
                     ErrorsFound = true;
                 }
                 PIU(PIUNum).Fan_Num = DataHVACGlobals::FanType_SimpleConstVolume;
-<<<<<<< HEAD
-                Fans::GetFanType(state.fans, state.files, PIU(PIUNum).FanName, FanType_Num, ErrorsFound);
-                PIU(PIUNum).FanAvailSchedPtr = Fans::GetFanAvailSchPtr(state.fans, state.files, DataHVACGlobals::cFanTypes(FanType_Num), PIU(PIUNum).FanName, ErrorsFound);
-=======
-                Fans::GetFanType(state, state.fans, PIU(PIUNum).FanName, FanType_Num, ErrorsFound);
-                PIU(PIUNum).FanAvailSchedPtr = Fans::GetFanAvailSchPtr(state, state.fans, DataHVACGlobals::cFanTypes(FanType_Num), PIU(PIUNum).FanName, ErrorsFound);
->>>>>>> e7001b2e
+                Fans::GetFanType(state, PIU(PIUNum).FanName, FanType_Num, ErrorsFound);
+                PIU(PIUNum).FanAvailSchedPtr = Fans::GetFanAvailSchPtr(state, DataHVACGlobals::cFanTypes(FanType_Num), PIU(PIUNum).FanName, ErrorsFound);
             }
             PIU(PIUNum).HCoil = cAlphaArgs(10); // name of heating coil object
             ValidateComponent(PIU(PIUNum).HCoilType, PIU(PIUNum).HCoil, IsNotOK, cCurrentModuleObject + " - Heating Coil");
