// EnergyPlus, Copyright (c) 1996-2021, The Board of Trustees of the University of Illinois,
// The Regents of the University of California, through Lawrence Berkeley National Laboratory
// (subject to receipt of any required approvals from the U.S. Dept. of Energy), Oak Ridge
// National Laboratory, managed by UT-Battelle, Alliance for Sustainable Energy, LLC, and other
// contributors. All rights reserved.
//
// NOTICE: This Software was developed under funding from the U.S. Department of Energy and the
// U.S. Government consequently retains certain rights. As such, the U.S. Government has been
// granted for itself and others acting on its behalf a paid-up, nonexclusive, irrevocable,
// worldwide license in the Software to reproduce, distribute copies to the public, prepare
// derivative works, and perform publicly and display publicly, and to permit others to do so.
//
// Redistribution and use in source and binary forms, with or without modification, are permitted
// provided that the following conditions are met:
//
// (1) Redistributions of source code must retain the above copyright notice, this list of
//     conditions and the following disclaimer.
//
// (2) Redistributions in binary form must reproduce the above copyright notice, this list of
//     conditions and the following disclaimer in the documentation and/or other materials
//     provided with the distribution.
//
// (3) Neither the name of the University of California, Lawrence Berkeley National Laboratory,
//     the University of Illinois, U.S. Dept. of Energy nor the names of its contributors may be
//     used to endorse or promote products derived from this software without specific prior
//     written permission.
//
// (4) Use of EnergyPlus(TM) Name. If Licensee (i) distributes the software in stand-alone form
//     without changes from the version obtained under this License, or (ii) Licensee makes a
//     reference solely to the software portion of its product, Licensee must refer to the
//     software as "EnergyPlus version X" software, where "X" is the version number Licensee
//     obtained under this License and may not use a different name for the software. Except as
//     specifically required in this Section (4), Licensee shall not use in a company name, a
//     product name, in advertising, publicity, or other promotional activities any name, trade
//     name, trademark, logo, or other designation of "EnergyPlus", "E+", "e+" or confusingly
//     similar designation, without the U.S. Department of Energy's prior written consent.
//
// THIS SOFTWARE IS PROVIDED BY THE COPYRIGHT HOLDERS AND CONTRIBUTORS "AS IS" AND ANY EXPRESS OR
// IMPLIED WARRANTIES, INCLUDING, BUT NOT LIMITED TO, THE IMPLIED WARRANTIES OF MERCHANTABILITY
// AND FITNESS FOR A PARTICULAR PURPOSE ARE DISCLAIMED. IN NO EVENT SHALL THE COPYRIGHT OWNER OR
// CONTRIBUTORS BE LIABLE FOR ANY DIRECT, INDIRECT, INCIDENTAL, SPECIAL, EXEMPLARY, OR
// CONSEQUENTIAL DAMAGES (INCLUDING, BUT NOT LIMITED TO, PROCUREMENT OF SUBSTITUTE GOODS OR
// SERVICES; LOSS OF USE, DATA, OR PROFITS; OR BUSINESS INTERRUPTION) HOWEVER CAUSED AND ON ANY
// THEORY OF LIABILITY, WHETHER IN CONTRACT, STRICT LIABILITY, OR TORT (INCLUDING NEGLIGENCE OR
// OTHERWISE) ARISING IN ANY WAY OUT OF THE USE OF THIS SOFTWARE, EVEN IF ADVISED OF THE
// POSSIBILITY OF SUCH DAMAGE.

// C++ Headers
#include <cmath>

// ObjexxFCL Headers
#include <ObjexxFCL/Array.functions.hh>
#include <ObjexxFCL/Fmath.hh>

// EnergyPlus Headers
#include <EnergyPlus/BranchNodeConnections.hh>
#include <EnergyPlus/Construction.hh>
#include <EnergyPlus/ConvectionCoefficients.hh>
#include <EnergyPlus/Data/EnergyPlusData.hh>
#include <EnergyPlus/DataEnvironment.hh>
#include <EnergyPlus/DataHVACGlobals.hh>
#include <EnergyPlus/DataHeatBalance.hh>
#include <EnergyPlus/DataIPShortCuts.hh>
#include <EnergyPlus/DataLoopNode.hh>
#include <EnergyPlus/DataPrecisionGlobals.hh>
#include <EnergyPlus/FluidProperties.hh>
#include <EnergyPlus/General.hh>
#include <EnergyPlus/InputProcessing/InputProcessor.hh>
#include <EnergyPlus/Material.hh>
#include <EnergyPlus/NodeInputManager.hh>
#include <EnergyPlus/OutputProcessor.hh>
#include <EnergyPlus/Plant/DataPlant.hh>
#include <EnergyPlus/PlantUtilities.hh>
#include <EnergyPlus/SurfaceGroundHeatExchanger.hh>
#include <EnergyPlus/UtilityRoutines.hh>

namespace EnergyPlus {

namespace SurfaceGroundHeatExchanger {

    // Module containing the routines dealing with surface/panel ground heat exchangers

    // MODULE INFORMATION:
    //       AUTHOR         Simon Rees
    //       DATE WRITTEN   August 2002
    //       MODIFIED       Brent Griffith, Sept 2010, plant upgrades
    //       RE-ENGINEERED  na

    // PURPOSE OF THIS MODULE:
    // The purpose of this module is to simulate hydronic Surface Ground Heat
    // Exchangers. This includes pavement surfaces with embedded pipes for snow-
    // melting or heat rejection from hybrid ground source heat pump systems.
    // The heat exchanger may be gound coupled or not. In the latter case the
    // bottom surface is exposed to the wind but not solar gains.

    // METHODOLOGY EMPLOYED:
    // This model is based on the QTF formulation of heat transfer through
    // building elements with embedded heat sources/sinks. The model uses
    // a heat exchanger analogy to relate the inlet fluid temperature to the
    // net heat transfer rate and consequently outlet temperature. The model
    // is entirely passive i.e. it does not set any flow rates or incorporate
    // any controls. In order to deal with the non-linear boundary conditions
    // at the top surface due to the presence of ice/snow fluxes have to be
    // calculated by the QTF model and temperature calculated from the surface
    // heat balance. This requires some iteration.
    // Note: top surface variables correspond to 'outside' variables in standard
    // CTF/QTF definition. Bottom surface variables correspond to 'inside' variables.

    // REFERENCES:
    // Strand, R.K. 1995. "Heat Source Transfer Functions and Their Application to
    //   Low Temperature Radiant Heating Systems", Ph.D. dissertation, University
    //   of Illinois at Urbana-Champaign, Department of Mechanical and Industrial
    //   Engineering.
    // Seem, J.E. 1986. "Heat Transfer in Buildings", Ph.D. dissertation, University
    //   of Wisconsin-Madison.

    // OTHER NOTES: none

    // USE STATEMENTS:
    // Use statements for data only modules
    // Using/Aliasing
    using namespace DataLoopNode;

    // Use statements for access to subroutines in other modules

    // Data
    // MODULE PARAMETER DEFINITIONS
    Real64 const SmallNum(1.0e-30);         // Very small number to avoid div0 errors
    Real64 const StefBoltzmann(5.6697e-08); // Stefan-Boltzmann constant
    Real64 const SurfaceHXHeight(0.0);      // Surface Height above ground -- used in height dependent calcs.

    int const SurfCond_Ground(1);
    int const SurfCond_Exposed(2);

    PlantComponent *SurfaceGroundHeatExchangerData::factory(EnergyPlusData &state,
                                                            [[maybe_unused]] DataPlant::PlantEquipmentType objectType,
                                                            std::string const objectName)
    {
        if (state.dataSurfaceGroundHeatExchangers->GetInputFlag) {
            GetSurfaceGroundHeatExchanger(state);
            state.dataSurfaceGroundHeatExchangers->GetInputFlag = false;
        }
        // Now look for this particular pipe in the list
        for (auto &ghx : state.dataSurfaceGroundHeatExchangers->SurfaceGHE) {
            if (ghx.Name == objectName) {
                return &ghx;
            }
        }
        // If we didn't find it, fatal
        ShowFatalError(state, "Surface Ground Heat Exchanger: Error getting inputs for pipe named: " + objectName);
        // Shut up the compiler
        return nullptr;
    }

    void SurfaceGroundHeatExchangerData::simulate(EnergyPlusData &state,
                                                  [[maybe_unused]] const PlantLocation &calledFromLocation,
                                                  bool const FirstHVACIteration,
                                                  [[maybe_unused]] Real64 &CurLoad,
                                                  [[maybe_unused]] bool const RunFlag)
    {
        this->InitSurfaceGroundHeatExchanger(state);
        this->CalcSurfaceGroundHeatExchanger(state, FirstHVACIteration);
        this->UpdateSurfaceGroundHeatExchngr(state);
        this->ReportSurfaceGroundHeatExchngr(state);
    }

    void GetSurfaceGroundHeatExchanger(EnergyPlusData &state)
    {

        // SUBROUTINE INFORMATION:
        //       AUTHOR         Simon Rees
        //       DATE WRITTEN   August 2002
        //       MODIFIED       na
        //       RE-ENGINEERED  na

        // PURPOSE OF THIS SUBROUTINE:
        // This subroutine reads the input for hydronic Surface Ground Heat Exchangers
        // from the user input file.  This will contain all of the information
        // needed to define and simulate the surface.

        // METHODOLOGY EMPLOYED:
        // Standard EnergyPlus methodology.

        // Using/Aliasing
        using BranchNodeConnections::TestCompSet;
        using FluidProperties::CheckFluidPropertyName;
        using FluidProperties::FindGlycol;

        using NodeInputManager::GetOnlySingleNode;
        using namespace DataLoopNode;

        // SUBROUTINE LOCAL VARIABLE DECLARATIONS:

        bool ErrorsFound(false); // Set to true if errors in input,
        // fatal at end of routine
        int IOStatus;   // Used in GetObjectItem
        int Item;       // Item to be "gotten"
        int NumAlphas;  // Number of Alphas for each GetObjectItem call
        int NumNumbers; // Number of Numbers for each GetObjectItem call
        auto &cCurrentModuleObject = state.dataIPShortCut->cCurrentModuleObject;
        // Initializations and allocations
        cCurrentModuleObject = "GroundHeatExchanger:Surface";
        int NumOfSurfaceGHEs = state.dataInputProcessing->inputProcessor->getNumObjectsFound(state, cCurrentModuleObject);
        // allocate data structures
        if (allocated(state.dataSurfaceGroundHeatExchangers->SurfaceGHE)) state.dataSurfaceGroundHeatExchangers->SurfaceGHE.deallocate();

        state.dataSurfaceGroundHeatExchangers->SurfaceGHE.allocate(NumOfSurfaceGHEs);
        state.dataSurfaceGroundHeatExchangers->CheckEquipName.dimension(NumOfSurfaceGHEs, true);

        // initialize data structures
        // surface data
        // Obtain all of the user data related to the surfaces...
        for (Item = 1; Item <= NumOfSurfaceGHEs; ++Item) {

            // get the input data
            state.dataInputProcessing->inputProcessor->getObjectItem(state,
                                                                     cCurrentModuleObject,
                                                                     Item,
                                                                     state.dataIPShortCut->cAlphaArgs,
                                                                     NumAlphas,
                                                                     state.dataIPShortCut->rNumericArgs,
                                                                     NumNumbers,
                                                                     IOStatus,
                                                                     _,
                                                                     _,
                                                                     state.dataIPShortCut->cAlphaFieldNames,
                                                                     state.dataIPShortCut->cNumericFieldNames);

            // General user input data
            state.dataSurfaceGroundHeatExchangers->SurfaceGHE(Item).Name = state.dataIPShortCut->cAlphaArgs(1);
            state.dataSurfaceGroundHeatExchangers->SurfaceGHE(Item).ConstructionName = state.dataIPShortCut->cAlphaArgs(2);
            state.dataSurfaceGroundHeatExchangers->SurfaceGHE(Item).ConstructionNum =
                UtilityRoutines::FindItemInList(state.dataIPShortCut->cAlphaArgs(2), state.dataConstruction->Construct);

            if (state.dataSurfaceGroundHeatExchangers->SurfaceGHE(Item).ConstructionNum == 0) {
                ShowSevereError(state, "Invalid " + state.dataIPShortCut->cAlphaFieldNames(2) + '=' + state.dataIPShortCut->cAlphaArgs(2));
                ShowContinueError(state, "Entered in " + cCurrentModuleObject + '=' + state.dataIPShortCut->cAlphaArgs(1));
                ErrorsFound = true;
            }

            // Error checking for surfaces, zones, and construction information
            if (!state.dataConstruction->Construct(state.dataSurfaceGroundHeatExchangers->SurfaceGHE(Item).ConstructionNum).SourceSinkPresent) {
                ShowSevereError(state, "Invalid " + state.dataIPShortCut->cAlphaFieldNames(2) + '=' + state.dataIPShortCut->cAlphaArgs(2));
                ShowContinueError(state, "Entered in " + cCurrentModuleObject + '=' + state.dataIPShortCut->cAlphaArgs(1));
                ShowContinueError(
                    state, "Construction must have internal source/sink and be referenced by a ConstructionProperty:InternalHeatSource object");
                ErrorsFound = true;
            }

            // get inlet node data
            state.dataSurfaceGroundHeatExchangers->SurfaceGHE(Item).InletNode = state.dataIPShortCut->cAlphaArgs(3);
            state.dataSurfaceGroundHeatExchangers->SurfaceGHE(Item).InletNodeNum = GetOnlySingleNode(state,
                                                                                                     state.dataIPShortCut->cAlphaArgs(3),
                                                                                                     ErrorsFound,
                                                                                                     cCurrentModuleObject,
                                                                                                     state.dataIPShortCut->cAlphaArgs(1),
                                                                                                     DataLoopNode::NodeFluidType::Water,
                                                                                                     DataLoopNode::NodeConnectionType::Inlet,
                                                                                                     NodeInputManager::compFluidStream::Primary,
                                                                                                     ObjectIsNotParent);
            if (state.dataSurfaceGroundHeatExchangers->SurfaceGHE(Item).InletNodeNum == 0) {
                ShowSevereError(state, "Invalid " + state.dataIPShortCut->cAlphaFieldNames(3) + '=' + state.dataIPShortCut->cAlphaArgs(3));
                ShowContinueError(state, "Entered in " + cCurrentModuleObject + '=' + state.dataIPShortCut->cAlphaArgs(1));
                ErrorsFound = true;
            }

            // get outlet node data
            state.dataSurfaceGroundHeatExchangers->SurfaceGHE(Item).OutletNode = state.dataIPShortCut->cAlphaArgs(4);
            state.dataSurfaceGroundHeatExchangers->SurfaceGHE(Item).OutletNodeNum = GetOnlySingleNode(state,
                                                                                                      state.dataIPShortCut->cAlphaArgs(4),
                                                                                                      ErrorsFound,
                                                                                                      cCurrentModuleObject,
                                                                                                      state.dataIPShortCut->cAlphaArgs(1),
                                                                                                      DataLoopNode::NodeFluidType::Water,
                                                                                                      DataLoopNode::NodeConnectionType::Outlet,
                                                                                                      NodeInputManager::compFluidStream::Primary,
                                                                                                      ObjectIsNotParent);
            if (state.dataSurfaceGroundHeatExchangers->SurfaceGHE(Item).OutletNodeNum == 0) {
                ShowSevereError(state, "Invalid " + state.dataIPShortCut->cAlphaFieldNames(4) + '=' + state.dataIPShortCut->cAlphaArgs(4));
                ShowContinueError(state, "Entered in " + cCurrentModuleObject + '=' + state.dataIPShortCut->cAlphaArgs(1));
                ErrorsFound = true;
            }

            TestCompSet(state,
                        cCurrentModuleObject,
                        state.dataIPShortCut->cAlphaArgs(1),
                        state.dataIPShortCut->cAlphaArgs(3),
                        state.dataIPShortCut->cAlphaArgs(4),
                        "Condenser Water Nodes");

            // tube data
            state.dataSurfaceGroundHeatExchangers->SurfaceGHE(Item).TubeDiameter = state.dataIPShortCut->rNumericArgs(1);
            state.dataSurfaceGroundHeatExchangers->SurfaceGHE(Item).TubeCircuits = state.dataIPShortCut->rNumericArgs(2);
            state.dataSurfaceGroundHeatExchangers->SurfaceGHE(Item).TubeSpacing = state.dataIPShortCut->rNumericArgs(3);

            if (state.dataIPShortCut->rNumericArgs(2) == 0) {
                ShowSevereError(state,
                                format("Invalid {}={:.2R}", state.dataIPShortCut->cNumericFieldNames(2), state.dataIPShortCut->rNumericArgs(2)));
                ShowContinueError(state, "Entered in " + cCurrentModuleObject + '=' + state.dataIPShortCut->cAlphaArgs(1));
                ShowContinueError(state, "Value must be greater than 0.0");
                ErrorsFound = true;
            }
            if (state.dataIPShortCut->rNumericArgs(3) == 0.0) {
                ShowSevereError(state,
                                format("Invalid {}={:.2R}", state.dataIPShortCut->cNumericFieldNames(3), state.dataIPShortCut->rNumericArgs(3)));
                ShowContinueError(state, "Entered in " + cCurrentModuleObject + '=' + state.dataIPShortCut->cAlphaArgs(1));
                ShowContinueError(state, "Value must be greater than 0.0");
                ErrorsFound = true;
            }

            // surface geometry data
            state.dataSurfaceGroundHeatExchangers->SurfaceGHE(Item).SurfaceLength = state.dataIPShortCut->rNumericArgs(4);
            state.dataSurfaceGroundHeatExchangers->SurfaceGHE(Item).SurfaceWidth = state.dataIPShortCut->rNumericArgs(5);
            if (state.dataIPShortCut->rNumericArgs(4) <= 0.0) {
                ShowSevereError(state,
                                format("Invalid {}={:.2R}", state.dataIPShortCut->cNumericFieldNames(4), state.dataIPShortCut->rNumericArgs(4)));
                ShowContinueError(state, "Entered in " + cCurrentModuleObject + '=' + state.dataIPShortCut->cAlphaArgs(1));
                ShowContinueError(state, "Value must be greater than 0.0");
                ErrorsFound = true;
            }
            if (state.dataIPShortCut->rNumericArgs(5) <= 0.0) {
                ShowSevereError(state,
                                format("Invalid {}={:.2R}", state.dataIPShortCut->cNumericFieldNames(5), state.dataIPShortCut->rNumericArgs(5)));
                ShowContinueError(state, "Entered in " + cCurrentModuleObject + '=' + state.dataIPShortCut->cAlphaArgs(1));
                ShowContinueError(state, "Value must be greater than 0.0");
                ErrorsFound = true;
            }

            // get lower b.c. type
            if (UtilityRoutines::SameString(state.dataIPShortCut->cAlphaArgs(5), "GROUND")) {
                state.dataSurfaceGroundHeatExchangers->SurfaceGHE(Item).LowerSurfCond = SurfCond_Ground;
            } else if (UtilityRoutines::SameString(state.dataIPShortCut->cAlphaArgs(5), "EXPOSED")) {
                state.dataSurfaceGroundHeatExchangers->SurfaceGHE(Item).LowerSurfCond = SurfCond_Exposed;
            } else {
                ShowSevereError(state, "Invalid " + state.dataIPShortCut->cAlphaFieldNames(5) + '=' + state.dataIPShortCut->cAlphaArgs(5));
                ShowContinueError(state, "Entered in " + cCurrentModuleObject + '=' + state.dataIPShortCut->cAlphaArgs(1));
                ShowContinueError(state, "Only \"Ground\" or \"Exposed\" is allowed.");
                ErrorsFound = true;
            }

        } // end of input loop

        // final error check
        if (ErrorsFound) {
            ShowFatalError(state, "Errors found in processing input for " + cCurrentModuleObject);
        }

        // Set up the output variables
        for (Item = 1; Item <= NumOfSurfaceGHEs; ++Item) {
            SetupOutputVariable(state,
                                "Ground Heat Exchanger Heat Transfer Rate",
                                OutputProcessor::Unit::W,
                                state.dataSurfaceGroundHeatExchangers->SurfaceGHE(Item).HeatTransferRate,
                                OutputProcessor::SOVTimeStepType::Plant,
                                OutputProcessor::SOVStoreType::Average,
                                state.dataSurfaceGroundHeatExchangers->SurfaceGHE(Item).Name);
            SetupOutputVariable(state,
                                "Ground Heat Exchanger Surface Heat Transfer Rate",
                                OutputProcessor::Unit::W,
                                state.dataSurfaceGroundHeatExchangers->SurfaceGHE(Item).SurfHeatTransferRate,
                                OutputProcessor::SOVTimeStepType::Plant,
                                OutputProcessor::SOVStoreType::Average,
                                state.dataSurfaceGroundHeatExchangers->SurfaceGHE(Item).Name);
            SetupOutputVariable(state,
                                "Ground Heat Exchanger Heat Transfer Energy",
                                OutputProcessor::Unit::J,
                                state.dataSurfaceGroundHeatExchangers->SurfaceGHE(Item).Energy,
                                OutputProcessor::SOVTimeStepType::Plant,
                                OutputProcessor::SOVStoreType::Summed,
                                state.dataSurfaceGroundHeatExchangers->SurfaceGHE(Item).Name);
            SetupOutputVariable(state,
                                "Ground Heat Exchanger Mass Flow Rate",
                                OutputProcessor::Unit::kg_s,
                                state.dataSurfaceGroundHeatExchangers->SurfaceGHE(Item).MassFlowRate,
                                OutputProcessor::SOVTimeStepType::Plant,
                                OutputProcessor::SOVStoreType::Average,
                                state.dataSurfaceGroundHeatExchangers->SurfaceGHE(Item).Name);
            SetupOutputVariable(state,
                                "Ground Heat Exchanger Inlet Temperature",
                                OutputProcessor::Unit::C,
                                state.dataSurfaceGroundHeatExchangers->SurfaceGHE(Item).InletTemp,
                                OutputProcessor::SOVTimeStepType::Plant,
                                OutputProcessor::SOVStoreType::Average,
                                state.dataSurfaceGroundHeatExchangers->SurfaceGHE(Item).Name);
            SetupOutputVariable(state,
                                "Ground Heat Exchanger Outlet Temperature",
                                OutputProcessor::Unit::C,
                                state.dataSurfaceGroundHeatExchangers->SurfaceGHE(Item).OutletTemp,
                                OutputProcessor::SOVTimeStepType::Plant,
                                OutputProcessor::SOVStoreType::Average,
                                state.dataSurfaceGroundHeatExchangers->SurfaceGHE(Item).Name);
            SetupOutputVariable(state,
                                "Ground Heat Exchanger Top Surface Temperature",
                                OutputProcessor::Unit::C,
                                state.dataSurfaceGroundHeatExchangers->SurfaceGHE(Item).TopSurfaceTemp,
                                OutputProcessor::SOVTimeStepType::Plant,
                                OutputProcessor::SOVStoreType::Average,
                                state.dataSurfaceGroundHeatExchangers->SurfaceGHE(Item).Name);
            SetupOutputVariable(state,
                                "Ground Heat Exchanger Bottom Surface Temperature",
                                OutputProcessor::Unit::C,
                                state.dataSurfaceGroundHeatExchangers->SurfaceGHE(Item).BtmSurfaceTemp,
                                OutputProcessor::SOVTimeStepType::Plant,
                                OutputProcessor::SOVStoreType::Average,
                                state.dataSurfaceGroundHeatExchangers->SurfaceGHE(Item).Name);
            SetupOutputVariable(state,
                                "Ground Heat Exchanger Top Surface Heat Transfer Energy per Area",
                                OutputProcessor::Unit::J_m2,
                                state.dataSurfaceGroundHeatExchangers->SurfaceGHE(Item).TopSurfaceFlux,
                                OutputProcessor::SOVTimeStepType::Plant,
                                OutputProcessor::SOVStoreType::Average,
                                state.dataSurfaceGroundHeatExchangers->SurfaceGHE(Item).Name);
            SetupOutputVariable(state,
                                "Ground Heat Exchanger Bottom Surface Heat Transfer Energy per Area",
                                OutputProcessor::Unit::J_m2,
                                state.dataSurfaceGroundHeatExchangers->SurfaceGHE(Item).BtmSurfaceFlux,
                                OutputProcessor::SOVTimeStepType::Plant,
                                OutputProcessor::SOVStoreType::Average,
                                state.dataSurfaceGroundHeatExchangers->SurfaceGHE(Item).Name);
            SetupOutputVariable(state,
                                "Ground Heat Exchanger Surface Heat Transfer Energy",
                                OutputProcessor::Unit::J,
                                state.dataSurfaceGroundHeatExchangers->SurfaceGHE(Item).SurfEnergy,
                                OutputProcessor::SOVTimeStepType::Plant,
                                OutputProcessor::SOVStoreType::Summed,
                                state.dataSurfaceGroundHeatExchangers->SurfaceGHE(Item).Name);
            SetupOutputVariable(state,
                                "Ground Heat Exchanger Source Temperature",
                                OutputProcessor::Unit::C,
                                state.dataSurfaceGroundHeatExchangers->SurfaceGHE(Item).SourceTemp,
                                OutputProcessor::SOVTimeStepType::Plant,
                                OutputProcessor::SOVStoreType::Average,
                                state.dataSurfaceGroundHeatExchangers->SurfaceGHE(Item).Name);
        }

        if (state.dataSurfaceGroundHeatExchangers->NoSurfaceGroundTempObjWarning) {
            if (!state.dataEnvrn->GroundTemp_SurfaceObjInput) {
                ShowWarningError(state, "GetSurfaceGroundHeatExchanger: No \"Site:GroundTemperature:Shallow\" were input.");
                ShowContinueError(state,
                                  format("Defaults, constant throughout the year of ({:.1R}) will be used.", state.dataEnvrn->GroundTemp_Surface));
            }
            state.dataSurfaceGroundHeatExchangers->NoSurfaceGroundTempObjWarning = false;
        }
    }

    void SurfaceGroundHeatExchangerData::InitSurfaceGroundHeatExchanger(EnergyPlusData &state)
    {

        // SUBROUTINE INFORMATION:
        //       AUTHOR         Simon Rees
        //       DATE WRITTEN   August 2002
        //       MODIFIED       na
        //       RE-ENGINEERED  na

        // PURPOSE OF THIS SUBROUTINE:
        // This subroutine Resets the elements of the data structure as necessary
        // at the first HVAC iteration of each time step. The weather and QTF data
        // is initialized once only.

        // METHODOLOGY EMPLOYED:
        // Check flags and update data structure

        // Using/Aliasing
        using namespace DataEnvironment;
        using PlantUtilities::RegulateCondenserCompFlowReqOp;
        using PlantUtilities::SetComponentFlowRate;

        // SUBROUTINE LOCAL VARIABLE DECLARATIONS:

        Real64 DesignFlow; // Hypothetical design flow rate
        int Cons;          // construction counter
        int LayerNum;      // material layer number for bottom
        Real64 OutDryBulb; // Height Dependent dry bulb.

        // get QTF data - only once
        if (this->InitQTF) {
            for (Cons = 1; Cons <= state.dataHeatBal->TotConstructs; ++Cons) {
                if (UtilityRoutines::SameString(state.dataConstruction->Construct(Cons).Name, this->ConstructionName)) {
                    // some error checking ??
                    // CTF stuff
                    LayerNum = state.dataConstruction->Construct(Cons).TotLayers;
                    this->NumCTFTerms = state.dataConstruction->Construct(Cons).NumCTFTerms;
                    this->CTFin = state.dataConstruction->Construct(Cons).CTFInside;         // Z coefficents
                    this->CTFout = state.dataConstruction->Construct(Cons).CTFOutside;       // X coefficents
                    this->CTFcross = state.dataConstruction->Construct(Cons).CTFCross;       // Y coefficents
                    this->CTFflux({1, _}) = state.dataConstruction->Construct(Cons).CTFFlux; // F & f coefficents
                    // QTF stuff
                    this->CTFSourceIn = state.dataConstruction->Construct(Cons).CTFSourceIn;     // Wi coefficents
                    this->CTFSourceOut = state.dataConstruction->Construct(Cons).CTFSourceOut;   // Wo coefficents
                    this->CTFTSourceOut = state.dataConstruction->Construct(Cons).CTFTSourceOut; // y coefficents
                    this->CTFTSourceIn = state.dataConstruction->Construct(Cons).CTFTSourceIn;   // x coefficents
                    this->CTFTSourceQ = state.dataConstruction->Construct(Cons).CTFTSourceQ;     // w coefficents
                    this->ConstructionNum = Cons;
                    // surface properties
                    this->BtmRoughness = state.dataMaterial->Material(state.dataConstruction->Construct(Cons).LayerPoint(LayerNum)).Roughness;
                    this->TopThermAbs = state.dataMaterial->Material(state.dataConstruction->Construct(Cons).LayerPoint(LayerNum)).AbsorpThermal;
                    this->TopRoughness = state.dataMaterial->Material(state.dataConstruction->Construct(Cons).LayerPoint(1)).Roughness;
                    this->TopThermAbs = state.dataMaterial->Material(state.dataConstruction->Construct(Cons).LayerPoint(1)).AbsorpThermal;
                    this->TopSolarAbs = state.dataMaterial->Material(state.dataConstruction->Construct(Cons).LayerPoint(1)).AbsorpSolar;
                }
            }
            // set one-time flag
            this->InitQTF = false;
        }

        if (this->MyEnvrnFlag && state.dataGlobal->BeginEnvrnFlag) {
            OutDryBulb = OutDryBulbTempAt(state, SurfaceHXHeight);
            this->CTFflux(0) = 0.0;
            this->TbtmHistory = OutDryBulb;
            this->TtopHistory = OutDryBulb;
            this->TsrcHistory = OutDryBulb;
            this->QbtmHistory = 0.0;
            this->QtopHistory = 0.0;
            this->QsrcHistory = 0.0;
            this->TsrcConstCoef = 0.0;
            this->TsrcVarCoef = 0.0;
            this->QbtmConstCoef = 0.0;
            this->QbtmVarCoef = 0.0;
            this->QtopConstCoef = 0.0;
            this->QtopVarCoef = 0.0;
            this->QSrc = 0.0;
            this->QSrcAvg = 0.0;
            this->LastQSrc = 0.0;
            this->LastSysTimeElapsed = 0.0;
            this->LastTimeStepSys = 0.0;
            // initialize past weather variables
            state.dataSurfaceGroundHeatExchangers->PastBeamSolarRad = state.dataEnvrn->BeamSolarRad;
            state.dataSurfaceGroundHeatExchangers->PastSolarDirCosVert = state.dataEnvrn->SOLCOS(3);
            state.dataSurfaceGroundHeatExchangers->PastDifSolarRad = state.dataEnvrn->DifSolarRad;
            state.dataSurfaceGroundHeatExchangers->PastGroundTemp = state.dataEnvrn->GroundTemp_Surface;
            state.dataSurfaceGroundHeatExchangers->PastIsRain = state.dataEnvrn->IsRain;
            state.dataSurfaceGroundHeatExchangers->PastIsSnow = state.dataEnvrn->IsSnow;
            state.dataSurfaceGroundHeatExchangers->PastOutDryBulbTemp = OutDryBulbTempAt(state, SurfaceHXHeight);
            state.dataSurfaceGroundHeatExchangers->PastOutWetBulbTemp = OutWetBulbTempAt(state, SurfaceHXHeight);
            state.dataSurfaceGroundHeatExchangers->PastSkyTemp = state.dataEnvrn->SkyTemp;
            state.dataSurfaceGroundHeatExchangers->PastWindSpeed = DataEnvironment::WindSpeedAt(state, SurfaceHXHeight);
            this->MyEnvrnFlag = false;
        }

        if (!state.dataGlobal->BeginEnvrnFlag) this->MyEnvrnFlag = true;

        // always initialize - module variables
        this->SurfaceArea = this->SurfaceLength * this->SurfaceWidth;

        // If loop operation is controlled by an environmental variable (DBtemp, WBtemp, etc)
        // then shut branch down when equipment is not scheduled to run.
        DesignFlow =
            RegulateCondenserCompFlowReqOp(state, this->LoopNum, this->LoopSideNum, this->BranchNum, this->CompNum, this->DesignMassFlowRate);

        SetComponentFlowRate(
            state, DesignFlow, this->InletNodeNum, this->OutletNodeNum, this->LoopNum, this->LoopSideNum, this->BranchNum, this->CompNum);

        // get the current flow rate - module variable
        state.dataSurfaceGroundHeatExchangers->FlowRate = state.dataLoopNodes->Node(this->InletNodeNum).MassFlowRate;
    }

    void SurfaceGroundHeatExchangerData::CalcSurfaceGroundHeatExchanger(
        EnergyPlusData &state, bool const FirstHVACIteration // TRUE if 1st HVAC simulation of system timestep
    )
    {

        //       AUTHOR         Simon Rees
        //       DATE WRITTEN   August 2002
        //       MODIFIED       na
        //       RE-ENGINEERED  na

        // PURPOSE OF THIS SUBROUTINE:
        // This subroutine does all of the stuff that is necessary to simulate
        // a surface ground heat exchanger.  Calls are made to appropriate subroutines
        // either in this module or outside of it.

        // METHODOLOGY EMPLOYED:
        // To update temperature and flux histories it is necessary to make a surface
        // flux/temperature calculation at the begining of each zone time step using the
        // weather data from the previous step, and using the average source flux.
        // Once this has been done a new source flux, and current surface temperatures,
        // are calculated using the current weather data. These surface temperatures and
        // fluxes are used for the rest of the system time steps. During subsequent system
        // time steps only the source flux is updated.

        // Surface fluxes are calculated from the QTF equations using assumed surface
        // temperatures. Surface fluxes are then dependant only on source flux. Constant
        // and terms and terms that multiply the source flux from the QTF equations, are
        // grouped together for convenience. These are calculated in "CalcBottomFluxCoefficents"
        // etc. It is necessary to iterate on these equations, updating the current surface
        // temperatures at each step.

        // REFERENCES:
        // See 'LowTempRadiantSystem' module
        // IBLAST-QTF research program, completed in January 1995 (unreleased)
        // Strand, R.K. 1995. "Heat Source Transfer Functions and Their Application to
        //   Low Temperature Radiant Heating Systems", Ph.D. dissertation, University
        //   of Illinois at Urbana-Champaign, Department of Mechanical and Industrial
        //   Engineering.
        // Seem, J.E. 1986. "Heat Transfer in Buildings", Ph.D. dissertation, University
        //   of Wisconsin-Madison.

        // Using/Aliasing
        using namespace DataEnvironment;

        Real64 const SurfFluxTol(0.001); // tolerance on the surface fluxes
        Real64 const SrcFluxTol(0.001);  // tolerance on the source flux
        Real64 const RelaxT(0.1);        // temperature relaxation factor
        int const Maxiter(100);
        int const Maxiter1(100);

        // SUBROUTINE LOCAL VARIABLE DECLARATIONS:
        Real64 PastFluxTop;    // top surface flux - past value
        Real64 PastFluxBtm;    // bottom surface flux - past value
        Real64 PastTempBtm;    // bottom surface temp - past value
        Real64 PastTempTop;    // top surface temp - past value
        Real64 OldPastFluxTop; // top surface flux - past value used during iteration
        Real64 OldPastFluxBtm; // bottom surface flux - past value used during iteration
        // variables used with current environmental conditions
        auto &FluxTop = state.dataSurfaceGroundHeatExchangers->FluxTop; // top surface flux
        auto &FluxBtm = state.dataSurfaceGroundHeatExchangers->FluxBtm; // bottom surface flux
        auto &TempBtm = state.dataSurfaceGroundHeatExchangers->TempBtm; // bottom surface temp
        auto &TempTop = state.dataSurfaceGroundHeatExchangers->TempTop; // top surface temp
        Real64 TempT;                                                   // top surface temp - used in underrelaxation
        Real64 TempB;                                                   // bottom surface temp - used in underrelaxation
        Real64 OldFluxTop;                                              // top surface flux - value used during iteration
        Real64 OldFluxBtm;                                              // bottom surface flux - value used during iteration
        Real64 OldSourceFlux;                                           // previous value of source flux - used during iteration
        int iter;
        int iter1;

        // check if we are in very first call for this zone time step
        if (FirstHVACIteration && !state.dataHVACGlobal->ShortenTimeStepSys && this->firstTimeThrough) {
            this->firstTimeThrough = false;
            // calc temps and fluxes with past env. conditions and average source flux
            state.dataSurfaceGroundHeatExchangers->SourceFlux = this->QSrcAvg;
            // starting values for the surface temps
            PastTempBtm = this->TbtmHistory(1);
            PastTempTop = this->TtopHistory(1);
            OldPastFluxTop = 1.0e+30;
            OldPastFluxBtm = 1.0e+30;
            TempB = 0.0;
            TempT = 0.0;
            iter = 0;
            while (true) { // iterate to find surface heat balances
                // update coefficients

                ++iter;
                CalcTopFluxCoefficents(PastTempBtm, PastTempTop);
                // calc top surface flux
                PastFluxTop = this->QtopConstCoef + this->QtopVarCoef * state.dataSurfaceGroundHeatExchangers->SourceFlux;

                // calc new top surface temp
                CalcTopSurfTemp(-PastFluxTop,
                                TempT,
                                state.dataSurfaceGroundHeatExchangers->PastOutDryBulbTemp,
                                state.dataSurfaceGroundHeatExchangers->PastOutWetBulbTemp,
                                state.dataSurfaceGroundHeatExchangers->PastSkyTemp,
                                state.dataSurfaceGroundHeatExchangers->PastBeamSolarRad,
                                state.dataSurfaceGroundHeatExchangers->PastDifSolarRad,
                                state.dataSurfaceGroundHeatExchangers->PastSolarDirCosVert,
                                state.dataSurfaceGroundHeatExchangers->PastWindSpeed,
                                state.dataSurfaceGroundHeatExchangers->PastIsRain,
                                state.dataSurfaceGroundHeatExchangers->PastIsSnow);
                // under relax
                PastTempTop = PastTempTop * (1.0 - RelaxT) + RelaxT * TempT;

                // update coefficients
                CalcBottomFluxCoefficents(PastTempBtm, PastTempTop);
                PastFluxBtm = this->QbtmConstCoef + this->QbtmVarCoef * state.dataSurfaceGroundHeatExchangers->SourceFlux;

                if (std::abs((OldPastFluxTop - PastFluxTop) / OldPastFluxTop) <= SurfFluxTol &&
                    std::abs((OldPastFluxBtm - PastFluxBtm) / OldPastFluxBtm) <= SurfFluxTol)
                    break;

                // calc new surface temps
                CalcBottomSurfTemp(PastFluxBtm,
                                   TempB,
                                   state.dataSurfaceGroundHeatExchangers->PastOutDryBulbTemp,
                                   state.dataSurfaceGroundHeatExchangers->PastWindSpeed,
                                   state.dataSurfaceGroundHeatExchangers->PastGroundTemp);
                // underrelax
                PastTempBtm = PastTempBtm * (1.0 - RelaxT) + RelaxT * TempB;
                // update flux record
                OldPastFluxTop = PastFluxTop;
                OldPastFluxBtm = PastFluxBtm;

                // Check for non-convergence
                if (iter > Maxiter) {
                    if (this->ConvErrIndex1 == 0) {
                        ShowWarningMessage(
                            state, format("CalcSurfaceGroundHeatExchanger=\"{}\", Did not converge (part 1), Iterations={}", this->Name, Maxiter));
                        ShowContinueErrorTimeStamp(state, "");
                    }
                    ShowRecurringWarningErrorAtEnd(
                        state, "CalcSurfaceGroundHeatExchanger=\"" + this->Name + "\", Did not converge (part 1)", this->ConvErrIndex1);
                    break;
                }
            }

            if (!state.dataSurfaceGroundHeatExchangers->InitializeTempTop) {
                TempTop = TempT;
                TempBtm = TempB;
                FluxTop = PastFluxTop;
                FluxBtm = PastFluxBtm;
                state.dataSurfaceGroundHeatExchangers->InitializeTempTop = true;
            }

            // update module variables
            state.dataSurfaceGroundHeatExchangers->TopSurfTemp = TempTop;
            state.dataSurfaceGroundHeatExchangers->BtmSurfTemp = TempBtm;
            state.dataSurfaceGroundHeatExchangers->TopSurfFlux = -FluxTop;
            state.dataSurfaceGroundHeatExchangers->BtmSurfFlux = FluxBtm;

            // get source temp for output
            CalcSourceTempCoefficents(PastTempBtm, PastTempTop);
            this->SourceTemp = this->TsrcConstCoef + this->TsrcVarCoef * state.dataSurfaceGroundHeatExchangers->SourceFlux;
            // update histories
            UpdateHistories(PastFluxTop, PastFluxBtm, state.dataSurfaceGroundHeatExchangers->SourceFlux, this->SourceTemp);

            // At the beginning of a time step, reset to zero so average calculation can start again
            this->QSrcAvg = 0.0;
            this->LastSysTimeElapsed = 0.0;
            this->LastTimeStepSys = 0.0;

            // get current env. conditions
            state.dataSurfaceGroundHeatExchangers->PastBeamSolarRad = state.dataEnvrn->BeamSolarRad;
            state.dataSurfaceGroundHeatExchangers->PastSolarDirCosVert = state.dataEnvrn->SOLCOS(3);
            state.dataSurfaceGroundHeatExchangers->PastDifSolarRad = state.dataEnvrn->DifSolarRad;
            state.dataSurfaceGroundHeatExchangers->PastGroundTemp = state.dataEnvrn->GroundTemp_Surface;
            state.dataSurfaceGroundHeatExchangers->PastIsRain = state.dataEnvrn->IsRain;
            state.dataSurfaceGroundHeatExchangers->PastIsSnow = state.dataEnvrn->IsSnow;
            state.dataSurfaceGroundHeatExchangers->PastOutDryBulbTemp = OutDryBulbTempAt(state, SurfaceHXHeight);
            state.dataSurfaceGroundHeatExchangers->PastOutWetBulbTemp = OutWetBulbTempAt(state, SurfaceHXHeight);
            state.dataSurfaceGroundHeatExchangers->PastSkyTemp = state.dataEnvrn->SkyTemp;
            state.dataSurfaceGroundHeatExchangers->PastWindSpeed = DataEnvironment::WindSpeedAt(state, SurfaceHXHeight);

            TempBtm = this->TbtmHistory(1);
            TempTop = this->TtopHistory(1);
            OldFluxTop = 1.0e+30;
            OldFluxBtm = 1.0e+30;
            OldSourceFlux = 1.0e+30;
            state.dataSurfaceGroundHeatExchangers->SourceFlux = CalcSourceFlux(state);
            iter = 0;
            while (true) { // iterate to find source flux
                ++iter;
                iter1 = 0;
                while (true) { // iterate to find surface heat balances
                    ++iter1;
                    // update top coefficients
                    CalcTopFluxCoefficents(TempBtm, TempTop);
                    // calc top surface flux
                    FluxTop = this->QtopConstCoef + this->QtopVarCoef * state.dataSurfaceGroundHeatExchangers->SourceFlux;
                    // calc new surface temps
                    CalcTopSurfTemp(-FluxTop,
                                    TempT,
                                    state.dataSurfaceGroundHeatExchangers->PastOutDryBulbTemp,
                                    state.dataSurfaceGroundHeatExchangers->PastOutWetBulbTemp,
                                    state.dataSurfaceGroundHeatExchangers->PastSkyTemp,
                                    state.dataSurfaceGroundHeatExchangers->PastBeamSolarRad,
                                    state.dataSurfaceGroundHeatExchangers->PastDifSolarRad,
                                    state.dataSurfaceGroundHeatExchangers->PastSolarDirCosVert,
                                    state.dataSurfaceGroundHeatExchangers->PastWindSpeed,
                                    state.dataSurfaceGroundHeatExchangers->PastIsRain,
                                    state.dataSurfaceGroundHeatExchangers->PastIsSnow);
                    // under-relax
                    TempTop = TempTop * (1.0 - RelaxT) + RelaxT * TempT;
                    // update bottom coefficients
                    CalcBottomFluxCoefficents(TempBtm, TempTop);
                    FluxBtm = this->QbtmConstCoef + this->QbtmVarCoef * state.dataSurfaceGroundHeatExchangers->SourceFlux;
                    // convergence test on surface fluxes
                    if (std::abs((OldFluxTop - FluxTop) / OldFluxTop) <= SurfFluxTol && std::abs((OldFluxBtm - FluxBtm) / OldFluxBtm) <= SurfFluxTol)
                        break;

                    // calc new surface temps
                    CalcBottomSurfTemp(FluxBtm,
                                       TempB,
                                       state.dataSurfaceGroundHeatExchangers->PastOutDryBulbTemp,
                                       state.dataSurfaceGroundHeatExchangers->PastOutDryBulbTemp,
                                       state.dataEnvrn->GroundTemp_Surface);
                    // under-relax
                    TempBtm = TempBtm * (1.0 - RelaxT) + RelaxT * TempB;
                    // update flux record
                    OldFluxBtm = FluxBtm;
                    OldFluxTop = FluxTop;

                    // Check for non-convergence
                    if (iter1 > Maxiter1) {
                        if (this->ConvErrIndex2 == 0) {
                            ShowWarningMessage(
                                state,
                                format("CalcSurfaceGroundHeatExchanger=\"{}\", Did not converge (part 2), Iterations={}", this->Name, Maxiter));
                            ShowContinueErrorTimeStamp(state, "");
                        }
                        ShowRecurringWarningErrorAtEnd(
                            state, "CalcSurfaceGroundHeatExchanger=\"" + this->Name + "\", Did not converge (part 2)", this->ConvErrIndex2);
                        break;
                    }
                }
                // update the source temp coefficients and update the source flux
                CalcSourceTempCoefficents(TempBtm, TempTop);
                state.dataSurfaceGroundHeatExchangers->SourceFlux = CalcSourceFlux(state);
                // check source flux convergence
                if (std::abs((OldSourceFlux - state.dataSurfaceGroundHeatExchangers->SourceFlux) / (1.0e-20 + OldSourceFlux)) <= SrcFluxTol) break;
                OldSourceFlux = state.dataSurfaceGroundHeatExchangers->SourceFlux;

                // Check for non-convergence
                if (iter > Maxiter) {
                    if (this->ConvErrIndex3 == 0) {
                        ShowWarningMessage(
                            state, format("CalcSurfaceGroundHeatExchanger=\"{}\", Did not converge (part 3), Iterations={}", this->Name, Maxiter));
                        ShowContinueErrorTimeStamp(state, "");
                    }
                    ShowRecurringWarningErrorAtEnd(
                        state, "CalcSurfaceGroundHeatExchanger=\"" + this->Name + "\", Did not converge (part 3)", this->ConvErrIndex3);
                    break;
                }
            } // end surface heat balance iteration

        } else if (!FirstHVACIteration) { // end source flux iteration
            // For the rest of the system time steps ...
            // update source flux from Twi
            this->firstTimeThrough = true;
            state.dataSurfaceGroundHeatExchangers->SourceFlux = this->CalcSourceFlux(state);
        }
    }

    void SurfaceGroundHeatExchangerData::CalcBottomFluxCoefficents(Real64 const Tbottom, // current bottom (lower) surface temperature
                                                                   Real64 const Ttop     // current top (upper) surface temperature
    )
    {

        //       AUTHOR         Simon Rees
        //       DATE WRITTEN   August 2002
        //       MODIFIED       na
        //       RE-ENGINEERED  na

        // PURPOSE OF THIS SUBROUTINE:
        // Calculates current version of constant variable parts of QTF equations.

        // METHODOLOGY EMPLOYED:
        // For given current surface temperatures the terms of the QTF equations can be
        // grouped into constant terms, and those depending on the current source flux.
        // This routine calculates the current coefficient values for the bottom flux
        // equation.

        // REFERENCES:
        // Strand, R.K. 1995. "Heat Source Transfer Functions and Their Application to
        //   Low Temperature Radiant Heating Systems", Ph.D. dissertation, University
        //   of Illinois at Urbana-Champaign, Department of Mechanical and Industrial
        //   Engineering.

        // SUBROUTINE LOCAL VARIABLE DECLARATIONS:
        int Term;

        // add current surface temperatures to history data
        this->TbtmHistory(0) = Tbottom;
        this->TtopHistory(0) = Ttop;

        // Bottom Surface Coefficients
        this->QbtmConstCoef = 0.0;
        for (Term = 0; Term <= this->NumCTFTerms - 1; ++Term) {

            this->QbtmConstCoef += (-this->CTFin(Term) * this->TbtmHistory(Term)) + (this->CTFcross(Term) * this->TtopHistory(Term)) +
                                   (this->CTFflux(Term) * this->QbtmHistory(Term)) + (this->CTFSourceIn(Term) * this->QsrcHistory(Term));
        }

        // correct for extra bottom surface flux term
        this->QbtmConstCoef -= this->CTFSourceIn(0) * this->QsrcHistory(0);
        // source flux current coefficient
        this->QbtmVarCoef = this->CTFSourceIn(0);
    }

    void SurfaceGroundHeatExchangerData::CalcTopFluxCoefficents(Real64 const Tbottom, // current bottom (lower) surface temperature
                                                                Real64 const Ttop     // current top (upper) surface temperature
    )
    {

        //       AUTHOR         Simon Rees
        //       DATE WRITTEN   August 2002
        //       MODIFIED       na
        //       RE-ENGINEERED  na

        // PURPOSE OF THIS SUBROUTINE:
        // Calculates current version of constant variable parts of QTF equations.

        // METHODOLOGY EMPLOYED:
        // For given current surface temperatures the terms of the QTF equations can be
        // grouped into constant terms, and those depending on the current source flux.
        // This routine calculates the current coefficient values for the top flux
        // equation.

        // REFERENCES:
        // Strand, R.K. 1995. "Heat Source Transfer Functions and Their Application to
        //   Low Temperature Radiant Heating Systems", Ph.D. dissertation, University
        //   of Illinois at Urbana-Champaign, Department of Mechanical and Industrial
        //   Engineering.

        // add current surface temperatures to history data
        this->TbtmHistory(0) = Tbottom;
        this->TtopHistory(0) = Ttop;

        // Top Surface Coefficients
        this->QtopConstCoef = 0.0;
        for (int Term = 0; Term <= this->NumCTFTerms - 1; ++Term) {

            this->QtopConstCoef += (this->CTFout(Term) * this->TtopHistory(Term)) - (this->CTFcross(Term) * this->TbtmHistory(Term)) +
                                   (this->CTFflux(Term) * this->QtopHistory(Term)) + (this->CTFSourceOut(Term) * this->QsrcHistory(Term));
        }

        // correct for extra top surface flux term
        this->QtopConstCoef -= (this->CTFSourceOut(0) * this->QsrcHistory(0));
        // surface flux current coefficient
        this->QtopVarCoef = this->CTFSourceOut(0);
    }

    void SurfaceGroundHeatExchangerData::CalcSourceTempCoefficents(Real64 const Tbottom, // current bottom (lower) surface temperature
                                                                   Real64 const Ttop     // current top (upper) surface temperature
    )
    {

        //       AUTHOR         Simon Rees
        //       DATE WRITTEN   August 2002
        //       MODIFIED       na
        //       RE-ENGINEERED  na

        // PURPOSE OF THIS SUBROUTINE:
        // Calculates current version of constant variable parts of QTF equations.

        // METHODOLOGY EMPLOYED:
        // For given current surface temperatures the terms of the QTF equations can be
        // grouped into constant terms, and those depending on the current source flux.
        // This routine calculates the current coefficient values for the source temperature
        // equation.

        // REFERENCES:
        // Strand, R.K. 1995. "Heat Source Transfer Functions and Their Application to
        //   Low Temperature Radiant Heating Systems", Ph.D. dissertation, University
        //   of Illinois at Urbana-Champaign, Department of Mechanical and Industrial
        //   Engineering.

        // SUBROUTINE LOCAL VARIABLE DECLARATIONS:
        int Term;

        // add current surface temperatures to history data
        this->TbtmHistory(0) = Tbottom;
        this->TtopHistory(0) = Ttop;

        this->TsrcConstCoef = 0.0;
        for (Term = 0; Term <= this->NumCTFTerms - 1; ++Term) {

            this->TsrcConstCoef += (this->CTFTSourceIn(Term) * this->TbtmHistory(Term)) + (this->CTFTSourceOut(Term) * this->TtopHistory(Term)) +
                                   (this->CTFflux(Term) * this->TsrcHistory(Term)) + (this->CTFTSourceQ(Term) * this->QsrcHistory(Term));
        }

        // correct for extra source flux term
        this->TsrcConstCoef -= this->CTFTSourceQ(0) * this->QsrcHistory(0);
        // source flux current coefficient
        this->TsrcVarCoef = this->CTFTSourceQ(0);
    }

    Real64 SurfaceGroundHeatExchangerData::CalcSourceFlux(EnergyPlusData &state) // component number
    {

        //       AUTHOR         Simon Rees
        //       DATE WRITTEN   August 2002
        //       MODIFIED       na
        //       RE-ENGINEERED  na

        // PURPOSE OF THIS SUBROUTINE:
        // This calculates the source flux given the inlet fluid temperature. A
        // heat exchanger analogy is used, with the surface as a 'Fixed' fluid.

        // METHODOLOGY EMPLOYED:

        // REFERENCES:
        // Strand, R.K. 1995. "Heat Source Transfer Functions and Their Application to
        //   Low Temperature Radiant Heating Systems", Ph.D. dissertation, University
        //   of Illinois at Urbana-Champaign, Department of Mechanical and Industrial
        //   Engineering.

        // Return value
        Real64 CalcSourceFlux;

        // SUBROUTINE LOCAL VARIABLE DECLARATIONS:
        Real64 EpsMdotCp; // Epsilon (heat exchanger terminology) times water mass flow rate times water specific heat

        // Effectiveness * Modot * specific heat
        if (state.dataSurfaceGroundHeatExchangers->FlowRate > 0.0) {
            EpsMdotCp = CalcHXEffectTerm(state, this->InletTemp, state.dataSurfaceGroundHeatExchangers->FlowRate);
            // calc flux
            CalcSourceFlux = (this->InletTemp - this->TsrcConstCoef) / (this->SurfaceArea / EpsMdotCp + this->TsrcVarCoef);
        } else {
            CalcSourceFlux = 0.0;
        }

        return CalcSourceFlux;
    }

    void SurfaceGroundHeatExchangerData::UpdateHistories(Real64 const TopFlux,    // current top (top) surface flux
                                                         Real64 const BottomFlux, // current bottom (bottom) surface flux
                                                         Real64 const sourceFlux, // current source surface flux
                                                         Real64 const sourceTemp  // current source temperature
    )
    {

        //       AUTHOR         Simon Rees
        //       DATE WRITTEN   August 2002
        //       MODIFIED       na
        //       RE-ENGINEERED  na

        // PURPOSE OF THIS SUBROUTINE:
        // This is used to update the temperature and flux records for the QTF
        // calculations. This is called at the start of each zone timestep.

        // METHODOLOGY EMPLOYED:
        // Just shift along and replace zero index element with current value.

        // update top surface temps
        this->TtopHistory = eoshift(this->TtopHistory, -1);

        // update bottom surface temps
        this->TbtmHistory = eoshift(this->TbtmHistory, -1);

        // update bottom surface temps
        this->TsrcHistory = eoshift(this->TsrcHistory, -1);
        this->TsrcHistory(1) = sourceTemp;

        // update bottom surface fluxes
        this->QbtmHistory = eoshift(this->QbtmHistory, -1);
        this->QbtmHistory(1) = BottomFlux;

        // update bottom surface fluxes
        this->QtopHistory = eoshift(this->QtopHistory, -1);
        this->QtopHistory(1) = TopFlux;

        // update bottom surface fluxes
        this->QsrcHistory = eoshift(this->QsrcHistory, -1);
        this->QsrcHistory(1) = sourceFlux;
    }

    Real64 SurfaceGroundHeatExchangerData::CalcHXEffectTerm(EnergyPlusData &state,
                                                            Real64 const Temperature,  // Temperature of water entering the surface, in C
                                                            Real64 const WaterMassFlow // Mass flow rate, in kg/s
    )
    {

        // SUBROUTINE INFORMATION:
        //       AUTHOR         Rick Strand
        //       DATE WRITTEN   December 2000
        //       MODIFIED       Simon Rees, August 2002
        //       RE-ENGINEERED  na

        // PURPOSE OF THIS SUBROUTINE:
        // This subroutine calculates the "heat exchanger"
        // effectiveness term.  This is equal to the mass flow rate of water
        // times the specific heat of water times the effectiveness of
        // the surface heat exchanger. This routine is adapted from that in
        // the low temp radiant surface model.

        // METHODOLOGY EMPLOYED:
        // Assumes that the only REAL(r64) heat transfer term that we have to
        // deal with is the convection from the water to the tube.  The
        // other assumptions are that the tube bottom surface temperature
        // is equal to the "source location temperature" and that it is
        // a CONSTANT throughout the surface.

        // REFERENCES:
        // See RadiantSystemLowTemp module.
        // Property data for water shown below as parameters taken from
        //   Incropera and DeWitt, Introduction to Heat Transfer, Table A.6.
        // Heat exchanger information also from Incropera and DeWitt.
        // Code based loosely on code from IBLAST program (research version)

        // Using/Aliasing
        using FluidProperties::GetSpecificHeatGlycol;

        // Return value
        Real64 CalcHXEffectTerm;

        Real64 const MaxLaminarRe(2300.0); // Maximum Reynolds number for laminar flow
        int const NumOfPropDivisions(13);  // intervals in property correlation
        static Array1D<Real64> const Temps(
            NumOfPropDivisions, {1.85, 6.85, 11.85, 16.85, 21.85, 26.85, 31.85, 36.85, 41.85, 46.85, 51.85, 56.85, 61.85}); // Temperature, in C
        static Array1D<Real64> const Mu(NumOfPropDivisions,
                                        {0.001652,
                                         0.001422,
                                         0.001225,
                                         0.00108,
                                         0.000959,
                                         0.000855,
                                         0.000769,
                                         0.000695,
                                         0.000631,
                                         0.000577,
                                         0.000528,
                                         0.000489,
                                         0.000453}); // Viscosity, in Ns/m2
        static Array1D<Real64> const Conductivity(
            NumOfPropDivisions, {0.574, 0.582, 0.590, 0.598, 0.606, 0.613, 0.620, 0.628, 0.634, 0.640, 0.645, 0.650, 0.656}); // Conductivity, in W/mK
        static Array1D<Real64> const Pr(
            NumOfPropDivisions, {12.22, 10.26, 8.81, 7.56, 6.62, 5.83, 5.20, 4.62, 4.16, 3.77, 3.42, 3.15, 2.88}); // Prandtl number (dimensionless)
        int const WaterIndex(1);
        static constexpr std::string_view RoutineName("SurfaceGroundHeatExchanger:CalcHXEffectTerm");

        // SUBROUTINE LOCAL VARIABLE DECLARATIONS:
        int Index;
        Real64 InterpFrac;
        Real64 NuD;
        Real64 ReD;
        Real64 NTU;
        Real64 CpWater;
        Real64 Kactual;
        Real64 MUactual;
        Real64 PRactual;
        Real64 PipeLength;

        // First find out where we are in the range of temperatures
        Index = 1;
        while (Index <= NumOfPropDivisions) {
            if (Temperature < Temps(Index)) break; // DO loop
            ++Index;
        }

        // Initialize thermal properties of water
        if (Index == 1) {
            MUactual = Mu(Index);
            Kactual = Conductivity(Index);
            PRactual = Pr(Index);
        } else if (Index > NumOfPropDivisions) {
            Index = NumOfPropDivisions;
            MUactual = Mu(Index);
            Kactual = Conductivity(Index);
            PRactual = Pr(Index);
        } else {
            InterpFrac = (Temperature - Temps(Index - 1)) / (Temps(Index) - Temps(Index - 1));
            MUactual = Mu(Index - 1) + InterpFrac * (Mu(Index) - Mu(Index - 1));
            Kactual = Conductivity(Index - 1) + InterpFrac * (Conductivity(Index) - Conductivity(Index - 1));
            PRactual = Pr(Index - 1) + InterpFrac * (Pr(Index) - Pr(Index - 1));
        }
        // arguments are glycol name, temperature, and concentration
        if (Temperature < 0.0) { // check if fluid is water and would be freezing
            if (state.dataPlnt->PlantLoop(this->LoopNum).FluidIndex == WaterIndex) {
                if (this->FrozenErrIndex1 == 0) {
                    ShowWarningMessage(
                        state,
                        format("GroundHeatExchanger:Surface=\"{}\", water is frozen; Model not valid. Calculated Water Temperature=[{:.2R}] C",
                               this->Name,
                               this->InletTemp));
                    ShowContinueErrorTimeStamp(state, "");
                }
                ShowRecurringWarningErrorAtEnd(state,
                                               "GroundHeatExchanger:Surface=\"" + this->Name + "\", water is frozen",
                                               this->FrozenErrIndex1,
                                               this->InletTemp,
                                               this->InletTemp,
                                               _,
                                               "[C]",
                                               "[C]");
                this->InletTemp = max(this->InletTemp, 0.0);
            }
        }
        CpWater = GetSpecificHeatGlycol(
            state, state.dataPlnt->PlantLoop(this->LoopNum).FluidName, Temperature, state.dataPlnt->PlantLoop(this->LoopNum).FluidIndex, RoutineName);

        // Calculate the Reynold's number from RE=(4*Mdot)/(Pi*Mu*Diameter)
        ReD = 4.0 * WaterMassFlow / (DataGlobalConstants::Pi * MUactual * this->TubeDiameter * this->TubeCircuits);

        // Calculate the Nusselt number based on what flow regime one is in
        if (ReD >= MaxLaminarRe) { // Turbulent flow --> use Colburn equation
            NuD = 0.023 * std::pow(ReD, 0.8) * std::pow(PRactual, 1.0 / 3.0);
        } else { // Laminar flow --> use constant surface temperature relation
            NuD = 3.66;
        }
        // Calculate the NTU parameter
        // NTU = UA/[(Mdot*Cp)min]
        // where: U = h (convection coefficient) and h = (k)(Nu)/D
        //        A = Pi*D*TubeLength
        //  NTU = PI * Kactual * NuD * SurfaceGHE(SurfaceGHENum)%TubeLength / (WaterMassFlow * CpWater)

        PipeLength = this->SurfaceLength * this->SurfaceWidth / this->TubeSpacing;

        NTU = DataGlobalConstants::Pi * Kactual * NuD * PipeLength / (WaterMassFlow * CpWater);
        // Calculate Epsilon*MassFlowRate*Cp
        if (-NTU >= DataPrecisionGlobals::EXP_LowerLimit) {
            CalcHXEffectTerm = (1.0 - std::exp(-NTU)) * WaterMassFlow * CpWater;
        } else {
            CalcHXEffectTerm = 1.0 * WaterMassFlow * CpWater;
        }

        return CalcHXEffectTerm;
    }

    void SurfaceGroundHeatExchangerData::CalcTopSurfTemp(Real64 const FluxTop,             // top surface flux
                                                         Real64 &TempTop,                  // top surface temperature
                                                         Real64 const ThisDryBulb,         // dry bulb temperature
                                                         Real64 const ThisWetBulb,         // wet bulb temperature
                                                         Real64 const ThisSkyTemp,         // sky temperature
                                                         Real64 const ThisBeamSolarRad,    // beam solar radiation
                                                         Real64 const ThisDifSolarRad,     // diffuse solar radiation
                                                         Real64 const ThisSolarDirCosVert, // vertical component of solar normal
                                                         Real64 const ThisWindSpeed,       // wind speed
                                                         bool const ThisIsRain,            // rain flag
                                                         bool const ThisIsSnow             // snow flag
    )
    {

        //       AUTHOR         Simon Rees
        //       DATE WRITTEN   August 2002
        //       MODIFIED       na
        //       RE-ENGINEERED  na

        // PURPOSE OF THIS SUBROUTINE:
        // This subroutine is used to calculate the top surface
        // temperature for the given surface flux.

        // METHODOLOGY EMPLOYED:
        // calc surface heat balance

        // Using/Aliasing
        using ConvectionCoefficients::CalcASHRAESimpExtConvectCoeff;

        // SUBROUTINE LOCAL VARIABLE DECLARATIONS:
        Real64 ConvCoef;     // convection coefficient
        Real64 RadCoef;      // radiation coefficient
        Real64 ExternalTemp; // external environmental temp - drybulb or wetbulb
        Real64 OldSurfTemp;  // previous surface temperature
        Real64 QSolAbsorbed; // absorbed solar flux
        Real64 SurfTempAbs;  // absolute value of surface temp
        Real64 SkyTempAbs;   // absolute value of sky temp

        // make a surface heat balance and solve for temperature

        // set appropriate external temp
        if (ThisIsSnow || ThisIsRain) {
            ExternalTemp = ThisWetBulb;
        } else { // normal dry conditions
            ExternalTemp = ThisDryBulb;
        }

        // set previous surface temp
        OldSurfTemp = this->TtopHistory(1);
        // absolute temperatures
        SurfTempAbs = OldSurfTemp + DataGlobalConstants::KelvinConv;
        SkyTempAbs = ThisSkyTemp + DataGlobalConstants::KelvinConv;

        // ASHRAE simple convection coefficient model for external surfaces.
        ConvCoef = CalcASHRAESimpExtConvectCoeff(this->TopRoughness, ThisWindSpeed);
        // radiation coefficient using surf temp from past time step
        if (std::abs(SurfTempAbs - SkyTempAbs) > SmallNum) {
            RadCoef = StefBoltzmann * this->TopThermAbs * (pow_4(SurfTempAbs) - pow_4(SkyTempAbs)) / (SurfTempAbs - SkyTempAbs);
        } else {
            RadCoef = 0.0;
        }

        // total absorbed solar - no ground solar
        QSolAbsorbed = this->TopSolarAbs * (max(ThisSolarDirCosVert, 0.0) * ThisBeamSolarRad + ThisDifSolarRad);

        // solve for temperature
        TempTop = (FluxTop + ConvCoef * ExternalTemp + RadCoef * ThisSkyTemp + QSolAbsorbed) / (ConvCoef + RadCoef);
    }

    void SurfaceGroundHeatExchangerData::CalcBottomSurfTemp(Real64 const FluxBtm,       // bottom surface flux
                                                            Real64 &TempBtm,            // bottom surface temperature
                                                            Real64 const ThisDryBulb,   // dry bulb temperature
                                                            Real64 const ThisWindSpeed, // wind speed
                                                            Real64 const ThisGroundTemp // ground temperature
    )
    {

        //       AUTHOR         Simon Rees
        //       DATE WRITTEN   August 2002
        //       MODIFIED       na
        //       RE-ENGINEERED  na

        // PURPOSE OF THIS SUBROUTINE:
        // This subroutine is used to calculate the bottom surface
        // temperature for the given surface flux.

        // METHODOLOGY EMPLOYED:
        // calc surface heat balances

        // Using/Aliasing
        using ConvectionCoefficients::CalcASHRAESimpExtConvectCoeff;

        Real64 ConvCoef;    // convection coefficient
        Real64 RadCoef;     // radiation coefficient
        Real64 OldSurfTemp; // previous surface temperature
        Real64 SurfTempAbs; // absolute value of surface temp
        Real64 ExtTempAbs;  // absolute value of sky temp

        if (this->LowerSurfCond == SurfCond_Exposed) {

            // make a surface heat balance and solve for temperature
            OldSurfTemp = this->TbtmHistory(1);
            // absolute temperatures
            SurfTempAbs = OldSurfTemp + DataGlobalConstants::KelvinConv;
            ExtTempAbs = ThisDryBulb + DataGlobalConstants::KelvinConv;

            // ASHRAE simple convection coefficient model for external surfaces.
            ConvCoef = CalcASHRAESimpExtConvectCoeff(this->TopRoughness, ThisWindSpeed);

            // radiation coefficient using surf temp from past time step
            if (std::abs(SurfTempAbs - ExtTempAbs) > SmallNum) {
                RadCoef = StefBoltzmann * this->TopThermAbs * (pow_4(SurfTempAbs) - pow_4(ExtTempAbs)) / (SurfTempAbs - ExtTempAbs);
            } else {
                RadCoef = 0.0;
            }

            // total absorbed solar - no ground solar
            TempBtm = (FluxBtm + ConvCoef * ThisDryBulb + RadCoef * ThisDryBulb) / (ConvCoef + RadCoef);

        } else { // ground coupled
            // just use the supplied ground temperature
            TempBtm = ThisGroundTemp;
        }
    }

    void SurfaceGroundHeatExchangerData::UpdateSurfaceGroundHeatExchngr(EnergyPlusData &state) // Index for the surface
    {

        // SUBROUTINE INFORMATION:
        //       AUTHOR         Simon Rees
        //       DATE WRITTEN   August 2002
        //       MODIFIED       na
        //       RE-ENGINEERED  na

        // PURPOSE OF THIS SUBROUTINE:
        // This subroutine does any updating that needs to be done for surface
        // ground heat exchangers.  One of the most important functions of
        // this routine is to update the average heat source/sink for a
        // particular system over the various system time steps that make up
        // the zone time step. This routine must also set the outlet water conditions.

        // METHODOLOGY EMPLOYED:
        // For the source/sink average update, if the system time step elapsed
        // is still what it used to be, then either we are still iterating or
        // we had to go back and shorten the time step.  As a result, we have
        // to subtract out the previous value that we added.  If the system
        // time step elapsed is different, then we just need to add the new
        // values to the running average.

        // Using/Aliasing
        auto &SysTimeElapsed = state.dataHVACGlobal->SysTimeElapsed;
        auto &TimeStepSys = state.dataHVACGlobal->TimeStepSys;
        using FluidProperties::GetSpecificHeatGlycol;
        using PlantUtilities::SafeCopyPlantNode;

        // SUBROUTINE PARAMETER DEFINITIONS:
        static constexpr std::string_view RoutineName("SurfaceGroundHeatExchanger:Update");

        // SUBROUTINE LOCAL VARIABLE DECLARATIONS:
        Real64 CpFluid; // Specific heat of working fluid

        // update flux
        this->QSrc = state.dataSurfaceGroundHeatExchangers->SourceFlux;

        if (this->LastSysTimeElapsed == SysTimeElapsed) { // only update in normal mode
            if (this->LastSysTimeElapsed == SysTimeElapsed) {
                // Still iterating or reducing system time step, so subtract old values which were
                // not valid
                this->QSrcAvg -= this->LastQSrc * this->LastTimeStepSys / state.dataGlobal->TimeStepZone;
            }

            // Update the running average and the "last" values with the current values of the appropriate variables
            this->QSrcAvg += this->QSrc * TimeStepSys / state.dataGlobal->TimeStepZone;

            this->LastQSrc = state.dataSurfaceGroundHeatExchangers->SourceFlux;
            this->LastSysTimeElapsed = SysTimeElapsed;
            this->LastTimeStepSys = TimeStepSys;
        }

        // Calculate the water side outlet conditions and set the
        // appropriate conditions on the correct HVAC node.
        if (state.dataPlnt->PlantLoop(this->LoopNum).FluidName == "WATER") {
            if (InletTemp < 0.0) {
                ShowRecurringWarningErrorAtEnd(state,
                                               "UpdateSurfaceGroundHeatExchngr: Water is frozen in Surf HX=" + this->Name,
                                               this->FrozenErrIndex2,
                                               this->InletTemp,
                                               this->InletTemp);
            }
            this->InletTemp = max(this->InletTemp, 0.0);
        }

        CpFluid = GetSpecificHeatGlycol(state,
                                        state.dataPlnt->PlantLoop(this->LoopNum).FluidName,
                                        this->InletTemp,
                                        state.dataPlnt->PlantLoop(this->LoopNum).FluidIndex,
                                        RoutineName);

        SafeCopyPlantNode(state, this->InletNodeNum, this->OutletNodeNum);
        // check for flow
        if ((CpFluid > 0.0) && (state.dataSurfaceGroundHeatExchangers->FlowRate > 0.0)) {
            state.dataLoopNodes->Node(this->OutletNodeNum).Temp = this->InletTemp - this->SurfaceArea *
                                                                                        state.dataSurfaceGroundHeatExchangers->SourceFlux /
                                                                                        (state.dataSurfaceGroundHeatExchangers->FlowRate * CpFluid);
            state.dataLoopNodes->Node(this->OutletNodeNum).Enthalpy = state.dataLoopNodes->Node(this->OutletNodeNum).Temp * CpFluid;
        }
    }

    void SurfaceGroundHeatExchangerData::ReportSurfaceGroundHeatExchngr(EnergyPlusData &state) // Index for the surface under consideration
    {

        // SUBROUTINE INFORMATION:
        //       AUTHOR         Simon Rees
        //       DATE WRITTEN   August 2002
        //       MODIFIED       na
        //       RE-ENGINEERED  na

        // PURPOSE OF THIS SUBROUTINE:
        // This subroutine simply produces output for Surface ground heat exchangers

        // Using/Aliasing
        auto &TimeStepSys = state.dataHVACGlobal->TimeStepSys;

        // update flows and temps from node data
        this->InletTemp = state.dataLoopNodes->Node(this->InletNodeNum).Temp;
        this->OutletTemp = state.dataLoopNodes->Node(this->OutletNodeNum).Temp;
        this->MassFlowRate = state.dataLoopNodes->Node(this->InletNodeNum).MassFlowRate;

        // update other variables from module variables
        this->HeatTransferRate = state.dataSurfaceGroundHeatExchangers->SourceFlux * this->SurfaceArea;
        this->SurfHeatTransferRate =
            this->SurfaceArea * (state.dataSurfaceGroundHeatExchangers->TopSurfFlux + state.dataSurfaceGroundHeatExchangers->BtmSurfFlux);
        this->Energy = state.dataSurfaceGroundHeatExchangers->SourceFlux * this->SurfaceArea * TimeStepSys * DataGlobalConstants::SecInHour;
        this->TopSurfaceTemp = state.dataSurfaceGroundHeatExchangers->TopSurfTemp;
        this->BtmSurfaceTemp = state.dataSurfaceGroundHeatExchangers->BtmSurfTemp;
        this->TopSurfaceFlux = state.dataSurfaceGroundHeatExchangers->TopSurfFlux;
        this->BtmSurfaceFlux = state.dataSurfaceGroundHeatExchangers->BtmSurfFlux;
        this->SurfEnergy = SurfaceArea * (state.dataSurfaceGroundHeatExchangers->TopSurfFlux + state.dataSurfaceGroundHeatExchangers->BtmSurfFlux) *
                           TimeStepSys * DataGlobalConstants::SecInHour;
    }
    void SurfaceGroundHeatExchangerData::oneTimeInit_new(EnergyPlusData &state)
    {

        using FluidProperties::GetDensityGlycol;
        using PlantUtilities::InitComponentNodes;
        using PlantUtilities::RegisterPlantCompDesignFlow;
        using PlantUtilities::ScanPlantLoopsForObject;

        // SUBROUTINE PARAMETER DEFINITIONS:
        Real64 const DesignVelocity(0.5); // Hypothetical design max pipe velocity [m/s]
        Real64 rho;                       // local fluid density
        bool errFlag;
        static std::string const RoutineName("InitSurfaceGroundHeatExchanger");

<<<<<<< HEAD
        if (this->MyFlag) {
            // Locate the hx on the plant loops for later usage
            errFlag = false;
            ScanPlantLoopsForObject(state,
                                    this->Name,
                                    DataPlant::PlantEquipmentType::GrndHtExchgSurface,
                                    this->LoopNum,
                                    this->LoopSideNum,
                                    this->BranchNum,
                                    this->CompNum,
                                    errFlag,
                                    _,
                                    _,
                                    _,
                                    _,
                                    _);

            if (errFlag) {
                ShowFatalError(state, "InitSurfaceGroundHeatExchanger: Program terminated due to previous condition(s).");
            }
            rho = GetDensityGlycol(state,
                                   state.dataPlnt->PlantLoop(this->LoopNum).FluidName,
                                   DataPrecisionGlobals::constant_zero,
                                   state.dataPlnt->PlantLoop(this->LoopNum).FluidIndex,
                                   RoutineName);
            this->DesignMassFlowRate = DataGlobalConstants::Pi / 4.0 * pow_2(this->TubeDiameter) * DesignVelocity * rho * this->TubeCircuits;
            InitComponentNodes(state,
                               0.0,
                               this->DesignMassFlowRate,
                               this->InletNodeNum,
                               this->OutletNodeNum,
                               this->LoopNum,
                               this->LoopSideNum,
                               this->BranchNum,
                               this->CompNum);
            RegisterPlantCompDesignFlow(state, this->InletNodeNum, this->DesignMassFlowRate / rho);

            this->MyFlag = false;
=======
        // Locate the hx on the plant loops for later usage
        errFlag = false;
        ScanPlantLoopsForObject(
            state, this->Name, TypeOf_GrndHtExchgSurface, this->LoopNum, this->LoopSideNum, this->BranchNum, this->CompNum, errFlag, _, _, _, _, _);

        if (errFlag) {
            ShowFatalError(state, "InitSurfaceGroundHeatExchanger: Program terminated due to previous condition(s).");
>>>>>>> 2fd99d56
        }
        rho = GetDensityGlycol(state,
                               state.dataPlnt->PlantLoop(this->LoopNum).FluidName,
                               DataPrecisionGlobals::constant_zero,
                               state.dataPlnt->PlantLoop(this->LoopNum).FluidIndex,
                               RoutineName);
        this->DesignMassFlowRate = DataGlobalConstants::Pi / 4.0 * pow_2(this->TubeDiameter) * DesignVelocity * rho * this->TubeCircuits;
        InitComponentNodes(state,
                           0.0,
                           this->DesignMassFlowRate,
                           this->InletNodeNum,
                           this->OutletNodeNum,
                           this->LoopNum,
                           this->LoopSideNum,
                           this->BranchNum,
                           this->CompNum);
        RegisterPlantCompDesignFlow(state, this->InletNodeNum, this->DesignMassFlowRate / rho);
    }
    void SurfaceGroundHeatExchangerData::oneTimeInit([[maybe_unused]] EnergyPlusData &state)
    {
    }

} // namespace SurfaceGroundHeatExchanger

} // namespace EnergyPlus<|MERGE_RESOLUTION|>--- conflicted
+++ resolved
@@ -1440,54 +1440,24 @@
         bool errFlag;
         static std::string const RoutineName("InitSurfaceGroundHeatExchanger");
 
-<<<<<<< HEAD
-        if (this->MyFlag) {
-            // Locate the hx on the plant loops for later usage
-            errFlag = false;
-            ScanPlantLoopsForObject(state,
-                                    this->Name,
-                                    DataPlant::PlantEquipmentType::GrndHtExchgSurface,
-                                    this->LoopNum,
-                                    this->LoopSideNum,
-                                    this->BranchNum,
-                                    this->CompNum,
-                                    errFlag,
-                                    _,
-                                    _,
-                                    _,
-                                    _,
-                                    _);
-
-            if (errFlag) {
-                ShowFatalError(state, "InitSurfaceGroundHeatExchanger: Program terminated due to previous condition(s).");
-            }
-            rho = GetDensityGlycol(state,
-                                   state.dataPlnt->PlantLoop(this->LoopNum).FluidName,
-                                   DataPrecisionGlobals::constant_zero,
-                                   state.dataPlnt->PlantLoop(this->LoopNum).FluidIndex,
-                                   RoutineName);
-            this->DesignMassFlowRate = DataGlobalConstants::Pi / 4.0 * pow_2(this->TubeDiameter) * DesignVelocity * rho * this->TubeCircuits;
-            InitComponentNodes(state,
-                               0.0,
-                               this->DesignMassFlowRate,
-                               this->InletNodeNum,
-                               this->OutletNodeNum,
-                               this->LoopNum,
-                               this->LoopSideNum,
-                               this->BranchNum,
-                               this->CompNum);
-            RegisterPlantCompDesignFlow(state, this->InletNodeNum, this->DesignMassFlowRate / rho);
-
-            this->MyFlag = false;
-=======
         // Locate the hx on the plant loops for later usage
         errFlag = false;
-        ScanPlantLoopsForObject(
-            state, this->Name, TypeOf_GrndHtExchgSurface, this->LoopNum, this->LoopSideNum, this->BranchNum, this->CompNum, errFlag, _, _, _, _, _);
+        ScanPlantLoopsForObject(state,
+                                this->Name,
+                                DataPlant::PlantEquipmentType::GrndHtExchgSurface,
+                                this->LoopNum,
+                                this->LoopSideNum,
+                                this->BranchNum,
+                                this->CompNum,
+                                errFlag,
+                                _,
+                                _,
+                                _,
+                                _,
+                                _);
 
         if (errFlag) {
             ShowFatalError(state, "InitSurfaceGroundHeatExchanger: Program terminated due to previous condition(s).");
->>>>>>> 2fd99d56
         }
         rho = GetDensityGlycol(state,
                                state.dataPlnt->PlantLoop(this->LoopNum).FluidName,
