// EnergyPlus, Copyright (c) 1996-2021, The Board of Trustees of the University of Illinois,
// The Regents of the University of California, through Lawrence Berkeley National Laboratory
// (subject to receipt of any required approvals from the U.S. Dept. of Energy), Oak Ridge
// National Laboratory, managed by UT-Battelle, Alliance for Sustainable Energy, LLC, and other
// contributors. All rights reserved.
//
// NOTICE: This Software was developed under funding from the U.S. Department of Energy and the
// U.S. Government consequently retains certain rights. As such, the U.S. Government has been
// granted for itself and others acting on its behalf a paid-up, nonexclusive, irrevocable,
// worldwide license in the Software to reproduce, distribute copies to the public, prepare
// derivative works, and perform publicly and display publicly, and to permit others to do so.
//
// Redistribution and use in source and binary forms, with or without modification, are permitted
// provided that the following conditions are met:
//
// (1) Redistributions of source code must retain the above copyright notice, this list of
//     conditions and the following disclaimer.
//
// (2) Redistributions in binary form must reproduce the above copyright notice, this list of
//     conditions and the following disclaimer in the documentation and/or other materials
//     provided with the distribution.
//
// (3) Neither the name of the University of California, Lawrence Berkeley National Laboratory,
//     the University of Illinois, U.S. Dept. of Energy nor the names of its contributors may be
//     used to endorse or promote products derived from this software without specific prior
//     written permission.
//
// (4) Use of EnergyPlus(TM) Name. If Licensee (i) distributes the software in stand-alone form
//     without changes from the version obtained under this License, or (ii) Licensee makes a
//     reference solely to the software portion of its product, Licensee must refer to the
//     software as "EnergyPlus version X" software, where "X" is the version number Licensee
//     obtained under this License and may not use a different name for the software. Except as
//     specifically required in this Section (4), Licensee shall not use in a company name, a
//     product name, in advertising, publicity, or other promotional activities any name, trade
//     name, trademark, logo, or other designation of "EnergyPlus", "E+", "e+" or confusingly
//     similar designation, without the U.S. Department of Energy's prior written consent.
//
// THIS SOFTWARE IS PROVIDED BY THE COPYRIGHT HOLDERS AND CONTRIBUTORS "AS IS" AND ANY EXPRESS OR
// IMPLIED WARRANTIES, INCLUDING, BUT NOT LIMITED TO, THE IMPLIED WARRANTIES OF MERCHANTABILITY
// AND FITNESS FOR A PARTICULAR PURPOSE ARE DISCLAIMED. IN NO EVENT SHALL THE COPYRIGHT OWNER OR
// CONTRIBUTORS BE LIABLE FOR ANY DIRECT, INDIRECT, INCIDENTAL, SPECIAL, EXEMPLARY, OR
// CONSEQUENTIAL DAMAGES (INCLUDING, BUT NOT LIMITED TO, PROCUREMENT OF SUBSTITUTE GOODS OR
// SERVICES; LOSS OF USE, DATA, OR PROFITS; OR BUSINESS INTERRUPTION) HOWEVER CAUSED AND ON ANY
// THEORY OF LIABILITY, WHETHER IN CONTRACT, STRICT LIABILITY, OR TORT (INCLUDING NEGLIGENCE OR
// OTHERWISE) ARISING IN ANY WAY OUT OF THE USE OF THIS SOFTWARE, EVEN IF ADVISED OF THE
// POSSIBILITY OF SUCH DAMAGE.

#ifndef TARCOGOutput_hh_INCLUDED
#define TARCOGOutput_hh_INCLUDED

// ObjexxFCL Headers
#include <ObjexxFCL/Array2A.hh>

// EnergyPlus Headers
#include <EnergyPlus/Data/BaseData.hh>
#include <EnergyPlus/EnergyPlus.hh>
#include <EnergyPlus/IOFiles.hh>
#include <EnergyPlus/FileSystem.hh>

namespace EnergyPlus {

namespace TARCOGOutput {

    struct Files {
<<<<<<< HEAD
      fs::path DBGD; // Debug directory
      std::string FileMode;
      std::string FilePosition{"ASIS"};
=======
      std::string DBGD;
>>>>>>> b84060be
      bool WriteDebugOutput{false};

      fs::path WINCogFilePath{"test.w7"};
      InputOutputFile WINCogFile{WINCogFilePath};

     // Intermediate debug files
      fs::path TarcogIterationsFilePath{"TarcogIterations.dbg"};
      InputOutputFile TarcogIterationsFile{TarcogIterationsFilePath};

      fs::path IterationCSVName{"IterationResults.csv"};
      InputOutputFile IterationCSVFile{IterationCSVName};

<<<<<<< HEAD

      // integer, parameter :: IterationHHAT = 102
      // character(len=1000)    :: IterationHHATName = 'IterationHHAT.csv'

      // character(len=1000)    :: SHGCFilePath = 'test.w7'
      fs::path DebugOutputFilePath{"Tarcog.dbg"};
      InputOutputFile DebugOutputFile{DebugOutputFilePath};
    };

    extern int winID;
    extern int iguID;


    extern std::string const VersionNumber;
    extern std::string const VersionCompileDateCC;

    // Functions

    void WriteInputArguments(InputOutputFile &InArgumentsFile,
                             fs::path const &DBGC,
                             Real64 const tout,
                             Real64 const tind,
                             Real64 const trmin,
                             Real64 const wso,
                             int const iwd,
                             Real64 const wsi,
                             Real64 const dir,
                             Real64 const outir,
                             int const isky,
                             Real64 const tsky,
                             Real64 const esky,
                             Real64 const fclr,
                             Real64 const VacuumPressure,
                             Real64 const VacuumMaxGapThickness,
=======
      std::string DebugOutputFileName{"Tarcog.dbg"};
      InputOutputFile DebugOutputFile{DebugOutputFileName};
    };

    void WriteInputArguments(EnergyPlusData &state, InputOutputFile &InArgumentsFile,
                             const std::string &DBGD,
                             Real64 tout,
                             Real64 tind,
                             Real64 trmin,
                             Real64 wso,
                             int iwd,
                             Real64 wsi,
                             Real64 dir,
                             Real64 outir,
                             int isky,
                             Real64 tsky,
                             Real64 esky,
                             Real64 fclr,
                             Real64 VacuumPressure,
                             Real64 VacuumMaxGapThickness,
>>>>>>> b84060be
                             const Array1D_int &ibc,
                             Real64 hout,
                             Real64 hin,
                             int standard,
                             int ThermalMod,
                             Real64 SDScalar,
                             Real64 height,
                             Real64 heightt,
                             Real64 width,
                             Real64 tilt,
                             Real64 totsol,
                             int nlayer,
                             const Array1D_int &LayerType,
                             const Array1D<Real64> &thick,
                             const Array1D<Real64> &scon,
                             const Array1D<Real64> &asol,
                             const Array1D<Real64> &tir,
                             const Array1D<Real64> &emis,
                             const Array1D<Real64> &Atop,
                             const Array1D<Real64> &Abot,
                             const Array1D<Real64> &Al,
                             const Array1D<Real64> &Ar,
                             const Array1D<Real64> &Ah,
                             const Array1D<Real64> &SlatThick,
                             const Array1D<Real64> &SlatWidth,
                             const Array1D<Real64> &SlatAngle,
                             const Array1D<Real64> &SlatCond,
                             const Array1D<Real64> &SlatSpacing,
                             const Array1D<Real64> &SlatCurve,
                             const Array1D_int &nslice,
                             const Array1D<Real64> &LaminateA,
                             const Array1D<Real64> &LaminateB,
                             const Array1D<Real64> &sumsol,
                             const Array1D<Real64> &gap,
                             const Array1D<Real64> &vvent,
                             const Array1D<Real64> &tvent,
                             const Array1D<Real64> &presure,
                             const Array1D_int &nmix,
                             Array2A_int iprop,
                             Array2A<Real64> frct,
                             Array2A<Real64> xgcon,
                             Array2A<Real64> xgvis,
                             Array2A<Real64> xgcp,
                             const Array1D<Real64> &xwght);

    void WriteModifiedArguments(InputOutputFile &InArgumentsFile,
<<<<<<< HEAD
                                fs::path const &DBGC,
                                Real64 const esky,
                                Real64 const trmout,
                                Real64 const trmin,
                                Real64 const ebsky,
                                Real64 const ebroom,
                                Real64 const Gout,
                                Real64 const Gin,
                                int const nlayer,
=======
                                std::string const &DBGD,
                                Real64 esky,
                                Real64 trmout,
                                Real64 trmin,
                                Real64 ebsky,
                                Real64 ebroom,
                                Real64 Gout,
                                Real64 Gin,
                                int nlayer,
>>>>>>> b84060be
                                const Array1D_int &LayerType,
                                const Array1D_int &nmix,
                                Array2A<Real64> frct,
                                const Array1D<Real64> &thick,
                                const Array1D<Real64> &scon,
                                const Array1D<Real64> &gap,
                                Array2A<Real64> xgcon,
                                Array2A<Real64> xgvis,
                                Array2A<Real64> xgcp,
                                const Array1D<Real64> &xwght);

    void WriteOutputArguments(InputOutputFile &OutArgumentsFile,
<<<<<<< HEAD
                              fs::path const &DBGC,
                              int const nlayer,
                              Real64 const tamb,
=======
                              std::string const &DBGD,
                              int nlayer,
                              Real64 tamb,
>>>>>>> b84060be
                              const Array1D<Real64> &q,
                              const Array1D<Real64> &qv,
                              const Array1D<Real64> &qcgas,
                              const Array1D<Real64> &qrgas,
                              const Array1D<Real64> &theta,
                              const Array1D<Real64> &vfreevent,
                              const Array1D<Real64> &vvent,
                              const Array1D<Real64> &Keff,
                              const Array1D<Real64> &ShadeGapKeffConv,
                              Real64 troom,
                              Real64 ufactor,
                              Real64 shgc,
                              Real64 sc,
                              Real64 hflux,
                              Real64 shgct,
                              Real64 hcin,
                              Real64 hrin,
                              Real64 hcout,
                              Real64 hrout,
                              const Array1D<Real64> &Ra,
                              const Array1D<Real64> &Nu,
                              const Array1D_int &LayerType,
                              const Array1D<Real64> &Ebf,
                              const Array1D<Real64> &Ebb,
                              const Array1D<Real64> &Rf,
                              const Array1D<Real64> &Rb,
                              Real64 ebsky,
                              Real64 Gout,
                              Real64 ebroom,
                              Real64 Gin,
                              Real64 ShadeEmisRatioIn,
                              Real64 ShadeEmisRatioOut,
                              Real64 ShadeHcRatioIn,
                              Real64 ShadeHcRatioOut,
                              Real64 HcUnshadedIn,
                              Real64 HcUnshadedOut,
                              const Array1D<Real64> &hcgas,
                              const Array1D<Real64> &hrgas,
                              Real64 AchievedErrorTolerance,
                              int NumOfIter);

    void WriteOutputEN673(InputOutputFile &OutArgumentsFile,
<<<<<<< HEAD
                          fs::path const &DBGC,
                          int const nlayer,
                          Real64 const ufactor,
                          Real64 const hout,
                          Real64 const hin,
=======
                          std::string const &DBGD,
                          int nlayer,
                          Real64 ufactor,
                          Real64 hout,
                          Real64 hin,
>>>>>>> b84060be
                          const Array1D<Real64> &Ra,
                          const Array1D<Real64> &Nu,
                          const Array1D<Real64> &hg,
                          const Array1D<Real64> &hr,
                          const Array1D<Real64> &hs,
                          int &nperr);

    void WriteTARCOGInputFile(EnergyPlusData &state, Files &files,
                              std::string const &VerNum,
                              Real64 tout,
                              Real64 tind,
                              Real64 trmin,
                              Real64 wso,
                              int iwd,
                              Real64 wsi,
                              Real64 dir,
                              Real64 outir,
                              int isky,
                              Real64 tsky,
                              Real64 esky,
                              Real64 fclr,
                              Real64 VacuumPressure,
                              Real64 VacuumMaxGapThickness,
                              int CalcDeflection,
                              Real64 Pa,
                              Real64 Pini,
                              Real64 Tini,
                              const Array1D_int &ibc,
                              Real64 hout,
                              Real64 hin,
                              int standard,
                              int ThermalMod,
                              Real64 SDScalar,
                              Real64 height,
                              Real64 heightt,
                              Real64 width,
                              Real64 tilt,
                              Real64 totsol,
                              int nlayer,
                              const Array1D_int &LayerType,
                              const Array1D<Real64> &thick,
                              const Array1D<Real64> &scon,
                              const Array1D<Real64> &YoungsMod,
                              const Array1D<Real64> &PoissonsRat,
                              const Array1D<Real64> &asol,
                              const Array1D<Real64> &tir,
                              const Array1D<Real64> &emis,
                              const Array1D<Real64> &Atop,
                              const Array1D<Real64> &Abot,
                              const Array1D<Real64> &Al,
                              const Array1D<Real64> &Ar,
                              const Array1D<Real64> &Ah,
                              const Array1D_int &SupportPillar,
                              const Array1D<Real64> &PillarSpacing,
                              const Array1D<Real64> &PillarRadius,
                              const Array1D<Real64> &SlatThick,
                              const Array1D<Real64> &SlatWidth,
                              const Array1D<Real64> &SlatAngle,
                              const Array1D<Real64> &SlatCond,
                              const Array1D<Real64> &SlatSpacing,
                              const Array1D<Real64> &SlatCurve,
                              const Array1D_int &nslice,
                              const Array1D<Real64> &gap,
                              const Array1D<Real64> &GapDef,
                              const Array1D<Real64> &vvent,
                              const Array1D<Real64> &tvent,
                              const Array1D<Real64> &presure,
                              const Array1D_int &nmix,
                              Array2A_int iprop,
                              Array2A<Real64> frct,
                              Array2A<Real64> xgcon,
                              Array2A<Real64> xgvis,
                              Array2A<Real64> xgcp,
                              const Array1D<Real64> &xwght,
                              const Array1D<Real64> &gama);

    void FinishDebugOutputFiles(Files &files, int nperr);

    void PrepDebugFilesAndVariables(
<<<<<<< HEAD
        Files &files, fs::path const &Debug_dir, fs::path const &Debug_file, int const Debug_mode, int const win_ID, int const igu_ID);
=======
        EnergyPlusData &state, Files &files, std::string const &Debug_dir, std::string const &Debug_file, int Debug_mode, int win_ID, int igu_ID);
>>>>>>> b84060be

} // namespace TARCOGOutput

struct TARCOGOutputData : BaseGlobalStruct {
    int winID = 0;
    int iguID = 0;

    void clear_state() override
    {
        this->winID = 0;
        this->iguID = 0;
    }
};

} // namespace EnergyPlus

#endif<|MERGE_RESOLUTION|>--- conflicted
+++ resolved
@@ -62,13 +62,7 @@
 namespace TARCOGOutput {
 
     struct Files {
-<<<<<<< HEAD
       fs::path DBGD; // Debug directory
-      std::string FileMode;
-      std::string FilePosition{"ASIS"};
-=======
-      std::string DBGD;
->>>>>>> b84060be
       bool WriteDebugOutput{false};
 
       fs::path WINCogFilePath{"test.w7"};
@@ -81,48 +75,12 @@
       fs::path IterationCSVName{"IterationResults.csv"};
       InputOutputFile IterationCSVFile{IterationCSVName};
 
-<<<<<<< HEAD
-
-      // integer, parameter :: IterationHHAT = 102
-      // character(len=1000)    :: IterationHHATName = 'IterationHHAT.csv'
-
-      // character(len=1000)    :: SHGCFilePath = 'test.w7'
       fs::path DebugOutputFilePath{"Tarcog.dbg"};
       InputOutputFile DebugOutputFile{DebugOutputFilePath};
     };
 
-    extern int winID;
-    extern int iguID;
-
-
-    extern std::string const VersionNumber;
-    extern std::string const VersionCompileDateCC;
-
-    // Functions
-
-    void WriteInputArguments(InputOutputFile &InArgumentsFile,
+    void WriteInputArguments(EnergyPlusData &state, InputOutputFile &InArgumentsFile,
                              fs::path const &DBGC,
-                             Real64 const tout,
-                             Real64 const tind,
-                             Real64 const trmin,
-                             Real64 const wso,
-                             int const iwd,
-                             Real64 const wsi,
-                             Real64 const dir,
-                             Real64 const outir,
-                             int const isky,
-                             Real64 const tsky,
-                             Real64 const esky,
-                             Real64 const fclr,
-                             Real64 const VacuumPressure,
-                             Real64 const VacuumMaxGapThickness,
-=======
-      std::string DebugOutputFileName{"Tarcog.dbg"};
-      InputOutputFile DebugOutputFile{DebugOutputFileName};
-    };
-
-    void WriteInputArguments(EnergyPlusData &state, InputOutputFile &InArgumentsFile,
-                             const std::string &DBGD,
                              Real64 tout,
                              Real64 tind,
                              Real64 trmin,
@@ -137,7 +95,6 @@
                              Real64 fclr,
                              Real64 VacuumPressure,
                              Real64 VacuumMaxGapThickness,
->>>>>>> b84060be
                              const Array1D_int &ibc,
                              Real64 hout,
                              Real64 hin,
@@ -184,18 +141,7 @@
                              const Array1D<Real64> &xwght);
 
     void WriteModifiedArguments(InputOutputFile &InArgumentsFile,
-<<<<<<< HEAD
                                 fs::path const &DBGC,
-                                Real64 const esky,
-                                Real64 const trmout,
-                                Real64 const trmin,
-                                Real64 const ebsky,
-                                Real64 const ebroom,
-                                Real64 const Gout,
-                                Real64 const Gin,
-                                int const nlayer,
-=======
-                                std::string const &DBGD,
                                 Real64 esky,
                                 Real64 trmout,
                                 Real64 trmin,
@@ -204,7 +150,6 @@
                                 Real64 Gout,
                                 Real64 Gin,
                                 int nlayer,
->>>>>>> b84060be
                                 const Array1D_int &LayerType,
                                 const Array1D_int &nmix,
                                 Array2A<Real64> frct,
@@ -217,15 +162,9 @@
                                 const Array1D<Real64> &xwght);
 
     void WriteOutputArguments(InputOutputFile &OutArgumentsFile,
-<<<<<<< HEAD
                               fs::path const &DBGC,
-                              int const nlayer,
-                              Real64 const tamb,
-=======
-                              std::string const &DBGD,
                               int nlayer,
                               Real64 tamb,
->>>>>>> b84060be
                               const Array1D<Real64> &q,
                               const Array1D<Real64> &qv,
                               const Array1D<Real64> &qcgas,
@@ -268,19 +207,11 @@
                               int NumOfIter);
 
     void WriteOutputEN673(InputOutputFile &OutArgumentsFile,
-<<<<<<< HEAD
-                          fs::path const &DBGC,
+                          std::string const &DBGD,
                           int const nlayer,
                           Real64 const ufactor,
                           Real64 const hout,
                           Real64 const hin,
-=======
-                          std::string const &DBGD,
-                          int nlayer,
-                          Real64 ufactor,
-                          Real64 hout,
-                          Real64 hin,
->>>>>>> b84060be
                           const Array1D<Real64> &Ra,
                           const Array1D<Real64> &Nu,
                           const Array1D<Real64> &hg,
@@ -360,11 +291,7 @@
     void FinishDebugOutputFiles(Files &files, int nperr);
 
     void PrepDebugFilesAndVariables(
-<<<<<<< HEAD
-        Files &files, fs::path const &Debug_dir, fs::path const &Debug_file, int const Debug_mode, int const win_ID, int const igu_ID);
-=======
-        EnergyPlusData &state, Files &files, std::string const &Debug_dir, std::string const &Debug_file, int Debug_mode, int win_ID, int igu_ID);
->>>>>>> b84060be
+        EnergyPlusData &state, Files &files, fs::path const &Debug_dir, fs::path const &Debug_file, int Debug_mode, int win_ID, int igu_ID);
 
 } // namespace TARCOGOutput
 
