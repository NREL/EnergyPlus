--- conflicted
+++ resolved
@@ -1952,14 +1952,9 @@
             thisAngFacList.AngleFactor.allocate(thisAngFacList.TotAngleFacSurfaces);
 
             for (int SurfNum = 1; SurfNum <= thisAngFacList.TotAngleFacSurfaces; ++SurfNum) {
-<<<<<<< HEAD
                 thisAngFacList.SurfaceName(SurfNum) = state.dataIPShortCut->cAlphaArgs(SurfNum + 1);
                 thisAngFacList.SurfacePtr(SurfNum) =
-                    UtilityRoutines::FindItemInList(state.dataIPShortCut->cAlphaArgs(SurfNum + 1), state.dataSurface->Surface);
-=======
-                thisAngFacList.SurfaceName(SurfNum) = state.dataIPShortCut->cAlphaArgs(SurfNum + 2);
-                thisAngFacList.SurfacePtr(SurfNum) = Util::FindItemInList(state.dataIPShortCut->cAlphaArgs(SurfNum + 2), state.dataSurface->Surface);
->>>>>>> 6cff1f7f
+                    Util::FindItemInList(state.dataIPShortCut->cAlphaArgs(SurfNum + 1), state.dataSurface->Surface);
                 thisAngFacList.AngleFactor(SurfNum) = state.dataIPShortCut->rNumericArgs(SurfNum);
                 // Error trap for surfaces that do not exist or surfaces not in the zone
                 if (thisAngFacList.SurfacePtr(SurfNum) == 0) {
