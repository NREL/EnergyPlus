// EnergyPlus, Copyright (c) 1996-2023, The Board of Trustees of the University of Illinois,
// The Regents of the University of California, through Lawrence Berkeley National Laboratory
// (subject to receipt of any required approvals from the U.S. Dept. of Energy), Oak Ridge
// National Laboratory, managed by UT-Battelle, Alliance for Sustainable Energy, LLC, and other
// contributors. All rights reserved.
//
// NOTICE: This Software was developed under funding from the U.S. Department of Energy and the
// U.S. Government consequently retains certain rights. As such, the U.S. Government has been
// granted for itself and others acting on its behalf a paid-up, nonexclusive, irrevocable,
// worldwide license in the Software to reproduce, distribute copies to the public, prepare
// derivative works, and perform publicly and display publicly, and to permit others to do so.
//
// Redistribution and use in source and binary forms, with or without modification, are permitted
// provided that the following conditions are met:
//
// (1) Redistributions of source code must retain the above copyright notice, this list of
//     conditions and the following disclaimer.
//
// (2) Redistributions in binary form must reproduce the above copyright notice, this list of
//     conditions and the following disclaimer in the documentation and/or other materials
//     provided with the distribution.
//
// (3) Neither the name of the University of California, Lawrence Berkeley National Laboratory,
//     the University of Illinois, U.S. Dept. of Energy nor the names of its contributors may be
//     used to endorse or promote products derived from this software without specific prior
//     written permission.
//
// (4) Use of EnergyPlus(TM) Name. If Licensee (i) distributes the software in stand-alone form
//     without changes from the version obtained under this License, or (ii) Licensee makes a
//     reference solely to the software portion of its product, Licensee must refer to the
//     software as "EnergyPlus version X" software, where "X" is the version number Licensee
//     obtained under this License and may not use a different name for the software. Except as
//     specifically required in this Section (4), Licensee shall not use in a company name, a
//     product name, in advertising, publicity, or other promotional activities any name, trade
//     name, trademark, logo, or other designation of "EnergyPlus", "E+", "e+" or confusingly
//     similar designation, without the U.S. Department of Energy's prior written consent.
//
// THIS SOFTWARE IS PROVIDED BY THE COPYRIGHT HOLDERS AND CONTRIBUTORS "AS IS" AND ANY EXPRESS OR
// IMPLIED WARRANTIES, INCLUDING, BUT NOT LIMITED TO, THE IMPLIED WARRANTIES OF MERCHANTABILITY
// AND FITNESS FOR A PARTICULAR PURPOSE ARE DISCLAIMED. IN NO EVENT SHALL THE COPYRIGHT OWNER OR
// CONTRIBUTORS BE LIABLE FOR ANY DIRECT, INDIRECT, INCIDENTAL, SPECIAL, EXEMPLARY, OR
// CONSEQUENTIAL DAMAGES (INCLUDING, BUT NOT LIMITED TO, PROCUREMENT OF SUBSTITUTE GOODS OR
// SERVICES; LOSS OF USE, DATA, OR PROFITS; OR BUSINESS INTERRUPTION) HOWEVER CAUSED AND ON ANY
// THEORY OF LIABILITY, WHETHER IN CONTRACT, STRICT LIABILITY, OR TORT (INCLUDING NEGLIGENCE OR
// OTHERWISE) ARISING IN ANY WAY OUT OF THE USE OF THIS SOFTWARE, EVEN IF ADVISED OF THE
// POSSIBILITY OF SUCH DAMAGE.

#ifndef StandardRatings_hh_INCLUDED
#define StandardRatings_hh_INCLUDED

// ObjexxFCL Headers
#include <ObjexxFCL/Array1A.hh>
#include <ObjexxFCL/Optional.hh>

// EnergyPlus Headers
#include <EnergyPlus/EnergyPlus.hh>
#include <EnergyPlus/Plant/Enums.hh>

namespace EnergyPlus {

// Forward declarations
struct EnergyPlusData;

namespace StandardRatings {

    Real64 constexpr ConvFromSIToIP(3.412141633); // Conversion from SI to IP [3.412 Btu/hr-W]

    Real64 constexpr HeatingOutdoorCoilInletAirDBTempRated(8.33); // Outdoor air dry-bulb temp in degrees C (47F)
    // Test H1 or rated (low and High Speed) Std. AHRI 210/240

    Real64 constexpr HeatingOutdoorCoilInletAirDBTempH2Test(1.67); // Outdoor air dry-bulb temp in degrees C (35F)
    // Test H2 (low and High Speed) Std. AHRI 210/240

    Real64 constexpr HeatingOutdoorCoilInletAirDBTempH3Test(-8.33); // Outdoor air dry-bulb temp in degrees C (17F)
    // Test H3 (low and High Speed) Std. AHRI 210/240

    // Defrost strategy (heat pump only)
    enum class DefrostStrat
    {
        Invalid = -1,
        ReverseCycle, // uses reverse cycle defrost strategy
        Resistive,    // uses electric resistance heater for defrost
        Num,
    };

    static constexpr std::array<std::string_view, static_cast<int>(DefrostStrat::Num)> DefrostStratUC = {"REVERSECYCLE", "RESISTIVE"};

    // Defrost control  (heat pump only)
    enum class HPdefrostControl : int
    {
        Invalid = -1,
        Timed,    // defrost cycle is timed
        OnDemand, // defrost cycle occurs only when required
        Num
    };

<<<<<<< HEAD
    static constexpr std::array<std::string_view, static_cast<int>(HPdefrostControl::Num)> HPdefrostControlUC = {"TIMED", "ONDEMAND"};
=======
    enum class AhriChillerStd
    {
        Invalid = -1,
        AHRI550_590,
        AHRI551_591,
        Num
    };

    constexpr std::array<std::string_view, static_cast<int>(AhriChillerStd::Num)> AhriChillerStdNamesUC{"AHRI550_590", "AHRI551_591"};
>>>>>>> cbfd1a75

    // Functions

    void CalcChillerIPLV(EnergyPlusData &state,
                         std::string const &ChillerName,               // Name of Chiller for which IPLV is calculated
                         DataPlant::PlantEquipmentType ChillerType,    // Type of Chiller - EIR or Reformulated EIR
                         Real64 const RefCap,                          // Reference capacity of chiller [W]
                         Real64 const RefCOP,                          // Reference coefficient of performance [W/W]
                         DataPlant::CondenserType const CondenserType, // Type of Condenser - Air Cooled, Water Cooled or Evap Cooled
                         int const CapFTempCurveIndex,                 // Index for the total cooling capacity modifier curve
                         int const EIRFTempCurveIndex,                 // Index for the energy input ratio modifier curve
                         int const EIRFPLRCurveIndex,                  // Index for the EIR vs part-load ratio curve
                         Real64 const MinUnloadRat,                    // Minimum unloading ratio
                         Real64 &IPLVSI,                               // IPLV.SI determined using AHRI Std 551/591 (SI)
                         Real64 &IPLVIP,                               // IPLV.IP determined using AHRI Std 550/590 (IP)
                         ObjexxFCL::Optional<Real64 const> CondVolFlowRate,
                         ObjexxFCL::Optional_int_const CondLoopNum,
                         ObjexxFCL::Optional<Real64 const> OpenMotorEff);

    void ReportChillerIPLV(EnergyPlusData &state,
                           std::string const &ChillerName,            // Name of Chiller for which IPLV is calculated
                           DataPlant::PlantEquipmentType ChillerType, // Type of Chiller - EIR or Reformulated EIR
                           Real64 const IPLVValueSI,                  // IPLV value in SI units {W/W}
                           Real64 const IPLVValueIP                   // IPLV value in IP units {Btu/W-h}
    );

    void CheckCurveLimitsForIPLV(EnergyPlusData &state,
                                 std::string const &ChillerName,               // Name of Chiller
                                 DataPlant::PlantEquipmentType ChillerType,    // Type of Chiller - EIR or ReformulatedEIR
                                 DataPlant::CondenserType const CondenserType, // Type of Condenser - Air Cooled, Water Cooled or Evap Cooled
                                 int const CapFTempCurveIndex,                 // Index for the total cooling capacity modifier curve
                                 int const EIRFTempCurveIndex                  // Index for the energy input ratio modifier curve
    );

    void CalcDXCoilStandardRating(
        EnergyPlusData &state,
        std::string const &DXCoilName,                             // Name of DX coil for which HSPF is calculated
        std::string const &DXCoilType,                             // Type of DX coil for which HSPF is calculated
        int const DXCoilType_Num,                                  // Integer Type of DX coil - heating or cooling
        int const ns,                                              // Number of compressor speeds
        Array1A<Real64> const RatedTotalCapacity,                  // Reference capacity of DX coil [W]
        Array1A<Real64> const RatedCOP,                            // Reference coefficient of performance [W/W]
        Array1A_int const CapFFlowCurveIndex,                      // Index for the capacity as a function of flow fraction modifier curve
        Array1A_int const CapFTempCurveIndex,                      // Index for the capacity as a function of temperature modifier curve
        Array1A_int const EIRFFlowCurveIndex,                      // Index for the EIR as a function of flow fraction modifier curve
        Array1A_int const EIRFTempCurveIndex,                      // Index for the EIR as a function of temperature modifier curve
        Array1A_int const PLFFPLRCurveIndex,                       // Index for the PLF vs part-load ratio curve
        Array1A<Real64> const RatedAirVolFlowRate,                 // Reference air flow rate of DX coil [m3/s]
        Array1A<Real64> const FanPowerPerEvapAirFlowRateFromInput, // Reference fan power per evap air flow rate [W/(m3/s)]
        Array1A<Real64> const FanPowerPerEvapAirFlowRateFromInputSEER2,
        ObjexxFCL::Optional_int_const RegionNum =
            _, // Region number for calculating HSPF of single speed DX heating coil //Autodesk:OPTIONAL Used without PRESENT check
        ObjexxFCL::Optional<Real64 const> MinOATCompressor =
            _, // Minimum OAT for heat pump compressor operation [C] //Autodesk:OPTIONAL Used without PRESENT check
        ObjexxFCL::Optional<Real64 const> OATempCompressorOn =
            _, // The outdoor temperature when the compressor is automatically turned //Autodesk:OPTIONAL Used without PRESENT check
        ObjexxFCL::Optional_bool_const OATempCompressorOnOffBlank =
            _, // Flag used to determine low temperature cut out factor //Autodesk:OPTIONAL Used without PRESENT check
        ObjexxFCL::Optional<HPdefrostControl const> DefrostControl =
            _,                                              // defrost control; 1=timed, 2=on-demand //Autodesk:OPTIONAL Used without PRESENT check
        ObjexxFCL::Optional_bool_const ASHRAE127StdRprt = _ // true if user wishes to report ASHRAE 127 standard ratings
    );

    // Real64 NetHeatingCapRated <- Net Heating Coil capacity at Rated conditions,
    // Real64 NetHeatingCapH3Test <- Net Heating Coil capacity at H3 test conditions
    // Real64 HSPF <- seasonale energy efficiency ratio of multi speed DX cooling coil
    // ANSI/AHRI 210/240 Standard 2023
    // Real64 NetHeatingCapRated2023 <- Net Heating Coil capacity at Rated conditions,
    // Real64 NetHeatingCapH3Test2023 <- Net Heating Coil capacity at H3 test conditions
    // Real64 HSPF_2023 <- seasonale energy efficiency ratio of multi speed DX cooling coil
    std::map<std::string, Real64> SingleSpeedDXHeatingCoilStandardRatings(
        EnergyPlusData &state,
        Real64 const RatedTotalCapacity,                               // Reference capacity of DX coil [W]
        Real64 const RatedCOP,                                         // Reference coefficient of performance [W/W]
        int const CapFFlowCurveIndex,                                  // Index for the capacity as a function of flow fraction modifier curve
        int const CapFTempCurveIndex,                                  // Index for the capacity as a function of temperature modifier curve
        int const EIRFFlowCurveIndex,                                  // Index for the EIR as a function of flow fraction modifier curve
        int const EIRFTempCurveIndex,                                  // Index for the EIR as a function of temperature modifier curve
        Real64 const RatedAirVolFlowRate,                              // Rated air volume flow rate [m3/s]
        Real64 const FanPowerPerEvapAirFlowRateFromInput,              // 2017 Fan power per air volume flow rate [W/(m3/s)]
        Real64 const FanPowerPerEvapAirFlowRateFromInput_2023,         // 2023 Fan power per air volume flow rate [W/(m3/s)]
        ObjexxFCL::Optional_int_const RegionNum = _,                   // Region number for calculating HSPF of single speed DX heating coil
        ObjexxFCL::Optional<Real64 const> MinOATCompressor = _,        // Minimum OAT for heat pump compressor operation [C]
        ObjexxFCL::Optional<Real64 const> OATempCompressorOn = _,      // The outdoor temperature when the compressor is automatically turned
        ObjexxFCL::Optional_bool_const OATempCompressorOnOffBlank = _, // Flag used to determine low temperature cut out factor
        ObjexxFCL::Optional<HPdefrostControl const> DefrostControl = _ // defrost control; 1=timed, 2=on-demand
    );

    Real64 SingleSpeedHeatingHSPF(
        const Real64 NetHeatingCapRated,                    // Net Heating Coil capacity at Rated conditions,
        ObjexxFCL::Optional_int_const RegionNum,            // Region number for calculating HSPF of single speed DX heating coil
        const Real64 NetHeatingCapH3Test,                   // Net Heating Coil capacity at H3 test conditions
        const Real64 ElecPowerH3Test,                       // Total system power at H3 test conditions accounting for supply fan heat [W]
        const Real64 ElecPowerRated,                        // Total system power at Rated conditions accounting for supply fan heat [W]
        const Real64 NetHeatingCapH2Test,                   // Net Heating Coil capacity at H2 test conditions accounting for supply fan heat [W]
        const Real64 ElecPowerH2Test,                       // Total system power at H2 test conditions accounting for supply fan heat [W]
        ObjexxFCL::Optional<Real64 const> MinOATCompressor, // Minimum OAT for heat pump compressor operation [C]
        ObjexxFCL::Optional_bool_const OATempCompressorOnOffBlank,   // Flag used to determine low temperature cut out factor
        ObjexxFCL::Optional<Real64 const> OATempCompressorOn,        // The outdoor temperature when the compressor is automatically turned
        ObjexxFCL::Optional<const HPdefrostControl> DefrostControl); // defrost control; 1=timed, 2=on-demand

    Real64 SingleSpeedHeatingHSPF2(
        const Real64 NetHeatingCapRated_2023,                        // Net Heating Coil capacity at Rated conditions,
        ObjexxFCL::Optional_int_const RegionNum,                     // Region number for calculating HSPF of single speed DX heating coil
        const Real64 NetHeatingCapH3Test_2023,                       // Net Heating Coil capacity at H3 test conditions
        const Real64 ElecPowerH3Test2023,                            // Total system power at H3 test conditions accounting for supply fan heat [W]
        const Real64 ElecPowerRated2023,                             // Total system power at Rated conditions accounting for supply fan heat [W]
        const Real64 NetHeatingCapH2Test2023,                        // (for 2023 Standard) Net Heating Coil capacity at H2 test conditions
                                                                     // accounting for supply fan heat [W]
        const Real64 ElecPowerH2Test2023,                            // Total system power at H2 test conditions accounting for supply fan heat [W]
        ObjexxFCL::Optional<Real64 const> MinOATCompressor,          // Minimum OAT for heat pump compressor operation [C]
        ObjexxFCL::Optional_bool_const OATempCompressorOnOffBlank,   // Flag used to determine low temperature cut out factor
        ObjexxFCL::Optional<Real64 const> OATempCompressorOn,        // The outdoor temperature when the compressor is automatically turned
        ObjexxFCL::Optional<const HPdefrostControl> DefrostControl); // defrost control; 1=timed, 2=on-demand

    // Real64 NetCoolingCapRated -> net cooling capacity of single speed DX cooling coil
    // Real64 SEER_User ->  seasonal energy efficiency ratio of single speed DX cooling coil, from user PLF curve
    // Real64 SEER_Standard -> seasonal energy efficiency ratio of single speed DX cooling coil,
    //                        from AHRI Std 210/240-2008 default PLF curve and C_D value
    // Real64 EER -> energy efficiency ratio of single speed DX cooling coil
    // Real64 IEER -> Integareted energy efficiency ratio of single speed DX cooling coil

    // #Calculations as per ANSI/AHRI 210/240 Standard 2023
    // Real64 NetCoolingCapRated_2023
    // Real64 EER_2023
    // Real64 IEER_2023
    // Real64 SEER2_User
    // Real64 SEER2_Standard
    std::map<std::string, Real64> SingleSpeedDXCoolingCoilStandardRatings(
        EnergyPlusData &state,
        std::string const &DXCoilName,                        // Name of DX coil for which HSPF is calculated
        std::string const &DXCoilType,                        // Type of DX coil - heating or cooling
        int const CapFTempCurveIndex,                         // Index for the capacity as a function of temperature modifier curve
        int const CapFFlowCurveIndex,                         // Index for the capacity as a function of flow fraction modifier curve
        int const EIRFTempCurveIndex,                         // Index for the EIR as a function of temperature modifier curve
        int const EIRFFlowCurveIndex,                         // Index for the EIR as a function of flow fraction modifier curve
        int const PLFFPLRCurveIndex,                          // Index for the EIR vs part-load ratio curve
        Real64 const RatedTotalCapacity,                      // Rated gross total cooling capacity
        Real64 const RatedCOP,                                // Rated gross COP
        Real64 const RatedAirVolFlowRate,                     // air flow rate through the coil at rated condition
        Real64 const FanPowerPerEvapAirFlowRateFromInput,     // 2017 Rated Fan power per air volume flow rate through the evaporator coil
        Real64 const FanPowerPerEvapAirFlowRateFromInput_2023 // 2023 Rated Fan Power per air volume flow rate through the evaporator coil
    );

    std::tuple<Real64, Real64> IEERSingleSpeedCooling(
        EnergyPlus::EnergyPlusData &state,
        const int CapFTempCurveIndex,            // Index for the capacity as a function of temperature modifier curve
        const Real64 RatedTotalCapacity,         // Rated gross total cooling capacity
        const Real64 TotCapFlowModFac,           // Total capacity modifier f(actual flow vs rated flow) for each speed [-]
        const Real64 FanPowerPerEvapAirFlowRate, // either of the 2017 or 2023 Rated Fan Power per air volume flow rate through the evaporator coil
        const Real64 RatedAirVolFlowRate,        // air flow rate through the coil at rated condition
        const int EIRFTempCurveIndex,            // Index for the EIR as a function of temperature modifier curve
        const Real64 RatedCOP,                   // Rated gross COP
        const Real64 EIRFlowModFac);             // EIR modifier f(actual supply air flow vs rated flow) for each speed [-]

    Real64 EERSingleSpeedCooling(
        EnergyPlus::EnergyPlusData &state,
        const int CapFTempCurveIndex,            // Index for the capacity as a function of temperature modifier curve
        const Real64 RatedTotalCapacity,         // Rated gross total cooling capacity
        const Real64 TotCapFlowModFac,           // Total capacity modifier f(actual flow vs rated flow) for each speed [-]
        const Real64 FanPowerPerEvapAirFlowRate, // either of the 2017 or 2023 Rated Fan Power per air volume flow rate through the evaporator coil
        const Real64 RatedAirVolFlowRate,        // air flow rate through the coil at rated condition
        const int EIRFTempCurveIndex,            // Index for the EIR as a function of temperature modifier curve
        const Real64 RatedCOP,                   // Rated gross COP
        const Real64 EIRFlowModFac);             // EIR modifier f(actual supply air flow vs rated flow) for each speed [-]

    std::tuple<Real64, Real64> SEERSingleStageCalculation(
        EnergyPlusData &state,
        const int CapFTempCurveIndex,               // Index for the capacity as a function of temperature modifier curve
        const Real64 RatedTotalCapacity,            // Rated gross total cooling capacity
        const Real64 TotCapFlowModFac,              // Total capacity modifier f(actual flow vs rated flow) for each speed [-]
        const int EIRFTempCurveIndex,               // Index for the EIR as a function of temperature modifier curve
        Real64 EIRFlowModFac,                       // EIR modifier f(actual supply air flow vs rated flow) for each speed [-]
        const int EIRFFlowCurveIndex,               // Index for the EIR as a function of flow fraction modifier curve
        const Real64 RatedCOP,                      // Rated gross COP
        const Real64 FanPowerPerEvapAirFlowRate,    // either of the 2017 or 2023 Rated Fan Power per air volume flow rate through the evaporator coil
        const Real64 RatedAirVolFlowRate,           // air flow rate through the coil at rated condition
        const int PLFFPLRCurveIndex,                // Index for the EIR vs part-load ratio curve
        Real64 const CyclicDegradationCoefficient); // Cyclic Degradation Coefficient either for ANSI/AHRI 2017 or 2023

    void DXCoolingCoilDataCenterStandardRatings(
        EnergyPlusData &state,
        std::string const &DXCoilName,                    // Name of DX coil for which HSPF is calculated
        std::string const &DXCoilType,                    // Type of DX coil - heating or cooling
        int const CapFTempCurveIndex,                     // Index for the capacity as a function of temperature modifier curve
        int const CapFFlowCurveIndex,                     // Index for the capacity as a function of flow fraction modifier curve
        int const EIRFTempCurveIndex,                     // Index for the EIR as a function of temperature modifier curve
        int const EIRFFlowCurveIndex,                     // Index for the EIR as a function of flow fraction modifier curve
        int const PLFFPLRCurveIndex,                      // Index for the EIR vs part-load ratio curve
        Real64 const RatedTotalCapacity,                  // Rated gross total cooling capacity
        Real64 const RatedCOP,                            // Rated gross COP
        Real64 const RatedAirVolFlowRate,                 // air flow rate through the coil at rated condition
        Real64 const FanPowerPerEvapAirFlowRateFromInput, // Fan power per air volume flow rate through the evaporator coil
        Array1D<Real64> &NetCoolingCapRated,              // net cooling capacity of single speed DX cooling coil
        Array1D<Real64> &TotElectricPowerRated            // total electric power including supply fan
    );

    // NetCoolingCapRatedMaxSpeed --> net cooling capacity at maximum speed
    // SEER_User --> seasonal energy efficiency ratio of multi speed DX cooling coil, from user-input PLF curve and C_D value
    // SEER_Standard --> seasonal energy efficiency ratio of multi speed DX cooling coil, from AHRI Std 210/240-2008 default PLF
    // curve and C_D value
    std::tuple<Real64, Real64, Real64>
    MultiSpeedDXCoolingCoilSEER(EnergyPlusData &state,
                                int const nsp,                            // Number of compressor speeds
                                Array1A_int const CapFFlowCurveIndex,     // Index for the capacity as a function of flow fraction modifier curve
                                Array1A<Real64> const RatedTotalCapacity, // Reference capacity of DX coil [W]
                                Array1A_int const CapFTempCurveIndex,     // Index for the capacity as a function of temperature modifier curve
                                Array1A<Real64> const FanPowerPerEvapAirFlowRateFromInput, // 2017 rated fan power per evap air flow rate [W/(m3/s)]
                                Array1A<Real64> const RatedAirVolFlowRate,                 // Reference air flow rate of DX coil [m3/s]
                                Array1A_int const EIRFFlowCurveIndex, // Index for the EIR as a function of flow fraction modifier curve
                                Array1A<Real64> const RatedCOP,       // Reference coefficient of performance [W/W]
                                Array1A_int EIRFTempCurveIndex,       // Index for the EIR as a function of temperature modifier curve
                                Array1A_int const PLFFPLRCurveIndex); // Index for the PLF vs part-load ratio curve

    // NetCoolingCapRatedMaxSpeed2023 --> net cooling capacity at maximum speed
    // SEER2_User --> seasonal energy efficiency ratio of multi speed DX cooling coil, from user-input PLF curve and C_D value
    // SEER2_Standard --> seasonal energy efficiency ratio of multi speed DX cooling coil, from AHRI Std 210/240-2023 default PLF
    // curve and  C_D value
    std::tuple<Real64, Real64, Real64> MultiSpeedDXCoolingCoilSEER2(
        EnergyPlusData &state,
        int const nsp,                                                  // Number of compressor speeds
        Array1A_int const CapFFlowCurveIndex,                           // Index for the capacity as a function of flow fraction modifier curve
        Array1A<Real64> const RatedTotalCapacity,                       // Reference capacity of DX coil [W]
        Array1A_int const CapFTempCurveIndex,                           // Index for the capacity as a function of temperature modifier curve
        Array1A<Real64> const FanPowerPerEvapAirFlowRateFromInput_2023, // 2023 rated fan power per evap air flow rate [W/(m3/s)]
        Array1A<Real64> const RatedAirVolFlowRate,                      // Reference air flow rate of DX coil [m3/s]
        Array1A_int const EIRFFlowCurveIndex,                           // Index for the EIR as a function of flow fraction modifier curve
        Array1A<Real64> const RatedCOP,                                 // Reference coefficient of performance [W/W]
        Array1A_int EIRFTempCurveIndex,                                 // Index for the EIR as a function of temperature modifier curve
        Array1A_int const PLFFPLRCurveIndex);                           // Index for the PLF vs part-load ratio curve

    // Real64 NetCoolingCapRatedMaxSpeed -> net cooling capacity at maximum speed
    // Real64 SEER_User -> seasonal energy efficiency ratio of multi speed DX cooling coil, from user PLF curve
    // Real64 SEER_Standard -> seasonal energy efficiency ratio of multi speed DX cooling coil, from AHRI Std 210/240-2008 default PLF curve and
    //                        default C_D value
    // Ratings based on ANSI/AHRI 210.240 2023 Standard
    // Real64 NetCoolingCapRatedMaxSpeed -> net cooling capacity at maximum speed
    // Real64 SEER_User -> seasonal energy efficiency ratio of multi speed DX cooling coil, from user PLF curve
    // Real64 SEER_Standard -> seasonal energy efficiency ratio of multi speed DX cooling coil, from AHRI Std 210/240-2008 default PLF curve and
    //                       default C_D value
    std::map<std::string, Real64> MultiSpeedDXCoolingCoilStandardRatings(
        EnergyPlusData &state,
        Array1A_int const CapFTempCurveIndex,                           // Index for the capacity as a function of temperature modifier curve
        Array1A_int const CapFFlowCurveIndex,                           // Index for the capacity as a function of flow fraction modifier curve
        Array1A_int const EIRFTempCurveIndex,                           // Index for the EIR as a function of temperature modifier curve
        Array1A_int const EIRFFlowCurveIndex,                           // Index for the EIR as a function of flow fraction modifier curve
        Array1A_int const PLFFPLRCurveIndex,                            // Index for the PLF vs part-load ratio curve
        Array1A<Real64> const RatedTotalCapacity,                       // Reference capacity of DX coil [W]
        Array1A<Real64> const RatedCOP,                                 // Reference coefficient of performance [W/W]
        Array1A<Real64> const RatedAirVolFlowRate,                      // Reference air flow rate of DX coil [m3/s]
        Array1A<Real64> const FanPowerPerEvapAirFlowRateFromInput,      // 2017 rated fan power per evap air flow rate [W/(m3/s)]
        Array1A<Real64> const FanPowerPerEvapAirFlowRateFromInput_2023, // 2023 rated fan power per evap air flow rate [W/(m3/s)]
        int const nsp                                                   // Number of compressor speeds
    );

    // Real64 NetHeatingCapRatedHighTemp --> net heating capacity at maximum speed and High Temp
    // Real64 NetHeatingCapRatedLowTemp --> net heating capacity at maximum speed and low Temp
    // Real64 HSPF --> seasonale energy efficiency ratio of multi speed DX cooling coil | 2017
    std::tuple<Real64, Real64, Real64> MultiSpedDXHeatingCoilHSPF(
        EnergyPlusData &state,
        int const nsp,                                                   // Number of compressor speed
        Array1A<Real64> const MSFanPowerPerEvapAirFlowRateInput,         // 2017 rated fan power per evap air flow rate [W/(m3/s)]
        Array1A_int const CapFTempCurveIndex,                            // Index for the capacity as a function of temperature modifier curve
        Array1A_int const CapFFlowCurveIndex,                            // Index for the capacity as a function of flow fraction modifier curve
        Array1A<Real64> const RatedTotalCapacity,                        // Reference capacity of DX coil [W]
        Array1A<Real64> const RatedAirVolFlowRate,                       // Reference air flow rate of DX coil [m3/s]
        Array1A_int const EIRFFlowCurveIndex,                            // Index for the EIR as a function of flow fraction modifier curve
        Array1A_int const EIRFTempCurveIndex,                            // Index for the EIR as a function of temperature modifier curve
        Array1A<Real64> const RatedCOP,                                  // Reference coefficient of performance [W/W]
        ObjexxFCL::Optional_int_const RegionNum = _,                     // Region number for calculating HSPF of single speed DX heating coil
        ObjexxFCL::Optional<Real64 const> MinOATCompressor = _,          // Minimum OAT for heat pump compressor operation [C]
        ObjexxFCL::Optional<Real64 const> OATempCompressorOn = _,        // The outdoor temperature when the compressor is automatically turned
        ObjexxFCL::Optional_bool_const OATempCompressorOnOffBlank = _,   // Flag used to determine low temperature cut out factor
        ObjexxFCL::Optional<HPdefrostControl const> DefrostControl = _); // defrost control; 1=timed, 2=on-demand

    // Real64 NetHeatingCapRatedHighTemp_2023 --> net heating capacity at maximum speed and High Temp
    // Real64 NetHeatingCapRatedLowTemp_2023 --> net heating capacity at maximum speed and low Temp
    // Real64 HSPF2_2023 --> seasonale energy efficiency ratio of multi speed DX cooling coil | 2023
    std::tuple<Real64, Real64, Real64> MultiSpedDXHeatingCoilHSPF2(
        EnergyPlusData &state,
        int const nsp,                                                // Number of compressor speed
        Array1A<Real64> const MSFanPowerPerEvapAirFlowRateInput_2023, // 2023 rated fan power per evap air flow rate [W/(m3/s)]
        Array1A_int const CapFTempCurveIndex,                         // Index for the capacity as a function of temperature modifier curve
        Array1A_int const CapFFlowCurveIndex,                         // Index for the capacity as a function of flow fraction modifier curve
        Array1A<Real64> const RatedTotalCapacity,                     // Reference capacity of DX coil [W]
        Array1A<Real64> const RatedAirVolFlowRate,                    // Reference air flow rate of DX coil [m3/s]
        Array1A_int const EIRFFlowCurveIndex,                         // Index for the EIR as a function of flow fraction modifier curve
        Array1A_int const EIRFTempCurveIndex,                         // Index for the EIR as a function of temperature modifier curve
        Array1A<Real64> const RatedCOP,                               // Reference coefficient of performance [W/W]
        ObjexxFCL::Optional_int_const RegionNum,                      // Region number for calculating HSPF of single speed DX heating coil
        ObjexxFCL::Optional<Real64 const> MinOATCompressor,           // Minimum OAT for heat pump compressor operation [C]
        ObjexxFCL::Optional<Real64 const> OATempCompressorOn,         // The outdoor temperature when the compressor is automatically turned
        ObjexxFCL::Optional_bool_const OATempCompressorOnOffBlank,    // Flag used to determine low temperature cut out factor
        ObjexxFCL::Optional<HPdefrostControl const> DefrostControl);  // defrost control; 1=timed, 2=on-demand

    // Real64 NetHeatingCapRatedHighTemp --> net heating capacity at maximum speed and High Temp
    // Real64 NetHeatingCapRatedLowTemp --> net heating capacity at maximum speed and low Temp
    // Real64 HSPF --> seasonale energy efficiency ratio of multi speed DX cooling coil
    // AHRI 210/240 2023 Std. Ratings
    // Real64 NetHeatingCapRatedHighTemp2023 --> net heating capacity at maximum speed and High Temp
    // Real64 NetHeatingCapRatedLowTemp2023 --> net heating capacity at maximum speed and low Temp
    // Real64 HSPF2_2023 --> seasonale energy efficiency ratio of multi speed DX cooling coil
    std::map<std::string, Real64> MultiSpeedDXHeatingCoilStandardRatings(
        EnergyPlusData &state,
        std::string const &DXCoilName,                                 // Name of DX coil for which HSPF is calculated
        std::string const &DXCoilType,                                 // Type of DX coil for which HSPF is calculated
        Array1A_int const CapFTempCurveIndex,                          // Index for the capacity as a function of temperature modifier curve
        Array1A_int const CapFFlowCurveIndex,                          // Index for the capacity as a function of flow fraction modifier curve
        Array1A_int const EIRFTempCurveIndex,                          // Index for the EIR as a function of temperature modifier curve
        Array1A_int const EIRFFlowCurveIndex,                          // Index for the EIR as a function of flow fraction modifier curve
        Array1A_int const PLFFPLRCurveIndex,                           // Index for the PLF vs part-load ratio curve
        Array1A<Real64> const RatedTotalCapacity,                      // Reference capacity of DX coil [W]
        Array1A<Real64> const RatedCOP,                                // Reference coefficient of performance [W/W]
        Array1A<Real64> const RatedAirVolFlowRate,                     // Reference air flow rate of DX coil [m3/s]
        Array1A<Real64> const MSFanPowerPerEvapAirFlowRate,            // 2017 rated fan power per evap air flow rate [W/(m3/s)]
        Array1A<Real64> const MSFanPowerPerEvapAirFlowRate_2023,       // 2023 rated fan power per evap air flow rate [W/(m3/s)]
        int const nsp,                                                 // Number of compressor speed
        ObjexxFCL::Optional_int_const RegionNum = _,                   // Region number for calculating HSPF of single speed DX heating coil
        ObjexxFCL::Optional<Real64 const> MinOATCompressor = _,        // Minimum OAT for heat pump compressor operation [C]
        ObjexxFCL::Optional<Real64 const> OATempCompressorOn = _,      // The outdoor temperature when the compressor is automatically turned
        ObjexxFCL::Optional_bool_const OATempCompressorOnOffBlank = _, // Flag used to determine low temperature cut out factor
        ObjexxFCL::Optional<HPdefrostControl const> DefrostControl = _ // defrost control; 1=timed, 2=on-demand
    );

    void ReportDXCoilRating(
        EnergyPlusData &state,
        std::string const &CompType,     // Type of component
        std::string_view CompName,       // Name of component
        int const CompTypeNum,           // TypeNum of component
        Real64 const CoolCapVal,         // Standard total (net) cooling capacity for AHRI Std. 210/240 {W}
        Real64 const SEERValueIP,        // SEER value in IP units from user PLR curve {Btu/W-h}
        Real64 const SEERValueDefaultIP, // SEER value in IP units from AHRI Std 210/240-2008 default PLF curve and C_D {Btu/W-h}
        Real64 const EERValueSI,         // EER value in SI units {W/W}
        Real64 const EERValueIP,         // EER value in IP units {Btu/W-h}
        Real64 const IEERValueIP,        // IEER value in IP units {Btu/W-h}
        Real64 const HighHeatingCapVal,  // High Temperature Heating Standard (Net) Rating Capacity
        Real64 const LowHeatingCapVal,   // Low Temperature Heating Standard (Net) Rating Capacity
        Real64 const HSPFValueIP,        // IEER value in IP units {Btu/W-h}
        int const RegionNum,             // Region Number for which HSPF is calculated
        ObjexxFCL::Optional_bool_const AHRI2023StandardRatings = false); // True if required AHRI/ANSI 210/240 Std. 2023 SEER2,HSPF2 Ratings.

    void ReportDXCoolCoilDataCenterApplication(EnergyPlusData &state,
                                               std::string const &CompType,           // Type of component
                                               std::string_view CompName,             // Name of component
                                               int const CompTypeNum,                 // TypeNum of component
                                               Array1D<Real64> &NetCoolingCapRated,   // net cooling capacity of single speed DX cooling coil
                                               Array1D<Real64> &TotElectricPowerRated // total electric power including supply fan
    );

    void CheckCurveLimitsForStandardRatings(EnergyPlusData &state,
                                            std::string const &DXCoilName, // Name of DX coil for which HSPF is calculated
                                            std::string const &DXCoilType, // Type of DX coil - heating or cooling
                                            int const DXCoilTypeNum,       // Integer type of DX coil - heating or cooling
                                            int const CapFTempCurveIndex,  // Index for the capacity as a function of temperature modifier curve
                                            int const CapFFlowCurveIndex,  // Index for the capacity as a function of flow fraction modifier curve
                                            int const EIRFTempCurveIndex,  // Index for the EIR as a function of temperature modifier curve
                                            int const EIRFFlowCurveIndex,  // Index for the EIR as a function of flow fraction modifier curve
                                            int const PLFFPLRCurveIndex    // Index for the EIR vs part-load ratio curve
    );

    Real64 CondenserEnteringFluidTemperature(
        DataPlant::CondenserType const CondenserType,     // Chiller Condenser Type: AirCooled, WaterCooled, or EvaporativelyCooled
        StandardRatings::AhriChillerStd const ChillerStd, // AHRI Std 550/590 (IP), or AHRI Std 551/591 (SI)
        Real64 LoadRatio                                  // AHRI Std test load ratio: 1.0, 0.75, 0.5, 0.25
    );

} // namespace StandardRatings

} // namespace EnergyPlus

#endif<|MERGE_RESOLUTION|>--- conflicted
+++ resolved
@@ -94,9 +94,8 @@
         Num
     };
 
-<<<<<<< HEAD
     static constexpr std::array<std::string_view, static_cast<int>(HPdefrostControl::Num)> HPdefrostControlUC = {"TIMED", "ONDEMAND"};
-=======
+
     enum class AhriChillerStd
     {
         Invalid = -1,
@@ -106,7 +105,6 @@
     };
 
     constexpr std::array<std::string_view, static_cast<int>(AhriChillerStd::Num)> AhriChillerStdNamesUC{"AHRI550_590", "AHRI551_591"};
->>>>>>> cbfd1a75
 
     // Functions
 
