// EnergyPlus, Copyright (c) 1996-2021, The Board of Trustees of the University of Illinois,
// The Regents of the University of California, through Lawrence Berkeley National Laboratory
// (subject to receipt of any required approvals from the U.S. Dept. of Energy), Oak Ridge
// National Laboratory, managed by UT-Battelle, Alliance for Sustainable Energy, LLC, and other
// contributors. All rights reserved.
//
// NOTICE: This Software was developed under funding from the U.S. Department of Energy and the
// U.S. Government consequently retains certain rights. As such, the U.S. Government has been
// granted for itself and others acting on its behalf a paid-up, nonexclusive, irrevocable,
// worldwide license in the Software to reproduce, distribute copies to the public, prepare
// derivative works, and perform publicly and display publicly, and to permit others to do so.
//
// Redistribution and use in source and binary forms, with or without modification, are permitted
// provided that the following conditions are met:
//
// (1) Redistributions of source code must retain the above copyright notice, this list of
//     conditions and the following disclaimer.
//
// (2) Redistributions in binary form must reproduce the above copyright notice, this list of
//     conditions and the following disclaimer in the documentation and/or other materials
//     provided with the distribution.
//
// (3) Neither the name of the University of California, Lawrence Berkeley National Laboratory,
//     the University of Illinois, U.S. Dept. of Energy nor the names of its contributors may be
//     used to endorse or promote products derived from this software without specific prior
//     written permission.
//
// (4) Use of EnergyPlus(TM) Name. If Licensee (i) distributes the software in stand-alone form
//     without changes from the version obtained under this License, or (ii) Licensee makes a
//     reference solely to the software portion of its product, Licensee must refer to the
//     software as "EnergyPlus version X" software, where "X" is the version number Licensee
//     obtained under this License and may not use a different name for the software. Except as
//     specifically required in this Section (4), Licensee shall not use in a company name, a
//     product name, in advertising, publicity, or other promotional activities any name, trade
//     name, trademark, logo, or other designation of "EnergyPlus", "E+", "e+" or confusingly
//     similar designation, without the U.S. Department of Energy's prior written consent.
//
// THIS SOFTWARE IS PROVIDED BY THE COPYRIGHT HOLDERS AND CONTRIBUTORS "AS IS" AND ANY EXPRESS OR
// IMPLIED WARRANTIES, INCLUDING, BUT NOT LIMITED TO, THE IMPLIED WARRANTIES OF MERCHANTABILITY
// AND FITNESS FOR A PARTICULAR PURPOSE ARE DISCLAIMED. IN NO EVENT SHALL THE COPYRIGHT OWNER OR
// CONTRIBUTORS BE LIABLE FOR ANY DIRECT, INDIRECT, INCIDENTAL, SPECIAL, EXEMPLARY, OR
// CONSEQUENTIAL DAMAGES (INCLUDING, BUT NOT LIMITED TO, PROCUREMENT OF SUBSTITUTE GOODS OR
// SERVICES; LOSS OF USE, DATA, OR PROFITS; OR BUSINESS INTERRUPTION) HOWEVER CAUSED AND ON ANY
// THEORY OF LIABILITY, WHETHER IN CONTRACT, STRICT LIABILITY, OR TORT (INCLUDING NEGLIGENCE OR
// OTHERWISE) ARISING IN ANY WAY OUT OF THE USE OF THIS SOFTWARE, EVEN IF ADVISED OF THE
// POSSIBILITY OF SUCH DAMAGE.

#ifndef PhotovoltaicThermalCollectors_hh_INCLUDED
#define PhotovoltaicThermalCollectors_hh_INCLUDED

// ObjexxFCL Headers
#include <ObjexxFCL/Array1D.hh>

// EnergyPlus Headers
#include <EnergyPlus/Data/BaseData.hh>
#include <EnergyPlus/PlantComponent.hh>
#include <EnergyPlus/ConvectionCoefficients.hh>

namespace EnergyPlus {

// Forward declarations
struct EnergyPlusData;

namespace PhotovoltaicThermalCollectors {

    enum struct WorkingFluidEnum
    {
        LIQUID,
        AIR
    };

    enum struct ThermEfficEnum
    {
        SCHEDULED,
        FIXED
    };

    struct SimplePVTModelStruct
    {
        // Members
        std::string Name;
        Real64 ThermalActiveFract;     // fraction of surface area with active thermal collection
        ThermEfficEnum ThermEfficMode; // setting for how therm effic is determined
        Real64 ThermEffic;             // fixed or current Therm efficiency
        int ThermEffSchedNum;          // pointer to schedule for therm effic (if any)
        Real64 SurfEmissivity;         // surface emittance in long wave IR
        Real64 LastCollectorTemp;      // store previous temperature
        Real64 CollectorTemp;          // average solar collector temp.

        // Default Constructor
        SimplePVTModelStruct()
            : ThermalActiveFract(0.0), ThermEfficMode(ThermEfficEnum::FIXED), ThermEffic(0.0), ThermEffSchedNum(0), SurfEmissivity(0.0),
              LastCollectorTemp(0.0), CollectorTemp(0.0)
        {
        }
    };

    struct BIPVTModelStruct
    {

        // Members
        std::string Name;
        std::string OSCMName;         // OtherSideConditionsModel
        int OSCMPtr;                  // OtherSideConditionsModel index
        int SchedPtr;                 // Availablity schedule
        Real64 PVEffGapWidth;         // Effective Gap Plenum Behind PV modules
        Real64 EffCollHeight;         // Effective Overall Width of Collector
        Real64 EffCollWidth;          // Effective Overall Height of Collector
        Real64 PVTranAbsProduct;      // PV Transmittance-Absorptance Product
        Real64 BackMatTranAbsProduct; // Backing Material Normal Transmittance-Absorptance Product
        Real64 PVAreaFract;           // Fraction of collector gross area covered by PV cellsn
        Real64 PVRTop;                // PV module top thermal resistance
        Real64 PVRBot;                // PV module bottom thermal resistance
        Real64 PVGEmiss;              // Emissivity PV modules
        Real64 BackMatEmiss;          // Emissivity of backing material
        Real64 LastCollectorTemp;     // store previous temperature
        Real64 CollectorTemp;         // average solar collector temp.

        // Default Constructor
        BIPVTModelStruct()
            : OSCMPtr(0), SchedPtr(0), PVEffGapWidth(0.0), EffCollHeight(0.0), EffCollWidth(0.0), PVTranAbsProduct(0.0), BackMatTranAbsProduct(0.0),
              PVAreaFract(0.0), PVRTop(0.0), PVRBot(0.0), PVGEmiss(0.0), BackMatEmiss(0.0), LastCollectorTemp(0.0),
              CollectorTemp(0.0)
        {
        }
    };

    struct PVTReportStruct
    {
        // Members
        Real64 ThermEfficiency;  // Thermal efficiency of solar energy conversion
        Real64 ThermPower;       // Heat gain or loss to collector fluid (W)
        Real64 ThermHeatGain;    // Heat gain to collector fluid (W)
        Real64 ThermHeatLoss;    // Heat loss from collector fluid (W)
        Real64 ThermEnergy;      // Energy gained (or lost) to collector fluid (J)
        Real64 MdotWorkFluid;    // working fluid mass flow rate (kg/s)
        Real64 TinletWorkFluid;  // working fluid inlet temp (C)
        Real64 ToutletWorkFluid; // working fluid outlet temp (C)
        Real64 BypassStatus;     // 0 = no bypass, 1=full bypass

        // Default Constructor
        PVTReportStruct()
            : ThermEfficiency(0.0), ThermPower(0.0), ThermHeatGain(0.0), ThermHeatLoss(0.0), ThermEnergy(0.0), MdotWorkFluid(0.0),
              TinletWorkFluid(0.0), ToutletWorkFluid(0.0), BypassStatus(0.0)
        {
        }
    };

    struct PVTCollectorStruct : PlantComponent
    {
        // Members
        std::string Name;            // Name of PVT collector
        int TypeNum;                 // Plant Side Connection: 'TypeOf_Num' assigned in DataPlant
        int WLoopNum;                // Water plant loop index number
        int WLoopSideNum;            // Water plant loop side index
        int WLoopBranchNum;          // Water plant loop branch index
        int WLoopCompNum;            // Water plant loop component index
        bool EnvrnInit;              // manage begin environment inits
        bool SizingInit;             // manage when sizing is complete
        std::string PVTModelName;    // Name of PVT performance object
        int PVTModelType;            // model type indicator, only simple avail now
        int SurfNum;                 // surface index
        std::string PVname;          // named Generator:Photovoltaic object
        int PVnum;                   // PV index
        bool PVfound;                // init, need to delay get input until PV gotten
        SimplePVTModelStruct Simple; // Simple performance data structure.
        BIPVTModelStruct BIPVT;      // BIPVT performance data structure.
        WorkingFluidEnum WorkingFluidType;
        int PlantInletNodeNum;
        int PlantOutletNodeNum;
        int HVACInletNodeNum;
        int HVACOutletNodeNum;
        Real64 DesignVolFlowRate;
        bool DesignVolFlowRateWasAutoSized; // true if design volume flow rate was autosize on input
        Real64 MaxMassFlowRate;
        Real64 MassFlowRate;
        Real64 AreaCol;
        bool BypassDamperOff;
        bool CoolingUseful;
        bool HeatingUseful;
        PVTReportStruct Report;
        bool MySetPointCheckFlag;
        bool MyOneTimeFlag;
        bool SetLoopIndexFlag;

        // Default Constructor
        PVTCollectorStruct()
            : TypeNum(0), WLoopNum(0), WLoopSideNum(0), WLoopBranchNum(0), WLoopCompNum(0), EnvrnInit(true), SizingInit(true), PVTModelType(0),
              SurfNum(0), PVnum(0), PVfound(false), WorkingFluidType(WorkingFluidEnum::LIQUID), PlantInletNodeNum(0), PlantOutletNodeNum(0),
              HVACInletNodeNum(0), HVACOutletNodeNum(0), DesignVolFlowRate(0.0), DesignVolFlowRateWasAutoSized(false), MaxMassFlowRate(0.0),
              MassFlowRate(0.0), AreaCol(0.0), BypassDamperOff(true), CoolingUseful(false), HeatingUseful(false), MySetPointCheckFlag(true),
              MyOneTimeFlag(true), SetLoopIndexFlag(true)
        {
        }

        static PlantComponent *factory(EnergyPlusData &state, std::string const &objectName);

        void onInitLoopEquip([[maybe_unused]] EnergyPlusData &state, const PlantLocation &calledFromLocation) override;

        void simulate([[maybe_unused]] EnergyPlusData &state, const PlantLocation &calledFromLocation, bool FirstHVACIteration, Real64 &CurLoad, bool RunFlag) override;

        void setupReportVars(EnergyPlusData &state);

        void initialize(EnergyPlusData &state, bool FirstHVACIteration);

        void size(EnergyPlusData &state);

        void control(EnergyPlusData &state);

        void calculate(EnergyPlusData &state);

<<<<<<< HEAD
       void SimplePVTcalculate();

       void BIPVTcalculate();

       void BIPVT_MaxHeatGain_calculate();

       void solve_lin_sys_back_sub(Real64 jj[9], Real64 f[3], Real64 (&y)[3]);

       void update();
=======
        void update(EnergyPlusData &state);
>>>>>>> 93421b9a
    };

    extern Array1D<PVTCollectorStruct> PVT;

    void clear_state();

    void GetPVTcollectorsInput(EnergyPlusData &state);

    void GetPVTSimpleCollectorsInput(int NumSimplePVTPerform, Array1D<SimplePVTModelStruct> &tmpSimplePVTperf);

    void GetBIPVTCollectorsInput(int NumBIPVTPerform, Array1D<BIPVTModelStruct> &tmpBIPVTperf);

    void GetMainPVTInput(int NumPVT, Array1D<PVTCollectorStruct> &PVT, Array1D<SimplePVTModelStruct> tmpSimplePVTperf, Array1D<BIPVTModelStruct> tmpBIPVTperf);

    //void simPVTfromOASys(int index, bool FirstHVACIteration);

    void simPVTfromOASys(EnergyPlusData &state, int index, bool FirstHVACIteration);

    int getPVTindexFromName(EnergyPlusData &state, std::string const &name);

    void GetPVTThermalPowerProduction(int PVindex, Real64 &ThermalPower, Real64 &ThermalEnergy);

    int GetAirInletNodeNum(EnergyPlusData &state, std::string const &PVTName, bool &ErrorsFound);

    int GetAirOutletNodeNum(EnergyPlusData &state, std::string const &PVTName, bool &ErrorsFound);

} // namespace PhotovoltaicThermalCollectors

struct PhotovoltaicThermalCollectorsData : BaseGlobalStruct {

    void clear_state() override
    {

    }
};

} // namespace EnergyPlus

#endif<|MERGE_RESOLUTION|>--- conflicted
+++ resolved
@@ -209,7 +209,6 @@
 
         void calculate(EnergyPlusData &state);
 
-<<<<<<< HEAD
        void SimplePVTcalculate();
 
        void BIPVTcalculate();
@@ -218,10 +217,8 @@
 
        void solve_lin_sys_back_sub(Real64 jj[9], Real64 f[3], Real64 (&y)[3]);
 
-       void update();
-=======
-        void update(EnergyPlusData &state);
->>>>>>> 93421b9a
+       void update(EnergyPlusData &state);
+
     };
 
     extern Array1D<PVTCollectorStruct> PVT;
