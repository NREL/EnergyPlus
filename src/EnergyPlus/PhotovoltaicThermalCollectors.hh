--- conflicted
+++ resolved
@@ -222,17 +222,15 @@
 
     void GetPVTcollectorsInput();
 
-<<<<<<< HEAD
     void GetPVTSimpleCollectorsInput(int NumSimplePVTPerform, Array1D<SimplePVTModelStruct> &tmpSimplePVTperf);
 
     void GetBIPVTCollectorsInput(int NumBIPVTPerform, Array1D<BIPVTModelStruct> &tmpBIPVTperf);
 
     void GetMainPVTInput(int NumPVT, Array1D<PVTCollectorStruct> &PVT, Array1D<SimplePVTModelStruct> tmpSimplePVTperf, Array1D<BIPVTModelStruct> tmpBIPVTperf);
 
-    void simPVTfromOASys(int index, bool FirstHVACIteration);
-=======
+    //void simPVTfromOASys(int index, bool FirstHVACIteration);
+
     void simPVTfromOASys(EnergyPlusData &state, int index, bool FirstHVACIteration);
->>>>>>> cc35abbd
 
     int getPVTindexFromName(std::string const &name);
 
