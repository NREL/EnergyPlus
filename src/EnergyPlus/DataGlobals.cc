--- conflicted
+++ resolved
@@ -256,10 +256,8 @@
     void (*progressCallback)(int const);
     void (*messageCallback)(const char * message);
     void (*errorCallback)(const char * errorMessage);
-    double solar_timer(0.0);
+//    double solar_timer(0.0);
     bool eplusRunningViaAPI;
-
-    double timer_solar;
 
     // Clears the global data in DataGlobals.
     // Needed for unit tests, should not be normally called.
@@ -360,11 +358,7 @@
         outputFiles.mtr.close();
         err_stream = nullptr;
         eplusRunningViaAPI = false;
-<<<<<<< HEAD
-        solar_timer = 0;
-=======
-        timer_solar = 0.0;
->>>>>>> 9d629780
+//        solar_timer = 0;
     }
 
 } // namespace DataGlobals
