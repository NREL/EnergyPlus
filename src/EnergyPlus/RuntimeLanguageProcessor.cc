// EnergyPlus, Copyright (c) 1996-2024, The Board of Trustees of the University of Illinois,
// The Regents of the University of California, through Lawrence Berkeley National Laboratory
// (subject to receipt of any required approvals from the U.S. Dept. of Energy), Oak Ridge
// National Laboratory, managed by UT-Battelle, Alliance for Sustainable Energy, LLC, and other
// contributors. All rights reserved.
//
// NOTICE: This Software was developed under funding from the U.S. Department of Energy and the
// U.S. Government consequently retains certain rights. As such, the U.S. Government has been
// granted for itself and others acting on its behalf a paid-up, nonexclusive, irrevocable,
// worldwide license in the Software to reproduce, distribute copies to the public, prepare
// derivative works, and perform publicly and display publicly, and to permit others to do so.
//
// Redistribution and use in source and binary forms, with or without modification, are permitted
// provided that the following conditions are met:
//
// (1) Redistributions of source code must retain the above copyright notice, this list of
//     conditions and the following disclaimer.
//
// (2) Redistributions in binary form must reproduce the above copyright notice, this list of
//     conditions and the following disclaimer in the documentation and/or other materials
//     provided with the distribution.
//
// (3) Neither the name of the University of California, Lawrence Berkeley National Laboratory,
//     the University of Illinois, U.S. Dept. of Energy nor the names of its contributors may be
//     used to endorse or promote products derived from this software without specific prior
//     written permission.
//
// (4) Use of EnergyPlus(TM) Name. If Licensee (i) distributes the software in stand-alone form
//     without changes from the version obtained under this License, or (ii) Licensee makes a
//     reference solely to the software portion of its product, Licensee must refer to the
//     software as "EnergyPlus version X" software, where "X" is the version number Licensee
//     obtained under this License and may not use a different name for the software. Except as
//     specifically required in this Section (4), Licensee shall not use in a company name, a
//     product name, in advertising, publicity, or other promotional activities any name, trade
//     name, trademark, logo, or other designation of "EnergyPlus", "E+", "e+" or confusingly
//     similar designation, without the U.S. Department of Energy's prior written consent.
//
// THIS SOFTWARE IS PROVIDED BY THE COPYRIGHT HOLDERS AND CONTRIBUTORS "AS IS" AND ANY EXPRESS OR
// IMPLIED WARRANTIES, INCLUDING, BUT NOT LIMITED TO, THE IMPLIED WARRANTIES OF MERCHANTABILITY
// AND FITNESS FOR A PARTICULAR PURPOSE ARE DISCLAIMED. IN NO EVENT SHALL THE COPYRIGHT OWNER OR
// CONTRIBUTORS BE LIABLE FOR ANY DIRECT, INDIRECT, INCIDENTAL, SPECIAL, EXEMPLARY, OR
// CONSEQUENTIAL DAMAGES (INCLUDING, BUT NOT LIMITED TO, PROCUREMENT OF SUBSTITUTE GOODS OR
// SERVICES; LOSS OF USE, DATA, OR PROFITS; OR BUSINESS INTERRUPTION) HOWEVER CAUSED AND ON ANY
// THEORY OF LIABILITY, WHETHER IN CONTRACT, STRICT LIABILITY, OR TORT (INCLUDING NEGLIGENCE OR
// OTHERWISE) ARISING IN ANY WAY OUT OF THE USE OF THIS SOFTWARE, EVEN IF ADVISED OF THE
// POSSIBILITY OF SUCH DAMAGE.

// C++ Headers
#include <cassert>
#include <cmath>

// ObjexxFCL Headers
#include <ObjexxFCL/Array.functions.hh>
#include <ObjexxFCL/Array2D.hh>
#include <ObjexxFCL/ArrayS.functions.hh>
#include <ObjexxFCL/Fmath.hh>
#include <ObjexxFCL/char.functions.hh>
#include <ObjexxFCL/random.hh>
#include <ObjexxFCL/string.functions.hh>
#include <ObjexxFCL/time.hh>

// EnergyPlus Headers
#include <EnergyPlus/Construction.hh>
#include <EnergyPlus/CurveManager.hh>
#include <EnergyPlus/Data/EnergyPlusData.hh>
#include <EnergyPlus/DataEnvironment.hh>
#include <EnergyPlus/DataHVACGlobals.hh>
#include <EnergyPlus/DataIPShortCuts.hh>
#include <EnergyPlus/DataSystemVariables.hh>
#include <EnergyPlus/EMSManager.hh>
#include <EnergyPlus/General.hh>
#include <EnergyPlus/GlobalNames.hh>
#include <EnergyPlus/InputProcessing/InputProcessor.hh>
#include <EnergyPlus/OutputProcessor.hh>
#include <EnergyPlus/Psychrometrics.hh>
#include <EnergyPlus/RuntimeLanguageProcessor.hh>
#include <EnergyPlus/UtilityRoutines.hh>
#include <EnergyPlus/WeatherManager.hh>

namespace EnergyPlus::RuntimeLanguageProcessor {

// MODULE INFORMATION:
//       AUTHOR         Peter Graham Ellis
//       DATE WRITTEN   June 2006
//       MODIFIED       Brent Griffith, May - August 2009
//       RE-ENGINEERED  na

// Using/Aliasing
using namespace DataRuntimeLanguage;

void InitializeRuntimeLanguage(EnergyPlusData &state)
{

    // SUBROUTINE INFORMATION:
    //       AUTHOR         Peter Graham Ellis
    //       DATE WRITTEN   June 2006
    //       MODIFIED       Rui Zhang February 2010
    //       RE-ENGINEERED  na

    // METHODOLOGY EMPLOYED:
    // One time run.  Must be run BEFORE anything gets parsed.

    // Using/Aliasing
    Real64 SysTimeElapsed = state.dataHVACGlobal->SysTimeElapsed;
    Real64 TimeStepSys = state.dataHVACGlobal->TimeStepSys;

    Real64 tmpCurrentTime(0.0);
    Real64 tmpMinutes(0.0);
    Real64 tmpHours(0.0);
    Real64 tmpCurEnvirNum(0.0);
    Array1D_int datevalues(8);
    // value(1)   Current year
    // value(2)   Current month
    // value(3)   Current day
    // value(4)   Time difference with respect to UTC in minutes (0-59)
    // value(5)   Hour of the day (0-23)
    // value(6)   Minutes (0-59)
    // value(7)   Seconds (0-59)
    // value(8)   Milliseconds (0-999)

    std::string datestring; // supposedly returns blank when no date available.

    if (state.dataRuntimeLangProcessor->InitializeOnce) {

        state.dataRuntimeLang->False = SetErlValueNumber(0.0);
        state.dataRuntimeLang->True = SetErlValueNumber(1.0);

        // Create constant built-in variables
        state.dataRuntimeLangProcessor->NullVariableNum = NewEMSVariable(state, "NULL", 0, SetErlValueNumber(0.0));
        state.dataRuntimeLang->ErlVariable(state.dataRuntimeLangProcessor->NullVariableNum).Value.Type = Value::Null;
        state.dataRuntimeLangProcessor->FalseVariableNum = NewEMSVariable(state, "FALSE", 0, state.dataRuntimeLang->False);
        state.dataRuntimeLangProcessor->TrueVariableNum = NewEMSVariable(state, "TRUE", 0, state.dataRuntimeLang->True);
        state.dataRuntimeLangProcessor->OffVariableNum = NewEMSVariable(state, "OFF", 0, state.dataRuntimeLang->False);
        state.dataRuntimeLangProcessor->OnVariableNum = NewEMSVariable(state, "ON", 0, state.dataRuntimeLang->True);
        state.dataRuntimeLangProcessor->PiVariableNum = NewEMSVariable(state, "PI", 0, SetErlValueNumber(Constant::Pi));
        state.dataRuntimeLangProcessor->TimeStepsPerHourVariableNum =
            NewEMSVariable(state, "TIMESTEPSPERHOUR", 0, SetErlValueNumber(double(state.dataGlobal->NumOfTimeStepInHour)));

        // Create dynamic built-in variables
        state.dataRuntimeLangProcessor->YearVariableNum = NewEMSVariable(state, "YEAR", 0);
        state.dataRuntimeLangProcessor->CalendarYearVariableNum = NewEMSVariable(state, "CALENDARYEAR", 0);
        state.dataRuntimeLangProcessor->MonthVariableNum = NewEMSVariable(state, "MONTH", 0);
        state.dataRuntimeLangProcessor->DayOfMonthVariableNum = NewEMSVariable(state, "DAYOFMONTH", 0); // 'DAYOFMONTH'?
        state.dataRuntimeLangProcessor->DayOfWeekVariableNum = NewEMSVariable(state, "DAYOFWEEK", 0);
        state.dataRuntimeLangProcessor->DayOfYearVariableNum = NewEMSVariable(state, "DAYOFYEAR", 0);
        state.dataRuntimeLangProcessor->HourVariableNum = NewEMSVariable(state, "HOUR", 0);
        state.dataRuntimeLangProcessor->TimeStepNumVariableNum = NewEMSVariable(state, "TIMESTEPNUM", 0);
        state.dataRuntimeLangProcessor->MinuteVariableNum = NewEMSVariable(state, "MINUTE", 0);
        state.dataRuntimeLangProcessor->HolidayVariableNum = NewEMSVariable(state, "HOLIDAY", 0);
        state.dataRuntimeLangProcessor->DSTVariableNum = NewEMSVariable(state, "DAYLIGHTSAVINGS", 0);
        state.dataRuntimeLangProcessor->CurrentTimeVariableNum = NewEMSVariable(state, "CURRENTTIME", 0);
        state.dataRuntimeLangProcessor->SunIsUpVariableNum = NewEMSVariable(state, "SUNISUP", 0);
        state.dataRuntimeLangProcessor->IsRainingVariableNum = NewEMSVariable(state, "ISRAINING", 0);
        state.dataRuntimeLangProcessor->SystemTimeStepVariableNum = NewEMSVariable(state, "SYSTEMTIMESTEP", 0);
        state.dataRuntimeLangProcessor->ZoneTimeStepVariableNum = NewEMSVariable(state, "ZONETIMESTEP", 0);
        state.dataRuntimeLang->ErlVariable(state.dataRuntimeLangProcessor->ZoneTimeStepVariableNum).Value =
            SetErlValueNumber(state.dataGlobal->TimeStepZone);
        state.dataRuntimeLangProcessor->CurrentEnvironmentPeriodNum = NewEMSVariable(state, "CURRENTENVIRONMENT", 0);
        state.dataRuntimeLangProcessor->ActualDateAndTimeNum = NewEMSVariable(state, "ACTUALDATEANDTIME", 0);
        state.dataRuntimeLangProcessor->ActualTimeNum = NewEMSVariable(state, "ACTUALTIME", 0);
        state.dataRuntimeLangProcessor->WarmUpFlagNum = NewEMSVariable(state, "WARMUPFLAG", 0);

        GetRuntimeLanguageUserInput(state); // Load and parse all runtime language objects

        date_and_time(datestring, _, _, datevalues);
        if (datestring != "") {
            state.dataRuntimeLang->ErlVariable(state.dataRuntimeLangProcessor->ActualDateAndTimeNum).Value =
                SetErlValueNumber(double(sum(datevalues)));
            // datevalues(1)+datevalues(2)+datevalues(3)+  &
            // datevalues(5)+datevalues(6)+datevalues(7)+datevalues(8)
            state.dataRuntimeLang->ErlVariable(state.dataRuntimeLangProcessor->ActualTimeNum).Value =
                SetErlValueNumber(double(sum(datevalues({5, 8}))));
            // datevalues(5)+datevalues(6)+datevalues(7)+datevalues(8)
            //    ELSE
            //      ErlVariable(ActualDateAndTimeNum)%Value  = SetErlValueNumber(REAL(RANDOM_NUMBER(X=509),r64))
            //      ErlVariable(ActualTimeNum)%Value  = SetErlValueNumber(REAL(RANDOM_NUMBER(X=400),r64))
        }

        state.dataRuntimeLangProcessor->InitializeOnce = false;
    }

    // Update built-in variables
    state.dataRuntimeLang->ErlVariable(state.dataRuntimeLangProcessor->YearVariableNum).Value = SetErlValueNumber(double(state.dataEnvrn->Year));
    state.dataRuntimeLang->ErlVariable(state.dataRuntimeLangProcessor->CalendarYearVariableNum).Value =
        SetErlValueNumber(double(state.dataGlobal->CalendarYear));
    state.dataRuntimeLang->ErlVariable(state.dataRuntimeLangProcessor->MonthVariableNum).Value = SetErlValueNumber(double(state.dataEnvrn->Month));
    state.dataRuntimeLang->ErlVariable(state.dataRuntimeLangProcessor->DayOfMonthVariableNum).Value =
        SetErlValueNumber(double(state.dataEnvrn->DayOfMonth));
    state.dataRuntimeLang->ErlVariable(state.dataRuntimeLangProcessor->DayOfWeekVariableNum).Value =
        SetErlValueNumber(double(state.dataEnvrn->DayOfWeek));
    state.dataRuntimeLang->ErlVariable(state.dataRuntimeLangProcessor->DayOfYearVariableNum).Value =
        SetErlValueNumber(double(state.dataEnvrn->DayOfYear));
    state.dataRuntimeLang->ErlVariable(state.dataRuntimeLangProcessor->TimeStepNumVariableNum).Value =
        SetErlValueNumber(double(state.dataGlobal->TimeStep));

    state.dataRuntimeLang->ErlVariable(state.dataRuntimeLangProcessor->DSTVariableNum).Value =
        SetErlValueNumber(double(state.dataEnvrn->DSTIndicator));
    // DSTadjust = REAL(DSTIndicator, r64)
    tmpHours = double(state.dataGlobal->HourOfDay - 1); // no, just stay on 0..23+ DSTadjust ! offset by 1 and daylight savings time
    state.dataRuntimeLang->ErlVariable(state.dataRuntimeLangProcessor->HourVariableNum).Value = SetErlValueNumber(tmpHours);

    if (TimeStepSys < state.dataGlobal->TimeStepZone) {
        // CurrentTime is for end of zone timestep, need to account for system timestep
        tmpCurrentTime = state.dataGlobal->CurrentTime - state.dataGlobal->TimeStepZone + SysTimeElapsed + TimeStepSys;
    } else {
        tmpCurrentTime = state.dataGlobal->CurrentTime;
    }
    state.dataRuntimeLang->ErlVariable(state.dataRuntimeLangProcessor->CurrentTimeVariableNum).Value = SetErlValueNumber(tmpCurrentTime);
    tmpMinutes = ((tmpCurrentTime - double(state.dataGlobal->HourOfDay - 1)) * 60.0); // -1.0 // off by 1
    state.dataRuntimeLang->ErlVariable(state.dataRuntimeLangProcessor->MinuteVariableNum).Value = SetErlValueNumber(tmpMinutes);
    // Subtract 7 from HolidayIndex to maintain compatability for EMS where 1=Holiday,2=SummerDesignDay, 3=WinterDesignDay, 4=CustomDay1,
    // 5=CustomDay2, but not <0
    if (state.dataEnvrn->HolidayIndex == 0) {
        state.dataRuntimeLang->ErlVariable(state.dataRuntimeLangProcessor->HolidayVariableNum).Value = SetErlValueNumber(0.0);
    } else {
        state.dataRuntimeLang->ErlVariable(state.dataRuntimeLangProcessor->HolidayVariableNum).Value =
            SetErlValueNumber(double(state.dataEnvrn->HolidayIndex - 7));
    }
    if (state.dataEnvrn->SunIsUp) {
        state.dataRuntimeLang->ErlVariable(state.dataRuntimeLangProcessor->SunIsUpVariableNum).Value = SetErlValueNumber(1.0);
    } else {
        state.dataRuntimeLang->ErlVariable(state.dataRuntimeLangProcessor->SunIsUpVariableNum).Value = SetErlValueNumber(0.0);
    }
    if (state.dataEnvrn->IsRain) {
        state.dataRuntimeLang->ErlVariable(state.dataRuntimeLangProcessor->IsRainingVariableNum).Value = SetErlValueNumber(1.0);
    } else {
        state.dataRuntimeLang->ErlVariable(state.dataRuntimeLangProcessor->IsRainingVariableNum).Value = SetErlValueNumber(0.0);
    }
    state.dataRuntimeLang->ErlVariable(state.dataRuntimeLangProcessor->SystemTimeStepVariableNum).Value = SetErlValueNumber(TimeStepSys);

    tmpCurEnvirNum = double(state.dataEnvrn->CurEnvirNum);
    state.dataRuntimeLang->ErlVariable(state.dataRuntimeLangProcessor->CurrentEnvironmentPeriodNum).Value = SetErlValueNumber(tmpCurEnvirNum);
    if (state.dataGlobal->WarmupFlag) {
        state.dataRuntimeLang->ErlVariable(state.dataRuntimeLangProcessor->WarmUpFlagNum).Value = SetErlValueNumber(1.0);
    } else {
        state.dataRuntimeLang->ErlVariable(state.dataRuntimeLangProcessor->WarmUpFlagNum).Value = SetErlValueNumber(0.0);
    }
}

void BeginEnvrnInitializeRuntimeLanguage(EnergyPlusData &state)
{

    // SUBROUTINE INFORMATION:
    //       AUTHOR         B. Griffith
    //       DATE WRITTEN   March 2010
    //       MODIFIED       B. Griffith, added Sensor initialation
    //       RE-ENGINEERED  na

    // PURPOSE OF THIS SUBROUTINE:
    // re initialize Erl for new simulation environment period

    // METHODOLOGY EMPLOYED:
    // na

    // REFERENCES:
    // na

    // Using/Aliasing
    using OutputProcessor::SetInternalVariableValue;

    // Locals
    // SUBROUTINE ARGUMENT DEFINITIONS:
    // na

    // SUBROUTINE PARAMETER DEFINITIONS:
    // na

    // INTERFACE BLOCK SPECIFICATIONS:
    // na

    // DERIVED TYPE DEFINITIONS:
    // na

    // SUBROUTINE LOCAL VARIABLE DECLARATIONS:
    int ActuatorUsedLoop;
    int EMSActuatorVariableNum;
    int ErlVariableNum;
    int TrendVarNum;
    int SensorNum;
    int TrendDepth;
    int loop;
    bool CycleThisVariable;

    // reinitialize state of Erl variable values to zero, this gets sensors and internal variables used
    for (ErlVariableNum = 1; ErlVariableNum <= state.dataRuntimeLang->NumErlVariables; ++ErlVariableNum) {
        // but skip constant built-in variables so don't overwrite them
        if (ErlVariableNum == state.dataRuntimeLangProcessor->NullVariableNum) continue;
        if (ErlVariableNum == state.dataRuntimeLangProcessor->FalseVariableNum) continue;
        if (ErlVariableNum == state.dataRuntimeLangProcessor->TrueVariableNum) continue;
        if (ErlVariableNum == state.dataRuntimeLangProcessor->OffVariableNum) continue;
        if (ErlVariableNum == state.dataRuntimeLangProcessor->OnVariableNum) continue;
        if (ErlVariableNum == state.dataRuntimeLangProcessor->PiVariableNum) continue;
        if (ErlVariableNum == state.dataRuntimeLangProcessor->ZoneTimeStepVariableNum) continue;
        if (ErlVariableNum == state.dataRuntimeLangProcessor->ActualDateAndTimeNum) continue;
        if (ErlVariableNum == state.dataRuntimeLangProcessor->ActualTimeNum) continue;

        // need to preserve curve index variables
        CycleThisVariable = false;
        for (loop = 1; loop <= state.dataRuntimeLang->NumEMSCurveIndices; ++loop) {
            if (ErlVariableNum == state.dataRuntimeLangProcessor->CurveIndexVariableNums(loop)) CycleThisVariable = true;
        }
        if (CycleThisVariable) continue;
        CycleThisVariable = false;
        for (loop = 1; loop <= state.dataRuntimeLang->NumEMSConstructionIndices; ++loop) {
            if (ErlVariableNum == state.dataRuntimeLangProcessor->ConstructionIndexVariableNums(loop)) CycleThisVariable = true;
        }
        if (CycleThisVariable) continue;

        if (state.dataRuntimeLang->ErlVariable(ErlVariableNum).Value.initialized) {
            state.dataRuntimeLang->ErlVariable(ErlVariableNum).Value =
                SetErlValueNumber(0.0, state.dataRuntimeLang->ErlVariable(ErlVariableNum).Value);
        }
    }
    // reinitialize state of actuators
    for (ActuatorUsedLoop = 1; ActuatorUsedLoop <= state.dataRuntimeLang->numActuatorsUsed + state.dataRuntimeLang->NumExternalInterfaceActuatorsUsed;
         ++ActuatorUsedLoop) {
        EMSActuatorVariableNum = state.dataRuntimeLang->EMSActuatorUsed(ActuatorUsedLoop).ActuatorVariableNum;
        ErlVariableNum = state.dataRuntimeLang->EMSActuatorUsed(ActuatorUsedLoop).ErlVariableNum;
        state.dataRuntimeLang->ErlVariable(ErlVariableNum).Value.Type = Value::Null;
        *state.dataRuntimeLang->EMSActuatorAvailable(EMSActuatorVariableNum).Actuated = false;
        switch (state.dataRuntimeLang->EMSActuatorAvailable(EMSActuatorVariableNum).PntrVarTypeUsed) {
        case PtrDataType::Real:
            *state.dataRuntimeLang->EMSActuatorAvailable(EMSActuatorVariableNum).RealValue = 0.0;
            break;
        case PtrDataType::Integer:
            *state.dataRuntimeLang->EMSActuatorAvailable(EMSActuatorVariableNum).IntValue = 0;
            break;
        case PtrDataType::Logical:
            *state.dataRuntimeLang->EMSActuatorAvailable(EMSActuatorVariableNum).LogValue = false;
            break;
        default:
            break; // nothing to do for those
        }
    }

    // reinitialize trend variables so old data are purged
    for (TrendVarNum = 1; TrendVarNum <= state.dataRuntimeLang->NumErlTrendVariables; ++TrendVarNum) {
        TrendDepth = state.dataRuntimeLang->TrendVariable(TrendVarNum).LogDepth;
        state.dataRuntimeLang->TrendVariable(TrendVarNum).TrendValARR({1, TrendDepth}) = 0.0;
    }

    // reinitilize sensors
    for (SensorNum = 1; SensorNum <= state.dataRuntimeLang->NumSensors; ++SensorNum) {
        SetInternalVariableValue(
            state, state.dataRuntimeLang->Sensor(SensorNum).VariableType, state.dataRuntimeLang->Sensor(SensorNum).Index, 0.0, 0);
    }
}

void ParseStack(EnergyPlusData &state, int const StackNum)
{

    // SUBROUTINE INFORMATION:
    //       AUTHOR         Peter Graham Ellis
    //       DATE WRITTEN   June 2006
    //       MODIFIED       Brent Griffith June 2009
    //                      Brent Griffith March 2012, add WHILE loops
    //       RE-ENGINEERED  na

    // PURPOSE OF THIS SUBROUTINE:
    // Parsing a block of text creates a program stack in DataRuntimeLanguage.
    // This routine only executes once for each Erl program.

    // METHODOLOGY EMPLOYED:
    // Loop over each line of Erl code and parse based on statement keyword

    // Using/Aliasing

    // Locals
    // SUBROUTINE ARGUMENT DEFINITIONS:

    // SUBROUTINE PARAMETER DEFINITIONS:
    int constexpr IfDepthAllowed(5);        // depth of IF block nesting
    int constexpr ELSEIFLengthAllowed(200); // number of ELSEIFs allowed
    int constexpr WhileDepthAllowed(1);     // depth of While block nesting

    // SUBROUTINE LOCAL VARIABLE DECLARATIONS:
    int LineNum;
    int StackNum2;
    std::string::size_type Pos;
    int ExpressionNum;
    int VariableNum;
    std::string Line;      // local copy of a single line of Erl program code
    std::string Keyword;   // local copy of statement keyword parsed from line (Run, Set, If, etc)
    std::string Remainder; // local copy of what is left for text in the line after keyword
    std::string Expression;
    std::string Variable;
    int NestedIfDepth;    // indicates depth into If statement,
    int NestedWhileDepth; // indicates depth into While statement
    int InstructionNum;
    int InstructionNum2;
    int GotoNum;
    Array1D_int SavedIfInstructionNum(IfDepthAllowed); // index is depth of If statements
    Array2D_int SavedGotoInstructionNum(ELSEIFLengthAllowed, IfDepthAllowed);
    Array1D_int NumGotos(IfDepthAllowed); // index is depth of If statements,
    int SavedWhileInstructionNum;
    int SavedWhileExpressionNum;
    int NumWhileGotos;
    Array1D_bool ReadyForElse(IfDepthAllowed);
    Array1D_bool ReadyForEndif(IfDepthAllowed);

    LineNum = 1;
    NestedIfDepth = 0;
    ReadyForElse = false;
    ReadyForEndif = false;
    SavedIfInstructionNum = 0;
    SavedGotoInstructionNum = 0;
    NumGotos = 0;
    NestedWhileDepth = 0;
    SavedWhileInstructionNum = 0;
    SavedWhileExpressionNum = 0;
    NumWhileGotos = 0;

    while (LineNum <= state.dataRuntimeLang->ErlStack(StackNum).NumLines) {

        Line = stripped(state.dataRuntimeLang->ErlStack(StackNum).Line(LineNum));
        if (len(Line) == 0) {
            ++LineNum;
            continue; // Blank lines can be skipped
        }

        Pos = scan(Line, ' ');
        if (Pos == std::string::npos) {
            Pos = len(Line);
            Remainder.clear();
        } else {
            Remainder = stripped(Line.substr(Pos + 1));
        }
        //    Keyword = Util::makeUPPER(Line(1:Pos-1))
        Keyword = Line.substr(0, Pos);

        // the functionality in each block of this parser structure is so different that a regular IF block seems reasonable
        if (Keyword == "RETURN") {
            if (state.dataSysVars->DeveloperFlag) print(state.files.debug, "RETURN \"{}\"\n", Line);
            if (Remainder.empty()) {
                InstructionNum = AddInstruction(state, StackNum, LineNum, RuntimeLanguageProcessor::ErlKeywordParam::Return);
            } else {
                ParseExpression(state, Remainder, StackNum, ExpressionNum, Line);
                InstructionNum = AddInstruction(state, StackNum, LineNum, DataRuntimeLanguage::ErlKeywordParam::Return, ExpressionNum);
            }

        } else if (Keyword == "SET") {
            if (state.dataSysVars->DeveloperFlag) print(state.files.debug, "SET \"{}\"\n", Line);
            Pos = scan(Remainder, '=');
            if (Pos == std::string::npos) {
                AddError(state, StackNum, LineNum, "Equal sign missing for the SET instruction.");
            } else if (Pos == 0) {
                AddError(state, StackNum, LineNum, "Variable name missing for the SET instruction.");
            } else {
                Variable = stripped(Remainder.substr(0, Pos)); // VariableName would be more expressive
                VariableNum = NewEMSVariable(state, Variable, StackNum);
                // Check for invalid variable name

                if (Pos + 1 < Remainder.length()) {
                    Expression = stripped(Remainder.substr(Pos + 1));
                } else {
                    Expression.clear();
                }
                if (Expression.empty()) {
                    AddError(state, StackNum, LineNum, "Expression missing for the SET instruction.");
                } else {
                    ParseExpression(state, Expression, StackNum, ExpressionNum, Line);
                    InstructionNum = AddInstruction(state, StackNum, LineNum, DataRuntimeLanguage::ErlKeywordParam::Set, VariableNum, ExpressionNum);
                }
            }

        } else if (Keyword == "RUN") {
            if (state.dataSysVars->DeveloperFlag) print(state.files.debug, "RUN \"{}\"\n", Line);
            if (Remainder.empty()) {
                AddError(state, StackNum, LineNum, "Program or Subroutine name missing for the RUN instruction.");
            } else {
                Pos = scan(Remainder, ' ');
                if (Pos == std::string::npos) Pos = Remainder.length();
                Variable = Util::makeUPPER(stripped(Remainder.substr(0, Pos))); // really the subroutine, or reference to instruction set
                StackNum2 = Util::FindItemInList(Variable, state.dataRuntimeLang->ErlStack);
                if (StackNum2 == 0) {
                    AddError(state, StackNum, LineNum, "Program or Subroutine name [" + Variable + "] not found for the RUN instruction.");
                } else {
                    InstructionNum = AddInstruction(state, StackNum, LineNum, DataRuntimeLanguage::ErlKeywordParam::Run, StackNum2);
                }
            }

        } else if (Keyword == "IF") {
            if (state.dataSysVars->DeveloperFlag) {
                print(state.files.debug, "IF \"{}\"\n", Line);
                print(state.files.debug, "NestedIf={}\n", NestedIfDepth);
            }
            if (Remainder.empty()) {
                AddError(state, StackNum, LineNum, "Expression missing for the IF instruction.");
                ExpressionNum = 0;
            } else {
                Expression = stripped(Remainder);
                ParseExpression(state, Expression, StackNum, ExpressionNum, Line);
            }

            ++NestedIfDepth;
            ReadyForElse(NestedIfDepth) = true;
            ReadyForEndif(NestedIfDepth) = true;
            if (NestedIfDepth > IfDepthAllowed) {
                AddError(state, StackNum, LineNum, "Detected IF nested deeper than is allowed; need to terminate an earlier IF instruction.");
                break;
            } else {
                InstructionNum = AddInstruction(state,
                                                StackNum,
                                                LineNum,
                                                DataRuntimeLanguage::ErlKeywordParam::If,
                                                ExpressionNum); // Arg2 added at next ELSEIF, ELSE, ENDIF
                SavedIfInstructionNum(NestedIfDepth) = InstructionNum;
            }

        } else if (Keyword == "ELSEIF") {
            if (state.dataSysVars->DeveloperFlag) {
                print(state.files.debug, "ELSEIF \"{}\"\n", Line);
                print(state.files.debug, "NestedIf={}\n", NestedIfDepth);
            }
            if (NestedIfDepth == 0) {
                AddError(state, StackNum, LineNum, "Starting IF instruction missing for the ELSEIF instruction.");
                break; // Getting strange error on DEALLOCATE for the next instruction that I try to add, so doing EXIT here
            }

            // Complete the preceding block with a GOTO instruction
            InstructionNum = AddInstruction(state, StackNum, 0, DataRuntimeLanguage::ErlKeywordParam::Goto); // Arg2 is added at the ENDIF
            ++NumGotos(NestedIfDepth);
            if (NumGotos(NestedIfDepth) > ELSEIFLengthAllowed) {
                AddError(state, StackNum, LineNum, "Detected ELSEIF series that is longer than allowed; terminate earlier IF instruction.");
                break;
            } else {
                SavedGotoInstructionNum(NumGotos(NestedIfDepth), NestedIfDepth) = InstructionNum;
            }

            if (Remainder.empty()) {
                AddError(state, StackNum, LineNum, "Expression missing for the ELSEIF instruction.");
                ExpressionNum = 0;
            } else {
                Expression = stripped(Remainder);
                ParseExpression(state, Expression, StackNum, ExpressionNum, Line);
            }

            InstructionNum = AddInstruction(state,
                                            StackNum,
                                            LineNum,
                                            DataRuntimeLanguage::ErlKeywordParam::If,
                                            ExpressionNum); // Arg2 added at next ELSEIF, ELSE, ENDIF
            state.dataRuntimeLang->ErlStack(StackNum).Instruction(SavedIfInstructionNum(NestedIfDepth)).Argument2 = InstructionNum;
            SavedIfInstructionNum(NestedIfDepth) = InstructionNum;

        } else if (Keyword == "ELSE") {
            if (state.dataSysVars->DeveloperFlag) {
                print(state.files.debug, "ELSE \"{}\"\n", Line);
                print(state.files.debug, "NestedIf={}\n", NestedIfDepth);
            }
            if (NestedIfDepth == 0) {
                AddError(state, StackNum, LineNum, "Starting IF instruction missing for the ELSE instruction.");
                break; // Getting strange error on DEALLOCATE for the next instruction that I try to add, so doing EXIT here
            }
            if (!ReadyForElse(NestedIfDepth)) {
                AddError(state, StackNum, LineNum, "ELSE statement without corresponding IF statement.");
            }
            ReadyForElse(NestedIfDepth) = false;

            // Complete the preceding block with a GOTO instruction
            InstructionNum = AddInstruction(state, StackNum, 0, DataRuntimeLanguage::ErlKeywordParam::Goto); // Arg2 is added at the ENDIF
            ++NumGotos(NestedIfDepth);
            if (NumGotos(NestedIfDepth) > ELSEIFLengthAllowed) {
                AddError(state, StackNum, LineNum, "Detected ELSEIF-ELSE series that is longer than allowed.");
                break;
            } else {
                SavedGotoInstructionNum(NumGotos(NestedIfDepth), NestedIfDepth) = InstructionNum;
            }

            if (!Remainder.empty()) {
                AddError(state, StackNum, LineNum, "Nothing is allowed to follow the ELSE instruction.");
            }

            InstructionNum = AddInstruction(state, StackNum, LineNum, DataRuntimeLanguage::ErlKeywordParam::Else); // can make this into a KeywordIf?
            state.dataRuntimeLang->ErlStack(StackNum).Instruction(SavedIfInstructionNum(NestedIfDepth)).Argument2 = InstructionNum;
            SavedIfInstructionNum(NestedIfDepth) = InstructionNum;

        } else if (Keyword == "ENDIF") {
            if (state.dataSysVars->DeveloperFlag) {
                print(state.files.debug, "ENDIF \"{}\"\n", Line);
                print(state.files.debug, "NestedIf={}\n", NestedIfDepth);
            }
            if (NestedIfDepth == 0) {
                AddError(state, StackNum, LineNum, "Starting IF instruction missing for the ENDIF instruction.");
                break; // PE Getting strange error on DEALLOCATE for the next instruction that I try to add, so doing EXIT here
            }

            if (!ReadyForEndif(NestedIfDepth)) {
                AddError(state, StackNum, LineNum, "ENDIF statement without corresponding IF stetement.");
            }
            ReadyForEndif(NestedIfDepth) = false;
            ReadyForElse(NestedIfDepth) = false;

            if (!Remainder.empty()) {
                AddError(state, StackNum, LineNum, "Nothing is allowed to follow the ENDIF instruction.");
            }

            InstructionNum = AddInstruction(state, StackNum, LineNum, DataRuntimeLanguage::ErlKeywordParam::EndIf);
            state.dataRuntimeLang->ErlStack(StackNum).Instruction(SavedIfInstructionNum(NestedIfDepth)).Argument2 = InstructionNum;

            // Go back and complete all of the GOTOs that terminate each IF and ELSEIF block
            for (GotoNum = 1; GotoNum <= NumGotos(NestedIfDepth); ++GotoNum) {
                InstructionNum2 = SavedGotoInstructionNum(GotoNum, NestedIfDepth);
                state.dataRuntimeLang->ErlStack(StackNum).Instruction(InstructionNum2).Argument1 = InstructionNum;
                SavedGotoInstructionNum(GotoNum, NestedIfDepth) = 0;
            }

            NumGotos(NestedIfDepth) = 0;
            SavedIfInstructionNum(NestedIfDepth) = 0;
            --NestedIfDepth;

        } else if (Keyword == "WHILE") {
            if (state.dataSysVars->DeveloperFlag) print(state.files.debug, "WHILE \"{}\"\n", Line);
            if (Remainder.empty()) {
                AddError(state, StackNum, LineNum, "Expression missing for the WHILE instruction.");
                ExpressionNum = 0;
            } else {
                Expression = stripped(Remainder);
                ParseExpression(state, Expression, StackNum, ExpressionNum, Line);
            }

            ++NestedWhileDepth;
            if (NestedWhileDepth > WhileDepthAllowed) {
                AddError(state, StackNum, LineNum, "Detected WHILE nested deeper than is allowed; need to terminate an earlier WHILE instruction.");
                break;
            } else {
                InstructionNum = AddInstruction(state, StackNum, LineNum, DataRuntimeLanguage::ErlKeywordParam::While, ExpressionNum);
                SavedWhileInstructionNum = InstructionNum;
                SavedWhileExpressionNum = ExpressionNum;
            }

        } else if (Keyword == "ENDWHILE") {
            if (state.dataSysVars->DeveloperFlag) print(state.files.debug, "ENDWHILE \"{}\"\n", Line);
            if (NestedWhileDepth == 0) {
                AddError(state, StackNum, LineNum, "Starting WHILE instruction missing for the ENDWHILE instruction.");
                break;
            }
            if (!Remainder.empty()) {
                AddError(state, StackNum, LineNum, "Nothing is allowed to follow the ENDWHILE instruction.");
            }

            InstructionNum = AddInstruction(state, StackNum, LineNum, DataRuntimeLanguage::ErlKeywordParam::EndWhile);
            state.dataRuntimeLang->ErlStack(StackNum).Instruction(SavedWhileInstructionNum).Argument2 = InstructionNum;
            state.dataRuntimeLang->ErlStack(StackNum).Instruction(InstructionNum).Argument1 = SavedWhileExpressionNum;
            state.dataRuntimeLang->ErlStack(StackNum).Instruction(InstructionNum).Argument2 = SavedWhileInstructionNum;

            NestedWhileDepth = 0;
            SavedWhileInstructionNum = 0;
            SavedWhileExpressionNum = 0;

        } else {
            if (state.dataSysVars->DeveloperFlag) print(state.files.debug, "ERROR \"{}\"\n", Line);
            AddError(state, StackNum, LineNum, "Unknown keyword [" + Keyword + "].");
        }

        ++LineNum;
    } // LineNum

    if (NestedIfDepth == 1) {
        AddError(state, StackNum, 0, "Missing an ENDIF instruction needed to terminate an earlier IF instruction.");
    } else if (NestedIfDepth > 1) {
        AddError(state, StackNum, 0, format("Missing {} ENDIF instructions needed to terminate earlier IF instructions.", NestedIfDepth));
    }

    //  ALLOCATE(DummyError(ErlStack(StackNum)%NumErrors))
    //  DummyError = ErlStack(StackNum)%Error
}

int AddInstruction(EnergyPlusData &state,
                   int const StackNum,
                   int const LineNum,
                   DataRuntimeLanguage::ErlKeywordParam Keyword,
                   ObjexxFCL::Optional_int_const Argument1, // Erl variable index
                   ObjexxFCL::Optional_int_const Argument2)
{

    // SUBROUTINE INFORMATION:
    //       AUTHOR         Peter Graham Ellis
    //       DATE WRITTEN   June 2006
    //       MODIFIED       na
    //       RE-ENGINEERED  na

    // PURPOSE OF THIS SUBROUTINE:
    // Adds an instruction to a stack.

    // METHODOLOGY EMPLOYED:

    // Return value
    int InstructionNum;

    // Locals
    // SUBROUTINE ARGUMENT DEFINITIONS:

    // SUBROUTINE LOCAL VARIABLE DECLARATIONS:

    // Object Data
    ErlStackType TempStack;

    if (state.dataRuntimeLang->ErlStack(StackNum).NumInstructions == 0) {
        state.dataRuntimeLang->ErlStack(StackNum).Instruction.allocate(1);
        state.dataRuntimeLang->ErlStack(StackNum).NumInstructions = 1;
    } else {
        TempStack = state.dataRuntimeLang->ErlStack(StackNum);
        state.dataRuntimeLang->ErlStack(StackNum).Instruction.deallocate();
        state.dataRuntimeLang->ErlStack(StackNum).Instruction.allocate(state.dataRuntimeLang->ErlStack(StackNum).NumInstructions + 1);
        state.dataRuntimeLang->ErlStack(StackNum).Instruction({1, state.dataRuntimeLang->ErlStack(StackNum).NumInstructions}) =
            TempStack.Instruction({1, state.dataRuntimeLang->ErlStack(StackNum).NumInstructions});
        ++state.dataRuntimeLang->ErlStack(StackNum).NumInstructions;
    }

    InstructionNum = state.dataRuntimeLang->ErlStack(StackNum).NumInstructions;
    state.dataRuntimeLang->ErlStack(StackNum).Instruction(InstructionNum).LineNum = LineNum;
    state.dataRuntimeLang->ErlStack(StackNum).Instruction(InstructionNum).Keyword = Keyword;

    if (present(Argument1)) state.dataRuntimeLang->ErlStack(StackNum).Instruction(InstructionNum).Argument1 = Argument1;
    if (present(Argument2)) state.dataRuntimeLang->ErlStack(StackNum).Instruction(InstructionNum).Argument2 = Argument2;

    return InstructionNum;
}

void AddError(EnergyPlusData &state,
              int const StackNum,      // index pointer to location in ErlStack structure
              int const LineNum,       // Erl program line number
              std::string const &Error // error message to be added to ErlStack
)
{

    // SUBROUTINE INFORMATION:
    //       AUTHOR         Peter Graham Ellis
    //       DATE WRITTEN   June 2006
    //       MODIFIED       na
    //       RE-ENGINEERED  na

    // PURPOSE OF THIS SUBROUTINE:
    // Adds an error message to a stack.

    // METHODOLOGY EMPLOYED:

    // Locals
    // SUBROUTINE ARGUMENT DEFINITIONS:

    // SUBROUTINE LOCAL VARIABLE DECLARATIONS:
    int ErrorNum; // local count of errors for this ErlStack

    // Object Data
    ErlStackType TempStack; // temporary copy of single ErlStack

    if (state.dataRuntimeLang->ErlStack(StackNum).NumErrors == 0) {
        state.dataRuntimeLang->ErlStack(StackNum).Error.allocate(1);
        state.dataRuntimeLang->ErlStack(StackNum).NumErrors = 1;
    } else {
        TempStack = state.dataRuntimeLang->ErlStack(StackNum);
        state.dataRuntimeLang->ErlStack(StackNum).Error.deallocate();
        state.dataRuntimeLang->ErlStack(StackNum).Error.allocate(state.dataRuntimeLang->ErlStack(StackNum).NumErrors + 1);
        state.dataRuntimeLang->ErlStack(StackNum).Error({1, state.dataRuntimeLang->ErlStack(StackNum).NumErrors}) =
            TempStack.Error({1, state.dataRuntimeLang->ErlStack(StackNum).NumErrors});
        ++state.dataRuntimeLang->ErlStack(StackNum).NumErrors;
    }

    ErrorNum = state.dataRuntimeLang->ErlStack(StackNum).NumErrors;
    if (LineNum > 0) {
        state.dataRuntimeLang->ErlStack(StackNum).Error(ErrorNum) =
            format("Line {}:  {} \"{}\"", LineNum, Error, state.dataRuntimeLang->ErlStack(StackNum).Line(LineNum));
    } else {
        state.dataRuntimeLang->ErlStack(StackNum).Error(ErrorNum) = Error;
    }
}

ErlValueType EvaluateStack(EnergyPlusData &state, int const StackNum)
{

    // SUBROUTINE INFORMATION:
    //       AUTHOR         Peter Graham Ellis
    //       DATE WRITTEN   June 2006
    //       MODIFIED       Brent Griffith, May 2009
    //                      Brent Griffith, March 2012, add While loop support
    //       RE-ENGINEERED  na

    // PURPOSE OF THIS SUBROUTINE:
    // Runs a stack with the interpreter.

    // Return value
    ErlValueType ReturnValue;

    // Locals
    // SUBROUTINE ARGUMENT DEFINITIONS:

    // SUBROUTINE LOCAL VARIABLE DECLARATIONS:
    int InstructionNum;
    int InstructionNum2;
    int ExpressionNum;
    int ESVariableNum;
    int WhileLoopExitCounter;      // to avoid infinite loop in While loop
    bool seriousErrorFound(false); // once it gets set true (inside EvaluateExpresssion) it will trigger a fatal (in WriteTrace)

    WhileLoopExitCounter = 0;
    ReturnValue.Type = Value::Number;
    ReturnValue.Number = 0.0;

    InstructionNum = 1;
    while (InstructionNum <= state.dataRuntimeLang->ErlStack(StackNum).NumInstructions) {

        {
            DataRuntimeLanguage::ErlKeywordParam const SELECT_CASE_var =
                state.dataRuntimeLang->ErlStack(StackNum).Instruction(InstructionNum).Keyword;

            if (SELECT_CASE_var == DataRuntimeLanguage::ErlKeywordParam::None) {
                // There probably shouldn't be any of these

            } else if (SELECT_CASE_var == DataRuntimeLanguage::ErlKeywordParam::Return) {
                if (state.dataRuntimeLang->ErlStack(StackNum).Instruction(InstructionNum).Argument1 > 0)
                    ReturnValue =
                        EvaluateExpression(state, state.dataRuntimeLang->ErlStack(StackNum).Instruction(InstructionNum).Argument1, seriousErrorFound);
                WriteTrace(state, StackNum, InstructionNum, ReturnValue, seriousErrorFound);
                break; // RETURN always terminates an instruction stack

            } else if (SELECT_CASE_var == DataRuntimeLanguage::ErlKeywordParam::Set) {

                ReturnValue =
                    EvaluateExpression(state, state.dataRuntimeLang->ErlStack(StackNum).Instruction(InstructionNum).Argument2, seriousErrorFound);
                ESVariableNum = state.dataRuntimeLang->ErlStack(StackNum).Instruction(InstructionNum).Argument1;
                if ((!state.dataRuntimeLang->ErlVariable(ESVariableNum).ReadOnly) &&
                    (!state.dataRuntimeLang->ErlVariable(ESVariableNum).Value.TrendVariable)) {
                    state.dataRuntimeLang->ErlVariable(ESVariableNum).Value = ReturnValue;
                } else if (state.dataRuntimeLang->ErlVariable(ESVariableNum).Value.TrendVariable) {
                    state.dataRuntimeLang->ErlVariable(ESVariableNum).Value.Number = ReturnValue.Number;
                    state.dataRuntimeLang->ErlVariable(ESVariableNum).Value.Error = ReturnValue.Error;
                }

                WriteTrace(state, StackNum, InstructionNum, ReturnValue, seriousErrorFound);

            } else if (SELECT_CASE_var == DataRuntimeLanguage::ErlKeywordParam::Run) {
                ReturnValue.Type = Value::String;
                ReturnValue.String = "";
                WriteTrace(state, StackNum, InstructionNum, ReturnValue, seriousErrorFound);
                ReturnValue = EvaluateStack(state, state.dataRuntimeLang->ErlStack(StackNum).Instruction(InstructionNum).Argument1);
            } else if ((SELECT_CASE_var == DataRuntimeLanguage::ErlKeywordParam::If) ||
                       (SELECT_CASE_var == DataRuntimeLanguage::ErlKeywordParam::Else)) { // same???
                ExpressionNum = state.dataRuntimeLang->ErlStack(StackNum).Instruction(InstructionNum).Argument1;
                InstructionNum2 = state.dataRuntimeLang->ErlStack(StackNum).Instruction(InstructionNum).Argument2;
                if (ExpressionNum > 0) { // could be 0 if this was an ELSE
                    ReturnValue = EvaluateExpression(state, ExpressionNum, seriousErrorFound);
                    WriteTrace(state, StackNum, InstructionNum, ReturnValue, seriousErrorFound);
                    if (ReturnValue.Number == 0.0) { //  This is the FALSE case
                        // Eventually should handle strings and arrays too
                        InstructionNum = InstructionNum2;
                        continue;
                    }
                } else {
                    // KeywordELSE  -- kind of a kludge
                    ReturnValue.Type = Value::Number;
                    ReturnValue.Number = 1.0;
                    WriteTrace(state, StackNum, InstructionNum, ReturnValue, seriousErrorFound);
                }
            } else if (SELECT_CASE_var == DataRuntimeLanguage::ErlKeywordParam::Goto) {
                InstructionNum = state.dataRuntimeLang->ErlStack(StackNum).Instruction(InstructionNum).Argument1;

                // For debug purposes only...
                ReturnValue.Type = Value::String;
                ReturnValue.String = ""; // IntegerToString(InstructionNum)

                continue;
                // PE if this ever went out of bounds, would the DO loop save it?  or need check here?

            } else if (SELECT_CASE_var == DataRuntimeLanguage::ErlKeywordParam::EndIf) {
                ReturnValue.Type = Value::String;
                ReturnValue.String = "";
                WriteTrace(state, StackNum, InstructionNum, ReturnValue, seriousErrorFound);

            } else if (SELECT_CASE_var == DataRuntimeLanguage::ErlKeywordParam::While) {
                // evaluate expression at while, skip to past endwhile if not true
                ExpressionNum = state.dataRuntimeLang->ErlStack(StackNum).Instruction(InstructionNum).Argument1;
                InstructionNum2 = state.dataRuntimeLang->ErlStack(StackNum).Instruction(InstructionNum).Argument2;
                ReturnValue = EvaluateExpression(state, ExpressionNum, seriousErrorFound);
                WriteTrace(state, StackNum, InstructionNum, ReturnValue, seriousErrorFound);
                if (ReturnValue.Number == 0.0) { //  This is the FALSE case
                    // Eventually should handle strings and arrays too
                    InstructionNum = InstructionNum2;
                    // CYCLE
                }
            } else if (SELECT_CASE_var == DataRuntimeLanguage::ErlKeywordParam::EndWhile) {

                // reevaluate expression at While and goto there if true, otherwise continue
                ExpressionNum = state.dataRuntimeLang->ErlStack(StackNum).Instruction(InstructionNum).Argument1;
                InstructionNum2 = state.dataRuntimeLang->ErlStack(StackNum).Instruction(InstructionNum).Argument2;
                ReturnValue = EvaluateExpression(state, ExpressionNum, seriousErrorFound);
                if ((ReturnValue.Number != 0.0) && (WhileLoopExitCounter <= MaxWhileLoopIterations)) { //  This is the True case
                    // Eventually should handle strings and arrays too
                    WriteTrace(state, StackNum, InstructionNum, ReturnValue, seriousErrorFound); // duplicative?
                    InstructionNum = InstructionNum2;
                    ++WhileLoopExitCounter;

                    continue;
                } else { // false, leave while block
                    if (WhileLoopExitCounter > MaxWhileLoopIterations) {
                        WhileLoopExitCounter = 0;
                        ReturnValue.Type = Value::Error;
                        ReturnValue.Error = "Maximum WHILE loop iteration limit reached";
                        WriteTrace(state, StackNum, InstructionNum, ReturnValue, seriousErrorFound);
                    } else {
                        ReturnValue.Type = Value::Number;
                        ReturnValue.Number = 0.0;
                        WriteTrace(state, StackNum, InstructionNum, ReturnValue, seriousErrorFound);
                        WhileLoopExitCounter = 0;
                    }
                }
            } else {
                ShowFatalError(state, "Fatal error in RunStack:  Unknown keyword.");
            }
        }

        ++InstructionNum;
    } // InstructionNum

    return ReturnValue;
}

void WriteTrace(EnergyPlusData &state, int const StackNum, int const InstructionNum, ErlValueType const &ReturnValue, bool const seriousErrorFound)
{

    // SUBROUTINE INFORMATION:
    //       AUTHOR         Peter Graham Ellis
    //       DATE WRITTEN   June 2006
    //       MODIFIED       Brent Griffith, May 2009
    //                      Brent Griffith, May 2016, added bool and fatal error messages for runtime problems with math and unitialized vars
    //       RE-ENGINEERED  na

    // PURPOSE OF THIS SUBROUTINE:

    // METHODOLOGY EMPLOYED:

    // Using/Aliasing
    using General::CreateSysTimeIntervalString;

    // Locals
    // SUBROUTINE ARGUMENT DEFINITIONS:

    // SUBROUTINE LOCAL VARIABLE DECLARATIONS:
    int LineNum;
    std::string NameString;
    std::string LineNumString;
    std::string LineString;
    std::string cValueString;
    std::string TimeString;
    std::string DuringWarmup;

    if ((!state.dataRuntimeLang->OutputFullEMSTrace) && (!state.dataRuntimeLang->OutputEMSErrors) && (!seriousErrorFound)) return;

    if ((state.dataRuntimeLang->OutputEMSErrors) && (!state.dataRuntimeLang->OutputFullEMSTrace) && (!seriousErrorFound)) {
        // see if error needs to be reported.
        if (ReturnValue.Type != Value::Error) return;
    }

    if (!state.dataRuntimeLangProcessor->WriteTraceMyOneTimeFlag) {
        print(state.files.edd, "****  Begin EMS Language Processor Error and Trace Output  *** \n");
        print(state.files.edd, "<Erl program name, line #, line text, result, occurrence timing information ... >\n");
        state.dataRuntimeLangProcessor->WriteTraceMyOneTimeFlag = true;
    }
    // if have not return'd yet then write out full trace

    NameString = state.dataRuntimeLang->ErlStack(StackNum).Name;
    LineNum = state.dataRuntimeLang->ErlStack(StackNum).Instruction(InstructionNum).LineNum;
    LineNumString = fmt::to_string(LineNum);
    LineString = state.dataRuntimeLang->ErlStack(StackNum).Line(LineNum);
    cValueString = ValueToString(ReturnValue);

    // put together timestamp info
    if (state.dataGlobal->WarmupFlag) {
        if (!state.dataGlobal->DoingSizing) {
            DuringWarmup = " During Warmup, Occurrence info=";
        } else {
            DuringWarmup = " During Warmup & Sizing, Occurrence info=";
        }
    } else {
        if (!state.dataGlobal->DoingSizing) {
            DuringWarmup = " Occurrence info=";
        } else {
            DuringWarmup = " During Sizing, Occurrence info=";
        }
    }
    TimeString = DuringWarmup + state.dataEnvrn->EnvironmentName + ", " + state.dataEnvrn->CurMnDy + ' ' + CreateSysTimeIntervalString(state);

    if (state.dataRuntimeLang->OutputFullEMSTrace || (state.dataRuntimeLang->OutputEMSErrors && (ReturnValue.Type == Value::Error))) {
        print(state.files.edd, "{},Line {},{},{},{}\n", NameString, LineNumString, LineString, cValueString, TimeString);
    }

    if (seriousErrorFound) { // throw EnergyPlus severe then fatal
        ShowSevereError(state, "Problem found in EMS EnergyPlus Runtime Language.");
        ShowContinueError(state, format("Erl program name: {}", NameString));
        ShowContinueError(state, format("Erl program line number: {}", LineNumString));
        ShowContinueError(state, format("Erl program line text: {}", LineString));
        ShowContinueError(state, format("Error message: {}", cValueString));
        ShowContinueErrorTimeStamp(state, "");
        ShowFatalError(state, "Previous EMS error caused program termination.");
    }
}

//******************************************************************************************

//  Expression Processor

//******************************************************************************************

void ParseExpression(EnergyPlusData &state,
                     std::string const &InString, // String of expression text written in the Runtime Language
                     int const StackNum,          // Parent StackNum??
                     int &ExpressionNum,          // index of expression in structure
                     std::string const &Line      // Actual line from string
)
{

    // SUBROUTINE INFORMATION:
    //       AUTHOR         Peter Graham Ellis
    //       DATE WRITTEN   June 2006
    //       MODIFIED       Brent Griffith, May 2009
    //       RE-ENGINEERED  na

    // PURPOSE OF THIS SUBROUTINE:
    // Parsing string into a series of tokens

    // METHODOLOGY EMPLOYED:

    // Using/Aliasing

    // Locals
    // SUBROUTINE PARAMETER DEFINITIONS:
    int constexpr MaxDoLoopCounts(500);

    // SUBROUTINE ARGUMENT DEFINITIONS:

    // SUBROUTINE LOCAL VARIABLE DECLARATIONS:
    //  CHARACTER(len=120), DIMENSION(MaxErrors) :: Error  ! Errors should be stored with the stack
    int NumErrors;
    std::string::size_type Pos;
    std::string StringToken;
    char NextChar;
    bool PeriodFound;
    bool MinusFound;
    bool PlusFound;
    bool MultFound;
    bool DivFound;
    bool ErrorFlag;
    bool OperatorProcessing;
    int CountDoLooping;
    bool LastED; // last character in a numeric was an E or D

    CountDoLooping = 0;
    NumErrors = 0;
    //  Error = 'No errors.'

    // Break the string into tokens
    int NumTokens(0);
    std::string String(InString);

    // Following is a workaround to parse unitary operators as first value in the expression.
    // i.e. Set X = -1
    // this creates Set X = 0-1
    // and seems to work.

    assert(!String.empty());
    if (String[0] == '-') {
        String = "0" + String;
    } else if (String[0] == '+') {
        String = "0" + String;
    }
    std::string::size_type LastPos(String.length());
    Pos = 0;
    OperatorProcessing = false; // true when an operator is found until terminated by non-operator
    MinusFound = false;
    MultFound = false;
    DivFound = false;
    while (Pos < LastPos) {
        ++CountDoLooping;
        if (CountDoLooping > MaxDoLoopCounts) {
            ShowSevereError(state, format("EMS ParseExpression: Entity={}", state.dataRuntimeLang->ErlStack(StackNum).Name));
            ShowContinueError(state, format("...Line={}", Line));
            ShowContinueError(state, format("...Failed to process String=\"{}\".", String));
            ShowFatalError(state, "...program terminates due to preceding condition.");
        }
        NextChar = String[Pos];
        if (NextChar == ' ') {
            ++Pos;
            continue;
        }

        // Extend the token array
        state.dataRuntimeLangProcessor->PEToken.redimension(++NumTokens);

        // Get the next token
        StringToken = "";
        PeriodFound = false;
        PlusFound = false;
        ErrorFlag = false;
        LastED = false;
        if (is_any_of(NextChar, "0123456789.")) {
            // Parse a number literal token
            ++Pos;
            StringToken += NextChar;
            OperatorProcessing = false;
            MultFound = false;
            DivFound = false;

            if (NextChar == '.') PeriodFound = true;

            while (Pos < LastPos) {
                NextChar = String[Pos];
                if (is_any_of(NextChar, "0123456789.eEdD")) {
                    ++Pos;
                    if (NextChar == '.') {
                        if (PeriodFound) {
                            // ERROR:  two periods appearing in a number literal!
                            ShowSevereError(state, format("EMS Parse Expression, for \"{}\".", state.dataRuntimeLang->ErlStack(StackNum).Name));
                            ShowContinueError(state, format("...Line=\"{}\".", Line));
                            ShowContinueError(state, format("...Bad String=\"{}\".", String));
                            ShowContinueError(state, "...Two decimal points detected in String.");
                            ++NumErrors;
                            ErrorFlag = true;
                            break;
                        } else {
                            PeriodFound = true;
                        }
                    }
                    if (is_any_of(NextChar, "eEdD")) {
                        StringToken += NextChar;
                        if (LastED) {
                            ShowSevereError(state, format("EMS Parse Expression, for \"{}\".", state.dataRuntimeLang->ErlStack(StackNum).Name));
                            ShowContinueError(state, format("...Line=\"{}\".", Line));
                            ShowContinueError(state, format("...Bad String=\"{}\".", String));
                            ShowContinueError(state, "...Two D/E in numeric String.");
                            ++NumErrors;
                            ErrorFlag = true;
                            // error
                            break;
                        } else {
                            LastED = true;
                        }
                    } else {
                        StringToken += NextChar;
                    }
                } else if (is_any_of(NextChar, "+-")) { // +/- following an ED is okay.
                    if (LastED) {
                        StringToken += NextChar;
                        ++Pos;
                        LastED = false;
                    } else {
                        // +/- will be processed on next pass, nothing needs to be done after a numeral
                        break;
                    }
                } else if (is_any_of(NextChar, " +-*/^=<>)")) { // Any binary operator is okay
                    break;                                      // End of token
                } else {
                    // Error: strange sequence of characters:  return TokenString//NextChar   e.g.,  234.44a or 234.44%
                    StringToken += NextChar;
                    break;
                }
            }

            // Save the number token
            if (!ErrorFlag) {
                state.dataRuntimeLangProcessor->PEToken(NumTokens).Type = Token::Number;
                state.dataRuntimeLangProcessor->PEToken(NumTokens).String = StringToken;
                if (state.dataSysVars->DeveloperFlag) print(state.files.debug, "Number=\"{}\"\n", StringToken);
                state.dataRuntimeLangProcessor->PEToken(NumTokens).Number = Util::ProcessNumber(StringToken, ErrorFlag);
                if (state.dataSysVars->DeveloperFlag && ErrorFlag) print(state.files.debug, "{}\n", "Numeric error flagged");
                if (MinusFound) {
                    state.dataRuntimeLangProcessor->PEToken(NumTokens).Number = -state.dataRuntimeLangProcessor->PEToken(NumTokens).Number;
                    MinusFound = false;
                }
                if (ErrorFlag) {
                    // Error: something wrong with this number!
                    ShowSevereError(state, format("EMS Parse Expression, for \"{}\".", state.dataRuntimeLang->ErlStack(StackNum).Name));
                    ShowContinueError(state, format("...Line=\"{}\".", Line));
                    ShowContinueError(state, format("...Bad String=\"{}\".", String));
                    ShowContinueError(state, format("Invalid numeric=\"{}\".", StringToken));
                    ++NumErrors;
                }
            }

        } else if (is_any_of(NextChar, "abcdefghijklmnopqrstuvwxyzABCDEFGHIJKLMNOPQRSTUVWXYZ")) {
            // Parse an undetermined string token (could be a variable, subroutine, or named operator)
            ++Pos;
            StringToken += NextChar;
            OperatorProcessing = false;
            MultFound = false;
            DivFound = false;

            while (Pos < LastPos) {
                NextChar = String[Pos];
                if (is_any_of(NextChar, "abcdefghijklmnopqrstuvwxyzABCDEFGHIJKLMNOPQRSTUVWXYZ_0123456789")) {
                    ++Pos;
                    StringToken += NextChar;
                } else if (is_any_of(NextChar, " +-*/^=<>()")) {
                    break; // End of token
                } else {
                    // Error: bad syntax:  return TokenString//NextChar   e.g.,  var1$ or b%
                    break;
                }
            }

            // Save the variable token
            state.dataRuntimeLangProcessor->PEToken(NumTokens).Type = Token::Variable;
            state.dataRuntimeLangProcessor->PEToken(NumTokens).String = StringToken;
            if (state.dataSysVars->DeveloperFlag) print(state.files.debug, "Variable=\"{}\"\n", StringToken);
            state.dataRuntimeLangProcessor->PEToken(NumTokens).Variable = NewEMSVariable(state, StringToken, StackNum);

        } else if (is_any_of(NextChar, "+-*/^=<>@|&")) {
            // Parse an operator token
            if (NextChar == '-') {
                StringToken = "-";
                if (MultFound) {
                    ShowSevereError(state, format("EMS Parse Expression, for \"{}\".", state.dataRuntimeLang->ErlStack(StackNum).Name));
                    ShowContinueError(state, format("...Line = \"{}\".", Line));
                    ShowContinueError(state, "...Minus sign used on the right side of multiplication sign.");
                    ShowContinueError(state, "...Use parenthesis to wrap appropriate variables. For example, X * ( -Y ).");
                    ++NumErrors;
                    MultFound = false;
                } else if (DivFound) {
                    ShowSevereError(state, format("EMS Parse Expression, for \"{}\".", state.dataRuntimeLang->ErlStack(StackNum).Name));
                    ShowContinueError(state, format("...Line = \"{}\".", Line));
                    ShowContinueError(state, "...Minus sign used on the right side of division sign.");
                    ShowContinueError(state, "...Use parenthesis to wrap appropriate variables. For example, X / ( -Y ).");
                    ++NumErrors;
                    DivFound = false;
                } else if (OperatorProcessing && (NextChar == '-')) {
                    // if operator was deterined last pass and this character is a -, then insert a 0 before the minus and treat as subtraction
                    // example: change "Var == -1" to "Var == 0-1"
                    OperatorProcessing = false;
                    String.insert(Pos, "0");
                    ++LastPos;
                    StringToken = "0";
                    MultFound = false;
                    DivFound = false;
                } else {
                    StringToken = NextChar;
                    state.dataRuntimeLangProcessor->PEToken(NumTokens).Type = Token::Operator;
                }
            } else { // any other character process as operator
                StringToken = NextChar;
                state.dataRuntimeLangProcessor->PEToken(NumTokens).Type = Token::Operator;
            }

            // parse an operator if found,
            // returns true and increments position, other wise returns false and leaves state untouched
            const auto parse = [&](const char *string, ErlFunc op, bool case_insensitive) {
                const size_t len = strlen(string);
                const std::string potential_match = String.substr(Pos, len);

                if ((case_insensitive && Util::SameString(potential_match, string)) || (!case_insensitive && potential_match == string)) {
                    if (state.dataSysVars->DeveloperFlag) print(state.files.debug, "OPERATOR \"{}\"\n", potential_match);
                    state.dataRuntimeLangProcessor->PEToken(NumTokens).Operator = op;
                    state.dataRuntimeLangProcessor->PEToken(NumTokens).String = potential_match;
                    Pos += (len - 1);
                    return true;
                } else {
                    return false;
                }
            };

            // case insensitive wrapper call to parse
            const auto i_parse = [&](const char *string, const ErlFunc op) { return parse(string, op, true); };

            // First check for two character operators:  == <> <= >= || &&
            std::string const cc(String.substr(Pos, 2));
            if (parse("==", ErlFunc::Equal, false) || parse("<>", ErlFunc::NotEqual, false) || parse("<=", ErlFunc::LessOrEqual, false) ||
                parse(">=", ErlFunc::GreaterOrEqual, false) || parse("||", ErlFunc::LogicalOR, false) || parse("&&", ErlFunc::LogicalAND, false)) {
                // One of the comparision / logical operators
                OperatorProcessing = true;

            } else if (String[Pos] == '@') { // next check for builtin functions signaled by "@"

                if (i_parse("@Round", ErlFunc::Round) || i_parse("@Mod", ErlFunc::Mod) || i_parse("@Sin", ErlFunc::Sin) ||
                    i_parse("@Cos", ErlFunc::Cos) || i_parse("@ArcCos", ErlFunc::ArcCos) || i_parse("@ArcSin", ErlFunc::ArcSin) ||
                    i_parse("@DegToRad", ErlFunc::DegToRad) || i_parse("@RadToDeg", ErlFunc::RadToDeg) || i_parse("@Exp", ErlFunc::Exp) ||
                    i_parse("@Ln", ErlFunc::Ln) || i_parse("@Max", ErlFunc::Max) || i_parse("@Min", ErlFunc::Min) || i_parse("@Abs", ErlFunc::ABS) ||
                    i_parse("@RANDOMUNIFORM", ErlFunc::RandU) || i_parse("@RANDOMNORMAL", ErlFunc::RandG) ||
                    i_parse("@SEEDRANDOM", ErlFunc::RandSeed) || i_parse("@RhoAirFnPbTdbW", ErlFunc::RhoAirFnPbTdbW) ||
                    i_parse("@CpAirFnW", ErlFunc::CpAirFnW) || i_parse("@HfgAirFnWTdb", ErlFunc::HfgAirFnWTdb) ||
                    i_parse("@HgAirFnWTdb", ErlFunc::HgAirFnWTdb) || i_parse("@TdpFnTdbTwbPb", ErlFunc::TdpFnTdbTwbPb) ||
                    i_parse("@TdpFnWPb", ErlFunc::TdpFnWPb) || i_parse("@HFnTdbW", ErlFunc::HFnTdbW) || i_parse("@HFnTdbRhPb", ErlFunc::HFnTdbRhPb) ||
                    i_parse("@TdbFnHW", ErlFunc::TdbFnHW) || i_parse("@RhovFnTdbRhLBnd0C", ErlFunc::RhovFnTdbRhLBnd0C) ||
                    i_parse("@RhovFnTdbRh", ErlFunc::RhovFnTdbRh) || i_parse("@RhovFnTdbWPb", ErlFunc::RhovFnTdbWPb) ||
                    i_parse("@RhFnTdbRhovLBnd0C", ErlFunc::RhFnTdbRhovLBnd0C) || i_parse("@RhFnTdbRhov", ErlFunc::RhFnTdbRhov) ||
                    i_parse("@RhFnTdbWPb", ErlFunc::RhFnTdbWPb) || i_parse("@TwbFnTdbWPb", ErlFunc::TwbFnTdbWPb) ||
                    i_parse("@VFnTdbWPb", ErlFunc::VFnTdbWPb) || i_parse("@WFnTdpPb", ErlFunc::WFnTdpPb) || i_parse("@WFnTdbH", ErlFunc::WFnTdbH) ||
                    i_parse("@WFnTdbTwbPb", ErlFunc::WFnTdbTwbPb) || i_parse("@WFnTdbRhPb", ErlFunc::WFnTdbRhPb) ||
                    i_parse("@PsatFnTemp", ErlFunc::PsatFnTemp) || i_parse("@TsatFnHPb", ErlFunc::TsatFnHPb) ||
                    i_parse("@TsatFnPb", ErlFunc::TsatFnPb) || i_parse("@CpCW", ErlFunc::CpCW) || i_parse("@CpHW", ErlFunc::CpHW) ||
                    i_parse("@RhoH2O", ErlFunc::RhoH2O) || i_parse("@FATALHALTEP", ErlFunc::FatalHaltEp) ||
                    i_parse("@SEVEREWARNEP", ErlFunc::SevereWarnEp) || i_parse("@WARNEP", ErlFunc::WarnEp) ||
                    i_parse("@TRENDVALUE", ErlFunc::TrendValue) || i_parse("@TRENDAVERAGE", ErlFunc::TrendAverage) ||
                    i_parse("@TRENDMAX", ErlFunc::TrendMax) || i_parse("@TRENDMIN", ErlFunc::TrendMin) ||
                    i_parse("@TRENDDIRECTION", ErlFunc::TrendDirection) || i_parse("@TRENDSUM", ErlFunc::TrendSum) ||
                    i_parse("@CURVEVALUE", ErlFunc::CurveValue) || i_parse("@TODAYISRAIN", ErlFunc::TodayIsRain) ||
                    i_parse("@TODAYISSNOW", ErlFunc::TodayIsSnow) || i_parse("@TODAYOUTDRYBULBTEMP", ErlFunc::TodayOutDryBulbTemp) ||
                    i_parse("@TODAYOUTDEWPOINTTEMP", ErlFunc::TodayOutDewPointTemp) || i_parse("@TODAYOUTBAROPRESS", ErlFunc::TodayOutBaroPress) ||
                    i_parse("@TODAYOUTRELHUM", ErlFunc::TodayOutRelHum) || i_parse("@TODAYWINDSPEED", ErlFunc::TodayWindSpeed) ||
                    i_parse("@TODAYWINDDIR", ErlFunc::TodayWindDir) || i_parse("@TODAYSKYTEMP", ErlFunc::TodaySkyTemp) ||
                    i_parse("@TODAYHORIZIRSKY", ErlFunc::TodayHorizIRSky) || i_parse("@TODAYBEAMSOLARRAD", ErlFunc::TodayBeamSolarRad) ||
                    i_parse("@TODAYDIFSOLARRAD", ErlFunc::TodayDifSolarRad) || i_parse("@TODAYALBEDO", ErlFunc::TodayAlbedo) ||
                    i_parse("@TODAYLIQUIDPRECIP", ErlFunc::TodayLiquidPrecip) || i_parse("@TOMORROWISRAIN", ErlFunc::TomorrowIsRain) ||
                    i_parse("@TOMORROWISSNOW", ErlFunc::TomorrowIsSnow) || i_parse("@TOMORROWOUTDRYBULBTEMP", ErlFunc::TomorrowOutDryBulbTemp) ||
                    i_parse("@TOMORROWOUTDEWPOINTTEMP", ErlFunc::TomorrowOutDewPointTemp) ||
                    i_parse("@TOMORROWOUTBAROPRESS", ErlFunc::TomorrowOutBaroPress) || i_parse("@TOMORROWOUTRELHUM", ErlFunc::TomorrowOutRelHum) ||
                    i_parse("@TOMORROWWINDSPEED", ErlFunc::TomorrowWindSpeed) || i_parse("@TOMORROWWINDDIR", ErlFunc::TomorrowWindDir) ||
                    i_parse("@TOMORROWSKYTEMP", ErlFunc::TomorrowSkyTemp) || i_parse("@TOMORROWHORIZIRSKY", ErlFunc::TomorrowHorizIRSky) ||
                    i_parse("@TOMORROWBEAMSOLARRAD", ErlFunc::TomorrowBeamSolarRad) ||
                    i_parse("@TOMORROWDIFSOLARRAD", ErlFunc::TomorrowDifSolarRad) || i_parse("@TOMORROWALBEDO", ErlFunc::TomorrowAlbedo) ||
                    i_parse("@TOMORROWLIQUIDPRECIP", ErlFunc::TomorrowLiquidPrecip)) {
                    // was a built in function operator
                } else { // throw error
                    if (state.dataSysVars->DeveloperFlag) print(state.files.debug, "ERROR \"{}\"\n", String);
                    ShowFatalError(state, format("EMS Runtime Language: did not find valid input for built-in function ={}", String));
                }
            } else {
                // Check for remaining single character operators
                state.dataRuntimeLangProcessor->PEToken(NumTokens).String = StringToken;
                MultFound = false;
                DivFound = false;

                if (state.dataSysVars->DeveloperFlag) print(state.files.debug, "OPERATOR \"{}\"\n", StringToken);

                if (StringToken == "+") {
                    if (!OperatorProcessing) {
                        state.dataRuntimeLangProcessor->PEToken(NumTokens).Operator = ErlFunc::Add;
                        OperatorProcessing = true;
                    } else {
                        PlusFound = true;
                        OperatorProcessing = false;
                    }
                } else if (StringToken == "-") {
                    if (!OperatorProcessing) {
                        state.dataRuntimeLangProcessor->PEToken(NumTokens).Operator = ErlFunc::Subtract;
                        OperatorProcessing = true;
                    } else {
                        MinusFound = true;
                        OperatorProcessing = false;
                    }
                } else if (StringToken == "*") {
                    state.dataRuntimeLangProcessor->PEToken(NumTokens).Operator = ErlFunc::Multiply;
                    MultFound = true;
                    OperatorProcessing = true;
                } else if (StringToken == "/") {
                    state.dataRuntimeLangProcessor->PEToken(NumTokens).Operator = ErlFunc::Divide;
                    DivFound = true;
                    OperatorProcessing = true;
                } else if (StringToken == "<") {
                    state.dataRuntimeLangProcessor->PEToken(NumTokens).Operator = ErlFunc::LessThan;
                    OperatorProcessing = true;
                } else if (StringToken == ">") {
                    state.dataRuntimeLangProcessor->PEToken(NumTokens).Operator = ErlFunc::GreaterThan;
                    OperatorProcessing = true;
                } else if (StringToken == "^") {
                    state.dataRuntimeLangProcessor->PEToken(NumTokens).Operator = ErlFunc::RaiseToPower;
                    OperatorProcessing = true;
                } else if (StringToken == "0" && (NextChar == '-')) {
                    // process string insert = "0"
                    state.dataRuntimeLangProcessor->PEToken(NumTokens).Type = Token::Number;
                    state.dataRuntimeLangProcessor->PEToken(NumTokens).String = StringToken;
                } else {
                    // Uh OH, this should never happen! throw error
                    if (state.dataSysVars->DeveloperFlag) print(state.files.debug, "ERROR \"{}\"\n", StringToken);
                    ShowFatalError(state, format("EMS, caught unexpected token = \"{}\" ; while parsing string={}", StringToken, String));
                }
            }

            ++Pos;

        } else if (is_any_of(NextChar, "()")) {
            // Parse a parenthesis token
            ++Pos;
            StringToken = NextChar;
            if (state.dataSysVars->DeveloperFlag) print(state.files.debug, "PAREN \"{}\"\n", StringToken);
            state.dataRuntimeLangProcessor->PEToken(NumTokens).Type = Token::Parenthesis;
            state.dataRuntimeLangProcessor->PEToken(NumTokens).String = StringToken;
            if (NextChar == '(') {
                state.dataRuntimeLangProcessor->PEToken(NumTokens).Parenthesis = Token::ParenthesisLeft;
                OperatorProcessing = true;
            }
            if (NextChar == ')') state.dataRuntimeLangProcessor->PEToken(NumTokens).Parenthesis = Token::ParenthesisRight;

        } else if (is_any_of(NextChar, "\"")) {
            // Parse a string literal token
            if (state.dataSysVars->DeveloperFlag) print(state.files.debug, "{}\n", "LITERAL STRING");
            ++Pos;

        } else {
            // Error: bad start to the token
        }
    }

    if (NumErrors > 0) {
        if (state.dataSysVars->DeveloperFlag) print(state.files.debug, "{}\n", "ERROR OUT");
        ShowFatalError(state, "EMS, previous errors cause termination.");
    }

    ExpressionNum = ProcessTokens(state, state.dataRuntimeLangProcessor->PEToken, NumTokens, StackNum, String);
}

int ProcessTokens(
    EnergyPlusData &state, const Array1D<TokenType> &TokenIN, int const NumTokensIN, int const StackNum, std::string const &ParsingString)
{

    // SUBROUTINE INFORMATION:
    //       AUTHOR         Peter Graham Ellis
    //       DATE WRITTEN   June 2006
    //       MODIFIED       na
    //       RE-ENGINEERED  na

    // PURPOSE OF THIS SUBROUTINE:
    // Processes tokens into expressions.

    // METHODOLOGY EMPLOYED:
    // Uses recursion to handle tokens with compound expressions

    // Return value
    int ExpressionNum;

    // SUBROUTINE LOCAL VARIABLE DECLARATIONS:
    int Pos;
    int LastPos;
    int TokenNum;
    int NumTokens;
    int Depth;
    int NumSubTokens;
    int NewNumTokens;
    int OperatorNum;
    int NumOperands;
    int ParenthWhileCounter; // used to trap for unbalanced parentheses

    // Object Data
    Array1D<TokenType> Token(TokenIN);
    Array1D<TokenType> SubTokenList;

    ExpressionNum = 0;
    NumTokens = NumTokensIN;

    // Process parentheses
    Pos = 0;
    for (TokenNum = 1; TokenNum <= NumTokens; ++TokenNum) {
        if (Token(TokenNum).Type == Token::Parenthesis) {
            Pos = TokenNum;
            break;
        }
    }

    ParenthWhileCounter = 0;

    while ((Pos > 0) && (ParenthWhileCounter < 50)) {
        ++ParenthWhileCounter;
        Depth = 0;
        for (TokenNum = 1; TokenNum <= NumTokens; ++TokenNum) {
            if (Token(TokenNum).Type == Token::Parenthesis) {
                if (Token(TokenNum).Parenthesis == Token::ParenthesisLeft) {
                    if (Depth == 0) Pos = TokenNum; // Record position of first left parenthesis
                    ++Depth;
                }
                if (Token(TokenNum).Parenthesis == Token::ParenthesisRight) {
                    --Depth;
                    if (Depth == 0) {
                        LastPos = TokenNum;
                        NumSubTokens = LastPos - Pos - 1;
                        SubTokenList.allocate(NumSubTokens);
                        SubTokenList({1, NumSubTokens}) = Token({Pos + 1, LastPos - 1}); // Need to check that these don't exceed bounds
                        ExpressionNum = ProcessTokens(state, SubTokenList, NumSubTokens, StackNum, ParsingString);
                        SubTokenList.deallocate();

                        // Replace the parenthetical tokens with one expression token
                        NewNumTokens = NumTokens - NumSubTokens - 1;
                        if (NewNumTokens > 0) {
                            if (LastPos + 1 <= NumTokens) {
                                Token({Pos + 1, NewNumTokens}) = Token({LastPos + 1, _});
                            }
                            Token.redimension(NewNumTokens);
                            Token(Pos).Type = Token::Expression;
                            Token(Pos).Expression = ExpressionNum;
                            Token(Pos).String = "Expr";
                            NumTokens = NewNumTokens;
                        }

                        // Reset loop for next parenthetical set
                        break;
                    }
                }
            }
        }

        // This repeats code again...  Just checks to see if there are any more parentheses to be found
        Pos = 0;
        for (TokenNum = 1; TokenNum <= NumTokens; ++TokenNum) {
            if (Token(TokenNum).Type == Token::Parenthesis) {
                Pos = TokenNum;
                break;
            }
        }
    }

    if (ParenthWhileCounter == 50) { // symptom of mismatched parenthesis
        ShowSevereError(state, "EMS error parsing parentheses, check that parentheses are balanced");
        ShowContinueError(state, format("String being parsed=\"{}\".", ParsingString));
        ShowFatalError(state, "Program terminates due to preceding error.");
    }

    // Process operators and builtin functions
    // Loop thru all operators and group expressions in the order of precedence
    for (OperatorNum = 1; OperatorNum <= NumPossibleOperators; ++OperatorNum) {

        // Find the next occurrence of the operator
        Pos = 0; //  position in sequence of tokens
        for (TokenNum = 1; TokenNum <= NumTokens; ++TokenNum) {
            if ((Token(TokenNum).Type == Token::Operator) && (Token(TokenNum).Operator == static_cast<ErlFunc>(OperatorNum))) {
                Pos = TokenNum;
                break;
            }
        }

        while (Pos > 0) {
            if (Pos == 1) {
                // if first token is for a built-in function starting with "@" then okay, otherwise the operator needs a LHS
                if (static_cast<int>(Token(TokenNum).Operator) > static_cast<int>(ErlFunc::LogicalOR)) { // we have a function expression to set up
                    ExpressionNum = NewExpression(state);
                    state.dataRuntimeLang->ErlExpression(ExpressionNum).Operator = static_cast<ErlFunc>(OperatorNum);
                    NumOperands = ErlFuncNumOperands[OperatorNum];
                    state.dataRuntimeLang->ErlExpression(ExpressionNum).NumOperands = NumOperands;
                    state.dataRuntimeLang->ErlExpression(ExpressionNum).Operand.allocate(NumOperands);

                    state.dataRuntimeLang->ErlExpression(ExpressionNum).Operand(1).Type = static_cast<Value>(static_cast<int>(Token(Pos + 1).Type));
                    state.dataRuntimeLang->ErlExpression(ExpressionNum).Operand(1).Number = Token(Pos + 1).Number;
                    state.dataRuntimeLang->ErlExpression(ExpressionNum).Operand(1).Expression = Token(Pos + 1).Expression;
                    state.dataRuntimeLang->ErlExpression(ExpressionNum).Operand(1).Variable = Token(Pos + 1).Variable;
                    if (Token(Pos + 1).Variable > 0) {
                        state.dataRuntimeLang->ErlExpression(ExpressionNum).Operand(1).TrendVariable =
                            state.dataRuntimeLang->ErlVariable(Token(Pos + 1).Variable).Value.TrendVariable;
                        state.dataRuntimeLang->ErlExpression(ExpressionNum).Operand(1).TrendVarPointer =
                            state.dataRuntimeLang->ErlVariable(Token(Pos + 1).Variable).Value.TrendVarPointer;
                    }
                    if ((NumOperands >= 2) && (NumTokens >= 3)) {
                        state.dataRuntimeLang->ErlExpression(ExpressionNum).Operand(2).Type =
                            static_cast<Value>(static_cast<int>(Token(Pos + 2).Type));
                        state.dataRuntimeLang->ErlExpression(ExpressionNum).Operand(2).Number = Token(Pos + 2).Number;
                        state.dataRuntimeLang->ErlExpression(ExpressionNum).Operand(2).Expression = Token(Pos + 2).Expression;
                        state.dataRuntimeLang->ErlExpression(ExpressionNum).Operand(2).Variable = Token(Pos + 2).Variable;
                    }

                    if ((NumOperands >= 3) && (NumTokens >= 4)) {
                        state.dataRuntimeLang->ErlExpression(ExpressionNum).Operand(3).Type =
                            static_cast<Value>(static_cast<int>(Token(Pos + 3).Type));
                        state.dataRuntimeLang->ErlExpression(ExpressionNum).Operand(3).Number = Token(Pos + 3).Number;
                        state.dataRuntimeLang->ErlExpression(ExpressionNum).Operand(3).Expression = Token(Pos + 3).Expression;
                        state.dataRuntimeLang->ErlExpression(ExpressionNum).Operand(3).Variable = Token(Pos + 3).Variable;
                        if ((NumOperands == 3) && (NumTokens - 4 > 0)) { // too many tokens for this non-binary operator
                            ShowFatalError(state, "EMS error parsing tokens, too many for built-in function");
                        }
                    }

                    if ((NumOperands >= 4) && (NumTokens >= 5)) {
                        state.dataRuntimeLang->ErlExpression(ExpressionNum).Operand(4).Type =
                            static_cast<Value>(static_cast<int>(Token(Pos + 4).Type));
                        state.dataRuntimeLang->ErlExpression(ExpressionNum).Operand(4).Number = Token(Pos + 4).Number;
                        state.dataRuntimeLang->ErlExpression(ExpressionNum).Operand(4).Expression = Token(Pos + 4).Expression;
                        state.dataRuntimeLang->ErlExpression(ExpressionNum).Operand(4).Variable = Token(Pos + 4).Variable;
                        if ((NumOperands == 4) && (NumTokens - 5 > 0)) { // too many tokens for this non-binary operator
                            ShowFatalError(state, "EMS error parsing tokens, too many for built-in function");
                        }
                    }

                    if ((NumOperands == 5) && (NumTokens >= 6)) {
                        state.dataRuntimeLang->ErlExpression(ExpressionNum).Operand(5).Type =
                            static_cast<Value>(static_cast<int>(Token(Pos + 5).Type));
                        state.dataRuntimeLang->ErlExpression(ExpressionNum).Operand(5).Number = Token(Pos + 5).Number;
                        state.dataRuntimeLang->ErlExpression(ExpressionNum).Operand(5).Expression = Token(Pos + 5).Expression;
                        state.dataRuntimeLang->ErlExpression(ExpressionNum).Operand(5).Variable = Token(Pos + 5).Variable;
                        if ((NumOperands == 5) && (NumTokens - 6 > 0)) { // too many tokens for this non-binary operator
                            ShowFatalError(state, "EMS error parsing tokens, too many for  built-in function");
                        }
                    }
                    break;
                } else {
                    ShowSevereError(state, format("The operator \"{}\" is missing the left-hand operand!", ErlFuncNamesUC[OperatorNum]));
                    ShowContinueError(state, format("String being parsed=\"{}\".", ParsingString));
                    break;
                }
            } else if (Pos == NumTokens) {
                ShowSevereError(state, format("The operator \"{}\" is missing the right-hand operand!", ErlFuncNamesUC[OperatorNum]));
                ShowContinueError(state, format("String being parsed=\"{}\".", ParsingString));
                break;
            } else {

                ExpressionNum = NewExpression(state);
                state.dataRuntimeLang->ErlExpression(ExpressionNum).Operator = static_cast<ErlFunc>(OperatorNum);
                NumOperands = ErlFuncNumOperands[OperatorNum];
                state.dataRuntimeLang->ErlExpression(ExpressionNum).NumOperands = NumOperands;
                state.dataRuntimeLang->ErlExpression(ExpressionNum).Operand.allocate(NumOperands);

                // PE commment: Need a right-hand and left-hand check for these, not just number of operators
                // Unification of TYPEs would turn these into one-liners

                state.dataRuntimeLang->ErlExpression(ExpressionNum).Operand(1).Type = static_cast<Value>(static_cast<int>(Token(Pos - 1).Type));
                state.dataRuntimeLang->ErlExpression(ExpressionNum).Operand(1).Number = Token(Pos - 1).Number;
                state.dataRuntimeLang->ErlExpression(ExpressionNum).Operand(1).Expression = Token(Pos - 1).Expression;
                state.dataRuntimeLang->ErlExpression(ExpressionNum).Operand(1).Variable = Token(Pos - 1).Variable;

                if (NumOperands >= 2) {
                    state.dataRuntimeLang->ErlExpression(ExpressionNum).Operand(2).Type = static_cast<Value>(static_cast<int>(Token(Pos + 1).Type));
                    state.dataRuntimeLang->ErlExpression(ExpressionNum).Operand(2).Number = Token(Pos + 1).Number;
                    state.dataRuntimeLang->ErlExpression(ExpressionNum).Operand(2).Expression = Token(Pos + 1).Expression;
                    state.dataRuntimeLang->ErlExpression(ExpressionNum).Operand(2).Variable = Token(Pos + 1).Variable;
                }

                // Replace the three tokens with one expression token
                if ((NumOperands == 2) && (NumTokens - 2 > 0)) {
                    if (Pos + 2 <= NumTokens) {
                        Token({Pos, NumTokens - 2}) = Token({Pos + 2, _});
                    }
                    Token(Pos - 1).Type = Token::Expression;
                    Token(Pos - 1).Expression = ExpressionNum;
                    Token(Pos - 1).String = "Expr";
                    NumTokens -= 2;
                    Token.redimension(NumTokens);
                }
            }

            // Find the next occurrence of the operator  (this repeats code, but don't have better idea)
            Pos = 0;
            for (TokenNum = 1; TokenNum <= NumTokens; ++TokenNum) {
                if ((Token(TokenNum).Type == Token::Operator) && (Token(TokenNum).Operator == static_cast<ErlFunc>(OperatorNum))) {
                    Pos = TokenNum;
                    break;
                }
            }
        }
    }

    // Should be down to just one token now
    if (Token(1).Type == Token::Number) {
        ExpressionNum = NewExpression(state);
        state.dataRuntimeLang->ErlExpression(ExpressionNum).Operator = ErlFunc::Literal;
        state.dataRuntimeLang->ErlExpression(ExpressionNum).NumOperands = 1;
        state.dataRuntimeLang->ErlExpression(ExpressionNum).Operand.allocate(1);
        state.dataRuntimeLang->ErlExpression(ExpressionNum).Operand(1).Type = static_cast<Value>(static_cast<int>(Token(1).Type));
        state.dataRuntimeLang->ErlExpression(ExpressionNum).Operand(1).Number = Token(1).Number;
    } else if (Token(1).Type == Token::Variable) {
        ExpressionNum = NewExpression(state);
        state.dataRuntimeLang->ErlExpression(ExpressionNum).Operator = ErlFunc::Literal;
        state.dataRuntimeLang->ErlExpression(ExpressionNum).NumOperands = 1;
        state.dataRuntimeLang->ErlExpression(ExpressionNum).Operand.allocate(1);
        state.dataRuntimeLang->ErlExpression(ExpressionNum).Operand(1).Type = static_cast<Value>(static_cast<int>(Token(1).Type));
        state.dataRuntimeLang->ErlExpression(ExpressionNum).Operand(1).Variable = Token(1).Variable;
    }

    Token.deallocate();

    return ExpressionNum;
}

int NewExpression(EnergyPlusData &state)
{

    // FUNCTION INFORMATION:
    //       AUTHOR         Peter Graham Ellis
    //       DATE WRITTEN   June 2006
    //       MODIFIED       na
    //       RE-ENGINEERED  na

    // PURPOSE OF THIS FUNCTION:
    // Creates a new expression.

    // METHODOLOGY EMPLOYED:

    // Return value

    // Locals
    // FUNCTION ARGUMENT DEFINITIONS:

    // FUNCTION LOCAL VARIABLE DECLARATIONS:

    // Object Data

    if (state.dataRuntimeLang->NumExpressions == 0) {
        state.dataRuntimeLang->ErlExpression.allocate(1);
        state.dataRuntimeLang->NumExpressions = 1;
    } else {
        state.dataRuntimeLang->ErlExpression.redimension(++state.dataRuntimeLang->NumExpressions);
    }

    return state.dataRuntimeLang->NumExpressions;
}

ErlValueType EvaluateExpression(EnergyPlusData &state, int const ExpressionNum, bool &seriousErrorFound)
{

    // FUNCTION INFORMATION:
    //       AUTHOR         Peter Graham Ellis
    //       DATE WRITTEN   June 2006
    //       MODIFIED       Brent Griffith, May 2009
    //       RE-ENGINEERED  na

    // PURPOSE OF THIS FUNCTION:
    // Evaluates an expression.

    // METHODOLOGY EMPLOYED:

    // USE, INTRINSIC :: IEEE_ARITHMETIC, ONLY : IEEE_IS_NAN ! Use IEEE_IS_NAN when GFortran supports it
    // Using/Aliasing
    using namespace Psychrometrics;
    using Curve::CurveValue;

    // Return value
    ErlValueType ReturnValue;

    // Locals
    // FUNCTION ARGUMENT DEFINITIONS:

    // FUNCTION LOCAL VARIABLE DECLARATIONS:
    int thisTrend;      // local temporary
    int thisIndex;      // local temporary
    Real64 thisAverage; // local temporary
    int loop;           // local temporary
    Real64 thisSlope;   // local temporary
    Real64 thisMax;     // local temporary
    Real64 thisMin;     // local temporary
    int OperandNum;
    int SeedN;              // number of digits in the number used to seed the generator
    Array1D_int SeedIntARR; // local temporary for random seed
    Real64 tmpRANDU1;       // local temporary for uniform random number
    Real64 tmpRANDU2;       // local temporary for uniform random number
    Real64 tmpRANDG;        // local temporary for gaussian random number
    Real64 UnitCircleTest;  // local temporary for Box-Muller algo
    Real64 TestValue;       // local temporary

    // Object Data
    Array1D<ErlValueType> Operand;

    constexpr std::string_view EMSBuiltInFunction = "EMS Built-In Function";

    ReturnValue.Type = Value::Number;
    ReturnValue.Number = 0.0;

    if (ExpressionNum > 0) {
        // is there a way to keep these and not allocate and deallocate all the time?
        Operand.allocate(state.dataRuntimeLang->ErlExpression(ExpressionNum).NumOperands);
        // Reduce operands down to literals
        for (OperandNum = 1; OperandNum <= state.dataRuntimeLang->ErlExpression(ExpressionNum).NumOperands; ++OperandNum) {
            Operand(OperandNum) = state.dataRuntimeLang->ErlExpression(ExpressionNum).Operand(OperandNum);
            if (Operand(OperandNum).Type == Value::Expression) {
                Operand(OperandNum) = EvaluateExpression(state, Operand(OperandNum).Expression, seriousErrorFound); // recursive call
                // check if recursive call found an error in nested expression, want to preserve error message from that
                if (seriousErrorFound) {
                    ReturnValue.Type = Value::Error;
                    ReturnValue.Error = Operand(OperandNum).Error;
                }

            } else if (Operand(OperandNum).Type == Value::Variable) {
                if (state.dataRuntimeLang->ErlVariable(Operand(OperandNum).Variable).Value.initialized) { // check that value has been initialized
                    Operand(OperandNum) = state.dataRuntimeLang->ErlVariable(Operand(OperandNum).Variable).Value;
                } else { // value has never been set
                    ReturnValue.Type = Value::Error;
                    ReturnValue.Error = "EvaluateExpression: Variable = '" + state.dataRuntimeLang->ErlVariable(Operand(OperandNum).Variable).Name +
                                        "' used in expression has not been initialized!";
                    if (!state.dataGlobal->DoingSizing && !state.dataGlobal->KickOffSimulation && !state.dataEMSMgr->FinishProcessingUserInput) {

                        // check if this is an arg in CurveValue,
                        if (state.dataRuntimeLang->ErlExpression(ExpressionNum).Operator !=
                            ErlFunc::CurveValue) { // padding the argument list for CurveValue is too common to fatal on.  only reported to EDD
                            seriousErrorFound = true;
                        }
                    }
                }
            }
        }

        if (ReturnValue.Type != Value::Error) {

            // Perform the operation

            switch (state.dataRuntimeLang->ErlExpression(ExpressionNum).Operator) {

            case ErlFunc::Literal:
                ReturnValue = Operand(1);
                ReturnValue.initialized = true;
                break;

            case ErlFunc::Negative: // unary minus sign.  parsing does not work yet
                ReturnValue = SetErlValueNumber(-1.0 * Operand(1).Number);
                break;

            case ErlFunc::Divide:
                if ((Operand(1).Type == Value::Number) && (Operand(2).Type == Value::Number)) {
                    if (Operand(2).Number == 0.0) {
                        ReturnValue.Type = Value::Error;
                        ReturnValue.Error = "EvaluateExpression: Divide By Zero in EMS Program!";
                        if (!state.dataGlobal->DoingSizing && !state.dataGlobal->KickOffSimulation && !state.dataEMSMgr->FinishProcessingUserInput) {
                            seriousErrorFound = true;
                        }
                    } else {
                        ReturnValue = SetErlValueNumber(Operand(1).Number / Operand(2).Number);
                    }
                }
                break;

            case ErlFunc::Multiply:
                if ((Operand(1).Type == Value::Number) && (Operand(2).Type == Value::Number)) {
                    ReturnValue = SetErlValueNumber(Operand(1).Number * Operand(2).Number);
                }
                break;

            case ErlFunc::Subtract:
                if ((Operand(1).Type == Value::Number) && (Operand(2).Type == Value::Number)) {
                    ReturnValue = SetErlValueNumber(Operand(1).Number - Operand(2).Number);
                }
                break;

            case ErlFunc::Add:
                if ((Operand(1).Type == Value::Number) && (Operand(2).Type == Value::Number)) {
                    ReturnValue = SetErlValueNumber(Operand(1).Number + Operand(2).Number);
                }
                break;

            case ErlFunc::Equal:
                if (Operand(1).Type == Operand(2).Type) {
                    if (Operand(1).Type == Value::Null) {
                        ReturnValue = state.dataRuntimeLang->True;
                    } else if ((Operand(1).Type == Value::Number) && (Operand(1).Number == Operand(2).Number)) {
                        ReturnValue = state.dataRuntimeLang->True;
                    } else {
                        ReturnValue = state.dataRuntimeLang->False;
                    }
                } else {
                    ReturnValue = state.dataRuntimeLang->False;
                }
                break;

            case ErlFunc::NotEqual:
                if ((Operand(1).Type == Value::Number) && (Operand(2).Type == Value::Number)) {
                    if (Operand(1).Number != Operand(2).Number) {
                        ReturnValue = state.dataRuntimeLang->True;
                    } else {
                        ReturnValue = state.dataRuntimeLang->False;
                    }
                }
                break;

            case ErlFunc::LessOrEqual:
                if ((Operand(1).Type == Value::Number) && (Operand(2).Type == Value::Number)) {
                    if (Operand(1).Number <= Operand(2).Number) {
                        ReturnValue = state.dataRuntimeLang->True;
                    } else {
                        ReturnValue = state.dataRuntimeLang->False;
                    }
                }
                break;

            case ErlFunc::GreaterOrEqual:
                if ((Operand(1).Type == Value::Number) && (Operand(2).Type == Value::Number)) {
                    if (Operand(1).Number >= Operand(2).Number) {
                        ReturnValue = state.dataRuntimeLang->True;
                    } else {
                        ReturnValue = state.dataRuntimeLang->False;
                    }
                }
                break;

            case ErlFunc::LessThan:
                if ((Operand(1).Type == Value::Number) && (Operand(2).Type == Value::Number)) {
                    if (Operand(1).Number < Operand(2).Number) {
                        ReturnValue = state.dataRuntimeLang->True;
                    } else {
                        ReturnValue = state.dataRuntimeLang->False;
                    }
                }
                break;

            case ErlFunc::GreaterThan:
                if ((Operand(1).Type == Value::Number) && (Operand(2).Type == Value::Number)) {
                    if (Operand(1).Number > Operand(2).Number) {
                        ReturnValue = state.dataRuntimeLang->True;
                    } else {
                        ReturnValue = state.dataRuntimeLang->False;
                    }
                }
                break;

            case ErlFunc::RaiseToPower:
                if ((Operand(1).Type == Value::Number) && (Operand(2).Type == Value::Number)) {
                    TestValue = std::pow(Operand(1).Number, Operand(2).Number);
                    if (std::isnan(TestValue)) {
                        // throw Error
                        ReturnValue.Type = Value::Error;
                        ReturnValue.Error =
                            format("EvaluateExpression: Attempted to raise to power with incompatible numbers: {:.6T} raised to {:.6T}",
                                   Operand(1).Number,
                                   Operand(2).Number);
                        if (!state.dataGlobal->DoingSizing && !state.dataGlobal->KickOffSimulation && !state.dataEMSMgr->FinishProcessingUserInput) {
                            seriousErrorFound = true;
                        }
                    } else {
                        ReturnValue = SetErlValueNumber(TestValue);
                    }
                }
                break;

            case ErlFunc::LogicalAND:
                if ((Operand(1).Type == Value::Number) && (Operand(2).Type == Value::Number)) {
                    if ((Operand(1).Number == state.dataRuntimeLang->True.Number) && (Operand(2).Number == state.dataRuntimeLang->True.Number)) {
                        ReturnValue = state.dataRuntimeLang->True;
                    } else {
                        ReturnValue = state.dataRuntimeLang->False;
                    }
                }
                break;

            case ErlFunc::LogicalOR:
                if ((Operand(1).Type == Value::Number) && (Operand(2).Type == Value::Number)) {
                    if ((Operand(1).Number == state.dataRuntimeLang->True.Number) || (Operand(2).Number == state.dataRuntimeLang->True.Number)) {
                        ReturnValue = state.dataRuntimeLang->True;
                    } else {
                        ReturnValue = state.dataRuntimeLang->False;
                    }
                }
                break;

            case ErlFunc::Round:
                ReturnValue = SetErlValueNumber(nint(Operand(1).Number));
                break;

            case ErlFunc::Mod:
                ReturnValue = SetErlValueNumber(mod(Operand(1).Number, Operand(2).Number));
                break;

            case ErlFunc::Sin:
                ReturnValue = SetErlValueNumber(std::sin(Operand(1).Number));
                break;

            case ErlFunc::Cos:
                ReturnValue = SetErlValueNumber(std::cos(Operand(1).Number));
                break;

            case ErlFunc::ArcSin:
                ReturnValue = SetErlValueNumber(std::asin(Operand(1).Number));
                break;

            case ErlFunc::ArcCos:
                ReturnValue = SetErlValueNumber(std::acos(Operand(1).Number));
                break;

            case ErlFunc::DegToRad:
                ReturnValue = SetErlValueNumber(Operand(1).Number * Constant::DegToRadians);
                break;

            case ErlFunc::RadToDeg:
                ReturnValue = SetErlValueNumber(Operand(1).Number / Constant::DegToRadians);
                break;

            case ErlFunc::Exp:
                if ((Operand(1).Number < 700.0) && (Operand(1).Number > -20.0)) {
                    ReturnValue = SetErlValueNumber(std::exp(Operand(1).Number));
                } else if (Operand(1).Number <= -20.0) {
                    ReturnValue = SetErlValueNumber(0.0);
                } else {
                    // throw Error
                    ReturnValue.Error =
                        format("EvaluateExpression: Attempted to calculate exponential value of too large a number: {:.4T}", Operand(1).Number);
                    ReturnValue.Type = Value::Error;
                    if (!state.dataGlobal->DoingSizing && !state.dataGlobal->KickOffSimulation && !state.dataEMSMgr->FinishProcessingUserInput) {
                        seriousErrorFound = true;
                    }
                }
                break;

            case ErlFunc::Ln:
                if (Operand(1).Number > 0.0) {
                    ReturnValue = SetErlValueNumber(std::log(Operand(1).Number));
                } else {
                    // throw error,
                    ReturnValue.Type = Value::Error;
                    ReturnValue.Error = format("EvaluateExpression: Natural Log of zero or less! ln of value = {:.4T}", Operand(1).Number);
                    if (!state.dataGlobal->DoingSizing && !state.dataGlobal->KickOffSimulation && !state.dataEMSMgr->FinishProcessingUserInput) {
                        seriousErrorFound = true;
                    }
                }
                break;

            case ErlFunc::Max:
                ReturnValue = SetErlValueNumber(max(Operand(1).Number, Operand(2).Number));
                break;

            case ErlFunc::Min:
                ReturnValue = SetErlValueNumber(min(Operand(1).Number, Operand(2).Number));
                break;

            case ErlFunc::ABS:
                ReturnValue = SetErlValueNumber(std::abs(Operand(1).Number));
                break;

            case ErlFunc::RandU:
                RANDOM_NUMBER(tmpRANDU1);
                tmpRANDU1 = Operand(1).Number + (Operand(2).Number - Operand(1).Number) * tmpRANDU1;
                ReturnValue = SetErlValueNumber(tmpRANDU1);
                break;

            case ErlFunc::RandG:
                while (true) { // Box-Muller algorithm
                    RANDOM_NUMBER(tmpRANDU1);
                    RANDOM_NUMBER(tmpRANDU2);
                    tmpRANDU1 = 2.0 * tmpRANDU1 - 1.0;
                    tmpRANDU2 = 2.0 * tmpRANDU2 - 1.0;
                    UnitCircleTest = square(tmpRANDU1) + square(tmpRANDU2);
                    if (UnitCircleTest > 0.0 && UnitCircleTest < 1.0) break;
                }
                tmpRANDG = std::sqrt(-2.0 * std::log(UnitCircleTest) / UnitCircleTest);
                tmpRANDG *= tmpRANDU1; // standard normal ran
                //  x     = ran      * sigma             + mean
                tmpRANDG = tmpRANDG * Operand(2).Number + Operand(1).Number;
                tmpRANDG = max(tmpRANDG, Operand(3).Number); // min limit
                tmpRANDG = min(tmpRANDG, Operand(4).Number); // max limit
                ReturnValue = SetErlValueNumber(tmpRANDG);
                break;

            case ErlFunc::RandSeed:
                // convert arg to an integer array for the seed.
                RANDOM_SEED(SeedN); // obtains processor's use size as output
                SeedIntARR.allocate(SeedN);
                for (loop = 1; loop <= SeedN; ++loop) {
                    if (loop == 1) {
                        SeedIntARR(loop) = std::floor(Operand(1).Number);
                    } else {
                        SeedIntARR(loop) = std::floor(Operand(1).Number) * loop;
                    }
                }
                RANDOM_SEED(_, SeedIntARR);
                ReturnValue = SetErlValueNumber(double(SeedIntARR(1))); // just return first number pass as seed
                SeedIntARR.deallocate();
                break;

            case ErlFunc::RhoAirFnPbTdbW:
                ReturnValue = SetErlValueNumber(PsyRhoAirFnPbTdbW(state,
                                                                  Operand(1).Number,
                                                                  Operand(2).Number,
                                                                  Operand(3).Number,
                                                                  EMSBuiltInFunction)); // result =>   density of moist air (kg/m3) | pressure
                                                                                        // (Pa) | drybulb (C) | Humidity ratio (kg water
                                                                                        // vapor/kg dry air) | called from
                break;

            case ErlFunc::CpAirFnW:
                ReturnValue = SetErlValueNumber(PsyCpAirFnW(Operand(1).Number)); // result =>   heat capacity of air
                                                                                 // {J/kg-C} | Humidity ratio (kg water vapor/kg dry air)
                break;

            case ErlFunc::HfgAirFnWTdb:
                // BG comment these two psych funct seems confusing (?) is this the enthalpy of water in the air?
                ReturnValue = SetErlValueNumber(PsyHfgAirFnWTdb(Operand(1).Number, Operand(2).Number)); // result =>   heat of vaporization
                                                                                                        // for moist air {J/kg} | Humidity
                                                                                                        // ratio (kg water vapor/kg dry air) |
                                                                                                        // drybulb (C)
                break;

            case ErlFunc::HgAirFnWTdb:
                // confusing ?  seems like this is really classical Hfg, heat of vaporization
                ReturnValue = SetErlValueNumber(PsyHgAirFnWTdb(Operand(1).Number, Operand(2).Number)); // result =>   enthalpy of the gas
                                                                                                       // {units?} | Humidity ratio (kg water
                                                                                                       // vapor/kg dry air) | drybulb (C)
                break;

            case ErlFunc::TdpFnTdbTwbPb:
                ReturnValue = SetErlValueNumber(
                    PsyTdpFnTdbTwbPb(state,
                                     Operand(1).Number,
                                     Operand(2).Number,
                                     Operand(3).Number,
                                     EMSBuiltInFunction)); // result =>   dew-point temperature {C} | drybulb (C) | wetbulb (C) | pressure (Pa)
                break;

            case ErlFunc::TdpFnWPb:
                ReturnValue = SetErlValueNumber(PsyTdpFnWPb(
                    state,
                    Operand(1).Number,
                    Operand(2).Number,
                    EMSBuiltInFunction)); // result =>  dew-point temperature {C} | Humidity ratio (kg water vapor/kg dry air) | pressure (Pa)
                break;

            case ErlFunc::HFnTdbW:
                ReturnValue = SetErlValueNumber(
                    PsyHFnTdbW(Operand(1).Number,
                               Operand(2).Number)); // result =>  enthalpy (J/kg) | drybulb (C) | Humidity ratio (kg water vapor/kg dry air)
                break;

            case ErlFunc::HFnTdbRhPb:
                ReturnValue = SetErlValueNumber(PsyHFnTdbRhPb(
                    state,
                    Operand(1).Number,
                    Operand(2).Number,
                    Operand(3).Number,
                    EMSBuiltInFunction)); // result =>  enthalpy (J/kg) | drybulb (C) | relative humidity value (0.0 - 1.0) | pressure (Pa)
                break;

            case ErlFunc::TdbFnHW:
                ReturnValue = SetErlValueNumber(PsyTdbFnHW(
                    Operand(1).Number,
                    Operand(2).Number)); // result =>  dry-bulb temperature {C} | enthalpy (J/kg) | Humidity ratio (kg water vapor/kg dry air)
                break;

            case ErlFunc::RhovFnTdbRh:
                ReturnValue = SetErlValueNumber(PsyRhovFnTdbRh(
                    state,
                    Operand(1).Number,
                    Operand(2).Number,
                    EMSBuiltInFunction)); // result =>  Vapor density in air (kg/m3) | drybulb (C) | relative humidity value (0.0 - 1.0)
                break;

            case ErlFunc::RhovFnTdbRhLBnd0C:
                ReturnValue = SetErlValueNumber(PsyRhovFnTdbRhLBnd0C(
                    Operand(1).Number,
                    Operand(2).Number)); // result =>  Vapor density in air (kg/m3) | drybulb (C) | relative humidity value (0.0 - 1.0)
                break;

            case ErlFunc::RhovFnTdbWPb:
                ReturnValue = SetErlValueNumber(
                    PsyRhovFnTdbWPb(Operand(1).Number, Operand(2).Number, Operand(3).Number)); // result =>  Vapor density in air (kg/m3) |
                                                                                               // drybulb (C) | Humidity ratio (kg water
                                                                                               // vapor/kg dry air) | pressure (Pa)
                break;

            case ErlFunc::RhFnTdbRhov:
                ReturnValue = SetErlValueNumber(
                    PsyRhFnTdbRhov(state,
                                   Operand(1).Number,
                                   Operand(2).Number,
                                   EMSBuiltInFunction)); // result => relative humidity value (0.0-1.0) | drybulb (C) | vapor density in air (kg/m3)
                break;

            case ErlFunc::RhFnTdbRhovLBnd0C:
                ReturnValue = SetErlValueNumber(
                    PsyRhFnTdbRhovLBnd0C(state,
                                         Operand(1).Number,
                                         Operand(2).Number,
                                         EMSBuiltInFunction)); // relative humidity value (0.0-1.0) | drybulb (C) | vapor density in air (kg/m3)
                break;

            case ErlFunc::RhFnTdbWPb:
                ReturnValue = SetErlValueNumber(PsyRhFnTdbWPb(state,
                                                              Operand(1).Number,
                                                              Operand(2).Number,
                                                              Operand(3).Number,
                                                              EMSBuiltInFunction)); // result =>  relative humidity value (0.0-1.0) | drybulb
                                                                                    // (C) | Humidity ratio (kg water vapor/kg dry air) |
                                                                                    // pressure (Pa)
                break;

            case ErlFunc::TwbFnTdbWPb:
                ReturnValue = SetErlValueNumber(PsyTwbFnTdbWPb(state,
                                                               Operand(1).Number,
                                                               Operand(2).Number,
                                                               Operand(3).Number,
                                                               EMSBuiltInFunction)); // result=> Temperature Wet-Bulb {C} | drybulb (C) |
                                                                                     // Humidity ratio (kg water vapor/kg dry air) | pressure
                                                                                     // (Pa)
                break;

            case ErlFunc::VFnTdbWPb:
                ReturnValue = SetErlValueNumber(PsyVFnTdbWPb(state,
                                                             Operand(1).Number,
                                                             Operand(2).Number,
                                                             Operand(3).Number,
                                                             EMSBuiltInFunction)); // result=> specific volume {m3/kg} | drybulb (C) |
                                                                                   // Humidity ratio (kg water vapor/kg dry air) | pressure
                                                                                   // (Pa)
                break;

            case ErlFunc::WFnTdpPb:
                ReturnValue = SetErlValueNumber(PsyWFnTdpPb(
                    state,
                    Operand(1).Number,
                    Operand(2).Number,
                    EMSBuiltInFunction)); // result=> humidity ratio  (kg water vapor/kg dry air) | dew point temperature (C) | pressure (Pa)
                break;

            case ErlFunc::WFnTdbH:
                ReturnValue = SetErlValueNumber(
                    PsyWFnTdbH(state,
                               Operand(1).Number,
                               Operand(2).Number,
                               EMSBuiltInFunction)); // result=> humidity ratio  (kg water vapor/kg dry air) | drybulb (C) | enthalpy (J/kg)
                break;

            case ErlFunc::WFnTdbTwbPb:
                ReturnValue = SetErlValueNumber(PsyWFnTdbTwbPb(state,
                                                               Operand(1).Number,
                                                               Operand(2).Number,
                                                               Operand(3).Number,
                                                               EMSBuiltInFunction)); // result=> humidity ratio  (kg water vapor/kg dry air) |
                                                                                     // drybulb (C) | wet-bulb temperature {C} | pressure (Pa)
                break;

            case ErlFunc::WFnTdbRhPb:
                ReturnValue = SetErlValueNumber(PsyWFnTdbRhPb(state,
                                                              Operand(1).Number,
                                                              Operand(2).Number,
                                                              Operand(3).Number,
                                                              EMSBuiltInFunction)); // result=> humidity ratio  (kg water vapor/kg dry air) |
                                                                                    // drybulb (C) | relative humidity value (0.0-1.0) |
                                                                                    // pressure (Pa)
                break;

            case ErlFunc::PsatFnTemp:
                ReturnValue = SetErlValueNumber(
                    PsyPsatFnTemp(state, Operand(1).Number, EMSBuiltInFunction)); // result=> saturation pressure {Pascals} | drybulb (C)
                break;

            case ErlFunc::TsatFnHPb:
                ReturnValue =
                    SetErlValueNumber(PsyTsatFnHPb(state,
                                                   Operand(1).Number,
                                                   Operand(2).Number,
                                                   EMSBuiltInFunction)); // result=> saturation temperature {C} | enthalpy {J/kg} | pressure (Pa)
                break;

            // I'm not sure why FuncTsatFnPb was commented out, but it goes all the way back to the Fortran implementation, so it's staying like that
            // for now.
            //      CASE (FuncTsatFnPb)
            //        ReturnValue = NumberValue( &   ! result=> saturation temperature {C}
            //                        PsyTsatFnPb(Operand(1)%Number, & ! pressure (Pa)
            //                                    'EMS Built-In Function') )
            case ErlFunc::CpCW:
                ReturnValue =
                    SetErlValueNumber(CPCW(Operand(1).Number)); // result => specific heat of water (J/kg-K) = 4180.d0 | temperature (C) unused
                break;

            case ErlFunc::CpHW:
                ReturnValue =
                    SetErlValueNumber(CPHW(Operand(1).Number)); // result => specific heat of water (J/kg-K) = 4180.d0 | temperature (C) unused
                break;

            case ErlFunc::RhoH2O:
                ReturnValue = SetErlValueNumber(RhoH2O(Operand(1).Number)); // result => density of water (kg/m3) | temperature (C)
                break;

            case ErlFunc::FatalHaltEp:
                ShowSevereError(state, "EMS user program found serious problem and is halting simulation");
                ShowContinueErrorTimeStamp(state, "");
                ShowFatalError(state, format("EMS user program halted simulation with error code = {:.2T}", Operand(1).Number));
                ReturnValue = SetErlValueNumber(Operand(1).Number); // returns back the error code
                break;

            case ErlFunc::SevereWarnEp:
                ShowSevereError(state, format("EMS user program issued severe warning with error code = {:.2T}", Operand(1).Number));
                ShowContinueErrorTimeStamp(state, "");
                ReturnValue = SetErlValueNumber(Operand(1).Number); // returns back the error code
                break;

            case ErlFunc::WarnEp:
                ShowWarningError(state, format("EMS user program issued warning with error code = {:.2T}", Operand(1).Number));
                ShowContinueErrorTimeStamp(state, "");
                ReturnValue = SetErlValueNumber(Operand(1).Number); // returns back the error code
                break;

            case ErlFunc::TrendValue:
                // find TrendVariable , first operand is ErlVariable
                if (Operand(1).TrendVariable) {
                    thisTrend = Operand(1).TrendVarPointer;
                    // second operand is number for index
                    thisIndex = std::floor(Operand(2).Number);
                    if (thisIndex >= 1) {
                        if (thisIndex <= state.dataRuntimeLang->TrendVariable(thisTrend).LogDepth) {
                            ReturnValue = SetErlValueNumber(state.dataRuntimeLang->TrendVariable(thisTrend).TrendValARR(thisIndex), Operand(1));
                        } else {
                            ReturnValue.Type = Value::Error;
                            ReturnValue.Error = "Built-in trend function called with index larger than what is being logged";
                        }
                    } else {
                        ReturnValue.Type = Value::Error;
                        ReturnValue.Error = "Built-in trend function called with index less than 1";
                    }
                } else { // not registered as a trend variable
                    ReturnValue.Type = Value::Error;
                    ReturnValue.Error = "Variable used with built-in trend function is not associated with a registered trend variable";
                }
                break;

            case ErlFunc::TrendAverage:
                // find TrendVariable , first operand is ErlVariable
                if (Operand(1).TrendVariable) {
                    thisTrend = Operand(1).TrendVarPointer;
                    thisIndex = std::floor(Operand(2).Number);
                    if (thisIndex >= 1) {
                        if (thisIndex <= state.dataRuntimeLang->TrendVariable(thisTrend).LogDepth) {
                            // calculate average
                            thisAverage = sum(state.dataRuntimeLang->TrendVariable(thisTrend).TrendValARR({1, thisIndex})) / double(thisIndex);
                            ReturnValue = SetErlValueNumber(thisAverage, Operand(1));
                        } else {
                            ReturnValue.Type = Value::Error;
                            ReturnValue.Error = "Built-in trend function called with index larger than what is being logged";
                        }
                    } else {
                        ReturnValue.Type = Value::Error;
                        ReturnValue.Error = "Built-in trend function called with index less than 1";
                    }
                } else { // not registered as a trend variable
                    ReturnValue.Type = Value::Error;
                    ReturnValue.Error = "Variable used with built-in trend function is not associated with a registered trend variable";
                }
                break;

            case ErlFunc::TrendMax:
                if (Operand(1).TrendVariable) {
                    thisTrend = Operand(1).TrendVarPointer;
                    thisIndex = std::floor(Operand(2).Number);
                    if (thisIndex >= 1) {
                        if (thisIndex <= state.dataRuntimeLang->TrendVariable(thisTrend).LogDepth) {
                            thisMax = 0.0;
                            if (thisIndex == 1) {
                                thisMax = state.dataRuntimeLang->TrendVariable(thisTrend).TrendValARR(1);
                            } else {
                                for (loop = 2; loop <= thisIndex; ++loop) {
                                    if (loop == 2) {
                                        thisMax = max(state.dataRuntimeLang->TrendVariable(thisTrend).TrendValARR(1),
                                                      state.dataRuntimeLang->TrendVariable(thisTrend).TrendValARR(2));
                                    } else {
                                        thisMax = max(thisMax, state.dataRuntimeLang->TrendVariable(thisTrend).TrendValARR(loop));
                                    }
                                }
                            }
                            ReturnValue = SetErlValueNumber(thisMax, Operand(1));
                        } else {
                            ReturnValue.Type = Value::Error;
                            ReturnValue.Error = "Built-in trend function called with index larger than what is being logged";
                        }
                    } else {
                        ReturnValue.Type = Value::Error;
                        ReturnValue.Error = "Built-in trend function called with index less than 1";
                    }
                } else { // not registered as a trend variable
                    ReturnValue.Type = Value::Error;
                    ReturnValue.Error = "Variable used with built-in trend function is not associated with a registered trend variable";
                }
                break;

            case ErlFunc::TrendMin:
                if (Operand(1).TrendVariable) {
                    thisTrend = Operand(1).TrendVarPointer;
                    thisIndex = std::floor(Operand(2).Number);
                    if (thisIndex >= 1) {
                        if (thisIndex <= state.dataRuntimeLang->TrendVariable(thisTrend).LogDepth) {
                            thisMin = 0.0;
                            if (thisIndex == 1) {
                                thisMin = state.dataRuntimeLang->TrendVariable(thisTrend).TrendValARR(1);
                            } else {
                                for (loop = 2; loop <= thisIndex; ++loop) {
                                    if (loop == 2) {
                                        thisMin = min(state.dataRuntimeLang->TrendVariable(thisTrend).TrendValARR(1),
                                                      state.dataRuntimeLang->TrendVariable(thisTrend).TrendValARR(2));
                                    } else {
                                        thisMin = min(thisMin, state.dataRuntimeLang->TrendVariable(thisTrend).TrendValARR(loop));
                                    }
                                }
                            }
                            ReturnValue = SetErlValueNumber(thisMin, Operand(1));

                        } else {
                            ReturnValue.Type = Value::Error;
                            ReturnValue.Error = "Built-in trend function called with index larger than what is being logged";
                        }

                    } else {
                        ReturnValue.Type = Value::Error;
                        ReturnValue.Error = "Built-in trend function called with index less than 1";
                    }
                } else { // not registered as a trend variable
                    ReturnValue.Type = Value::Error;
                    ReturnValue.Error = "Variable used with built-in trend function is not associated with a registered trend variable";
                }
                break;

            case ErlFunc::TrendDirection:
                if (Operand(1).TrendVariable) {
                    // do a linear least squares fit and get slope of line
                    thisTrend = Operand(1).TrendVarPointer;
                    thisIndex = std::floor(Operand(2).Number);
                    if (thisIndex >= 1) {

                        if (thisIndex <= state.dataRuntimeLang->TrendVariable(thisTrend).LogDepth) {
                            // closed form solution for slope of linear least squares fit
                            thisSlope = (sum(state.dataRuntimeLang->TrendVariable(thisTrend).TimeARR({1, thisIndex})) *
                                             sum(state.dataRuntimeLang->TrendVariable(thisTrend).TrendValARR({1, thisIndex})) -
                                         thisIndex * sum((state.dataRuntimeLang->TrendVariable(thisTrend).TimeARR({1, thisIndex}) *
                                                          state.dataRuntimeLang->TrendVariable(thisTrend).TrendValARR({1, thisIndex})))) /
                                        (pow_2(sum(state.dataRuntimeLang->TrendVariable(thisTrend).TimeARR({1, thisIndex}))) -
                                         thisIndex * sum(pow(state.dataRuntimeLang->TrendVariable(thisTrend).TimeARR({1, thisIndex}), 2)));
                            ReturnValue = SetErlValueNumber(thisSlope, Operand(1)); // rate of change per hour
                        } else {
                            ReturnValue.Type = Value::Error;
                            ReturnValue.Error = "Built-in trend function called with index larger than what is being logged";
                        }

                    } else {
                        ReturnValue.Type = Value::Error;
                        ReturnValue.Error = "Built-in trend function called with index less than 1";
                    }
                } else { // not registered as a trend variable
                    ReturnValue.Type = Value::Error;
                    ReturnValue.Error = "Variable used with built-in trend function is not associated with a registered trend variable";
                }
                break;

            case ErlFunc::TrendSum:
                if (Operand(1).TrendVariable) {

                    thisTrend = Operand(1).TrendVarPointer;
                    thisIndex = std::floor(Operand(2).Number);
                    if (thisIndex >= 1) {
                        if (thisIndex <= state.dataRuntimeLang->TrendVariable(thisTrend).LogDepth) {
                            ReturnValue =
                                SetErlValueNumber(sum(state.dataRuntimeLang->TrendVariable(thisTrend).TrendValARR({1, thisIndex})), Operand(1));
                        } else {
                            ReturnValue.Type = Value::Error;
                            ReturnValue.Error = "Built-in trend function called with index larger than what is being logged";
                        }
                    } else {
                        ReturnValue.Type = Value::Error;
                        ReturnValue.Error = "Built-in trend function called with index less than 1";
                    }
                } else { // not registered as a trend variable
                    ReturnValue.Type = Value::Error;
                    ReturnValue.Error = "Variable used with built-in trend function is not associated with a registered trend variable";
                }
                break;

            case ErlFunc::CurveValue:
                if (Operand(3).Type == Value::Null && Operand(4).Type == Value::Null && Operand(5).Type == Value::Null &&
                    Operand(6).Type == Value::Null) {
                    ReturnValue =
                        SetErlValueNumber(CurveValue(state, std::floor(Operand(1).Number), Operand(2).Number)); // curve index | X value | Y
                                                                                                                // value, 2nd independent | Z
                                                                                                                // Value, 3rd independent | 4th
                                                                                                                // independent | 5th independent
                } else if (Operand(4).Type == Value::Null && Operand(5).Type == Value::Null && Operand(6).Type == Value::Null) {
                    Real64 curveVal = 0.0;
                    switch (state.dataCurveManager->PerfCurve(std::floor(Operand(1).Number))->numDims) {
                    case 1:
                        curveVal = CurveValue(state, std::floor(Operand(1).Number), Operand(2).Number);
                        break;
                    case 2:
                        curveVal = CurveValue(state, std::floor(Operand(1).Number), Operand(2).Number, Operand(3).Number);
                        break;
                    }
                    ReturnValue = SetErlValueNumber(curveVal);
                } else if (Operand(5).Type == Value::Null && Operand(6).Type == Value::Null) {
                    Real64 curveVal = 0.0;
                    switch (state.dataCurveManager->PerfCurve(std::floor(Operand(1).Number))->numDims) {
                    case 1:
                        curveVal = CurveValue(state, std::floor(Operand(1).Number), Operand(2).Number);
                        break;
                    case 2:
                        curveVal = CurveValue(state, std::floor(Operand(1).Number), Operand(2).Number, Operand(3).Number);
                        break;
                    case 3:
                        curveVal = CurveValue(state, std::floor(Operand(1).Number), Operand(2).Number, Operand(3).Number, Operand(4).Number);
                        break;
                    }
                    ReturnValue = SetErlValueNumber(curveVal);
                } else if (Operand(6).Type == Value::Null) {
                    Real64 curveVal = 0.0;
                    switch (state.dataCurveManager->PerfCurve(std::floor(Operand(1).Number))->numDims) {
                    case 1:
                        curveVal = CurveValue(state, std::floor(Operand(1).Number), Operand(2).Number);
                        break;
                    case 2:
                        curveVal = CurveValue(state, std::floor(Operand(1).Number), Operand(2).Number, Operand(3).Number);
                        break;
                    case 3:
                        curveVal = CurveValue(state, std::floor(Operand(1).Number), Operand(2).Number, Operand(3).Number, Operand(4).Number);
                        break;
                    case 4:
                        curveVal = CurveValue(
                            state, std::floor(Operand(1).Number), Operand(2).Number, Operand(3).Number, Operand(4).Number, Operand(5).Number);
                        break;
                    }
                    ReturnValue = SetErlValueNumber(curveVal);
                } else {
                    Real64 curveVal = 0.0;
                    switch (state.dataCurveManager->PerfCurve(std::floor(Operand(1).Number))->numDims) {
                    case 1:
                        curveVal = CurveValue(state, std::floor(Operand(1).Number), Operand(2).Number);
                        break;
                    case 2:
                        curveVal = CurveValue(state, std::floor(Operand(1).Number), Operand(2).Number, Operand(3).Number);
                        break;
                    case 3:
                        curveVal = CurveValue(state, std::floor(Operand(1).Number), Operand(2).Number, Operand(3).Number, Operand(4).Number);
                        break;
                    case 4:
                        curveVal = CurveValue(
                            state, std::floor(Operand(1).Number), Operand(2).Number, Operand(3).Number, Operand(4).Number, Operand(5).Number);
                        break;
                    case 5:
                        curveVal = CurveValue(state,
                                              std::floor(Operand(1).Number),
                                              Operand(2).Number,
                                              Operand(3).Number,
                                              Operand(4).Number,
                                              Operand(5).Number,
                                              Operand(6).Number);
                        break;
                    }
                    ReturnValue = SetErlValueNumber(curveVal);
                }
                break;

            case ErlFunc::TodayIsRain:
            case ErlFunc::TodayIsSnow:
            case ErlFunc::TodayOutDryBulbTemp:
            case ErlFunc::TodayOutDewPointTemp:
            case ErlFunc::TodayOutBaroPress:
            case ErlFunc::TodayOutRelHum:
            case ErlFunc::TodayWindSpeed:
            case ErlFunc::TodayWindDir:
            case ErlFunc::TodaySkyTemp:
            case ErlFunc::TodayHorizIRSky:
            case ErlFunc::TodayBeamSolarRad:
            case ErlFunc::TodayDifSolarRad:
            case ErlFunc::TodayAlbedo:
            case ErlFunc::TodayLiquidPrecip: {
                int iHour = (Operand(1).Number + 1); // Operand 1 is hour from 0:23
                int iTimeStep = Operand(2).Number;
                if ((iHour > 0) && (iHour <= 24) && (iTimeStep > 0) && (iTimeStep <= state.dataGlobal->NumOfTimeStepInHour)) {
                    auto const &today = state.dataWeather->wvarsHrTsToday(iTimeStep, iHour);
                    ReturnValue.initialized = true;
                    ReturnValue.Type = Value::Number;
                    switch (state.dataRuntimeLang->ErlExpression(ExpressionNum).Operator) {
                    case ErlFunc::TodayIsRain: {
                        ReturnValue.Number = today.IsRain ? 1.0 : 0.0;
                    } break;
                    case ErlFunc::TodayIsSnow: {
                        ReturnValue.Number = today.IsSnow ? 1.0 : 0.0;
                    } break;
                    case ErlFunc::TodayOutDryBulbTemp: {
                        ReturnValue.Number = today.OutDryBulbTemp;
                    } break;
                    case ErlFunc::TodayOutDewPointTemp: {
                        ReturnValue.Number = today.OutDewPointTemp;
                    } break;
                    case ErlFunc::TodayOutBaroPress: {
                        ReturnValue.Number = today.OutBaroPress;
                    } break;
                    case ErlFunc::TodayOutRelHum: {
                        ReturnValue.Number = today.OutRelHum;
                    } break;
                    case ErlFunc::TodayWindSpeed: {
                        ReturnValue.Number = today.WindSpeed;
                    } break;
                    case ErlFunc::TodayWindDir: {
                        ReturnValue.Number = today.WindDir;
                    } break;
                    case ErlFunc::TodaySkyTemp: {
                        ReturnValue.Number = today.SkyTemp;
                    } break;
                    case ErlFunc::TodayHorizIRSky: {
                        ReturnValue.Number = today.HorizIRSky;
                    } break;
                    case ErlFunc::TodayBeamSolarRad: {
                        ReturnValue.Number = today.BeamSolarRad;
                    } break;
                    case ErlFunc::TodayDifSolarRad: {
                        ReturnValue.Number = today.DifSolarRad;
                    } break;
                    case ErlFunc::TodayAlbedo: {
                        ReturnValue.Number = today.Albedo;
                    } break;
                    case ErlFunc::TodayLiquidPrecip: {
                        ReturnValue.Number = today.LiquidPrecip;
                    } break;
                    default: {
                        assert(false);
                    } break;
                    }
                } else {
                    ReturnValue.Type = DataRuntimeLanguage::Value::Error;
                    ReturnValue.Error = format("{} function called with invalid arguments: Hour={:.1R}, Timestep={:.1R}",
                                               ErlFuncNamesUC[(int)state.dataRuntimeLang->ErlExpression(ExpressionNum).Operator],
                                               Operand(1).Number,
                                               Operand(2).Number);
                }
            } break;

            case ErlFunc::TomorrowIsRain:
            case ErlFunc::TomorrowIsSnow:
            case ErlFunc::TomorrowOutDryBulbTemp:
            case ErlFunc::TomorrowOutDewPointTemp:
            case ErlFunc::TomorrowOutBaroPress:
            case ErlFunc::TomorrowOutRelHum:
            case ErlFunc::TomorrowWindSpeed:
            case ErlFunc::TomorrowWindDir:
            case ErlFunc::TomorrowSkyTemp:
            case ErlFunc::TomorrowHorizIRSky:
            case ErlFunc::TomorrowBeamSolarRad:
            case ErlFunc::TomorrowDifSolarRad:
            case ErlFunc::TomorrowAlbedo:
            case ErlFunc::TomorrowLiquidPrecip: {
                int iHour = (Operand(1).Number + 1); // Operand 1 is hour from 0:23
                int iTimeStep = Operand(2).Number;
                if ((iHour > 0) && (iHour <= Constant::HoursInDay) && (iTimeStep > 0) && (iTimeStep <= state.dataGlobal->NumOfTimeStepInHour)) {
                    auto const &tomorrow = state.dataWeather->wvarsHrTsTomorrow(iTimeStep, iHour);
                    ReturnValue.initialized = true;
                    ReturnValue.Type = Value::Number;
                    switch (state.dataRuntimeLang->ErlExpression(ExpressionNum).Operator) {
                    case ErlFunc::TomorrowIsRain: {
                        ReturnValue.Number = tomorrow.IsRain ? 1.0 : 0.0;
                    } break;
                    case ErlFunc::TomorrowIsSnow: {
                        ReturnValue.Number = tomorrow.IsSnow ? 1.0 : 0.0;
                    } break;
                    case ErlFunc::TomorrowOutDryBulbTemp: {
                        ReturnValue.Number = tomorrow.OutDryBulbTemp;
                    } break;
                    case ErlFunc::TomorrowOutDewPointTemp: {
                        ReturnValue.Number = tomorrow.OutDewPointTemp;
                    } break;
                    case ErlFunc::TomorrowOutBaroPress: {
                        ReturnValue.Number = tomorrow.OutBaroPress;
                    } break;
                    case ErlFunc::TomorrowOutRelHum: {
                        ReturnValue.Number = tomorrow.OutRelHum;
                    } break;
                    case ErlFunc::TomorrowWindSpeed: {
                        ReturnValue.Number = tomorrow.WindSpeed;
                    } break;
                    case ErlFunc::TomorrowWindDir: {
                        ReturnValue.Number = tomorrow.WindDir;
                    } break;
                    case ErlFunc::TomorrowSkyTemp: {
                        ReturnValue.Number = tomorrow.SkyTemp;
                    } break;
                    case ErlFunc::TomorrowHorizIRSky: {
                        ReturnValue.Number = tomorrow.HorizIRSky;
                    } break;
                    case ErlFunc::TomorrowBeamSolarRad: {
                        ReturnValue.Number = tomorrow.BeamSolarRad;
                    } break;
                    case ErlFunc::TomorrowDifSolarRad: {
                        ReturnValue.Number = tomorrow.DifSolarRad;
                    } break;
                    case ErlFunc::TomorrowAlbedo: {
                        ReturnValue.Number = tomorrow.Albedo;
                    } break;
                    case ErlFunc::TomorrowLiquidPrecip: {
                        ReturnValue.Number = tomorrow.LiquidPrecip;
                    } break;
                    default: {
                        assert(false);
                    } break;
                    }
                } else {
                    ReturnValue.Type = DataRuntimeLanguage::Value::Error;
                    ReturnValue.Error = format("{} function called with invalid arguments: Hour={:.1R}, Timestep={:.1R}",
                                               ErlFuncNamesUC[(int)state.dataRuntimeLang->ErlExpression(ExpressionNum).Operator],
                                               Operand(1).Number,
                                               Operand(2).Number);
                }
            } break;

            case ErlFunc::Invalid:
            case ErlFunc::Null:
            case ErlFunc::TsatFnPb:
            case ErlFunc::Num: {
                // throw Error, these cases are not supported -- they all make sense except TsatFnPb which was commented out above a long time ago
                ShowFatalError(state, "caught unexpected Expression(ExpressionNum)%Operator in EvaluateExpression");
            } break;
            } // switch (FunctionCode)
        }
        Operand.deallocate();
    }

    return ReturnValue;
}

void GetRuntimeLanguageUserInput(EnergyPlusData &state)
{

    // SUBROUTINE INFORMATION:
    //       AUTHOR         Peter Graham Ellis
    //       DATE WRITTEN   June 2006
    //       MODIFIED       Brent Griffith April 2009
    //       RE-ENGINEERED  na

    // PURPOSE OF THIS SUBROUTINE:
    // Gets the runtime language objects from the input file.
    // GetInput is called from other modules that reference runtime language objects.
    // The runtime language objects are all loaded in one pass

    // METHODOLOGY EMPLOYED:
    // The runtime language objects are all loaded in one step, names registered, etc.  They are parsed in a second step
    // once all the object names are known.

    // Using/Aliasing
    using Curve::GetCurveIndex;

    // Locals
    // SUBROUTINE PARAMETER DEFINITIONS:
    constexpr std::string_view RoutineName = "GetRuntimeLanguageUserInput: ";

    // SUBROUTINE LOCAL VARIABLE DECLARATIONS:
    int GlobalNum;
    int StackNum;
    int ErrorNum;
    int NumAlphas; // Number of elements in the alpha array
    int NumNums;   // Number of elements in the numeric array
    int IOStat;    // IO Status when calling get input subroutine
    bool ErrorsFound(false);
    int VariableNum(0); // temporary
    int RuntimeReportVarNum;
    bool Found;
    OutputProcessor::TimeStepType sovTimeStepType; // temporary
    OutputProcessor::StoreType sovStoreType;       // temporary
    std::string EndUseSubCatString;

    int TrendNum;
    int NumTrendSteps;
    int loop;
    int ErlVarLoop;
    int CurveIndexNum;
    int MaxNumAlphas(0);  // argument for call to GetObjectDefMaxArgs
    int MaxNumNumbers(0); // argument for call to GetObjectDefMaxArgs
    int TotalArgs(0);     // argument for call to GetObjectDefMaxArgs
    Array1D_string cAlphaFieldNames;
    Array1D_string cNumericFieldNames;
    Array1D_bool lNumericFieldBlanks;
    Array1D_bool lAlphaFieldBlanks;
    Array1D_string cAlphaArgs;
    Array1D<Real64> rNumericArgs;
    std::string cCurrentModuleObject;
    int ConstructNum;
    bool errFlag;
    std::string::size_type lbracket;
    std::string UnitsA;
    std::string UnitsB;
    Constant::Units curUnit(Constant::Units::None);
    std::string::size_type ptr;

    if (state.dataRuntimeLangProcessor->GetInput) { // GetInput check is redundant with the InitializeRuntimeLanguage routine
        state.dataRuntimeLangProcessor->GetInput = false;

        cCurrentModuleObject = "EnergyManagementSystem:Sensor";
        state.dataInputProcessing->inputProcessor->getObjectDefMaxArgs(state, cCurrentModuleObject, TotalArgs, NumAlphas, NumNums);
        MaxNumNumbers = NumNums;
        MaxNumAlphas = NumAlphas;
        cCurrentModuleObject = "EnergyManagementSystem:Actuator";
        state.dataInputProcessing->inputProcessor->getObjectDefMaxArgs(state, cCurrentModuleObject, TotalArgs, NumAlphas, NumNums);
        MaxNumNumbers = max(MaxNumNumbers, NumNums);
        MaxNumAlphas = max(MaxNumAlphas, NumAlphas);
        cCurrentModuleObject = "EnergyManagementSystem:ProgramCallingManager";
        state.dataInputProcessing->inputProcessor->getObjectDefMaxArgs(state, cCurrentModuleObject, TotalArgs, NumAlphas, NumNums);
        MaxNumNumbers = max(MaxNumNumbers, NumNums);
        MaxNumAlphas = max(MaxNumAlphas, NumAlphas);
        cCurrentModuleObject = "EnergyManagementSystem:Program";
        state.dataInputProcessing->inputProcessor->getObjectDefMaxArgs(state, cCurrentModuleObject, TotalArgs, NumAlphas, NumNums);
        MaxNumNumbers = max(MaxNumNumbers, NumNums);
        MaxNumAlphas = max(MaxNumAlphas, NumAlphas);
        cCurrentModuleObject = "EnergyManagementSystem:Subroutine";
        state.dataInputProcessing->inputProcessor->getObjectDefMaxArgs(state, cCurrentModuleObject, TotalArgs, NumAlphas, NumNums);
        MaxNumNumbers = max(MaxNumNumbers, NumNums);
        MaxNumAlphas = max(MaxNumAlphas, NumAlphas);
        cCurrentModuleObject = "EnergyManagementSystem:OutputVariable";
        state.dataInputProcessing->inputProcessor->getObjectDefMaxArgs(state, cCurrentModuleObject, TotalArgs, NumAlphas, NumNums);
        MaxNumNumbers = max(MaxNumNumbers, NumNums);
        MaxNumAlphas = max(MaxNumAlphas, NumAlphas);
        cCurrentModuleObject = "EnergyManagementSystem:MeteredOutputVariable";
        state.dataInputProcessing->inputProcessor->getObjectDefMaxArgs(state, cCurrentModuleObject, TotalArgs, NumAlphas, NumNums);
        MaxNumNumbers = max(MaxNumNumbers, NumNums);
        MaxNumAlphas = max(MaxNumAlphas, NumAlphas);
        cCurrentModuleObject = "ExternalInterface:Variable";
        state.dataInputProcessing->inputProcessor->getObjectDefMaxArgs(state, cCurrentModuleObject, TotalArgs, NumAlphas, NumNums);
        MaxNumNumbers = max(MaxNumNumbers, NumNums);
        MaxNumAlphas = max(MaxNumAlphas, NumAlphas);
        cCurrentModuleObject = "ExternalInterface:Actuator";
        state.dataInputProcessing->inputProcessor->getObjectDefMaxArgs(state, cCurrentModuleObject, TotalArgs, NumAlphas, NumNums);
        MaxNumNumbers = max(MaxNumNumbers, NumNums);
        MaxNumAlphas = max(MaxNumAlphas, NumAlphas);
        cCurrentModuleObject = "ExternalInterface:FunctionalMockupUnitImport:To:Variable";
        state.dataInputProcessing->inputProcessor->getObjectDefMaxArgs(state, cCurrentModuleObject, TotalArgs, NumAlphas, NumNums);
        MaxNumNumbers = max(MaxNumNumbers, NumNums);
        MaxNumAlphas = max(MaxNumAlphas, NumAlphas);
        cCurrentModuleObject = "ExternalInterface:FunctionalMockupUnitImport:To:Actuator";
        state.dataInputProcessing->inputProcessor->getObjectDefMaxArgs(state, cCurrentModuleObject, TotalArgs, NumAlphas, NumNums);
        MaxNumNumbers = max(MaxNumNumbers, NumNums);
        MaxNumAlphas = max(MaxNumAlphas, NumAlphas);
        cCurrentModuleObject = "ExternalInterface:FunctionalMockupUnitExport:To:Variable";
        state.dataInputProcessing->inputProcessor->getObjectDefMaxArgs(state, cCurrentModuleObject, TotalArgs, NumAlphas, NumNums);
        MaxNumNumbers = max(MaxNumNumbers, NumNums);
        MaxNumAlphas = max(MaxNumAlphas, NumAlphas);
        cCurrentModuleObject = "ExternalInterface:FunctionalMockupUnitExport:To:Actuator";
        state.dataInputProcessing->inputProcessor->getObjectDefMaxArgs(state, cCurrentModuleObject, TotalArgs, NumAlphas, NumNums);
        MaxNumNumbers = max(MaxNumNumbers, NumNums);
        MaxNumAlphas = max(MaxNumAlphas, NumAlphas);
        //  cCurrentModuleObject = 'EnergyManagementSystem:Sensor'
        //  CALL state.dataInputProcessing->inputProcessor->getObjectDefMaxArgs(cCurrentModuleObject,TotalArgs,NumAlphas,NumNums)
        //  MaxNumNumbers=MAX(MaxNumNumbers,NumNums)
        //  MaxNumAlphas=MAX(MaxNumAlphas,NumAlphas)
        cCurrentModuleObject = "EnergyManagementSystem:GlobalVariable";
        state.dataInputProcessing->inputProcessor->getObjectDefMaxArgs(state, cCurrentModuleObject, TotalArgs, NumAlphas, NumNums);
        MaxNumNumbers = max(MaxNumNumbers, NumNums);
        MaxNumAlphas = max(MaxNumAlphas, NumAlphas);
        cCurrentModuleObject = "EnergyManagementSystem:CurveOrTableIndexVariable";
        state.dataInputProcessing->inputProcessor->getObjectDefMaxArgs(state, cCurrentModuleObject, TotalArgs, NumAlphas, NumNums);
        MaxNumNumbers = max(MaxNumNumbers, NumNums);
        MaxNumAlphas = max(MaxNumAlphas, NumAlphas);
        cCurrentModuleObject = "EnergyManagementSystem:ConstructionIndexVariable";
        state.dataInputProcessing->inputProcessor->getObjectDefMaxArgs(state, cCurrentModuleObject, TotalArgs, NumAlphas, NumNums);
        MaxNumNumbers = max(MaxNumNumbers, NumNums);
        MaxNumAlphas = max(MaxNumAlphas, NumAlphas);

        cAlphaFieldNames.allocate(MaxNumAlphas);
        cAlphaArgs.allocate(MaxNumAlphas);
        lAlphaFieldBlanks.dimension(MaxNumAlphas, false);
        cNumericFieldNames.allocate(MaxNumNumbers);
        rNumericArgs.dimension(MaxNumNumbers, 0.0);
        lNumericFieldBlanks.dimension(MaxNumNumbers, false);

        cCurrentModuleObject = "EnergyManagementSystem:GlobalVariable";

        if (state.dataRuntimeLang->NumUserGlobalVariables + state.dataRuntimeLang->NumExternalInterfaceGlobalVariables +
                state.dataRuntimeLang->NumExternalInterfaceFunctionalMockupUnitImportGlobalVariables +
                state.dataRuntimeLang->NumExternalInterfaceFunctionalMockupUnitExportGlobalVariables >
            0) {
            for (GlobalNum = 1;
                 GlobalNum <= state.dataRuntimeLang->NumUserGlobalVariables + state.dataRuntimeLang->NumExternalInterfaceGlobalVariables +
                                  state.dataRuntimeLang->NumExternalInterfaceFunctionalMockupUnitImportGlobalVariables +
                                  state.dataRuntimeLang->NumExternalInterfaceFunctionalMockupUnitExportGlobalVariables;
                 ++GlobalNum) {
                // If we process the ExternalInterface actuators, all we need to do is to change the
                // name of the module object, and add an offset for the variable number
                // This is done in the following IF/THEN section.
                if (GlobalNum <= state.dataRuntimeLang->NumUserGlobalVariables) {
                    state.dataInputProcessing->inputProcessor->getObjectItem(state,
                                                                             cCurrentModuleObject,
                                                                             GlobalNum,
                                                                             cAlphaArgs,
                                                                             NumAlphas,
                                                                             rNumericArgs,
                                                                             NumNums,
                                                                             IOStat,
                                                                             lNumericFieldBlanks,
                                                                             lAlphaFieldBlanks,
                                                                             cAlphaFieldNames,
                                                                             cNumericFieldNames);
                } else if (GlobalNum > state.dataRuntimeLang->NumUserGlobalVariables &&
                           GlobalNum <= state.dataRuntimeLang->NumUserGlobalVariables + state.dataRuntimeLang->NumExternalInterfaceGlobalVariables) {
                    cCurrentModuleObject = "ExternalInterface:Variable";
                    state.dataInputProcessing->inputProcessor->getObjectItem(state,
                                                                             cCurrentModuleObject,
                                                                             GlobalNum - state.dataRuntimeLang->NumUserGlobalVariables,
                                                                             cAlphaArgs,
                                                                             NumAlphas,
                                                                             rNumericArgs,
                                                                             NumNums,
                                                                             IOStat,
                                                                             lNumericFieldBlanks,
                                                                             lAlphaFieldBlanks,
                                                                             cAlphaFieldNames,
                                                                             cNumericFieldNames);
                } else if (GlobalNum > state.dataRuntimeLang->NumUserGlobalVariables + state.dataRuntimeLang->NumExternalInterfaceGlobalVariables &&
                           GlobalNum <= state.dataRuntimeLang->NumUserGlobalVariables + state.dataRuntimeLang->NumExternalInterfaceGlobalVariables +
                                            state.dataRuntimeLang->NumExternalInterfaceFunctionalMockupUnitImportGlobalVariables) {
                    cCurrentModuleObject = "ExternalInterface:FunctionalMockupUnitImport:To:Variable";
                    state.dataInputProcessing->inputProcessor->getObjectItem(state,
                                                                             cCurrentModuleObject,
                                                                             GlobalNum - state.dataRuntimeLang->NumUserGlobalVariables -
                                                                                 state.dataRuntimeLang->NumExternalInterfaceGlobalVariables,
                                                                             cAlphaArgs,
                                                                             NumAlphas,
                                                                             rNumericArgs,
                                                                             NumNums,
                                                                             IOStat,
                                                                             lNumericFieldBlanks,
                                                                             lAlphaFieldBlanks,
                                                                             cAlphaFieldNames,
                                                                             cNumericFieldNames);

                } else if (GlobalNum > state.dataRuntimeLang->NumUserGlobalVariables + state.dataRuntimeLang->NumExternalInterfaceGlobalVariables +
                                           state.dataRuntimeLang->NumExternalInterfaceFunctionalMockupUnitImportGlobalVariables &&
                           GlobalNum <= state.dataRuntimeLang->NumUserGlobalVariables + state.dataRuntimeLang->NumExternalInterfaceGlobalVariables +
                                            state.dataRuntimeLang->NumExternalInterfaceFunctionalMockupUnitImportGlobalVariables +
                                            state.dataRuntimeLang->NumExternalInterfaceFunctionalMockupUnitExportGlobalVariables) {
                    cCurrentModuleObject = "ExternalInterface:FunctionalMockupUnitExport:To:Variable";
                    state.dataInputProcessing->inputProcessor->getObjectItem(
                        state,
                        cCurrentModuleObject,
                        GlobalNum - state.dataRuntimeLang->NumUserGlobalVariables - state.dataRuntimeLang->NumExternalInterfaceGlobalVariables -
                            state.dataRuntimeLang->NumExternalInterfaceFunctionalMockupUnitImportGlobalVariables,
                        cAlphaArgs,
                        NumAlphas,
                        rNumericArgs,
                        NumNums,
                        IOStat,
                        lNumericFieldBlanks,
                        lAlphaFieldBlanks,
                        cAlphaFieldNames,
                        cNumericFieldNames);
                }

                // loop over each alpha and register variable named as global Erl variable
                for (ErlVarLoop = 1; ErlVarLoop <= NumAlphas; ++ErlVarLoop) {
                    if ((cCurrentModuleObject.compare("ExternalInterface:FunctionalMockupUnitImport:To:Variable") == 0)) {
                        if (ErlVarLoop == 1) {
                            // Only validate first field of object ExternalInterface:FunctionalMockupUnitImport:To:Variable.
                            // This object is allowed to contain fields that do not need to be valid EMS fields (e.g. path to the FMU).
                            ValidateEMSVariableName(
                                state, cCurrentModuleObject, cAlphaArgs(ErlVarLoop), cAlphaFieldNames(ErlVarLoop), errFlag, ErrorsFound);
                        }
                    } else {
                        ValidateEMSVariableName(
                            state, cCurrentModuleObject, cAlphaArgs(ErlVarLoop), cAlphaFieldNames(ErlVarLoop), errFlag, ErrorsFound);
                    }
                    if (lAlphaFieldBlanks(ErlVarLoop)) {
                        ShowWarningError(state, format("{}{}", RoutineName, cCurrentModuleObject));
                        ShowContinueError(state, format("Blank {}", cAlphaFieldNames(1)));
                        ShowContinueError(state, "Blank entry will be skipped, and the simulation continues");
                    } else if (!errFlag) {
                        VariableNum = FindEMSVariable(state, cAlphaArgs(ErlVarLoop), 0);
                        // Still need to check for conflicts with program and function names too

                        if (VariableNum > 0) {
                            ShowSevereError(state, format("{}{}, invalid entry.", RoutineName, cCurrentModuleObject));
                            ShowContinueError(state, format("Invalid {}={}", cAlphaFieldNames(ErlVarLoop), cAlphaArgs(ErlVarLoop)));
                            ShowContinueError(state, "Name conflicts with an existing global variable name");
                            ErrorsFound = true;
                        } else {
                            VariableNum = NewEMSVariable(state, cAlphaArgs(ErlVarLoop), 0);
                            if (GlobalNum > state.dataRuntimeLang->NumUserGlobalVariables) {
                                // Initialize variables for the ExternalInterface variables.
                                // This object requires an initial value.
                                ExternalInterfaceInitializeErlVariable(state, VariableNum, SetErlValueNumber(rNumericArgs(1)), false);
                            }
                        }
                    }
                }
            }
        }

        cCurrentModuleObject = "EnergyManagementSystem:CurveOrTableIndexVariable";
        state.dataRuntimeLang->NumEMSCurveIndices = state.dataInputProcessing->inputProcessor->getNumObjectsFound(state, cCurrentModuleObject);
        if (state.dataRuntimeLang->NumEMSCurveIndices > 0) {
            state.dataRuntimeLangProcessor->CurveIndexVariableNums.dimension(state.dataRuntimeLang->NumEMSCurveIndices, 0);
            for (loop = 1; loop <= state.dataRuntimeLang->NumEMSCurveIndices; ++loop) {
                state.dataInputProcessing->inputProcessor->getObjectItem(state,
                                                                         cCurrentModuleObject,
                                                                         loop,
                                                                         cAlphaArgs,
                                                                         NumAlphas,
                                                                         rNumericArgs,
                                                                         NumNums,
                                                                         IOStat,
                                                                         lNumericFieldBlanks,
                                                                         lAlphaFieldBlanks,
                                                                         cAlphaFieldNames,
                                                                         cNumericFieldNames);

                // check if variable name is unique and well formed
                ValidateEMSVariableName(state, cCurrentModuleObject, cAlphaArgs(1), cAlphaFieldNames(1), errFlag, ErrorsFound);
                if (lAlphaFieldBlanks(1)) {
                    ShowSevereError(state, format("{}{}", RoutineName, cCurrentModuleObject));
                    ShowContinueError(state, format("Blank {}", cAlphaFieldNames(1)));
                    ShowContinueError(state, "Blank entry for Erl variable name is not allowed");
                    ErrorsFound = true;
                } else if (!errFlag) {
                    VariableNum = FindEMSVariable(state, cAlphaArgs(1), 0);
                    if (VariableNum > 0) {
                        ShowSevereError(state, format("{}{}=\"{} invalid field.", RoutineName, cCurrentModuleObject, cAlphaArgs(1)));
                        ShowContinueError(state, format("Invalid {}", cAlphaFieldNames(1)));
                        ShowContinueError(state, "Name conflicts with an existing variable name");
                        ErrorsFound = true;
                    } else {
                        // create new EMS variable
                        VariableNum = NewEMSVariable(state, cAlphaArgs(1), 0);
                        // store variable num
                        state.dataRuntimeLangProcessor->CurveIndexVariableNums(loop) = VariableNum;
                    }
                }

                CurveIndexNum = GetCurveIndex(state, cAlphaArgs(2)); // curve name
                if (CurveIndexNum == 0) {
                    if (lAlphaFieldBlanks(2)) {
                        ShowSevereError(state, format("{}{}=\"{} blank field.", RoutineName, cCurrentModuleObject, cAlphaArgs(1)));
                        ShowContinueError(state, format("Blank {}", cAlphaFieldNames(2)));
                        ShowContinueError(state, "Blank entry for curve or table name is not allowed");
                    } else {
                        ShowSevereError(state, format("{}{}=\"{} invalid field.", RoutineName, cCurrentModuleObject, cAlphaArgs(1)));
                        ShowContinueError(state, format("Invalid {}={}", cAlphaFieldNames(2), cAlphaArgs(2)));
                        ShowContinueError(state, "Curve or table was not found.");
                    }
                    ErrorsFound = true;
                } else {
                    // fill Erl variable with curve index
                    state.dataRuntimeLang->ErlVariable(VariableNum).Value = SetErlValueNumber(double(CurveIndexNum));
                }
            }

        } // NumEMSCurveIndices > 0

        cCurrentModuleObject = "EnergyManagementSystem:ConstructionIndexVariable";
        state.dataRuntimeLang->NumEMSConstructionIndices = state.dataInputProcessing->inputProcessor->getNumObjectsFound(state, cCurrentModuleObject);
        if (state.dataRuntimeLang->NumEMSConstructionIndices > 0) {
            state.dataRuntimeLangProcessor->ConstructionIndexVariableNums.dimension(state.dataRuntimeLang->NumEMSConstructionIndices, 0);
            for (loop = 1; loop <= state.dataRuntimeLang->NumEMSConstructionIndices; ++loop) {
                state.dataInputProcessing->inputProcessor->getObjectItem(state,
                                                                         cCurrentModuleObject,
                                                                         loop,
                                                                         cAlphaArgs,
                                                                         NumAlphas,
                                                                         rNumericArgs,
                                                                         NumNums,
                                                                         IOStat,
                                                                         lNumericFieldBlanks,
                                                                         lAlphaFieldBlanks,
                                                                         cAlphaFieldNames,
                                                                         cNumericFieldNames);

                // check if variable name is unique and well formed
                ValidateEMSVariableName(state, cCurrentModuleObject, cAlphaArgs(1), cAlphaFieldNames(1), errFlag, ErrorsFound);
                if (lAlphaFieldBlanks(1)) {
                    ShowSevereError(state, format("{}{}", RoutineName, cCurrentModuleObject));
                    ShowContinueError(state, format("Blank {}", cAlphaFieldNames(1)));
                    ShowContinueError(state, "Blank entry for Erl variable name is not allowed");
                    ErrorsFound = true;
                } else if (!errFlag) {
                    VariableNum = FindEMSVariable(state, cAlphaArgs(1), 0);
                    if (VariableNum > 0) {
                        ShowSevereError(state, format("{}{}=\"{} invalid field.", RoutineName, cCurrentModuleObject, cAlphaArgs(1)));
                        ShowContinueError(state, format("Invalid {}", cAlphaFieldNames(1)));
                        ShowContinueError(state, "Name conflicts with an existing variable name");
                        ErrorsFound = true;
                    } else {
                        // create new EMS variable
                        VariableNum = NewEMSVariable(state, cAlphaArgs(1), 0);
                        // store variable num
                        state.dataRuntimeLangProcessor->ConstructionIndexVariableNums(loop) = VariableNum;
                    }
                } else {
                    continue;
                }

                ConstructNum = Util::FindItemInList(cAlphaArgs(2), state.dataConstruction->Construct);

                if (ConstructNum == 0) {
                    if (lAlphaFieldBlanks(2)) {
                        ShowSevereError(state, format("{}{}=\"{} blank field.", RoutineName, cCurrentModuleObject, cAlphaArgs(1)));
                        ShowContinueError(state, format("Blank {}", cAlphaFieldNames(2)));
                        ShowContinueError(state, "Blank entry for construction name is not allowed");
                    } else {
                        ShowSevereError(state, format("{}{}=\"{} invalid field.", RoutineName, cCurrentModuleObject, cAlphaArgs(1)));
                        ShowContinueError(state, format("Invalid {}={}", cAlphaFieldNames(2), cAlphaArgs(2)));
                        ShowContinueError(state, "Construction was not found.");
                    }
                    ErrorsFound = true;
                } else {
                    // fill Erl variable with curve index
                    state.dataRuntimeLang->ErlVariable(VariableNum).Value = SetErlValueNumber(double(ConstructNum));
                }
            }

        } // NumEMSConstructionIndices > 0

        state.dataRuntimeLang->NumErlStacks = state.dataRuntimeLang->NumErlPrograms + state.dataRuntimeLang->NumErlSubroutines;
        state.dataRuntimeLang->ErlStack.allocate(state.dataRuntimeLang->NumErlStacks);
        state.dataRuntimeLangProcessor->ErlStackUniqueNames.reserve(static_cast<unsigned>(state.dataRuntimeLang->NumErlStacks));

        if (state.dataRuntimeLang->NumErlPrograms > 0) {
            cCurrentModuleObject = "EnergyManagementSystem:Program";
            for (StackNum = 1; StackNum <= state.dataRuntimeLang->NumErlPrograms; ++StackNum) {
                state.dataInputProcessing->inputProcessor->getObjectItem(state,
                                                                         cCurrentModuleObject,
                                                                         StackNum,
                                                                         cAlphaArgs,
                                                                         NumAlphas,
                                                                         rNumericArgs,
                                                                         NumNums,
                                                                         IOStat,
                                                                         lNumericFieldBlanks,
                                                                         lAlphaFieldBlanks,
                                                                         cAlphaFieldNames,
                                                                         cNumericFieldNames);
                GlobalNames::VerifyUniqueInterObjectName(state,
                                                         state.dataRuntimeLangProcessor->ErlStackUniqueNames,
                                                         cAlphaArgs(1),
                                                         cCurrentModuleObject,
                                                         cAlphaFieldNames(1),
                                                         ErrorsFound);

                ValidateEMSProgramName(state, cCurrentModuleObject, cAlphaArgs(1), cAlphaFieldNames(1), "Programs", errFlag, ErrorsFound);
                if (!errFlag) {
                    state.dataRuntimeLang->ErlStack(StackNum).Name = cAlphaArgs(1);
                }

                if (NumAlphas > 1) {
                    state.dataRuntimeLang->ErlStack(StackNum).Line.allocate(NumAlphas - 1);
                    state.dataRuntimeLang->ErlStack(StackNum).NumLines = NumAlphas - 1;
                    state.dataRuntimeLang->ErlStack(StackNum).Line({1, NumAlphas - 1}) = cAlphaArgs({2, NumAlphas}); // note array assignment
                }

            } // ProgramNum
        }

        if (state.dataRuntimeLang->NumErlSubroutines > 0) {
            cCurrentModuleObject = "EnergyManagementSystem:Subroutine";
            for (StackNum = state.dataRuntimeLang->NumErlPrograms + 1; StackNum <= state.dataRuntimeLang->NumErlStacks; ++StackNum) {
                state.dataInputProcessing->inputProcessor->getObjectItem(state,
                                                                         cCurrentModuleObject,
                                                                         StackNum - state.dataRuntimeLang->NumErlPrograms,
                                                                         cAlphaArgs,
                                                                         NumAlphas,
                                                                         rNumericArgs,
                                                                         NumNums,
                                                                         IOStat,
                                                                         lNumericFieldBlanks,
                                                                         lAlphaFieldBlanks,
                                                                         cAlphaFieldNames,
                                                                         cNumericFieldNames);
                GlobalNames::VerifyUniqueInterObjectName(state,
                                                         state.dataRuntimeLangProcessor->ErlStackUniqueNames,
                                                         cAlphaArgs(1),
                                                         cCurrentModuleObject,
                                                         cAlphaFieldNames(1),
                                                         ErrorsFound);

                ValidateEMSProgramName(state, cCurrentModuleObject, cAlphaArgs(1), cAlphaFieldNames(1), "Subroutines", errFlag, ErrorsFound);
                if (!errFlag) {
                    state.dataRuntimeLang->ErlStack(StackNum).Name = cAlphaArgs(1);
                }

                if (NumAlphas > 1) {
                    state.dataRuntimeLang->ErlStack(StackNum).Line.allocate(NumAlphas - 1);
                    state.dataRuntimeLang->ErlStack(StackNum).NumLines = NumAlphas - 1;
                    state.dataRuntimeLang->ErlStack(StackNum).Line({1, NumAlphas - 1}) = cAlphaArgs({2, NumAlphas}); // note array assignment
                }
            }
        }

        cCurrentModuleObject = "EnergyManagementSystem:TrendVariable";
        state.dataRuntimeLang->NumErlTrendVariables = state.dataInputProcessing->inputProcessor->getNumObjectsFound(state, cCurrentModuleObject);
        if (state.dataRuntimeLang->NumErlTrendVariables > 0) {
            state.dataRuntimeLang->TrendVariable.allocate(state.dataRuntimeLang->NumErlTrendVariables);
            for (TrendNum = 1; TrendNum <= state.dataRuntimeLang->NumErlTrendVariables; ++TrendNum) {
                state.dataInputProcessing->inputProcessor->getObjectItem(state,
                                                                         cCurrentModuleObject,
                                                                         TrendNum,
                                                                         cAlphaArgs,
                                                                         NumAlphas,
                                                                         rNumericArgs,
                                                                         NumNums,
                                                                         IOStat,
                                                                         lNumericFieldBlanks,
                                                                         lAlphaFieldBlanks,
                                                                         cAlphaFieldNames,
                                                                         cNumericFieldNames);
                Util::IsNameEmpty(state, cAlphaArgs(1), cCurrentModuleObject, ErrorsFound);

                ValidateEMSVariableName(state, cCurrentModuleObject, cAlphaArgs(1), cAlphaFieldNames(1), errFlag, ErrorsFound);
                if (!errFlag) {
                    state.dataRuntimeLang->TrendVariable(TrendNum).Name = cAlphaArgs(1);
                }

                VariableNum = FindEMSVariable(state, cAlphaArgs(2), 0);
                // Still need to check for conflicts with program and function names too
                if (VariableNum == 0) { // did not find it
                    ShowSevereError(state, format("{}{}=\"{} invalid field.", RoutineName, cCurrentModuleObject, cAlphaArgs(1)));
                    ShowContinueError(state, format("Invalid {}={}", cAlphaFieldNames(2), cAlphaArgs(2)));
                    ShowContinueError(state, "Did not find a match with an EMS variable name");
                    ErrorsFound = true;
                } else { // found it.
                    state.dataRuntimeLang->TrendVariable(TrendNum).ErlVariablePointer = VariableNum;
                    // register the trend pointer in ErlVariable.
                    state.dataRuntimeLang->ErlVariable(VariableNum).Value.TrendVariable = true;
                    state.dataRuntimeLang->ErlVariable(VariableNum).Value.TrendVarPointer = TrendNum;
                    state.dataRuntimeLang->ErlVariable(VariableNum).Value.initialized = true; // Cannot figure out how to get around needing this,
                }

                NumTrendSteps = std::floor(rNumericArgs(1));
                if (NumTrendSteps > 0) {
                    state.dataRuntimeLang->TrendVariable(TrendNum).LogDepth = NumTrendSteps;
                    // setup data arrays using NumTrendSteps
                    state.dataRuntimeLang->TrendVariable(TrendNum).TrendValARR.allocate(NumTrendSteps);
                    state.dataRuntimeLang->TrendVariable(TrendNum).TrendValARR = 0.0; // array init
                    state.dataRuntimeLang->TrendVariable(TrendNum).tempTrendARR.allocate(NumTrendSteps);
                    state.dataRuntimeLang->TrendVariable(TrendNum).tempTrendARR = 0.0; // array init
                    state.dataRuntimeLang->TrendVariable(TrendNum).TimeARR.allocate(NumTrendSteps);
                    // construct time data array for use with other calculations later
                    // current time is zero, each value in trend log array is one zone timestep further back in time
                    // units are hours.  all terms negative, getting increasingly negative the further back in time
                    //  further back in time is higher index in array
                    for (loop = 1; loop <= NumTrendSteps; ++loop) {
                        if (loop == 1) {
                            state.dataRuntimeLang->TrendVariable(TrendNum).TimeARR(loop) = -state.dataGlobal->TimeStepZone;
                            continue;
                        } else {
                            state.dataRuntimeLang->TrendVariable(TrendNum).TimeARR(loop) =
                                state.dataRuntimeLang->TrendVariable(TrendNum).TimeARR(loop - 1) - state.dataGlobal->TimeStepZone; // fractional hours
                        }
                    }
                } else {
                    ShowSevereError(state, format("{}{}=\"{} invalid field.", RoutineName, cCurrentModuleObject, cAlphaArgs(1)));
                    ShowContinueError(state, format("Invalid {}={:.2T}", cNumericFieldNames(1), rNumericArgs(1)));
                    ShowContinueError(state, "must be greater than zero");
                    ErrorsFound = true;
                }

            } // trendnum
        }

        if (ErrorsFound) {
            ShowFatalError(state, "Errors found in getting EMS Runtime Language input. Preceding condition causes termination.");
        }

        // Parse the runtime language code
        for (StackNum = 1; StackNum <= state.dataRuntimeLang->NumErlStacks; ++StackNum) {
            ParseStack(state, StackNum);

            if (state.dataRuntimeLang->ErlStack(StackNum).NumErrors > 0) {
                ShowSevereError(
                    state,
                    format("Errors found parsing EMS Runtime Language program or subroutine = {}", state.dataRuntimeLang->ErlStack(StackNum).Name));
                for (ErrorNum = 1; ErrorNum <= state.dataRuntimeLang->ErlStack(StackNum).NumErrors; ++ErrorNum) {
                    ShowContinueError(state, state.dataRuntimeLang->ErlStack(StackNum).Error(ErrorNum));
                }
                ErrorsFound = true;
            }
        } // StackNum

        if (ErrorsFound) {
            ShowFatalError(state, "Errors found in parsing EMS Runtime Language input. Preceding condition causes termination.");
        }

        if ((state.dataRuntimeLang->NumEMSOutputVariables > 0) || (state.dataRuntimeLang->NumEMSMeteredOutputVariables > 0)) {
            state.dataRuntimeLangProcessor->RuntimeReportVar.allocate(state.dataRuntimeLang->NumEMSOutputVariables +
                                                                      state.dataRuntimeLang->NumEMSMeteredOutputVariables);
        }

        if (state.dataRuntimeLang->NumEMSOutputVariables > 0) {
            cCurrentModuleObject = "EnergyManagementSystem:OutputVariable";
            for (RuntimeReportVarNum = 1; RuntimeReportVarNum <= state.dataRuntimeLang->NumEMSOutputVariables; ++RuntimeReportVarNum) {
                state.dataInputProcessing->inputProcessor->getObjectItem(state,
                                                                         cCurrentModuleObject,
                                                                         RuntimeReportVarNum,
                                                                         cAlphaArgs,
                                                                         NumAlphas,
                                                                         rNumericArgs,
                                                                         NumNums,
                                                                         IOStat,
                                                                         lNumericFieldBlanks,
                                                                         lAlphaFieldBlanks,
                                                                         cAlphaFieldNames,
                                                                         cNumericFieldNames);
                GlobalNames::VerifyUniqueInterObjectName(state,
                                                         state.dataRuntimeLangProcessor->RuntimeReportVarUniqueNames,
                                                         cAlphaArgs(1),
                                                         cCurrentModuleObject,
                                                         cAlphaFieldNames(1),
                                                         ErrorsFound);

                lbracket = index(cAlphaArgs(1), '[');
                if (lbracket == std::string::npos) {
                    UnitsA = "";
                    //          if (lAlphaFieldBlanks(6)) then
                    //            CALL ShowWarningError(state, RoutineName//TRIM(cCurrentModuleObject)//'="'//TRIM(cAlphaArgs(1))//' no units
                    //            indicated.') CALL ShowContinueError(state, '...no units indicated for this variable. [] is assumed.')
                    //            cAlphaArgs(1)=TRIM(cAlphaArgs(1))//' []'
                    //          endif
                    UnitsB = cAlphaArgs(6);
                    lbracket = index(UnitsB, '[');
                    ptr = index(UnitsB, ']');
                    if (lbracket != std::string::npos) {
                        UnitsB[lbracket] = ' ';
                        if (ptr != std::string::npos) {
                            UnitsB[ptr] = ' ';
                        }
                        strip(UnitsB);
                    }
                } else { // units shown on Name field (7.2 and pre versions)
                    ptr = index(cAlphaArgs(1), ']');
                    if (ptr != std::string::npos) {
                        UnitsA = cAlphaArgs(1).substr(lbracket + 1, ptr - lbracket - 1);
                    } else {
                        UnitsA = cAlphaArgs(1).substr(lbracket + 1);
                    }
                    cAlphaArgs(1).erase(lbracket - 1);
                    UnitsB = cAlphaArgs(6);
                    lbracket = index(UnitsB, '[');
                    ptr = index(UnitsB, ']');
                    if (lbracket != std::string::npos) {
                        UnitsB[lbracket] = ' ';
                        if (ptr != std::string::npos) {
                            UnitsB[ptr] = ' ';
                        }
                        strip(UnitsB);
                    }
                    if (UnitsA != "" && UnitsB != "") {
                        if (UnitsA != UnitsB) {
                            ShowWarningError(state, format("{}{}=\"{} mismatched units.", RoutineName, cCurrentModuleObject, cAlphaArgs(1)));
                            ShowContinueError(state, format("...Units entered in {} (deprecated use)=\"{}\"", cAlphaFieldNames(1), UnitsA));
                            ShowContinueError(state, format("...{}=\"{}\" (will be used)", cAlphaFieldNames(6), UnitsB));
                        }
                    } else if (UnitsB == "" && UnitsA != "") {
                        UnitsB = UnitsA;
                        ShowWarningError(state,
                                         format("{}{}=\"{}\" using deprecated units designation.", RoutineName, cCurrentModuleObject, cAlphaArgs(1)));
                        ShowContinueError(state, format("...Units entered in {} (deprecated use)=\"{}\"", cAlphaFieldNames(1), UnitsA));
                    }
                }
                curUnit = static_cast<Constant::Units>(getEnumValue(Constant::unitNamesUC, Util::makeUPPER(UnitsB)));

                state.dataRuntimeLangProcessor->RuntimeReportVar(RuntimeReportVarNum).Name = cAlphaArgs(1);

                if (!lAlphaFieldBlanks(5)) {
                    // Lookup the Runtime Language Context, i.e., PROGRAM, FUNCTION, or global
                    Found = false;
                    for (StackNum = 1; StackNum <= state.dataRuntimeLang->NumErlStacks; ++StackNum) {
                        if (state.dataRuntimeLang->ErlStack(StackNum).Name == cAlphaArgs(5)) {
                            Found = true;
                            break;
                        }
                    }
                    if (!Found) {
                        StackNum = 0;
                        ShowSevereError(state, format("{}{}=\"{} invalid field.", RoutineName, cCurrentModuleObject, cAlphaArgs(1)));
                        ShowContinueError(state, format("Invalid {}={}", cAlphaFieldNames(5), cAlphaArgs(5)));
                        ShowContinueError(state, "EMS program or subroutine not found.");
                        ErrorsFound = true;
                    }
                } else {
                    StackNum = 0;
                }

                VariableNum = FindEMSVariable(state, cAlphaArgs(2), StackNum);

                if (VariableNum == 0) {
                    if (lAlphaFieldBlanks(5)) {
                        ShowSevereError(state, format("{}{}=\"{} invalid field.", RoutineName, cCurrentModuleObject, cAlphaArgs(1)));
                        ShowContinueError(state, format("Invalid {}={}", cAlphaFieldNames(2), cAlphaArgs(2)));
                        ShowContinueError(state, "EMS variable not found among global variables.");
                    } else if (StackNum != 0) {
                        ShowSevereError(state, format("{}{}=\"{} invalid field.", RoutineName, cCurrentModuleObject, cAlphaArgs(1)));
                        ShowContinueError(state, format("Invalid {}={}", cAlphaFieldNames(2), cAlphaArgs(2)));
                        ShowContinueError(state, format("EMS variable not found among local variables in {}", cAlphaArgs(5)));
                    }
                    ErrorsFound = true;
                    //        ELSEIF (INDEX('0123456789',cAlphaArgs(2)(1:1)) > 0) THEN
                    //            CALL ShowSevereError(state, 'Invalid '//TRIM(cAlphaFieldNames(2))//'='//TRIM(cAlphaArgs(2)))
                    //            CALL ShowContinueError(state, 'Entered in '//TRIM(cCurrentModuleObject)//'='//TRIM(cAlphaArgs(1)))
                    //            CALL ShowContinueError(state, 'Names used as Erl output variables cannot start with numeric characters.')
                    //            ErrorsFound = .TRUE.
                } else {
                    state.dataRuntimeLangProcessor->RuntimeReportVar(RuntimeReportVarNum).VariableNum = VariableNum;
                }

                if (cAlphaArgs(3) == "AVERAGED") {
                    sovStoreType = OutputProcessor::StoreType::Average;
                } else if (cAlphaArgs(3) == "SUMMED") {
                    sovStoreType = OutputProcessor::StoreType::Sum;
                } else {
                    ShowSevereError(state, format("{}{}=\"{} invalid field.", RoutineName, cCurrentModuleObject, cAlphaArgs(1)));
                    ShowContinueError(state, format("Invalid {}={}", cAlphaFieldNames(3), cAlphaArgs(3)));
                    ShowContinueError(state, "...valid values are Averaged or Summed.");
                    ErrorsFound = true;
                }

                if (cAlphaArgs(4) == "ZONETIMESTEP") {
                    sovTimeStepType = OutputProcessor::TimeStepType::Zone;
                } else if (cAlphaArgs(4) == "SYSTEMTIMESTEP") {
                    sovTimeStepType = OutputProcessor::TimeStepType::System;
                } else {
                    ShowSevereError(state, format("{}{}=\"{} invalid field.", RoutineName, cCurrentModuleObject, cAlphaArgs(1)));
                    ShowContinueError(state, format("Invalid {}={}", cAlphaFieldNames(4), cAlphaArgs(4)));
                    ShowContinueError(state, "...valid values are ZoneTimestep or SystemTimestep.");
                    ErrorsFound = true;
                }

                if (curUnit != Constant::Units::Invalid) {
                    SetupOutputVariable(state,
                                        cAlphaArgs(1),
                                        curUnit,
                                        state.dataRuntimeLangProcessor->RuntimeReportVar(RuntimeReportVarNum).Value,
                                        sovTimeStepType,
                                        sovStoreType,
                                        "EMS");
                } else {
                    SetupOutputVariable(state,
                                        cAlphaArgs(1),
                                        Constant::Units::customEMS,
                                        state.dataRuntimeLangProcessor->RuntimeReportVar(RuntimeReportVarNum).Value,
                                        sovTimeStepType,
                                        sovStoreType,
                                        "EMS",
                                        Constant::eResource::Invalid,
                                        OutputProcessor::Group::Invalid,
                                        OutputProcessor::EndUseCat::Invalid,
<<<<<<< HEAD
                                        "", // EndUseSubCat
                                        "", // ZoneName
                                        1, // ZoneMult
                                        1, // ZoneListMult
                                        "", // SpaceType
=======
                                        "",   // EndUseSubCat
                                        "",   // ZoneName
                                        1,    // ZoneMult
                                        1,    // ZoneListMult
                                        "",   // SpaceType
>>>>>>> 0643f1d0
                                        -999, // indexGroupKey
                                        UnitsB);
                }
                // Last field is index key, no indexing here so mimic weather output data

            } // RuntimeReportVarNum
        }     // NumEMSOutputVariables > 0

        if (state.dataRuntimeLang->NumEMSMeteredOutputVariables > 0) {
            cCurrentModuleObject = "EnergyManagementSystem:MeteredOutputVariable";
            for (loop = 1; loop <= state.dataRuntimeLang->NumEMSMeteredOutputVariables; ++loop) {
                RuntimeReportVarNum = state.dataRuntimeLang->NumEMSOutputVariables + loop;
                state.dataInputProcessing->inputProcessor->getObjectItem(state,
                                                                         cCurrentModuleObject,
                                                                         loop,
                                                                         cAlphaArgs,
                                                                         NumAlphas,
                                                                         rNumericArgs,
                                                                         NumNums,
                                                                         IOStat,
                                                                         lNumericFieldBlanks,
                                                                         lAlphaFieldBlanks,
                                                                         cAlphaFieldNames,
                                                                         cNumericFieldNames);

                GlobalNames::VerifyUniqueInterObjectName(state,
                                                         state.dataRuntimeLangProcessor->RuntimeReportVarUniqueNames,
                                                         cAlphaArgs(1),
                                                         cCurrentModuleObject,
                                                         cAlphaFieldNames(1),
                                                         ErrorsFound);

                lbracket = index(cAlphaArgs(1), '[');
                if (lbracket == std::string::npos) {
                    UnitsA = "";
                    //          if (lAlphaFieldBlanks(9)) then
                    //            CALL ShowWarningError(state, RoutineName//TRIM(cCurrentModuleObject)//'="'//TRIM(cAlphaArgs(1))//' no units
                    //            indicated.') CALL ShowContinueError(state, '...no units indicated for this variable. [] is assumed.')
                    //            cAlphaArgs(1)=TRIM(cAlphaArgs(1))//' []'
                    //          endif
                    UnitsB = cAlphaArgs(9);
                    lbracket = index(UnitsB, '[');
                    ptr = index(UnitsB, ']');
                    if (lbracket != std::string::npos) {
                        UnitsB[lbracket] = ' ';
                        if (ptr != std::string::npos) {
                            UnitsB[ptr] = ' ';
                        }
                        strip(UnitsB);
                    }
                } else { // units shown on Name field (7.2 and pre versions)
                    ptr = index(cAlphaArgs(1), ']');
                    if (ptr != std::string::npos) {
                        UnitsA = cAlphaArgs(1).substr(lbracket + 1, ptr - lbracket - 1);
                    } else {
                        UnitsA = cAlphaArgs(1).substr(lbracket + 1);
                    }
                    cAlphaArgs(1).erase(lbracket - 1);
                    UnitsB = cAlphaArgs(9);
                    lbracket = index(UnitsB, '[');
                    ptr = index(UnitsB, ']');
                    if (lbracket != std::string::npos) {
                        UnitsB[lbracket] = ' ';
                        if (ptr != std::string::npos) {
                            UnitsB[ptr] = ' ';
                        }
                        strip(UnitsB);
                    }
                    if (UnitsA != "" && UnitsB != "") {
                        if (UnitsA != UnitsB) {
                            ShowWarningError(state, format("{}{}=\"{} mismatched units.", RoutineName, cCurrentModuleObject, cAlphaArgs(1)));
                            ShowContinueError(state, format("...Units entered in {} (deprecated use)=\"{}\"", cAlphaFieldNames(1), UnitsA));
                            ShowContinueError(state, format("...{}=\"{}\" (will be used)", cAlphaFieldNames(9), UnitsB));
                        }
                    } else if (UnitsB == "" && UnitsA != "") {
                        UnitsB = UnitsA;
                        ShowWarningError(state,
                                         format("{}{}=\"{}\" using deprecated units designation.", RoutineName, cCurrentModuleObject, cAlphaArgs(1)));
                        ShowContinueError(state, format("...Units entered in {} (deprecated use)=\"{}\"", cAlphaFieldNames(1), UnitsA));
                    }
                }
                curUnit = static_cast<Constant::Units>(getEnumValue(Constant::unitNamesUC, Util::makeUPPER(UnitsB)));

                state.dataRuntimeLangProcessor->RuntimeReportVar(RuntimeReportVarNum).Name = cAlphaArgs(1);

                if (!lAlphaFieldBlanks(4)) {
                    // Lookup the Runtime Language Context, i.e., PROGRAM, FUNCTION, or global
                    Found = false;
                    for (StackNum = 1; StackNum <= state.dataRuntimeLang->NumErlStacks; ++StackNum) {
                        if (state.dataRuntimeLang->ErlStack(StackNum).Name == cAlphaArgs(4)) {
                            Found = true;
                            break;
                        }
                    }
                    if (!Found) {
                        StackNum = 0;
                        ShowSevereError(state, format("{}{}=\"{} invalid field.", RoutineName, cCurrentModuleObject, cAlphaArgs(1)));
                        ShowContinueError(state, format("Invalid {}={}", cAlphaFieldNames(4), cAlphaArgs(4)));
                        ShowContinueError(state, "EMS program or subroutine not found.");
                        ErrorsFound = true;
                    }
                } else {
                    StackNum = 0;
                }

                VariableNum = FindEMSVariable(state, cAlphaArgs(2), StackNum);
                if (VariableNum == 0) {
                    if (lAlphaFieldBlanks(4)) {
                        ShowSevereError(state, format("{}{}=\"{} invalid field.", RoutineName, cCurrentModuleObject, cAlphaArgs(1)));
                        ShowContinueError(state, format("Invalid {}={}", cAlphaFieldNames(2), cAlphaArgs(2)));
                        ShowContinueError(state, "EMS variable not found among global variables.");
                    } else if (StackNum != 0) {
                        ShowSevereError(state, format("{}{}=\"{} invalid field.", RoutineName, cCurrentModuleObject, cAlphaArgs(1)));
                        ShowContinueError(state, format("Invalid {}={}", cAlphaFieldNames(2), cAlphaArgs(2)));
                        ShowContinueError(state, format("EMS variable not found among local variables in {}", cAlphaArgs(5)));
                    }
                    ErrorsFound = true;
                    //        ELSEIF (INDEX('0123456789',cAlphaArgs(2)(1:1)) > 0) THEN
                    //            CALL ShowSevereError(state, 'Invalid '//TRIM(cAlphaFieldNames(2))//'='//TRIM(cAlphaArgs(2)))
                    //            CALL ShowContinueError(state, 'Entered in '//TRIM(cCurrentModuleObject)//'='//TRIM(cAlphaArgs(1)))
                    //            CALL ShowContinueError(state, 'Names used as Erl output variables cannot start with numeric characters.')
                    //            ErrorsFound = .TRUE.
                } else {
                    state.dataRuntimeLangProcessor->RuntimeReportVar(RuntimeReportVarNum).VariableNum = VariableNum;
                }

                sovStoreType = OutputProcessor::StoreType::Sum; // all metered vars are sum type

                if (cAlphaArgs(3) == "ZONETIMESTEP") {
                    sovTimeStepType = OutputProcessor::TimeStepType::Zone;
                } else if (cAlphaArgs(3) == "SYSTEMTIMESTEP") {
                    sovTimeStepType = OutputProcessor::TimeStepType::System;
                } else {
                    ShowSevereError(state, format("{}{}=\"{} invalid field.", RoutineName, cCurrentModuleObject, cAlphaArgs(1)));
                    ShowContinueError(state, format("Invalid {}={}", cAlphaFieldNames(4), cAlphaArgs(4)));
                    ShowContinueError(state, "...valid values are ZoneTimestep or SystemTimestep.");
                    ErrorsFound = true;
                }

                // Resource Type
                Constant::eResource resource =
                    static_cast<Constant::eResource>(getEnumValue(Constant::eResourceNamesUC, Util::makeUPPER(cAlphaArgs(5))));

                if (resource == Constant::eResource::Invalid) {
                    ShowSevereError(state, format("{}{}=\"{} invalid field.", RoutineName, cCurrentModuleObject, cAlphaArgs(1)));
                    ShowContinueError(state, format("Invalid {}={}", cAlphaFieldNames(5), cAlphaArgs(5)));
                    ErrorsFound = true;
                }

                // Group Type
                OutputProcessor::Group sovGroup;

                if (cAlphaArgs(6) == "BUILDING") {
                    sovGroup = OutputProcessor::Group::Building;
                } else if (cAlphaArgs(6) == "HVAC") {
                    sovGroup = OutputProcessor::Group::HVAC;
                } else if (cAlphaArgs(6) == "PLANT") {
                    sovGroup = OutputProcessor::Group::Plant;
                } else if (cAlphaArgs(6) == "SYSTEM") {
                    sovGroup = OutputProcessor::Group::HVAC;
                } else {
                    ShowSevereError(state, format("{}{}=\"{} invalid field.", RoutineName, cCurrentModuleObject, cAlphaArgs(1)));
                    ShowContinueError(state, format("Invalid {}={}", cAlphaFieldNames(6), cAlphaArgs(6)));
                    ErrorsFound = true;
                }

                // End Use Type
                OutputProcessor::EndUseCat sovEndUseCat;

                if (cAlphaArgs(7) == "HEATING") {
                    sovEndUseCat = OutputProcessor::EndUseCat::Heating;
                } else if (cAlphaArgs(7) == "COOLING") {
                    sovEndUseCat = OutputProcessor::EndUseCat::Cooling;
                } else if (cAlphaArgs(7) == "INTERIORLIGHTS") {
                    sovEndUseCat = OutputProcessor::EndUseCat::InteriorLights;
                } else if (cAlphaArgs(7) == "EXTERIORLIGHTS") {
                    sovEndUseCat = OutputProcessor::EndUseCat::ExteriorLights;
                } else if (cAlphaArgs(7) == "INTERIOREQUIPMENT") {
                    sovEndUseCat = OutputProcessor::EndUseCat::InteriorEquipment;
                } else if (cAlphaArgs(7) == "EXTERIOREQUIPMENT") {
                    sovEndUseCat = OutputProcessor::EndUseCat::ExteriorEquipment;
                } else if (cAlphaArgs(7) == "FANS") {
                    sovEndUseCat = OutputProcessor::EndUseCat::Fans;
                } else if (cAlphaArgs(7) == "PUMPS") {
                    sovEndUseCat = OutputProcessor::EndUseCat::Pumps;
                } else if (cAlphaArgs(7) == "HEATREJECTION") {
                    sovEndUseCat = OutputProcessor::EndUseCat::HeatRejection;
                } else if (cAlphaArgs(7) == "HUMIDIFIER") {
                    sovEndUseCat = OutputProcessor::EndUseCat::Humidification;
                } else if (cAlphaArgs(7) == "HEATRECOVERY") {
                    sovEndUseCat = OutputProcessor::EndUseCat::HeatRecovery;
                } else if (cAlphaArgs(7) == "WATERSYSTEMS") {
                    sovEndUseCat = OutputProcessor::EndUseCat::WaterSystem;
                } else if (cAlphaArgs(7) == "REFRIGERATION") {
                    sovEndUseCat = OutputProcessor::EndUseCat::Refrigeration;
                } else if (cAlphaArgs(7) == "ONSITEGENERATION") {
                    sovEndUseCat = OutputProcessor::EndUseCat::Cogeneration;
                } else if (cAlphaArgs(7) == "HEATINGCOILS") {
                    sovEndUseCat = OutputProcessor::EndUseCat::HeatingCoils;
                } else if (cAlphaArgs(7) == "COOLINGCOILS") {
                    sovEndUseCat = OutputProcessor::EndUseCat::CoolingCoils;
                } else if (cAlphaArgs(7) == "CHILLERS") {
                    sovEndUseCat = OutputProcessor::EndUseCat::Chillers;
                } else if (cAlphaArgs(7) == "BOILERS") {
                    sovEndUseCat = OutputProcessor::EndUseCat::Boilers;
                } else if (cAlphaArgs(7) == "BASEBOARD") {
                    sovEndUseCat = OutputProcessor::EndUseCat::Baseboard;
                } else if (cAlphaArgs(7) == "HEATRECOVERYFORCOOLING") {
                    sovEndUseCat = OutputProcessor::EndUseCat::HeatRecoveryForCooling;
                } else if (cAlphaArgs(7) == "HEATRECOVERYFORHEATING") {
                    sovEndUseCat = OutputProcessor::EndUseCat::HeatRecoveryForHeating;
                } else {
                    ShowSevereError(state, format("{}{}=\"{} invalid field.", RoutineName, cCurrentModuleObject, cAlphaArgs(1)));
                    ShowContinueError(state, format("Invalid {}={}", cAlphaFieldNames(7), cAlphaArgs(7)));
                    ErrorsFound = true;
                }

                // Additional End Use Types Only Used for EnergyTransfer
                if ((resource != Constant::eResource::EnergyTransfer) &&
                    (sovEndUseCat == OutputProcessor::EndUseCat::HeatingCoils || sovEndUseCat == OutputProcessor::EndUseCat::CoolingCoils ||
                     sovEndUseCat == OutputProcessor::EndUseCat::Chillers || sovEndUseCat == OutputProcessor::EndUseCat::Boilers ||
<<<<<<< HEAD
                     sovEndUseCat == OutputProcessor::EndUseCat::Baseboard ||
                     sovEndUseCat == OutputProcessor::EndUseCat::HeatRecoveryForCooling ||
=======
                     sovEndUseCat == OutputProcessor::EndUseCat::Baseboard || sovEndUseCat == OutputProcessor::EndUseCat::HeatRecoveryForCooling ||
>>>>>>> 0643f1d0
                     sovEndUseCat == OutputProcessor::EndUseCat::HeatRecoveryForHeating)) {
                    ShowWarningError(state, format("{}{}=\"{} invalid field.", RoutineName, cCurrentModuleObject, cAlphaArgs(1)));
                    ShowContinueError(state,
                                      format("Invalid {}={} for {}={}", cAlphaFieldNames(5), cAlphaArgs(5), cAlphaFieldNames(7), cAlphaArgs(7)));
                    ShowContinueError(state, format("Field {} is reset from {} to EnergyTransfer", cAlphaFieldNames(5), cAlphaArgs(5)));
                    resource = Constant::eResource::EnergyTransfer;
                }

                if (!lAlphaFieldBlanks(8)) {
                    EndUseSubCatString = cAlphaArgs(8);

                    SetupOutputVariable(state,
                                        cAlphaArgs(1),
                                        curUnit,
                                        state.dataRuntimeLangProcessor->RuntimeReportVar(RuntimeReportVarNum).Value,
                                        sovTimeStepType,
                                        sovStoreType,
                                        "EMS",
                                        resource,
                                        sovGroup,
                                        sovEndUseCat,
                                        EndUseSubCatString);
                } else { // no subcat
                    SetupOutputVariable(state,
                                        cAlphaArgs(1),
                                        curUnit,
                                        state.dataRuntimeLangProcessor->RuntimeReportVar(RuntimeReportVarNum).Value,
                                        sovTimeStepType,
                                        sovStoreType,
                                        "EMS",
                                        resource,
                                        sovGroup,
                                        sovEndUseCat);
                }
            }
        } // NumEMSMeteredOutputVariables > 0

        cAlphaFieldNames.deallocate();
        cAlphaArgs.deallocate();
        lAlphaFieldBlanks.deallocate();
        cNumericFieldNames.deallocate();
        rNumericArgs.deallocate();
        lNumericFieldBlanks.deallocate();

        if (ErrorsFound) {
            ShowFatalError(state, "Errors found in getting EMS Runtime Language input. Preceding condition causes termination.");
        }

    } // GetInput
}

void ReportRuntimeLanguage(EnergyPlusData &state)
{

    // SUBROUTINE INFORMATION:
    //       AUTHOR         Peter Graham Ellis
    //       DATE WRITTEN   June 2006
    //       MODIFIED       na
    //       RE-ENGINEERED  na

    // PURPOSE OF THIS SUBROUTINE:

    // METHODOLOGY EMPLOYED:

    // USE STATEMENTS:

    // Locals
    // SUBROUTINE LOCAL VARIABLE DECLARATIONS:
    int RuntimeReportVarNum;
    int VariableNum;

    for (RuntimeReportVarNum = 1;
         RuntimeReportVarNum <= state.dataRuntimeLang->NumEMSOutputVariables + state.dataRuntimeLang->NumEMSMeteredOutputVariables;
         ++RuntimeReportVarNum) {
        VariableNum = state.dataRuntimeLangProcessor->RuntimeReportVar(RuntimeReportVarNum).VariableNum;
        if (state.dataRuntimeLang->ErlVariable(VariableNum).Value.Type == Value::Number) {
            state.dataRuntimeLangProcessor->RuntimeReportVar(RuntimeReportVarNum).Value =
                state.dataRuntimeLang->ErlVariable(VariableNum).Value.Number;
        } else {
            state.dataRuntimeLangProcessor->RuntimeReportVar(RuntimeReportVarNum).Value = 0.0;
        }
    }
}

ErlValueType SetErlValueNumber(Real64 const Number, ObjexxFCL::Optional<ErlValueType const> OrigValue)
{
    // FUNCTION INFORMATION:
    //       AUTHOR         P. Ellis
    //       DATE WRITTEN   unknown

    ErlValueType newValue;

    if (present(OrigValue)) { // preserve other parts of structure and only updated Value%Number
        newValue = OrigValue;
        newValue.Number = Number;
    } else {
        newValue.Type = Value::Number;
        newValue.Number = Number;
    }

    newValue.initialized = true;
    return newValue;
}

ErlValueType StringValue(std::string const &String)
{
    // FUNCTION INFORMATION:
    //       AUTHOR         P. Ellis
    //       DATE WRITTEN   unkown
    //       MODIFIED       na
    //       RE-ENGINEERED  na

    // PURPOSE OF THIS FUNCTION:
    // convert string to Erl Value structure

    // METHODOLOGY EMPLOYED:
    // <description>

    // REFERENCES:
    // na

    // USE STATEMENTS:
    // na

    // Return value
    ErlValueType Value;

    // Locals
    // FUNCTION ARGUMENT DEFINITIONS:
    // na

    // FUNCTION PARAMETER DEFINITIONS:
    // na

    // INTERFACE BLOCK SPECIFICATIONS:
    // na

    // DERIVED TYPE DEFINITIONS:
    // na

    // FUNCTION LOCAL VARIABLE DECLARATIONS:
    // na

    Value.Type = Value::String;
    Value.String = String;

    return Value;
}

std::string ValueToString(ErlValueType const &Value)
{
    // FUNCTION INFORMATION:
    //       AUTHOR         P. Ellis
    //       DATE WRITTEN   Unknown
    //       MODIFIED       na
    //       RE-ENGINEERED  na

    // PURPOSE OF THIS FUNCTION:
    // <description>

    // METHODOLOGY EMPLOYED:
    // <description>

    // REFERENCES:
    // na

    // Using/Aliasing

    // Return value
    std::string String;

    // Locals
    // FUNCTION ARGUMENT DEFINITIONS:

    String = "";

    switch (Value.Type) {
    case Value::Number:
        if (Value.Number == 0.0) {
            String = "0.0";
        } else {
            String = format("{:.6T}", Value.Number); //(String)
        }
        break;

    case Value::String:
        String = Value.String;
        break;

    case Value::Array:
        // TBD
        break;

    case Value::Error:
        String = " *** Error: " + Value.Error + " *** ";
        break;

    default:
        // Nothing to do
        break;
    }

    return String;
}

int FindEMSVariable(EnergyPlusData &state,
                    std::string const &VariableName, // variable name in Erl
                    int const StackNum)
{

    // FUNCTION INFORMATION:
    //       AUTHOR         Peter Graham Ellis
    //       DATE WRITTEN   June 2006
    //       MODIFIED       na
    //       RE-ENGINEERED  na

    // PURPOSE OF THIS FUNCTION:

    // Return value
    int VariableNum;

    // FUNCTION LOCAL VARIABLE DECLARATIONS:
    bool Found;
    int TrendVarNum;

    Found = false;
    std::string const UppercaseName = Util::makeUPPER(VariableName);

    // check in ErlVariables
    for (VariableNum = 1; VariableNum <= state.dataRuntimeLang->NumErlVariables; ++VariableNum) {
        if (state.dataRuntimeLang->ErlVariable(VariableNum).Name == UppercaseName) {
            if ((state.dataRuntimeLang->ErlVariable(VariableNum).StackNum == StackNum) ||
                (state.dataRuntimeLang->ErlVariable(VariableNum).StackNum == 0)) {
                Found = true;
                break;
            }
        }
    }

    // check in Trend variables
    for (TrendVarNum = 1; TrendVarNum <= state.dataRuntimeLang->NumErlTrendVariables; ++TrendVarNum) {
        if (state.dataRuntimeLang->TrendVariable(TrendVarNum).Name == UppercaseName) {
            VariableNum = state.dataRuntimeLang->TrendVariable(TrendVarNum).ErlVariablePointer;
            if ((state.dataRuntimeLang->ErlVariable(VariableNum).StackNum == StackNum) ||
                (state.dataRuntimeLang->ErlVariable(VariableNum).StackNum == 0)) {
                Found = true;
                break;
            }
        }
    }

    if (!Found) VariableNum = 0;

    return VariableNum;
}

int NewEMSVariable(EnergyPlusData &state, std::string const &VariableName, int const StackNum, ObjexxFCL::Optional<ErlValueType const> Value)
{

    // FUNCTION INFORMATION:
    //       AUTHOR         Peter Graham Ellis
    //       DATE WRITTEN   June 2006
    //       MODIFIED       na
    //       RE-ENGINEERED  na

    // PURPOSE OF THIS FUNCTION:
    // Creates new variable if it doesn't exist.  If exists, returns existing variable number.

    int VariableNum = FindEMSVariable(state, VariableName, StackNum);

    if (VariableNum == 0) { // Variable does not exist anywhere yet
        if (state.dataRuntimeLang->NumErlVariables == 0) {
            state.dataRuntimeLang->ErlVariable.allocate(1);
            state.dataRuntimeLang->NumErlVariables = 1;
        } else { // Extend the variable array
            state.dataRuntimeLang->ErlVariable.redimension(++state.dataRuntimeLang->NumErlVariables);
        }

        // Add the new variable
        VariableNum = state.dataRuntimeLang->NumErlVariables;
        state.dataRuntimeLang->ErlVariable(VariableNum).Name = Util::makeUPPER(VariableName);
        state.dataRuntimeLang->ErlVariable(VariableNum).StackNum = StackNum;
        state.dataRuntimeLang->ErlVariable(VariableNum).Value.Type = Value::Number; // ErlVariable values are numbers
    }

    if (present(Value)) state.dataRuntimeLang->ErlVariable(VariableNum).Value = Value;

    return VariableNum;
}

void ExternalInterfaceSetErlVariable(EnergyPlusData &state,
                                     int const varNum,  // The variable index to be written during run time
                                     Real64 const value // The real time value of the vairable to be set
)
{

    // SUBROUTINE INFORMATION:
    //       AUTHOR         Rui Zhang
    //       DATE WRITTEN   February 2010
    //       MODIFIED       na
    //       RE-ENGINEERED  na

    // PURPOSE OF THIS SUBROUTINE:
    // This is the ExternalInterface runtime write ErlVariable function

    // METHODOLOGY EMPLOYED:
    // USE STATEMENTS:

    // Locals
    // SUBROUTINE ARGUMENT DEFINITIONS:

    // SUBROUTINE LOCAL VARIABLE DECLARATIONS:

    state.dataRuntimeLang->ErlVariable(varNum).Value = SetErlValueNumber(value);
}

void ExternalInterfaceInitializeErlVariable(EnergyPlusData &state,
                                            int const varNum,                 // The variable index to be written during run time
                                            ErlValueType const &initialValue, // The initial value
                                            bool const setToNull              // Flag, if true, value will be initialized to Null
)
{

    // SUBROUTINE INFORMATION:
    //       AUTHOR         Michael Wetter
    //       DATE WRITTEN   February 2010
    //       MODIFIED       na
    //       RE-ENGINEERED  na

    // PURPOSE OF THIS SUBROUTINE:
    // This subroutine sets flags for ExternalInterface variables

    // METHODOLOGY EMPLOYED:
    // USE STATEMENTS:

    // Locals
    // SUBROUTINE ARGUMENT DEFINITIONS:

    // SUBROUTINE LOCAL VARIABLE DECLARATIONS:
    // Set initial value
    if (setToNull) {
        state.dataRuntimeLang->ErlVariable(varNum).Value.Type = Value::Null;
    } else {
        state.dataRuntimeLang->ErlVariable(varNum).Value = initialValue;
    }

    // Set variables to read-only as we don't want that other programs write to them
    state.dataRuntimeLang->ErlVariable(varNum).ReadOnly = true;
    // Set flag that it is used by the ExternalInterface. This is needed to make sure that the ExternalInterface
    // interface writes only to ExternalInterface variables, and not to other ErlVariable
    state.dataRuntimeLang->ErlVariable(varNum).SetByExternalInterface = true;
}

bool isExternalInterfaceErlVariable(EnergyPlusData &state, int const varNum) // The variable index to be written during run time
{

    // SUBROUTINE INFORMATION:
    //       AUTHOR         Michael Wetter
    //       DATE WRITTEN   February 2010
    //       MODIFIED       na
    //       RE-ENGINEERED  na

    // PURPOSE OF THIS SUBROUTINE:
    // This function checks if an Erl name obtained from the xml file
    // is indeed specified as a ExternalInterface variable in the idf file

    // METHODOLOGY EMPLOYED:
    // USE STATEMENTS:

    // Return value
    bool isExternalInterfaceVar; // Set to true if the variable is a ExternalInterface variable

    // Locals
    // SUBROUTINE ARGUMENT DEFINITIONS:

    isExternalInterfaceVar = state.dataRuntimeLang->ErlVariable(varNum).SetByExternalInterface;

    return isExternalInterfaceVar;
}

} // namespace EnergyPlus::RuntimeLanguageProcessor<|MERGE_RESOLUTION|>--- conflicted
+++ resolved
@@ -3390,19 +3390,11 @@
                                         Constant::eResource::Invalid,
                                         OutputProcessor::Group::Invalid,
                                         OutputProcessor::EndUseCat::Invalid,
-<<<<<<< HEAD
-                                        "", // EndUseSubCat
-                                        "", // ZoneName
-                                        1, // ZoneMult
-                                        1, // ZoneListMult
-                                        "", // SpaceType
-=======
                                         "",   // EndUseSubCat
                                         "",   // ZoneName
                                         1,    // ZoneMult
                                         1,    // ZoneListMult
                                         "",   // SpaceType
->>>>>>> 0643f1d0
                                         -999, // indexGroupKey
                                         UnitsB);
                 }
@@ -3624,12 +3616,7 @@
                 if ((resource != Constant::eResource::EnergyTransfer) &&
                     (sovEndUseCat == OutputProcessor::EndUseCat::HeatingCoils || sovEndUseCat == OutputProcessor::EndUseCat::CoolingCoils ||
                      sovEndUseCat == OutputProcessor::EndUseCat::Chillers || sovEndUseCat == OutputProcessor::EndUseCat::Boilers ||
-<<<<<<< HEAD
-                     sovEndUseCat == OutputProcessor::EndUseCat::Baseboard ||
-                     sovEndUseCat == OutputProcessor::EndUseCat::HeatRecoveryForCooling ||
-=======
                      sovEndUseCat == OutputProcessor::EndUseCat::Baseboard || sovEndUseCat == OutputProcessor::EndUseCat::HeatRecoveryForCooling ||
->>>>>>> 0643f1d0
                      sovEndUseCat == OutputProcessor::EndUseCat::HeatRecoveryForHeating)) {
                     ShowWarningError(state, format("{}{}=\"{} invalid field.", RoutineName, cCurrentModuleObject, cAlphaArgs(1)));
                     ShowContinueError(state,
