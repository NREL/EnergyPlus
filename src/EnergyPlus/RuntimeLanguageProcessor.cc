--- conflicted
+++ resolved
@@ -3424,7 +3424,7 @@
                         ShowContinueError(state, format("...Units entered in {} (deprecated use)=\"{}\"", cAlphaFieldNames(1), UnitsA));
                     }
                 }
-                curUnit = static_cast<Constant::Units>(getEnumerationValue(Constant::unitNamesUC, UtilityRoutines::MakeUPPERCase(UnitsB)));
+                curUnit = static_cast<Constant::Units>(getEnumValue(Constant::unitNamesUC, UtilityRoutines::makeUPPER(UnitsB)));
 
                 state.dataRuntimeLangProcessor->RuntimeReportVar(RuntimeReportVarNum).Name = cAlphaArgs(1);
 
@@ -3605,7 +3605,7 @@
                         ShowContinueError(state, format("...Units entered in {} (deprecated use)=\"{}\"", cAlphaFieldNames(1), UnitsA));
                     }
                 }
-                curUnit = static_cast<Constant::Units>(getEnumerationValue(Constant::unitNamesUC, UtilityRoutines::MakeUPPERCase(UnitsB)));
+                curUnit = static_cast<Constant::Units>(getEnumValue(Constant::unitNamesUC, UtilityRoutines::makeUPPER(UnitsB)));
                 
                 state.dataRuntimeLangProcessor->RuntimeReportVar(RuntimeReportVarNum).Name = cAlphaArgs(1);
 
@@ -3668,72 +3668,13 @@
                 }
 
                 // Resource Type
-<<<<<<< HEAD
                 Constant::eResource resource = static_cast<Constant::eResource>
-                    (getEnumerationValue(Constant::eResourceNamesUC, UtilityRoutines::MakeUPPERCase(cAlphaArgs(15))));
+                    (getEnumValue(Constant::eResourceNamesUC, UtilityRoutines::makeUPPER(cAlphaArgs(15))));
 
                 if (resource == Constant::eResource::Invalid) {
                     ShowSevereError(state, format("{}{}=\"{} invalid field.", RoutineName, cCurrentModuleObject, cAlphaArgs(1)));
                     ShowContinueError(state, format("Invalid {}={}", cAlphaFieldNames(5), cAlphaArgs(5)));
                     ErrorsFound = true;
-=======
-                {
-                    std::string const &SELECT_CASE_var = cAlphaArgs(5);
-
-                    if (SELECT_CASE_var == "ELECTRICITY") {
-                        ResourceTypeString = "Electricity";
-                    } else if (SELECT_CASE_var == "NATURALGAS") {
-                        ResourceTypeString = "NaturalGas";
-                    } else if (SELECT_CASE_var == "GASOLINE") {
-                        ResourceTypeString = "Gasoline";
-                    } else if (SELECT_CASE_var == "DIESEL") {
-                        ResourceTypeString = "Diesel";
-                    } else if (SELECT_CASE_var == "COAL") {
-                        ResourceTypeString = "Coal";
-                    } else if (SELECT_CASE_var == "FUELOILNO1") {
-                        ResourceTypeString = "FuelOilNo1";
-                    } else if (SELECT_CASE_var == "FUELOILNO2") {
-                        ResourceTypeString = "FuelOilNo2";
-                    } else if (SELECT_CASE_var == "OTHERFUEL1") {
-                        ResourceTypeString = "OtherFuel1";
-                    } else if (SELECT_CASE_var == "OTHERFUEL2") {
-                        ResourceTypeString = "OtherFuel2";
-                    } else if (SELECT_CASE_var == "PROPANE") {
-                        ResourceTypeString = "Propane";
-                    } else if (SELECT_CASE_var == "WATERUSE") {
-                        ResourceTypeString = "Water";
-                    } else if (SELECT_CASE_var == "ONSITEWATERPRODUCED") {
-                        ResourceTypeString = "OnSiteWater";
-                    } else if (SELECT_CASE_var == "MAINSWATERSUPPLY") {
-                        ResourceTypeString = "MainsWater";
-                    } else if (SELECT_CASE_var == "RAINWATERCOLLECTED") {
-                        ResourceTypeString = "RainWater";
-                    } else if (SELECT_CASE_var == "WELLWATERDRAWN") {
-                        ResourceTypeString = "WellWater";
-                    } else if (SELECT_CASE_var == "CONDENSATEWATERCOLLECTED") {
-                        ResourceTypeString = "Condensate";
-                    } else if (SELECT_CASE_var == "ENERGYTRANSFER") {
-                        ResourceTypeString = "EnergyTransfer";
-                    } else if (SELECT_CASE_var == "STEAM") {
-                        ResourceTypeString = "Steam";
-                    } else if (SELECT_CASE_var == "DISTRICTCOOLING") {
-                        ResourceTypeString = "DistrictCooling";
-                    } else if (SELECT_CASE_var == "DISTRICTHEATINGWATER") {
-                        ResourceTypeString = "DistrictHeatingWater";
-                    } else if (SELECT_CASE_var == "DISTRICTHEATINGSTEAM") {
-                        ResourceTypeString = "DistrictHeatingSteam";
-                    } else if (SELECT_CASE_var == "ELECTRICITYPRODUCEDONSITE") {
-                        ResourceTypeString = "ElectricityProduced";
-                    } else if (SELECT_CASE_var == "SOLARWATERHEATING") {
-                        ResourceTypeString = "SolarWater";
-                    } else if (SELECT_CASE_var == "SOLARAIRHEATING") {
-                        ResourceTypeString = "SolarAir";
-                    } else {
-                        ShowSevereError(state, format("{}{}=\"{} invalid field.", RoutineName, cCurrentModuleObject, cAlphaArgs(1)));
-                        ShowContinueError(state, format("Invalid {}={}", cAlphaFieldNames(5), cAlphaArgs(5)));
-                        ErrorsFound = true;
-                    }
->>>>>>> 9c03e1c5
                 }
 
                 // Group Type
