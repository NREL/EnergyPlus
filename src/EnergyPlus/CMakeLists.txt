--- conflicted
+++ resolved
@@ -385,13 +385,10 @@
     ICEngineElectricGenerator.hh
     IceThermalStorage.cc
     IceThermalStorage.hh
-<<<<<<< HEAD
     IndoorIceRink.cc
     IndoorIceRink.hh
-=======
     InputProcessing/CsvParser.cc
     InputProcessing/CsvParser.hh
->>>>>>> f420c06a
     InputProcessing/DataStorage.hh
     InputProcessing/EmbeddedEpJSONSchema.hh
     "${CMAKE_CURRENT_BINARY_DIR}/EmbeddedEpJSONSchema.cc"
