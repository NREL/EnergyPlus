if(WIN32)
  configure_file(energyplus.rc.in "${CMAKE_CURRENT_BINARY_DIR}/energyplus.rc")
  configure_file(energyplusapi.rc.in "${CMAKE_CURRENT_BINARY_DIR}/energyplusapi.rc")
endif()

set(PYTHON_API_VERSION_MAJOR 0)
set(PYTHON_API_VERSION_MINOR 2)
configure_file(DataStringGlobals.in.cc "${CMAKE_CURRENT_BINARY_DIR}/DataStringGlobals.cc")
configure_file(ConfiguredFunctions.in.cc "${CMAKE_CURRENT_BINARY_DIR}/ConfiguredFunctions.cc")
file(WRITE "${CMAKE_CURRENT_BINARY_DIR}/EmbeddedEpJSONSchema.cc" "Will be filled in later by GenerateEmbeddedEpJSONSchema")

if(LINK_WITH_PYTHON)
  add_definitions("-DLINK_WITH_PYTHON=1")
else()
  add_definitions("-DLINK_WITH_PYTHON=0")
endif()

if(USE_PSYCHROMETRICS_CACHING)
  # Caching defaulted ON
else()
  add_definitions("-DEP_nocache_Psychrometrics")
endif()

if(USE_GLYCOL_CACHING)
  add_definitions("-DEP_cache_GlycolSpecificHeat")
endif()

if(USE_PSYCH_STATS)
  add_definitions("-DEP_psych_stats")
endif()

if(USE_PSYCH_ERRORS)
  add_definitions("-DEP_psych_errors")
endif()

set(SRC
    "${PROJECT_SOURCE_DIR}/third_party/milo/dtoa.h"
    "${PROJECT_SOURCE_DIR}/third_party/milo/itoa.h"
    "${PROJECT_SOURCE_DIR}/third_party/milo/diyfp.h"
    "${PROJECT_SOURCE_DIR}/third_party/milo/ieee754.h"
    AirLoopHVACDOAS.cc
    AirLoopHVACDOAS.hh
    AirTerminalUnit.hh
    AirflowNetworkBalanceManager.cc
    AirflowNetworkBalanceManager.hh
    Autosizing/All_Simple_Sizing.cc
    Autosizing/All_Simple_Sizing.hh
    Autosizing/Base.cc
    Autosizing/Base.hh
    Autosizing/BaseSizerWithFanHeatInputs.cc
    Autosizing/BaseSizerWithFanHeatInputs.hh
    Autosizing/BaseSizerWithScalableInputs.cc
    Autosizing/BaseSizerWithScalableInputs.hh
    Autosizing/CoolingAirFlowSizing.cc
    Autosizing/CoolingAirFlowSizing.hh
    Autosizing/CoolingCapacitySizing.cc
    Autosizing/CoolingCapacitySizing.hh
    Autosizing/CoolingSHRSizing.cc
    Autosizing/CoolingSHRSizing.hh
    Autosizing/CoolingWaterDesAirInletHumRatSizing.cc
    Autosizing/CoolingWaterDesAirInletHumRatSizing.hh
    Autosizing/CoolingWaterDesAirInletTempSizing.cc
    Autosizing/CoolingWaterDesAirInletTempSizing.hh
    Autosizing/CoolingWaterDesAirOutletHumRatSizing.cc
    Autosizing/CoolingWaterDesAirOutletHumRatSizing.hh
    Autosizing/CoolingWaterDesAirOutletTempSizing.cc
    Autosizing/CoolingWaterDesAirOutletTempSizing.hh
    Autosizing/CoolingWaterDesWaterInletTempSizing.cc
    Autosizing/CoolingWaterDesWaterInletTempSizing.hh
    Autosizing/CoolingWaterNumofTubesPerRowSizing.cc
    Autosizing/CoolingWaterNumofTubesPerRowSizing.hh
    Autosizing/CoolingWaterflowSizing.cc
    Autosizing/CoolingWaterflowSizing.hh
    Autosizing/HeatingAirFlowSizing.cc
    Autosizing/HeatingAirFlowSizing.hh
    Autosizing/HeatingAirflowUASizing.cc
    Autosizing/HeatingAirflowUASizing.hh
    Autosizing/HeatingCapacitySizing.cc
    Autosizing/HeatingCapacitySizing.hh
    Autosizing/HeatingWaterDesAirInletHumRatSizing.cc
    Autosizing/HeatingWaterDesAirInletHumRatSizing.hh
    Autosizing/HeatingWaterDesAirInletTempSizing.cc
    Autosizing/HeatingWaterDesAirInletTempSizing.hh
    Autosizing/HeatingWaterDesCoilLoadUsedForUASizing.cc
    Autosizing/HeatingWaterDesCoilLoadUsedForUASizing.hh
    Autosizing/HeatingWaterDesCoilWaterVolFlowUsedForUASizing.cc
    Autosizing/HeatingWaterDesCoilWaterVolFlowUsedForUASizing.hh
    Autosizing/HeatingWaterflowSizing.cc
    Autosizing/HeatingWaterflowSizing.hh
    Autosizing/SystemAirFlowSizing.cc
    Autosizing/SystemAirFlowSizing.hh
    Autosizing/WaterHeatingCapacitySizing.cc
    Autosizing/WaterHeatingCapacitySizing.hh
    Autosizing/WaterHeatingCoilUASizing.cc
    Autosizing/WaterHeatingCoilUASizing.hh
    BaseboardElectric.cc
    BaseboardElectric.hh
    BaseboardRadiator.cc
    BaseboardRadiator.hh
    BoilerSteam.cc
    BoilerSteam.hh
    Boilers.cc
    Boilers.hh
    BranchInputManager.cc
    BranchInputManager.hh
    BranchNodeConnections.cc
    BranchNodeConnections.hh
    CTElectricGenerator.cc
    CTElectricGenerator.hh
    ChilledCeilingPanelSimple.cc
    ChilledCeilingPanelSimple.hh
    ChillerAbsorption.cc
    ChillerAbsorption.hh
    ChillerElectricEIR.cc
    ChillerElectricEIR.hh
    ChillerExhaustAbsorption.cc
    ChillerExhaustAbsorption.hh
    ChillerGasAbsorption.cc
    ChillerGasAbsorption.hh
    ChillerIndirectAbsorption.cc
    ChillerIndirectAbsorption.hh
    ChillerReformulatedEIR.cc
    ChillerReformulatedEIR.hh
    Coils/CoilCoolingDX.cc
    Coils/CoilCoolingDX.hh
    Coils/CoilCoolingDXCurveFitOperatingMode.cc
    Coils/CoilCoolingDXCurveFitOperatingMode.hh
    Coils/CoilCoolingDXCurveFitPerformance.cc
    Coils/CoilCoolingDXCurveFitPerformance.hh
    Coils/CoilCoolingDXCurveFitSpeed.cc
    Coils/CoilCoolingDXCurveFitSpeed.hh
    CondenserLoopTowers.cc
    CondenserLoopTowers.hh
    ConfiguredFunctions.hh
    "${CMAKE_CURRENT_BINARY_DIR}/ConfiguredFunctions.cc"
    Construction.cc
    Construction.hh
    ConvectionCoefficients.cc
    ConvectionCoefficients.hh
    CoolTower.cc
    CoolTower.hh
    CostEstimateManager.cc
    CostEstimateManager.hh
    CrossVentMgr.cc
    CrossVentMgr.hh
    CurveManager.cc
    CurveManager.hh
    DElightManagerF.cc
    DElightManagerF.hh
    DXCoils.cc
    DXCoils.hh
    DXFEarClipping.cc
    DXFEarClipping.hh
    Data/BaseData.hh
    Data/CommonIncludes.hh
    Data/EnergyPlusData.cc
    Data/EnergyPlusData.hh
    DataAirLoop.hh
    DataAirSystems.cc
    DataAirSystems.hh
    DataBSDFWindow.hh
    DataBranchAirLoopPlant.hh
    DataBranchNodeConnections.hh
    DataComplexFenestration.hh
    DataContaminantBalance.hh
    DataConvergParams.hh
    DataConversions.hh
    DataDElight.hh
    DataDaylighting.hh
    DataDaylightingDevices.hh
    DataDefineEquip.hh
    DataEnvironment.cc
    DataEnvironment.hh
    DataErrorTracking.cc
    DataErrorTracking.hh
    DataGenerators.hh
    DataGlobalConstants.cc
    DataGlobalConstants.hh
    DataGlobals.hh
    DataHVACControllers.cc
    DataHVACControllers.hh
    DataHVACGlobals.cc
    DataHVACGlobals.hh
    DataHVACSystems.hh
    DataHeatBalFanSys.cc
    DataHeatBalFanSys.hh
    DataHeatBalSurface.cc
    DataHeatBalSurface.hh
    DataHeatBalance.cc
    DataHeatBalance.hh
    DataIPShortCuts.cc
    DataIPShortCuts.hh
    DataLoopNode.cc
    DataLoopNode.hh
    DataMoistureBalance.cc
    DataMoistureBalance.hh
    DataMoistureBalanceEMPD.cc
    DataMoistureBalanceEMPD.hh
    DataOutputs.cc
    DataOutputs.hh
    DataPhotovoltaics.cc
    DataPhotovoltaics.hh
    DataPrecisionGlobals.cc
    DataPrecisionGlobals.hh
    DataReportingFlags.cc
    DataReportingFlags.hh
    DataRoomAirModel.cc
    DataRoomAirModel.hh
    DataRootFinder.cc
    DataRootFinder.hh
    DataRuntimeLanguage.cc
    DataRuntimeLanguage.hh
    DataShadowingCombinations.cc
    DataShadowingCombinations.hh
    DataSizing.cc
    DataSizing.hh
    "${CMAKE_CURRENT_BINARY_DIR}/DataStringGlobals.cc"
    DataStringGlobals.hh
    DataSurfaceColors.cc
    DataSurfaceColors.hh
    DataSurfaceLists.cc
    DataSurfaceLists.hh
    DataSurfaces.cc
    DataSurfaces.hh
    DataSystemVariables.cc
    DataSystemVariables.hh
    DataTimings.cc
    DataTimings.hh
    DataUCSDSharedData.cc
    DataUCSDSharedData.hh
    DataVectorTypes.hh
    DataViewFactorInformation.cc
    DataViewFactorInformation.hh
    DataWater.hh
    DataWindowEquivalentLayer.cc
    DataWindowEquivalentLayer.hh
    DataZoneControls.hh
    DataZoneEnergyDemands.hh
    DataZoneEquipment.cc
    DataZoneEquipment.hh
    DaylightingDevices.cc
    DaylightingDevices.hh
    DaylightingManager.cc
    DaylightingManager.hh
    DemandManager.cc
    DemandManager.hh
    DesiccantDehumidifiers.cc
    DesiccantDehumidifiers.hh
    DisplacementVentMgr.cc
    DisplacementVentMgr.hh
    DisplayRoutines.cc
    DisplayRoutines.hh
    DualDuct.cc
    DualDuct.hh
    EMSManager.cc
    EMSManager.hh
    EarthTube.cc
    EarthTube.hh
    EcoRoofManager.cc
    EcoRoofManager.hh
    EconomicLifeCycleCost.cc
    EconomicLifeCycleCost.hh
    EconomicTariff.cc
    EconomicTariff.hh
    ElectricBaseboardRadiator.cc
    ElectricBaseboardRadiator.hh
    ElectricPowerServiceManager.cc
    ElectricPowerServiceManager.hh
    EnergyPlus.hh
    EvaporativeCoolers.cc
    EvaporativeCoolers.hh
    EvaporativeFluidCoolers.cc
    EvaporativeFluidCoolers.hh
    ExteriorEnergyUse.cc
    ExteriorEnergyUse.hh
    ExternalInterface.cc
    ExternalInterface.hh
    FanCoilUnits.cc
    FanCoilUnits.hh
    Fans.cc
    Fans.hh
    FaultsManager.cc
    FaultsManager.hh
    FileSystem.cc
    FileSystem.hh
    FluidCoolers.cc
    FluidCoolers.hh
    FluidProperties.cc
    FluidProperties.hh
    FuelCellElectricGenerator.cc
    FuelCellElectricGenerator.hh
    Furnaces.cc
    Furnaces.hh
    General.cc
    General.hh
    GeneralRoutines.cc
    GeneralRoutines.hh
    GeneratorDynamicsManager.cc
    GeneratorDynamicsManager.hh
    GeneratorFuelSupply.cc
    GeneratorFuelSupply.hh
    GlobalNames.cc
    GlobalNames.hh
    GroundHeatExchangers.cc
    GroundHeatExchangers.hh
    GroundTemperatureModeling/BaseGroundTemperatureModel.hh
    GroundTemperatureModeling/FiniteDifferenceGroundTemperatureModel.cc
    GroundTemperatureModeling/FiniteDifferenceGroundTemperatureModel.hh
    GroundTemperatureModeling/GroundTemperatureModelManager.cc
    GroundTemperatureModeling/GroundTemperatureModelManager.hh
    GroundTemperatureModeling/KusudaAchenbachGroundTemperatureModel.cc
    GroundTemperatureModeling/KusudaAchenbachGroundTemperatureModel.hh
    GroundTemperatureModeling/SiteBuildingSurfaceGroundTemperatures.cc
    GroundTemperatureModeling/SiteBuildingSurfaceGroundTemperatures.hh
    GroundTemperatureModeling/SiteDeepGroundTemperatures.cc
    GroundTemperatureModeling/SiteDeepGroundTemperatures.hh
    GroundTemperatureModeling/SiteFCFactorMethodGroundTemperatures.cc
    GroundTemperatureModeling/SiteFCFactorMethodGroundTemperatures.hh
    GroundTemperatureModeling/SiteShallowGroundTemperatures.cc
    GroundTemperatureModeling/SiteShallowGroundTemperatures.hh
    GroundTemperatureModeling/XingGroundTemperatureModel.cc
    GroundTemperatureModeling/XingGroundTemperatureModel.hh
    HVACControllers.cc
    HVACControllers.hh
    HVACCooledBeam.cc
    HVACCooledBeam.hh
    HVACDXHeatPumpSystem.cc
    HVACDXHeatPumpSystem.hh
    HVACDXSystem.cc
    HVACDXSystem.hh
    HVACDuct.cc
    HVACDuct.hh
    HVACFan.cc
    HVACFan.hh
    HVACFourPipeBeam.cc
    HVACFourPipeBeam.hh
    HVACHXAssistedCoolingCoil.cc
    HVACHXAssistedCoolingCoil.hh
    HVACInterfaceManager.cc
    HVACInterfaceManager.hh
    HVACManager.cc
    HVACManager.hh
    HVACMultiSpeedHeatPump.cc
    HVACMultiSpeedHeatPump.hh
    HVACSingleDuctInduc.cc
    HVACSingleDuctInduc.hh
    HVACSizingSimulationManager.cc
    HVACSizingSimulationManager.hh
    HVACStandAloneERV.cc
    HVACStandAloneERV.hh
    HVACUnitaryBypassVAV.cc
    HVACUnitaryBypassVAV.hh
    HVACVariableRefrigerantFlow.cc
    HVACVariableRefrigerantFlow.hh
    HWBaseboardRadiator.cc
    HWBaseboardRadiator.hh
    HeatBalFiniteDiffManager.cc
    HeatBalFiniteDiffManager.hh
    HeatBalanceAirManager.cc
    HeatBalanceAirManager.hh
    HeatBalanceHAMTManager.cc
    HeatBalanceHAMTManager.hh
    HeatBalanceIntRadExchange.cc
    HeatBalanceIntRadExchange.hh
    HeatBalanceInternalHeatGains.cc
    HeatBalanceInternalHeatGains.hh
    HeatBalanceKivaManager.cc
    HeatBalanceKivaManager.hh
    HeatBalanceManager.cc
    HeatBalanceManager.hh
    HeatBalanceMovableInsulation.cc
    HeatBalanceMovableInsulation.hh
    HeatBalanceSurfaceManager.cc
    HeatBalanceSurfaceManager.hh
    HeatPumpWaterToWaterCOOLING.cc
    HeatPumpWaterToWaterCOOLING.hh
    HeatPumpWaterToWaterHEATING.cc
    HeatPumpWaterToWaterHEATING.hh
    HeatPumpWaterToWaterSimple.cc
    HeatPumpWaterToWaterSimple.hh
    HeatRecovery.cc
    HeatRecovery.hh
    HeatingCoils.cc
    HeatingCoils.hh
    HighTempRadiantSystem.cc
    HighTempRadiantSystem.hh
    Humidifiers.cc
    Humidifiers.hh
    HybridEvapCoolingModel.cc
    HybridEvapCoolingModel.hh
    HybridModel.cc
    HybridModel.hh
    HybridUnitaryAirConditioners.cc
    HybridUnitaryAirConditioners.hh
    ICEngineElectricGenerator.cc
    ICEngineElectricGenerator.hh
    IceThermalStorage.cc
    IceThermalStorage.hh
    InputProcessing/DataStorage.hh
    InputProcessing/EmbeddedEpJSONSchema.hh
    "${CMAKE_CURRENT_BINARY_DIR}/EmbeddedEpJSONSchema.cc"
    IOFiles.cc
    IOFiles.hh
    InputProcessing/IdfParser.cc
    InputProcessing/IdfParser.hh
    InputProcessing/InputProcessor.cc
    InputProcessing/InputProcessor.hh
    InputProcessing/InputValidation.cc
    InputProcessing/InputValidation.hh
    IntegratedHeatPump.cc
    IntegratedHeatPump.hh
    InternalHeatGains.cc
    InternalHeatGains.hh
    LowTempRadiantSystem.cc
    LowTempRadiantSystem.hh
    Material.hh
    MatrixDataManager.cc
    MatrixDataManager.hh
    MicroCHPElectricGenerator.cc
    MicroCHPElectricGenerator.hh
    MicroturbineElectricGenerator.cc
    MicroturbineElectricGenerator.hh
    MixedAir.cc
    MixedAir.hh
    MixerComponent.cc
    MixerComponent.hh
    MoistureBalanceEMPDManager.cc
    MoistureBalanceEMPDManager.hh
    MundtSimMgr.cc
    MundtSimMgr.hh
    NodeInputManager.cc
    NodeInputManager.hh
    NonZoneEquipmentManager.cc
    NonZoneEquipmentManager.hh
    OutAirNodeManager.cc
    OutAirNodeManager.hh
    OutdoorAirUnit.cc
    OutdoorAirUnit.hh
    OutputProcessor.cc
    OutputProcessor.hh
    OutputReportData.cc
    OutputReportData.hh
    OutputReportPredefined.cc
    OutputReportPredefined.hh
    OutputReportTabular.cc
    OutputReportTabular.hh
    OutputReportTabularAnnual.cc
    OutputReportTabularAnnual.hh
    OutputReports.cc
    OutputReports.hh
    OutsideEnergySources.cc
    OutsideEnergySources.hh
    PVWatts.cc
    PVWatts.hh
    PackagedTerminalHeatPump.cc
    PackagedTerminalHeatPump.hh
    PackagedThermalStorageCoil.cc
    PackagedThermalStorageCoil.hh
    PhaseChangeModeling/HysteresisModel.cc
    PhaseChangeModeling/HysteresisModel.hh
    PhotovoltaicThermalCollectors.cc
    PhotovoltaicThermalCollectors.hh
    Photovoltaics.cc
    Photovoltaics.hh
    PierceSurface.hh
    PipeHeatTransfer.cc
    PipeHeatTransfer.hh
    Pipes.cc
    Pipes.hh
    Plant/Branch.cc
    Plant/Branch.hh
    Plant/CallingOrder.hh
    Plant/Component.cc
    Plant/Component.hh
    Plant/ConnectedLoopData.hh
    Plant/Connection.hh
    Plant/DataPlant.cc
    Plant/DataPlant.hh
    Plant/Enums.hh
    Plant/EquipAndOperations.hh
    Plant/Loop.cc
    Plant/Loop.hh
    Plant/LoopSide.cc
    Plant/LoopSide.hh
    Plant/LoopSidePumpInformation.hh
    Plant/MeterData.hh
    Plant/MixerData.hh
    Plant/PlantAvailManager.hh
    Plant/PlantConvergencePoint.hh
    Plant/PlantLocation.hh
    Plant/PlantManager.cc
    Plant/PlantManager.hh
    Plant/ReportBranchData.hh
    Plant/ReportCompData.hh
    Plant/ReportLoopData.hh
    Plant/SplitterData.hh
    Plant/Subcomponents.hh
    PlantCentralGSHP.cc
    PlantCentralGSHP.hh
    PlantChillers.cc
    PlantChillers.hh
    PlantComponent.hh
    PlantComponentTemperatureSources.cc
    PlantComponentTemperatureSources.hh
    PlantCondLoopOperation.cc
    PlantCondLoopOperation.hh
    PlantHeatExchangerFluidToFluid.cc
    PlantHeatExchangerFluidToFluid.hh
    PlantLoadProfile.cc
    PlantLoadProfile.hh
    PlantLoopHeatPumpEIR.cc
    PlantLoopHeatPumpEIR.hh
    PlantPipingSystemsManager.cc
    PlantPipingSystemsManager.hh
    PlantPressureSystem.cc
    PlantPressureSystem.hh
    PlantUtilities.cc
    PlantUtilities.hh
    PlantValves.cc
    PlantValves.hh
    Platform.hh
    PluginManager.cc
    PluginManager.hh
    PollutionModule.cc
    PollutionModule.hh
    PondGroundHeatExchanger.cc
    PondGroundHeatExchanger.hh
    PoweredInductionUnits.cc
    PoweredInductionUnits.hh
    Psychrometrics.cc
    Psychrometrics.hh
    Pumps.cc
    Pumps.hh
    PurchasedAirManager.cc
    PurchasedAirManager.hh
    RefrigeratedCase.cc
    RefrigeratedCase.hh
    ReportCoilSelection.cc
    ReportCoilSelection.hh
    ResultsFramework.cc
    ResultsFramework.hh
    ReturnAirPathManager.cc
    ReturnAirPathManager.hh
    RoomAirModelAirflowNetwork.cc
    RoomAirModelAirflowNetwork.hh
    RoomAirModelManager.cc
    RoomAirModelManager.hh
    RoomAirModelUserTempPattern.cc
    RoomAirModelUserTempPattern.hh
    RootFinder.cc
    RootFinder.hh
    RuntimeLanguageProcessor.cc
    RuntimeLanguageProcessor.hh
    SQLiteProcedures.cc
    SQLiteProcedures.hh
    SZVAVModel.cc
    SZVAVModel.hh
    ScheduleManager.cc
    ScheduleManager.hh
    SetPointManager.cc
    SetPointManager.hh
    Shape.hh
    SimAirServingZones.cc
    SimAirServingZones.hh
    SimulationManager.cc
    SimulationManager.hh
    SingleDuct.cc
    SingleDuct.hh
    SizingAnalysisObjects.cc
    SizingAnalysisObjects.hh
    SizingManager.cc
    SizingManager.hh
    SolarCollectors.cc
    SolarCollectors.hh
    SolarReflectionManager.cc
    SolarReflectionManager.hh
    SolarShading.cc
    SolarShading.hh
    SortAndStringUtilities.cc
    SortAndStringUtilities.hh
    SplitterComponent.cc
    SplitterComponent.hh
    StandardRatings.cc
    StandardRatings.hh
    StateManagement.cc
    StateManagement.hh
    SteamBaseboardRadiator.cc
    SteamBaseboardRadiator.hh
    SteamCoils.cc
    SteamCoils.hh
    StringUtilities.hh
    SurfaceGeometry.cc
    SurfaceGeometry.hh
    SurfaceGroundHeatExchanger.cc
    SurfaceGroundHeatExchanger.hh
    SurfaceOctree.cc
    SurfaceOctree.hh
    SwimmingPool.cc
    SwimmingPool.hh
    SystemAvailabilityManager.cc
    SystemAvailabilityManager.hh
    SystemReports.cc
    SystemReports.hh
    TARCOGArgs.cc
    TARCOGArgs.hh
    TARCOGCommon.cc
    TARCOGCommon.hh
    TARCOGDeflection.cc
    TARCOGDeflection.hh
    TARCOGGasses90.cc
    TARCOGGasses90.hh
    TARCOGGassesParams.hh
    TARCOGMain.cc
    TARCOGMain.hh
    TARCOGOutput.cc
    TARCOGOutput.hh
    TARCOGParams.cc
    TARCOGParams.hh
    TarcogShading.cc
    TarcogShading.hh
    TempSolveRoot.cc
    TempSolveRoot.hh
    ThermalChimney.cc
    ThermalChimney.hh
    ThermalComfort.cc
    ThermalComfort.hh
    ThermalEN673Calc.cc
    ThermalEN673Calc.hh
    ThermalISO15099Calc.cc
    ThermalISO15099Calc.hh
    Timer.h
    TranspiredCollector.cc
    TranspiredCollector.hh
    UFADManager.cc
    UFADManager.hh
    UnitHeater.cc
    UnitHeater.hh
    UnitVentilator.cc
    UnitVentilator.hh
    UnitarySystem.cc
    UnitarySystem.hh
    UserDefinedComponents.cc
    UserDefinedComponents.hh
    UtilityRoutines.cc
    UtilityRoutines.hh
    VariableSpeedCoils.cc
    VariableSpeedCoils.hh
    Vectors.cc
    Vectors.hh
    VentilatedSlab.cc
    VentilatedSlab.hh
    WaterCoils.cc
    WaterCoils.hh
    WaterManager.cc
    WaterManager.hh
    WaterThermalTanks.cc
    WaterThermalTanks.hh
    WaterToAirHeatPump.cc
    WaterToAirHeatPump.hh
    WaterToAirHeatPumpSimple.cc
    WaterToAirHeatPumpSimple.hh
    WaterToWaterHeatPumps.hh
    WaterUse.cc
    WaterUse.hh
    WeatherManager.cc
    WeatherManager.hh
    WindTurbine.cc
    WindTurbine.hh
    WindowAC.cc
    WindowAC.hh
    WindowComplexManager.cc
    WindowComplexManager.hh
    WindowEquivalentLayer.cc
    WindowEquivalentLayer.hh
    WindowManager.cc
    WindowManager.hh
    WindowManagerExteriorData.cc
    WindowManagerExteriorData.hh
    WindowManagerExteriorOptical.cc
    WindowManagerExteriorOptical.hh
    WindowManagerExteriorThermal.cc
    WindowManagerExteriorThermal.hh
    WindowModel.cc
    WindowModel.hh
    ZoneAirLoopEquipmentManager.cc
    ZoneAirLoopEquipmentManager.hh
    ZoneContaminantPredictorCorrector.cc
    ZoneContaminantPredictorCorrector.hh
    ZoneDehumidifier.cc
    ZoneDehumidifier.hh
    ZoneEquipmentManager.cc
    ZoneEquipmentManager.hh
    ZonePlenum.cc
    ZonePlenum.hh
    ZoneTempPredictorCorrector.cc
    ZoneTempPredictorCorrector.hh)

create_src_groups("${SRC}")

set(INPUTPARSING_SRC
    "${PROJECT_SOURCE_DIR}/third_party/milo/dtoa.h"
    "${PROJECT_SOURCE_DIR}/third_party/milo/itoa.h"
    "${PROJECT_SOURCE_DIR}/third_party/milo/diyfp.h"
    "${PROJECT_SOURCE_DIR}/third_party/milo/ieee754.h"
    "${CMAKE_CURRENT_BINARY_DIR}/DataStringGlobals.cc"
    DataStringGlobals.hh
    FileSystem.cc
    FileSystem.hh
    InputProcessing/EmbeddedEpJSONSchema.hh
    "${CMAKE_CURRENT_BINARY_DIR}/EmbeddedEpJSONSchema.cc"
    InputProcessing/IdfParser.cc
    InputProcessing/IdfParser.hh
    InputProcessing/InputValidation.cc
    InputProcessing/InputValidation.hh)

create_src_groups("${INPUTPARSING_SRC}")

add_custom_target(
  GenerateEmbeddedEpJSONSchema
  COMMAND
    ${CMAKE_COMMAND} -D "EnergyPlus_SOURCE_DIR:PATH=${CMAKE_CURRENT_SOURCE_DIR}" -D
    "EnergyPlus_RUNTIME_OUTPUT_DIRECTORY:PATH=${CMAKE_RUNTIME_OUTPUT_DIRECTORY}" -D "EnergyPlus_BINARY_DIR:PATH=${CMAKE_CURRENT_BINARY_DIR}" -D
    "EnergyPlus_CURRENT_BINARY_DIR:PATH=${CMAKE_CURRENT_BINARY_DIR}" -D
    "EnergyPlus_embeddable_epJSON_schema:PATH=$<TARGET_FILE:generate_embeddedable_epJSON_schema>" -P
    "${PROJECT_SOURCE_DIR}/scripts/dev/generate_embeddable_epJSON_schema/generate_embedded_epJSON_schema.cmake"
  WORKING_DIRECTORY ${CMAKE_CURRENT_BINARY_DIR}
  DEPENDS generate_embeddedable_epJSON_schema)

add_subdirectory(AirflowNetwork)

if(LINK_WITH_PYTHON)
  # check the python bit version here...if we are building against Python it has
  # to match up bitwise if we aren't, then the identified interpreter can be
  # whatever bit it wants
  if(MSVC)
    execute_process(COMMAND "${PYTHON_EXECUTABLE}" "${PROJECT_SOURCE_DIR}/cmake/PythonGetBitSize.py" OUTPUT_VARIABLE PYTHON_BIT_SIZE)
    # PYTHON_BIT_SIZE will be either "32" or "64"
    # CMAKE_EXE_LINKER_FLAGS:STRING=/machine:x64
    # CMAKE_EXE_LINKER_FLAGS:STRING=/machine:X86
    if("${PYTHON_BIT_SIZE}" EQUAL "32")
      string(FIND "${CMAKE_EXE_LINKER_FLAGS}" "86" PY_BITS_IN_ARCH)
      if("${PY_BITS_IN_ARCH}" GREATER -1)
        message(STATUS "Architecture of Python lib and EnergyPlus build align at 32-bit")
      else()
        message(FATAL_ERROR "Python is 32-bit while EnergyPlus architecture appears to be 64-bit!")
      endif()
    else() # assuming 64 bit
      string(FIND "${CMAKE_EXE_LINKER_FLAGS}" "64" PY_BITS_IN_ARCH)
      if("${PY_BITS_IN_ARCH}" GREATER -1)
        message(STATUS "Architecture of Python lib and EnergyPlus build align at 64-bit")
      else()
        message(FATAL_ERROR "Python is 64-bit while EnergyPlus architecture appears to be 32-bit!")
      endif()
    endif()
  endif()

  # now we need to get the Python libs and add the include path for further
  # compiling
  find_package(PythonLibs 3 REQUIRED)
  include_directories("${PYTHON_INCLUDE_DIRS}")
endif()

add_library(energyplusparser STATIC ${INPUTPARSING_SRC})
add_dependencies(energyplusparser GenerateEmbeddedEpJSONSchema)
target_link_libraries(energyplusparser PUBLIC re2 fmt::fmt ${CMAKE_DL_LIBS})
target_link_libraries(energyplusparser PRIVATE project_options project_fp_options project_warnings)
if(WIN32)
  target_link_libraries(energyplusparser PUBLIC Shlwapi)
endif()

# first we will create a static library of EnergyPlus this will be linked
# statically to create the DLL and also the unit tests
add_library(energypluslib STATIC ${SRC})

target_link_libraries(
  energypluslib
  PUBLIC fmt::fmt
         objexx
         sqlite
         bcvtb
         epexpat
         epfmiimport
         re2
         DElight
         libkiva
         btwxt
         Windows-CalcEngine
         airflownetworklib
         ssc)

target_link_libraries(energypluslib PRIVATE project_options project_fp_options project_warnings)

if(OPENGL_FOUND)
  target_link_libraries(energypluslib PUBLIC penumbra)
endif()
add_dependencies(energypluslib GenerateEmbeddedEpJSONSchema)
if(BUILD_GROUND_PLOT)
  set_source_files_properties(HeatBalanceKivaManager.cc PROPERTIES COMPILE_DEFINITIONS GROUND_PLOT)
  target_link_libraries(energypluslib PUBLIC groundplot)
endif()

target_link_libraries(energypluslib PUBLIC ${CMAKE_DL_LIBS})
if(WIN32)
  target_link_libraries(energypluslib PUBLIC Shlwapi)
endif()
if(UNIX AND NOT APPLE)
  if(CMAKE_COMPILER_IS_GNUCXX AND CMAKE_CXX_COMPILER_VERSION VERSION_GREATER 9.0)
    target_link_libraries(energypluslib PUBLIC util)
  endif()
endif()
if(LINK_WITH_PYTHON)
  target_link_libraries(energypluslib PUBLIC ${PYTHON_LIBRARIES})
endif()

# second we will create the shared library that is actually packaged with
# EnergyPlus
set(API_HEADERS
    api/func.h
    api/runtime.h
    api/datatransfer.h
    api/state.h
    # api/autosizing.h
    api/EnergyPlusPgm.hh
    api/EnergyPlusAPI.h
    api/TypeDefs.h)
set(API_CORE_SRC
    api/func.cc api/runtime.cc api/state.cc api/datatransfer.cc
    # api/autosizing.cc
    api/EnergyPlusPgm.cc)

option(BUILD_STATIC_ENERGYPLUS_API "Build a static library instead of a shared library for the EnergyPlus API" OFF)
mark_as_advanced(BUILD_STATIC_ENERGYPLUS_API)
if(BUILD_STATIC_ENERGYPLUS_API)
  set(API_LIBRARY_TYPE STATIC)
  add_definitions(-DENERGYPLUS_STATIC_API)
else()
  set(API_LIBRARY_TYPE SHARED)
endif()

if(APPLE OR UNIX)
  add_library(energyplusapi ${API_LIBRARY_TYPE} CommandLineInterface.hh CommandLineInterface.cc ${API_CORE_SRC} ${API_HEADERS})
else() # windows
  add_library(energyplusapi ${API_LIBRARY_TYPE} CommandLineInterface.hh CommandLineInterface.cc ${API_CORE_SRC}
                            "${CMAKE_CURRENT_BINARY_DIR}/energyplusapi.rc")
endif()
target_link_libraries(energyplusapi PUBLIC energypluslib)
target_link_libraries(energyplusapi PRIVATE project_options project_fp_options project_warnings)

set_target_properties(energyplusapi PROPERTIES INSTALL_NAME_DIR "@executable_path")
install(
  TARGETS energyplusapi
  RUNTIME DESTINATION ./
  LIBRARY DESTINATION ./
  ARCHIVE DESTINATION ./)

# now the actual E+ executable
if(APPLE OR UNIX)
  add_executable(energyplus main.cc)
else() # windows
  add_executable(energyplus main.cc "${CMAKE_CURRENT_BINARY_DIR}/energyplus.rc")
endif()
target_link_libraries(energyplus PRIVATE energyplusapi project_options project_fp_options project_warnings)

set_target_properties(energyplus PROPERTIES VERSION ${ENERGYPLUS_VERSION})
set_target_properties(energyplusapi PROPERTIES VERSION ${ENERGYPLUS_VERSION})

# bring in the Python API layer right next to the executable
add_custom_command(
  TARGET energyplusapi
  POST_BUILD
  DEPENDS
  "${PROJECT_SOURCE_DIR}/src/EnergyPlus/api"
  # TODO: temporary "hack" to depend on a specific file that doesn't exist to
  # force this to run
  DEPENDS
  __ALWAYSRUNME
  COMMAND
    ${CMAKE_COMMAND} -DREPO_ROOT=${PROJECT_SOURCE_DIR} -DEXECUTABLE_PATH=$<TARGET_FILE:energyplusapi> -DCMAKE_VERSION_MAJOR="${CMAKE_VERSION_MAJOR}"
    -DCMAKE_VERSION_MINOR="${CMAKE_VERSION_MINOR}" -DCMAKE_VERSION_PATCH="${CMAKE_VERSION_PATCH}" -DCMAKE_VERSION_BUILD="${CMAKE_VERSION_BUILD}"
    -DPYTHON_API_VERSION_MAJOR="${PYTHON_API_VERSION_MAJOR}" -DPYTHON_API_VERSION_MINOR="${PYTHON_API_VERSION_MINOR}" -P
    "${PROJECT_SOURCE_DIR}/cmake/PythonSetupAPIinBuild.cmake")

install(TARGETS energyplus energyplusapi DESTINATION ./)

if(LINK_WITH_PYTHON)
  # link the executable to the dll and bring it in
  get_filename_component(RESOLVED_PYTHON_LIBRARY "${PYTHON_LIBRARIES}" REALPATH)
  if(WIN32)
    # Windows is being ugly and linking against the Python DLL but not running
    # unless it's close by Force it here.
    add_custom_command(
      TARGET energyplusapi
      POST_BUILD
      COMMAND ${CMAKE_COMMAND} -DRESOLVED_PYTHON_LIB=${RESOLVED_PYTHON_LIBRARY} -DEXECUTABLE_PATH=$<TARGET_FILE:energyplusapi> -P
              ${PROJECT_SOURCE_DIR}/cmake/PythonGetLibAndLinkUp.cmake)
  endif()
  install(
    CODE "execute_process(
      COMMAND ${CMAKE_COMMAND}
      -DRESOLVED_PYTHON_LIB=${RESOLVED_PYTHON_LIBRARY}
      -DEXECUTABLE_PATH=\${CMAKE_INSTALL_PREFIX}/energyplus${CMAKE_EXECUTABLE_SUFFIX}
      -P ${PROJECT_SOURCE_DIR}/cmake/PythonGetLibAndLinkUp.cmake
    )")
  if(APPLE)
    install(
      CODE "execute_process(
        COMMAND ${CMAKE_COMMAND}
        -DRESOLVED_PYTHON_LIB=${RESOLVED_PYTHON_LIBRARY}
        -DEPLUS_DYNAMIC_LIB_NAME=libenergyplusapi.${CMAKE_VERSION_MAJOR}.${CMAKE_VERSION_MINOR}.${CMAKE_VERSION_PATCH}.dylib
        -DEXECUTABLE_PATH=\${CMAKE_INSTALL_PREFIX}/energyplus${CMAKE_EXECUTABLE_SUFFIX}
        -P ${PROJECT_SOURCE_DIR}/cmake/PythonFixUpOnMac.cmake
      )")
  endif()
  # along with the python standard lib
  add_custom_command(
    TARGET energyplusapi
    POST_BUILD # TODO: I don't think we want to quote the generator expression
               # here
    COMMAND ${PYTHON_EXECUTABLE} "${PROJECT_SOURCE_DIR}/cmake/PythonCopyStandardLib.py" "$<TARGET_FILE:energyplusapi>" "python_standard_lib")
endif()

if(BUILD_PACKAGE)
  # if we are building package, we need to drop in some API/Plugin stuff
  if(LINK_WITH_PYTHON)
    # we'll want to grab the standard lib for python plugins TODO: I don't think
    # we want to quote the generator expression
    install(DIRECTORY "$<TARGET_FILE_DIR:energyplus>/python_standard_lib/" DESTINATION "./python_standard_lib")
  endif()
  # we'll want to always provide the C API headers
  foreach(HEADER ${API_HEADERS})
    install(FILES "${CMAKE_CURRENT_SOURCE_DIR}/${HEADER}" DESTINATION "./include/EnergyPlus/api")
  endforeach()
  # we'll want to always grab the python API wrapper TODO: I don't think we want
  # to quote the generator expression
  install(DIRECTORY "$<TARGET_FILE_DIR:energyplus>/pyenergyplus/" DESTINATION "./pyenergyplus")
endif()

if(BUILD_TESTING)
  # Build the test executable
  add_executable(TestEnergyPlusCallbacks test_ep_as_library.cc)
  target_link_libraries(TestEnergyPlusCallbacks PRIVATE energyplusapi project_options project_fp_options project_warnings)
  add_test(NAME "API.LegacyCallbackTest"
           COMMAND ${CMAKE_COMMAND} -DSOURCE_DIR=${PROJECT_SOURCE_DIR} -DBINARY_DIR=${PROJECT_BINARY_DIR} -DIDF_FILE=1ZoneUncontrolled.idf
                   -DEPW_FILE=USA_CO_Golden-NREL.724666_TMY3.epw -P ${PROJECT_SOURCE_DIR}/cmake/RunCallbackTest.cmake)

  set(EPW_FILE "${PROJECT_SOURCE_DIR}/weather/USA_IL_Chicago-OHare.Intl.AP.725300_TMY3.epw")
  set(IDF_FILE "${PROJECT_SOURCE_DIR}/testfiles/1ZoneUncontrolled.idf")

  add_executable(TestAPI_Functional_C ${PROJECT_SOURCE_DIR}/tst/EnergyPlus/api/TestFunctional.c)
  target_link_libraries(TestAPI_Functional_C PRIVATE energyplusapi project_options project_fp_options project_warnings)
  if(NOT MSVC)
    target_compile_options(TestAPI_Functional_C PRIVATE -Wno-unused -Wno-unused-parameter)
  endif()
  add_test(NAME "API.TestFunctionalC" COMMAND TestAPI_Functional_C)

  file(MAKE_DIRECTORY ${PROJECT_BINARY_DIR}/tst/api/)

  set(TEST_DIR "${PROJECT_BINARY_DIR}/tst/api/runtime")
  file(MAKE_DIRECTORY ${TEST_DIR})
  add_executable(TestAPI_Runtime_C ${PROJECT_SOURCE_DIR}/tst/EnergyPlus/api/TestRuntime.c)
  target_link_libraries(TestAPI_Runtime_C PRIVATE energyplusapi project_options project_fp_options)
  # target_compile_options(TestAPI_Runtime_C PRIVATE -Wall -Wextra -Wno-unused)

  add_test(NAME "API.TestRuntimeC" COMMAND TestAPI_Runtime_C -d "${TEST_DIR}" -w "${EPW_FILE}" -D "${IDF_FILE}")

  set(TEST_DIR "${PROJECT_BINARY_DIR}/tst/api/exchange")
  file(MAKE_DIRECTORY ${TEST_DIR})
  add_executable(TestAPI_DataTransfer_C ${PROJECT_SOURCE_DIR}/tst/EnergyPlus/api/TestDataTransfer.c)
  target_link_libraries(TestAPI_DataTransfer_C PRIVATE energyplusapi project_options project_fp_options project_warnings)
  add_test(NAME "API.TestDataTransferC" COMMAND TestAPI_DataTransfer_C -d "${TEST_DIR}" -w "${EPW_FILE}" -D "${IDF_FILE}")

  # set(TEST_DIR "${PROJECT_BINARY_DIR}/tst/api/autosizing") file(MAKE_DIRECTORY
  # ${TEST_DIR}) add_executable( TestAPI_Autosizing_C
  # ${PROJECT_SOURCE_DIR}/tst/EnergyPlus/api/TestAutosizing.c )
  # target_link_libraries( TestAPI_Autosizing_C energyplusapi ) add_test(NAME
  # "API.TestAutosizingC" COMMAND TestAPI_Autosizing_C -d "${TEST_DIR}" -w
  # "${EPW_FILE}" -D "${IDF_FILE}")

  # This is tricky, the test scripts should be copied into the Products/<config>
  # directory, but add_test has to be called so early, it's hard to figure that
  # out ahead of time.  I dunno.  Just skipping these on MSVC builds for now.
  if(NOT MSVC)
    set(API_TEST_TARGET_DIR "${PROJECT_BINARY_DIR}/Products")

    configure_file("${PROJECT_SOURCE_DIR}/tst/EnergyPlus/api/TestFunctional.py" "${API_TEST_TARGET_DIR}/TestFunctional.py")
    add_test(
      NAME "API.TestFunctionalPython"
      COMMAND "${PYTHON_EXECUTABLE}" "${API_TEST_TARGET_DIR}/TestFunctional.py"
      WORKING_DIRECTORY "${API_TEST_TARGET_DIR}")

    set(TEST_DIR "${PROJECT_BINARY_DIR}/tst/api/runtime_python")
    file(MAKE_DIRECTORY ${TEST_DIR})
    configure_file("${PROJECT_SOURCE_DIR}/tst/EnergyPlus/api/TestRuntime.py" "${API_TEST_TARGET_DIR}/TestRuntime.py")
    add_test(
      NAME "API.TestRuntimePython"
      COMMAND "${PYTHON_EXECUTABLE}" "${API_TEST_TARGET_DIR}/TestRuntime.py" -d "${TEST_DIR}" -w "${EPW_FILE}" -D "${IDF_FILE}"
      WORKING_DIRECTORY "${API_TEST_TARGET_DIR}")

    set(TEST_DIR "${PROJECT_BINARY_DIR}/tst/api/exchange_python")
    file(MAKE_DIRECTORY ${TEST_DIR})
    configure_file("${PROJECT_SOURCE_DIR}/tst/EnergyPlus/api/TestDataTransfer.py" "${API_TEST_TARGET_DIR}/TestDataTransfer.py")
    add_test(
      NAME "API.TestDataTransferPython"
      COMMAND "${PYTHON_EXECUTABLE}" "${API_TEST_TARGET_DIR}/TestDataTransfer.py" -d "${TEST_DIR}" -w "${EPW_FILE}" -D "${IDF_FILE}"
      WORKING_DIRECTORY "${API_TEST_TARGET_DIR}")

    # set(TEST_DIR "${PROJECT_BINARY_DIR}/tst/api/autosizing_python")
    # file(MAKE_DIRECTORY ${TEST_DIR}) configure_file(
    # "${PROJECT_SOURCE_DIR}/tst/EnergyPlus/api/TestAutosizing.py"
    # "${API_TEST_TARGET_DIR}/TestAutosizing.py" ) add_test(NAME
    # "API.TestAutosizingPython" COMMAND "${PYTHON_EXECUTABLE}"
    # "${API_TEST_TARGET_DIR}/TestAutosizing.py" -d "${TEST_DIR}" -w
    # "${EPW_FILE}" -D "${IDF_FILE}" WORKING_DIRECTORY "${API_TEST_TARGET_DIR}")

    set(TEST_DIR "${PROJECT_BINARY_DIR}/tst/api/plugin_tester_tester")
    file(MAKE_DIRECTORY ${TEST_DIR})
    configure_file("${PROJECT_SOURCE_DIR}/src/EnergyPlus/api/plugin_tester.py" "${API_TEST_TARGET_DIR}/plugin_tester.py")
    add_test(
      NAME "API.PluginTesterTester"
      COMMAND "${PYTHON_EXECUTABLE}" "${API_TEST_TARGET_DIR}/plugin_tester.py" "${PROJECT_SOURCE_DIR}/testfiles/PythonPluginCustomTrendVariable.py"
      WORKING_DIRECTORY "${API_TEST_TARGET_DIR}")

    configure_file("${PROJECT_SOURCE_DIR}/tst/EnergyPlus/api/test_DataTransferTypes.py" "${API_TEST_TARGET_DIR}/test_DataTransferTypes.py" COPYONLY)
    add_test(
      NAME "API.test_DataTransferTypes"
      COMMAND "${PYTHON_EXECUTABLE}" -m unittest "${API_TEST_TARGET_DIR}/test_DataTransferTypes.py"
      WORKING_DIRECTORY "${API_TEST_TARGET_DIR}")

<<<<<<< HEAD
    configure_file("${PROJECT_SOURCE_DIR}/tst/EnergyPlus/api/test_SysExit.py" "${API_TEST_TARGET_DIR}/test_SysExit.py" COPYONLY)
    add_test(
      NAME "API.test_SysExit"
      COMMAND "${PYTHON_EXECUTABLE}" -m unittest "${API_TEST_TARGET_DIR}/test_SysExit.py"
=======
    configure_file("${PROJECT_SOURCE_DIR}/tst/EnergyPlus/api/test_OutputFiles.py" "${API_TEST_TARGET_DIR}/test_OutputFiles.py" @ONLY)
    add_test(
      NAME "API.test_OutputFiles"
      COMMAND "${PYTHON_EXECUTABLE}" -m unittest "${API_TEST_TARGET_DIR}/test_OutputFiles.py"
>>>>>>> b9bfac28
      WORKING_DIRECTORY "${API_TEST_TARGET_DIR}")

  endif()
endif()

if(UNIX AND NOT APPLE)
  add_custom_command(
    TARGET energyplus
    POST_BUILD
    COMMAND ${CMAKE_COMMAND} -E create_symlink energyplus EnergyPlus
    COMMAND ${CMAKE_COMMAND} -E rename EnergyPlus "${PROJECT_BINARY_DIR}/Products/EnergyPlus")
endif()<|MERGE_RESOLUTION|>--- conflicted
+++ resolved
@@ -1026,17 +1026,16 @@
       COMMAND "${PYTHON_EXECUTABLE}" -m unittest "${API_TEST_TARGET_DIR}/test_DataTransferTypes.py"
       WORKING_DIRECTORY "${API_TEST_TARGET_DIR}")
 
-<<<<<<< HEAD
     configure_file("${PROJECT_SOURCE_DIR}/tst/EnergyPlus/api/test_SysExit.py" "${API_TEST_TARGET_DIR}/test_SysExit.py" COPYONLY)
     add_test(
       NAME "API.test_SysExit"
       COMMAND "${PYTHON_EXECUTABLE}" -m unittest "${API_TEST_TARGET_DIR}/test_SysExit.py"
-=======
+      WORKING_DIRECTORY "${API_TEST_TARGET_DIR}")
+
     configure_file("${PROJECT_SOURCE_DIR}/tst/EnergyPlus/api/test_OutputFiles.py" "${API_TEST_TARGET_DIR}/test_OutputFiles.py" @ONLY)
     add_test(
       NAME "API.test_OutputFiles"
       COMMAND "${PYTHON_EXECUTABLE}" -m unittest "${API_TEST_TARGET_DIR}/test_OutputFiles.py"
->>>>>>> b9bfac28
       WORKING_DIRECTORY "${API_TEST_TARGET_DIR}")
 
   endif()
