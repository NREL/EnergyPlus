// EnergyPlus, Copyright (c) 1996-2021, The Board of Trustees of the University of Illinois,
// The Regents of the University of California, through Lawrence Berkeley National Laboratory
// (subject to receipt of any required approvals from the U.S. Dept. of Energy), Oak Ridge
// National Laboratory, managed by UT-Battelle, Alliance for Sustainable Energy, LLC, and other
// contributors. All rights reserved.
//
// NOTICE: This Software was developed under funding from the U.S. Department of Energy and the
// U.S. Government consequently retains certain rights. As such, the U.S. Government has been
// granted for itself and others acting on its behalf a paid-up, nonexclusive, irrevocable,
// worldwide license in the Software to reproduce, distribute copies to the public, prepare
// derivative works, and perform publicly and display publicly, and to permit others to do so.
//
// Redistribution and use in source and binary forms, with or without modification, are permitted
// provided that the following conditions are met:
//
// (1) Redistributions of source code must retain the above copyright notice, this list of
//     conditions and the following disclaimer.
//
// (2) Redistributions in binary form must reproduce the above copyright notice, this list of
//     conditions and the following disclaimer in the documentation and/or other materials
//     provided with the distribution.
//
// (3) Neither the name of the University of California, Lawrence Berkeley National Laboratory,
//     the University of Illinois, U.S. Dept. of Energy nor the names of its contributors may be
//     used to endorse or promote products derived from this software without specific prior
//     written permission.
//
// (4) Use of EnergyPlus(TM) Name. If Licensee (i) distributes the software in stand-alone form
//     without changes from the version obtained under this License, or (ii) Licensee makes a
//     reference solely to the software portion of its product, Licensee must refer to the
//     software as "EnergyPlus version X" software, where "X" is the version number Licensee
//     obtained under this License and may not use a different name for the software. Except as
//     specifically required in this Section (4), Licensee shall not use in a company name, a
//     product name, in advertising, publicity, or other promotional activities any name, trade
//     name, trademark, logo, or other designation of "EnergyPlus", "E+", "e+" or confusingly
//     similar designation, without the U.S. Department of Energy's prior written consent.
//
// THIS SOFTWARE IS PROVIDED BY THE COPYRIGHT HOLDERS AND CONTRIBUTORS "AS IS" AND ANY EXPRESS OR
// IMPLIED WARRANTIES, INCLUDING, BUT NOT LIMITED TO, THE IMPLIED WARRANTIES OF MERCHANTABILITY
// AND FITNESS FOR A PARTICULAR PURPOSE ARE DISCLAIMED. IN NO EVENT SHALL THE COPYRIGHT OWNER OR
// CONTRIBUTORS BE LIABLE FOR ANY DIRECT, INDIRECT, INCIDENTAL, SPECIAL, EXEMPLARY, OR
// CONSEQUENTIAL DAMAGES (INCLUDING, BUT NOT LIMITED TO, PROCUREMENT OF SUBSTITUTE GOODS OR
// SERVICES; LOSS OF USE, DATA, OR PROFITS; OR BUSINESS INTERRUPTION) HOWEVER CAUSED AND ON ANY
// THEORY OF LIABILITY, WHETHER IN CONTRACT, STRICT LIABILITY, OR TORT (INCLUDING NEGLIGENCE OR
// OTHERWISE) ARISING IN ANY WAY OUT OF THE USE OF THIS SOFTWARE, EVEN IF ADVISED OF THE
// POSSIBILITY OF SUCH DAMAGE.

// C++ Headers
#include <cassert>
#include <cmath>

// ObjexxFCL Headers
#include <ObjexxFCL/Array.functions.hh>
#include <ObjexxFCL/ArrayS.functions.hh>
#include <ObjexxFCL/Fmath.hh>

// EnergyPlus Headers
#include <EnergyPlus/Construction.hh>
#include <EnergyPlus/Data/EnergyPlusData.hh>
#include <EnergyPlus/DataHeatBalance.hh>
#include <EnergyPlus/DataIPShortCuts.hh>
#include <EnergyPlus/DataSurfaces.hh>
#include <EnergyPlus/DataSystemVariables.hh>
#include <EnergyPlus/DataViewFactorInformation.hh>
#include <EnergyPlus/DisplayRoutines.hh>
#include <EnergyPlus/General.hh>
#include <EnergyPlus/HeatBalanceIntRadExchange.hh>
#include <EnergyPlus/HeatBalanceMovableInsulation.hh>
#include <EnergyPlus/InputProcessing/InputProcessor.hh>
#include <EnergyPlus/Material.hh>
#include <EnergyPlus/UtilityRoutines.hh>
#include <EnergyPlus/WindowEquivalentLayer.hh>

namespace EnergyPlus {

namespace HeatBalanceIntRadExchange {
    // Module containing the routines dealing with the interior radiant exchange
    // between surfaces.

    // MODULE INFORMATION:
    //       AUTHOR         Rick Strand
    //       DATE WRITTEN   September 2000
    //       MODIFIED       Aug 2001, FW: recalculate ScriptF for a zone if window interior
    //                       shade/blind status is different from previous time step. This is
    //                       because ScriptF, which is used to calculate interior LW
    //                       exchange between surfaces, depends on inside surface emissivities,
    //                       which, for a window, depends on whether or not an interior
    //                       shade or blind is in place.
    //       RE-ENGINEERED  na

    // PURPOSE OF THIS MODULE:
    // Part of the heat balance modularization/re-engineering.  Purpose of this
    // module is to replace the MRT with RBAL method of modeling radiant exchange
    // between interior surfaces.

    // METHODOLOGY EMPLOYED:
    // Standard EnergyPlus methodology

    // REFERENCES:
    // ASHRAE Loads Toolkit "Script F" routines by Curt Pedersen
    // Hottel, H.C., and A.F. Sarofim. "Radiative Transfer" (mainly chapter 3),
    //  McGraw-Hill, Inc., New York, 1967.

    // OTHER NOTES: none

    // Using/Aliasing
    using namespace DataHeatBalance;
    using namespace DataSurfaces;
    using namespace DataSystemVariables;
    using namespace DataViewFactorInformation;

    // Data
    // MODULE PARAMETER DEFINITIONS

    // DERIVED TYPE DEFINITIONS
    // na

    // MODULE VARIABLE DECLARATIONS:
    int MaxNumOfRadEnclosureSurfs(0); // Max saved to get large enough space for SurfaceTempInKto4th

    bool CarrollMethod(false);  // Use Carroll MRT method

    namespace {
        bool CalcInteriorRadExchangefirstTime(true); // Logical flag for one-time initializations
    }
    // SUBROUTINE SPECIFICATIONS FOR MODULE HeatBalanceIntRadExchange

    // Functions
    void clear_state()
    {
        MaxNumOfRadEnclosureSurfs = 0;
        CalcInteriorRadExchangefirstTime = true;
    }

    void CalcInteriorRadExchange(EnergyPlusData &state,
                                 Array1S<Real64> const SurfaceTemp,   // Current surface temperatures
                                 int const SurfIterations,            // Number of iterations in calling subroutine
                                 Array1D<Real64> &NetLWRadToSurf,      // Net long wavelength radiant exchange from other surfaces
                                 Optional_int_const ZoneToResimulate, // if passed in, then only calculate for this zone
#ifdef EP_Count_Calls
                                 std::string const &CalledFrom)
#else
                                 [[maybe_unused]] std::string const &CalledFrom)
#endif
    {

        // SUBROUTINE INFORMATION:
        //       AUTHOR         Rick Strand
        //       DATE WRITTEN   September 2000
        //       MODIFIED       6/18/01, FCW: calculate IR on windows
        //                      Jan 2002, FCW: add blinds with movable slats
        //                      Sep 2011 LKL/BG - resimulate only zones needing it for Radiant systems

        // PURPOSE OF THIS SUBROUTINE:
        // Determines the interior radiant exchange between surfaces using
        // Hottel's ScriptF method for the grey interchange between surfaces
        // in an enclosure.

        // REFERENCES:
        // Hottel, H. C. and A. F. Sarofim, Radiative Transfer, Ch 3, McGraw Hill, 1967.

        // Types
        typedef Array1D<Real64>::size_type size_type;

        // Using/Aliasing
        using General::InterpSlatAng; // Function for slat angle interpolation
        using HeatBalanceMovableInsulation::EvalInsideMovableInsulation;
        using WindowEquivalentLayer::EQLWindowInsideEffectiveEmiss;

        Real64 const StefanBoltzmannConst(5.6697e-8); // Stefan-Boltzmann constant in W/(m2*K4)

        bool IntShadeOrBlindStatusChanged; // True if status of interior shade or blind on at least
        // one window in a zone has changed from previous time step
        WinShadingType ShadeFlag;     // Window shading status current time step
        WinShadingType ShadeFlagPrev; // Window shading status previous time step

        // variables added as part of strategy to reduce calculation time - Glazer 2011-04-22
        static Array1D<Real64> SurfaceTempRad;
        static Array1D<Real64> SurfaceTempInKto4th;
        static Array1D<Real64> SurfaceEmiss;




#ifdef EP_Detailed_Timings
        epStartTime("CalcInteriorRadExchange=");
#endif
        if (CalcInteriorRadExchangefirstTime) {
            SurfaceTempRad.allocate(MaxNumOfRadEnclosureSurfs);
            SurfaceTempInKto4th.allocate(MaxNumOfRadEnclosureSurfs);
            SurfaceEmiss.allocate(MaxNumOfRadEnclosureSurfs);
            CalcInteriorRadExchangefirstTime = false;
            if (DeveloperFlag) {
                DisplayString(state, " OMP turned off, HBIRE loop executed in serial");
            }
        }

        if (state.dataGlobal->KickOffSimulation || state.dataGlobal->KickOffSizing) return;

        bool const PartialResimulate(present(ZoneToResimulate));

#ifdef EP_Count_Calls
        if (!PartialResimulate) {
            ++NumIntRadExchange_Calls;
        } else {
            ++NumIntRadExchangeZ_Calls;
        }
        if (CalledFrom.empty()) {
            // do nothing
        } else if (CalledFrom == "Main") {
            ++NumIntRadExchangeMain_Calls;
        } else if (CalledFrom == "Outside") {
            ++NumIntRadExchangeOSurf_Calls;
        } else if (CalledFrom == "Inside") {
            ++NumIntRadExchangeISurf_Calls;
        }
#endif

        int startEnclosure = 1;
        int endEnclosure = DataViewFactorInformation::NumOfRadiantEnclosures;
        if (PartialResimulate) {
            startEnclosure = endEnclosure = state.dataHeatBal->Zone(ZoneToResimulate).RadiantEnclosureNum;
            auto const &enclosure(ZoneRadiantInfo(startEnclosure));
            for (int i : enclosure.SurfacePtr) {
                NetLWRadToSurf(i) = 0.0;
                SurfWinIRfromParentZone(i) = 0.0;
            }
        } else {
            NetLWRadToSurf = 0.0;
            for (int SurfNum = 1; SurfNum <= TotSurfaces; SurfNum++)
                SurfWinIRfromParentZone(SurfNum) = 0.0;
        }

        for (int enclosureNum = startEnclosure; enclosureNum <= endEnclosure; ++enclosureNum) {

            auto &zone_info(ZoneRadiantInfo(enclosureNum));
            auto &zone_ScriptF(zone_info.ScriptF); // Tuned Transposed
            auto &zone_SurfacePtr(zone_info.SurfacePtr);
            int const n_zone_Surfaces(zone_info.NumOfSurfaces);
            size_type const s_zone_Surfaces(n_zone_Surfaces);

            // Calculate ScriptF if first time step in environment and surface heat-balance iterations not yet started;
            // recalculate ScriptF if status of window interior shades or blinds has changed from
            // previous time step. This recalculation is required since ScriptF depends on the inside
            // emissivity of the inside surfaces, which, for windows, is (1) the emissivity of the
            // inside face of the inside glass layer if there is no interior shade/blind, or (2) the effective
            // emissivity of the shade/blind if the shade/blind is in place. (The "effective emissivity"
            // in this case is (1) the shade/blind emissivity if the shade/blind IR transmittance is zero,
            // or (2) a weighted average of the shade/blind emissivity and inside glass emissivity if the
            // shade/blind IR transmittance is not zero (which is sometimes the case for a "shade" and
            // usually the case for a blind). It assumed for switchable glazing that the inside surface
            // emissivity does not change if the glazing is switched on or off.

            // Determine if status of interior shade/blind on one or more windows in the zone has changed
            // from previous time step.  Also make a check for any changes in interior movable insulation.

            if (SurfIterations == 0) {

                Real64 HMovInsul; // "Resistance" value of movable insulation (if present)
                Real64 AbsInt; // Absorptivity of movable insulation material (supercedes that of the construction if interior movable insulation is
                               // present)
                bool IntMovInsulChanged; // True if the status of interior movable insulation has changed

                IntShadeOrBlindStatusChanged = false;
                IntMovInsulChanged = false;

                if (!state.dataGlobal->BeginEnvrnFlag) { // Check for change in shade/blind status
                    for (int const SurfNum : zone_SurfacePtr) {
                        if (IntShadeOrBlindStatusChanged || IntMovInsulChanged)
                            break; // Need only check if one window's status or one movable insulation status has changed
                        if (state.dataConstruction->Construct(Surface(SurfNum).Construction).TypeIsWindow) {
                            ShadeFlag = SurfWinShadingFlag(SurfNum);
                            ShadeFlagPrev = SurfWinExtIntShadePrevTS(SurfNum);
                            if (ShadeFlagPrev != ShadeFlag && (ANY_INTERIOR_SHADE_BLIND(ShadeFlagPrev) || ANY_INTERIOR_SHADE_BLIND(ShadeFlag)))
                                IntShadeOrBlindStatusChanged = true;
                            if (SurfWinWindowModelType(SurfNum) == WindowEQLModel &&
                                DataWindowEquivalentLayer::CFS(state.dataConstruction->Construct(Surface(SurfNum).Construction).EQLConsPtr).ISControlled) {
                                IntShadeOrBlindStatusChanged = true;
                            }
                        } else {
                            UpdateMovableInsulationFlag(state, IntMovInsulChanged, SurfNum);
                        }
                    }
                }

                if (IntShadeOrBlindStatusChanged || IntMovInsulChanged || state.dataGlobal->BeginEnvrnFlag) { // Calc inside surface emissivities for this time step
                    for (int ZoneSurfNum = 1; ZoneSurfNum <= n_zone_Surfaces; ++ZoneSurfNum) {
                        int const SurfNum = zone_SurfacePtr(ZoneSurfNum);
                        int const ConstrNum = Surface(SurfNum).Construction;
                        zone_info.Emissivity(ZoneSurfNum) = state.dataConstruction->Construct(ConstrNum).InsideAbsorpThermal;
                        auto const &surface_window(SurfaceWindow(SurfNum));
                        if (state.dataConstruction->Construct(ConstrNum).TypeIsWindow && ANY_INTERIOR_SHADE_BLIND(SurfWinShadingFlag(SurfNum))) {
                            zone_info.Emissivity(ZoneSurfNum) =
                                InterpSlatAng(SurfWinSlatAngThisTS(SurfNum), SurfWinMovableSlats(SurfNum), surface_window.EffShBlindEmiss) +
                                InterpSlatAng(SurfWinSlatAngThisTS(SurfNum), SurfWinMovableSlats(SurfNum), surface_window.EffGlassEmiss);
                        }
                        if (Surface(SurfNum).MovInsulIntPresent) {
                            HeatBalanceMovableInsulation::EvalInsideMovableInsulation(state, SurfNum, HMovInsul, AbsInt);
                            zone_info.Emissivity(ZoneSurfNum) = state.dataMaterial->Material(Surface(SurfNum).MaterialMovInsulInt).AbsorpThermal;
                        }
                        if (SurfWinWindowModelType(SurfNum) == WindowEQLModel &&
                            DataWindowEquivalentLayer::CFS(state.dataConstruction->Construct(ConstrNum).EQLConsPtr).ISControlled) {
                            zone_info.Emissivity(ZoneSurfNum) = EQLWindowInsideEffectiveEmiss(state, ConstrNum);
                        }
                    }

                    if (CarrollMethod) {
                        CalcFp(n_zone_Surfaces, zone_info.Emissivity, zone_info.FMRT, zone_info.Fp);
                    } else {
                        CalcScriptF(state, n_zone_Surfaces, zone_info.Area, zone_info.F, zone_info.Emissivity, zone_ScriptF);
                        // precalc - multiply by StefanBoltzmannConstant
                        zone_ScriptF *= StefanBoltzmannConst;
                    }
                }

            } // End of check if SurfIterations = 0

            // Set surface emissivities and temperatures
            // Also, for Carroll method, calculate numerators and denominators of radiant temperature
            Real64 CarrollMRTNumerator(0.0);
            Real64 CarrollMRTDenominator(0.0);
            Real64 CarrollMRTInKTo4th;  // Carroll MRT
            for (size_type ZoneSurfNum = 0; ZoneSurfNum < s_zone_Surfaces; ++ZoneSurfNum) {
                int const SurfNum = zone_SurfacePtr[ZoneSurfNum];
                auto const &surface_window(SurfaceWindow(SurfNum));
                int const ConstrNum = Surface(SurfNum).Construction;
                auto const &construct(state.dataConstruction->Construct(ConstrNum));
                if (construct.WindowTypeEQL) {
                    SurfaceTempRad[ZoneSurfNum] = SurfWinEffInsSurfTemp(SurfNum);
                    SurfaceEmiss[ZoneSurfNum] = EQLWindowInsideEffectiveEmiss(state, ConstrNum);
                } else if (construct.WindowTypeBSDF && SurfWinShadingFlag(SurfNum) == WinShadingType::IntShade) {
                    SurfaceTempRad[ZoneSurfNum] = SurfWinEffInsSurfTemp(SurfNum);
                    SurfaceEmiss[ZoneSurfNum] = surface_window.EffShBlindEmiss[0] + surface_window.EffGlassEmiss[0];
                } else if (construct.WindowTypeBSDF) {
                    SurfaceTempRad[ZoneSurfNum] = SurfWinEffInsSurfTemp(SurfNum);
                    SurfaceEmiss[ZoneSurfNum] = construct.InsideAbsorpThermal;
                } else if (construct.TypeIsWindow && SurfWinOriginalClass(SurfNum) != SurfaceClass::TDD_Diffuser) {
                    if (SurfIterations == 0 && NOT_SHADED(SurfWinShadingFlag(SurfNum))) {
                        // If the window is bare this TS and it is the first time through we use the previous TS glass
                        // temperature whether or not the window was shaded in the previous TS. If the window was shaded
                        // the previous time step this temperature is a better starting value than the shade temperature.
                        SurfaceTempRad[ZoneSurfNum] = surface_window.ThetaFace(2 * construct.TotGlassLayers) - DataGlobalConstants::KelvinConv;
                        SurfaceEmiss[ZoneSurfNum] = construct.InsideAbsorpThermal;
                        // For windows with an interior shade or blind an effective inside surface temp
                        // and emiss is used here that is a weighted combination of shade/blind and glass temp and emiss.
                    } else if (ANY_INTERIOR_SHADE_BLIND(SurfWinShadingFlag(SurfNum))) {
                        SurfaceTempRad[ZoneSurfNum] = SurfWinEffInsSurfTemp(SurfNum);
                        SurfaceEmiss[ZoneSurfNum] = InterpSlatAng(SurfWinSlatAngThisTS(SurfNum), SurfWinMovableSlats(SurfNum), surface_window.EffShBlindEmiss) +
                            InterpSlatAng(SurfWinSlatAngThisTS(SurfNum), SurfWinMovableSlats(SurfNum), surface_window.EffGlassEmiss);
                    } else {
                        SurfaceTempRad[ZoneSurfNum] = SurfaceTemp(SurfNum);
                        SurfaceEmiss[ZoneSurfNum] = construct.InsideAbsorpThermal;
                    }
                } else {
                    SurfaceTempRad[ZoneSurfNum] = SurfaceTemp(SurfNum);
                    SurfaceEmiss[ZoneSurfNum] = construct.InsideAbsorpThermal;
                }
                if (CarrollMethod) {
                    CarrollMRTNumerator += SurfaceTempRad[ZoneSurfNum]*zone_info.Fp[ZoneSurfNum]*zone_info.Area[ZoneSurfNum];
                    CarrollMRTDenominator += zone_info.Fp[ZoneSurfNum]*zone_info.Area[ZoneSurfNum];
                }
                SurfaceTempInKto4th[ZoneSurfNum] = pow_4(SurfaceTempRad[ZoneSurfNum] + DataGlobalConstants::KelvinConv);
            }

            if (CarrollMethod) {
                if (CarrollMRTDenominator > 0.0) {
                    CarrollMRTInKTo4th = pow_4(CarrollMRTNumerator/CarrollMRTDenominator + DataGlobalConstants::KelvinConv);
                } else {
                    // Likely only one surface in this enclosure
                    CarrollMRTInKTo4th = 293.15;  // arbitrary value, IR will be zero
                }
            }

            // These are the money loops
            size_type lSR(0u);
            if (CarrollMethod) {
                for (size_type RecZoneSurfNum = 0; RecZoneSurfNum < s_zone_Surfaces; ++RecZoneSurfNum) {
                    int const RecSurfNum = zone_SurfacePtr[RecZoneSurfNum];
                    int const ConstrNumRec = Surface(RecSurfNum).Construction;
                    auto const& rec_construct(state.dataConstruction->Construct(ConstrNumRec));
                    auto& netLWRadToRecSurf(NetLWRadToSurf(RecSurfNum));
                    if (rec_construct.TypeIsWindow) {
//                        auto& rec_surface_window(SurfaceWindow(RecSurfNum));
                        Real64 CarrollMRTInKTo4thWin = CarrollMRTInKTo4th; // arbitrary value, IR will be zero
                        Real64 CarrollMRTNumeratorWin(0.0);
                        Real64 CarrollMRTDenominatorWin(0.0);
                        for (size_type SendZoneSurfNum = 0; SendZoneSurfNum < s_zone_Surfaces; ++SendZoneSurfNum) {
                            if (SendZoneSurfNum != RecZoneSurfNum) {
                                CarrollMRTNumeratorWin +=
                                    SurfaceTempRad[SendZoneSurfNum] * zone_info.Fp[SendZoneSurfNum] * zone_info.Area[SendZoneSurfNum];
                                CarrollMRTDenominatorWin += zone_info.Fp[SendZoneSurfNum] * zone_info.Area[SendZoneSurfNum];
                            }
                        }
                        if (CarrollMRTDenominatorWin > 0.0) {
                            CarrollMRTInKTo4thWin = pow_4(CarrollMRTNumeratorWin / CarrollMRTDenominatorWin + DataGlobalConstants::KelvinConv);
                        }
                        SurfWinIRfromParentZone(RecSurfNum) += (zone_info.Fp[RecZoneSurfNum] * CarrollMRTInKTo4thWin) / SurfaceEmiss[RecZoneSurfNum];
                    }
                    netLWRadToRecSurf += zone_info.Fp[RecZoneSurfNum] * (CarrollMRTInKTo4th - SurfaceTempInKto4th[RecZoneSurfNum]);
                }
            } else {
                for (size_type RecZoneSurfNum = 0; RecZoneSurfNum < s_zone_Surfaces; ++RecZoneSurfNum) {
                    int const RecSurfNum = zone_SurfacePtr[RecZoneSurfNum];
                    int const ConstrNumRec = Surface(RecSurfNum).Construction;
                    auto const &rec_construct(state.dataConstruction->Construct(ConstrNumRec));
                    auto &netLWRadToRecSurf(NetLWRadToSurf(RecSurfNum));

                    // Calculate net long-wave radiation for opaque surfaces and incident
                    // long-wave radiation for windows.
                    if (rec_construct.TypeIsWindow) {      // Window
//                        auto& rec_surface_window(SurfaceWindow(RecSurfNum));
                        Real64 scriptF_acc(0.0);           // Local accumulator
                        Real64 netLWRadToRecSurf_cor(0.0); // Correction
                        Real64 IRfromParentZone_acc(0.0);  // Local accumulator
                        for (size_type SendZoneSurfNum = 0; SendZoneSurfNum < s_zone_Surfaces; ++SendZoneSurfNum, ++lSR) {
                            Real64 const scriptF(zone_ScriptF[lSR]); // [ lSR ] == ( SendZoneSurfNum+1, RecZoneSurfNum+1 )
                            Real64 const scriptF_temp_ink_4th(scriptF * SurfaceTempInKto4th[SendZoneSurfNum]);
                            // Calculate interior LW incident on window rather than net LW for use in window layer heat balance calculation.
                            IRfromParentZone_acc += scriptF_temp_ink_4th;

                            if (RecZoneSurfNum != SendZoneSurfNum) {
                                scriptF_acc += scriptF;
                            } else {
                                netLWRadToRecSurf_cor = scriptF_temp_ink_4th;
                            }

                            // Per BG -- this should never happened.  (CR6346,CR6550 caused this to be put in.  Now removed. LKL 1/2013)
                            //          IF (SurfaceWindow(RecSurfNum)%IRfromParentZone < 0.0) THEN
                            //            CALL ShowRecurringWarningErrorAtEnd(state, 'CalcInteriorRadExchange: Window_IRFromParentZone negative, Window="'// &
                            //                TRIM(Surface(RecSurfNum)%Name)//'"',  &
                            //                SurfaceWindow(RecSurfNum)%IRErrCount)
                            //            CALL ShowRecurringContinueErrorAtEnd(state, '..occurs in Zone="'//TRIM(Surface(RecSurfNum)%ZoneName)//  &
                            //                '", reset to 0.0 for remaining calculations.',SurfaceWindow(RecSurfNum)%IRErrCountC)
                            //            SurfaceWindow(RecSurfNum)%IRfromParentZone=0.0
                            //          ENDIF
                        }
                        netLWRadToRecSurf += IRfromParentZone_acc - netLWRadToRecSurf_cor - (scriptF_acc * SurfaceTempInKto4th[RecZoneSurfNum]);
                        SurfWinIRfromParentZone(RecSurfNum) += IRfromParentZone_acc / SurfaceEmiss[RecZoneSurfNum];
                    } else {
                        Real64 netLWRadToRecSurf_acc(0.0); // Local accumulator
                        for (size_type SendZoneSurfNum = 0; SendZoneSurfNum < s_zone_Surfaces; ++SendZoneSurfNum, ++lSR) {
                            if (RecZoneSurfNum != SendZoneSurfNum) {
                                netLWRadToRecSurf_acc += zone_ScriptF[lSR] * (SurfaceTempInKto4th[SendZoneSurfNum] -
                                    SurfaceTempInKto4th[RecZoneSurfNum]); // [ lSR ] == ( SendZoneSurfNum+1, RecZoneSurfNum+1 )
                            }
                        }
                        netLWRadToRecSurf += netLWRadToRecSurf_acc;
                    }
                }
            }
        }

#ifdef EP_Detailed_Timings
        epStopTime("CalcInteriorRadExchange=");
#endif
    }

    void UpdateMovableInsulationFlag(EnergyPlusData &state, bool &MovableInsulationChange, int const SurfNum)
    {

        // SUBROUTINE INFORMATION:
        //       AUTHOR         Rick Strand
        //       DATE WRITTEN   July 2016

        // PURPOSE OF THIS SUBROUTINE:
        // To determine if any changes in interior movable insulation have happened.
        // If there have been changes due to a schedule change AND a change in properties,
        // then the matrices which are used to calculate interior radiation must be recalculated.

        MovableInsulationChange = false;
        if (Surface(SurfNum).MaterialMovInsulInt > 0) {
            Real64 HMovInsul; // "Resistance" value of movable insulation (if present)
            Real64 AbsInt;    // Absorptivity of movable insulation material
                              // (supercedes that of the construction if interior movable insulation is present)
            HeatBalanceMovableInsulation::EvalInsideMovableInsulation(state, SurfNum, HMovInsul, AbsInt);
        } else {
            Surface(SurfNum).MovInsulIntPresent = false;
        }
        if ((Surface(SurfNum).MovInsulIntPresent != Surface(SurfNum).MovInsulIntPresentPrevTS)) {
            auto const &thissurf(Surface(SurfNum));
            Real64 AbsorpDiff = std::abs(state.dataConstruction->Construct(thissurf.Construction).InsideAbsorpThermal - state.dataMaterial->Material(thissurf.MaterialMovInsulInt).AbsorpThermal);
            if (AbsorpDiff > 0.01) {
                MovableInsulationChange = true;
            }
        }
    }

    void InitInteriorRadExchange(EnergyPlusData &state)
    {

        // SUBROUTINE INFORMATION:
        //       AUTHOR         Rick Strand
        //       DATE WRITTEN   September 2000
        //       MODIFIED       na
        //       RE-ENGINEERED  na

        // PURPOSE OF THIS SUBROUTINE:
        // Initializes the various parameters for Hottel's ScriptF method for
        // the grey interchange between surfaces in an enclosure.

        // Using/Aliasing
        using namespace DataIPShortCuts;

        using General::ScanForReports;

        // SUBROUTINE PARAMETER DEFINITIONS:

        // SUBROUTINE LOCAL VARIABLE DECLARATIONS:
        bool NoUserInputF;            // Logical flag signifying no input F's for zone
        static bool ViewFactorReport; // Flag to output view factor report in eio file
        static bool ErrorsFound(false);
        Real64 CheckValue1;
        Real64 CheckValue2;
        Real64 FinalCheckValue;
        Array2D<Real64> SaveApproximateViewFactors; // Save for View Factor reporting
        Real64 RowSum;
        Real64 FixedRowSum;
        int NumIterations;
        std::string Option1; // view factor report option



        ScanForReports(state, "ViewFactorInfo", ViewFactorReport, _, Option1);

        if (ViewFactorReport) { // Print heading
            print(state.files.eio, "{}\n", "! <Surface View Factor and Grey Interchange Information>");
            print(state.files.eio, "{}\n", "! <View Factor - Zone/Enclosure Information>,Zone/Enclosure Name,Number of Surfaces");
            print(state.files.eio,
                  "{}\n",
                  "! <View Factor - Surface Information>,Surface Name,Surface Class,Area {m2},Azimuth,Tilt,Thermal Emissivity,#Sides,Vertices");
            print(state.files.eio, "{}\n", "! <View Factor / Grey Interchange Type>,Surface Name(s)");
            print(state.files.eio, "{}\n", "! <View Factor>,Surface Name,Surface Class,Row Sum,View Factors for each Surface");
        }

        MaxNumOfRadEnclosureSurfs = 0;
        for (int enclosureNum = 1; enclosureNum <= DataViewFactorInformation::NumOfRadiantEnclosures; ++enclosureNum) {
            auto &thisEnclosure(DataViewFactorInformation::ZoneRadiantInfo(enclosureNum));
            if (enclosureNum == 1) {
                if (state.dataGlobal->DisplayAdvancedReportVariables) {
                    print(state.files.eio,
                          "{}\n",
                          "! <Surface View Factor Check Values>,Zone/Enclosure Name,Original Check Value,Calculated Fixed Check Value,Final Check "
                          "Value,Number of Iterations,Fixed RowSum Convergence,Used RowSum Convergence");
                }
            }
            int numEnclosureSurfaces = 0;
            for (int zoneNum : thisEnclosure.ZoneNums) {
<<<<<<< HEAD
                for (int surfNum = Zone(zoneNum).HTSurfaceFirst, surfNum_end = Zone(zoneNum).HTSurfaceLast; surfNum <= surfNum_end; ++surfNum) {
                    ++numEnclosureSurfaces;
=======
                for (int surfNum = state.dataHeatBal->Zone(zoneNum).SurfaceFirst, surfNum_end = state.dataHeatBal->Zone(zoneNum).SurfaceLast; surfNum <= surfNum_end; ++surfNum) {
                    if (Surface(surfNum).HeatTransSurf) ++numEnclosureSurfaces;
>>>>>>> c9fa4f04
                }
            }
            thisEnclosure.NumOfSurfaces = numEnclosureSurfaces;
            MaxNumOfRadEnclosureSurfs = max(MaxNumOfRadEnclosureSurfs, numEnclosureSurfaces);
            if (numEnclosureSurfaces < 1) ShowFatalError(state, "No surfaces in an enclosure in InitInteriorRadExchange");

            // Allocate the parts of the derived type
            thisEnclosure.F.dimension(numEnclosureSurfaces, numEnclosureSurfaces, 0.0);
            thisEnclosure.ScriptF.dimension(numEnclosureSurfaces, numEnclosureSurfaces, 0.0);
            thisEnclosure.Area.dimension(numEnclosureSurfaces, 0.0);
            thisEnclosure.Emissivity.dimension(numEnclosureSurfaces, 0.0);
            thisEnclosure.Azimuth.dimension(numEnclosureSurfaces, 0.0);
            thisEnclosure.Tilt.dimension(numEnclosureSurfaces, 0.0);
            thisEnclosure.Fp.dimension(numEnclosureSurfaces, 1.0);
            thisEnclosure.FMRT.dimension(numEnclosureSurfaces, 0.0);
            thisEnclosure.SurfacePtr.dimension(numEnclosureSurfaces, 0);

            // Initialize the surface pointer array
            int enclosureSurfNum = 0;
            for (int const zoneNum : thisEnclosure.ZoneNums) {
                int priorZoneTotEnclSurfs = enclosureSurfNum;
<<<<<<< HEAD
                for (int surfNum = Zone(zoneNum).HTSurfaceFirst, surfNum_end = Zone(zoneNum).HTSurfaceLast; surfNum <= surfNum_end; ++surfNum) {
=======
                for (int surfNum = state.dataHeatBal->Zone(zoneNum).SurfaceFirst, surfNum_end = state.dataHeatBal->Zone(zoneNum).SurfaceLast; surfNum <= surfNum_end; ++surfNum) {
                    if (!Surface(surfNum).HeatTransSurf) continue;
>>>>>>> c9fa4f04
                    ++enclosureSurfNum;
                    thisEnclosure.SurfacePtr(enclosureSurfNum) = surfNum;
                }
                // Store SurfaceReportNums to maintain original reporting order
<<<<<<< HEAD
                for (int allSurfNum = Zone(zoneNum).HTSurfaceFirst, surfNum_end = Zone(zoneNum).HTSurfaceLast; allSurfNum <= surfNum_end; ++allSurfNum) {
=======
                for (int allSurfNum = state.dataHeatBal->Zone(zoneNum).SurfaceFirst, surfNum_end = state.dataHeatBal->Zone(zoneNum).SurfaceLast; allSurfNum <= surfNum_end; ++allSurfNum) {
                    if (!Surface(DataSurfaces::AllSurfaceListReportOrder[allSurfNum - 1]).HeatTransSurf) continue;
>>>>>>> c9fa4f04
                    for (int enclSNum = priorZoneTotEnclSurfs+1; enclSNum <= enclosureSurfNum; ++enclSNum) {
                        if (thisEnclosure.SurfacePtr(enclSNum) == DataSurfaces::AllSurfaceListReportOrder[allSurfNum - 1]) {
                            thisEnclosure.SurfaceReportNums.push_back(enclSNum);
                            break;
                        }
                    }
                }
            }
            // Initialize the area and emissivity arrays
            for (int enclSurfNum = 1; enclSurfNum <= thisEnclosure.NumOfSurfaces; ++enclSurfNum) {
                int const SurfNum = thisEnclosure.SurfacePtr(enclSurfNum);
                thisEnclosure.Area(enclSurfNum) = Surface(SurfNum).Area;
                thisEnclosure.Emissivity(enclSurfNum) = state.dataConstruction->Construct(Surface(SurfNum).Construction).InsideAbsorpThermal;
                thisEnclosure.Azimuth(enclSurfNum) = Surface(SurfNum).Azimuth;
                thisEnclosure.Tilt(enclSurfNum) = Surface(SurfNum).Tilt;
            }

            if (thisEnclosure.NumOfSurfaces == 1) {
                // If there is only one surface in a zone, then there is no radiant exchange
                thisEnclosure.F = 0.0;
                thisEnclosure.ScriptF = 0.0;
                thisEnclosure.Fp = 0.0;
                thisEnclosure.FMRT = 0.0;
                if (state.dataGlobal->DisplayAdvancedReportVariables)
                    print(state.files.eio, "Surface View Factor Check Values,{},0,0,0,-1,0,0\n", thisEnclosure.Name);
                continue; // Go to the next enclosure in the loop
            }


            if (CarrollMethod) {

                // User View Factors cannot be used with Carroll method.
                if(inputProcessor->getNumObjectsFound(state, "ZoneProperty:UserViewFactors:BySurfaceName")) {
                    ShowWarningError(state, "ZoneProperty:UserViewFactors:BySurfaceName objects have been defined, however View");
                    ShowContinueError(state, "  Factors are not used when Zone Radiant Exchange Algorithm is set to CarrollMRT.");
                }
                CalcFMRT(state, thisEnclosure.NumOfSurfaces, thisEnclosure.Area, thisEnclosure.FMRT);
                CalcFp(thisEnclosure.NumOfSurfaces, thisEnclosure.Emissivity, thisEnclosure.FMRT, thisEnclosure.Fp);
            } else {
                //  Get user supplied view factors if available in idf.

                NoUserInputF = true;

                std::string cCurrentModuleObject = "ZoneProperty:UserViewFactors:BySurfaceName";
                int NumZonesWithUserFbyS = inputProcessor->getNumObjectsFound(state, cCurrentModuleObject);
                if (NumZonesWithUserFbyS > 0) {

                    GetInputViewFactorsbyName(state,
                                              thisEnclosure.Name,
                                              thisEnclosure.NumOfSurfaces,
                                              thisEnclosure.F,
                                              thisEnclosure.SurfacePtr,
                                              NoUserInputF,
                                              ErrorsFound); // Obtains user input view factors from input file
                }

                if (NoUserInputF) {

                    // Calculate the view factors and make sure they satisfy reciprocity
                    CalcApproximateViewFactors(state, thisEnclosure.NumOfSurfaces,
                                               thisEnclosure.Area,
                                               thisEnclosure.Azimuth,
                                               thisEnclosure.Tilt,
                                               thisEnclosure.F,
                                               thisEnclosure.SurfacePtr);
                }

                if (ViewFactorReport) { // Allocate and save user or approximate view factors for reporting.
                    SaveApproximateViewFactors.allocate(thisEnclosure.NumOfSurfaces, thisEnclosure.NumOfSurfaces);
                    SaveApproximateViewFactors = thisEnclosure.F;
                }

                FixViewFactors(state,
                               thisEnclosure.NumOfSurfaces,
                               thisEnclosure.Area,
                               thisEnclosure.F,
                               thisEnclosure.Name,
                               thisEnclosure.ZoneNums,
                               CheckValue1,
                               CheckValue2,
                               FinalCheckValue,
                               NumIterations,
                               FixedRowSum);

                // Calculate the script F factors
                CalcScriptF(state, thisEnclosure.NumOfSurfaces, thisEnclosure.Area, thisEnclosure.F, thisEnclosure.Emissivity, thisEnclosure.ScriptF);
                if (ViewFactorReport) { // Write to SurfInfo File
                    // Zone Surface Information Output
                    print(
                        state.files.eio, "Surface View Factor - Zone/Enclosure Information,{},{}\n", thisEnclosure.Name, thisEnclosure.NumOfSurfaces);

                    for (int SurfNum : thisEnclosure.SurfaceReportNums) {
                        print(state.files.eio,
                              "Surface View Factor - Surface Information,{},{},{:.4R},{:.4R},{:.4R},{:.4R},{}",
                              Surface(thisEnclosure.SurfacePtr(SurfNum)).Name,
                              cSurfaceClass(Surface(thisEnclosure.SurfacePtr(SurfNum)).Class),
                              thisEnclosure.Area(SurfNum),
                              thisEnclosure.Azimuth(SurfNum),
                              thisEnclosure.Tilt(SurfNum),
                              thisEnclosure.Emissivity(SurfNum),
                              Surface(thisEnclosure.SurfacePtr(SurfNum)).Sides);
                        for (int Vindex = 1; Vindex <= Surface(thisEnclosure.SurfacePtr(SurfNum)).Sides; ++Vindex) {
                            auto &Vertex = Surface(thisEnclosure.SurfacePtr(SurfNum)).Vertex(Vindex);
                            print(state.files.eio, ",{:.4R},{:.4R},{:.4R}", Vertex.x, Vertex.y, Vertex.z);
                        }
                        print(state.files.eio, "\n");
                    }

                    print(state.files.eio, "Approximate or User Input ViewFactors,To Surface,Surface Class,RowSum");
                    for (int SurfNum : thisEnclosure.SurfaceReportNums) {
                        print(state.files.eio, ",{}", Surface(thisEnclosure.SurfacePtr(SurfNum)).Name);
                    }
                    print(state.files.eio, "\n");

                    for (int Findex : thisEnclosure.SurfaceReportNums) {
                        RowSum = sum(SaveApproximateViewFactors(_, Findex));
                        print(state.files.eio,
                              "{},{},{},{:.4R}",
                              "View Factor",
                              Surface(thisEnclosure.SurfacePtr(Findex)).Name,
                              cSurfaceClass(Surface(thisEnclosure.SurfacePtr(Findex)).Class),
                              RowSum);
                        for (int SurfNum : thisEnclosure.SurfaceReportNums) {
                            print(state.files.eio, ",{:.4R}", SaveApproximateViewFactors(SurfNum, Findex));
                        }
                        print(state.files.eio, "\n");
                    }
                }

                if (ViewFactorReport) {
                    print(state.files.eio, "Final ViewFactors,To Surface,Surface Class,RowSum");
                    for (int SurfNum : thisEnclosure.SurfaceReportNums) {
                        print(state.files.eio, ",{}", Surface(thisEnclosure.SurfacePtr(SurfNum)).Name);
                    }
                    print(state.files.eio, "\n");

                    for (int Findex : thisEnclosure.SurfaceReportNums) {
                        RowSum = sum(thisEnclosure.F(_, Findex));
                        print(state.files.eio,
                              "{},{},{},{:.4R}",
                              "View Factor",
                              Surface(thisEnclosure.SurfacePtr(Findex)).Name,
                              cSurfaceClass(Surface(thisEnclosure.SurfacePtr(Findex)).Class),
                              RowSum);
                        for (int SurfNum : thisEnclosure.SurfaceReportNums) {
                            print(state.files.eio, ",{:.4R}", thisEnclosure.F(SurfNum, Findex));
                        }
                        print(state.files.eio, "\n");
                    }

                    if (Option1 == "IDF") {
                        // TODO Both "original" and "final" print the same output. This is likely a bug
                        // (discovered while updating output to {fmt}
                        // see: https://github.com/NREL/EnergyPlusArchive/commit/1c08247853c297dce59f3f53cde47ccfa67720c0#diff-124964a7e9b73ce494c1952ab1acdeeb
                        print(state.files.debug, "{}\n", "!======== original input factors ===========================");
                        print(state.files.debug, "ZoneProperty:UserViewFactors:BySurfaceName,{},\n", thisEnclosure.Name);
                        for (int SurfNum : thisEnclosure.SurfaceReportNums) {
                            for (int Findex : thisEnclosure.SurfaceReportNums) {
                                print(state.files.debug,
                                      "  {},{},{:.6R}",
                                      Surface(thisEnclosure.SurfacePtr(SurfNum)).Name,
                                      Surface(thisEnclosure.SurfacePtr(Findex)).Name,
                                      thisEnclosure.F(Findex, SurfNum));
                                if (!(SurfNum == thisEnclosure.NumOfSurfaces && Findex == thisEnclosure.NumOfSurfaces)) {
                                    print(state.files.debug, ",\n");
                                } else {
                                    print(state.files.debug, ";\n");
                                }
                            }
                        }
                        print(state.files.debug, "{}\n", "!============= end of data ======================");

                        print(state.files.debug, "{}\n", "!============ final view factors =======================");
                        print(state.files.debug, "ZoneProperty:UserViewFactors:BySurfaceName,{},\n", thisEnclosure.Name);
                        for (int SurfNum : thisEnclosure.SurfaceReportNums) {
                            for (int Findex : thisEnclosure.SurfaceReportNums) {
                                print(state.files.debug,
                                      "  {},{},{:.6R}",
                                      Surface(thisEnclosure.SurfacePtr(SurfNum)).Name,
                                      Surface(thisEnclosure.SurfacePtr(Findex)).Name,
                                      thisEnclosure.F(Findex, SurfNum));
                                if (!(SurfNum == thisEnclosure.SurfaceReportNums.back() && Findex == thisEnclosure.SurfaceReportNums.back())) {
                                    print(state.files.debug, ",\n");
                                } else {
                                    print(state.files.debug, ";\n");
                                }
                            }
                        }
                        print(state.files.debug, "{}\n", "!============= end of data ======================");
                    }
                }

                if (ViewFactorReport) {
                    print(state.files.eio, "Script F Factors,X Surface");
                    for (int SurfNum : thisEnclosure.SurfaceReportNums) {
                        print(state.files.eio, ",{}", Surface(thisEnclosure.SurfacePtr(SurfNum)).Name);
                    }
                    print(state.files.eio, "\n");
                    for (int Findex : thisEnclosure.SurfaceReportNums) {
                        print(state.files.eio, "{},{}", "Script F Factor", Surface(thisEnclosure.SurfacePtr(Findex)).Name);
                        for (int SurfNum : thisEnclosure.SurfaceReportNums) {
                            print(state.files.eio,  ",{:.4R}", thisEnclosure.ScriptF(Findex, SurfNum));
                        }
                        print(state.files.eio, "\n");
                    }
                }

                if (ViewFactorReport) { // Deallocate saved approximate/user view factors
                    SaveApproximateViewFactors.deallocate();
                }

                RowSum = 0.0;
                for (int Findex : thisEnclosure.SurfaceReportNums) {
                    RowSum += sum(thisEnclosure.F(_, Findex));
                }
                RowSum = std::abs(RowSum - thisEnclosure.NumOfSurfaces);
                FixedRowSum = std::abs(FixedRowSum - thisEnclosure.NumOfSurfaces);
                if (state.dataGlobal->DisplayAdvancedReportVariables) {
                    print(state.files.eio,
                          "Surface View Factor Check Values,{},{:.6R},{:.6R},{:.6R},{},{:.6R},{:.6R}\n",
                          thisEnclosure.Name,
                          CheckValue1,
                          CheckValue2,
                          FinalCheckValue,
                          NumIterations,
                          FixedRowSum,
                          RowSum);
                }
            }

        }

        if (ErrorsFound) {
            ShowFatalError(state, "InitInteriorRadExchange: Errors found during initialization of radiant exchange.  Program terminated.");
        }
    }

    void InitSolarViewFactors(EnergyPlusData &state)
    {

        // Initializes view factors for diffuse solar distribution between surfaces in an enclosure.

        Array2D<Real64> SaveApproximateViewFactors; // Save for View Factor reporting
        std::string Option1;                        // view factor report option

        bool ErrorsFound = false;
        bool ViewFactorReport = false;
        General::ScanForReports(state, "ViewFactorInfo", ViewFactorReport, _, Option1);

        if (ViewFactorReport) { // Print heading
            print(state.files.eio, "{}\n", "! <Solar View Factor Information>");
            print(state.files.eio, "{}\n", "! <Solar View Factor - Zone/Enclosure Information>,Zone/Enclosure Name,Number of Surfaces");
            print(state.files.eio, "{}\n", "! <Solar View Factor - Surface Information>,Surface Name,Surface Class,Area {m2},Azimuth,Tilt,Solar Absorbtance,#Sides,Vertices");
            print(state.files.eio, "{}\n", "! <Solar View Factor / Interchange Type>,Surface Name(s)");
            print(state.files.eio, "{}\n", "! <Solar View Factor>,Surface Name,Surface Class,Row Sum,View Factors for each Surface");
        }

        std::string cCurrentModuleObject = "ZoneProperty:UserViewFactors:BySurfaceName";
        int NumZonesWithUserFbyS = inputProcessor->getNumObjectsFound(state, cCurrentModuleObject);
        if (NumZonesWithUserFbyS > 0) AlignInputViewFactors(state, cCurrentModuleObject, ErrorsFound);

        for (int enclosureNum = 1; enclosureNum <= DataViewFactorInformation::NumOfSolarEnclosures; ++enclosureNum) {
            auto &thisEnclosure(DataViewFactorInformation::ZoneSolarInfo(enclosureNum));
            if (enclosureNum == 1) {
                if (state.dataGlobal->DisplayAdvancedReportVariables)
                    print(state.files.eio, "{}\n", "! <Solar View Factor Check Values>,Zone/Enclosure Name,Original Check Value,Calculated Fixed Check "
                           "Value,Final Check Value,Number of Iterations,Fixed RowSum Convergence,Used RowSum "
                           "Convergence");
            }
            int numEnclosureSurfaces = 0;
            for (int zoneNum : thisEnclosure.ZoneNums) {
<<<<<<< HEAD
                for (int surfNum = Zone(zoneNum).HTSurfaceFirst, surfNum_end = Zone(zoneNum).HTSurfaceLast; surfNum <= surfNum_end; ++surfNum) {
=======
                for (int surfNum = state.dataHeatBal->Zone(zoneNum).SurfaceFirst, surfNum_end = state.dataHeatBal->Zone(zoneNum).SurfaceLast; surfNum <= surfNum_end; ++surfNum) {
>>>>>>> c9fa4f04
                    // Include only heat transfer surfaces
                    ++numEnclosureSurfaces;
                }
            }
            thisEnclosure.NumOfSurfaces = numEnclosureSurfaces;
            if (numEnclosureSurfaces < 1) ShowFatalError(state, "No surfaces in an enclosure in InitSolarViewFactors");

            // Allocate the parts of the derived type
            thisEnclosure.F.dimension(numEnclosureSurfaces, numEnclosureSurfaces, 0.0);
            thisEnclosure.Area.dimension(numEnclosureSurfaces, 0.0);
            thisEnclosure.SolAbsorptance.dimension(numEnclosureSurfaces, 0.0);
            thisEnclosure.Azimuth.dimension(numEnclosureSurfaces, 0.0);
            thisEnclosure.Tilt.dimension(numEnclosureSurfaces, 0.0);
            thisEnclosure.SurfacePtr.dimension(numEnclosureSurfaces, 0);

            // Initialize the surface pointer array
            int enclosureSurfNum = 0;
            for (int const zoneNum : thisEnclosure.ZoneNums) {
                int priorZoneTotEnclSurfs = enclosureSurfNum;
<<<<<<< HEAD
                for (int surfNum = Zone(zoneNum).HTSurfaceFirst, surfNum_end = Zone(zoneNum).HTSurfaceLast; surfNum <= surfNum_end; ++surfNum) {
=======
                for (int surfNum = state.dataHeatBal->Zone(zoneNum).SurfaceFirst, surfNum_end = state.dataHeatBal->Zone(zoneNum).SurfaceLast; surfNum <= surfNum_end; ++surfNum) {
>>>>>>> c9fa4f04
                    // Do not include non-heat transfer surfaces
                    ++enclosureSurfNum;
                    thisEnclosure.SurfacePtr(enclosureSurfNum) = surfNum;
                    // Store pointers back to here
                    Surface(surfNum).SolarEnclSurfIndex = enclosureSurfNum;
                    Surface(surfNum).SolarEnclIndex = enclosureNum;
                }
                // Store SurfaceReportNums to maintain original reporting order
<<<<<<< HEAD
                for (int allSurfNum = Zone(zoneNum).HTSurfaceFirst, surfNum_end = Zone(zoneNum).HTSurfaceLast; allSurfNum <= surfNum_end; ++allSurfNum) {
=======
                for (int allSurfNum = state.dataHeatBal->Zone(zoneNum).SurfaceFirst, surfNum_end = state.dataHeatBal->Zone(zoneNum).SurfaceLast; allSurfNum <= surfNum_end; ++allSurfNum) {
                    if (!Surface(DataSurfaces::AllSurfaceListReportOrder[allSurfNum - 1]).HeatTransSurf) continue;
>>>>>>> c9fa4f04
                    for (int enclSNum = priorZoneTotEnclSurfs + 1; enclSNum <= enclosureSurfNum; ++enclSNum) {
                        if (thisEnclosure.SurfacePtr(enclSNum) == DataSurfaces::AllSurfaceListReportOrder[allSurfNum - 1]) {
                            thisEnclosure.SurfaceReportNums.push_back(enclSNum);
                            break;
                        }
                    }
                }
            }
            // Initialize the area and related arrays
            for (int enclSurfNum = 1; enclSurfNum <= thisEnclosure.NumOfSurfaces; ++enclSurfNum) {
                int const SurfNum = thisEnclosure.SurfacePtr(enclSurfNum);
                thisEnclosure.Area(enclSurfNum) = Surface(SurfNum).Area;
                thisEnclosure.SolAbsorptance(enclSurfNum) = state.dataConstruction->Construct(Surface(SurfNum).Construction).InsideAbsorpSolar;
                thisEnclosure.Azimuth(enclSurfNum) = Surface(SurfNum).Azimuth;
                thisEnclosure.Tilt(enclSurfNum) = Surface(SurfNum).Tilt;
            }

            if (thisEnclosure.NumOfSurfaces == 1) {
                // If there is only one surface in a zone, then there is no solar distribution
                if (state.dataGlobal->DisplayAdvancedReportVariables)
                    print(state.files.eio, "Solar View Factor Check Values,{},0,0,0,-1,0,0\n", thisEnclosure.Name);
                continue; // Go to the next enclosure in the loop
            }

            //  Get user supplied view factors if available in idf.

            bool NoUserInputF = true;

            if (NumZonesWithUserFbyS > 0) {

                GetInputViewFactorsbyName(state,
                                          thisEnclosure.Name,
                                          thisEnclosure.NumOfSurfaces,
                                          thisEnclosure.F,
                                          thisEnclosure.SurfacePtr,
                                          NoUserInputF,
                                          ErrorsFound); // Obtains user input view factors from input file
            }

            if (NoUserInputF) {

                // Calculate the view factors and make sure they satisfy reciprocity
                CalcApproximateViewFactors(state, thisEnclosure.NumOfSurfaces,
                                           thisEnclosure.Area,
                                           thisEnclosure.Azimuth,
                                           thisEnclosure.Tilt,
                                           thisEnclosure.F,
                                           thisEnclosure.SurfacePtr);
            }

            if (ViewFactorReport) { // Allocate and save user or approximate view factors for reporting.
                SaveApproximateViewFactors.allocate(thisEnclosure.NumOfSurfaces, thisEnclosure.NumOfSurfaces);
                SaveApproximateViewFactors = thisEnclosure.F;
            }

            Real64 CheckValue1 = 0.0;
            Real64 CheckValue2 = 0.0;
            Real64 FinalCheckValue = 0.0;
            Real64 FixedRowSum = 0.0;
            int NumIterations = 0;

            FixViewFactors(state,
                           thisEnclosure.NumOfSurfaces,
                           thisEnclosure.Area,
                           thisEnclosure.F,
                           thisEnclosure.Name,
                           thisEnclosure.ZoneNums,
                           CheckValue1,
                           CheckValue2,
                           FinalCheckValue,
                           NumIterations,
                           FixedRowSum);

            if (ViewFactorReport) { // Write to SurfInfo File
                // Zone Surface Information Output
                print(state.files.eio, "Solar View Factor - Zone/Enclosure Information,{},{}\n", thisEnclosure.Name, thisEnclosure.NumOfSurfaces);

                for (int SurfNum : thisEnclosure.SurfaceReportNums) {
                    print(state.files.eio,
                          "Solar View Factor - Surface Information,{},{},{:.4R},{:.4R},{:.4R},{:.4R},{}",
                          Surface(thisEnclosure.SurfacePtr(SurfNum)).Name,
                          cSurfaceClass(Surface(thisEnclosure.SurfacePtr(SurfNum)).Class),
                          thisEnclosure.Area(SurfNum),
                          thisEnclosure.Azimuth(SurfNum),
                          thisEnclosure.Tilt(SurfNum),
                          thisEnclosure.SolAbsorptance(SurfNum),
                          Surface(thisEnclosure.SurfacePtr(SurfNum)).Sides);

                    for (int Vindex = 1; Vindex <= Surface(thisEnclosure.SurfacePtr(SurfNum)).Sides; ++Vindex) {
                        auto &Vertex = Surface(thisEnclosure.SurfacePtr(SurfNum)).Vertex(Vindex);
                        print(state.files.eio, ",{:.4R},{:.4R},{:.4R}", Vertex.x, Vertex.y, Vertex.z);
                    }
                    print(state.files.eio, "\n");
                }

                print(state.files.eio, "Approximate or User Input Solar ViewFactors,To Surface,Surface Class,RowSum");
                for (int SurfNum : thisEnclosure.SurfaceReportNums) {
                    print(state.files.eio, ",{}", Surface(thisEnclosure.SurfacePtr(SurfNum)).Name);
                }
                print(state.files.eio, "\n");

                for (int Findex : thisEnclosure.SurfaceReportNums) {
                    Real64 RowSum = sum(SaveApproximateViewFactors(_, Findex));
                    print(state.files.eio,
                          "Solar View Factor,{},{},{:.4R}",
                          Surface(thisEnclosure.SurfacePtr(Findex)).Name,
                          cSurfaceClass(Surface(thisEnclosure.SurfacePtr(Findex)).Class),
                          RowSum);
                    for (int SurfNum : thisEnclosure.SurfaceReportNums) {
                        print(state.files.eio, ",{:.4R}", SaveApproximateViewFactors(SurfNum, Findex));
                    }
                    print(state.files.eio, "\n");
                }
            }

            if (ViewFactorReport) {
                print(state.files.eio, "Final Solar ViewFactors,To Surface,Surface Class,RowSum");
                for (int SurfNum : thisEnclosure.SurfaceReportNums) {
                    print(state.files.eio, ",{}", Surface(thisEnclosure.SurfacePtr(SurfNum)).Name);
                }
                print(state.files.eio, "\n");

                for (int Findex : thisEnclosure.SurfaceReportNums) {
                    Real64 RowSum = sum(thisEnclosure.F(_, Findex));
                    print(state.files.eio,
                          "{},{},{},{:.4R}",
                          "Solar View Factor",
                          Surface(thisEnclosure.SurfacePtr(Findex)).Name,
                          cSurfaceClass(Surface(thisEnclosure.SurfacePtr(Findex)).Class),
                          RowSum);
                    for (int SurfNum : thisEnclosure.SurfaceReportNums) {
                        print(state.files.eio, ",{:.4R}", thisEnclosure.F(SurfNum, Findex));
                    }
                    print(state.files.eio, "\n");
                }

                if (Option1 == "IDF") {
                    // TODO Both "original" and "final" print the same output. This is likely a bug
                    // see: https://github.com/NREL/EnergyPlusArchive/commit/1c08247853c297dce59f3f53cde47ccfa67720c0#diff-124964a7e9b73ce494c1952ab1acdeeb
                    print(state.files.debug, "{}\n", "!======== original input factors ===========================");
                    print(state.files.debug, "ZoneProperty:UserViewFactors:BySurfaceName,{},\n", thisEnclosure.Name);
                    for (int SurfNum : thisEnclosure.SurfaceReportNums) {
                        for (int Findex : thisEnclosure.SurfaceReportNums) {
                            print(state.files.debug,
                                  "  {},{},{:.6R}",
                                  Surface(thisEnclosure.SurfacePtr(SurfNum)).Name,
                                  Surface(thisEnclosure.SurfacePtr(Findex)).Name,
                                  thisEnclosure.F(Findex, SurfNum));
                            if (!(SurfNum == thisEnclosure.NumOfSurfaces && Findex == thisEnclosure.NumOfSurfaces)) {
                                print(state.files.debug, ",\n");
                            } else {
                                print(state.files.debug, ";\n");
                            }
                        }
                    }
                    print(state.files.debug, "{}\n", "!============= end of data ======================");

                    print(state.files.debug, "{}\n", "!============ final view factors =======================");
                    print(state.files.debug, "ZoneProperty:UserViewFactors:BySurfaceName,{},\n", thisEnclosure.Name);
                    for (int SurfNum : thisEnclosure.SurfaceReportNums) {
                        for (int Findex : thisEnclosure.SurfaceReportNums) {
                            print(state.files.debug,
                                  "  {},{},{:.6R}",
                                  Surface(thisEnclosure.SurfacePtr(SurfNum)).Name,
                                  Surface(thisEnclosure.SurfacePtr(Findex)).Name,
                                  thisEnclosure.F(Findex, SurfNum));
                            if (!(SurfNum == thisEnclosure.NumOfSurfaces && Findex == thisEnclosure.NumOfSurfaces)) {
                                print(state.files.debug, ",\n");
                            } else {
                                print(state.files.debug, ";\n");
                            }
                        }
                    }
                    print(state.files.debug, "{}\n", "!============= end of data ======================");
                }
            }

            if (ViewFactorReport) { // Deallocate saved approximate/user view factors
                SaveApproximateViewFactors.deallocate();
            }

            Real64 RowSum = 0.0;
            for (int Findex : thisEnclosure.SurfaceReportNums) {
                RowSum += sum(thisEnclosure.F(_, Findex));
            }
            RowSum = std::abs(RowSum - thisEnclosure.NumOfSurfaces);
            FixedRowSum = std::abs(FixedRowSum - thisEnclosure.NumOfSurfaces);
            if (state.dataGlobal->DisplayAdvancedReportVariables) {
                print(state.files.eio,
                      "Solar View Factor Check Values,{},{:.6R},{:.6R},{:.6R},{},{:.6R},{:.6R}\n",
                      thisEnclosure.Name,
                      CheckValue1,
                      CheckValue2,
                      FinalCheckValue,
                      NumIterations,
                      FixedRowSum,
                      RowSum);
            }
        }

        if (ErrorsFound) {
            ShowFatalError(state, "InitSolarViewFactors: Errors found during initialization of diffuse solar distribution.  Program terminated.");
        }
    }

    void GetInputViewFactors(EnergyPlusData &state,
                             std::string const &ZoneName,              // Needed to check for user input view factors.
                             int const N,                              // NUMBER OF SURFACES
                             Array2A<Real64> F,                        // USER INPUT DIRECT VIEW FACTOR MATRIX (N X N)
                             [[maybe_unused]] const Array1D_int &SPtr, // pointer to actual surface number
                             bool &NoUserInputF,                       // Flag signifying no input F's for this
                             bool &ErrorsFound                         // True when errors are found in number of fields vs max args
    )
    {

        // SUBROUTINE INFORMATION:
        //       AUTHOR         Curt Pedersen
        //       DATE WRITTEN   September 2005
        //       MODIFIED       Linda Lawrie;September 2010
        //       RE-ENGINEERED  na

        // PURPOSE OF THIS SUBROUTINE:
        // This routine gets the user view factor info.

        // Using/Aliasing
        using namespace DataIPShortCuts;

        // Argument array dimensioning
        F.dim(N, N);
        //EP_SIZE_CHECK(SPtr, N);

        // SUBROUTINE LOCAL VARIABLE DECLARATIONS:
        //  INTEGER   :: NumZonesWithUserF
        int UserFZoneIndex;
        int NumAlphas;
        int NumNums;
        int IOStat;
        int index;
        int inx1;
        int inx2;

        NoUserInputF = true;
        UserFZoneIndex = inputProcessor->getObjectItemNum(state, "ZoneProperty:UserViewFactors", ZoneName);

        if (UserFZoneIndex > 0) {
            NoUserInputF = false;

            inputProcessor->getObjectItem(state,
                                          "ZoneProperty:UserViewFactors",
                                          UserFZoneIndex,
                                          cAlphaArgs,
                                          NumAlphas,
                                          rNumericArgs,
                                          NumNums,
                                          IOStat,
                                          lNumericFieldBlanks,
                                          lAlphaFieldBlanks,
                                          cAlphaFieldNames,
                                          cNumericFieldNames);

            if (NumNums < 3 * pow_2(N)) {
                ShowSevereError(state, "GetInputViewFactors: " + cCurrentModuleObject + "=\"" + ZoneName + "\", not enough values.");
                ShowContinueError(state, format("...Number of input values [{}] is less than the required number=[{}].", NumNums, 3 * pow_2(N)));
                ErrorsFound = true;
                NumNums = 0;
            }
            F = 0.0;
            for (index = 1; index <= NumNums; index += 3) {
                inx1 = rNumericArgs(index);
                inx2 = rNumericArgs(index + 1);
                F(inx2, inx1) = rNumericArgs(index + 2);
            }
        }
    }

    void AlignInputViewFactors(EnergyPlusData &state,
                               std::string const &cCurrentModuleObject, // Object type
                               bool &ErrorsFound                        // True when errors are found
    )
    {
        auto const instances = inputProcessor->epJSON.find(cCurrentModuleObject);
        auto &instancesValue = instances.value();
        for (auto instance = instancesValue.begin(); instance != instancesValue.end(); ++instance) {
            auto const &fields = instance.value();
            std::string const thisZoneOrZoneListName = fields.at("zone_or_zonelist_name");
            // do not mark object as used here - let GetInputViewFactorsbyName do that

            // Look for matching solar enclosure name
            bool enclMatchFound = false;
            for (int enclosureNum = 1; enclosureNum <= DataViewFactorInformation::NumOfRadiantEnclosures; ++enclosureNum) {
                auto &thisEnclosure(DataViewFactorInformation::ZoneRadiantInfo(enclosureNum));
                if (UtilityRoutines::SameString(thisZoneOrZoneListName, thisEnclosure.Name)) {
                    // View factor zone name matches enclosure name
                    enclMatchFound = true;
                    break;
                }
            }
            if (enclMatchFound) continue; // We're done with this instance
            // Look for matching solar enclosure name
            for (int enclosureNum = 1; enclosureNum <= DataViewFactorInformation::NumOfSolarEnclosures; ++enclosureNum) {
                auto &thisEnclosure(DataViewFactorInformation::ZoneSolarInfo(enclosureNum));
                if (UtilityRoutines::SameString(thisZoneOrZoneListName, thisEnclosure.Name)) {
                    // View factor zone name matches enclosure name
                    enclMatchFound = true;
                    break;
                }
            }
            if (enclMatchFound) continue; // We're done with this instance
            // Find matching ZoneList name
            int zoneListNum = UtilityRoutines::FindItemInList(
                UtilityRoutines::MakeUPPERCase(thisZoneOrZoneListName), state.dataHeatBal->ZoneList, state.dataHeatBal->NumOfZoneLists);
            if (zoneListNum > 0) {
                // Look for radiant enclosure with same list of zones
                auto &thisZoneList(state.dataHeatBal->ZoneList(zoneListNum));
                for (int enclosureNum = 1; enclosureNum <= DataViewFactorInformation::NumOfRadiantEnclosures; ++enclosureNum) {
                    auto &thisEnclosure(DataViewFactorInformation::ZoneRadiantInfo(enclosureNum));
                    bool anyZoneNotFound = false;
                    // If the number of enclosure zones is not the same as the number of zonelist zone, go to the next enclosure
                    int zlistNumZones = thisEnclosure.ZoneNums.size();
                    if (thisZoneList.NumOfZones != zlistNumZones) continue;
                    for (int zListZoneNum : thisZoneList.Zone) {
                        // Search for matching zones
                        bool thisZoneFound = false;
                        for (int enclZoneNum : thisEnclosure.ZoneNums) {
                            if (enclZoneNum == zListZoneNum) {
                                thisZoneFound = true;
                                break;
                            }
                        }
                        if (!thisZoneFound) {
                            anyZoneNotFound = true;
                            break;
                        }
                    }
                    if (anyZoneNotFound) {
                        continue; // On to the next enclosure
                    } else {
                        enclMatchFound = true;
                        // If matching ZoneList found, set the enclosure name to match
                        thisEnclosure.Name = thisZoneOrZoneListName;
                        break; // We're done with radiant enclosures
                    }
                }
                if (!enclMatchFound) {
                    // Look for solar enclosure with same list of zones
                    for (int enclosureNum = 1; enclosureNum <= DataViewFactorInformation::NumOfSolarEnclosures; ++enclosureNum) {
                        auto &thisEnclosure(DataViewFactorInformation::ZoneSolarInfo(enclosureNum));
                        bool anyZoneNotFound = false;
                        // If the number of enclosure zones is not the same as the number of zonelist zone, go to the next enclosure
                        int zlistNumZones = thisEnclosure.ZoneNums.size();
                        if (thisZoneList.NumOfZones != zlistNumZones) continue;
                        for (int zListZoneNum : thisZoneList.Zone) {
                            // Search for matching zones
                            bool thisZoneFound = false;
                            for (int enclZoneNum : thisEnclosure.ZoneNums) {
                                if (enclZoneNum == zListZoneNum) {
                                    thisZoneFound = true;
                                    break;
                                }
                            }
                            if (!thisZoneFound) {
                                anyZoneNotFound = true;
                                break;
                            }
                        }
                        if (anyZoneNotFound) {
                            continue; // On to the next enclosure
                        } else {
                            enclMatchFound = true;
                            // If matching ZoneList found, set the enclosure name to match
                            thisEnclosure.Name = thisZoneOrZoneListName;
                            break; // We're done with radiant enclosures
                        }
                    }
                }
            }
            if (!enclMatchFound) {
                if (zoneListNum > 0) {
                    ShowSevereError(state, "AlignInputViewFactors: " + cCurrentModuleObject + "=\"" + thisZoneOrZoneListName +
                                    "\" found a matching ZoneList, but did not find a matching radiant or solar enclosure with the same zones.");
                    ErrorsFound = true;

                } else {
                    ShowSevereError(state, "AlignInputViewFactors: " + cCurrentModuleObject + "=\"" + thisZoneOrZoneListName +
                                    "\" did not find a matching radiant or solar enclosure name.");
                    ErrorsFound = true;
                }
            }
        }
    }

    void GetInputViewFactorsbyName(EnergyPlusData &state,
                                   std::string const &EnclosureName, // Needed to check for user input view factors.
                                   int const N,                      // NUMBER OF SURFACES
                                   Array2A<Real64> F,                // USER INPUT DIRECT VIEW FACTOR MATRIX (N X N)
                                   const Array1D_int &SPtr,          // pointer to actual surface number
                                   bool &NoUserInputF,               // Flag signifying no input F's for this
                                   bool &ErrorsFound                 // True when errors are found in number of fields vs max args
    )
    {

        // SUBROUTINE INFORMATION:
        //       AUTHOR         Curt Pedersen
        //       DATE WRITTEN   September 2005
        //       MODIFIED       Linda Lawrie;September 2010

        // PURPOSE OF THIS SUBROUTINE:
        // This routine gets the user view factor info for an enclosure which could be a zone or a group of zones

        // Using/Aliasing
        using namespace DataIPShortCuts;

        // Argument array dimensioning
        F.dim(N, N);
        EP_SIZE_CHECK(SPtr, N);

        // SUBROUTINE LOCAL VARIABLE DECLARATIONS:
        int UserFZoneIndex;
        int NumAlphas;
        int NumNums;
        int IOStat;
        int index;
        int numinx1;
        int inx1;
        int inx2;
        Array1D_string enclosureSurfaceNames;

        NoUserInputF = true;
        UserFZoneIndex = inputProcessor->getObjectItemNum(state, "ZoneProperty:UserViewFactors:BySurfaceName", "zone_or_zonelist_name", EnclosureName);

        if (UserFZoneIndex > 0) {
            enclosureSurfaceNames.allocate(N);
            for (index = 1; index <= N; ++index) {
                enclosureSurfaceNames(index) = Surface(SPtr(index)).Name;
            }
            NoUserInputF = false;

            inputProcessor->getObjectItem(state,
                                          "ZoneProperty:UserViewFactors:BySurfaceName",
                                          UserFZoneIndex,
                                          cAlphaArgs,
                                          NumAlphas,
                                          rNumericArgs,
                                          NumNums,
                                          IOStat,
                                          lNumericFieldBlanks,
                                          lAlphaFieldBlanks,
                                          cAlphaFieldNames,
                                          cNumericFieldNames);

            if (NumNums < pow_2(N)) {
                ShowWarningError(state, "GetInputViewFactors: " + cCurrentModuleObject + "=\"" + EnclosureName + "\", not enough values.");
                ShowContinueError(
                    state,
                    format("...Number of input values [{}] is less than the required number=[{}] Missing surface pairs will have a zero view factor.",
                           NumNums,
                           pow_2(N)));
            }
            F = 0.0;
            numinx1 = 0;

            for (index = 2; index <= NumAlphas; index += 2) {
                inx1 = UtilityRoutines::FindItemInList(cAlphaArgs(index), enclosureSurfaceNames, N);
                inx2 = UtilityRoutines::FindItemInList(cAlphaArgs(index + 1), enclosureSurfaceNames, N);
                if (inx1 == 0) {
                    ShowSevereError(state, "GetInputViewFactors: " + cCurrentModuleObject + "=\"" + EnclosureName + "\", invalid surface name.");
                    ShowContinueError(state, "...Surface name=\"" + cAlphaArgs(index) + "\", not in this zone or enclosure.");
                    ErrorsFound = true;
                }
                if (inx2 == 0) {
                    ShowSevereError(state, "GetInputViewFactors: " + cCurrentModuleObject + "=\"" + EnclosureName + "\", invalid surface name.");
                    ShowContinueError(state, "...Surface name=\"" + cAlphaArgs(index + 2) + "\", not in this zone or enclosure.");
                    ErrorsFound = true;
                }
                ++numinx1;
                if (inx1 > 0 && inx2 > 0) F(inx2, inx1) = rNumericArgs(numinx1);
            }
            enclosureSurfaceNames.deallocate();
        }
    }

    void CalcApproximateViewFactors(EnergyPlusData &state,
                                    int const N,                    // NUMBER OF SURFACES
                                    const Array1D<Real64> &A,       // AREA VECTOR- ASSUMED,BE N ELEMENTS LONG
                                    const Array1D<Real64> &Azimuth, // Facing angle of the surface (in degrees)
                                    const Array1D<Real64> &Tilt,    // Tilt angle of the surface (in degrees)
                                    Array2A<Real64> F,              // APPROXIMATE DIRECT VIEW FACTOR MATRIX (N X N)
                                    const Array1D_int &SPtr         // pointer to REAL(r64) surface number (for error message)
    )
    {

        // SUBROUTINE INFORMATION:
        //       AUTHOR         Curt Pedersen
        //       DATE WRITTEN   July 2000
        //       MODIFIED       March 2001 (RKS) to disallow surfaces facing the same direction to interact radiatively
        //                      May 2002 (COP) to include INTMASS, FLOOR, ROOF and CEILING.
        //       RE-ENGINEERED  September 2000 (RKS for EnergyPlus)

        // PURPOSE OF THIS SUBROUTINE:
        // This subroutine approximates view factors using an area weighting.
        // This is improved by one degree by not allowing surfaces facing the same
        // direction to "see" each other.

        // METHODOLOGY EMPLOYED:
        // Each surface sees some area of other surfaces within the zone.  The view
        // factors from the surface to the other seen surfaces are defined by their
        // area over the summed area of seen surfaces.  Surfaces facing the same angle
        // are assumed to not be able to see each other.
        //  Modified May 2002 to cover poorly defined surface orientation.  Now all thermal masses, roofs and
        //  ceilings are "seen" by other surfaces. Floors are seen by all other surfaces, but
        //  not by other floors.

        // REFERENCES:
        // na

        // USE STATEMENTS:
        // na

        // Argument array dimensioning
        EP_SIZE_CHECK(A, N);
        EP_SIZE_CHECK(Azimuth, N);
        EP_SIZE_CHECK(Tilt, N);
        F.dim(N, N);
        EP_SIZE_CHECK(SPtr, N);

        // Locals
        // SUBROUTINE ARGUMENTS:

        // SUBROUTINE PARAMETER DEFINITIONS:
        Real64 const SameAngleLimit(10.0); // If the difference in the azimuth angles are above this value (degrees),
        // then the surfaces are assumed to be facing different directions.

        // INTERFACE BLOCK SPECIFICATIONS
        // na

        // DERIVED TYPE DEFINITIONS
        // na

        // SUBROUTINE LOCAL VARIABLE DECLARATIONS:

        int i; // DO loop counters for surfaces in the zone
        int j;
        Array1D<Real64> ZoneArea; // Sum of the area of all zone surfaces seen


        // Calculate the sum of the areas seen by all zone surfaces
        ZoneArea.dimension(N, 0.0);
        for (i = 1; i <= N; ++i) {
            for (j = 1; j <= N; ++j) {
                // Assumption is that a surface cannot see itself or any other surface
                // that is facing the same direction (has the same azimuth)
                //  Modified to use Class of surface to permit INTMASS to be seen by all surfaces,
                //  FLOOR to be seen by all except other floors, and ROOF and CEILING by all.
                //  Skip same surface
                if (i == j) continue;
                //  Include INTMASS, FLOOR(for others), CEILING, ROOF  and different facing surfaces.
                //  Roofs/ceilings always see floors
                if ((Surface(SPtr(j)).Class == SurfaceClass::IntMass) || (Surface(SPtr(j)).Class == SurfaceClass::Floor) ||
                    (Surface(SPtr(j)).Class == SurfaceClass::Roof && Surface(SPtr(i)).Class == SurfaceClass::Floor) ||
                    ((std::abs(Azimuth(i) - Azimuth(j)) > SameAngleLimit) ||
                     (std::abs(Tilt(i) - Tilt(j)) >
                      SameAngleLimit))) { // Everything sees internal mass surfaces | Everything except other floors sees floors

                    ZoneArea(i) += A(j);
                }
            }
            if (ZoneArea(i) <= 0.0) {
                ShowWarningError(state, "CalcApproximateViewFactors: Zero area for all other zone surfaces.");
                ShowContinueError(state, "Happens for Surface=\"" + Surface(SPtr(i)).Name + "\" in Zone=" + state.dataHeatBal->Zone(Surface(SPtr(i)).Zone).Name);
            }
        }

        // Set up the approximate view factors.  First these are initialized to all zero.
        // This will clear out any junk leftover from whenever.  Then, for each zone
        // surface, set the view factor from that surface to other surfaces as the
        // area of the other surface divided by the sum of the area of all zone surfaces
        // that the original surface can actually see (calculated above).  This will
        // allow that the sum of all view factors from the original surface to all other
        // surfaces will equal unity.  F(I,J)=0 if I=J or if the surfaces face the same
        // direction.
        //  Modified to use Class of surface to permit INTMASS to be seen by all surfaces,
        //  FLOOR to be seen by all except other floors, and ROOF and CEILING by all.
        // The second IF statement is intended to avoid a divide by zero if
        // there are no other surfaces in the zone that can be seen.
        F = 0.0;
        for (i = 1; i <= N; ++i) {
            for (j = 1; j <= N; ++j) {

                //  Skip same surface

                if (i == j) continue;
                //  Include INTMASS, FLOOR(for others), CEILING/ROOF  and different facing surfaces.
                if ((Surface(SPtr(j)).Class == SurfaceClass::IntMass) || (Surface(SPtr(j)).Class == SurfaceClass::Floor) ||
                    (Surface(SPtr(j)).Class == SurfaceClass::Roof) ||
                    ((std::abs(Azimuth(i) - Azimuth(j)) > SameAngleLimit) || (std::abs(Tilt(i) - Tilt(j)) > SameAngleLimit))) {
                    if (ZoneArea(i) > 0.0) F(j, i) = A(j) / (ZoneArea(i));
                }
            }
        }

        ZoneArea.deallocate();
    }

    void FixViewFactors(EnergyPlusData &state,
                        int const N,                     // NUMBER OF SURFACES
                        const Array1D<Real64> &A,        // AREA VECTOR- ASSUMED,BE N ELEMENTS LONG
                        Array2A<Real64> F,               // APPROXIMATE DIRECT VIEW FACTOR MATRIX (N X N)
                        std::string &enclName,           // Name of Enclosure being fixed
                        std::vector<int> const zoneNums, // Zones which are part of this enclosure
                        Real64 &OriginalCheckValue,      // check of SUM(F) - N
                        Real64 &FixedCheckValue,         // check after fixed of SUM(F) - N
                        Real64 &FinalCheckValue,         // the one to go with
                        int &NumIterations,              // number of iterations to fixed
                        Real64 &RowSum                   // RowSum of Fixed
    )
    {

        // SUBROUTINE INFORMATION:
        //       AUTHOR         Curt Pedersen
        //       DATE WRITTEN   July 2000
        //       MODIFIED       September 2000 (RKS for EnergyPlus)
        //                      April 2005,COP added capability to handle a
        //                      surface larger than sum of all others (nonenclosure)
        //                      by using a Fii view factor for that surface. Process is
        //                      now much more robust and stable.
        //       RE-ENGINEERED  na

        // PURPOSE OF THIS SUBROUTINE:
        // This subroutine fixes approximate view factors and enforces reciprocity
        // and completeness.

        // METHODOLOGY EMPLOYED:
        // A(i)*F(i,j)=A(j)*F(j,i); F(i,i)=0.; SUM(F(i,j)=1.0, j=1,N)
        // Subroutine takes approximate view factors and enforces reciprocity by
        // averaging AiFij and AjFji.  Then it determines a set of row coefficients
        // which can be multipled by each AF product to force the sum of AiFij for
        // each row to equal Ai, and applies them. Completeness is checked, and if
        // not satisfied, the AF averaging and row modifications are repeated until
        // completeness is within a preselected small deviation from 1.0
        // The routine also checks the number of surfaces and if N<=3, just enforces reciprocity.

        // REFERENCES:
        // na

        // Using/Aliasing

        // Argument array dimensioning
        EP_SIZE_CHECK(A, N);
        F.dim(N, N);

        // Locals
        // SUBROUTINE ARGUMENTS:

        // SUBROUTINE PARAMETER DEFINITIONS:
        Real64 const PrimaryConvergence(0.001);
        Real64 const DifferenceConvergence(0.00001);

        // INTERFACE BLOCK SPECIFICATIONS
        // na

        // DERIVED TYPE DEFINITIONS
        // na

        // SUBROUTINE LOCAL VARIABLE DECLARATIONS:
        Real64 LargestArea;
        Real64 ConvrgNew;
        Real64 ConvrgOld;
        Real64 Accelerator;            // RowCoefficient multipler to accelerate convergence
        Real64 CheckConvergeTolerance; // check value for actual warning

        bool Converged;
        int i;
        int j;
        static int LargestSurf(0);


        OriginalCheckValue = std::abs(sum(F) - N);

        //  Allocate and zero arrays
        Array2D<Real64> FixedAF(F); // store for largest area check

        Accelerator = 1.0;
        ConvrgOld = 10.0;
        LargestArea = maxval(A);

        //  Check for Strange Geometry
        if (LargestArea > (sum(A) - LargestArea)) {
            for (i = 1; i <= N; ++i) {
                if (LargestArea != A(i)) continue;
                LargestSurf = i;
                break;
            }
            FixedAF(LargestSurf, LargestSurf) = min(0.9, 1.2 * LargestArea / sum(A)); // Give self view to big surface
        }

        //  Set up AF matrix.
        Array2D<Real64> AF(N, N); // = (AREA * DIRECT VIEW FACTOR) MATRIX
        for (i = 1; i <= N; ++i) {
            for (j = 1; j <= N; ++j) {
                AF(j, i) = FixedAF(j, i) * A(i);
            }
        }

        //  Enforce reciprocity by averaging AiFij and AjFji
        FixedAF = 0.5 * (AF + transpose(AF)); // Performance Slow way to average with transpose (heap use)

        AF.deallocate();

        Array2D<Real64> FixedF(N, N); // CORRECTED MATRIX OF VIEW FACTORS (N X N)

        NumIterations = 0;
        RowSum = 0.0;
        //  Check for physically unreasonable enclosures.

        if (N <= 3) {
            for (i = 1; i <= N; ++i) {
                for (j = 1; j <= N; ++j) {
                    FixedF(j, i) = FixedAF(j, i) / A(i);
                }
            }

            ShowWarningError(state, "Surfaces in Zone/Enclosure=\"" + enclName + "\" do not define an enclosure.");
            ShowContinueError(state, "Number of surfaces <= 3, view factors are set to force reciprocity but may not fulfill completeness.");
            ShowContinueError(state, "Reciprocity means that radiant exchange between two surfaces will match and not lead to an energy loss.");
            ShowContinueError(state, "Completeness means that all of the view factors between a surface and the other surfaces in a zone add up to unity.");
            ShowContinueError(state, "So, when there are three or less surfaces in a zone, EnergyPlus will make sure there are no losses of energy but");
            ShowContinueError(state,
                "it will not exchange the full amount of radiation with the rest of the zone as it would if there was a completed enclosure.");

            RowSum = sum(FixedF);
            if (RowSum > (N + 0.01)) {
                // Reciprocity enforced but there is more radiation than possible somewhere since the sum of one of the rows
                // is now greater than unity.  This should not be allowed as it can cause issues with the heat balance.
                // Correct this by finding the largest row summation and dividing all of the elements in the F matrix by
                // this max summation.  This will provide a cap on radiation so that no row has a sum greater than unity
                // and will still maintain reciprocity.
                Array1D<Real64> sumFixedF;
                Real64 MaxFixedFRowSum;
                sumFixedF.allocate(N);
                sumFixedF = 0.0;
                for (i = 1; i <= N; ++i) {
                    for (j = 1; j <= N; ++j) {
                        sumFixedF(i) += FixedF(i, j);
                    }
                    if (i == 1) {
                        MaxFixedFRowSum = sumFixedF(i);
                    } else {
                        if (sumFixedF(i) > MaxFixedFRowSum) MaxFixedFRowSum = sumFixedF(i);
                    }
                }
                sumFixedF.deallocate();
                if (MaxFixedFRowSum < 1.0) {
                    ShowFatalError(state, " FixViewFactors: Three surface or less zone failing ViewFactorFix correction which should never happen.");
                } else {
                    FixedF *= (1.0 / MaxFixedFRowSum);
                }
                RowSum = sum(FixedF); // needs to be recalculated
            }
            FinalCheckValue = FixedCheckValue = std::abs(RowSum - N);
            F = FixedF;
            for (int zoneNum : zoneNums) {
                state.dataHeatBal->Zone(zoneNum).EnforcedReciprocity = true;
            }
            return; // Do not iterate, stop with reciprocity satisfied.

        } //  N <= 3 Case

        //  Regular fix cases
        Array1D<Real64> RowCoefficient(N);
        Converged = false;
        while (!Converged) {
            ++NumIterations;
            for (i = 1; i <= N; ++i) {
                // Determine row coefficients which will enforce closure.
                Real64 const sum_FixedAF_i(sum(FixedAF(_, i)));
                if (std::abs(sum_FixedAF_i) > 1.0e-10) {
                    RowCoefficient(i) = A(i) / sum_FixedAF_i;
                } else {
                    RowCoefficient(i) = 1.0;
                }
                FixedAF(_, i) *= RowCoefficient(i);
            }

            //  Enforce reciprocity by averaging AiFij and AjFji
            FixedAF = 0.5 * (FixedAF + transpose(FixedAF));

            //  Form FixedF matrix
            for (i = 1; i <= N; ++i) {
                for (j = 1; j <= N; ++j) {
                    FixedF(j, i) = FixedAF(j, i) / A(i);
                    if (std::abs(FixedF(j, i)) < 1.e-10) {
                        FixedF(j, i) = 0.0;
                        FixedAF(j, i) = 0.0;
                    }
                }
            }

            ConvrgNew = std::abs(sum(FixedF) - N);
            if (std::abs(ConvrgOld - ConvrgNew) < DifferenceConvergence || ConvrgNew <= PrimaryConvergence) { //  Change in sum of Fs must be small.
                Converged = true;
            }
            ConvrgOld = ConvrgNew;
            if (NumIterations > 400) { //  If everything goes bad,enforce reciprocity and go home.
                //  Enforce reciprocity by averaging AiFij and AjFji
                FixedAF = 0.5 * (FixedAF + transpose(FixedAF));

                //  Form FixedF matrix
                for (i = 1; i <= N; ++i) {
                    for (j = 1; j <= N; ++j) {
                        FixedF(j, i) = FixedAF(j, i) / A(i);
                    }
                }
                Real64 const sum_FixedF(sum(FixedF));
                FinalCheckValue = FixedCheckValue = CheckConvergeTolerance = std::abs(sum_FixedF - N);
                if (CheckConvergeTolerance > 0.005) {
                    ShowWarningError(state, "FixViewFactors: View factors not complete. Check for bad surface descriptions or unenclosed zone=\"" +
                                     enclName + "\".");
                    ShowContinueError(state,
                                      format("Enforced reciprocity has tolerance (ideal is 0)=[{:.6R}], Row Sum (ideal is {})=[{:.2R}].",
                                             CheckConvergeTolerance,
                                             N,
                                             RowSum));
                    ShowContinueError(state, "If zone is unusual, or tolerance is on the order of 0.001, view factors are probably OK.");
                }
                if (std::abs(FixedCheckValue) < std::abs(OriginalCheckValue)) {
                    F = FixedF;
                    FinalCheckValue = FixedCheckValue;
                }
                RowSum = sum_FixedF;
                return;
            }
        }
        FixedCheckValue = ConvrgNew;
        if (FixedCheckValue < OriginalCheckValue) {
            F = FixedF;
            FinalCheckValue = FixedCheckValue;
        } else {
            FinalCheckValue = OriginalCheckValue;
            RowSum = sum(FixedF);
            if (std::abs(RowSum - N) < PrimaryConvergence) {
                F = FixedF;
                FinalCheckValue = FixedCheckValue;
            } else {
                ShowWarningError(state, "FixViewFactors: View factors not complete. Check for bad surface descriptions or unenclosed zone=\"" + enclName +
                                 "\".");
            }
        }
    }

    void CalcScriptF(EnergyPlusData &state,
                     int const N,             // Number of surfaces
                     Array1D<Real64> const &A, // AREA VECTOR- ASSUMED,BE N ELEMENTS LONG
                     Array2<Real64> const &F, // DIRECT VIEW FACTOR MATRIX (N X N)
                     Array1D<Real64> &EMISS,   // VECTOR OF SURFACE EMISSIVITIES
                     Array2<Real64> &ScriptF  // MATRIX OF SCRIPT F FACTORS (N X N) //Tuned Transposed
    )
    {

        // SUBROUTINE INFORMATION:
        //       AUTHOR         Curt Pedersen
        //       DATE WRITTEN   1980
        //       MODIFIED       July 2000 (COP for the ASHRAE Loads Toolkit)
        //       RE-ENGINEERED  September 2000 (RKS for EnergyPlus)
        //       RE-ENGINEERED  June 2014 (Stuart Mentzer): Performance tuned

        // PURPOSE OF THIS SUBROUTINE:
        // Determines Hottel's ScriptF coefficients which account for the total
        // grey interchange between surfaces in an enclosure.

        // METHODOLOGY EMPLOYED:
        // See reference

        // REFERENCES:
        // Hottel, H. C. and A. F. Sarofim, Radiative Transfer, Ch 3, McGraw Hill, 1967.

        // USE STATEMENTS:
        // na

        // Locals
        // SUBROUTINE ARGUMENTS:
        // --Must satisfy reciprocity and completeness:
        //  A(i)*F(i,j)=A(j)*F(j,i); F(i,i)=0.; SUM(F(i,j)=1.0, j=1,N)

        // SUBROUTINE PARAMETER DEFINITIONS:
        Real64 const MaxEmissLimit(0.99999); // Limit the emissivity internally/avoid a divide by zero error

        // INTERFACE BLOCK SPECIFICATIONS
        // na

        // DERIVED TYPE DEFINITIONS
        // na

        // Validate argument array dimensions
        assert(N >= 0); // Do we need to allow for N==0?
        assert((A.l() == 1) && (A.u() == N));
        assert((F.l1() == 1) && (F.u1() == N));
        assert((F.l2() == 1) && (F.u2() == N));
        assert((EMISS.l() == 1) && (EMISS.u() == N));
        assert(equal_dimensions(F, ScriptF));

        // SUBROUTINE LOCAL VARIABLE DECLARATIONS:



#ifdef EP_Count_Calls
        ++NumCalcScriptF_Calls;
#endif

        // Load Cmatrix with AF (AREA * DIRECT VIEW FACTOR) matrix
        Array2D<Real64> Cmatrix(N, N);        // = (AF - EMISS/REFLECTANCE) matrix (but plays other roles)
        assert(equal_dimensions(Cmatrix, F)); // For linear indexing
        Array2D<Real64>::size_type l(0u);
        for (int j = 1; j <= N; ++j) {
            for (int i = 1; i <= N; ++i, ++l) {
                Cmatrix[l] = A(i) * F[l]; // [ l ] == ( i, j )
            }
        }

        // Load Cmatrix with (AF - EMISS/REFLECTANCE) matrix
        Array1D<Real64> Excite(N); // Excitation vector = A*EMISS/REFLECTANCE
        l = 0u;
        for (int i = 1; i <= N; ++i, l += N + 1) {
            Real64 EMISS_i(EMISS(i));
            if (EMISS_i > MaxEmissLimit) { // Check/limit EMISS for this surface to avoid divide by zero below
                EMISS_i = EMISS(i) = MaxEmissLimit;
                ShowWarningError(state, "A thermal emissivity above 0.99999 was detected. This is not allowed. Value was reset to 0.99999");
            }
            Real64 const EMISS_i_fac(A(i) / (1.0 - EMISS_i));
            Excite(i) = -EMISS_i * EMISS_i_fac; // Set up matrix columns for partial radiosity calculation
            Cmatrix[l] -= EMISS_i_fac;          // Coefficient matrix for partial radiosity calculation // [ l ] == ( i, i )
        }

        Array2D<Real64> Cinverse(N, N);       // Inverse of Cmatrix
        CalcMatrixInverse(Cmatrix, Cinverse); // SOLVE THE LINEAR SYSTEM
        Cmatrix.clear();                      // Release memory ASAP

        // Scale Cinverse colums by excitation to get partial radiosity matrix
        l = 0u;
        for (int j = 1; j <= N; ++j) {
            Real64 const e_j(Excite(j));
            for (int i = 1; i <= N; ++i, ++l) {
                Cinverse[l] *= e_j; // [ l ] == ( i, j )
            }
        }
        Excite.clear(); // Release memory ASAP

        // Form Script F matrix transposed
        assert(equal_dimensions(Cinverse, ScriptF)); // For linear indexing
        Array2D<Real64>::size_type m(0u);
        for (int i = 1; i <= N; ++i) { // Inefficient order for cache but can reuse multiplier so faster choice depends on N
            Real64 const EMISS_i(EMISS(i));
            Real64 const EMISS_fac(EMISS_i / (1.0 - EMISS_i));
            l = static_cast<Array2D<Real64>::size_type>(i - 1);
            for (int j = 1; j <= N; ++j, l += N, ++m) {
                if (i == j) {
                    //        ScriptF(I,J) = EMISS(I)/(1.0d0-EMISS(I))*(Jmatrix(I,J)-Delta*EMISS(I)), where Delta=1
                    ScriptF[m] = EMISS_fac * (Cinverse[l] - EMISS_i); // [ l ] = ( i, j ), [ m ] == ( j, i )
                } else {
                    //        ScriptF(I,J) = EMISS(I)/(1.0d0-EMISS(I))*(Jmatrix(I,J)-Delta*EMISS(I)), where Delta=0
                    ScriptF[m] = EMISS_fac * Cinverse[l]; // [ l ] == ( i, j ), [ m ] == ( j, i )
                }
            }
        }
    }

    void CalcMatrixInverse(Array2<Real64> &A, // Matrix: Gets reduced to L\U form
                           Array2<Real64> &I  // Returned as inverse matrix
    )
    {
        // SUBROUTINE INFORMATION:
        //       AUTHOR         Jakob Asmundsson
        //       DATE WRITTEN   January 1999
        //       MODIFIED       September 2000 (RKS for EnergyPlus)
        //       RE-ENGINEERED  June 2014 (Stuart Mentzer): Performance/memory tuning rewrite

        // PURPOSE OF THIS SUBROUTINE:
        // To find the inverse of Matrix, using partial pivoting.

        // METHODOLOGY EMPLOYED:
        // Inverse is found using partial pivoting and Gauss elimination

        // REFERENCES:
        // Any Linear Algebra book

        // Validation
        assert(A.square());
        assert(A.I1() == A.I2());
        assert(equal_dimensions(A, I));

        // Initialization
        int const l(A.l1());
        int const u(A.u1());
        int const n(u - l + 1);
        I.to_identity(); // I starts out as identity

        // Could do row scaling here to improve condition and then check min pivot isn't too small

        // Compute in-place LU decomposition of [A|I] with row pivoting
        for (int i = l; i <= u; ++i) {

            // Find pivot row in column i below diagonal
            int iPiv = i;
            Real64 aPiv(std::abs(A(i, i)));
            auto ik(A.index(i, i + 1));
            for (int k = i + 1; k <= u; ++k, ++ik) {
                Real64 const aAki(std::abs(A[ik])); // [ ik ] == ( i, k )
                if (aAki > aPiv) {
                    iPiv = k;
                    aPiv = aAki;
                }
            }
            assert(aPiv != 0.0); //? Is zero pivot possible for some user inputs? If so if test/handler needed

            // Swap row i with pivot row
            if (iPiv != i) {
                auto ji(A.index(l, i));    // [ ji ] == ( j, i )
                auto pj(A.index(l, iPiv)); // [ pj ] == ( j, iPiv )
                for (int j = l; j <= u; ++j, ji += n, pj += n) {
                    Real64 const Aij(A[ji]);
                    A[ji] = A[pj];
                    A[pj] = Aij;
                    Real64 const Iij(I[ji]);
                    I[ji] = I[pj];
                    I[pj] = Iij;
                }
            }

            // Put multipliers in column i and reduce block below A(i,i)
            Real64 const Aii_inv(1.0 / A(i, i));
            for (int k = i + 1; k <= u; ++k) {
                Real64 const multiplier(A(i, k) * Aii_inv);
                A(i, k) = multiplier;
                if (multiplier != 0.0) {
                    auto ji(A.index(i + 1, i)); // [ ji ] == ( j, i )
                    auto jk(A.index(i + 1, k)); // [ jk ] == ( j, k )
                    for (int j = i + 1; j <= u; ++j, ji += n, jk += n) {
                        A[jk] -= multiplier * A[ji];
                    }
                    ji = A.index(l, i);
                    jk = A.index(l, k);
                    for (int j = l; j <= u; ++j, ji += n, jk += n) {
                        Real64 const Iij(I[ji]);
                        if (Iij != 0.0) {
                            I[jk] -= multiplier * Iij;
                        }
                    }
                }
            }
        }

        // Perform back-substitution on [U|I] to put inverse in I
        for (int k = u; k >= l; --k) {
            Real64 const Akk_inv(1.0 / A(k, k));
            auto jk(A.index(l, k)); // [ jk ] == ( j, k )
            for (int j = l; j <= u; ++j, jk += n) {
                I[jk] *= Akk_inv;
            }
            auto ik(A.index(k, l));             // [ ik ] == ( i, k )
            for (int i = l; i < k; ++i, ++ik) { // Eliminate kth column entries from I in rows above k
                Real64 const Aik(A[ik]);
                auto ji(A.index(l, i)); // [ ji ] == ( j, i )
                auto jk(A.index(l, k)); // [ jk ] == ( k, j )
                for (int j = l; j <= u; ++j, ji += n, jk += n) {
                    I[ji] -= Aik * I[jk];
                }
            }
        }
    }

    void CalcFMRT(EnergyPlusData &state,
                  int const N,             // Number of surfaces
                  Array1D<Real64> const &A, // AREA VECTOR- ASSUMED,BE N ELEMENTS LONG
                  Array1D<Real64> &FMRT     // VECTOR OF MEAN RADIANT TEMPERATURE "VIEW FACTORS"
    )
    {
        double sumAF = 0.0;
        for (int iS = 0; iS < N; iS++) {
            FMRT[iS] = 1.0;
            sumAF += A[iS];
        }

        static const int maxIt = 100;
        static const double tol = 0.0001;
        double fChange, fLast;
        double sumAFNew = sumAF;
        for (unsigned i = 0; i < maxIt; i++) {
            fChange = 0.;
            bool errorsFound(false);
            sumAF = sumAFNew;
            sumAFNew = 0.0;
            for (int iS = 0; iS < N; iS++) {
                fLast = FMRT[iS];
                FMRT[iS] = 1./(1. - A[iS]*FMRT[iS]/(sumAF));
                if (FMRT[iS] > 100.) {
                    errorsFound = true;
                    ShowSevereError(state, "Geometry not compatible with Carroll MRT Zone Radiant Exchange method.");
                    break;
                }
                fChange += fabs(FMRT[iS] - fLast);
                sumAFNew += A[iS]*FMRT[iS];
            }

            if (errorsFound || fChange / N < tol) {
                break;
            }
            if (i >= maxIt) {
                errorsFound = true;
                ShowSevereError(state, "Carroll MRT Zone Radiant Exchange method unable to converge on \"view factor\" calculation.");
            }
            if (errorsFound) {
                ShowFatalError(state, "CalcFMRT: Errors found while calculating mean radiant temperature view factors.  Program terminated.");
            }
        }
        return;
    }

    void CalcFp(int const N,             // Number of surfaces
                Array1D<Real64> &EMISS,   // VECTOR OF SURFACE EMISSIVITIES
                Array1D<Real64> &FMRT,    // VECTOR OF MEAN RADIANT TEMPERATURE "VIEW FACTORS"
                Array1D<Real64> &Fp       // VECTOR OF OPPENHEIM RESISTANCE VALUES
    )
    {
        Real64 SB = DataGlobalConstants::StefanBoltzmann;
        for (int iS = 0; iS < N; iS++) {
            Fp[iS] = SB*EMISS[iS]/(EMISS[iS]/FMRT[iS] + 1. - EMISS[iS]);  // actually sigma *
        }
        return;
    }


    int GetRadiantSystemSurface(EnergyPlusData &state,
                                std::string const &cCurrentModuleObject, // Calling Object type
                                std::string const &RadSysName,           // Calling Object name
                                int const RadSysZoneNum,                 // Radiant system zone number
                                std::string const &SurfaceName,          // Referenced surface name
                                bool &ErrorsFound                        // True when errors are found
    )
    {
        static std::string const routineName("GetRadiantSystemSurface: "); // include trailing blank space

        // For radiant zone equipment, find the referenced surface and check if it is in the same zone or radiant enclosure
        int const surfNum = UtilityRoutines::FindItemInList(SurfaceName, DataSurfaces::Surface);

        // Trap for surfaces that do not exist
        if (surfNum == 0) {
            ShowSevereError(state, routineName + "Invalid Surface name = " + SurfaceName);
            ShowContinueError(state, "Occurs for " + cCurrentModuleObject + " = " + RadSysName);
            ErrorsFound = true;
            return surfNum;
        }

        if (RadSysZoneNum == 0) {
            ShowSevereError(state, routineName + "Invalid Zone number passed by " + cCurrentModuleObject + " = " + RadSysName);
            ErrorsFound = true;
            return surfNum;
        }

        // Check if the surface and equipment are in the same zone or radiant enclosure
        int const surfRadEnclNum = state.dataHeatBal->Zone(DataSurfaces::Surface(surfNum).Zone).RadiantEnclosureNum;
        int const radSysEnclNum = state.dataHeatBal->Zone(RadSysZoneNum).RadiantEnclosureNum;
        if (radSysEnclNum == 0) {
            // This should never happen - but it does in some simple unit tests that are designed to throw errors
            ShowSevereError(state, routineName + "Somehow the radiant system enclosure number is zero for" + cCurrentModuleObject + " = " + RadSysName);
            ErrorsFound = true;
        } else if (surfRadEnclNum == 0) {
            // This should never happen
            ShowSevereError(state, routineName + "Somehow  the surface enclosure number is zero for" + cCurrentModuleObject + " = " + RadSysName +
                            " and Surface = " + SurfaceName); // LCOV_EXCL_LINE
            ErrorsFound = true;                               // LCOV_EXCL_LINE
        } else if (surfRadEnclNum != radSysEnclNum) {
            ShowSevereError(state, routineName + "Surface = " + SurfaceName + " is not in the same zone or enclosure as the radiant equipment.");
            ShowContinueError(state, "Surface zone or enclosure = " + DataViewFactorInformation::ZoneRadiantInfo(surfRadEnclNum).Name);
            ShowContinueError(state, "Radiant equipment zone or enclosure = " + DataViewFactorInformation::ZoneRadiantInfo(radSysEnclNum).Name);
            ShowContinueError(state, "Occurs for " + cCurrentModuleObject + " = " + RadSysName);
            ErrorsFound = true;
        }
        return surfNum;
    }

} // namespace HeatBalanceIntRadExchange

} // namespace EnergyPlus<|MERGE_RESOLUTION|>--- conflicted
+++ resolved
@@ -545,13 +545,8 @@
             }
             int numEnclosureSurfaces = 0;
             for (int zoneNum : thisEnclosure.ZoneNums) {
-<<<<<<< HEAD
-                for (int surfNum = Zone(zoneNum).HTSurfaceFirst, surfNum_end = Zone(zoneNum).HTSurfaceLast; surfNum <= surfNum_end; ++surfNum) {
+                for (int surfNum = state.dataHeatBal->Zone(zoneNum).HTSurfaceFirst, surfNum_end = state.dataHeatBal->Zone(zoneNum).HTSurfaceLast; surfNum <= surfNum_end; ++surfNum) {
                     ++numEnclosureSurfaces;
-=======
-                for (int surfNum = state.dataHeatBal->Zone(zoneNum).SurfaceFirst, surfNum_end = state.dataHeatBal->Zone(zoneNum).SurfaceLast; surfNum <= surfNum_end; ++surfNum) {
-                    if (Surface(surfNum).HeatTransSurf) ++numEnclosureSurfaces;
->>>>>>> c9fa4f04
                 }
             }
             thisEnclosure.NumOfSurfaces = numEnclosureSurfaces;
@@ -573,22 +568,12 @@
             int enclosureSurfNum = 0;
             for (int const zoneNum : thisEnclosure.ZoneNums) {
                 int priorZoneTotEnclSurfs = enclosureSurfNum;
-<<<<<<< HEAD
-                for (int surfNum = Zone(zoneNum).HTSurfaceFirst, surfNum_end = Zone(zoneNum).HTSurfaceLast; surfNum <= surfNum_end; ++surfNum) {
-=======
-                for (int surfNum = state.dataHeatBal->Zone(zoneNum).SurfaceFirst, surfNum_end = state.dataHeatBal->Zone(zoneNum).SurfaceLast; surfNum <= surfNum_end; ++surfNum) {
-                    if (!Surface(surfNum).HeatTransSurf) continue;
->>>>>>> c9fa4f04
+                for (int surfNum = state.dataHeatBal->Zone(zoneNum).HTSurfaceFirst, surfNum_end = state.dataHeatBal->Zone(zoneNum).HTSurfaceLast; surfNum <= surfNum_end; ++surfNum) {
                     ++enclosureSurfNum;
                     thisEnclosure.SurfacePtr(enclosureSurfNum) = surfNum;
                 }
                 // Store SurfaceReportNums to maintain original reporting order
-<<<<<<< HEAD
-                for (int allSurfNum = Zone(zoneNum).HTSurfaceFirst, surfNum_end = Zone(zoneNum).HTSurfaceLast; allSurfNum <= surfNum_end; ++allSurfNum) {
-=======
-                for (int allSurfNum = state.dataHeatBal->Zone(zoneNum).SurfaceFirst, surfNum_end = state.dataHeatBal->Zone(zoneNum).SurfaceLast; allSurfNum <= surfNum_end; ++allSurfNum) {
-                    if (!Surface(DataSurfaces::AllSurfaceListReportOrder[allSurfNum - 1]).HeatTransSurf) continue;
->>>>>>> c9fa4f04
+                for (int allSurfNum = state.dataHeatBal->Zone(zoneNum).HTSurfaceFirst, surfNum_end = state.dataHeatBal->Zone(zoneNum).HTSurfaceLast; allSurfNum <= surfNum_end; ++allSurfNum) {
                     for (int enclSNum = priorZoneTotEnclSurfs+1; enclSNum <= enclosureSurfNum; ++enclSNum) {
                         if (thisEnclosure.SurfacePtr(enclSNum) == DataSurfaces::AllSurfaceListReportOrder[allSurfNum - 1]) {
                             thisEnclosure.SurfaceReportNums.push_back(enclSNum);
@@ -860,11 +845,7 @@
             }
             int numEnclosureSurfaces = 0;
             for (int zoneNum : thisEnclosure.ZoneNums) {
-<<<<<<< HEAD
-                for (int surfNum = Zone(zoneNum).HTSurfaceFirst, surfNum_end = Zone(zoneNum).HTSurfaceLast; surfNum <= surfNum_end; ++surfNum) {
-=======
-                for (int surfNum = state.dataHeatBal->Zone(zoneNum).SurfaceFirst, surfNum_end = state.dataHeatBal->Zone(zoneNum).SurfaceLast; surfNum <= surfNum_end; ++surfNum) {
->>>>>>> c9fa4f04
+                for (int surfNum = state.dataHeatBal->Zone(zoneNum).HTSurfaceFirst, surfNum_end = state.dataHeatBal->Zone(zoneNum).HTSurfaceLast; surfNum <= surfNum_end; ++surfNum) {
                     // Include only heat transfer surfaces
                     ++numEnclosureSurfaces;
                 }
@@ -884,11 +865,7 @@
             int enclosureSurfNum = 0;
             for (int const zoneNum : thisEnclosure.ZoneNums) {
                 int priorZoneTotEnclSurfs = enclosureSurfNum;
-<<<<<<< HEAD
-                for (int surfNum = Zone(zoneNum).HTSurfaceFirst, surfNum_end = Zone(zoneNum).HTSurfaceLast; surfNum <= surfNum_end; ++surfNum) {
-=======
-                for (int surfNum = state.dataHeatBal->Zone(zoneNum).SurfaceFirst, surfNum_end = state.dataHeatBal->Zone(zoneNum).SurfaceLast; surfNum <= surfNum_end; ++surfNum) {
->>>>>>> c9fa4f04
+                for (int surfNum = state.dataHeatBal->Zone(zoneNum).HTSurfaceFirst, surfNum_end = state.dataHeatBal->Zone(zoneNum).HTSurfaceLast; surfNum <= surfNum_end; ++surfNum) {
                     // Do not include non-heat transfer surfaces
                     ++enclosureSurfNum;
                     thisEnclosure.SurfacePtr(enclosureSurfNum) = surfNum;
@@ -897,12 +874,7 @@
                     Surface(surfNum).SolarEnclIndex = enclosureNum;
                 }
                 // Store SurfaceReportNums to maintain original reporting order
-<<<<<<< HEAD
-                for (int allSurfNum = Zone(zoneNum).HTSurfaceFirst, surfNum_end = Zone(zoneNum).HTSurfaceLast; allSurfNum <= surfNum_end; ++allSurfNum) {
-=======
-                for (int allSurfNum = state.dataHeatBal->Zone(zoneNum).SurfaceFirst, surfNum_end = state.dataHeatBal->Zone(zoneNum).SurfaceLast; allSurfNum <= surfNum_end; ++allSurfNum) {
-                    if (!Surface(DataSurfaces::AllSurfaceListReportOrder[allSurfNum - 1]).HeatTransSurf) continue;
->>>>>>> c9fa4f04
+                for (int allSurfNum = state.dataHeatBal->Zone(zoneNum).HTSurfaceFirst, surfNum_end = state.dataHeatBal->Zone(zoneNum).HTSurfaceLast; allSurfNum <= surfNum_end; ++allSurfNum) {
                     for (int enclSNum = priorZoneTotEnclSurfs + 1; enclSNum <= enclosureSurfNum; ++enclSNum) {
                         if (thisEnclosure.SurfacePtr(enclSNum) == DataSurfaces::AllSurfaceListReportOrder[allSurfNum - 1]) {
                             thisEnclosure.SurfaceReportNums.push_back(enclSNum);
