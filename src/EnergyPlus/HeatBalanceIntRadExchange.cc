// EnergyPlus, Copyright (c) 1996-2020, The Board of Trustees of the University of Illinois,
// The Regents of the University of California, through Lawrence Berkeley National Laboratory
// (subject to receipt of any required approvals from the U.S. Dept. of Energy), Oak Ridge
// National Laboratory, managed by UT-Battelle, Alliance for Sustainable Energy, LLC, and other
// contributors. All rights reserved.
//
// NOTICE: This Software was developed under funding from the U.S. Department of Energy and the
// U.S. Government consequently retains certain rights. As such, the U.S. Government has been
// granted for itself and others acting on its behalf a paid-up, nonexclusive, irrevocable,
// worldwide license in the Software to reproduce, distribute copies to the public, prepare
// derivative works, and perform publicly and display publicly, and to permit others to do so.
//
// Redistribution and use in source and binary forms, with or without modification, are permitted
// provided that the following conditions are met:
//
// (1) Redistributions of source code must retain the above copyright notice, this list of
//     conditions and the following disclaimer.
//
// (2) Redistributions in binary form must reproduce the above copyright notice, this list of
//     conditions and the following disclaimer in the documentation and/or other materials
//     provided with the distribution.
//
// (3) Neither the name of the University of California, Lawrence Berkeley National Laboratory,
//     the University of Illinois, U.S. Dept. of Energy nor the names of its contributors may be
//     used to endorse or promote products derived from this software without specific prior
//     written permission.
//
// (4) Use of EnergyPlus(TM) Name. If Licensee (i) distributes the software in stand-alone form
//     without changes from the version obtained under this License, or (ii) Licensee makes a
//     reference solely to the software portion of its product, Licensee must refer to the
//     software as "EnergyPlus version X" software, where "X" is the version number Licensee
//     obtained under this License and may not use a different name for the software. Except as
//     specifically required in this Section (4), Licensee shall not use in a company name, a
//     product name, in advertising, publicity, or other promotional activities any name, trade
//     name, trademark, logo, or other designation of "EnergyPlus", "E+", "e+" or confusingly
//     similar designation, without the U.S. Department of Energy's prior written consent.
//
// THIS SOFTWARE IS PROVIDED BY THE COPYRIGHT HOLDERS AND CONTRIBUTORS "AS IS" AND ANY EXPRESS OR
// IMPLIED WARRANTIES, INCLUDING, BUT NOT LIMITED TO, THE IMPLIED WARRANTIES OF MERCHANTABILITY
// AND FITNESS FOR A PARTICULAR PURPOSE ARE DISCLAIMED. IN NO EVENT SHALL THE COPYRIGHT OWNER OR
// CONTRIBUTORS BE LIABLE FOR ANY DIRECT, INDIRECT, INCIDENTAL, SPECIAL, EXEMPLARY, OR
// CONSEQUENTIAL DAMAGES (INCLUDING, BUT NOT LIMITED TO, PROCUREMENT OF SUBSTITUTE GOODS OR
// SERVICES; LOSS OF USE, DATA, OR PROFITS; OR BUSINESS INTERRUPTION) HOWEVER CAUSED AND ON ANY
// THEORY OF LIABILITY, WHETHER IN CONTRACT, STRICT LIABILITY, OR TORT (INCLUDING NEGLIGENCE OR
// OTHERWISE) ARISING IN ANY WAY OUT OF THE USE OF THIS SOFTWARE, EVEN IF ADVISED OF THE
// POSSIBILITY OF SUCH DAMAGE.

// C++ Headers
#include <cassert>
#include <cmath>

// ObjexxFCL Headers
#include <ObjexxFCL/Array.functions.hh>
#include <ObjexxFCL/ArrayS.functions.hh>
#include <ObjexxFCL/Fmath.hh>

// EnergyPlus Headers
#include <EnergyPlus/Construction.hh>
#include <EnergyPlus/Data/EnergyPlusData.hh>
#include <EnergyPlus/DataHeatBalance.hh>
#include <EnergyPlus/DataIPShortCuts.hh>
#include <EnergyPlus/DataSurfaces.hh>
#include <EnergyPlus/DataSystemVariables.hh>
#include <EnergyPlus/DataViewFactorInformation.hh>
#include <EnergyPlus/DisplayRoutines.hh>
#include <EnergyPlus/General.hh>
#include <EnergyPlus/HeatBalanceIntRadExchange.hh>
#include <EnergyPlus/HeatBalanceMovableInsulation.hh>
#include <EnergyPlus/InputProcessing/InputProcessor.hh>
#include <EnergyPlus/Material.hh>
#include <EnergyPlus/UtilityRoutines.hh>
#include <EnergyPlus/WindowEquivalentLayer.hh>

namespace EnergyPlus {

namespace HeatBalanceIntRadExchange {
    // Module containing the routines dealing with the interior radiant exchange
    // between surfaces.

    // MODULE INFORMATION:
    //       AUTHOR         Rick Strand
    //       DATE WRITTEN   September 2000
    //       MODIFIED       Aug 2001, FW: recalculate ScriptF for a zone if window interior
    //                       shade/blind status is different from previous time step. This is
    //                       because ScriptF, which is used to calculate interior LW
    //                       exchange between surfaces, depends on inside surface emissivities,
    //                       which, for a window, depends on whether or not an interior
    //                       shade or blind is in place.
    //       RE-ENGINEERED  na

    // PURPOSE OF THIS MODULE:
    // Part of the heat balance modularization/re-engineering.  Purpose of this
    // module is to replace the MRT with RBAL method of modeling radiant exchange
    // between interior surfaces.

    // METHODOLOGY EMPLOYED:
    // Standard EnergyPlus methodology

    // REFERENCES:
    // ASHRAE Loads Toolkit "Script F" routines by Curt Pedersen
    // Hottel, H.C., and A.F. Sarofim. "Radiative Transfer" (mainly chapter 3),
    //  McGraw-Hill, Inc., New York, 1967.

    // OTHER NOTES: none

    // Using/Aliasing
    using namespace DataHeatBalance;
    using namespace DataSurfaces;
    using namespace DataSystemVariables;
    using namespace DataViewFactorInformation;

    // Data
    // MODULE PARAMETER DEFINITIONS

    // DERIVED TYPE DEFINITIONS
    // na

    // MODULE VARIABLE DECLARATIONS:
    int MaxNumOfRadEnclosureSurfs(0); // Max saved to get large enough space for SurfaceTempInKto4th

    bool CarrollMethod(false);  // Use Carroll MRT method

    namespace {
        bool CalcInteriorRadExchangefirstTime(true); // Logical flag for one-time initializations
    }
    // SUBROUTINE SPECIFICATIONS FOR MODULE HeatBalanceIntRadExchange

    // Functions
    void clear_state()
    {
        MaxNumOfRadEnclosureSurfs = 0;
        CalcInteriorRadExchangefirstTime = true;
    }

    void CalcInteriorRadExchange(Array1S<Real64> const SurfaceTemp,   // Current surface temperatures
                                 int const SurfIterations,            // Number of iterations in calling subroutine
                                 Array1D<Real64> &NetLWRadToSurf,      // Net long wavelength radiant exchange from other surfaces
                                 Optional_int_const ZoneToResimulate, // if passed in, then only calculate for this zone
#ifdef EP_Count_Calls
                                 std::string const &CalledFrom)
#else
                                 [[maybe_unused]] std::string const &CalledFrom)
#endif
    {
EnergyPlusData & state = getCurrentState();
        // SUBROUTINE INFORMATION:
        //       AUTHOR         Rick Strand
        //       DATE WRITTEN   September 2000
        //       MODIFIED       6/18/01, FCW: calculate IR on windows
        //                      Jan 2002, FCW: add blinds with movable slats
        //                      Sep 2011 LKL/BG - resimulate only zones needing it for Radiant systems

        // PURPOSE OF THIS SUBROUTINE:
        // Determines the interior radiant exchange between surfaces using
        // Hottel's ScriptF method for the grey interchange between surfaces
        // in an enclosure.

        // REFERENCES:
        // Hottel, H. C. and A. F. Sarofim, Radiative Transfer, Ch 3, McGraw Hill, 1967.

        // Types
        typedef Array1D<Real64>::size_type size_type;

        // Using/Aliasing
        using General::InterpSlatAng; // Function for slat angle interpolation
        using HeatBalanceMovableInsulation::EvalInsideMovableInsulation;
        using WindowEquivalentLayer::EQLWindowInsideEffectiveEmiss;

        Real64 const StefanBoltzmannConst(5.6697e-8); // Stefan-Boltzmann constant in W/(m2*K4)

        bool IntShadeOrBlindStatusChanged; // True if status of interior shade or blind on at least
        // one window in a zone has changed from previous time step
        int ShadeFlag;     // Window shading status current time step
        int ShadeFlagPrev; // Window shading status previous time step

        // variables added as part of strategy to reduce calculation time - Glazer 2011-04-22
        static Array1D<Real64> SurfaceTempRad;
        static Array1D<Real64> SurfaceTempInKto4th;
        static Array1D<Real64> SurfaceEmiss;


        // FLOW:

#ifdef EP_Detailed_Timings
        epStartTime("CalcInteriorRadExchange=");
#endif
        if (CalcInteriorRadExchangefirstTime) {
            SurfaceTempRad.allocate(MaxNumOfRadEnclosureSurfs);
            SurfaceTempInKto4th.allocate(MaxNumOfRadEnclosureSurfs);
            SurfaceEmiss.allocate(MaxNumOfRadEnclosureSurfs);
            CalcInteriorRadExchangefirstTime = false;
            if (DeveloperFlag) {
                DisplayString(" OMP turned off, HBIRE loop executed in serial");
            }
        }

        if (state.dataGlobal->KickOffSimulation || state.dataGlobal->KickOffSizing) return;

        bool const PartialResimulate(present(ZoneToResimulate));

#ifdef EP_Count_Calls
        if (!PartialResimulate) {
            ++NumIntRadExchange_Calls;
        } else {
            ++NumIntRadExchangeZ_Calls;
        }
        if (CalledFrom.empty()) {
            // do nothing
        } else if (CalledFrom == "Main") {
            ++NumIntRadExchangeMain_Calls;
        } else if (CalledFrom == "Outside") {
            ++NumIntRadExchangeOSurf_Calls;
        } else if (CalledFrom == "Inside") {
            ++NumIntRadExchangeISurf_Calls;
        }
#endif

        int startEnclosure = 1;
        int endEnclosure = DataViewFactorInformation::NumOfRadiantEnclosures;
        if (PartialResimulate) {
            startEnclosure = endEnclosure = Zone(ZoneToResimulate).RadiantEnclosureNum;
            auto const &enclosure(ZoneRadiantInfo(startEnclosure));
            for (int i : enclosure.SurfacePtr) {
                NetLWRadToSurf(i) = 0.0;
                SurfWinIRfromParentZone(i) = 0.0;
            }
        } else {
            NetLWRadToSurf = 0.0;
            for (int SurfNum = 1; SurfNum <= TotSurfaces; SurfNum++)
                SurfWinIRfromParentZone(SurfNum) = 0.0;
        }

        for (int enclosureNum = startEnclosure; enclosureNum <= endEnclosure; ++enclosureNum) {

            auto &zone_info(ZoneRadiantInfo(enclosureNum));
            auto &zone_ScriptF(zone_info.ScriptF); // Tuned Transposed
            auto &zone_SurfacePtr(zone_info.SurfacePtr);
            int const n_zone_Surfaces(zone_info.NumOfSurfaces);
            size_type const s_zone_Surfaces(n_zone_Surfaces);

            // Calculate ScriptF if first time step in environment and surface heat-balance iterations not yet started;
            // recalculate ScriptF if status of window interior shades or blinds has changed from
            // previous time step. This recalculation is required since ScriptF depends on the inside
            // emissivity of the inside surfaces, which, for windows, is (1) the emissivity of the
            // inside face of the inside glass layer if there is no interior shade/blind, or (2) the effective
            // emissivity of the shade/blind if the shade/blind is in place. (The "effective emissivity"
            // in this case is (1) the shade/blind emissivity if the shade/blind IR transmittance is zero,
            // or (2) a weighted average of the shade/blind emissivity and inside glass emissivity if the
            // shade/blind IR transmittance is not zero (which is sometimes the case for a "shade" and
            // usually the case for a blind). It assumed for switchable glazing that the inside surface
            // emissivity does not change if the glazing is switched on or off.

            // Determine if status of interior shade/blind on one or more windows in the zone has changed
            // from previous time step.  Also make a check for any changes in interior movable insulation.

            if (SurfIterations == 0) {

                Real64 HMovInsul; // "Resistance" value of movable insulation (if present)
                Real64 AbsInt; // Absorptivity of movable insulation material (supercedes that of the construction if interior movable insulation is
                               // present)
                bool IntMovInsulChanged; // True if the status of interior movable insulation has changed

                IntShadeOrBlindStatusChanged = false;
                IntMovInsulChanged = false;

                if (!state.dataGlobal->BeginEnvrnFlag) { // Check for change in shade/blind status
                    for (int const SurfNum : zone_SurfacePtr) {
                        if (IntShadeOrBlindStatusChanged || IntMovInsulChanged)
                            break; // Need only check if one window's status or one movable insulation status has changed
                        if (state.dataConstruction->Construct(Surface(SurfNum).Construction).TypeIsWindow) {
                            ShadeFlag = SurfWinShadingFlag(SurfNum);
                            ShadeFlagPrev = SurfWinExtIntShadePrevTS(SurfNum);
                            if ((ShadeFlagPrev != IntShadeOn && ShadeFlag == IntShadeOn) ||
                                (ShadeFlagPrev != IntBlindOn && ShadeFlag == IntBlindOn) ||
                                (ShadeFlagPrev == IntShadeOn && ShadeFlag != IntShadeOn) || (ShadeFlagPrev == IntBlindOn && ShadeFlag != IntBlindOn))
                                IntShadeOrBlindStatusChanged = true;
                            if (SurfWinWindowModelType(SurfNum) == WindowEQLModel &&
                                DataWindowEquivalentLayer::CFS(state.dataConstruction->Construct(Surface(SurfNum).Construction).EQLConsPtr).ISControlled) {
                                IntShadeOrBlindStatusChanged = true;
                            }
                        } else {
                            UpdateMovableInsulationFlag(IntMovInsulChanged, SurfNum);
                        }
                    }
                }

                if (IntShadeOrBlindStatusChanged || IntMovInsulChanged || state.dataGlobal->BeginEnvrnFlag) { // Calc inside surface emissivities for this time step
                    for (int ZoneSurfNum = 1; ZoneSurfNum <= n_zone_Surfaces; ++ZoneSurfNum) {
                        int const SurfNum = zone_SurfacePtr(ZoneSurfNum);
                        int const ConstrNum = Surface(SurfNum).Construction;
                        zone_info.Emissivity(ZoneSurfNum) = state.dataConstruction->Construct(ConstrNum).InsideAbsorpThermal;
                        auto const &surface_window(SurfaceWindow(SurfNum));
                        if (state.dataConstruction->Construct(ConstrNum).TypeIsWindow &&
                            (SurfWinShadingFlag(SurfNum) == IntShadeOn || SurfWinShadingFlag(SurfNum) == IntBlindOn)) {
                            zone_info.Emissivity(ZoneSurfNum) =
                                InterpSlatAng(SurfWinSlatAngThisTS(SurfNum), SurfWinMovableSlats(SurfNum), surface_window.EffShBlindEmiss) +
                                InterpSlatAng(SurfWinSlatAngThisTS(SurfNum), SurfWinMovableSlats(SurfNum), surface_window.EffGlassEmiss);
                        }
                        if (Surface(SurfNum).MovInsulIntPresent) {
<<<<<<< HEAD
                            HeatBalanceMovableInsulation::EvalInsideMovableInsulation(SurfNum, HMovInsul, AbsInt);
=======
                            HeatBalanceMovableInsulation::EvalInsideMovableInsulation(state, SurfNum, HMovInsul, AbsInt);
>>>>>>> feb91562
                            zone_info.Emissivity(ZoneSurfNum) = state.dataMaterial->Material(Surface(SurfNum).MaterialMovInsulInt).AbsorpThermal;
                        }
                        if (SurfWinWindowModelType(SurfNum) == WindowEQLModel &&
                            DataWindowEquivalentLayer::CFS(state.dataConstruction->Construct(ConstrNum).EQLConsPtr).ISControlled) {
                            zone_info.Emissivity(ZoneSurfNum) = EQLWindowInsideEffectiveEmiss(ConstrNum);
                        }
                    }

                    if (CarrollMethod) {
                        CalcFp(n_zone_Surfaces, zone_info.Emissivity, zone_info.FMRT, zone_info.Fp);
                    } else {
                        CalcScriptF(n_zone_Surfaces, zone_info.Area, zone_info.F, zone_info.Emissivity, zone_ScriptF);
                        // precalc - multiply by StefanBoltzmannConstant
                        zone_ScriptF *= StefanBoltzmannConst;
                    }
                }

            } // End of check if SurfIterations = 0

            // Set surface emissivities and temperatures
            // Also, for Carroll method, calculate numerators and denominators of radiant temperature
            Real64 CarrollMRTNumerator(0.0);
            Real64 CarrollMRTDenominator(0.0);
            Real64 CarrollMRTInKTo4th;  // Carroll MRT
            for (size_type ZoneSurfNum = 0; ZoneSurfNum < s_zone_Surfaces; ++ZoneSurfNum) {
                int const SurfNum = zone_SurfacePtr[ZoneSurfNum];
                auto const &surface_window(SurfaceWindow(SurfNum));
                int const ConstrNum = Surface(SurfNum).Construction;
                auto const &construct(state.dataConstruction->Construct(ConstrNum));
                if (construct.WindowTypeEQL) {
                    SurfaceTempRad[ZoneSurfNum] = SurfWinEffInsSurfTemp(SurfNum);
                    SurfaceEmiss[ZoneSurfNum] = EQLWindowInsideEffectiveEmiss(ConstrNum);
                } else if (construct.WindowTypeBSDF && SurfWinShadingFlag(SurfNum) == IntShadeOn) {
                    SurfaceTempRad[ZoneSurfNum] = SurfWinEffInsSurfTemp(SurfNum);
                    SurfaceEmiss[ZoneSurfNum] = surface_window.EffShBlindEmiss[0] + surface_window.EffGlassEmiss[0];
                } else if (construct.WindowTypeBSDF) {
                    SurfaceTempRad[ZoneSurfNum] = SurfWinEffInsSurfTemp(SurfNum);
                    SurfaceEmiss[ZoneSurfNum] = construct.InsideAbsorpThermal;
                } else if (construct.TypeIsWindow && SurfWinOriginalClass(SurfNum) != SurfaceClass::TDD_Diffuser) {
                    if (SurfIterations == 0 && SurfWinShadingFlag(SurfNum) <= 0) {
                        // If the window is bare this TS and it is the first time through we use the previous TS glass
                        // temperature whether or not the window was shaded in the previous TS. If the window was shaded
                        // the previous time step this temperature is a better starting value than the shade temperature.
                        SurfaceTempRad[ZoneSurfNum] = surface_window.ThetaFace(2 * construct.TotGlassLayers) - DataGlobalConstants::KelvinConv;
                        SurfaceEmiss[ZoneSurfNum] = construct.InsideAbsorpThermal;
                        // For windows with an interior shade or blind an effective inside surface temp
                        // and emiss is used here that is a weighted combination of shade/blind and glass temp and emiss.
                    } else if (SurfWinShadingFlag(SurfNum) == IntShadeOn || SurfWinShadingFlag(SurfNum) == IntBlindOn) {
                        SurfaceTempRad[ZoneSurfNum] = SurfWinEffInsSurfTemp(SurfNum);
                        SurfaceEmiss[ZoneSurfNum] = InterpSlatAng(SurfWinSlatAngThisTS(SurfNum), SurfWinMovableSlats(SurfNum), surface_window.EffShBlindEmiss) +
                            InterpSlatAng(SurfWinSlatAngThisTS(SurfNum), SurfWinMovableSlats(SurfNum), surface_window.EffGlassEmiss);
                    } else {
                        SurfaceTempRad[ZoneSurfNum] = SurfaceTemp(SurfNum);
                        SurfaceEmiss[ZoneSurfNum] = construct.InsideAbsorpThermal;
                    }
                } else {
                    SurfaceTempRad[ZoneSurfNum] = SurfaceTemp(SurfNum);
                    SurfaceEmiss[ZoneSurfNum] = construct.InsideAbsorpThermal;
                }
                if (CarrollMethod) {
                    CarrollMRTNumerator += SurfaceTempRad[ZoneSurfNum]*zone_info.Fp[ZoneSurfNum]*zone_info.Area[ZoneSurfNum];
                    CarrollMRTDenominator += zone_info.Fp[ZoneSurfNum]*zone_info.Area[ZoneSurfNum];
                }
                SurfaceTempInKto4th[ZoneSurfNum] = pow_4(SurfaceTempRad[ZoneSurfNum] + DataGlobalConstants::KelvinConv);
            }

            if (CarrollMethod) {
                if (CarrollMRTDenominator > 0.0) {
                    CarrollMRTInKTo4th = pow_4(CarrollMRTNumerator/CarrollMRTDenominator + DataGlobalConstants::KelvinConv);
                } else {
                    // Likely only one surface in this enclosure
                    CarrollMRTInKTo4th = 293.15;  // arbitrary value, IR will be zero
                }
            }

            // These are the money loops
            size_type lSR(0u);
            if (CarrollMethod) {
                for (size_type RecZoneSurfNum = 0; RecZoneSurfNum < s_zone_Surfaces; ++RecZoneSurfNum) {
                    int const RecSurfNum = zone_SurfacePtr[RecZoneSurfNum];
                    int const ConstrNumRec = Surface(RecSurfNum).Construction;
                    auto const& rec_construct(state.dataConstruction->Construct(ConstrNumRec));
                    auto& netLWRadToRecSurf(NetLWRadToSurf(RecSurfNum));
                    if (rec_construct.TypeIsWindow) {
//                        auto& rec_surface_window(SurfaceWindow(RecSurfNum));
                        Real64 CarrollMRTInKTo4thWin = CarrollMRTInKTo4th; // arbitrary value, IR will be zero
                        Real64 CarrollMRTNumeratorWin(0.0);
                        Real64 CarrollMRTDenominatorWin(0.0);
                        for (size_type SendZoneSurfNum = 0; SendZoneSurfNum < s_zone_Surfaces; ++SendZoneSurfNum) {
                            if (SendZoneSurfNum != RecZoneSurfNum) {
                                CarrollMRTNumeratorWin +=
                                    SurfaceTempRad[SendZoneSurfNum] * zone_info.Fp[SendZoneSurfNum] * zone_info.Area[SendZoneSurfNum];
                                CarrollMRTDenominatorWin += zone_info.Fp[SendZoneSurfNum] * zone_info.Area[SendZoneSurfNum];
                            }
                        }
                        if (CarrollMRTDenominatorWin > 0.0) {
                            CarrollMRTInKTo4thWin = pow_4(CarrollMRTNumeratorWin / CarrollMRTDenominatorWin + DataGlobalConstants::KelvinConv);
                        }
                        SurfWinIRfromParentZone(RecSurfNum) += (zone_info.Fp[RecZoneSurfNum] * CarrollMRTInKTo4thWin) / SurfaceEmiss[RecZoneSurfNum];
                    }
                    netLWRadToRecSurf += zone_info.Fp[RecZoneSurfNum] * (CarrollMRTInKTo4th - SurfaceTempInKto4th[RecZoneSurfNum]);
                }
            } else {
                for (size_type RecZoneSurfNum = 0; RecZoneSurfNum < s_zone_Surfaces; ++RecZoneSurfNum) {
                    int const RecSurfNum = zone_SurfacePtr[RecZoneSurfNum];
                    int const ConstrNumRec = Surface(RecSurfNum).Construction;
                    auto const &rec_construct(state.dataConstruction->Construct(ConstrNumRec));
                    auto &netLWRadToRecSurf(NetLWRadToSurf(RecSurfNum));

                    // Calculate net long-wave radiation for opaque surfaces and incident
                    // long-wave radiation for windows.
                    if (rec_construct.TypeIsWindow) {      // Window
//                        auto& rec_surface_window(SurfaceWindow(RecSurfNum));
                        Real64 scriptF_acc(0.0);           // Local accumulator
                        Real64 netLWRadToRecSurf_cor(0.0); // Correction
                        Real64 IRfromParentZone_acc(0.0);  // Local accumulator
                        for (size_type SendZoneSurfNum = 0; SendZoneSurfNum < s_zone_Surfaces; ++SendZoneSurfNum, ++lSR) {
                            Real64 const scriptF(zone_ScriptF[lSR]); // [ lSR ] == ( SendZoneSurfNum+1, RecZoneSurfNum+1 )
                            Real64 const scriptF_temp_ink_4th(scriptF * SurfaceTempInKto4th[SendZoneSurfNum]);
                            // Calculate interior LW incident on window rather than net LW for use in window layer heat balance calculation.
                            IRfromParentZone_acc += scriptF_temp_ink_4th;

                            if (RecZoneSurfNum != SendZoneSurfNum) {
                                scriptF_acc += scriptF;
                            } else {
                                netLWRadToRecSurf_cor = scriptF_temp_ink_4th;
                            }

                            // Per BG -- this should never happened.  (CR6346,CR6550 caused this to be put in.  Now removed. LKL 1/2013)
                            //          IF (SurfaceWindow(RecSurfNum)%IRfromParentZone < 0.0) THEN
                            //            CALL ShowRecurringWarningErrorAtEnd('CalcInteriorRadExchange: Window_IRFromParentZone negative, Window="'// &
                            //                TRIM(Surface(RecSurfNum)%Name)//'"',  &
                            //                SurfaceWindow(RecSurfNum)%IRErrCount)
                            //            CALL ShowRecurringContinueErrorAtEnd('..occurs in Zone="'//TRIM(Surface(RecSurfNum)%ZoneName)//  &
                            //                '", reset to 0.0 for remaining calculations.',SurfaceWindow(RecSurfNum)%IRErrCountC)
                            //            SurfaceWindow(RecSurfNum)%IRfromParentZone=0.0
                            //          ENDIF
                        }
                        netLWRadToRecSurf += IRfromParentZone_acc - netLWRadToRecSurf_cor - (scriptF_acc * SurfaceTempInKto4th[RecZoneSurfNum]);
                        SurfWinIRfromParentZone(RecSurfNum) += IRfromParentZone_acc / SurfaceEmiss[RecZoneSurfNum];
                    } else {
                        Real64 netLWRadToRecSurf_acc(0.0); // Local accumulator
                        for (size_type SendZoneSurfNum = 0; SendZoneSurfNum < s_zone_Surfaces; ++SendZoneSurfNum, ++lSR) {
                            if (RecZoneSurfNum != SendZoneSurfNum) {
                                netLWRadToRecSurf_acc += zone_ScriptF[lSR] * (SurfaceTempInKto4th[SendZoneSurfNum] -
                                    SurfaceTempInKto4th[RecZoneSurfNum]); // [ lSR ] == ( SendZoneSurfNum+1, RecZoneSurfNum+1 )
                            }
                        }
                        netLWRadToRecSurf += netLWRadToRecSurf_acc;
                    }
                }
            }
        }

#ifdef EP_Detailed_Timings
        epStopTime("CalcInteriorRadExchange=");
#endif
    }

    void UpdateMovableInsulationFlag(bool &MovableInsulationChange, int const SurfNum)
    {
    EnergyPlusData & state = getCurrentState();

        // SUBROUTINE INFORMATION:
        //       AUTHOR         Rick Strand
        //       DATE WRITTEN   July 2016

        // PURPOSE OF THIS SUBROUTINE:
        // To determine if any changes in interior movable insulation have happened.
        // If there have been changes due to a schedule change AND a change in properties,
        // then the matrices which are used to calculate interior radiation must be recalculated.

        MovableInsulationChange = false;
        if (Surface(SurfNum).MaterialMovInsulInt > 0) {
            Real64 HMovInsul; // "Resistance" value of movable insulation (if present)
            Real64 AbsInt;    // Absorptivity of movable insulation material
                              // (supercedes that of the construction if interior movable insulation is present)
            HeatBalanceMovableInsulation::EvalInsideMovableInsulation(SurfNum, HMovInsul, AbsInt);
        } else {
            Surface(SurfNum).MovInsulIntPresent = false;
        }
        if ((Surface(SurfNum).MovInsulIntPresent != Surface(SurfNum).MovInsulIntPresentPrevTS)) {
            auto const &thissurf(Surface(SurfNum));
            Real64 AbsorpDiff = std::abs(state.dataConstruction->Construct(thissurf.Construction).InsideAbsorpThermal - state.dataMaterial->Material(thissurf.MaterialMovInsulInt).AbsorpThermal);
            if (AbsorpDiff > 0.01) {
                MovableInsulationChange = true;
            }
        }
    }

    void InitInteriorRadExchange()
    {
    EnergyPlusData & state = getCurrentState();

        // SUBROUTINE INFORMATION:
        //       AUTHOR         Rick Strand
        //       DATE WRITTEN   September 2000
        //       MODIFIED       na
        //       RE-ENGINEERED  na

        // PURPOSE OF THIS SUBROUTINE:
        // Initializes the various parameters for Hottel's ScriptF method for
        // the grey interchange between surfaces in an enclosure.

        // Using/Aliasing
        using namespace DataIPShortCuts;

        using General::ScanForReports;

        // SUBROUTINE PARAMETER DEFINITIONS:

        // SUBROUTINE LOCAL VARIABLE DECLARATIONS:
        bool NoUserInputF;            // Logical flag signifying no input F's for zone
        static bool ViewFactorReport; // Flag to output view factor report in eio file
        static bool ErrorsFound(false);
        Real64 CheckValue1;
        Real64 CheckValue2;
        Real64 FinalCheckValue;
        Array2D<Real64> SaveApproximateViewFactors; // Save for View Factor reporting
        Real64 RowSum;
        Real64 FixedRowSum;
        int NumIterations;
        std::string Option1; // view factor report option

        // FLOW:

        ScanForReports("ViewFactorInfo", ViewFactorReport, _, Option1);

        if (ViewFactorReport) { // Print heading
            print(state.files.eio, "{}\n", "! <Surface View Factor and Grey Interchange Information>");
            print(state.files.eio, "{}\n", "! <View Factor - Zone/Enclosure Information>,Zone/Enclosure Name,Number of Surfaces");
            print(state.files.eio,
                  "{}\n",
                  "! <View Factor - Surface Information>,Surface Name,Surface Class,Area {m2},Azimuth,Tilt,Thermal Emissivity,#Sides,Vertices");
            print(state.files.eio, "{}\n", "! <View Factor / Grey Interchange Type>,Surface Name(s)");
            print(state.files.eio, "{}\n", "! <View Factor>,Surface Name,Surface Class,Row Sum,View Factors for each Surface");
        }

        MaxNumOfRadEnclosureSurfs = 0;
        for (int enclosureNum = 1; enclosureNum <= DataViewFactorInformation::NumOfRadiantEnclosures; ++enclosureNum) {
            auto &thisEnclosure(DataViewFactorInformation::ZoneRadiantInfo(enclosureNum));
            if (enclosureNum == 1) {
                if (state.dataGlobal->DisplayAdvancedReportVariables) {
                    print(state.files.eio,
                          "{}\n",
                          "! <Surface View Factor Check Values>,Zone/Enclosure Name,Original Check Value,Calculated Fixed Check Value,Final Check "
                          "Value,Number of Iterations,Fixed RowSum Convergence,Used RowSum Convergence");
                }
            }
            int numEnclosureSurfaces = 0;
            for (int zoneNum : thisEnclosure.ZoneNums) {
                for (int surfNum = Zone(zoneNum).SurfaceFirst, surfNum_end = Zone(zoneNum).SurfaceLast; surfNum <= surfNum_end; ++surfNum) {
                    if (Surface(surfNum).HeatTransSurf) ++numEnclosureSurfaces;
                }
            }
            thisEnclosure.NumOfSurfaces = numEnclosureSurfaces;
            MaxNumOfRadEnclosureSurfs = max(MaxNumOfRadEnclosureSurfs, numEnclosureSurfaces);
            if (numEnclosureSurfaces < 1) ShowFatalError("No surfaces in an enclosure in InitInteriorRadExchange");

            // Allocate the parts of the derived type
            thisEnclosure.F.dimension(numEnclosureSurfaces, numEnclosureSurfaces, 0.0);
            thisEnclosure.ScriptF.dimension(numEnclosureSurfaces, numEnclosureSurfaces, 0.0);
            thisEnclosure.Area.dimension(numEnclosureSurfaces, 0.0);
            thisEnclosure.Emissivity.dimension(numEnclosureSurfaces, 0.0);
            thisEnclosure.Azimuth.dimension(numEnclosureSurfaces, 0.0);
            thisEnclosure.Tilt.dimension(numEnclosureSurfaces, 0.0);
            thisEnclosure.Fp.dimension(numEnclosureSurfaces, 1.0);
            thisEnclosure.FMRT.dimension(numEnclosureSurfaces, 0.0);
            thisEnclosure.SurfacePtr.dimension(numEnclosureSurfaces, 0);

            // Initialize the surface pointer array
            int enclosureSurfNum = 0;
            for (int const zoneNum : thisEnclosure.ZoneNums) {
                int priorZoneTotEnclSurfs = enclosureSurfNum;
                for (int surfNum = Zone(zoneNum).SurfaceFirst, surfNum_end = Zone(zoneNum).SurfaceLast; surfNum <= surfNum_end; ++surfNum) {
                    if (!Surface(surfNum).HeatTransSurf) continue;
                    ++enclosureSurfNum;
                    thisEnclosure.SurfacePtr(enclosureSurfNum) = surfNum;
                }
                // Store SurfaceReportNums to maintain original reporting order
                for (int allSurfNum = Zone(zoneNum).SurfaceFirst, surfNum_end = Zone(zoneNum).SurfaceLast; allSurfNum <= surfNum_end; ++allSurfNum) {
                    if (!Surface(DataSurfaces::AllSurfaceListReportOrder[allSurfNum - 1]).HeatTransSurf) continue;
                    for (int enclSNum = priorZoneTotEnclSurfs+1; enclSNum <= enclosureSurfNum; ++enclSNum) {
                        if (thisEnclosure.SurfacePtr(enclSNum) == DataSurfaces::AllSurfaceListReportOrder[allSurfNum - 1]) {
                            thisEnclosure.SurfaceReportNums.push_back(enclSNum);
                            break;
                        }
                    }
                }
            }
            // Initialize the area and emissivity arrays
            for (int enclSurfNum = 1; enclSurfNum <= thisEnclosure.NumOfSurfaces; ++enclSurfNum) {
                int const SurfNum = thisEnclosure.SurfacePtr(enclSurfNum);
                thisEnclosure.Area(enclSurfNum) = Surface(SurfNum).Area;
                thisEnclosure.Emissivity(enclSurfNum) = state.dataConstruction->Construct(Surface(SurfNum).Construction).InsideAbsorpThermal;
                thisEnclosure.Azimuth(enclSurfNum) = Surface(SurfNum).Azimuth;
                thisEnclosure.Tilt(enclSurfNum) = Surface(SurfNum).Tilt;
            }

            if (thisEnclosure.NumOfSurfaces == 1) {
                // If there is only one surface in a zone, then there is no radiant exchange
                thisEnclosure.F = 0.0;
                thisEnclosure.ScriptF = 0.0;
                thisEnclosure.Fp = 0.0;
                thisEnclosure.FMRT = 0.0;
                if (state.dataGlobal->DisplayAdvancedReportVariables)
                    print(state.files.eio, "Surface View Factor Check Values,{},0,0,0,-1,0,0\n", thisEnclosure.Name);
                continue; // Go to the next enclosure in the loop
            }


            if (CarrollMethod) {

                // User View Factors cannot be used with Carroll method.
                if(inputProcessor->getNumObjectsFound("ZoneProperty:UserViewFactors:BySurfaceName")) {
                    ShowWarningError("ZoneProperty:UserViewFactors:BySurfaceName objects have been defined, however View");
                    ShowContinueError("  Factors are not used when Zone Radiant Exchange Algorithm is set to CarrollMRT.");
                }
                CalcFMRT(thisEnclosure.NumOfSurfaces, thisEnclosure.Area, thisEnclosure.FMRT);
                CalcFp(thisEnclosure.NumOfSurfaces, thisEnclosure.Emissivity, thisEnclosure.FMRT, thisEnclosure.Fp);
            } else {
                //  Get user supplied view factors if available in idf.

                NoUserInputF = true;

                std::string cCurrentModuleObject = "ZoneProperty:UserViewFactors:BySurfaceName";
                int NumZonesWithUserFbyS = inputProcessor->getNumObjectsFound(cCurrentModuleObject);
                if (NumZonesWithUserFbyS > 0) {

                    GetInputViewFactorsbyName(thisEnclosure.Name,
                                              thisEnclosure.NumOfSurfaces,
                                              thisEnclosure.F,
                                              thisEnclosure.SurfacePtr,
                                              NoUserInputF,
                                              ErrorsFound); // Obtains user input view factors from input file
                }

                if (NoUserInputF) {

                    // Calculate the view factors and make sure they satisfy reciprocity
                    CalcApproximateViewFactors(thisEnclosure.NumOfSurfaces,
                                               thisEnclosure.Area,
                                               thisEnclosure.Azimuth,
                                               thisEnclosure.Tilt,
                                               thisEnclosure.F,
                                               thisEnclosure.SurfacePtr);
                }

                if (ViewFactorReport) { // Allocate and save user or approximate view factors for reporting.
                    SaveApproximateViewFactors.allocate(thisEnclosure.NumOfSurfaces, thisEnclosure.NumOfSurfaces);
                    SaveApproximateViewFactors = thisEnclosure.F;
                }

                FixViewFactors(thisEnclosure.NumOfSurfaces,
                               thisEnclosure.Area,
                               thisEnclosure.F,
                               thisEnclosure.Name,
                               thisEnclosure.ZoneNums,
                               CheckValue1,
                               CheckValue2,
                               FinalCheckValue,
                               NumIterations,
                               FixedRowSum);

                // Calculate the script F factors
                CalcScriptF(thisEnclosure.NumOfSurfaces, thisEnclosure.Area, thisEnclosure.F, thisEnclosure.Emissivity, thisEnclosure.ScriptF);
                if (ViewFactorReport) { // Write to SurfInfo File
                    // Zone Surface Information Output
                    print(
                        state.files.eio, "Surface View Factor - Zone/Enclosure Information,{},{}\n", thisEnclosure.Name, thisEnclosure.NumOfSurfaces);

                    for (int SurfNum : thisEnclosure.SurfaceReportNums) {
                        print(state.files.eio,
                              "Surface View Factor - Surface Information,{},{},{:.4R},{:.4R},{:.4R},{:.4R},{}",
                              Surface(thisEnclosure.SurfacePtr(SurfNum)).Name,
                              cSurfaceClass(Surface(thisEnclosure.SurfacePtr(SurfNum)).Class),
                              thisEnclosure.Area(SurfNum),
                              thisEnclosure.Azimuth(SurfNum),
                              thisEnclosure.Tilt(SurfNum),
                              thisEnclosure.Emissivity(SurfNum),
                              Surface(thisEnclosure.SurfacePtr(SurfNum)).Sides);
                        for (int Vindex = 1; Vindex <= Surface(thisEnclosure.SurfacePtr(SurfNum)).Sides; ++Vindex) {
                            auto &Vertex = Surface(thisEnclosure.SurfacePtr(SurfNum)).Vertex(Vindex);
                            print(state.files.eio, ",{:.4R},{:.4R},{:.4R}", Vertex.x, Vertex.y, Vertex.z);
                        }
                        print(state.files.eio, "\n");
                    }

                    print(state.files.eio, "Approximate or User Input ViewFactors,To Surface,Surface Class,RowSum");
                    for (int SurfNum : thisEnclosure.SurfaceReportNums) {
                        print(state.files.eio, ",{}", Surface(thisEnclosure.SurfacePtr(SurfNum)).Name);
                    }
                    print(state.files.eio, "\n");

                    for (int Findex : thisEnclosure.SurfaceReportNums) {
                        RowSum = sum(SaveApproximateViewFactors(_, Findex));
                        print(state.files.eio,
                              "{},{},{},{:.4R}",
                              "View Factor",
                              Surface(thisEnclosure.SurfacePtr(Findex)).Name,
                              cSurfaceClass(Surface(thisEnclosure.SurfacePtr(Findex)).Class),
                              RowSum);
                        for (int SurfNum : thisEnclosure.SurfaceReportNums) {
                            print(state.files.eio, ",{:.4R}", SaveApproximateViewFactors(SurfNum, Findex));
                        }
                        print(state.files.eio, "\n");
                    }
                }

                if (ViewFactorReport) {
                    print(state.files.eio, "Final ViewFactors,To Surface,Surface Class,RowSum");
                    for (int SurfNum : thisEnclosure.SurfaceReportNums) {
                        print(state.files.eio, ",{}", Surface(thisEnclosure.SurfacePtr(SurfNum)).Name);
                    }
                    print(state.files.eio, "\n");

                    for (int Findex : thisEnclosure.SurfaceReportNums) {
                        RowSum = sum(thisEnclosure.F(_, Findex));
                        print(state.files.eio,
                              "{},{},{},{:.4R}",
                              "View Factor",
                              Surface(thisEnclosure.SurfacePtr(Findex)).Name,
                              cSurfaceClass(Surface(thisEnclosure.SurfacePtr(Findex)).Class),
                              RowSum);
                        for (int SurfNum : thisEnclosure.SurfaceReportNums) {
                            print(state.files.eio, ",{:.4R}", thisEnclosure.F(SurfNum, Findex));
                        }
                        print(state.files.eio, "\n");
                    }

                    if (Option1 == "IDF") {
                        // TODO Both "original" and "final" print the same output. This is likely a bug
                        // (discovered while updating output to {fmt}
                        // see: https://github.com/NREL/EnergyPlusArchive/commit/1c08247853c297dce59f3f53cde47ccfa67720c0#diff-124964a7e9b73ce494c1952ab1acdeeb
                        print(state.files.debug, "{}\n", "!======== original input factors ===========================");
                        print(state.files.debug, "ZoneProperty:UserViewFactors:BySurfaceName,{},\n", thisEnclosure.Name);
                        for (int SurfNum : thisEnclosure.SurfaceReportNums) {
                            for (int Findex : thisEnclosure.SurfaceReportNums) {
                                print(state.files.debug,
                                      "  {},{},{:.6R}",
                                      Surface(thisEnclosure.SurfacePtr(SurfNum)).Name,
                                      Surface(thisEnclosure.SurfacePtr(Findex)).Name,
                                      thisEnclosure.F(Findex, SurfNum));
                                if (!(SurfNum == thisEnclosure.NumOfSurfaces && Findex == thisEnclosure.NumOfSurfaces)) {
                                    print(state.files.debug, ",\n");
                                } else {
                                    print(state.files.debug, ";\n");
                                }
                            }
                        }
                        print(state.files.debug, "{}\n", "!============= end of data ======================");

                        print(state.files.debug, "{}\n", "!============ final view factors =======================");
                        print(state.files.debug, "ZoneProperty:UserViewFactors:BySurfaceName,{},\n", thisEnclosure.Name);
                        for (int SurfNum : thisEnclosure.SurfaceReportNums) {
                            for (int Findex : thisEnclosure.SurfaceReportNums) {
                                print(state.files.debug,
                                      "  {},{},{:.6R}",
                                      Surface(thisEnclosure.SurfacePtr(SurfNum)).Name,
                                      Surface(thisEnclosure.SurfacePtr(Findex)).Name,
                                      thisEnclosure.F(Findex, SurfNum));
                                if (!(SurfNum == thisEnclosure.SurfaceReportNums.back() && Findex == thisEnclosure.SurfaceReportNums.back())) {
                                    print(state.files.debug, ",\n");
                                } else {
                                    print(state.files.debug, ";\n");
                                }
                            }
                        }
                        print(state.files.debug, "{}\n", "!============= end of data ======================");
                    }
                }

                if (ViewFactorReport) {
                    print(state.files.eio, "Script F Factors,X Surface");
                    for (int SurfNum : thisEnclosure.SurfaceReportNums) {
                        print(state.files.eio, ",{}", Surface(thisEnclosure.SurfacePtr(SurfNum)).Name);
                    }
                    print(state.files.eio, "\n");
                    for (int Findex : thisEnclosure.SurfaceReportNums) {
                        print(state.files.eio, "{},{}", "Script F Factor", Surface(thisEnclosure.SurfacePtr(Findex)).Name);
                        for (int SurfNum : thisEnclosure.SurfaceReportNums) {
                            print(state.files.eio,  ",{:.4R}", thisEnclosure.ScriptF(Findex, SurfNum));
                        }
                        print(state.files.eio, "\n");
                    }
                }

                if (ViewFactorReport) { // Deallocate saved approximate/user view factors
                    SaveApproximateViewFactors.deallocate();
                }

                RowSum = 0.0;
                for (int Findex : thisEnclosure.SurfaceReportNums) {
                    RowSum += sum(thisEnclosure.F(_, Findex));
                }
                RowSum = std::abs(RowSum - thisEnclosure.NumOfSurfaces);
                FixedRowSum = std::abs(FixedRowSum - thisEnclosure.NumOfSurfaces);
                if (state.dataGlobal->DisplayAdvancedReportVariables) {
                    print(state.files.eio,
                          "Surface View Factor Check Values,{},{:.6R},{:.6R},{:.6R},{},{:.6R},{:.6R}\n",
                          thisEnclosure.Name,
                          CheckValue1,
                          CheckValue2,
                          FinalCheckValue,
                          NumIterations,
                          FixedRowSum,
                          RowSum);
                }
            }

        }

        if (ErrorsFound) {
            ShowFatalError("InitInteriorRadExchange: Errors found during initialization of radiant exchange.  Program terminated.");
        }
    }

    void InitSolarViewFactors()
    {
    EnergyPlusData & state = getCurrentState();

        // Initializes view factors for diffuse solar distribution between surfaces in an enclosure.

        Array2D<Real64> SaveApproximateViewFactors; // Save for View Factor reporting
        std::string Option1;                        // view factor report option

        bool ErrorsFound = false;
        bool ViewFactorReport = false;
        General::ScanForReports("ViewFactorInfo", ViewFactorReport, _, Option1);

        if (ViewFactorReport) { // Print heading
            print(state.files.eio, "{}\n", "! <Solar View Factor Information>");
            print(state.files.eio, "{}\n", "! <Solar View Factor - Zone/Enclosure Information>,Zone/Enclosure Name,Number of Surfaces");
            print(state.files.eio, "{}\n", "! <Solar View Factor - Surface Information>,Surface Name,Surface Class,Area {m2},Azimuth,Tilt,Solar Absorbtance,#Sides,Vertices");
            print(state.files.eio, "{}\n", "! <Solar View Factor / Interchange Type>,Surface Name(s)");
            print(state.files.eio, "{}\n", "! <Solar View Factor>,Surface Name,Surface Class,Row Sum,View Factors for each Surface");
        }

        std::string cCurrentModuleObject = "ZoneProperty:UserViewFactors:BySurfaceName";
        int NumZonesWithUserFbyS = inputProcessor->getNumObjectsFound(cCurrentModuleObject);
        if (NumZonesWithUserFbyS > 0) AlignInputViewFactors(cCurrentModuleObject, ErrorsFound);

        for (int enclosureNum = 1; enclosureNum <= DataViewFactorInformation::NumOfSolarEnclosures; ++enclosureNum) {
            auto &thisEnclosure(DataViewFactorInformation::ZoneSolarInfo(enclosureNum));
            if (enclosureNum == 1) {
                if (state.dataGlobal->DisplayAdvancedReportVariables)
                    print(state.files.eio, "{}\n", "! <Solar View Factor Check Values>,Zone/Enclosure Name,Original Check Value,Calculated Fixed Check "
                           "Value,Final Check Value,Number of Iterations,Fixed RowSum Convergence,Used RowSum "
                           "Convergence");
            }
            int numEnclosureSurfaces = 0;
            for (int zoneNum : thisEnclosure.ZoneNums) {
                for (int surfNum = Zone(zoneNum).SurfaceFirst, surfNum_end = Zone(zoneNum).SurfaceLast; surfNum <= surfNum_end; ++surfNum) {
                    // Include only heat transfer surfaces
                    if (Surface(surfNum).HeatTransSurf) ++numEnclosureSurfaces;
                }
            }
            thisEnclosure.NumOfSurfaces = numEnclosureSurfaces;
            if (numEnclosureSurfaces < 1) ShowFatalError("No surfaces in an enclosure in InitSolarViewFactors");

            // Allocate the parts of the derived type
            thisEnclosure.F.dimension(numEnclosureSurfaces, numEnclosureSurfaces, 0.0);
            thisEnclosure.Area.dimension(numEnclosureSurfaces, 0.0);
            thisEnclosure.SolAbsorptance.dimension(numEnclosureSurfaces, 0.0);
            thisEnclosure.Azimuth.dimension(numEnclosureSurfaces, 0.0);
            thisEnclosure.Tilt.dimension(numEnclosureSurfaces, 0.0);
            thisEnclosure.SurfacePtr.dimension(numEnclosureSurfaces, 0);

            // Initialize the surface pointer array
            int enclosureSurfNum = 0;
            for (int const zoneNum : thisEnclosure.ZoneNums) {
                int priorZoneTotEnclSurfs = enclosureSurfNum;
                for (int surfNum = Zone(zoneNum).SurfaceFirst, surfNum_end = Zone(zoneNum).SurfaceLast; surfNum <= surfNum_end; ++surfNum) {
                    // Do not include non-heat transfer surfaces
                    if (!Surface(surfNum).HeatTransSurf) continue;
                    ++enclosureSurfNum;
                    thisEnclosure.SurfacePtr(enclosureSurfNum) = surfNum;
                    // Store pointers back to here
                    Surface(surfNum).SolarEnclSurfIndex = enclosureSurfNum;
                    Surface(surfNum).SolarEnclIndex = enclosureNum;
                }
                // Store SurfaceReportNums to maintain original reporting order
                for (int allSurfNum = Zone(zoneNum).SurfaceFirst, surfNum_end = Zone(zoneNum).SurfaceLast; allSurfNum <= surfNum_end; ++allSurfNum) {
                    if (!Surface(DataSurfaces::AllSurfaceListReportOrder[allSurfNum - 1]).HeatTransSurf) continue;
                    for (int enclSNum = priorZoneTotEnclSurfs + 1; enclSNum <= enclosureSurfNum; ++enclSNum) {
                        if (thisEnclosure.SurfacePtr(enclSNum) == DataSurfaces::AllSurfaceListReportOrder[allSurfNum - 1]) {
                            thisEnclosure.SurfaceReportNums.push_back(enclSNum);
                            break;
                        }
                    }
                }
            }
            // Initialize the area and related arrays
            for (int enclSurfNum = 1; enclSurfNum <= thisEnclosure.NumOfSurfaces; ++enclSurfNum) {
                int const SurfNum = thisEnclosure.SurfacePtr(enclSurfNum);
                thisEnclosure.Area(enclSurfNum) = Surface(SurfNum).Area;
                thisEnclosure.SolAbsorptance(enclSurfNum) = state.dataConstruction->Construct(Surface(SurfNum).Construction).InsideAbsorpSolar;
                thisEnclosure.Azimuth(enclSurfNum) = Surface(SurfNum).Azimuth;
                thisEnclosure.Tilt(enclSurfNum) = Surface(SurfNum).Tilt;
            }

            if (thisEnclosure.NumOfSurfaces == 1) {
                // If there is only one surface in a zone, then there is no solar distribution
                if (state.dataGlobal->DisplayAdvancedReportVariables)
                    print(state.files.eio, "Solar View Factor Check Values,{},0,0,0,-1,0,0\n", thisEnclosure.Name);
                continue; // Go to the next enclosure in the loop
            }

            //  Get user supplied view factors if available in idf.

            bool NoUserInputF = true;

            if (NumZonesWithUserFbyS > 0) {

                GetInputViewFactorsbyName(thisEnclosure.Name,
                                          thisEnclosure.NumOfSurfaces,
                                          thisEnclosure.F,
                                          thisEnclosure.SurfacePtr,
                                          NoUserInputF,
                                          ErrorsFound); // Obtains user input view factors from input file
            }

            if (NoUserInputF) {

                // Calculate the view factors and make sure they satisfy reciprocity
                CalcApproximateViewFactors(thisEnclosure.NumOfSurfaces,
                                           thisEnclosure.Area,
                                           thisEnclosure.Azimuth,
                                           thisEnclosure.Tilt,
                                           thisEnclosure.F,
                                           thisEnclosure.SurfacePtr);
            }

            if (ViewFactorReport) { // Allocate and save user or approximate view factors for reporting.
                SaveApproximateViewFactors.allocate(thisEnclosure.NumOfSurfaces, thisEnclosure.NumOfSurfaces);
                SaveApproximateViewFactors = thisEnclosure.F;
            }

            Real64 CheckValue1 = 0.0;
            Real64 CheckValue2 = 0.0;
            Real64 FinalCheckValue = 0.0;
            Real64 FixedRowSum = 0.0;
            int NumIterations = 0;

            FixViewFactors(thisEnclosure.NumOfSurfaces,
                           thisEnclosure.Area,
                           thisEnclosure.F,
                           thisEnclosure.Name,
                           thisEnclosure.ZoneNums,
                           CheckValue1,
                           CheckValue2,
                           FinalCheckValue,
                           NumIterations,
                           FixedRowSum);

            if (ViewFactorReport) { // Write to SurfInfo File
                // Zone Surface Information Output
                print(state.files.eio, "Solar View Factor - Zone/Enclosure Information,{},{}\n", thisEnclosure.Name, thisEnclosure.NumOfSurfaces);

                for (int SurfNum : thisEnclosure.SurfaceReportNums) {
                    print(state.files.eio,
                          "Solar View Factor - Surface Information,{},{},{:.4R},{:.4R},{:.4R},{:.4R},{}",
                          Surface(thisEnclosure.SurfacePtr(SurfNum)).Name,
                          cSurfaceClass(Surface(thisEnclosure.SurfacePtr(SurfNum)).Class),
                          thisEnclosure.Area(SurfNum),
                          thisEnclosure.Azimuth(SurfNum),
                          thisEnclosure.Tilt(SurfNum),
                          thisEnclosure.SolAbsorptance(SurfNum),
                          Surface(thisEnclosure.SurfacePtr(SurfNum)).Sides);

                    for (int Vindex = 1; Vindex <= Surface(thisEnclosure.SurfacePtr(SurfNum)).Sides; ++Vindex) {
                        auto &Vertex = Surface(thisEnclosure.SurfacePtr(SurfNum)).Vertex(Vindex);
                        print(state.files.eio, ",{:.4R},{:.4R},{:.4R}", Vertex.x, Vertex.y, Vertex.z);
                    }
                    print(state.files.eio, "\n");
                }

                print(state.files.eio, "Approximate or User Input Solar ViewFactors,To Surface,Surface Class,RowSum");
                for (int SurfNum : thisEnclosure.SurfaceReportNums) {
                    print(state.files.eio, ",{}", Surface(thisEnclosure.SurfacePtr(SurfNum)).Name);
                }
                print(state.files.eio, "\n");

                for (int Findex : thisEnclosure.SurfaceReportNums) {
                    Real64 RowSum = sum(SaveApproximateViewFactors(_, Findex));
                    print(state.files.eio,
                          "Solar View Factor,{},{},{:.4R}",
                          Surface(thisEnclosure.SurfacePtr(Findex)).Name,
                          cSurfaceClass(Surface(thisEnclosure.SurfacePtr(Findex)).Class),
                          RowSum);
                    for (int SurfNum : thisEnclosure.SurfaceReportNums) {
                        print(state.files.eio, ",{:.4R}", SaveApproximateViewFactors(SurfNum, Findex));
                    }
                    print(state.files.eio, "\n");
                }
            }

            if (ViewFactorReport) {
                print(state.files.eio, "Final Solar ViewFactors,To Surface,Surface Class,RowSum");
                for (int SurfNum : thisEnclosure.SurfaceReportNums) {
                    print(state.files.eio, ",{}", Surface(thisEnclosure.SurfacePtr(SurfNum)).Name);
                }
                print(state.files.eio, "\n");

                for (int Findex : thisEnclosure.SurfaceReportNums) {
                    Real64 RowSum = sum(thisEnclosure.F(_, Findex));
                    print(state.files.eio,
                          "{},{},{},{:.4R}",
                          "Solar View Factor",
                          Surface(thisEnclosure.SurfacePtr(Findex)).Name,
                          cSurfaceClass(Surface(thisEnclosure.SurfacePtr(Findex)).Class),
                          RowSum);
                    for (int SurfNum : thisEnclosure.SurfaceReportNums) {
                        print(state.files.eio, ",{:.4R}", thisEnclosure.F(SurfNum, Findex));
                    }
                    print(state.files.eio, "\n");
                }

                if (Option1 == "IDF") {
                    // TODO Both "original" and "final" print the same output. This is likely a bug
                    // see: https://github.com/NREL/EnergyPlusArchive/commit/1c08247853c297dce59f3f53cde47ccfa67720c0#diff-124964a7e9b73ce494c1952ab1acdeeb
                    print(state.files.debug, "{}\n", "!======== original input factors ===========================");
                    print(state.files.debug, "ZoneProperty:UserViewFactors:BySurfaceName,{},\n", thisEnclosure.Name);
                    for (int SurfNum : thisEnclosure.SurfaceReportNums) {
                        for (int Findex : thisEnclosure.SurfaceReportNums) {
                            print(state.files.debug,
                                  "  {},{},{:.6R}",
                                  Surface(thisEnclosure.SurfacePtr(SurfNum)).Name,
                                  Surface(thisEnclosure.SurfacePtr(Findex)).Name,
                                  thisEnclosure.F(Findex, SurfNum));
                            if (!(SurfNum == thisEnclosure.NumOfSurfaces && Findex == thisEnclosure.NumOfSurfaces)) {
                                print(state.files.debug, ",\n");
                            } else {
                                print(state.files.debug, ";\n");
                            }
                        }
                    }
                    print(state.files.debug, "{}\n", "!============= end of data ======================");

                    print(state.files.debug, "{}\n", "!============ final view factors =======================");
                    print(state.files.debug, "ZoneProperty:UserViewFactors:BySurfaceName,{},\n", thisEnclosure.Name);
                    for (int SurfNum : thisEnclosure.SurfaceReportNums) {
                        for (int Findex : thisEnclosure.SurfaceReportNums) {
                            print(state.files.debug,
                                  "  {},{},{:.6R}",
                                  Surface(thisEnclosure.SurfacePtr(SurfNum)).Name,
                                  Surface(thisEnclosure.SurfacePtr(Findex)).Name,
                                  thisEnclosure.F(Findex, SurfNum));
                            if (!(SurfNum == thisEnclosure.NumOfSurfaces && Findex == thisEnclosure.NumOfSurfaces)) {
                                print(state.files.debug, ",\n");
                            } else {
                                print(state.files.debug, ";\n");
                            }
                        }
                    }
                    print(state.files.debug, "{}\n", "!============= end of data ======================");
                }
            }

            if (ViewFactorReport) { // Deallocate saved approximate/user view factors
                SaveApproximateViewFactors.deallocate();
            }

            Real64 RowSum = 0.0;
            for (int Findex : thisEnclosure.SurfaceReportNums) {
                RowSum += sum(thisEnclosure.F(_, Findex));
            }
            RowSum = std::abs(RowSum - thisEnclosure.NumOfSurfaces);
            FixedRowSum = std::abs(FixedRowSum - thisEnclosure.NumOfSurfaces);
            if (state.dataGlobal->DisplayAdvancedReportVariables) {
                print(state.files.eio,
                      "Solar View Factor Check Values,{},{:.6R},{:.6R},{:.6R},{},{:.6R},{:.6R}\n",
                      thisEnclosure.Name,
                      CheckValue1,
                      CheckValue2,
                      FinalCheckValue,
                      NumIterations,
                      FixedRowSum,
                      RowSum);
            }
        }

        if (ErrorsFound) {
            ShowFatalError("InitSolarViewFactors: Errors found during initialization of diffuse solar distribution.  Program terminated.");
        }
    }

    void GetInputViewFactors(std::string const &ZoneName,              // Needed to check for user input view factors.
                             int const N,                              // NUMBER OF SURFACES
                             Array2A<Real64> F,                        // USER INPUT DIRECT VIEW FACTOR MATRIX (N X N)
                             [[maybe_unused]] const Array1D_int &SPtr, // pointer to actual surface number
                             bool &NoUserInputF,                       // Flag signifying no input F's for this
                             bool &ErrorsFound                         // True when errors are found in number of fields vs max args
    )
    {
        // SUBROUTINE INFORMATION:
        //       AUTHOR         Curt Pedersen
        //       DATE WRITTEN   September 2005
        //       MODIFIED       Linda Lawrie;September 2010
        //       RE-ENGINEERED  na

        // PURPOSE OF THIS SUBROUTINE:
        // This routine gets the user view factor info.

        // Using/Aliasing
        using namespace DataIPShortCuts;

        // Argument array dimensioning
        F.dim(N, N);
        //EP_SIZE_CHECK(SPtr, N);

        // SUBROUTINE LOCAL VARIABLE DECLARATIONS:
        //  INTEGER   :: NumZonesWithUserF
        int UserFZoneIndex;
        int NumAlphas;
        int NumNums;
        int IOStat;
        int index;
        int inx1;
        int inx2;

        NoUserInputF = true;
        UserFZoneIndex = inputProcessor->getObjectItemNum("ZoneProperty:UserViewFactors", ZoneName);

        if (UserFZoneIndex > 0) {
            NoUserInputF = false;

            inputProcessor->getObjectItem("ZoneProperty:UserViewFactors",
                                          UserFZoneIndex,
                                          cAlphaArgs,
                                          NumAlphas,
                                          rNumericArgs,
                                          NumNums,
                                          IOStat,
                                          lNumericFieldBlanks,
                                          lAlphaFieldBlanks,
                                          cAlphaFieldNames,
                                          cNumericFieldNames);

            if (NumNums < 3 * pow_2(N)) {
                ShowSevereError("GetInputViewFactors: " + cCurrentModuleObject + "=\"" + ZoneName + "\", not enough values.");
                ShowContinueError(format("...Number of input values [{}] is less than the required number=[{}].", NumNums, 3 * pow_2(N)));
                ErrorsFound = true;
                NumNums = 0;
            }
            F = 0.0;
            for (index = 1; index <= NumNums; index += 3) {
                inx1 = rNumericArgs(index);
                inx2 = rNumericArgs(index + 1);
                F(inx2, inx1) = rNumericArgs(index + 2);
            }
        }
    }

    void AlignInputViewFactors(std::string const &cCurrentModuleObject, // Object type
                               bool &ErrorsFound                        // True when errors are found
    )
    {
        auto const instances = inputProcessor->epJSON.find(cCurrentModuleObject);
        auto &instancesValue = instances.value();
        for (auto instance = instancesValue.begin(); instance != instancesValue.end(); ++instance) {
            auto const &fields = instance.value();
            std::string const thisZoneOrZoneListName = fields.at("zone_or_zonelist_name");
            // do not mark object as used here - let GetInputViewFactorsbyName do that

            // Look for matching solar enclosure name
            bool enclMatchFound = false;
            for (int enclosureNum = 1; enclosureNum <= DataViewFactorInformation::NumOfRadiantEnclosures; ++enclosureNum) {
                auto &thisEnclosure(DataViewFactorInformation::ZoneRadiantInfo(enclosureNum));
                if (UtilityRoutines::SameString(thisZoneOrZoneListName, thisEnclosure.Name)) {
                    // View factor zone name matches enclosure name
                    enclMatchFound = true;
                    break;
                }
            }
            if (enclMatchFound) continue; // We're done with this instance
            // Look for matching solar enclosure name
            for (int enclosureNum = 1; enclosureNum <= DataViewFactorInformation::NumOfSolarEnclosures; ++enclosureNum) {
                auto &thisEnclosure(DataViewFactorInformation::ZoneSolarInfo(enclosureNum));
                if (UtilityRoutines::SameString(thisZoneOrZoneListName, thisEnclosure.Name)) {
                    // View factor zone name matches enclosure name
                    enclMatchFound = true;
                    break;
                }
            }
            if (enclMatchFound) continue; // We're done with this instance
            // Find matching ZoneList name
            int zoneListNum = UtilityRoutines::FindItemInList(
                UtilityRoutines::MakeUPPERCase(thisZoneOrZoneListName), DataHeatBalance::ZoneList, DataHeatBalance::NumOfZoneLists);
            if (zoneListNum > 0) {
                // Look for radiant enclosure with same list of zones
                auto &thisZoneList(DataHeatBalance::ZoneList(zoneListNum));
                for (int enclosureNum = 1; enclosureNum <= DataViewFactorInformation::NumOfRadiantEnclosures; ++enclosureNum) {
                    auto &thisEnclosure(DataViewFactorInformation::ZoneRadiantInfo(enclosureNum));
                    bool anyZoneNotFound = false;
                    // If the number of enclosure zones is not the same as the number of zonelist zone, go to the next enclosure
                    int zlistNumZones = thisEnclosure.ZoneNums.size();
                    if (thisZoneList.NumOfZones != zlistNumZones) continue;
                    for (int zListZoneNum : thisZoneList.Zone) {
                        // Search for matching zones
                        bool thisZoneFound = false;
                        for (int enclZoneNum : thisEnclosure.ZoneNums) {
                            if (enclZoneNum == zListZoneNum) {
                                thisZoneFound = true;
                                break;
                            }
                        }
                        if (!thisZoneFound) {
                            anyZoneNotFound = true;
                            break;
                        }
                    }
                    if (anyZoneNotFound) {
                        continue; // On to the next enclosure
                    } else {
                        enclMatchFound = true;
                        // If matching ZoneList found, set the enclosure name to match
                        thisEnclosure.Name = thisZoneOrZoneListName;
                        break; // We're done with radiant enclosures
                    }
                }
                if (!enclMatchFound) {
                    // Look for solar enclosure with same list of zones
                    for (int enclosureNum = 1; enclosureNum <= DataViewFactorInformation::NumOfSolarEnclosures; ++enclosureNum) {
                        auto &thisEnclosure(DataViewFactorInformation::ZoneSolarInfo(enclosureNum));
                        bool anyZoneNotFound = false;
                        // If the number of enclosure zones is not the same as the number of zonelist zone, go to the next enclosure
                        int zlistNumZones = thisEnclosure.ZoneNums.size();
                        if (thisZoneList.NumOfZones != zlistNumZones) continue;
                        for (int zListZoneNum : thisZoneList.Zone) {
                            // Search for matching zones
                            bool thisZoneFound = false;
                            for (int enclZoneNum : thisEnclosure.ZoneNums) {
                                if (enclZoneNum == zListZoneNum) {
                                    thisZoneFound = true;
                                    break;
                                }
                            }
                            if (!thisZoneFound) {
                                anyZoneNotFound = true;
                                break;
                            }
                        }
                        if (anyZoneNotFound) {
                            continue; // On to the next enclosure
                        } else {
                            enclMatchFound = true;
                            // If matching ZoneList found, set the enclosure name to match
                            thisEnclosure.Name = thisZoneOrZoneListName;
                            break; // We're done with radiant enclosures
                        }
                    }
                }
            }
            if (!enclMatchFound) {
                if (zoneListNum > 0) {
                    ShowSevereError("AlignInputViewFactors: " + cCurrentModuleObject + "=\"" + thisZoneOrZoneListName +
                                    "\" found a matching ZoneList, but did not find a matching radiant or solar enclosure with the same zones.");
                    ErrorsFound = true;

                } else {
                    ShowSevereError("AlignInputViewFactors: " + cCurrentModuleObject + "=\"" + thisZoneOrZoneListName +
                                    "\" did not find a matching radiant or solar enclosure name.");
                    ErrorsFound = true;
                }
            }
        }
    }

    void GetInputViewFactorsbyName(std::string const &EnclosureName, // Needed to check for user input view factors.
                                   int const N,                      // NUMBER OF SURFACES
                                   Array2A<Real64> F,                // USER INPUT DIRECT VIEW FACTOR MATRIX (N X N)
                                   const Array1D_int &SPtr,          // pointer to actual surface number
                                   bool &NoUserInputF,               // Flag signifying no input F's for this
                                   bool &ErrorsFound                 // True when errors are found in number of fields vs max args
    )
    {
        // SUBROUTINE INFORMATION:
        //       AUTHOR         Curt Pedersen
        //       DATE WRITTEN   September 2005
        //       MODIFIED       Linda Lawrie;September 2010

        // PURPOSE OF THIS SUBROUTINE:
        // This routine gets the user view factor info for an enclosure which could be a zone or a group of zones

        // Using/Aliasing
        using namespace DataIPShortCuts;

        // Argument array dimensioning
        F.dim(N, N);
        EP_SIZE_CHECK(SPtr, N);

        // SUBROUTINE LOCAL VARIABLE DECLARATIONS:
        int UserFZoneIndex;
        int NumAlphas;
        int NumNums;
        int IOStat;
        int index;
        int numinx1;
        int inx1;
        int inx2;
        Array1D_string enclosureSurfaceNames;

        NoUserInputF = true;
        UserFZoneIndex = inputProcessor->getObjectItemNum("ZoneProperty:UserViewFactors:BySurfaceName", "zone_or_zonelist_name", EnclosureName);

        if (UserFZoneIndex > 0) {
            enclosureSurfaceNames.allocate(N);
            for (index = 1; index <= N; ++index) {
                enclosureSurfaceNames(index) = Surface(SPtr(index)).Name;
            }
            NoUserInputF = false;

            inputProcessor->getObjectItem("ZoneProperty:UserViewFactors:BySurfaceName",
                                          UserFZoneIndex,
                                          cAlphaArgs,
                                          NumAlphas,
                                          rNumericArgs,
                                          NumNums,
                                          IOStat,
                                          lNumericFieldBlanks,
                                          lAlphaFieldBlanks,
                                          cAlphaFieldNames,
                                          cNumericFieldNames);

            if (NumNums < pow_2(N)) {
                ShowWarningError("GetInputViewFactors: " + cCurrentModuleObject + "=\"" + EnclosureName + "\", not enough values.");
                ShowContinueError(
                    format("...Number of input values [{}] is less than the required number=[{}] Missing surface pairs will have a zero view factor.",
                           NumNums,
                           pow_2(N)));
            }
            F = 0.0;
            numinx1 = 0;

            for (index = 2; index <= NumAlphas; index += 2) {
                inx1 = UtilityRoutines::FindItemInList(cAlphaArgs(index), enclosureSurfaceNames, N);
                inx2 = UtilityRoutines::FindItemInList(cAlphaArgs(index + 1), enclosureSurfaceNames, N);
                if (inx1 == 0) {
                    ShowSevereError("GetInputViewFactors: " + cCurrentModuleObject + "=\"" + EnclosureName + "\", invalid surface name.");
                    ShowContinueError("...Surface name=\"" + cAlphaArgs(index) + "\", not in this zone or enclosure.");
                    ErrorsFound = true;
                }
                if (inx2 == 0) {
                    ShowSevereError("GetInputViewFactors: " + cCurrentModuleObject + "=\"" + EnclosureName + "\", invalid surface name.");
                    ShowContinueError("...Surface name=\"" + cAlphaArgs(index + 2) + "\", not in this zone or enclosure.");
                    ErrorsFound = true;
                }
                ++numinx1;
                if (inx1 > 0 && inx2 > 0) F(inx2, inx1) = rNumericArgs(numinx1);
            }
            enclosureSurfaceNames.deallocate();
        }
    }

    void CalcApproximateViewFactors(int const N,                    // NUMBER OF SURFACES
                                    const Array1D<Real64> &A,       // AREA VECTOR- ASSUMED,BE N ELEMENTS LONG
                                    const Array1D<Real64> &Azimuth, // Facing angle of the surface (in degrees)
                                    const Array1D<Real64> &Tilt,    // Tilt angle of the surface (in degrees)
                                    Array2A<Real64> F,              // APPROXIMATE DIRECT VIEW FACTOR MATRIX (N X N)
                                    const Array1D_int &SPtr         // pointer to REAL(r64) surface number (for error message)
    )
    {
        // SUBROUTINE INFORMATION:
        //       AUTHOR         Curt Pedersen
        //       DATE WRITTEN   July 2000
        //       MODIFIED       March 2001 (RKS) to disallow surfaces facing the same direction to interact radiatively
        //                      May 2002 (COP) to include INTMASS, FLOOR, ROOF and CEILING.
        //       RE-ENGINEERED  September 2000 (RKS for EnergyPlus)

        // PURPOSE OF THIS SUBROUTINE:
        // This subroutine approximates view factors using an area weighting.
        // This is improved by one degree by not allowing surfaces facing the same
        // direction to "see" each other.

        // METHODOLOGY EMPLOYED:
        // Each surface sees some area of other surfaces within the zone.  The view
        // factors from the surface to the other seen surfaces are defined by their
        // area over the summed area of seen surfaces.  Surfaces facing the same angle
        // are assumed to not be able to see each other.
        //  Modified May 2002 to cover poorly defined surface orientation.  Now all thermal masses, roofs and
        //  ceilings are "seen" by other surfaces. Floors are seen by all other surfaces, but
        //  not by other floors.

        // REFERENCES:
        // na

        // USE STATEMENTS:
        // na

        // Argument array dimensioning
        EP_SIZE_CHECK(A, N);
        EP_SIZE_CHECK(Azimuth, N);
        EP_SIZE_CHECK(Tilt, N);
        F.dim(N, N);
        EP_SIZE_CHECK(SPtr, N);

        // Locals
        // SUBROUTINE ARGUMENTS:

        // SUBROUTINE PARAMETER DEFINITIONS:
        Real64 const SameAngleLimit(10.0); // If the difference in the azimuth angles are above this value (degrees),
        // then the surfaces are assumed to be facing different directions.

        // INTERFACE BLOCK SPECIFICATIONS
        // na

        // DERIVED TYPE DEFINITIONS
        // na

        // SUBROUTINE LOCAL VARIABLE DECLARATIONS:

        int i; // DO loop counters for surfaces in the zone
        int j;
        Array1D<Real64> ZoneArea; // Sum of the area of all zone surfaces seen

        // FLOW:
        // Calculate the sum of the areas seen by all zone surfaces
        ZoneArea.dimension(N, 0.0);
        for (i = 1; i <= N; ++i) {
            for (j = 1; j <= N; ++j) {
                // Assumption is that a surface cannot see itself or any other surface
                // that is facing the same direction (has the same azimuth)
                //  Modified to use Class of surface to permit INTMASS to be seen by all surfaces,
                //  FLOOR to be seen by all except other floors, and ROOF and CEILING by all.
                //  Skip same surface
                if (i == j) continue;
                //  Include INTMASS, FLOOR(for others), CEILING, ROOF  and different facing surfaces.
                //  Roofs/ceilings always see floors
                if ((Surface(SPtr(j)).Class == SurfaceClass::IntMass) || (Surface(SPtr(j)).Class == SurfaceClass::Floor) ||
                    (Surface(SPtr(j)).Class == SurfaceClass::Roof && Surface(SPtr(i)).Class == SurfaceClass::Floor) ||
                    ((std::abs(Azimuth(i) - Azimuth(j)) > SameAngleLimit) ||
                     (std::abs(Tilt(i) - Tilt(j)) >
                      SameAngleLimit))) { // Everything sees internal mass surfaces | Everything except other floors sees floors

                    ZoneArea(i) += A(j);
                }
            }
            if (ZoneArea(i) <= 0.0) {
                ShowWarningError("CalcApproximateViewFactors: Zero area for all other zone surfaces.");
                ShowContinueError("Happens for Surface=\"" + Surface(SPtr(i)).Name + "\" in Zone=" + Zone(Surface(SPtr(i)).Zone).Name);
            }
        }

        // Set up the approximate view factors.  First these are initialized to all zero.
        // This will clear out any junk leftover from whenever.  Then, for each zone
        // surface, set the view factor from that surface to other surfaces as the
        // area of the other surface divided by the sum of the area of all zone surfaces
        // that the original surface can actually see (calculated above).  This will
        // allow that the sum of all view factors from the original surface to all other
        // surfaces will equal unity.  F(I,J)=0 if I=J or if the surfaces face the same
        // direction.
        //  Modified to use Class of surface to permit INTMASS to be seen by all surfaces,
        //  FLOOR to be seen by all except other floors, and ROOF and CEILING by all.
        // The second IF statement is intended to avoid a divide by zero if
        // there are no other surfaces in the zone that can be seen.
        F = 0.0;
        for (i = 1; i <= N; ++i) {
            for (j = 1; j <= N; ++j) {

                //  Skip same surface

                if (i == j) continue;
                //  Include INTMASS, FLOOR(for others), CEILING/ROOF  and different facing surfaces.
                if ((Surface(SPtr(j)).Class == SurfaceClass::IntMass) || (Surface(SPtr(j)).Class == SurfaceClass::Floor) ||
                    (Surface(SPtr(j)).Class == SurfaceClass::Roof) ||
                    ((std::abs(Azimuth(i) - Azimuth(j)) > SameAngleLimit) || (std::abs(Tilt(i) - Tilt(j)) > SameAngleLimit))) {
                    if (ZoneArea(i) > 0.0) F(j, i) = A(j) / (ZoneArea(i));
                }
            }
        }

        ZoneArea.deallocate();
    }

    void FixViewFactors(int const N,                     // NUMBER OF SURFACES
                        const Array1D<Real64> &A,        // AREA VECTOR- ASSUMED,BE N ELEMENTS LONG
                        Array2A<Real64> F,               // APPROXIMATE DIRECT VIEW FACTOR MATRIX (N X N)
                        std::string &enclName,           // Name of Enclosure being fixed
                        std::vector<int> const zoneNums, // Zones which are part of this enclosure
                        Real64 &OriginalCheckValue,      // check of SUM(F) - N
                        Real64 &FixedCheckValue,         // check after fixed of SUM(F) - N
                        Real64 &FinalCheckValue,         // the one to go with
                        int &NumIterations,              // number of iterations to fixed
                        Real64 &RowSum                   // RowSum of Fixed
    )
    {
        // SUBROUTINE INFORMATION:
        //       AUTHOR         Curt Pedersen
        //       DATE WRITTEN   July 2000
        //       MODIFIED       September 2000 (RKS for EnergyPlus)
        //                      April 2005,COP added capability to handle a
        //                      surface larger than sum of all others (nonenclosure)
        //                      by using a Fii view factor for that surface. Process is
        //                      now much more robust and stable.
        //       RE-ENGINEERED  na

        // PURPOSE OF THIS SUBROUTINE:
        // This subroutine fixes approximate view factors and enforces reciprocity
        // and completeness.

        // METHODOLOGY EMPLOYED:
        // A(i)*F(i,j)=A(j)*F(j,i); F(i,i)=0.; SUM(F(i,j)=1.0, j=1,N)
        // Subroutine takes approximate view factors and enforces reciprocity by
        // averaging AiFij and AjFji.  Then it determines a set of row coefficients
        // which can be multipled by each AF product to force the sum of AiFij for
        // each row to equal Ai, and applies them. Completeness is checked, and if
        // not satisfied, the AF averaging and row modifications are repeated until
        // completeness is within a preselected small deviation from 1.0
        // The routine also checks the number of surfaces and if N<=3, just enforces reciprocity.

        // REFERENCES:
        // na

        // Using/Aliasing

        // Argument array dimensioning
        EP_SIZE_CHECK(A, N);
        F.dim(N, N);

        // Locals
        // SUBROUTINE ARGUMENTS:

        // SUBROUTINE PARAMETER DEFINITIONS:
        Real64 const PrimaryConvergence(0.001);
        Real64 const DifferenceConvergence(0.00001);

        // INTERFACE BLOCK SPECIFICATIONS
        // na

        // DERIVED TYPE DEFINITIONS
        // na

        // SUBROUTINE LOCAL VARIABLE DECLARATIONS:
        Real64 LargestArea;
        Real64 ConvrgNew;
        Real64 ConvrgOld;
        Real64 Accelerator;            // RowCoefficient multipler to accelerate convergence
        Real64 CheckConvergeTolerance; // check value for actual warning

        bool Converged;
        int i;
        int j;
        static int LargestSurf(0);

        // FLOW:
        OriginalCheckValue = std::abs(sum(F) - N);

        //  Allocate and zero arrays
        Array2D<Real64> FixedAF(F); // store for largest area check

        Accelerator = 1.0;
        ConvrgOld = 10.0;
        LargestArea = maxval(A);

        //  Check for Strange Geometry
        if (LargestArea > (sum(A) - LargestArea)) {
            for (i = 1; i <= N; ++i) {
                if (LargestArea != A(i)) continue;
                LargestSurf = i;
                break;
            }
            FixedAF(LargestSurf, LargestSurf) = min(0.9, 1.2 * LargestArea / sum(A)); // Give self view to big surface
        }

        //  Set up AF matrix.
        Array2D<Real64> AF(N, N); // = (AREA * DIRECT VIEW FACTOR) MATRIX
        for (i = 1; i <= N; ++i) {
            for (j = 1; j <= N; ++j) {
                AF(j, i) = FixedAF(j, i) * A(i);
            }
        }

        //  Enforce reciprocity by averaging AiFij and AjFji
        FixedAF = 0.5 * (AF + transpose(AF)); // Performance Slow way to average with transpose (heap use)

        AF.deallocate();

        Array2D<Real64> FixedF(N, N); // CORRECTED MATRIX OF VIEW FACTORS (N X N)

        NumIterations = 0;
        RowSum = 0.0;
        //  Check for physically unreasonable enclosures.

        if (N <= 3) {
            for (i = 1; i <= N; ++i) {
                for (j = 1; j <= N; ++j) {
                    FixedF(j, i) = FixedAF(j, i) / A(i);
                }
            }

            ShowWarningError("Surfaces in Zone/Enclosure=\"" + enclName + "\" do not define an enclosure.");
            ShowContinueError("Number of surfaces <= 3, view factors are set to force reciprocity but may not fulfill completeness.");
            ShowContinueError("Reciprocity means that radiant exchange between two surfaces will match and not lead to an energy loss.");
            ShowContinueError("Completeness means that all of the view factors between a surface and the other surfaces in a zone add up to unity.");
            ShowContinueError("So, when there are three or less surfaces in a zone, EnergyPlus will make sure there are no losses of energy but");
            ShowContinueError("it will not exchange the full amount of radiation with the rest of the zone as it would if there was a completed enclosure.");

            RowSum = sum(FixedF);
            if (RowSum > (N + 0.01)) {
                // Reciprocity enforced but there is more radiation than possible somewhere since the sum of one of the rows
                // is now greater than unity.  This should not be allowed as it can cause issues with the heat balance.
                // Correct this by finding the largest row summation and dividing all of the elements in the F matrix by
                // this max summation.  This will provide a cap on radiation so that no row has a sum greater than unity
                // and will still maintain reciprocity.
                Array1D<Real64> sumFixedF;
                Real64 MaxFixedFRowSum;
                sumFixedF.allocate(N);
                sumFixedF = 0.0;
                for (i = 1; i <= N; ++i) {
                    for (j = 1; j <= N; ++j) {
                        sumFixedF(i) += FixedF(i, j);
                    }
                    if (i == 1) {
                        MaxFixedFRowSum = sumFixedF(i);
                    } else {
                        if (sumFixedF(i) > MaxFixedFRowSum) MaxFixedFRowSum = sumFixedF(i);
                    }
                }
                sumFixedF.deallocate();
                if (MaxFixedFRowSum < 1.0) {
                    ShowFatalError(" FixViewFactors: Three surface or less zone failing ViewFactorFix correction which should never happen.");
                } else {
                    FixedF *= (1.0 / MaxFixedFRowSum);
                }
                RowSum = sum(FixedF); // needs to be recalculated
            }
            FinalCheckValue = FixedCheckValue = std::abs(RowSum - N);
            F = FixedF;
            for (int zoneNum : zoneNums) {
                Zone(zoneNum).EnforcedReciprocity = true;
            }
            return; // Do not iterate, stop with reciprocity satisfied.

        } //  N <= 3 Case

        //  Regular fix cases
        Array1D<Real64> RowCoefficient(N);
        Converged = false;
        while (!Converged) {
            ++NumIterations;
            for (i = 1; i <= N; ++i) {
                // Determine row coefficients which will enforce closure.
                Real64 const sum_FixedAF_i(sum(FixedAF(_, i)));
                if (std::abs(sum_FixedAF_i) > 1.0e-10) {
                    RowCoefficient(i) = A(i) / sum_FixedAF_i;
                } else {
                    RowCoefficient(i) = 1.0;
                }
                FixedAF(_, i) *= RowCoefficient(i);
            }

            //  Enforce reciprocity by averaging AiFij and AjFji
            FixedAF = 0.5 * (FixedAF + transpose(FixedAF));

            //  Form FixedF matrix
            for (i = 1; i <= N; ++i) {
                for (j = 1; j <= N; ++j) {
                    FixedF(j, i) = FixedAF(j, i) / A(i);
                    if (std::abs(FixedF(j, i)) < 1.e-10) {
                        FixedF(j, i) = 0.0;
                        FixedAF(j, i) = 0.0;
                    }
                }
            }

            ConvrgNew = std::abs(sum(FixedF) - N);
            if (std::abs(ConvrgOld - ConvrgNew) < DifferenceConvergence || ConvrgNew <= PrimaryConvergence) { //  Change in sum of Fs must be small.
                Converged = true;
            }
            ConvrgOld = ConvrgNew;
            if (NumIterations > 400) { //  If everything goes bad,enforce reciprocity and go home.
                //  Enforce reciprocity by averaging AiFij and AjFji
                FixedAF = 0.5 * (FixedAF + transpose(FixedAF));

                //  Form FixedF matrix
                for (i = 1; i <= N; ++i) {
                    for (j = 1; j <= N; ++j) {
                        FixedF(j, i) = FixedAF(j, i) / A(i);
                    }
                }
                Real64 const sum_FixedF(sum(FixedF));
                FinalCheckValue = FixedCheckValue = CheckConvergeTolerance = std::abs(sum_FixedF - N);
                if (CheckConvergeTolerance > 0.005) {
                    ShowWarningError("FixViewFactors: View factors not complete. Check for bad surface descriptions or unenclosed zone=\"" +
                                     enclName + "\".");
                    ShowContinueError(format("Enforced reciprocity has tolerance (ideal is 0)=[{:.6R}], Row Sum (ideal is {})=[{:.2R}].",
                                             CheckConvergeTolerance,
                                             N,
                                             RowSum));
                    ShowContinueError("If zone is unusual, or tolerance is on the order of 0.001, view factors are probably OK.");
                }
                if (std::abs(FixedCheckValue) < std::abs(OriginalCheckValue)) {
                    F = FixedF;
                    FinalCheckValue = FixedCheckValue;
                }
                RowSum = sum_FixedF;
                return;
            }
        }
        FixedCheckValue = ConvrgNew;
        if (FixedCheckValue < OriginalCheckValue) {
            F = FixedF;
            FinalCheckValue = FixedCheckValue;
        } else {
            FinalCheckValue = OriginalCheckValue;
            RowSum = sum(FixedF);
            if (std::abs(RowSum - N) < PrimaryConvergence) {
                F = FixedF;
                FinalCheckValue = FixedCheckValue;
            } else {
                ShowWarningError("FixViewFactors: View factors not complete. Check for bad surface descriptions or unenclosed zone=\"" + enclName +
                                 "\".");
            }
        }
    }

    void CalcScriptF(int const N,             // Number of surfaces
                     Array1D<Real64> const &A, // AREA VECTOR- ASSUMED,BE N ELEMENTS LONG
                     Array2<Real64> const &F, // DIRECT VIEW FACTOR MATRIX (N X N)
                     Array1D<Real64> &EMISS,   // VECTOR OF SURFACE EMISSIVITIES
                     Array2<Real64> &ScriptF  // MATRIX OF SCRIPT F FACTORS (N X N) //Tuned Transposed
    )
    {
        // SUBROUTINE INFORMATION:
        //       AUTHOR         Curt Pedersen
        //       DATE WRITTEN   1980
        //       MODIFIED       July 2000 (COP for the ASHRAE Loads Toolkit)
        //       RE-ENGINEERED  September 2000 (RKS for EnergyPlus)
        //       RE-ENGINEERED  June 2014 (Stuart Mentzer): Performance tuned

        // PURPOSE OF THIS SUBROUTINE:
        // Determines Hottel's ScriptF coefficients which account for the total
        // grey interchange between surfaces in an enclosure.

        // METHODOLOGY EMPLOYED:
        // See reference

        // REFERENCES:
        // Hottel, H. C. and A. F. Sarofim, Radiative Transfer, Ch 3, McGraw Hill, 1967.

        // USE STATEMENTS:
        // na

        // Locals
        // SUBROUTINE ARGUMENTS:
        // --Must satisfy reciprocity and completeness:
        //  A(i)*F(i,j)=A(j)*F(j,i); F(i,i)=0.; SUM(F(i,j)=1.0, j=1,N)

        // SUBROUTINE PARAMETER DEFINITIONS:
        Real64 const MaxEmissLimit(0.99999); // Limit the emissivity internally/avoid a divide by zero error

        // INTERFACE BLOCK SPECIFICATIONS
        // na

        // DERIVED TYPE DEFINITIONS
        // na

        // Validate argument array dimensions
        assert(N >= 0); // Do we need to allow for N==0?
        assert((A.l() == 1) && (A.u() == N));
        assert((F.l1() == 1) && (F.u1() == N));
        assert((F.l2() == 1) && (F.u2() == N));
        assert((EMISS.l() == 1) && (EMISS.u() == N));
        assert(equal_dimensions(F, ScriptF));

        // SUBROUTINE LOCAL VARIABLE DECLARATIONS:

        // FLOW:

#ifdef EP_Count_Calls
        ++NumCalcScriptF_Calls;
#endif

        // Load Cmatrix with AF (AREA * DIRECT VIEW FACTOR) matrix
        Array2D<Real64> Cmatrix(N, N);        // = (AF - EMISS/REFLECTANCE) matrix (but plays other roles)
        assert(equal_dimensions(Cmatrix, F)); // For linear indexing
        Array2D<Real64>::size_type l(0u);
        for (int j = 1; j <= N; ++j) {
            for (int i = 1; i <= N; ++i, ++l) {
                Cmatrix[l] = A(i) * F[l]; // [ l ] == ( i, j )
            }
        }

        // Load Cmatrix with (AF - EMISS/REFLECTANCE) matrix
        Array1D<Real64> Excite(N); // Excitation vector = A*EMISS/REFLECTANCE
        l = 0u;
        for (int i = 1; i <= N; ++i, l += N + 1) {
            Real64 EMISS_i(EMISS(i));
            if (EMISS_i > MaxEmissLimit) { // Check/limit EMISS for this surface to avoid divide by zero below
                EMISS_i = EMISS(i) = MaxEmissLimit;
                ShowWarningError("A thermal emissivity above 0.99999 was detected. This is not allowed. Value was reset to 0.99999");
            }
            Real64 const EMISS_i_fac(A(i) / (1.0 - EMISS_i));
            Excite(i) = -EMISS_i * EMISS_i_fac; // Set up matrix columns for partial radiosity calculation
            Cmatrix[l] -= EMISS_i_fac;          // Coefficient matrix for partial radiosity calculation // [ l ] == ( i, i )
        }

        Array2D<Real64> Cinverse(N, N);       // Inverse of Cmatrix
        CalcMatrixInverse(Cmatrix, Cinverse); // SOLVE THE LINEAR SYSTEM
        Cmatrix.clear();                      // Release memory ASAP

        // Scale Cinverse colums by excitation to get partial radiosity matrix
        l = 0u;
        for (int j = 1; j <= N; ++j) {
            Real64 const e_j(Excite(j));
            for (int i = 1; i <= N; ++i, ++l) {
                Cinverse[l] *= e_j; // [ l ] == ( i, j )
            }
        }
        Excite.clear(); // Release memory ASAP

        // Form Script F matrix transposed
        assert(equal_dimensions(Cinverse, ScriptF)); // For linear indexing
        Array2D<Real64>::size_type m(0u);
        for (int i = 1; i <= N; ++i) { // Inefficient order for cache but can reuse multiplier so faster choice depends on N
            Real64 const EMISS_i(EMISS(i));
            Real64 const EMISS_fac(EMISS_i / (1.0 - EMISS_i));
            l = static_cast<Array2D<Real64>::size_type>(i - 1);
            for (int j = 1; j <= N; ++j, l += N, ++m) {
                if (i == j) {
                    //        ScriptF(I,J) = EMISS(I)/(1.0d0-EMISS(I))*(Jmatrix(I,J)-Delta*EMISS(I)), where Delta=1
                    ScriptF[m] = EMISS_fac * (Cinverse[l] - EMISS_i); // [ l ] = ( i, j ), [ m ] == ( j, i )
                } else {
                    //        ScriptF(I,J) = EMISS(I)/(1.0d0-EMISS(I))*(Jmatrix(I,J)-Delta*EMISS(I)), where Delta=0
                    ScriptF[m] = EMISS_fac * Cinverse[l]; // [ l ] == ( i, j ), [ m ] == ( j, i )
                }
            }
        }
    }

    void CalcMatrixInverse(Array2<Real64> &A, // Matrix: Gets reduced to L\U form
                           Array2<Real64> &I  // Returned as inverse matrix
    )
    {
        // SUBROUTINE INFORMATION:
        //       AUTHOR         Jakob Asmundsson
        //       DATE WRITTEN   January 1999
        //       MODIFIED       September 2000 (RKS for EnergyPlus)
        //       RE-ENGINEERED  June 2014 (Stuart Mentzer): Performance/memory tuning rewrite

        // PURPOSE OF THIS SUBROUTINE:
        // To find the inverse of Matrix, using partial pivoting.

        // METHODOLOGY EMPLOYED:
        // Inverse is found using partial pivoting and Gauss elimination

        // REFERENCES:
        // Any Linear Algebra book

        // Validation
        assert(A.square());
        assert(A.I1() == A.I2());
        assert(equal_dimensions(A, I));

        // Initialization
        int const l(A.l1());
        int const u(A.u1());
        int const n(u - l + 1);
        I.to_identity(); // I starts out as identity

        // Could do row scaling here to improve condition and then check min pivot isn't too small

        // Compute in-place LU decomposition of [A|I] with row pivoting
        for (int i = l; i <= u; ++i) {

            // Find pivot row in column i below diagonal
            int iPiv = i;
            Real64 aPiv(std::abs(A(i, i)));
            auto ik(A.index(i, i + 1));
            for (int k = i + 1; k <= u; ++k, ++ik) {
                Real64 const aAki(std::abs(A[ik])); // [ ik ] == ( i, k )
                if (aAki > aPiv) {
                    iPiv = k;
                    aPiv = aAki;
                }
            }
            assert(aPiv != 0.0); //? Is zero pivot possible for some user inputs? If so if test/handler needed

            // Swap row i with pivot row
            if (iPiv != i) {
                auto ji(A.index(l, i));    // [ ji ] == ( j, i )
                auto pj(A.index(l, iPiv)); // [ pj ] == ( j, iPiv )
                for (int j = l; j <= u; ++j, ji += n, pj += n) {
                    Real64 const Aij(A[ji]);
                    A[ji] = A[pj];
                    A[pj] = Aij;
                    Real64 const Iij(I[ji]);
                    I[ji] = I[pj];
                    I[pj] = Iij;
                }
            }

            // Put multipliers in column i and reduce block below A(i,i)
            Real64 const Aii_inv(1.0 / A(i, i));
            for (int k = i + 1; k <= u; ++k) {
                Real64 const multiplier(A(i, k) * Aii_inv);
                A(i, k) = multiplier;
                if (multiplier != 0.0) {
                    auto ji(A.index(i + 1, i)); // [ ji ] == ( j, i )
                    auto jk(A.index(i + 1, k)); // [ jk ] == ( j, k )
                    for (int j = i + 1; j <= u; ++j, ji += n, jk += n) {
                        A[jk] -= multiplier * A[ji];
                    }
                    ji = A.index(l, i);
                    jk = A.index(l, k);
                    for (int j = l; j <= u; ++j, ji += n, jk += n) {
                        Real64 const Iij(I[ji]);
                        if (Iij != 0.0) {
                            I[jk] -= multiplier * Iij;
                        }
                    }
                }
            }
        }

        // Perform back-substitution on [U|I] to put inverse in I
        for (int k = u; k >= l; --k) {
            Real64 const Akk_inv(1.0 / A(k, k));
            auto jk(A.index(l, k)); // [ jk ] == ( j, k )
            for (int j = l; j <= u; ++j, jk += n) {
                I[jk] *= Akk_inv;
            }
            auto ik(A.index(k, l));             // [ ik ] == ( i, k )
            for (int i = l; i < k; ++i, ++ik) { // Eliminate kth column entries from I in rows above k
                Real64 const Aik(A[ik]);
                auto ji(A.index(l, i)); // [ ji ] == ( j, i )
                auto jk(A.index(l, k)); // [ jk ] == ( k, j )
                for (int j = l; j <= u; ++j, ji += n, jk += n) {
                    I[ji] -= Aik * I[jk];
                }
            }
        }
    }

    void CalcFMRT(int const N,             // Number of surfaces
                  Array1D<Real64> const &A, // AREA VECTOR- ASSUMED,BE N ELEMENTS LONG
                  Array1D<Real64> &FMRT     // VECTOR OF MEAN RADIANT TEMPERATURE "VIEW FACTORS"
    )
    {
        double sumAF = 0.0;
        for (int iS = 0; iS < N; iS++) {
            FMRT[iS] = 1.0;
            sumAF += A[iS];
        }

        static const int maxIt = 100;
        static const double tol = 0.0001;
        double fChange, fLast;
        double sumAFNew = sumAF;
        for (unsigned i = 0; i < maxIt; i++) {
            fChange = 0.;
            bool errorsFound(false);
            sumAF = sumAFNew;
            sumAFNew = 0.0;
            for (int iS = 0; iS < N; iS++) {
                fLast = FMRT[iS];
                FMRT[iS] = 1./(1. - A[iS]*FMRT[iS]/(sumAF));
                if (FMRT[iS] > 100.) {
                    errorsFound = true;
                    ShowSevereError("Geometry not compatible with Carroll MRT Zone Radiant Exchange method.");
                    break;
                }
                fChange += fabs(FMRT[iS] - fLast);
                sumAFNew += A[iS]*FMRT[iS];
            }

            if (errorsFound || fChange / N < tol) {
                break;
            }
            if (i >= maxIt) {
                errorsFound = true;
                ShowSevereError("Carroll MRT Zone Radiant Exchange method unable to converge on \"view factor\" calculation.");
            }
            if (errorsFound) {
                ShowFatalError("CalcFMRT: Errors found while calculating mean radiant temperature view factors.  Program terminated.");
            }
        }
        return;
    }

    void CalcFp(int const N,             // Number of surfaces
                Array1D<Real64> &EMISS,   // VECTOR OF SURFACE EMISSIVITIES
                Array1D<Real64> &FMRT,    // VECTOR OF MEAN RADIANT TEMPERATURE "VIEW FACTORS"
                Array1D<Real64> &Fp       // VECTOR OF OPPENHEIM RESISTANCE VALUES
    )
    {
        Real64 SB = DataGlobalConstants::StefanBoltzmann;
        for (int iS = 0; iS < N; iS++) {
            Fp[iS] = SB*EMISS[iS]/(EMISS[iS]/FMRT[iS] + 1. - EMISS[iS]);  // actually sigma *
        }
        return;
    }


    int GetRadiantSystemSurface(std::string const &cCurrentModuleObject, // Calling Object type
                                std::string const &RadSysName,           // Calling Object name
                                int const RadSysZoneNum,                 // Radiant system zone number
                                std::string const &SurfaceName,          // Referenced surface name
                                bool &ErrorsFound                        // True when errors are found
    )
    {
        static std::string const routineName("GetRadiantSystemSurface: "); // include trailing blank space

        // For radiant zone equipment, find the referenced surface and check if it is in the same zone or radiant enclosure
        int const surfNum = UtilityRoutines::FindItemInList(SurfaceName, DataSurfaces::Surface);

        // Trap for surfaces that do not exist
        if (surfNum == 0) {
            ShowSevereError(routineName + "Invalid Surface name = " + SurfaceName);
            ShowContinueError("Occurs for " + cCurrentModuleObject + " = " + RadSysName);
            ErrorsFound = true;
            return surfNum;
        }

        if (RadSysZoneNum == 0) {
            ShowSevereError(routineName + "Invalid Zone number passed by " + cCurrentModuleObject + " = " + RadSysName);
            ErrorsFound = true;
            return surfNum;
        }

        // Check if the surface and equipment are in the same zone or radiant enclosure
        int const surfRadEnclNum = DataHeatBalance::Zone(DataSurfaces::Surface(surfNum).Zone).RadiantEnclosureNum;
        int const radSysEnclNum = DataHeatBalance::Zone(RadSysZoneNum).RadiantEnclosureNum;
        if (radSysEnclNum == 0) {
            // This should never happen - but it does in some simple unit tests that are designed to throw errors
            ShowSevereError(routineName + "Somehow the radiant system enclosure number is zero for" + cCurrentModuleObject + " = " + RadSysName);
            ErrorsFound = true;
        } else if (surfRadEnclNum == 0) {
            // This should never happen
            ShowSevereError(routineName + "Somehow  the surface enclosure number is zero for" + cCurrentModuleObject + " = " + RadSysName +
                            " and Surface = " + SurfaceName); // LCOV_EXCL_LINE
            ErrorsFound = true;                               // LCOV_EXCL_LINE
        } else if (surfRadEnclNum != radSysEnclNum) {
            ShowSevereError(routineName + "Surface = " + SurfaceName + " is not in the same zone or enclosure as the radiant equipment.");
            ShowContinueError("Surface zone or enclosure = " + DataViewFactorInformation::ZoneRadiantInfo(surfRadEnclNum).Name);
            ShowContinueError("Radiant equipment zone or enclosure = " + DataViewFactorInformation::ZoneRadiantInfo(radSysEnclNum).Name);
            ShowContinueError("Occurs for " + cCurrentModuleObject + " = " + RadSysName);
            ErrorsFound = true;
        }
        return surfNum;
    }

} // namespace HeatBalanceIntRadExchange

} // namespace EnergyPlus<|MERGE_RESOLUTION|>--- conflicted
+++ resolved
@@ -297,11 +297,7 @@
                                 InterpSlatAng(SurfWinSlatAngThisTS(SurfNum), SurfWinMovableSlats(SurfNum), surface_window.EffGlassEmiss);
                         }
                         if (Surface(SurfNum).MovInsulIntPresent) {
-<<<<<<< HEAD
                             HeatBalanceMovableInsulation::EvalInsideMovableInsulation(SurfNum, HMovInsul, AbsInt);
-=======
-                            HeatBalanceMovableInsulation::EvalInsideMovableInsulation(state, SurfNum, HMovInsul, AbsInt);
->>>>>>> feb91562
                             zone_info.Emissivity(ZoneSurfNum) = state.dataMaterial->Material(Surface(SurfNum).MaterialMovInsulInt).AbsorpThermal;
                         }
                         if (SurfWinWindowModelType(SurfNum) == WindowEQLModel &&
