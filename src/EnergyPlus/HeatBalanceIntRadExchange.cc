// EnergyPlus, Copyright (c) 1996-2023, The Board of Trustees of the University of Illinois,
// The Regents of the University of California, through Lawrence Berkeley National Laboratory
// (subject to receipt of any required approvals from the U.S. Dept. of Energy), Oak Ridge
// National Laboratory, managed by UT-Battelle, Alliance for Sustainable Energy, LLC, and other
// contributors. All rights reserved.
//
// NOTICE: This Software was developed under funding from the U.S. Department of Energy and the
// U.S. Government consequently retains certain rights. As such, the U.S. Government has been
// granted for itself and others acting on its behalf a paid-up, nonexclusive, irrevocable,
// worldwide license in the Software to reproduce, distribute copies to the public, prepare
// derivative works, and perform publicly and display publicly, and to permit others to do so.
//
// Redistribution and use in source and binary forms, with or without modification, are permitted
// provided that the following conditions are met:
//
// (1) Redistributions of source code must retain the above copyright notice, this list of
//     conditions and the following disclaimer.
//
// (2) Redistributions in binary form must reproduce the above copyright notice, this list of
//     conditions and the following disclaimer in the documentation and/or other materials
//     provided with the distribution.
//
// (3) Neither the name of the University of California, Lawrence Berkeley National Laboratory,
//     the University of Illinois, U.S. Dept. of Energy nor the names of its contributors may be
//     used to endorse or promote products derived from this software without specific prior
//     written permission.
//
// (4) Use of EnergyPlus(TM) Name. If Licensee (i) distributes the software in stand-alone form
//     without changes from the version obtained under this License, or (ii) Licensee makes a
//     reference solely to the software portion of its product, Licensee must refer to the
//     software as "EnergyPlus version X" software, where "X" is the version number Licensee
//     obtained under this License and may not use a different name for the software. Except as
//     specifically required in this Section (4), Licensee shall not use in a company name, a
//     product name, in advertising, publicity, or other promotional activities any name, trade
//     name, trademark, logo, or other designation of "EnergyPlus", "E+", "e+" or confusingly
//     similar designation, without the U.S. Department of Energy's prior written consent.
//
// THIS SOFTWARE IS PROVIDED BY THE COPYRIGHT HOLDERS AND CONTRIBUTORS "AS IS" AND ANY EXPRESS OR
// IMPLIED WARRANTIES, INCLUDING, BUT NOT LIMITED TO, THE IMPLIED WARRANTIES OF MERCHANTABILITY
// AND FITNESS FOR A PARTICULAR PURPOSE ARE DISCLAIMED. IN NO EVENT SHALL THE COPYRIGHT OWNER OR
// CONTRIBUTORS BE LIABLE FOR ANY DIRECT, INDIRECT, INCIDENTAL, SPECIAL, EXEMPLARY, OR
// CONSEQUENTIAL DAMAGES (INCLUDING, BUT NOT LIMITED TO, PROCUREMENT OF SUBSTITUTE GOODS OR
// SERVICES; LOSS OF USE, DATA, OR PROFITS; OR BUSINESS INTERRUPTION) HOWEVER CAUSED AND ON ANY
// THEORY OF LIABILITY, WHETHER IN CONTRACT, STRICT LIABILITY, OR TORT (INCLUDING NEGLIGENCE OR
// OTHERWISE) ARISING IN ANY WAY OUT OF THE USE OF THIS SOFTWARE, EVEN IF ADVISED OF THE
// POSSIBILITY OF SUCH DAMAGE.

// C++ Headers
#include <cassert>
#include <cmath>

// ObjexxFCL Headers
#include <ObjexxFCL/Array.functions.hh>
#include <ObjexxFCL/ArrayS.functions.hh>
#include <ObjexxFCL/Fmath.hh>

// EnergyPlus Headers
#include <EnergyPlus/Construction.hh>
#include <EnergyPlus/Data/EnergyPlusData.hh>
#include <EnergyPlus/DataHeatBalSurface.hh>
#include <EnergyPlus/DataHeatBalance.hh>
#include <EnergyPlus/DataIPShortCuts.hh>
#include <EnergyPlus/DataSurfaces.hh>
#include <EnergyPlus/DataSystemVariables.hh>
#include <EnergyPlus/DataViewFactorInformation.hh>
#include <EnergyPlus/DisplayRoutines.hh>
#include <EnergyPlus/General.hh>
#include <EnergyPlus/HeatBalanceIntRadExchange.hh>
#include <EnergyPlus/InputProcessing/InputProcessor.hh>
#include <EnergyPlus/Material.hh>
#include <EnergyPlus/UtilityRoutines.hh>
#include <EnergyPlus/WindowEquivalentLayer.hh>

namespace EnergyPlus {

namespace HeatBalanceIntRadExchange {
    // Module containing the routines dealing with the interior radiant exchange
    // between surfaces.

    // MODULE INFORMATION:
    //       AUTHOR         Rick Strand
    //       DATE WRITTEN   September 2000
    //       MODIFIED       Aug 2001, FW: recalculate ScriptF for a zone if window interior
    //                       shade/blind status is different from previous time step. This is
    //                       because ScriptF, which is used to calculate interior LW
    //                       exchange between surfaces, depends on inside surface emissivities,
    //                       which, for a window, depends on whether or not an interior
    //                       shade or blind is in place.
    //       RE-ENGINEERED  na

    // PURPOSE OF THIS MODULE:
    // Part of the heat balance modularization/re-engineering.  Purpose of this
    // module is to replace the MRT with RBAL method of modeling radiant exchange
    // between interior surfaces.

    // METHODOLOGY EMPLOYED:
    // Standard EnergyPlus methodology

    // REFERENCES:
    // ASHRAE Loads Toolkit "Script F" routines by Curt Pedersen
    // Hottel, H.C., and A.F. Sarofim. "Radiative Transfer" (mainly chapter 3),
    //  McGraw-Hill, Inc., New York, 1967.

    // OTHER NOTES: none

    // Using/Aliasing
    using namespace DataHeatBalance;
    using namespace DataSurfaces;
    using namespace DataSystemVariables;
    using namespace DataViewFactorInformation;

    void CalcInteriorRadExchange(EnergyPlusData &state,
                                 Array1S<Real64> const SurfaceTemp,              // Current surface temperatures
                                 int const SurfIterations,                       // Number of iterations in calling subroutine
                                 Array1D<Real64> &NetLWRadToSurf,                // Net long wavelength radiant exchange from other surfaces
                                 ObjexxFCL::Optional_int_const ZoneToResimulate, // if passed in, then only calculate for this zone
#ifdef EP_Count_Calls
                                 std::string_view const CalledFrom)
#else
                                 [[maybe_unused]] std::string_view const CalledFrom)
#endif
    {

        // SUBROUTINE INFORMATION:
        //       AUTHOR         Rick Strand
        //       DATE WRITTEN   September 2000
        //       MODIFIED       6/18/01, FCW: calculate IR on windows
        //                      Jan 2002, FCW: add blinds with movable slats
        //                      Sep 2011 LKL/BG - resimulate only zones needing it for Radiant systems

        // PURPOSE OF THIS SUBROUTINE:
        // Determines the interior radiant exchange between surfaces using
        // Hottel's ScriptF method for the grey interchange between surfaces
        // in an enclosure.

        // REFERENCES:
        // Hottel, H. C. and A. F. Sarofim, Radiative Transfer, Ch 3, McGraw Hill, 1967.

        // Types
        typedef Array1D<Real64>::size_type size_type;

        // Using/Aliasing
        using WindowEquivalentLayer::EQLWindowInsideEffectiveEmiss;

        bool IntShadeOrBlindStatusChanged; // True if status of interior shade or blind on at least
        // one window in a zone has changed from previous time step

        auto &SurfaceTempRad = state.dataHeatBalIntRadExchg->SurfaceTempRad;
        auto &SurfaceTempInKto4th = state.dataHeatBalIntRadExchg->SurfaceTempInKto4th;
        auto &SurfaceEmiss = state.dataHeatBalIntRadExchg->SurfaceEmiss;

        if (state.dataHeatBalIntRadExchg->CalcInteriorRadExchangefirstTime) {
            SurfaceTempRad.allocate(state.dataHeatBalIntRadExchg->MaxNumOfRadEnclosureSurfs);
            SurfaceTempInKto4th.allocate(state.dataHeatBalIntRadExchg->MaxNumOfRadEnclosureSurfs);
            SurfaceEmiss.allocate(state.dataHeatBalIntRadExchg->MaxNumOfRadEnclosureSurfs);
            state.dataHeatBalIntRadExchg->CalcInteriorRadExchangefirstTime = false;
            if (state.dataSysVars->DeveloperFlag) {
                DisplayString(state, " OMP turned off, HBIRE loop executed in serial");
            }
        }

        if (state.dataGlobal->KickOffSimulation || state.dataGlobal->KickOffSizing) return;

        bool const PartialResimulate(present(ZoneToResimulate));

#ifdef EP_Count_Calls
        if (!PartialResimulate) {
            ++state.dataTimingsData->NumIntRadExchange_Calls;
        } else {
            ++state.dataTimingsData->NumIntRadExchangeZ_Calls;
        }
        if (CalledFrom.empty()) {
            // do nothing
        } else if (CalledFrom == "Main") {
            ++state.dataTimingsData->NumIntRadExchangeMain_Calls;
        } else if (CalledFrom == "Outside") {
            ++state.dataTimingsData->NumIntRadExchangeOSurf_Calls;
        } else if (CalledFrom == "Inside") {
            ++state.dataTimingsData->NumIntRadExchangeISurf_Calls;
        }
#endif

        int startEnclosure = 1;
        int endEnclosure = state.dataViewFactor->NumOfRadiantEnclosures;
        if (PartialResimulate) {
            // ToDo: For now, use min and max enclosure numbers associated with this zone, this could include unrelated enclosures
            startEnclosure = state.dataHeatBal->Zone(ZoneToResimulate).zoneRadEnclosureFirst;
            endEnclosure = state.dataHeatBal->Zone(ZoneToResimulate).zoneRadEnclosureLast;
            for (int enclosureNum = startEnclosure; enclosureNum <= endEnclosure; ++enclosureNum) {
                auto const &enclosure = state.dataViewFactor->EnclRadInfo(enclosureNum);
                for (int i : enclosure.SurfacePtr) {
                    NetLWRadToSurf(i) = 0.0;
                    state.dataSurface->SurfWinIRfromParentZone(i) = 0.0;
                }
            }
        } else {
            NetLWRadToSurf = 0.0;
            for (int SurfNum = 1; SurfNum <= state.dataSurface->TotSurfaces; SurfNum++)
                state.dataSurface->SurfWinIRfromParentZone(SurfNum) = 0.0;
        }

        for (int enclosureNum = startEnclosure; enclosureNum <= endEnclosure; ++enclosureNum) {

            auto &zone_info = state.dataViewFactor->EnclRadInfo(enclosureNum);
            auto &zone_ScriptF = zone_info.ScriptF; // Tuned Transposed
            auto &zone_SurfacePtr = zone_info.SurfacePtr;
            int const n_zone_Surfaces = zone_info.NumOfSurfaces;
            size_type const s_zone_Surfaces = n_zone_Surfaces;

            // Calculate ScriptF if first time step in environment and surface heat-balance iterations not yet started;
            // recalculate ScriptF if status of window interior shades or blinds has changed from
            // previous time step. This recalculation is required since ScriptF depends on the inside
            // emissivity of the inside surfaces, which, for windows, is (1) the emissivity of the
            // inside face of the inside glass layer if there is no interior shade/blind, or (2) the effective
            // emissivity of the shade/blind if the shade/blind is in place. (The "effective emissivity"
            // in this case is (1) the shade/blind emissivity if the shade/blind IR transmittance is zero,
            // or (2) a weighted average of the shade/blind emissivity and inside glass emissivity if the
            // shade/blind IR transmittance is not zero (which is sometimes the case for a "shade" and
            // usually the case for a blind). It assumed for switchable glazing that the inside surface
            // emissivity does not change if the glazing is switched on or off.

            // Determine if status of interior shade/blind on one or more windows in the zone has changed
            // from previous time step.  Also make a check for any changes in interior movable insulation.

            if (SurfIterations == 0) {

                bool IntMovInsulChanged; // True if the status of interior movable insulation has changed

                IntShadeOrBlindStatusChanged = false;
                IntMovInsulChanged = false;

                if (!state.dataGlobal->BeginEnvrnFlag) { // Check for change in shade/blind status
                    for (int const SurfNum : zone_SurfacePtr) {
                        if (IntShadeOrBlindStatusChanged || IntMovInsulChanged)
                            break; // Need only check if one window's status or one movable insulation status has changed
                        if (state.dataConstruction->Construct(state.dataSurface->Surface(SurfNum).Construction).TypeIsWindow) {
                            WinShadingType ShadeFlag = state.dataSurface->SurfWinShadingFlag(SurfNum);
                            WinShadingType ShadeFlagPrev = state.dataSurface->SurfWinExtIntShadePrevTS(SurfNum);
                            if (ShadeFlagPrev != ShadeFlag && (ANY_INTERIOR_SHADE_BLIND(ShadeFlagPrev) || ANY_INTERIOR_SHADE_BLIND(ShadeFlag)))
                                IntShadeOrBlindStatusChanged = true;
                            if (state.dataSurface->SurfWinWindowModelType(SurfNum) == WindowModel::EQL &&
                                state.dataWindowEquivLayer
                                    ->CFS(state.dataConstruction->Construct(state.dataSurface->Surface(SurfNum).Construction).EQLConsPtr)
                                    .ISControlled) {
                                IntShadeOrBlindStatusChanged = true;
                            }
                        } else {
                            if (state.dataSurface->AnyMovableInsulation) UpdateMovableInsulationFlag(state, IntMovInsulChanged, SurfNum);
                        }
                    }
                }

                if (IntShadeOrBlindStatusChanged || IntMovInsulChanged ||
                    state.dataGlobal->BeginEnvrnFlag) { // Calc inside surface emissivities for this time step
                    for (int ZoneSurfNum = 1; ZoneSurfNum <= n_zone_Surfaces; ++ZoneSurfNum) {
                        int const SurfNum = zone_SurfacePtr(ZoneSurfNum);
                        int const ConstrNum = state.dataSurface->Surface(SurfNum).Construction;
                        zone_info.Emissivity(ZoneSurfNum) = state.dataHeatBalSurf->SurfAbsThermalInt(SurfNum);
                        if (state.dataConstruction->Construct(ConstrNum).TypeIsWindow &&
                            ANY_INTERIOR_SHADE_BLIND(state.dataSurface->SurfWinShadingFlag(SurfNum))) {
                            zone_info.Emissivity(ZoneSurfNum) = state.dataHeatBalSurf->SurfAbsThermalInt(SurfNum);
                        }
                        if (state.dataSurface->SurfWinWindowModelType(SurfNum) == WindowModel::EQL &&
                            state.dataWindowEquivLayer->CFS(state.dataConstruction->Construct(ConstrNum).EQLConsPtr).ISControlled) {
                            zone_info.Emissivity(ZoneSurfNum) = EQLWindowInsideEffectiveEmiss(state, ConstrNum);
                        }
                    }

                    if (state.dataHeatBalIntRadExchg->CarrollMethod) {
                        CalcFp(n_zone_Surfaces, zone_info.Emissivity, zone_info.FMRT, zone_info.Fp);
                    } else {
                        CalcScriptF(state, n_zone_Surfaces, zone_info.Area, zone_info.F, zone_info.Emissivity, zone_ScriptF);
                        // precalc - multiply by StefanBoltzmannConstant
                        zone_ScriptF *= DataGlobalConstants::StefanBoltzmann;
                    }
                }

            } // End of check if SurfIterations = 0

            // Set surface emissivities and temperatures
            // Also, for Carroll method, calculate numerators and denominators of radiant temperature
            Real64 CarrollMRTNumerator(0.0);
            Real64 CarrollMRTDenominator(0.0);
            Real64 CarrollMRTInKTo4th; // Carroll MRT
            for (size_type ZoneSurfNum = 0; ZoneSurfNum < s_zone_Surfaces; ++ZoneSurfNum) {
                int const SurfNum = zone_SurfacePtr[ZoneSurfNum];
                auto const &surface_window = state.dataSurface->SurfaceWindow(SurfNum);
                int const ConstrNum = state.dataSurface->Surface(SurfNum).Construction;
                auto const &construct = state.dataConstruction->Construct(ConstrNum);
                if (construct.WindowTypeEQL) {
                    SurfaceTempRad[ZoneSurfNum] = state.dataSurface->SurfWinEffInsSurfTemp(SurfNum);
                    SurfaceEmiss[ZoneSurfNum] = EQLWindowInsideEffectiveEmiss(state, ConstrNum);
                } else if (construct.WindowTypeBSDF && state.dataSurface->SurfWinShadingFlag(SurfNum) == WinShadingType::IntShade) {
                    SurfaceTempRad[ZoneSurfNum] = state.dataSurface->SurfWinEffInsSurfTemp(SurfNum);
                    SurfaceEmiss[ZoneSurfNum] = surface_window.EffShBlindEmiss[0] + surface_window.EffGlassEmiss[0];
                } else if (construct.WindowTypeBSDF) {
                    SurfaceTempRad[ZoneSurfNum] = state.dataSurface->SurfWinEffInsSurfTemp(SurfNum);
                    SurfaceEmiss[ZoneSurfNum] = construct.InsideAbsorpThermal;
                } else if (construct.TypeIsWindow && state.dataSurface->SurfWinOriginalClass(SurfNum) != SurfaceClass::TDD_Diffuser) {
                    if (SurfIterations == 0 && NOT_SHADED(state.dataSurface->SurfWinShadingFlag(SurfNum))) {
                        // If the window is bare this TS and it is the first time through we use the previous TS glass
                        // temperature whether or not the window was shaded in the previous TS. If the window was shaded
                        // the previous time step this temperature is a better starting value than the shade temperature.
                        SurfaceTempRad[ZoneSurfNum] = surface_window.ThetaFace(2 * construct.TotGlassLayers) - Constant::KelvinConv;
                        SurfaceEmiss[ZoneSurfNum] = construct.InsideAbsorpThermal;
                        // For windows with an interior shade or blind an effective inside surface temp
                        // and emiss is used here that is a weighted combination of shade/blind and glass temp and emiss.
                    } else if (ANY_INTERIOR_SHADE_BLIND(state.dataSurface->SurfWinShadingFlag(SurfNum))) {
                        SurfaceTempRad[ZoneSurfNum] = state.dataSurface->SurfWinEffInsSurfTemp(SurfNum);
                        SurfaceEmiss[ZoneSurfNum] = state.dataHeatBalSurf->SurfAbsThermalInt(SurfNum);
                    } else {
                        SurfaceTempRad[ZoneSurfNum] = SurfaceTemp(SurfNum);
                        SurfaceEmiss[ZoneSurfNum] = construct.InsideAbsorpThermal;
                    }
                } else {
                    SurfaceTempRad[ZoneSurfNum] = SurfaceTemp(SurfNum);
                    SurfaceEmiss[ZoneSurfNum] = construct.InsideAbsorpThermal;
                }
                if (state.dataHeatBalIntRadExchg->CarrollMethod) {
                    CarrollMRTNumerator += SurfaceTempRad[ZoneSurfNum] * zone_info.Fp[ZoneSurfNum] * zone_info.Area[ZoneSurfNum];
                    CarrollMRTDenominator += zone_info.Fp[ZoneSurfNum] * zone_info.Area[ZoneSurfNum];
                }
                SurfaceTempInKto4th[ZoneSurfNum] = pow_4(SurfaceTempRad[ZoneSurfNum] + Constant::KelvinConv);
            }

            if (state.dataHeatBalIntRadExchg->CarrollMethod) {
                if (CarrollMRTDenominator > 0.0) {
                    CarrollMRTInKTo4th = pow_4(CarrollMRTNumerator / CarrollMRTDenominator + Constant::KelvinConv);
                } else {
                    // Likely only one surface in this enclosure
                    CarrollMRTInKTo4th = 293.15; // arbitrary value, IR will be zero
                }
            }

            // These are the money loops
            if (state.dataHeatBalIntRadExchg->CarrollMethod) {
                for (size_type RecZoneSurfNum = 0; RecZoneSurfNum < s_zone_Surfaces; ++RecZoneSurfNum) {
                    int const RecSurfNum = zone_SurfacePtr[RecZoneSurfNum];
                    int const ConstrNumRec = state.dataSurface->Surface(RecSurfNum).Construction;
                    auto const &rec_construct = state.dataConstruction->Construct(ConstrNumRec);
                    auto &netLWRadToRecSurf = NetLWRadToSurf(RecSurfNum);
                    if (rec_construct.TypeIsWindow) {
                        //                        auto& rec_surface_window(SurfaceWindow(RecSurfNum));
                        Real64 CarrollMRTInKTo4thWin = CarrollMRTInKTo4th; // arbitrary value, IR will be zero
                        Real64 CarrollMRTNumeratorWin(0.0);
                        Real64 CarrollMRTDenominatorWin(0.0);
                        for (size_type SendZoneSurfNum = 0; SendZoneSurfNum < s_zone_Surfaces; ++SendZoneSurfNum) {
                            if (SendZoneSurfNum != RecZoneSurfNum) {
                                CarrollMRTNumeratorWin +=
                                    SurfaceTempRad[SendZoneSurfNum] * zone_info.Fp[SendZoneSurfNum] * zone_info.Area[SendZoneSurfNum];
                                CarrollMRTDenominatorWin += zone_info.Fp[SendZoneSurfNum] * zone_info.Area[SendZoneSurfNum];
                            }
                        }
                        if (CarrollMRTDenominatorWin > 0.0) {
                            CarrollMRTInKTo4thWin = pow_4(CarrollMRTNumeratorWin / CarrollMRTDenominatorWin + Constant::KelvinConv);
                        }
                        state.dataSurface->SurfWinIRfromParentZone(RecSurfNum) +=
                            (zone_info.Fp[RecZoneSurfNum] * CarrollMRTInKTo4thWin) / SurfaceEmiss[RecZoneSurfNum];
                    }
                    netLWRadToRecSurf += zone_info.Fp[RecZoneSurfNum] * (CarrollMRTInKTo4th - SurfaceTempInKto4th[RecZoneSurfNum]);
                }
            } else {
                for (size_type RecZoneSurfNum = 0; RecZoneSurfNum < s_zone_Surfaces; ++RecZoneSurfNum) {
                    int const RecSurfNum = zone_SurfacePtr[RecZoneSurfNum];
                    int const ConstrNumRec = state.dataSurface->Surface(RecSurfNum).Construction;
                    auto const &rec_construct = state.dataConstruction->Construct(ConstrNumRec);
                    auto &netLWRadToRecSurf = NetLWRadToSurf(RecSurfNum);

                    // Calculate net long-wave radiation for opaque surfaces and incident
                    // long-wave radiation for windows.
                    if (rec_construct.TypeIsWindow) {      // Window
                                                           //                        auto& rec_surface_window(SurfaceWindow(RecSurfNum));
                        Real64 scriptF_acc(0.0);           // Local accumulator
                        Real64 netLWRadToRecSurf_cor(0.0); // Correction
                        Real64 IRfromParentZone_acc(0.0);  // Local accumulator
                        for (size_type SendZoneSurfNum = 0; SendZoneSurfNum < s_zone_Surfaces; ++SendZoneSurfNum) {
                            size_type lSR = RecZoneSurfNum * s_zone_Surfaces + SendZoneSurfNum;
                            Real64 const scriptF(zone_ScriptF[lSR]); // [ lSR ] == ( SendZoneSurfNum+1, RecZoneSurfNum+1 )
                            Real64 const scriptF_temp_ink_4th(scriptF * SurfaceTempInKto4th[SendZoneSurfNum]);
                            // Calculate interior LW incident on window rather than net LW for use in window layer heat balance calculation.
                            IRfromParentZone_acc += scriptF_temp_ink_4th;

                            if (RecZoneSurfNum != SendZoneSurfNum) {
                                scriptF_acc += scriptF;
                            } else {
                                netLWRadToRecSurf_cor = scriptF_temp_ink_4th;
                            }

                            // Per BG -- this should never happened.  (CR6346,CR6550 caused this to be put in.  Now removed. LKL 1/2013)
                            //          IF (SurfaceWindow(RecSurfNum)%IRfromParentZone < 0.0) THEN
                            //            CALL ShowRecurringWarningErrorAtEnd(state, 'CalcInteriorRadExchange: Window_IRFromParentZone negative,
                            //            Window="'// &
                            //                TRIM(Surface(RecSurfNum)%Name)//'"',  &
                            //                SurfaceWindow(RecSurfNum)%IRErrCount)
                            //            CALL ShowRecurringContinueErrorAtEnd(state, '..occurs in Zone="'//TRIM(Surface(RecSurfNum)%ZoneName)//  &
                            //                '", reset to 0.0 for remaining calculations.',SurfaceWindow(RecSurfNum)%IRErrCountC)
                            //            SurfaceWindow(RecSurfNum)%IRfromParentZone=0.0
                            //          ENDIF
                        }
                        netLWRadToRecSurf += IRfromParentZone_acc - netLWRadToRecSurf_cor - (scriptF_acc * SurfaceTempInKto4th[RecZoneSurfNum]);
                        state.dataSurface->SurfWinIRfromParentZone(RecSurfNum) += IRfromParentZone_acc / SurfaceEmiss[RecZoneSurfNum];
                    } else {
                        Real64 netLWRadToRecSurf_acc(0.0); // Local accumulator
                        zone_ScriptF[RecZoneSurfNum * s_zone_Surfaces + RecZoneSurfNum] = 0;
                        for (size_type SendZoneSurfNum = 0; SendZoneSurfNum < s_zone_Surfaces; ++SendZoneSurfNum) {
                            size_type lSR = RecZoneSurfNum * s_zone_Surfaces + SendZoneSurfNum;
                            netLWRadToRecSurf_acc +=
                                zone_ScriptF[lSR] * (SurfaceTempInKto4th[SendZoneSurfNum] -
                                                     SurfaceTempInKto4th[RecZoneSurfNum]); // [ lSR ] == ( SendZoneSurfNum+1, RecZoneSurfNum+1 )
                        }
                        netLWRadToRecSurf += netLWRadToRecSurf_acc;
                    }
                }
            }
        }

        // Automatic Surface Multipliers: Update values of surfaces not simulated
        if (state.dataSurface->UseRepresentativeSurfaceCalculations) {
            for (int SurfNum : state.dataSurface->AllHTSurfaceList) {
                int RepSurfNum = state.dataSurface->Surface(SurfNum).RepresentativeCalcSurfNum;
                if (SurfNum != RepSurfNum) {
                    state.dataSurface->SurfWinIRfromParentZone(SurfNum) = state.dataSurface->SurfWinIRfromParentZone(RepSurfNum);
                    NetLWRadToSurf(SurfNum) = NetLWRadToSurf(RepSurfNum);
                }
            }
        }
    }

    void UpdateMovableInsulationFlag(EnergyPlusData &state, bool &MovableInsulationChange, int const SurfNum)
    {

        // SUBROUTINE INFORMATION:
        //       AUTHOR         Rick Strand
        //       DATE WRITTEN   July 2016

        // PURPOSE OF THIS SUBROUTINE:
        // To determine if any changes in interior movable insulation have happened.
        // If there have been changes due to a schedule change AND a change in properties,
        // then the matrices which are used to calculate interior radiation must be recalculated.

        MovableInsulationChange = false;

        if (state.dataHeatBalSurf->SurfMovInsulIntPresent(SurfNum) != state.dataHeatBalSurf->SurfMovInsulIntPresentPrevTS(SurfNum)) {
            auto const &thissurf = state.dataSurface->Surface(SurfNum);
            Real64 AbsorpDiff =
                std::abs(state.dataConstruction->Construct(thissurf.Construction).InsideAbsorpThermal -
                         dynamic_cast<Material::MaterialChild *>(state.dataMaterial->Material(state.dataSurface->SurfMaterialMovInsulInt(SurfNum)))
                             ->AbsorpThermal);
            if (AbsorpDiff > 0.01) {
                MovableInsulationChange = true;
            }
        }
    }

    void InitInteriorRadExchange(EnergyPlusData &state)
    {

        // SUBROUTINE INFORMATION:
        //       AUTHOR         Rick Strand
        //       DATE WRITTEN   September 2000
        //       MODIFIED       na
        //       RE-ENGINEERED  na

        // PURPOSE OF THIS SUBROUTINE:
        // Initializes the various parameters for Hottel's ScriptF method for
        // the grey interchange between surfaces in an enclosure.

        // Using/Aliasing

        using General::ScanForReports;

        // SUBROUTINE PARAMETER DEFINITIONS:

        // SUBROUTINE LOCAL VARIABLE DECLARATIONS:
        bool NoUserInputF; // Logical flag signifying no input F's for zone
        bool ErrorsFound(false);
        Real64 CheckValue1;
        Real64 CheckValue2;
        Real64 FinalCheckValue;
        Array2D<Real64> SaveApproximateViewFactors; // Save for View Factor reporting
        Real64 RowSum;
        Real64 FixedRowSum;
        int NumIterations;
        std::string Option1; // view factor report option

        auto &ViewFactorReport = state.dataHeatBalIntRadExchg->ViewFactorReport;

        ScanForReports(state, "ViewFactorInfo", ViewFactorReport, _, Option1);

        if (ViewFactorReport) { // Print heading
            print(state.files.eio, "{}\n", "! <Surface View Factor and Grey Interchange Information>");
            print(state.files.eio, "{}\n", "! <View Factor - Zone/Enclosure Information>,Zone/Enclosure Name,Number of Surfaces");
            print(state.files.eio,
                  "{}\n",
                  "! <View Factor - Surface Information>,Surface Name,Surface Class,Area {m2},Azimuth,Tilt,Thermal Emissivity,#Sides,Vertices");
            print(state.files.eio, "{}\n", "! <View Factor / Grey Interchange Type>,Surface Name(s)");
            print(state.files.eio, "{}\n", "! <View Factor>,Surface Name,Surface Class,Row Sum,View Factors for each Surface");
        }

        state.dataHeatBalIntRadExchg->MaxNumOfRadEnclosureSurfs = 0;
        for (int enclosureNum = 1; enclosureNum <= state.dataViewFactor->NumOfRadiantEnclosures; ++enclosureNum) {
            auto &thisEnclosure(state.dataViewFactor->EnclRadInfo(enclosureNum));
            if (enclosureNum == 1) {
                if (state.dataGlobal->DisplayAdvancedReportVariables) {
                    print(state.files.eio,
                          "{}\n",
                          "! <Surface View Factor Check Values>,Zone/Enclosure Name,Original Check Value,Calculated Fixed Check Value,Final Check "
                          "Value,Number of Iterations,Fixed RowSum Convergence,Used RowSum Convergence");
                }
            }
            int numEnclosureSurfaces = 0;
            for (int spaceNum : thisEnclosure.spaceNums) {
                // Note that Space.Surfaces only includes HT surfs, see SurfaceGeometry::CreateMissingSpaces
                // But it also includes air boundary surfaces which need to be excluded here
                for (int surfNum : state.dataHeatBal->space(spaceNum).surfaces) {
                    if (state.dataSurface->Surface(surfNum).IsAirBoundarySurf) continue;
                    // Automatic Surface Multipliers: Only include representative surfaces
                    if (surfNum == state.dataSurface->Surface(surfNum).RepresentativeCalcSurfNum) {
                        ++numEnclosureSurfaces;
                    }
                }
            }
            thisEnclosure.NumOfSurfaces = numEnclosureSurfaces;
            state.dataHeatBalIntRadExchg->MaxNumOfRadEnclosureSurfs =
                max(state.dataHeatBalIntRadExchg->MaxNumOfRadEnclosureSurfs, numEnclosureSurfaces);
            if (numEnclosureSurfaces < 1) ShowFatalError(state, "No surfaces in an enclosure in InitInteriorRadExchange");

            // Allocate the parts of the derived type
            thisEnclosure.F.dimension(numEnclosureSurfaces, numEnclosureSurfaces, 0.0);
            thisEnclosure.ScriptF.dimension(numEnclosureSurfaces, numEnclosureSurfaces, 0.0);
            thisEnclosure.Area.dimension(numEnclosureSurfaces, 0.0);
            thisEnclosure.Emissivity.dimension(numEnclosureSurfaces, 0.0);
            thisEnclosure.Azimuth.dimension(numEnclosureSurfaces, 0.0);
            thisEnclosure.Tilt.dimension(numEnclosureSurfaces, 0.0);
            thisEnclosure.Fp.dimension(numEnclosureSurfaces, 1.0);
            thisEnclosure.FMRT.dimension(numEnclosureSurfaces, 0.0);
            thisEnclosure.SurfacePtr.dimension(numEnclosureSurfaces, 0);

            // Initialize the enclosure surface arrays
            int enclosureSurfNum = 0;
            for (int const spaceNum : thisEnclosure.spaceNums) {
                int priorZoneTotEnclSurfs = enclosureSurfNum;
                for (int surfNum : state.dataHeatBal->space(spaceNum).surfaces) {
                    if (state.dataSurface->Surface(surfNum).IsAirBoundarySurf) continue;
                    // Automatic Surface Multipliers: Only include representative surfaces
                    if (surfNum == state.dataSurface->Surface(surfNum).RepresentativeCalcSurfNum) {
                        ++enclosureSurfNum;
                        thisEnclosure.SurfacePtr(enclosureSurfNum) = surfNum;
                        thisEnclosure.Area(enclosureSurfNum) = state.dataSurface->Surface(surfNum).Area;
                        thisEnclosure.Emissivity(enclosureSurfNum) =
                            state.dataConstruction->Construct(state.dataSurface->Surface(surfNum).Construction).InsideAbsorpThermal;
                        thisEnclosure.Azimuth(enclosureSurfNum) = state.dataSurface->Surface(surfNum).Azimuth;
                        thisEnclosure.Tilt(enclosureSurfNum) = state.dataSurface->Surface(surfNum).Tilt;
                    }
                }

                for (int surfNum : state.dataHeatBal->space(spaceNum).surfaces) {
                    if (state.dataSurface->Surface(surfNum).IsAirBoundarySurf) continue;
                    // Map non-representative surfaces
                    if (surfNum != state.dataSurface->Surface(surfNum).RepresentativeCalcSurfNum) {
                        // Automatic Surface Multipliers: search for corresponding enclosure surface number
                        for (int enclSNum = priorZoneTotEnclSurfs + 1; enclSNum <= enclosureSurfNum; ++enclSNum) {
                            if (thisEnclosure.SurfacePtr(enclSNum) == state.dataSurface->Surface(surfNum).RepresentativeCalcSurfNum) {
                                // enclosureSurfMap[allSurfNum] = enclSNum;
                                //  Increase the area for the combined enclosure surface
                                thisEnclosure.Area(enclSNum) += state.dataSurface->Surface(surfNum).Area;
                            }
                        }
                    }
                    // Store SurfaceReportNums to maintain original reporting order
                    for (int enclSNum = priorZoneTotEnclSurfs + 1; enclSNum <= enclosureSurfNum; ++enclSNum) {
                        if (thisEnclosure.SurfacePtr(enclSNum) == state.dataSurface->AllSurfaceListReportOrder[surfNum - 1]) {
                            thisEnclosure.SurfaceReportNums.push_back(enclSNum);
                            break;
                        }
                    }
                }
            }

            if (thisEnclosure.NumOfSurfaces == 1) {
                // If there is only one surface in a zone, then there is no radiant exchange
                thisEnclosure.F = 0.0;
                thisEnclosure.ScriptF = 0.0;
                thisEnclosure.Fp = 0.0;
                thisEnclosure.FMRT = 0.0;
                if (state.dataGlobal->DisplayAdvancedReportVariables)
                    print(state.files.eio, "Surface View Factor Check Values,{},0,0,0,-1,0,0\n", thisEnclosure.Name);
                continue; // Go to the next enclosure in the loop
            }

            // Process View Factors
            if (state.dataHeatBalIntRadExchg->CarrollMethod) {

                // User View Factors cannot be used with Carroll method.
                if (state.dataInputProcessing->inputProcessor->getNumObjectsFound(state, "ZoneProperty:UserViewFactors:BySurfaceName")) {
                    ShowWarningError(state, "ZoneProperty:UserViewFactors:BySurfaceName objects have been defined, however View");
                    ShowContinueError(state, "  Factors are not used when Zone Radiant Exchange Algorithm is set to CarrollMRT.");
                }
                CalcFMRT(state, thisEnclosure.NumOfSurfaces, thisEnclosure.Area, thisEnclosure.FMRT);
                CalcFp(thisEnclosure.NumOfSurfaces, thisEnclosure.Emissivity, thisEnclosure.FMRT, thisEnclosure.Fp);
            } else {
                //  Get user supplied view factors if available in idf.

                NoUserInputF = true;

                constexpr std::string_view cCurrentModuleObject = "ZoneProperty:UserViewFactors:BySurfaceName";
                int NumZonesWithUserFbyS = state.dataInputProcessing->inputProcessor->getNumObjectsFound(state, cCurrentModuleObject);
                if (NumZonesWithUserFbyS > 0) {

                    GetInputViewFactorsbyName(state,
                                              thisEnclosure.Name,
                                              thisEnclosure.NumOfSurfaces,
                                              thisEnclosure.F,
                                              thisEnclosure.SurfacePtr,
                                              NoUserInputF,
                                              ErrorsFound); // Obtains user input view factors from input file
                }

                if (NoUserInputF) {

                    // Calculate the view factors and make sure they satisfy reciprocity
                    CalcApproximateViewFactors(state,
                                               thisEnclosure.NumOfSurfaces,
                                               thisEnclosure.Area,
                                               thisEnclosure.Azimuth,
                                               thisEnclosure.Tilt,
                                               thisEnclosure.F,
                                               thisEnclosure.SurfacePtr);
                }

                if (ViewFactorReport) { // Allocate and save user or approximate view factors for reporting.
                    SaveApproximateViewFactors.allocate(thisEnclosure.NumOfSurfaces, thisEnclosure.NumOfSurfaces);
                    SaveApproximateViewFactors = thisEnclosure.F;
                }

                bool anyIntMassInZone = DoesZoneHaveInternalMass(state, thisEnclosure.NumOfSurfaces, thisEnclosure.SurfacePtr);
                FixViewFactors(state,
                               thisEnclosure.NumOfSurfaces,
                               thisEnclosure.Area,
                               thisEnclosure.F,
                               thisEnclosure.Name,
                               thisEnclosure.spaceNums,
                               CheckValue1,
                               CheckValue2,
                               FinalCheckValue,
                               NumIterations,
                               FixedRowSum,
                               anyIntMassInZone);

                // Calculate the script F factors
                CalcScriptF(state, thisEnclosure.NumOfSurfaces, thisEnclosure.Area, thisEnclosure.F, thisEnclosure.Emissivity, thisEnclosure.ScriptF);
                if (ViewFactorReport) { // Write to SurfInfo File
                    // Zone Surface Information Output
                    print(
                        state.files.eio, "Surface View Factor - Zone/Enclosure Information,{},{}\n", thisEnclosure.Name, thisEnclosure.NumOfSurfaces);

                    for (int SurfNum : thisEnclosure.SurfaceReportNums) {
                        print(state.files.eio,
                              "Surface View Factor - Surface Information,{},{},{:.4R},{:.4R},{:.4R},{:.4R},{}",
                              state.dataSurface->Surface(thisEnclosure.SurfacePtr(SurfNum)).Name,
                              cSurfaceClass(state.dataSurface->Surface(thisEnclosure.SurfacePtr(SurfNum)).Class),
                              thisEnclosure.Area(SurfNum),
                              thisEnclosure.Azimuth(SurfNum),
                              thisEnclosure.Tilt(SurfNum),
                              thisEnclosure.Emissivity(SurfNum),
                              state.dataSurface->Surface(thisEnclosure.SurfacePtr(SurfNum)).Sides);
                        for (int Vindex = 1; Vindex <= state.dataSurface->Surface(thisEnclosure.SurfacePtr(SurfNum)).Sides; ++Vindex) {
                            auto const &Vertex = state.dataSurface->Surface(thisEnclosure.SurfacePtr(SurfNum)).Vertex(Vindex);
                            print(state.files.eio, ",{:.4R},{:.4R},{:.4R}", Vertex.x, Vertex.y, Vertex.z);
                        }
                        print(state.files.eio, "\n");
                    }

                    print(state.files.eio, "Approximate or User Input ViewFactors,To Surface,Surface Class,RowSum");
                    for (int SurfNum : thisEnclosure.SurfaceReportNums) {
                        print(state.files.eio, ",{}", state.dataSurface->Surface(thisEnclosure.SurfacePtr(SurfNum)).Name);
                    }
                    print(state.files.eio, "\n");

                    for (int Findex : thisEnclosure.SurfaceReportNums) {
                        RowSum = sum(SaveApproximateViewFactors(_, Findex));
                        print(state.files.eio,
                              "{},{},{},{:.4R}",
                              "View Factor",
                              state.dataSurface->Surface(thisEnclosure.SurfacePtr(Findex)).Name,
                              cSurfaceClass(state.dataSurface->Surface(thisEnclosure.SurfacePtr(Findex)).Class),
                              RowSum);
                        for (int SurfNum : thisEnclosure.SurfaceReportNums) {
                            print(state.files.eio, ",{:.4R}", SaveApproximateViewFactors(SurfNum, Findex));
                        }
                        print(state.files.eio, "\n");
                    }

                    print(state.files.eio, "Final ViewFactors,To Surface,Surface Class,RowSum");
                    for (int SurfNum : thisEnclosure.SurfaceReportNums) {
                        print(state.files.eio, ",{}", state.dataSurface->Surface(thisEnclosure.SurfacePtr(SurfNum)).Name);
                    }
                    print(state.files.eio, "\n");

                    for (int Findex : thisEnclosure.SurfaceReportNums) {
                        RowSum = sum(thisEnclosure.F(_, Findex));
                        print(state.files.eio,
                              "{},{},{},{:.4R}",
                              "View Factor",
                              state.dataSurface->Surface(thisEnclosure.SurfacePtr(Findex)).Name,
                              cSurfaceClass(state.dataSurface->Surface(thisEnclosure.SurfacePtr(Findex)).Class),
                              RowSum);
                        for (int SurfNum : thisEnclosure.SurfaceReportNums) {
                            print(state.files.eio, ",{:.4R}", thisEnclosure.F(SurfNum, Findex));
                        }
                        print(state.files.eio, "\n");
                    }

                    if (Option1 == "IDF") {
                        // TODO Both "original" and "final" print the same output. This is likely a bug
                        // (discovered while updating output to {fmt}
                        // see:
                        // https://github.com/NREL/EnergyPlusArchive/commit/1c08247853c297dce59f3f53cde47ccfa67720c0#diff-124964a7e9b73ce494c1952ab1acdeeb
                        print(state.files.debug, "{}\n", "!======== original input factors ===========================");
                        print(state.files.debug, "ZoneProperty:UserViewFactors:BySurfaceName,{},\n", thisEnclosure.Name);
                        for (int SurfNum : thisEnclosure.SurfaceReportNums) {
                            for (int Findex : thisEnclosure.SurfaceReportNums) {
                                print(state.files.debug,
                                      "  {},{},{:.6R}",
                                      state.dataSurface->Surface(thisEnclosure.SurfacePtr(SurfNum)).Name,
                                      state.dataSurface->Surface(thisEnclosure.SurfacePtr(Findex)).Name,
                                      thisEnclosure.F(Findex, SurfNum));
                                if (!(SurfNum == thisEnclosure.NumOfSurfaces && Findex == thisEnclosure.NumOfSurfaces)) {
                                    print(state.files.debug, ",\n");
                                } else {
                                    print(state.files.debug, ";\n");
                                }
                            }
                        }
                        print(state.files.debug, "{}\n", "!============= end of data ======================");

                        print(state.files.debug, "{}\n", "!============ final view factors =======================");
                        print(state.files.debug, "ZoneProperty:UserViewFactors:BySurfaceName,{},\n", thisEnclosure.Name);
                        for (int SurfNum : thisEnclosure.SurfaceReportNums) {
                            for (int Findex : thisEnclosure.SurfaceReportNums) {
                                print(state.files.debug,
                                      "  {},{},{:.6R}",
                                      state.dataSurface->Surface(thisEnclosure.SurfacePtr(SurfNum)).Name,
                                      state.dataSurface->Surface(thisEnclosure.SurfacePtr(Findex)).Name,
                                      thisEnclosure.F(Findex, SurfNum));
                                if (!(SurfNum == thisEnclosure.SurfaceReportNums.back() && Findex == thisEnclosure.SurfaceReportNums.back())) {
                                    print(state.files.debug, ",\n");
                                } else {
                                    print(state.files.debug, ";\n");
                                }
                            }
                        }
                        print(state.files.debug, "{}\n", "!============= end of data ======================");
                    }

                    print(state.files.eio, "Script F Factors,X Surface");
                    for (int SurfNum : thisEnclosure.SurfaceReportNums) {
                        print(state.files.eio, ",{}", state.dataSurface->Surface(thisEnclosure.SurfacePtr(SurfNum)).Name);
                    }
                    print(state.files.eio, "\n");
                    for (int Findex : thisEnclosure.SurfaceReportNums) {
                        print(state.files.eio, "{},{}", "Script F Factor", state.dataSurface->Surface(thisEnclosure.SurfacePtr(Findex)).Name);
                        for (int SurfNum : thisEnclosure.SurfaceReportNums) {
                            print(state.files.eio, ",{:.4R}", thisEnclosure.ScriptF(Findex, SurfNum));
                        }
                        print(state.files.eio, "\n");
                    }

                    // Deallocate saved approximate/user view factors
                    SaveApproximateViewFactors.deallocate();
                }

                RowSum = 0.0;
                for (int Findex : thisEnclosure.SurfaceReportNums) {
                    RowSum += sum(thisEnclosure.F(_, Findex));
                }
                RowSum = std::abs(RowSum - thisEnclosure.NumOfSurfaces);
                FixedRowSum = std::abs(FixedRowSum - thisEnclosure.NumOfSurfaces);
                if (state.dataGlobal->DisplayAdvancedReportVariables) {
                    print(state.files.eio,
                          "Surface View Factor Check Values,{},{:.6R},{:.6R},{:.6R},{},{:.6R},{:.6R}\n",
                          thisEnclosure.Name,
                          CheckValue1,
                          CheckValue2,
                          FinalCheckValue,
                          NumIterations,
                          FixedRowSum,
                          RowSum);
                }
            }
        }

        if (ErrorsFound) {
            ShowFatalError(state, "InitInteriorRadExchange: Errors found during initialization of radiant exchange.  Program terminated.");
        }
    }

    void InitSolarViewFactors(EnergyPlusData &state)
    {

        // Initializes view factors for diffuse solar distribution between surfaces in an enclosure.

        Array2D<Real64> SaveApproximateViewFactors; // Save for View Factor reporting
        std::string Option1;                        // view factor report option

        bool ErrorsFound = false;
        bool ViewFactorReport = false;
        General::ScanForReports(state, "ViewFactorInfo", ViewFactorReport, _, Option1);

        if (ViewFactorReport) { // Print heading
            print(state.files.eio, "{}\n", "! <Solar View Factor Information>");
            print(state.files.eio, "{}\n", "! <Solar View Factor - Zone/Enclosure Information>,Zone/Enclosure Name,Number of Surfaces");
            print(state.files.eio,
                  "{}\n",
                  "! <Solar View Factor - Surface Information>,Surface Name,Surface Class,Area {m2},Azimuth,Tilt,Solar Absorbtance,#Sides,Vertices");
            print(state.files.eio, "{}\n", "! <Solar View Factor / Interchange Type>,Surface Name(s)");
            print(state.files.eio, "{}\n", "! <Solar View Factor>,Surface Name,Surface Class,Row Sum,View Factors for each Surface");
        }

        const std::string &cCurrentModuleObject = "ZoneProperty:UserViewFactors:BySurfaceName";
        int NumZonesWithUserFbyS = state.dataInputProcessing->inputProcessor->getNumObjectsFound(state, cCurrentModuleObject);
        if (NumZonesWithUserFbyS > 0) AlignInputViewFactors(state, cCurrentModuleObject, ErrorsFound);

        for (int enclosureNum = 1; enclosureNum <= state.dataViewFactor->NumOfSolarEnclosures; ++enclosureNum) {
            auto &thisEnclosure = state.dataViewFactor->EnclSolInfo(enclosureNum);
            if (enclosureNum == 1) {
                if (state.dataGlobal->DisplayAdvancedReportVariables)
                    print(state.files.eio,
                          "{}\n",
                          "! <Solar View Factor Check Values>,Zone/Enclosure Name,Original Check Value,Calculated Fixed Check "
                          "Value,Final Check Value,Number of Iterations,Fixed RowSum Convergence,Used RowSum "
                          "Convergence");
            }
            int numEnclosureSurfaces = 0;
            for (int spaceNum : thisEnclosure.spaceNums) {
                // Note that Space.Surfaces only includes HT surfs, see SurfaceGeometry::CreateMissingSpaces
                // But it also includes air boundary surfaces which need to be excluded here
                for (int surfNum : state.dataHeatBal->space(spaceNum).surfaces) {
                    if (state.dataSurface->Surface(surfNum).IsAirBoundarySurf) continue;
                    ++numEnclosureSurfaces;
                }
            }
            thisEnclosure.NumOfSurfaces = numEnclosureSurfaces;
            if (numEnclosureSurfaces < 1) ShowFatalError(state, "No surfaces in an enclosure in InitSolarViewFactors");

            // Allocate the parts of the derived type
            thisEnclosure.F.dimension(numEnclosureSurfaces, numEnclosureSurfaces, 0.0);
            thisEnclosure.Area.dimension(numEnclosureSurfaces, 0.0);
            thisEnclosure.SolAbsorptance.dimension(numEnclosureSurfaces, 0.0);
            thisEnclosure.Azimuth.dimension(numEnclosureSurfaces, 0.0);
            thisEnclosure.Tilt.dimension(numEnclosureSurfaces, 0.0);
            thisEnclosure.SurfacePtr.dimension(numEnclosureSurfaces, 0);

            // Initialize the surface pointer array
            int enclosureSurfNum = 0;
            for (int const spaceNum : thisEnclosure.spaceNums) {
                int priorZoneTotEnclSurfs = enclosureSurfNum;
                for (int surfNum : state.dataHeatBal->space(spaceNum).surfaces) {
                    if (state.dataSurface->Surface(surfNum).IsAirBoundarySurf) continue;
                    ++enclosureSurfNum;
                    thisEnclosure.SurfacePtr(enclosureSurfNum) = surfNum;
                    // Store pointers back to here
                    state.dataSurface->Surface(surfNum).SolarEnclSurfIndex = enclosureSurfNum;
                    state.dataSurface->Surface(surfNum).SolarEnclIndex = enclosureNum;
                    state.dataSurface->Surface(surfNum).RadEnclIndex = enclosureNum; // Radiant and Solar enclosures are parallel for now
                    if ((state.dataConstruction->Construct(state.dataSurface->Surface(surfNum).Construction).TypeIsWindow) &&
                        (state.dataSurface->Surface(surfNum).ExtBoundCond > 0) &&
                        (state.dataSurface->Surface(surfNum).BaseSurf != surfNum)) { // Interzone window present
                        thisEnclosure.HasInterZoneWindow = true;
                    }
                }
                // Store SurfaceReportNums to maintain original reporting order
                for (int surfNum : state.dataHeatBal->space(spaceNum).surfaces) {
                    for (int enclSNum = priorZoneTotEnclSurfs + 1; enclSNum <= enclosureSurfNum; ++enclSNum) {
                        if (thisEnclosure.SurfacePtr(enclSNum) == state.dataSurface->AllSurfaceListReportOrder[surfNum - 1]) {
                            thisEnclosure.SurfaceReportNums.push_back(enclSNum);
                            break;
                        }
                    }
                }
            }
            // Initialize the area and related arrays
            for (int enclSurfNum = 1; enclSurfNum <= thisEnclosure.NumOfSurfaces; ++enclSurfNum) {
                int const SurfNum = thisEnclosure.SurfacePtr(enclSurfNum);
                thisEnclosure.Area(enclSurfNum) = state.dataSurface->Surface(SurfNum).Area;
                thisEnclosure.SolAbsorptance(enclSurfNum) =
                    state.dataConstruction->Construct(state.dataSurface->Surface(SurfNum).Construction).InsideAbsorpSolar;
                thisEnclosure.Azimuth(enclSurfNum) = state.dataSurface->Surface(SurfNum).Azimuth;
                thisEnclosure.Tilt(enclSurfNum) = state.dataSurface->Surface(SurfNum).Tilt;
            }

            if (thisEnclosure.NumOfSurfaces == 1) {
                // If there is only one surface in a zone, then there is no solar distribution
                if (state.dataGlobal->DisplayAdvancedReportVariables)
                    print(state.files.eio, "Solar View Factor Check Values,{},0,0,0,-1,0,0\n", thisEnclosure.Name);
                continue; // Go to the next enclosure in the loop
            }

            //  Get user supplied view factors if available in idf.

            bool NoUserInputF = true;

            if (NumZonesWithUserFbyS > 0) {

                GetInputViewFactorsbyName(state,
                                          thisEnclosure.Name,
                                          thisEnclosure.NumOfSurfaces,
                                          thisEnclosure.F,
                                          thisEnclosure.SurfacePtr,
                                          NoUserInputF,
                                          ErrorsFound); // Obtains user input view factors from input file
            }

            if (NoUserInputF) {

                // Calculate the view factors and make sure they satisfy reciprocity
                CalcApproximateViewFactors(state,
                                           thisEnclosure.NumOfSurfaces,
                                           thisEnclosure.Area,
                                           thisEnclosure.Azimuth,
                                           thisEnclosure.Tilt,
                                           thisEnclosure.F,
                                           thisEnclosure.SurfacePtr);
            }

            if (ViewFactorReport) { // Allocate and save user or approximate view factors for reporting.
                SaveApproximateViewFactors.allocate(thisEnclosure.NumOfSurfaces, thisEnclosure.NumOfSurfaces);
                SaveApproximateViewFactors = thisEnclosure.F;
            }

            Real64 CheckValue1 = 0.0;
            Real64 CheckValue2 = 0.0;
            Real64 FinalCheckValue = 0.0;
            Real64 FixedRowSum = 0.0;
            int NumIterations = 0;

            bool anyIntMassInZone = DoesZoneHaveInternalMass(state, thisEnclosure.NumOfSurfaces, thisEnclosure.SurfacePtr);
            FixViewFactors(state,
                           thisEnclosure.NumOfSurfaces,
                           thisEnclosure.Area,
                           thisEnclosure.F,
                           thisEnclosure.Name,
                           thisEnclosure.spaceNums,
                           CheckValue1,
                           CheckValue2,
                           FinalCheckValue,
                           NumIterations,
                           FixedRowSum,
                           anyIntMassInZone);

            if (ViewFactorReport) { // Write to SurfInfo File
                // Zone Surface Information Output
                print(state.files.eio, "Solar View Factor - Zone/Enclosure Information,{},{}\n", thisEnclosure.Name, thisEnclosure.NumOfSurfaces);

                for (int SurfNum : thisEnclosure.SurfaceReportNums) {
                    print(state.files.eio,
                          "Solar View Factor - Surface Information,{},{},{:.4R},{:.4R},{:.4R},{:.4R},{}",
                          state.dataSurface->Surface(thisEnclosure.SurfacePtr(SurfNum)).Name,
                          cSurfaceClass(state.dataSurface->Surface(thisEnclosure.SurfacePtr(SurfNum)).Class),
                          thisEnclosure.Area(SurfNum),
                          thisEnclosure.Azimuth(SurfNum),
                          thisEnclosure.Tilt(SurfNum),
                          thisEnclosure.SolAbsorptance(SurfNum),
                          state.dataSurface->Surface(thisEnclosure.SurfacePtr(SurfNum)).Sides);

                    for (int Vindex = 1; Vindex <= state.dataSurface->Surface(thisEnclosure.SurfacePtr(SurfNum)).Sides; ++Vindex) {
                        auto const &Vertex = state.dataSurface->Surface(thisEnclosure.SurfacePtr(SurfNum)).Vertex(Vindex);
                        print(state.files.eio, ",{:.4R},{:.4R},{:.4R}", Vertex.x, Vertex.y, Vertex.z);
                    }
                    print(state.files.eio, "\n");
                }

                print(state.files.eio, "Approximate or User Input Solar ViewFactors,To Surface,Surface Class,RowSum");
                for (int SurfNum : thisEnclosure.SurfaceReportNums) {
                    print(state.files.eio, ",{}", state.dataSurface->Surface(thisEnclosure.SurfacePtr(SurfNum)).Name);
                }
                print(state.files.eio, "\n");

                for (int Findex : thisEnclosure.SurfaceReportNums) {
                    Real64 RowSum = sum(SaveApproximateViewFactors(_, Findex));
                    print(state.files.eio,
                          "Solar View Factor,{},{},{:.4R}",
                          state.dataSurface->Surface(thisEnclosure.SurfacePtr(Findex)).Name,
                          cSurfaceClass(state.dataSurface->Surface(thisEnclosure.SurfacePtr(Findex)).Class),
                          RowSum);
                    for (int SurfNum : thisEnclosure.SurfaceReportNums) {
                        print(state.files.eio, ",{:.4R}", SaveApproximateViewFactors(SurfNum, Findex));
                    }
                    print(state.files.eio, "\n");
                }
            }

            if (ViewFactorReport) {
                print(state.files.eio, "Final Solar ViewFactors,To Surface,Surface Class,RowSum");
                for (int SurfNum : thisEnclosure.SurfaceReportNums) {
                    print(state.files.eio, ",{}", state.dataSurface->Surface(thisEnclosure.SurfacePtr(SurfNum)).Name);
                }
                print(state.files.eio, "\n");

                for (int Findex : thisEnclosure.SurfaceReportNums) {
                    Real64 RowSum = sum(thisEnclosure.F(_, Findex));
                    print(state.files.eio,
                          "{},{},{},{:.4R}",
                          "Solar View Factor",
                          state.dataSurface->Surface(thisEnclosure.SurfacePtr(Findex)).Name,
                          cSurfaceClass(state.dataSurface->Surface(thisEnclosure.SurfacePtr(Findex)).Class),
                          RowSum);
                    for (int SurfNum : thisEnclosure.SurfaceReportNums) {
                        print(state.files.eio, ",{:.4R}", thisEnclosure.F(SurfNum, Findex));
                    }
                    print(state.files.eio, "\n");
                }

                if (Option1 == "IDF") {
                    // TODO Both "original" and "final" print the same output. This is likely a bug
                    // see:
                    // https://github.com/NREL/EnergyPlusArchive/commit/1c08247853c297dce59f3f53cde47ccfa67720c0#diff-124964a7e9b73ce494c1952ab1acdeeb
                    print(state.files.debug, "{}\n", "!======== original input factors ===========================");
                    print(state.files.debug, "ZoneProperty:UserViewFactors:BySurfaceName,{},\n", thisEnclosure.Name);
                    for (int SurfNum : thisEnclosure.SurfaceReportNums) {
                        for (int Findex : thisEnclosure.SurfaceReportNums) {
                            print(state.files.debug,
                                  "  {},{},{:.6R}",
                                  state.dataSurface->Surface(thisEnclosure.SurfacePtr(SurfNum)).Name,
                                  state.dataSurface->Surface(thisEnclosure.SurfacePtr(Findex)).Name,
                                  thisEnclosure.F(Findex, SurfNum));
                            if (!(SurfNum == thisEnclosure.NumOfSurfaces && Findex == thisEnclosure.NumOfSurfaces)) {
                                print(state.files.debug, ",\n");
                            } else {
                                print(state.files.debug, ";\n");
                            }
                        }
                    }
                    print(state.files.debug, "{}\n", "!============= end of data ======================");

                    print(state.files.debug, "{}\n", "!============ final view factors =======================");
                    print(state.files.debug, "ZoneProperty:UserViewFactors:BySurfaceName,{},\n", thisEnclosure.Name);
                    for (int SurfNum : thisEnclosure.SurfaceReportNums) {
                        for (int Findex : thisEnclosure.SurfaceReportNums) {
                            print(state.files.debug,
                                  "  {},{},{:.6R}",
                                  state.dataSurface->Surface(thisEnclosure.SurfacePtr(SurfNum)).Name,
                                  state.dataSurface->Surface(thisEnclosure.SurfacePtr(Findex)).Name,
                                  thisEnclosure.F(Findex, SurfNum));
                            if (!(SurfNum == thisEnclosure.NumOfSurfaces && Findex == thisEnclosure.NumOfSurfaces)) {
                                print(state.files.debug, ",\n");
                            } else {
                                print(state.files.debug, ";\n");
                            }
                        }
                    }
                    print(state.files.debug, "{}\n", "!============= end of data ======================");
                }
            }

            if (ViewFactorReport) { // Deallocate saved approximate/user view factors
                SaveApproximateViewFactors.deallocate();
            }

            Real64 RowSum = 0.0;
            for (int Findex : thisEnclosure.SurfaceReportNums) {
                RowSum += sum(thisEnclosure.F(_, Findex));
            }
            RowSum = std::abs(RowSum - thisEnclosure.NumOfSurfaces);
            FixedRowSum = std::abs(FixedRowSum - thisEnclosure.NumOfSurfaces);
            if (state.dataGlobal->DisplayAdvancedReportVariables) {
                print(state.files.eio,
                      "Solar View Factor Check Values,{},{:.6R},{:.6R},{:.6R},{},{:.6R},{:.6R}\n",
                      thisEnclosure.Name,
                      CheckValue1,
                      CheckValue2,
                      FinalCheckValue,
                      NumIterations,
                      FixedRowSum,
                      RowSum);
            }
        }

        if (ErrorsFound) {
            ShowFatalError(state, "InitSolarViewFactors: Errors found during initialization of diffuse solar distribution.  Program terminated.");
        }
    }

    void GetInputViewFactors(EnergyPlusData &state,
                             std::string const &ZoneName,              // Needed to check for user input view factors.
                             int const N,                              // NUMBER OF SURFACES
                             Array2A<Real64> F,                        // USER INPUT DIRECT VIEW FACTOR MATRIX (N X N)
                             [[maybe_unused]] const Array1D_int &SPtr, // pointer to actual surface number
                             bool &NoUserInputF,                       // Flag signifying no input F's for this
                             bool &ErrorsFound                         // True when errors are found in number of fields vs max args
    )
    {

        // SUBROUTINE INFORMATION:
        //       AUTHOR         Curt Pedersen
        //       DATE WRITTEN   September 2005
        //       MODIFIED       Linda Lawrie;September 2010
        //       RE-ENGINEERED  na

        // PURPOSE OF THIS SUBROUTINE:
        // This routine gets the user view factor info.

        // Using/Aliasing

        // Argument array dimensioning
        F.dim(N, N);
        // EP_SIZE_CHECK(SPtr, N);

        // SUBROUTINE LOCAL VARIABLE DECLARATIONS:
        //  INTEGER   :: NumZonesWithUserF
        int UserFZoneIndex;
        int NumAlphas;
        int NumNums;
        int IOStat;
        int index;
        int inx1;
        int inx2;

        NoUserInputF = true;
        UserFZoneIndex = state.dataInputProcessing->inputProcessor->getObjectItemNum(state, "ZoneProperty:UserViewFactors", ZoneName);
        auto &cCurrentModuleObject = state.dataIPShortCut->cCurrentModuleObject;
        if (UserFZoneIndex > 0) {
            NoUserInputF = false;

            state.dataInputProcessing->inputProcessor->getObjectItem(state,
                                                                     "ZoneProperty:UserViewFactors",
                                                                     UserFZoneIndex,
                                                                     state.dataIPShortCut->cAlphaArgs,
                                                                     NumAlphas,
                                                                     state.dataIPShortCut->rNumericArgs,
                                                                     NumNums,
                                                                     IOStat,
                                                                     state.dataIPShortCut->lNumericFieldBlanks,
                                                                     state.dataIPShortCut->lAlphaFieldBlanks,
                                                                     state.dataIPShortCut->cAlphaFieldNames,
                                                                     state.dataIPShortCut->cNumericFieldNames);

            if (NumNums < 3 * pow_2(N)) {
                ShowSevereError(state, format("GetInputViewFactors: {}=\"{}\", not enough values.", cCurrentModuleObject, ZoneName));
                ShowContinueError(state, format("...Number of input values [{}] is less than the required number=[{}].", NumNums, 3 * pow_2(N)));
                ErrorsFound = true;
                NumNums = 0;
            }
            F = 0.0;
            for (index = 1; index <= NumNums; index += 3) {
                inx1 = state.dataIPShortCut->rNumericArgs(index);
                inx2 = state.dataIPShortCut->rNumericArgs(index + 1);
                F(inx2, inx1) = state.dataIPShortCut->rNumericArgs(index + 2);
            }
        }
    }

    void AlignInputViewFactors(EnergyPlusData &state,
                               std::string const &cCurrentModuleObject, // Object type
                               bool &ErrorsFound                        // True when errors are found
    )
    {
        auto const instances = state.dataInputProcessing->inputProcessor->epJSON.find(cCurrentModuleObject);
        auto &instancesValue = instances.value();
        for (auto instance = instancesValue.begin(); instance != instancesValue.end(); ++instance) {
            auto const &fields = instance.value();
            std::string const thisSpaceOrSpaceListName =
                UtilityRoutines::MakeUPPERCase(fields.at("zone_or_zonelist_or_space_or_spacelist_name").get<std::string>());
            // do not mark object as used here - let GetInputViewFactorsbyName do that

            // Look for matching radiant enclosure name (solar enclosures have the same names)
            bool enclMatchFound = false;
            for (int enclosureNum = 1; enclosureNum <= state.dataViewFactor->NumOfRadiantEnclosures; ++enclosureNum) {
                auto &thisEnclosure = state.dataViewFactor->EnclRadInfo(enclosureNum);
                if (UtilityRoutines::SameString(thisSpaceOrSpaceListName, thisEnclosure.Name)) {
                    // View factor space name matches enclosure name
                    enclMatchFound = true;
                    break;
                }
            }
            if (enclMatchFound) continue; // We're done with this instance
            // Find matching SpaceList name
            int spaceListNum = UtilityRoutines::FindItemInList(thisSpaceOrSpaceListName, state.dataHeatBal->spaceList);
            int zoneListNum = 0;
            int inputZoneNum = 0;
            size_t listSize = 0;
            if (spaceListNum > 0) {
                listSize = int(state.dataHeatBal->spaceList(spaceListNum).spaces.size());
            } else {
                // Check Zone and ZoneList for backwards compatibility
                zoneListNum = UtilityRoutines::FindItemInList(thisSpaceOrSpaceListName, state.dataHeatBal->ZoneList);
                if (zoneListNum > 0) {
                    for (int const zoneNum : state.dataHeatBal->ZoneList(zoneListNum).Zone) {
                        listSize += state.dataHeatBal->Zone(zoneNum).spaceIndexes.size();
                    }
                } else {
                    inputZoneNum = UtilityRoutines::FindItemInList(thisSpaceOrSpaceListName, state.dataHeatBal->Zone);
                    if (inputZoneNum > 0) {
                        listSize = state.dataHeatBal->Zone(inputZoneNum).spaceIndexes.size();
                    }
                }
            }

            if (listSize > 0) {
                // Look for radiant enclosure with same list of spaces (solar enclosures are the same, so this is sufficient)
                for (int enclosureNum = 1; enclosureNum <= state.dataViewFactor->NumOfRadiantEnclosures; ++enclosureNum) {
                    auto &thisEnclosure = state.dataViewFactor->EnclRadInfo(enclosureNum);
                    bool anySpaceNotFound = false;
                    // If the number of enclosure spaces is not the same as the number of spacelist space, go to the next enclosure
                    if (listSize != thisEnclosure.spaceNums.size()) continue;
                    if (spaceListNum > 0) {
                        for (int sListSpaceNum : state.dataHeatBal->spaceList(spaceListNum).spaces) {
                            // Search for matching spaces
                            bool thisSpaceFound = false;
                            for (int enclSpaceNum : thisEnclosure.spaceNums) {
                                if (enclSpaceNum == sListSpaceNum) {
                                    thisSpaceFound = true;
                                    break;
                                }
                            }
                            if (!thisSpaceFound) {
                                anySpaceNotFound = true;
                                break;
                            }
                        }
                    } else if (zoneListNum > 0) {
                        for (int zListZoneNum : state.dataHeatBal->ZoneList(zoneListNum).Zone) {
                            for (int spaceNum : state.dataHeatBal->Zone(zListZoneNum).spaceIndexes) {
                                // Search for matching spaces
                                bool thisSpaceFound = false;
                                for (int enclSpaceNum : thisEnclosure.spaceNums) {
                                    if (enclSpaceNum == spaceNum) {
                                        thisSpaceFound = true;
                                        break;
                                    }
                                }
                                if (!thisSpaceFound) {
                                    anySpaceNotFound = true;
                                    break;
                                }
                            }
                            if (anySpaceNotFound) {
                                break;
                            }
                        }
                    } else if (inputZoneNum > 0) {
                        for (int spaceNum : state.dataHeatBal->Zone(inputZoneNum).spaceIndexes) {
                            // Search for matching spaces
                            bool thisSpaceFound = false;
                            for (int enclSpaceNum : thisEnclosure.spaceNums) {
                                if (enclSpaceNum == spaceNum) {
                                    thisSpaceFound = true;
                                    break;
                                }
                            }
                            if (!thisSpaceFound) {
                                anySpaceNotFound = true;
                                break;
                            }
                        }
                    }
                    if (anySpaceNotFound) {
                        continue; // On to the next enclosure
                    } else {
                        enclMatchFound = true;
                        // If matching SpaceList or ZoneList or Zone found, set the radiant and solar enclosure names to match
                        thisEnclosure.Name = thisSpaceOrSpaceListName;
                        state.dataViewFactor->EnclSolInfo(enclosureNum).Name = thisSpaceOrSpaceListName;
                        break; // We're done with radiant enclosures
                    }
                }
            }
            if (!enclMatchFound) {
                if (spaceListNum > 0) {
                    ShowSevereError(state,
                                    format("AlignInputViewFactors: {}=\"{}\" found a matching SpaceList, but did not find a matching radiant or "
                                           "solar enclosure with the same spaces.",
                                           cCurrentModuleObject,
                                           thisSpaceOrSpaceListName));
                    ErrorsFound = true;

                } else if (zoneListNum > 0) {
                    ShowSevereError(state,
                                    format("AlignInputViewFactors: {}=\"{}\" found a matching ZoneList, but did not find a matching radiant or solar "
                                           "enclosure with the same spaces.",
                                           cCurrentModuleObject,
                                           thisSpaceOrSpaceListName));
                    ErrorsFound = true;

                } else {
                    ShowSevereError(state,
                                    format("AlignInputViewFactors: {}=\"{}\" did not find a matching radiant or solar enclosure name.",
                                           cCurrentModuleObject,
                                           thisSpaceOrSpaceListName));
                    ErrorsFound = true;
                }
            }
        }
    }

    void GetInputViewFactorsbyName(EnergyPlusData &state,
                                   std::string const &EnclosureName, // Needed to check for user input view factors.
                                   int const N,                      // NUMBER OF SURFACES
                                   Array2A<Real64> F,                // USER INPUT DIRECT VIEW FACTOR MATRIX (N X N)
                                   const Array1D_int &SPtr,          // pointer to actual surface number
                                   bool &NoUserInputF,               // Flag signifying no input F's for this
                                   bool &ErrorsFound                 // True when errors are found in number of fields vs max args
    )
    {

        // SUBROUTINE INFORMATION:
        //       AUTHOR         Curt Pedersen
        //       DATE WRITTEN   September 2005
        //       MODIFIED       Linda Lawrie;September 2010

        // PURPOSE OF THIS SUBROUTINE:
        // This routine gets the user view factor info for an enclosure which could be a zone or a group of zones

        // Using/Aliasing

        // Argument array dimensioning
        F.dim(N, N);
        EP_SIZE_CHECK(SPtr, N);

        // SUBROUTINE LOCAL VARIABLE DECLARATIONS:
        int UserFZoneIndex;
        int NumAlphas;
        int NumNums;
        int IOStat;
        int index;
        int numinx1;
        int inx1;
        int inx2;
        Array1D_string enclosureSurfaceNames;
        auto &cCurrentModuleObject = state.dataIPShortCut->cCurrentModuleObject;
        NoUserInputF = true;
        UserFZoneIndex = state.dataInputProcessing->inputProcessor->getObjectItemNum(
            state, "ZoneProperty:UserViewFactors:BySurfaceName", "zone_or_zonelist_or_space_or_spacelist_name", EnclosureName);

        if (UserFZoneIndex > 0) {
            enclosureSurfaceNames.allocate(N);
            for (index = 1; index <= N; ++index) {
                enclosureSurfaceNames(index) = state.dataSurface->Surface(SPtr(index)).Name;
            }
            NoUserInputF = false;

            state.dataInputProcessing->inputProcessor->getObjectItem(state,
                                                                     "ZoneProperty:UserViewFactors:BySurfaceName",
                                                                     UserFZoneIndex,
                                                                     state.dataIPShortCut->cAlphaArgs,
                                                                     NumAlphas,
                                                                     state.dataIPShortCut->rNumericArgs,
                                                                     NumNums,
                                                                     IOStat,
                                                                     state.dataIPShortCut->lNumericFieldBlanks,
                                                                     state.dataIPShortCut->lAlphaFieldBlanks,
                                                                     state.dataIPShortCut->cAlphaFieldNames,
                                                                     state.dataIPShortCut->cNumericFieldNames);

            F = 0.0;
            numinx1 = 0;
            if (NumNums < pow_2(N)) {
                ShowWarningError(state, format("GetInputViewFactors: {}=\"{}\", not enough values.", cCurrentModuleObject, EnclosureName));
                ShowContinueError(state,
                                  format("...Number of input values [{}] is less than the required number=[{}] Missing surface pairs will have a "
                                         "zero view factor.",
                                         NumNums,
                                         pow_2(N)));
            }

            for (index = 2; index <= NumAlphas; index += 2) {
                inx1 = UtilityRoutines::FindItemInList(state.dataIPShortCut->cAlphaArgs(index), enclosureSurfaceNames, N);
                inx2 = UtilityRoutines::FindItemInList(state.dataIPShortCut->cAlphaArgs(index + 1), enclosureSurfaceNames, N);
                if (inx1 == 0) {
                    ShowSevereError(state, format("GetInputViewFactors: {}=\"{}\", invalid surface name.", cCurrentModuleObject, EnclosureName));
                    ShowContinueError(state,
                                      format("...Surface name=\"{}\", not in this zone or enclosure.", state.dataIPShortCut->cAlphaArgs(index)));
                    ErrorsFound = true;
                }
                if (inx2 == 0) {
                    ShowSevereError(state, format("GetInputViewFactors: {}=\"{}\", invalid surface name.", cCurrentModuleObject, EnclosureName));
                    ShowContinueError(state,
                                      format("...Surface name=\"{}\", not in this zone or enclosure.", state.dataIPShortCut->cAlphaArgs(index + 2)));
                    ErrorsFound = true;
                }
                ++numinx1;
                if (inx1 > 0 && inx2 > 0) F(inx2, inx1) = state.dataIPShortCut->rNumericArgs(numinx1);
            }

            enclosureSurfaceNames.deallocate();
        }
    }

    void CalcApproximateViewFactors(EnergyPlusData &state,
                                    int const N,                    // NUMBER OF SURFACES
                                    const Array1D<Real64> &A,       // AREA VECTOR- ASSUMED,BE N ELEMENTS LONG
                                    const Array1D<Real64> &Azimuth, // Facing angle of the surface (in degrees)
                                    const Array1D<Real64> &Tilt,    // Tilt angle of the surface (in degrees)
                                    Array2A<Real64> F,              // APPROXIMATE DIRECT VIEW FACTOR MATRIX (N X N)
                                    const Array1D_int &SPtr         // pointer to REAL(r64) surface number (for error message)
    )
    {

        // SUBROUTINE INFORMATION:
        //       AUTHOR         Curt Pedersen
        //       DATE WRITTEN   July 2000
        //       MODIFIED       March 2001 (RKS) to disallow surfaces facing the same direction to interact radiatively
        //                      May 2002 (COP) to include INTMASS, FLOOR, ROOF and CEILING.
        //       RE-ENGINEERED  September 2000 (RKS for EnergyPlus)

        // PURPOSE OF THIS SUBROUTINE:
        // This subroutine approximates view factors using an area weighting.
        // This is improved by one degree by not allowing surfaces facing the same
        // direction to "see" each other.

        // METHODOLOGY EMPLOYED:
        // Each surface sees some area of other surfaces within the zone.  The view
        // factors from the surface to the other seen surfaces are defined by their
        // area over the summed area of seen surfaces.  Surfaces facing the same angle
        // are assumed to not be able to see each other.
        //  Modified May 2002 to cover poorly defined surface orientation.  Now all thermal masses, roofs and
        //  ceilings are "seen" by other surfaces. Floors are seen by all other surfaces, but
        //  not by other floors.

        // REFERENCES:
        // na

        // USE STATEMENTS:
        // na

        // Argument array dimensioning
        EP_SIZE_CHECK(A, N);
        EP_SIZE_CHECK(Azimuth, N);
        EP_SIZE_CHECK(Tilt, N);
        F.dim(N, N);
        EP_SIZE_CHECK(SPtr, N);

        // Locals
        // SUBROUTINE ARGUMENTS:

        // SUBROUTINE PARAMETER DEFINITIONS:
        Real64 constexpr SameAngleLimit(10.0); // If the difference in the azimuth angles are above this value (degrees),
        // then the surfaces are assumed to be facing different directions.

        // INTERFACE BLOCK SPECIFICATIONS
        // na

        // DERIVED TYPE DEFINITIONS
        // na

        // SUBROUTINE LOCAL VARIABLE DECLARATIONS:

        int i; // DO loop counters for surfaces in the zone
        int j;
        Array1D<Real64> ZoneArea; // Sum of the area of all zone surfaces seen

        // Calculate the sum of the areas seen by all zone surfaces
        ZoneArea.dimension(N, 0.0);
        for (i = 1; i <= N; ++i) {
            for (j = 1; j <= N; ++j) {
                //  No surface sees itself and no floor sees another floor
                if (i == j || (state.dataSurface->Surface(SPtr(j)).Class == SurfaceClass::Floor &&
                               state.dataSurface->Surface(SPtr(i)).Class == SurfaceClass::Floor))
                    continue;
                // All surface types see internal mass
                // All surface types see floors
                // Floors always see ceilings/roofs
                // All other surfaces whose tilt or facing angle differences are greater than 10 degrees see each other
                if ((state.dataSurface->Surface(SPtr(j)).Class == SurfaceClass::IntMass) ||
                    (state.dataSurface->Surface(SPtr(i)).Class == SurfaceClass::IntMass) ||
                    (state.dataSurface->Surface(SPtr(j)).Class == SurfaceClass::Floor) ||
                    (state.dataSurface->Surface(SPtr(i)).Class == SurfaceClass::Floor) ||
                    (std::abs(Azimuth(i) - Azimuth(j)) > SameAngleLimit && std::abs(Azimuth(i) - Azimuth(j)) < 360.0 - SameAngleLimit) ||
                    (std::abs(Tilt(i) - Tilt(j)) > SameAngleLimit)) {
                    ZoneArea(i) += A(j);
                }
            }
            if (ZoneArea(i) <= 0.0) {
                ShowWarningError(state, "CalcApproximateViewFactors: Zero area for all other zone surfaces.");
                ShowContinueError(state,
                                  format("Happens for Surface=\"{}\" in Zone={}",
                                         state.dataSurface->Surface(SPtr(i)).Name,
                                         state.dataHeatBal->Zone(state.dataSurface->Surface(SPtr(i)).Zone).Name));
            }
        }

        // Set up the approximate view factors.  First these are initialized to all zero.
        // This will clear out any junk leftover from whenever.  Then, for each zone
        // surface, set the view factor from that surface to other surfaces as the
        // area of the other surface divided by the sum of the area of all zone surfaces
        // that the original surface can actually see (calculated above).  This will
        // allow that the sum of all view factors from the original surface to all other
        // surfaces will equal unity.  F(I,J)=0 if I=J or if the surfaces face the same
        // direction.
        F = 0.0;
        for (i = 1; i <= N; ++i) {
            for (j = 1; j <= N; ++j) {
                //  No surface sees itself and no floor sees another floor
                if (i == j || (state.dataSurface->Surface(SPtr(j)).Class == SurfaceClass::Floor &&
                               state.dataSurface->Surface(SPtr(i)).Class == SurfaceClass::Floor))
                    continue;
                // All surface types see internal mass
                // All surface types see floors
                // Floors always see ceilings/roofs
                // All other surfaces whose tilt or facing angle differences are greater than 10 degrees see each other
                if ((state.dataSurface->Surface(SPtr(j)).Class == SurfaceClass::IntMass) ||
                    (state.dataSurface->Surface(SPtr(i)).Class == SurfaceClass::IntMass) ||
                    (state.dataSurface->Surface(SPtr(j)).Class == SurfaceClass::Floor) ||
                    (state.dataSurface->Surface(SPtr(i)).Class == SurfaceClass::Floor) ||
                    (std::abs(Azimuth(i) - Azimuth(j)) > SameAngleLimit && std::abs(Azimuth(i) - Azimuth(j)) < 360.0 - SameAngleLimit) ||
                    (std::abs(Tilt(i) - Tilt(j)) > SameAngleLimit)) {
                    // avoid a divide by zero if there are no other surfaces in the zone that can be seen
                    if (ZoneArea(i) > 0.0) F(j, i) = A(j) / (ZoneArea(i));
                }
            }
        }

        ZoneArea.deallocate();
    }

    void FixViewFactors(EnergyPlusData &state,
                        int const N,                       // NUMBER OF SURFACES
                        const Array1D<Real64> &A,          // AREA VECTOR- ASSUMED,BE N ELEMENTS LONG
                        Array2A<Real64> F,                 // APPROXIMATE DIRECT VIEW FACTOR MATRIX (N X N)
                        std::string &enclName,             // Name of Enclosure being fixed
                        std::vector<int> const &spaceNums, // Zones which are part of this enclosure
                        Real64 &OriginalCheckValue,        // check of SUM(F) - N
                        Real64 &FixedCheckValue,           // check after fixed of SUM(F) - N
                        Real64 &FinalCheckValue,           // the one to go with
                        int &NumIterations,                // number of iterations to fixed
                        Real64 &RowSum,                    // RowSum of Fixed
                        bool const anyIntMassInZone        // are there any internal mass surfaces in the zone
    )
    {

        // SUBROUTINE INFORMATION:
        //       AUTHOR         Curt Pedersen
        //       DATE WRITTEN   July 2000
        //       MODIFIED       September 2000 (RKS for EnergyPlus)
        //                      April 2005,COP added capability to handle a
        //                      surface larger than sum of all others (nonenclosure)
        //                      by using a Fii view factor for that surface. Process is
        //                      now much more robust and stable.
        //       RE-ENGINEERED  na

        // PURPOSE OF THIS SUBROUTINE:
        // This subroutine fixes approximate view factors and enforces reciprocity
        // and completeness.

        // METHODOLOGY EMPLOYED:
        // A(i)*F(i,j)=A(j)*F(j,i); F(i,i)=0.; SUM(F(i,j)=1.0, j=1,N)
        // Subroutine takes approximate view factors and enforces reciprocity by
        // averaging AiFij and AjFji.  Then it determines a set of row coefficients
        // which can be multipled by each AF product to force the sum of AiFij for
        // each row to equal Ai, and applies them. Completeness is checked, and if
        // not satisfied, the AF averaging and row modifications are repeated until
        // completeness is within a preselected small deviation from 1.0
        // The routine also checks the number of surfaces and if N<=3, just enforces reciprocity.

        // REFERENCES:
        // na

        // Using/Aliasing

        // Argument array dimensioning
        EP_SIZE_CHECK(A, N);
        F.dim(N, N);

        // Locals
        // SUBROUTINE ARGUMENTS:

        // SUBROUTINE PARAMETER DEFINITIONS:
        Real64 constexpr PrimaryConvergence(0.001);
        Real64 constexpr DifferenceConvergence(0.00001);

        // INTERFACE BLOCK SPECIFICATIONS
        // na

        // DERIVED TYPE DEFINITIONS
        // na

        // SUBROUTINE LOCAL VARIABLE DECLARATIONS:
        Real64 LargestArea;
        Real64 ConvrgNew;
        Real64 ConvrgOld;
        Real64 Accelerator;            // RowCoefficient multipler to accelerate convergence
        Real64 CheckConvergeTolerance; // check value for actual warning

        bool Converged;
        int i;
        int j;
        bool severeErrorPresent;
        // OriginalCheckValue is the first pass at a completeness check.  Even if this is zero,
        // there is no guarantee that reciprocity is satisfied.  As a result, the rest of this
        // routine is needed to correct any issues even if the user defined view factors
        // satisfy completeness (OriginalCheckValue = 0).
        OriginalCheckValue = std::abs(sum(F) - N);

        //  Allocate and zero arrays
        Array2D<Real64> FixedAF(F); // store for largest area check

        Accelerator = 1.0;
        ConvrgOld = 10.0;
        LargestArea = maxval(A);
        severeErrorPresent = false;
        // Check for Strange Geometry
        // When one surface has an area that exceeds the sum of all other surface areas in a zone,
        // essentially the situation is a non-complete enclosure.  As a result, the view factors
        // calculated using the standard procedure below will not converge and may result in invalid
        // view factors where either reciprocity or completeness is not satisfied.  However, when
        // the largest surface is just slightly smaller than the rest of the surface areas in the
        // zone, it has been shown that there can still be problems.  The correction below can
        // be helpful in avoiding these problems.  So, the criteria below (with the 0.99 term added
        // into the comparison in the next line of code) intends to capture more cases that are
        // "unbalanced" in surface area distribution so other strange cases can take advantage of
        // this correction.  The use of 0.99 is simply to provide some reasonable boundary numerically
        // and does not have some derived theoretical basis.
        if (LargestArea > 0.99 * (sum(A) - LargestArea) && (N > 3)) {
            for (i = 1; i <= N; ++i) {
                if (LargestArea != A(i)) continue;
                state.dataHeatBalIntRadExchg->LargestSurf = i;
                break;
            }
            FixedAF(state.dataHeatBalIntRadExchg->LargestSurf, state.dataHeatBalIntRadExchg->LargestSurf) =
                min(0.9, 1.2 * LargestArea / sum(A)); // Give self view to big surface
        }

        //  Set up AF matrix.
        Array2D<Real64> AF(N, N); // = (AREA * DIRECT VIEW FACTOR) MATRIX
        for (i = 1; i <= N; ++i) {
            for (j = 1; j <= N; ++j) {
                AF(j, i) = FixedAF(j, i) * A(i);
            }
        }

        //  Enforce reciprocity by averaging AiFij and AjFji
        FixedAF = 0.5 * (AF + transpose(AF)); // Performance Slow way to average with transpose (heap use)

        AF.deallocate();

        Array2D<Real64> FixedF(N, N); // CORRECTED MATRIX OF VIEW FACTORS (N X N)

        NumIterations = 0;
        RowSum = 0.0;
        //  Check for physically unreasonable enclosures.

        if (N <= 3) {
            for (i = 1; i <= N; ++i) {
                for (j = 1; j <= N; ++j) {
                    FixedF(j, i) = FixedAF(j, i) / A(i);
                }
            }

            ShowWarningError(state, format("Surfaces in Zone/Enclosure=\"{}\" do not define an enclosure.", enclName));
            ShowContinueError(state, "Number of surfaces <= 3, view factors are set to force reciprocity but may not fulfill completeness.");
            ShowContinueError(state, "Reciprocity means that radiant exchange between two surfaces will match and not lead to an energy loss.");
            ShowContinueError(state,
                              "Completeness means that all of the view factors between a surface and the other surfaces in a zone add up to unity.");
            ShowContinueError(state,
                              "So, when there are three or less surfaces in a zone, EnergyPlus will make sure there are no losses of energy but");
            ShowContinueError(
                state, "it will not exchange the full amount of radiation with the rest of the zone as it would if there was a completed enclosure.");

            RowSum = sum(FixedF);
            if (RowSum > (N + 0.01)) {
                // Reciprocity enforced but there is more radiation than possible somewhere since the sum of one of the rows
                // is now greater than unity.  This should not be allowed as it can cause issues with the heat balance.
                // Correct this by finding the largest row summation and dividing all of the elements in the F matrix by
                // this max summation.  This will provide a cap on radiation so that no row has a sum greater than unity
                // and will still maintain reciprocity.
                Array1D<Real64> sumFixedF;
                Real64 MaxFixedFRowSum;
                sumFixedF.allocate(N);
                sumFixedF = 0.0;
                for (i = 1; i <= N; ++i) {
                    for (j = 1; j <= N; ++j) {
                        sumFixedF(i) += FixedF(i, j);
                    }
                    if (i == 1) {
                        MaxFixedFRowSum = sumFixedF(i);
                    } else {
                        if (sumFixedF(i) > MaxFixedFRowSum) MaxFixedFRowSum = sumFixedF(i);
                    }
                }
                sumFixedF.deallocate();
                if (MaxFixedFRowSum < 1.0) {
                    ShowFatalError(state, " FixViewFactors: Three surface or less zone failing ViewFactorFix correction which should never happen.");
                } else {
                    FixedF *= (1.0 / MaxFixedFRowSum);
                }
                RowSum = sum(FixedF); // needs to be recalculated
            }
            FinalCheckValue = FixedCheckValue = std::abs(RowSum - N);
            F = FixedF;
            for (int spaceNum : spaceNums) {
                state.dataHeatBal->Zone(state.dataHeatBal->space(spaceNum).zoneNum).EnforcedReciprocity = true;
            }
            return; // Do not iterate, stop with reciprocity satisfied.

        } //  N <= 3 Case

        //  Regular fix cases
        Array1D<Real64> RowCoefficient(N);
        Converged = false;
        while (!Converged) {
            ++NumIterations;
            for (i = 1; i <= N; ++i) {
                // Determine row coefficients which will enforce closure.
                Real64 const sum_FixedAF_i(sum(FixedAF(_, i)));
                if (std::abs(sum_FixedAF_i) > 1.0e-10) {
                    RowCoefficient(i) = A(i) / sum_FixedAF_i;
                } else {
                    RowCoefficient(i) = 1.0;
                }
                FixedAF(_, i) *= RowCoefficient(i);
            }

            //  Enforce reciprocity by averaging AiFij and AjFji
            FixedAF = 0.5 * (FixedAF + transpose(FixedAF));

            //  Form FixedF matrix
            for (i = 1; i <= N; ++i) {
                for (j = 1; j <= N; ++j) {
                    FixedF(j, i) = FixedAF(j, i) / A(i);
                    if (std::abs(FixedF(j, i)) < 1.e-10) {
                        FixedF(j, i) = 0.0;
                        FixedAF(j, i) = 0.0;
                    }
                }
            }

            ConvrgNew = std::abs(sum(FixedF) - N);
            if (std::abs(ConvrgOld - ConvrgNew) < DifferenceConvergence || ConvrgNew <= PrimaryConvergence) { //  Change in sum of Fs must be small.
                Converged = true;
            }
            ConvrgOld = ConvrgNew;
            if (NumIterations > 400) { //  If everything goes bad,enforce reciprocity and go home.
                //  Enforce reciprocity by averaging AiFij and AjFji
                FixedAF = 0.5 * (FixedAF + transpose(FixedAF));

                //  Form FixedF matrix
                for (i = 1; i <= N; ++i) {
                    for (j = 1; j <= N; ++j) {
                        FixedF(j, i) = FixedAF(j, i) / A(i);
                    }
                }
                Real64 const sum_FixedF(sum(FixedF));
                FinalCheckValue = FixedCheckValue = CheckConvergeTolerance = std::abs(sum_FixedF - N);
                RowSum = sum_FixedF;
                if (CheckConvergeTolerance > 0.005) {
                    if (CheckConvergeTolerance > 0.1) {
                        ShowSevereError(
                            state,
                            format("FixViewFactors: View factors convergence has failed and will lead to heat balance errors in zone=\"{}\".",
                                   enclName));
                        severeErrorPresent = true;
                    }
                    ShowWarningError(
                        state,
                        format("FixViewFactors: View factors not complete. Check for bad surface descriptions or unenclosed zone=\"{}\".", enclName));
                    ShowContinueError(state,
                                      format("Enforced reciprocity has tolerance (ideal is "
                                             "0)=[{:.6R}], Row Sum (ideal is {})=[{:.2R}].",
                                             CheckConvergeTolerance,
                                             N,
                                             RowSum));
                    ShowContinueError(state,
                                      "If zone is unusual or tolerance is on the order of 0.001, view "
                                      "factors might be OK but results should be checked carefully.");
                    if (anyIntMassInZone) {
                        ShowContinueError(state,
                                          "For zones with internal mass like this one, this"
                                          "can happen when the internal mass has an area that"
                                          "is much larger than the other surfaces in the zone.");
                        ShowContinueError(state,
                                          "If a single thermal mass element exists in this zone"
                                          "that has an area that is larger than the sum of the"
                                          "rest of the surface areas, consider breaking it up"
                                          "into two or more separate internal mass elements.");
                    }
                }
                if (std::abs(FixedCheckValue) < std::abs(OriginalCheckValue)) {
                    F = FixedF;
                    FinalCheckValue = FixedCheckValue;
                }
                return;
            }
        }
        FixedCheckValue = ConvrgNew;
        if (FixedCheckValue < OriginalCheckValue) {
            F = FixedF;
            FinalCheckValue = FixedCheckValue;
        } else {
            FinalCheckValue = OriginalCheckValue;
            RowSum = sum(FixedF);
            if (std::abs(RowSum - N) < PrimaryConvergence) {
                F = FixedF;
                FinalCheckValue = FixedCheckValue;
            } else {
                ShowWarningError(
                    state,
                    format("FixViewFactors: View factors not complete. Check for bad surface descriptions or unenclosed zone=\"{}\".", enclName));
            }
        }
        if (severeErrorPresent) {
            ShowFatalError(state,
                           "FixViewFactors: View factor calculations significantly out "
                           "of tolerance.  See above messages for more information.");
        }
    }

    bool DoesZoneHaveInternalMass(EnergyPlusData &state, int const numZoneSurfaces, const Array1D_int &surfPointer)
    {
        for (int i = 1; i <= numZoneSurfaces; ++i) {
            if (state.dataSurface->Surface(surfPointer(i)).Class == SurfaceClass::IntMass) return true;
        }
        return false;
    }

    void CalcScriptF(EnergyPlusData &state,
                     int const N,              // Number of surfaces
                     Array1D<Real64> const &A, // AREA VECTOR- ASSUMED,BE N ELEMENTS LONG
                     Array2<Real64> const &F,  // DIRECT VIEW FACTOR MATRIX (N X N)
                     Array1D<Real64> &EMISS,   // VECTOR OF SURFACE EMISSIVITIES
                     Array2<Real64> &ScriptF   // MATRIX OF SCRIPT F FACTORS (N X N) //Tuned Transposed
    )
    {

        // SUBROUTINE INFORMATION:
        //       AUTHOR         Curt Pedersen
        //       DATE WRITTEN   1980
        //       MODIFIED       July 2000 (COP for the ASHRAE Loads Toolkit)
        //       RE-ENGINEERED  September 2000 (RKS for EnergyPlus)
        //       RE-ENGINEERED  June 2014 (Stuart Mentzer): Performance tuned

        // PURPOSE OF THIS SUBROUTINE:
        // Determines Hottel's ScriptF coefficients which account for the total
        // grey interchange between surfaces in an enclosure.

        // METHODOLOGY EMPLOYED:
        // See reference

        // REFERENCES:
        // Hottel, H. C. and A. F. Sarofim, Radiative Transfer, Ch 3, McGraw Hill, 1967.

        // USE STATEMENTS:
        // na

        // Locals
        // SUBROUTINE ARGUMENTS:
        // --Must satisfy reciprocity and completeness:
        //  A(i)*F(i,j)=A(j)*F(j,i); F(i,i)=0.; SUM(F(i,j)=1.0, j=1,N)

        // SUBROUTINE PARAMETER DEFINITIONS:
        Real64 constexpr MaxEmissLimit(0.99999); // Limit the emissivity internally/avoid a divide by zero error

        // INTERFACE BLOCK SPECIFICATIONS
        // na

        // DERIVED TYPE DEFINITIONS
        // na

        // Validate argument array dimensions
        assert(N >= 0); // Do we need to allow for N==0?
        assert((A.l() == 1) && (A.u() == N));
        assert((F.l1() == 1) && (F.u1() == N));
        assert((F.l2() == 1) && (F.u2() == N));
        assert((EMISS.l() == 1) && (EMISS.u() == N));
        assert(equal_dimensions(F, ScriptF));

        // SUBROUTINE LOCAL VARIABLE DECLARATIONS:

#ifdef EP_Count_Calls
        ++state.dataTimingsData->NumCalcScriptF_Calls;
#endif

        // Load Cmatrix with AF (AREA * DIRECT VIEW FACTOR) matrix
        Array2D<Real64> Cmatrix(N, N);        // = (AF - EMISS/REFLECTANCE) matrix (but plays other roles)
        assert(equal_dimensions(Cmatrix, F)); // For linear indexing
        Array2D<Real64>::size_type l(0u);
        for (int j = 1; j <= N; ++j) {
            for (int i = 1; i <= N; ++i, ++l) {
                Cmatrix[l] = A(i) * F[l]; // [ l ] == ( i, j )
            }
        }

        // Load Cmatrix with (AF - EMISS/REFLECTANCE) matrix
        Array1D<Real64> Excite(N); // Excitation vector = A*EMISS/REFLECTANCE
        l = 0u;
        for (int i = 1; i <= N; ++i, l += N + 1) {
            Real64 EMISS_i(EMISS(i));
            if (EMISS_i > MaxEmissLimit) { // Check/limit EMISS for this surface to avoid divide by zero below
                EMISS_i = EMISS(i) = MaxEmissLimit;
                ShowWarningError(state, "A thermal emissivity above 0.99999 was detected. This is not allowed. Value was reset to 0.99999");
            }
            Real64 const EMISS_i_fac(A(i) / (1.0 - EMISS_i));
            Excite(i) = -EMISS_i * EMISS_i_fac; // Set up matrix columns for partial radiosity calculation
            Cmatrix[l] -= EMISS_i_fac;          // Coefficient matrix for partial radiosity calculation // [ l ] == ( i, i )
        }

        Array2D<Real64> Cinverse(N, N);       // Inverse of Cmatrix
        CalcMatrixInverse(Cmatrix, Cinverse); // SOLVE THE LINEAR SYSTEM
        Cmatrix.clear();                      // Release memory ASAP

        // Scale Cinverse colums by excitation to get partial radiosity matrix
        l = 0u;
        for (int j = 1; j <= N; ++j) {
            Real64 const e_j(Excite(j));
            for (int i = 1; i <= N; ++i, ++l) {
                Cinverse[l] *= e_j; // [ l ] == ( i, j )
            }
        }
        Excite.clear(); // Release memory ASAP

        // Form Script F matrix transposed
        assert(equal_dimensions(Cinverse, ScriptF)); // For linear indexing
        Array2D<Real64>::size_type m(0u);
        for (int i = 1; i <= N; ++i) { // Inefficient order for cache but can reuse multiplier so faster choice depends on N
            Real64 const EMISS_i(EMISS(i));
            Real64 const EMISS_fac(EMISS_i / (1.0 - EMISS_i));
            l = static_cast<Array2D<Real64>::size_type>(i - 1);
            for (int j = 1; j <= N; ++j, l += N, ++m) {
                if (i == j) {
                    //        ScriptF(I,J) = EMISS(I)/(1.0d0-EMISS(I))*(Jmatrix(I,J)-Delta*EMISS(I)), where Delta=1
                    ScriptF[m] = EMISS_fac * (Cinverse[l] - EMISS_i); // [ l ] = ( i, j ), [ m ] == ( j, i )
                } else {
                    //        ScriptF(I,J) = EMISS(I)/(1.0d0-EMISS(I))*(Jmatrix(I,J)-Delta*EMISS(I)), where Delta=0
                    ScriptF[m] = EMISS_fac * Cinverse[l]; // [ l ] == ( i, j ), [ m ] == ( j, i )
                }
            }
        }
    }

    void CalcMatrixInverse(Array2<Real64> &A, // Matrix: Gets reduced to L\U form
                           Array2<Real64> &I  // Returned as inverse matrix
    )
    {
        // SUBROUTINE INFORMATION:
        //       AUTHOR         Jakob Asmundsson
        //       DATE WRITTEN   January 1999
        //       MODIFIED       September 2000 (RKS for EnergyPlus)
        //       RE-ENGINEERED  June 2014 (Stuart Mentzer): Performance/memory tuning rewrite

        // PURPOSE OF THIS SUBROUTINE:
        // To find the inverse of Matrix, using partial pivoting.

        // METHODOLOGY EMPLOYED:
        // Inverse is found using partial pivoting and Gauss elimination

        // REFERENCES:
        // Any Linear Algebra book

        // Validation
        assert(A.square());
        assert(A.I1() == A.I2());
        assert(equal_dimensions(A, I));

        // Initialization
        int const l(A.l1());
        int const u(A.u1());
        int const n(u - l + 1);
        I.to_identity(); // I starts out as identity

        // Could do row scaling here to improve condition and then check min pivot isn't too small

        // Compute in-place LU decomposition of [A|I] with row pivoting
        for (int i = l; i <= u; ++i) {

            // Find pivot row in column i below diagonal
            int iPiv = i;
            Real64 aPiv(std::abs(A(i, i)));
            int ik(A.index(i, i + 1));
            for (int k = i + 1; k <= u; ++k, ++ik) {
                Real64 const aAki(std::abs(A[ik])); // [ ik ] == ( i, k )
                if (aAki > aPiv) {
                    iPiv = k;
                    aPiv = aAki;
                }
            }
            assert(aPiv != 0.0); //? Is zero pivot possible for some user inputs? If so if test/handler needed

            // Swap row i with pivot row
            if (iPiv != i) {
                int ji(A.index(l, i));    // [ ji ] == ( j, i )
                int pj(A.index(l, iPiv)); // [ pj ] == ( j, iPiv )
                for (int j = l; j <= u; ++j, ji += n, pj += n) {
                    Real64 const Aij(A[ji]);
                    A[ji] = A[pj];
                    A[pj] = Aij;
                    Real64 const Iij(I[ji]);
                    I[ji] = I[pj];
                    I[pj] = Iij;
                }
            }

            // Put multipliers in column i and reduce block below A(i,i)
            Real64 const Aii_inv(1.0 / A(i, i));
            for (int k = i + 1; k <= u; ++k) {
                Real64 const multiplier(A(i, k) * Aii_inv);
                A(i, k) = multiplier;
                if (multiplier != 0.0) {
                    int ji(A.index(i + 1, i)); // [ ji ] == ( j, i )
                    int jk(A.index(i + 1, k)); // [ jk ] == ( j, k )
                    for (int j = i + 1; j <= u; ++j, ji += n, jk += n) {
                        A[jk] -= multiplier * A[ji];
                    }
                    ji = A.index(l, i);
                    jk = A.index(l, k);
                    for (int j = l; j <= u; ++j, ji += n, jk += n) {
                        Real64 const Iij(I[ji]);
                        if (Iij != 0.0) {
                            I[jk] -= multiplier * Iij;
                        }
                    }
                }
            }
        }

        // Perform back-substitution on [U|I] to put inverse in I
        for (int k = u; k >= l; --k) {
            Real64 const Akk_inv(1.0 / A(k, k));
            int jk(A.index(l, k)); // [ jk ] == ( j, k )
            for (int j = l; j <= u; ++j, jk += n) {
                I[jk] *= Akk_inv;
            }
            int ik(A.index(k, l));              // [ ik ] == ( i, k )
            for (int i = l; i < k; ++i, ++ik) { // Eliminate kth column entries from I in rows above k
                Real64 const Aik(A[ik]);
                int ji(A.index(l, i)); // [ ji ] == ( j, i )
                int jk(A.index(l, k)); // [ jk ] == ( k, j )
                for (int j = l; j <= u; ++j, ji += n, jk += n) {
                    I[ji] -= Aik * I[jk];
                }
            }
        }
    }

    void CalcFMRT(EnergyPlusData &state,
                  int const N,              // Number of surfaces
                  Array1D<Real64> const &A, // AREA VECTOR- ASSUMED,BE N ELEMENTS LONG
                  Array1D<Real64> &FMRT     // VECTOR OF MEAN RADIANT TEMPERATURE "VIEW FACTORS"
    )
    {
        double sumAF = 0.0;
        for (int iS = 0; iS < N; iS++) {
            FMRT[iS] = 1.0;
            sumAF += A[iS];
        }

        constexpr int maxIt = 100;
        constexpr double tol = 0.0001;
        double fChange, fLast;
        double sumAFNew = sumAF;
        for (unsigned i = 0; i < maxIt; i++) {
            fChange = 0.;
            bool errorsFound(false);
            sumAF = sumAFNew;
            sumAFNew = 0.0;
            for (int iS = 0; iS < N; iS++) {
                fLast = FMRT[iS];
                FMRT[iS] = 1. / (1. - A[iS] * FMRT[iS] / (sumAF));
                if (FMRT[iS] > 100.) {
                    errorsFound = true;
                    ShowSevereError(state, "Geometry not compatible with Carroll MRT Zone Radiant Exchange method.");
                    break;
                }
                fChange += fabs(FMRT[iS] - fLast);
                sumAFNew += A[iS] * FMRT[iS];
            }

            if (errorsFound || fChange / N < tol) {
                break;
            }
            if (i >= maxIt) {
                errorsFound = true;
                ShowSevereError(state, "Carroll MRT Zone Radiant Exchange method unable to converge on \"view factor\" calculation.");
            }
            if (errorsFound) {
                ShowFatalError(state, "CalcFMRT: Errors found while calculating mean radiant temperature view factors.  Program terminated.");
            }
        }
        return;
    }

    void CalcFp(int const N,            // Number of surfaces
                Array1D<Real64> &EMISS, // VECTOR OF SURFACE EMISSIVITIES
                Array1D<Real64> &FMRT,  // VECTOR OF MEAN RADIANT TEMPERATURE "VIEW FACTORS"
                Array1D<Real64> &Fp     // VECTOR OF OPPENHEIM RESISTANCE VALUES
    )
    {
<<<<<<< HEAD
        Real64 SB = Constant::StefanBoltzmann;
=======
>>>>>>> 0bd03875
        for (int iS = 0; iS < N; iS++) {
            Fp[iS] = DataGlobalConstants::StefanBoltzmann * EMISS[iS] / (EMISS[iS] / FMRT[iS] + 1. - EMISS[iS]); // actually sigma *
        }
        return;
    }

    int GetRadiantSystemSurface(EnergyPlusData &state,
                                std::string const &cCurrentModuleObject, // Calling Object type
                                std::string const &RadSysName,           // Calling Object name
                                int const RadSysZoneNum,                 // Radiant system zone number
                                std::string const &SurfaceName,          // Referenced surface name
                                bool &ErrorsFound                        // True when errors are found
    )
    {
        static constexpr std::string_view routineName("GetRadiantSystemSurface: "); // include trailing blank space

        // For radiant zone equipment, find the referenced surface and check if it is in the same zone or radiant enclosure
        int const surfNum = UtilityRoutines::FindItemInList(SurfaceName, state.dataSurface->Surface);

        // Trap for surfaces that do not exist
        if (surfNum == 0) {
            ShowSevereError(state, format("{}Invalid Surface name = {}", routineName, SurfaceName));
            ShowContinueError(state, format("Occurs for {} = {}", cCurrentModuleObject, RadSysName));
            ErrorsFound = true;
            return surfNum;
        }

        if (RadSysZoneNum == 0) {
            ShowSevereError(state, format("{}Invalid Zone number passed by {} = {}", routineName, cCurrentModuleObject, RadSysName));
            ErrorsFound = true;
            return surfNum;
        }

        // Check if the surface and equipment are in the same zone
        int const surfZoneNum = state.dataSurface->Surface(surfNum).Zone;
        if (RadSysZoneNum == 0) {
            // This should never happen - but it does in some simple unit tests that are designed to throw errors
            ShowSevereError(state,
                            format("{}Somehow the radiant system zone number is zero for{} = {}", routineName, cCurrentModuleObject, RadSysName));
            ErrorsFound = true;
        } else if (surfZoneNum == 0) {
            // This should never happen
            ShowSevereError(state,
                            format("{}Somehow  the surface zone number is zero for{} = {} and Surface = {}",
                                   routineName,
                                   cCurrentModuleObject,
                                   RadSysName,
                                   SurfaceName)); // LCOV_EXCL_LINE
            ErrorsFound = true;                   // LCOV_EXCL_LINE
        } else if (surfZoneNum != RadSysZoneNum) {
            ShowSevereError(state, format("{}Surface = {} is not in the same zone  as the radiant equipment.", routineName, SurfaceName));
            ShowContinueError(state, format("Surface zone or enclosure = {}", state.dataHeatBal->Zone(surfZoneNum).Name));
            ShowContinueError(state, format("Radiant equipment zone or enclosure = {}", state.dataHeatBal->Zone(RadSysZoneNum).Name));
            ShowContinueError(state, format("Occurs for {} = {}", cCurrentModuleObject, RadSysName));
            ErrorsFound = true;
        }
        return surfNum;
    }

} // namespace HeatBalanceIntRadExchange

} // namespace EnergyPlus<|MERGE_RESOLUTION|>--- conflicted
+++ resolved
@@ -271,7 +271,7 @@
                     } else {
                         CalcScriptF(state, n_zone_Surfaces, zone_info.Area, zone_info.F, zone_info.Emissivity, zone_ScriptF);
                         // precalc - multiply by StefanBoltzmannConstant
-                        zone_ScriptF *= DataGlobalConstants::StefanBoltzmann;
+                        zone_ScriptF *= Constant::StefanBoltzmann;
                     }
                 }
 
@@ -2083,12 +2083,8 @@
                 Array1D<Real64> &Fp     // VECTOR OF OPPENHEIM RESISTANCE VALUES
     )
     {
-<<<<<<< HEAD
-        Real64 SB = Constant::StefanBoltzmann;
-=======
->>>>>>> 0bd03875
         for (int iS = 0; iS < N; iS++) {
-            Fp[iS] = DataGlobalConstants::StefanBoltzmann * EMISS[iS] / (EMISS[iS] / FMRT[iS] + 1. - EMISS[iS]); // actually sigma *
+            Fp[iS] = Constant::StefanBoltzmann * EMISS[iS] / (EMISS[iS] / FMRT[iS] + 1. - EMISS[iS]); // actually sigma *
         }
         return;
     }
