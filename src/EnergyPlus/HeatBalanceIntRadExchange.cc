--- conflicted
+++ resolved
@@ -2067,35 +2067,20 @@
         int const surfZoneNum = state.dataSurface->Surface(surfNum).Zone;
         if (RadSysZoneNum == 0) {
             // This should never happen - but it does in some simple unit tests that are designed to throw errors
-<<<<<<< HEAD
-            ShowSevereError(state, routineName + "Somehow the radiant system zone number is zero for" + cCurrentModuleObject + " = " + RadSysName);
-=======
             ShowSevereError(state,
-                            std::string{routineName} + "Somehow the radiant system enclosure number is zero for" + cCurrentModuleObject + " = " +
+                            std::string{routineName} + "Somehow the radiant system zone number is zero for" + cCurrentModuleObject + " = " +
                                 RadSysName);
->>>>>>> bfa838fd
             ErrorsFound = true;
         } else if (surfZoneNum == 0) {
             // This should never happen
             ShowSevereError(state,
-<<<<<<< HEAD
-                            routineName + "Somehow  the surface zone number is zero for" + cCurrentModuleObject + " = " + RadSysName +
-                                " and Surface = " + SurfaceName); // LCOV_EXCL_LINE
-            ErrorsFound = true;                                   // LCOV_EXCL_LINE
+                            std::string{routineName} + "Somehow  the surface zone number is zero for" + cCurrentModuleObject + " = " +
+                                RadSysName + " and Surface = " + SurfaceName); // LCOV_EXCL_LINE
+            ErrorsFound = true;                                                // LCOV_EXCL_LINE
         } else if (surfZoneNum != RadSysZoneNum) {
-            ShowSevereError(state, routineName + "Surface = " + SurfaceName + " is not in the same zone  as the radiant equipment.");
+            ShowSevereError(state, std::string(routineName) + "Surface = " + SurfaceName + " is not in the same zone  as the radiant equipment.");
             ShowContinueError(state, "Surface zone or enclosure = " + state.dataHeatBal->Zone(surfZoneNum).Name);
             ShowContinueError(state, "Radiant equipment zone or enclosure = " + state.dataHeatBal->Zone(RadSysZoneNum).Name);
-=======
-                            std::string{routineName} + "Somehow  the surface enclosure number is zero for" + cCurrentModuleObject + " = " +
-                                RadSysName + " and Surface = " + SurfaceName); // LCOV_EXCL_LINE
-            ErrorsFound = true;                                                // LCOV_EXCL_LINE
-        } else if (surfRadEnclNum != radSysEnclNum) {
-            ShowSevereError(
-                state, std::string{routineName} + "Surface = " + SurfaceName + " is not in the same zone or enclosure as the radiant equipment.");
-            ShowContinueError(state, "Surface zone or enclosure = " + state.dataViewFactor->ZoneRadiantInfo(surfRadEnclNum).Name);
-            ShowContinueError(state, "Radiant equipment zone or enclosure = " + state.dataViewFactor->ZoneRadiantInfo(radSysEnclNum).Name);
->>>>>>> bfa838fd
             ShowContinueError(state, "Occurs for " + cCurrentModuleObject + " = " + RadSysName);
             ErrorsFound = true;
         }
