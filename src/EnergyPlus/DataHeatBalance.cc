--- conflicted
+++ resolved
@@ -53,10 +53,7 @@
 #include <ObjexxFCL/Fmath.hh>
 
 // EnergyPlus Headers
-<<<<<<< HEAD
-=======
 #include <EnergyPlus/Construction.hh>
->>>>>>> 81de3b86
 #include <EnergyPlus/Data/EnergyPlusData.hh>
 #include <EnergyPlus/DataEnvironment.hh>
 #include <EnergyPlus/DataHeatBalance.hh>
@@ -109,17 +106,6 @@
     // MODULE PARAMETER DEFINITIONS:
 
     // Parameters for the definition and limitation of arrays:
-<<<<<<< HEAD
-    int const MaxLayersInConstruct(11); // Maximum number of layers allowed in a single construction
-    int const MaxCTFTerms(
-        19); // Maximum number of CTF terms allowed to still allow stability //Note Sync with SurfaceGroundHeatExchanger::local::MaxCTFTerms
-    int MaxSolidWinLayers(0);               // Maximum number of solid layers in a window construction
-                                            // ** has to be big enough to hold no matter what window model
-                                            //    each window model should validate layers individually
-    //int const MaxSpectralDataElements(800); // Maximum number in Spectral Data arrays.
-    //    TEMP MOVE TO WindowManagerData -BLB
-=======
->>>>>>> 81de3b86
     // Parameters to indicate material group type for use with the Material
     // derived type (see below):
 
