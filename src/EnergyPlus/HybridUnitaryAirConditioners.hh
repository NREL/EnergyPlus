--- conflicted
+++ resolved
@@ -117,11 +117,7 @@
     void init_state([[maybe_unused]] EnergyPlusData &state) override
     {
     }
-<<<<<<< HEAD
-        
-=======
 
->>>>>>> 391ba016
     void clear_state() override
     {
         this->NumZoneHybridEvap = 0;
