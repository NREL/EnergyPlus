// EnergyPlus, Copyright (c) 1996-2020, The Board of Trustees of the University of Illinois,
// The Regents of the University of California, through Lawrence Berkeley National Laboratory
// (subject to receipt of any required approvals from the U.S. Dept. of Energy), Oak Ridge
// National Laboratory, managed by UT-Battelle, Alliance for Sustainable Energy, LLC, and other
// contributors. All rights reserved.
//
// NOTICE: This Software was developed under funding from the U.S. Department of Energy and the
// U.S. Government consequently retains certain rights. As such, the U.S. Government has been
// granted for itself and others acting on its behalf a paid-up, nonexclusive, irrevocable,
// worldwide license in the Software to reproduce, distribute copies to the public, prepare
// derivative works, and perform publicly and display publicly, and to permit others to do so.
//
// Redistribution and use in source and binary forms, with or without modification, are permitted
// provided that the following conditions are met:
//
// (1) Redistributions of source code must retain the above copyright notice, this list of
//     conditions and the following disclaimer.
//
// (2) Redistributions in binary form must reproduce the above copyright notice, this list of
//     conditions and the following disclaimer in the documentation and/or other materials
//     provided with the distribution.
//
// (3) Neither the name of the University of California, Lawrence Berkeley National Laboratory,
//     the University of Illinois, U.S. Dept. of Energy nor the names of its contributors may be
//     used to endorse or promote products derived from this software without specific prior
//     written permission.
//
// (4) Use of EnergyPlus(TM) Name. If Licensee (i) distributes the software in stand-alone form
//     without changes from the version obtained under this License, or (ii) Licensee makes a
//     reference solely to the software portion of its product, Licensee must refer to the
//     software as "EnergyPlus version X" software, where "X" is the version number Licensee
//     obtained under this License and may not use a different name for the software. Except as
//     specifically required in this Section (4), Licensee shall not use in a company name, a
//     product name, in advertising, publicity, or other promotional activities any name, trade
//     name, trademark, logo, or other designation of "EnergyPlus", "E+", "e+" or confusingly
//     similar designation, without the U.S. Department of Energy's prior written consent.
//
// THIS SOFTWARE IS PROVIDED BY THE COPYRIGHT HOLDERS AND CONTRIBUTORS "AS IS" AND ANY EXPRESS OR
// IMPLIED WARRANTIES, INCLUDING, BUT NOT LIMITED TO, THE IMPLIED WARRANTIES OF MERCHANTABILITY
// AND FITNESS FOR A PARTICULAR PURPOSE ARE DISCLAIMED. IN NO EVENT SHALL THE COPYRIGHT OWNER OR
// CONTRIBUTORS BE LIABLE FOR ANY DIRECT, INDIRECT, INCIDENTAL, SPECIAL, EXEMPLARY, OR
// CONSEQUENTIAL DAMAGES (INCLUDING, BUT NOT LIMITED TO, PROCUREMENT OF SUBSTITUTE GOODS OR
// SERVICES; LOSS OF USE, DATA, OR PROFITS; OR BUSINESS INTERRUPTION) HOWEVER CAUSED AND ON ANY
// THEORY OF LIABILITY, WHETHER IN CONTRACT, STRICT LIABILITY, OR TORT (INCLUDING NEGLIGENCE OR
// OTHERWISE) ARISING IN ANY WAY OUT OF THE USE OF THIS SOFTWARE, EVEN IF ADVISED OF THE
// POSSIBILITY OF SUCH DAMAGE.

// ObjexxFCL Headers
#include <ObjexxFCL/Array.functions.hh>
#include <ObjexxFCL/Fmath.hh>
#include <ObjexxFCL/member.functions.hh>
#include <ObjexxFCL/string.functions.hh>

// EnergyPlus Headers
#include <EnergyPlus/BranchNodeConnections.hh>
#include <EnergyPlus/DataBranchNodeConnections.hh>
#include <EnergyPlus/DataGlobals.hh>
#include <EnergyPlus/DataLoopNode.hh>
#include <EnergyPlus/General.hh>
#include <EnergyPlus/UtilityRoutines.hh>

namespace EnergyPlus {

namespace BranchNodeConnections {

    // Module containing the routines dealing with the Branch/Node Connections (CompSets, etc)

    // MODULE INFORMATION:
    //       AUTHOR         Linda Lawrie
    //       DATE WRITTEN   May 2005

    // PURPOSE OF THIS MODULE:
    // This module encapsulates the connection data necessary for some of the checks
    // needed in the branch-node data

    // Using/Aliasing
    using DataGlobals::OutputFileDebug;
    using namespace DataLoopNode;
    using namespace DataBranchNodeConnections;

    // Data
    // MODULE PARAMETER DEFINITIONS:
    static std::string const BlankString;

    // Functions

    void RegisterNodeConnection(int const NodeNumber,                // Number for this Node
                                std::string const &NodeName,         // Name of this Node
                                std::string const &ObjectType,       // Type of object this Node is connected to (e.g. Chiller:Electric)
                                std::string const &ObjectName,       // Name of object this Node is connected to (e.g. MyChiller)
                                std::string const &ConnectionType,   // Connection Type for this Node (must be valid)
                                int const FluidStream,               // Count on Fluid Streams
                                bool const IsParent,                 // True when node is a parent node
                                bool &errFlag,                       // Will be True if errors already detected or if errors found here
                                Optional_string_const InputFieldName // Input Field Name
    )
    {

        // SUBROUTINE INFORMATION:
        //       AUTHOR         Linda K. Lawrie
        //       DATE WRITTEN   February 2004
        //       MODIFIED       na
        //       RE-ENGINEERED  na

        // PURPOSE OF THIS SUBROUTINE:
        // This subroutine registers a node connection in the Node Connection data structure.  This
        // structure is intended to help with HVAC diagramming as well as validation of nodes.

        // SUBROUTINE PARAMETER DEFINITIONS:
        static std::string const RoutineName("RegisterNodeConnection: ");

        // SUBROUTINE LOCAL VARIABLE DECLARATIONS:
        bool ErrorsFoundHere;
        int Count;
        bool MakeNew;
        int Found;

        ErrorsFoundHere = false;
        if (!IsValidConnectionType(ConnectionType)) {
            ShowSevereError(RoutineName + "Invalid ConnectionType=" + ConnectionType);
            ShowContinueError("Occurs for Node=" + NodeName + ", ObjectType=" + ObjectType + ", ObjectName=" + ObjectName);
            ErrorsFoundHere = true;
        }

        MakeNew = true;
        for (Count = 1; Count <= NumOfNodeConnections; ++Count) {
            if (NodeConnections(Count).NodeNumber != NodeNumber) continue;
            if (!UtilityRoutines::SameString(NodeConnections(Count).ObjectType, ObjectType)) continue;
            if (!UtilityRoutines::SameString(NodeConnections(Count).ObjectName, ObjectName)) continue;
            if (!UtilityRoutines::SameString(NodeConnections(Count).ConnectionType, ConnectionType)) continue;
            if (NodeConnections(Count).FluidStream != FluidStream) continue;
            if ((NodeConnections(Count).ObjectIsParent && !IsParent) || (!NodeConnections(Count).ObjectIsParent && IsParent)) {
                ShowSevereError(RoutineName + "Node registered for both Parent and \"not\" Parent");
                ShowContinueError("Occurs for Node=" + NodeName + ", ObjectType=" + ObjectType + ", ObjectName=" + ObjectName);
                ErrorsFoundHere = true;
            }
            MakeNew = false;
        }
        if (MakeNew) {
            ++NumOfNodeConnections;
            if (NumOfNodeConnections > 1 && NumOfNodeConnections > MaxNumOfNodeConnections) {
                NodeConnections.redimension(MaxNumOfNodeConnections += NodeConnectionAlloc);
            } else if (NumOfNodeConnections == 1) {
                NodeConnections.allocate(NodeConnectionAlloc);
                MaxNumOfNodeConnections = NodeConnectionAlloc;
            }

            NodeConnections(NumOfNodeConnections).NodeNumber = NodeNumber;
            NodeConnections(NumOfNodeConnections).NodeName = NodeName;
            NodeConnections(NumOfNodeConnections).ObjectType = UtilityRoutines::MakeUPPERCase(ObjectType);
            NodeConnections(NumOfNodeConnections).ObjectName = ObjectName;
            NodeConnections(NumOfNodeConnections).ConnectionType = ConnectionType;
            NodeConnections(NumOfNodeConnections).FluidStream = FluidStream;
            NodeConnections(NumOfNodeConnections).ObjectIsParent = IsParent;
        }

        if (has_prefixi(ObjectType, "AirTerminal:")) {
            if (present(InputFieldName)) {
                ++NumOfAirTerminalNodes;
                if (NumOfAirTerminalNodes > 1 && NumOfAirTerminalNodes > MaxNumOfAirTerminalNodes) {
                    AirTerminalNodeConnections.redimension(MaxNumOfAirTerminalNodes += EqNodeConnectionAlloc);
                } else if (NumOfAirTerminalNodes == 1) {
                    AirTerminalNodeConnections.allocate(EqNodeConnectionAlloc);
                    MaxNumOfAirTerminalNodes = EqNodeConnectionAlloc;
                }

                // Check out AirTerminal inlet/outlet nodes
                Found =
                    UtilityRoutines::FindItemInList(NodeName, AirTerminalNodeConnections, &EqNodeConnectionDef::NodeName, NumOfAirTerminalNodes - 1);
                if (Found != 0) { // Nodename already used
                    ShowSevereError(RoutineName + ObjectType + "=\"" + ObjectName + "\" node name duplicated.");
                    ShowContinueError("NodeName=\"" + NodeName + "\", entered as type=" + ConnectionType);
                    ShowContinueError("In Field=" + InputFieldName());
                    ShowContinueError("Already used in " + AirTerminalNodeConnections(Found).ObjectType + "=\"" +
                                      AirTerminalNodeConnections(Found).ObjectName + "\".");
                    ShowContinueError(" as type=" + AirTerminalNodeConnections(Found).ConnectionType +
                                      ", In Field=" + AirTerminalNodeConnections(Found).InputFieldName);
                    ErrorsFoundHere = true;
                } else {
                    AirTerminalNodeConnections(NumOfAirTerminalNodes).NodeName = NodeName;
                    AirTerminalNodeConnections(NumOfAirTerminalNodes).ObjectType = ObjectType;
                    AirTerminalNodeConnections(NumOfAirTerminalNodes).ObjectName = ObjectName;
                    AirTerminalNodeConnections(NumOfAirTerminalNodes).ConnectionType = ConnectionType;
                    AirTerminalNodeConnections(NumOfAirTerminalNodes).InputFieldName = InputFieldName;
                }
            } else {
                ShowSevereError(RoutineName + ObjectType + ", Developer Error: Input Field Name not included.");
                ShowContinueError("Node names not checked for duplication.");
            }
        }

        if (ErrorsFoundHere) {
            errFlag = true;
        }
    }

    void OverrideNodeConnectionType(int const NodeNumber,              // Number for this Node
                                    std::string const &NodeName,       // Name of this Node
                                    std::string const &ObjectType,     // Type of object this Node is connected to (e.g. Chiller:Electric)
                                    std::string const &ObjectName,     // Name of object this Node is connected to (e.g. MyChiller)
                                    std::string const &ConnectionType, // Connection Type for this Node (must be valid)
                                    int const FluidStream,             // Count on Fluid Streams
                                    bool const IsParent,               // True when node is a parent node
                                    bool &errFlag                      // Will be True if errors already detected or if errors found here
    )
    {

        // SUBROUTINE INFORMATION:
        //       AUTHOR         M. J. Witte
        //       DATE WRITTEN   June 2016

        // PURPOSE:
        // This subroutine modifies an existing node connection in the Node Connection data structure.  This
        // structure is intended to help with HVAC diagramming as well as validation of nodes. This function
        // is a based on RegisterNodeConnection.

        static std::string const RoutineName("ModifyNodeConnectionType: ");

        if (!IsValidConnectionType(ConnectionType)) {
            ShowSevereError(RoutineName + "Invalid ConnectionType=" + ConnectionType);
            ShowContinueError("Occurs for Node=" + NodeName + ", ObjectType=" + ObjectType + ", ObjectName=" + ObjectName);
            errFlag = true;
        }

        int Found = 0;
        for (int Count = 1; Count <= NumOfNodeConnections; ++Count) {
            if (NodeConnections(Count).NodeNumber != NodeNumber) continue;
            if (!UtilityRoutines::SameString(NodeConnections(Count).ObjectType, ObjectType)) continue;
            if (!UtilityRoutines::SameString(NodeConnections(Count).ObjectName, ObjectName)) continue;
            if (NodeConnections(Count).FluidStream != FluidStream) continue;
            if ((NodeConnections(Count).ObjectIsParent != IsParent)) continue;
            Found = Count;
            break;
        }

        if (Found > 0) {
            NodeConnections(Found).ConnectionType = ConnectionType;
        } else {
            ShowSevereError(RoutineName + "Existing node connection not found.");
            ShowContinueError("Occurs for Node=" + NodeName + ", ObjectType=" + ObjectType + ", ObjectName=" + ObjectName);
            errFlag = true;
        }
    }

    bool IsValidConnectionType(std::string const &ConnectionType)
    {

        // FUNCTION INFORMATION:
        //       AUTHOR         Linda K. Lawrie
        //       DATE WRITTEN   August 2003
        //       MODIFIED       na
        //       RE-ENGINEERED  na

        // PURPOSE OF THIS FUNCTION:
        // This function determines if a connection type is valid.

        // METHODOLOGY EMPLOYED:
        // na

        // REFERENCES:
        // na

        // USE STATEMENTS:
        // na

        // Return value
        bool IsValid;

        // Locals
        // FUNCTION ARGUMENT DEFINITIONS:

        // FUNCTION PARAMETER DEFINITIONS:
        // na

        // INTERFACE BLOCK SPECIFICATIONS
        // na

        // DERIVED TYPE DEFINITIONS
        // na

        // FUNCTION LOCAL VARIABLE DECLARATIONS:
        int Count;

        IsValid = false;
        for (Count = 1; Count <= NumValidConnectionTypes; ++Count) {
            if (ConnectionType != ValidConnectionTypes(Count)) continue;
            IsValid = true;
            break;
        }

        return IsValid;
    }

    void CheckNodeConnections(bool &ErrorsFound)
    {

        // SUBROUTINE INFORMATION:
        //       AUTHOR         Linda Lawrie
        //       DATE WRITTEN   March 2004
        //       MODIFIED       na
        //       RE-ENGINEERED  na

        // PURPOSE OF THIS SUBROUTINE:
        // This subroutine processes the node connection data structure looking at:
        // 1.  In the NodeConnections list, for any node which appears as a sensor or an
        // actuator, the same node must also appear in the connections list at least once
        // as a node type which is not sensor or actuator or outsideair.
        // 2.  In the NodeConnections list, for any node which appears as a setpoint, the
        // same node must also appear in the connections list at least once as a node type
        // which is not a setpoint or outsideair.
        // 3.  Every ZoneInlet must appear as an outlet from something, otherwise it will
        // do nothing.
        // 4.  Every ZoneExhaust must appear as an inlet to something,
        // otherwise it will do nothing.
        // 5.  Every inlet node should match either an Outlet, ZoneReturn, ZoneExhaust, ReliefAir,
        // or OutsideAir node.
        //  With the current data structure, when checking inlets:
        //    a)  If an InletNode's object is AirLoopHVAC, CondenserLoop, or PlantLoop, then skip the test.
        //    b)  If an InletNode's object is not one of the above types, it is valid if the
        //        same node name appears as an INLET to an AirLoopHVAC, CondenserLoop, or PlantLoop.
        // 6.  Any given node can only be an inlet once in the list of Non-Parent Node Connections
        // 7.  Any given node can only be an outlet once in the list of Non-Parent Node Connections
        // 8.  non-parent outlet nodes -- must never be an outlet more than once
        // 9.  nodes of type OutsideAirReference must be registered as NodeConnectionType_OutsideAir
        // 10. fluid streams cannot have multiple inlet/outlet nodes on same component
        // 11. zone nodes may not be used as anything else except as a setpoint, sensor or actuator node

        // METHODOLOGY EMPLOYED:
        // Needs description, as appropriate.

        // Using/Aliasing
        using General::RoundSigDigits;

        // SUBROUTINE LOCAL VARIABLE DECLARATIONS:
        int Loop1;
        int Loop2;
        bool IsValid;
        bool IsInlet;
        bool IsOutlet;
        bool MatchedAtLeastOne;
        int ErrorCounter;
        int Object;
        int StartConnect;
        int EndConnect;
<<<<<<< HEAD
        Array1D<int> FluidStreamInletCount;
        Array1D<int> FluidStreamOutletCount;
        Array1D<int> NodeObjects;
=======
        EPVector<int> FluidStreamInletCount;
        EPVector<int> FluidStreamOutletCount;
        EPVector<int> NodeObjects;
>>>>>>> 001ea4bb
        EPVector<bool> FluidStreamCounts;
        int NumObjects;
        int MaxFluidStream;

        ErrorCounter = 0;
        //  Check 1 -- check sensor and actuator nodes
        for (Loop1 = 1; Loop1 <= NumOfNodeConnections; ++Loop1) {
            if (NodeConnections(Loop1).ConnectionType != ValidConnectionTypes(NodeConnectionType_Sensor)) continue;
            IsValid = false;
            for (Loop2 = 1; Loop2 <= NumOfNodeConnections; ++Loop2) {
                if (Loop1 == Loop2) continue;
                if (NodeConnections(Loop1).NodeNumber != NodeConnections(Loop2).NodeNumber) continue;
                if (NodeConnections(Loop2).ConnectionType == ValidConnectionTypes(NodeConnectionType_Actuator)) continue;
                if (NodeConnections(Loop2).ConnectionType == ValidConnectionTypes(NodeConnectionType_Sensor)) continue;
                IsValid = true;
            }
            if (!IsValid) {
                ShowSevereError("Node Connection Error, Node=\"" + NodeConnections(Loop1).NodeName +
                                "\", Sensor node did not find a matching node of appropriate type (other than Actuator or Sensor).");
                ShowContinueError("Reference Object=" + NodeConnections(Loop1).ObjectType + ", Name=" + NodeConnections(Loop1).ObjectName);
                ++ErrorCounter;
                ErrorsFound = true;
            }
        }

        for (Loop1 = 1; Loop1 <= NumOfNodeConnections; ++Loop1) {
            if (NodeConnections(Loop1).ConnectionType != ValidConnectionTypes(NodeConnectionType_Actuator)) continue;
            IsValid = false;
            for (Loop2 = 1; Loop2 <= NumOfNodeConnections; ++Loop2) {
                if (Loop1 == Loop2) continue;
                if (NodeConnections(Loop1).NodeNumber != NodeConnections(Loop2).NodeNumber) continue;
                if (NodeConnections(Loop2).ConnectionType == ValidConnectionTypes(NodeConnectionType_Actuator)) continue;
                if (NodeConnections(Loop2).ConnectionType == ValidConnectionTypes(NodeConnectionType_Sensor)) continue;
                if (NodeConnections(Loop2).ConnectionType == ValidConnectionTypes(NodeConnectionType_OutsideAir)) continue;
                IsValid = true;
            }
            if (!IsValid) {
                ShowSevereError("Node Connection Error, Node=\"" + NodeConnections(Loop1).NodeName +
                                "\", Actuator node did not find a matching node of appropriate type (other than Actuator, Sensor, OutsideAir).");
                ShowContinueError("Reference Object=" + NodeConnections(Loop1).ObjectType + ", Name=" + NodeConnections(Loop1).ObjectName);
                ++ErrorCounter;
                ErrorsFound = true;
            }
        }

        // Check 2 -- setpoint nodes
        // Check 2a -- setpoint node must also be an inlet or an outlet (CR8212)
        for (Loop1 = 1; Loop1 <= NumOfNodeConnections; ++Loop1) {
            if (NodeConnections(Loop1).ConnectionType != ValidConnectionTypes(NodeConnectionType_SetPoint)) continue;
            IsValid = false;
            IsInlet = false;
            IsOutlet = false;
            for (Loop2 = 1; Loop2 <= NumOfNodeConnections; ++Loop2) {
                if (Loop1 == Loop2) continue;
                if (NodeConnections(Loop1).NodeNumber != NodeConnections(Loop2).NodeNumber) continue;
                if (NodeConnections(Loop2).ConnectionType == ValidConnectionTypes(NodeConnectionType_SetPoint)) continue;
                if (NodeConnections(Loop2).ConnectionType == ValidConnectionTypes(NodeConnectionType_OutsideAir)) continue;
                if (NodeConnections(Loop2).ConnectionType == ValidConnectionTypes(NodeConnectionType_Inlet)) IsInlet = true;
                if (NodeConnections(Loop2).ConnectionType == ValidConnectionTypes(NodeConnectionType_Outlet)) IsOutlet = true;
                IsValid = true;
            }
            if (!IsValid) {
                ShowSevereError("Node Connection Error, Node=\"" + NodeConnections(Loop1).NodeName +
                                "\", Setpoint node did not find a matching node of appropriate type (other than Setpoint, OutsideAir).");
                ShowContinueError("Reference Object=" + NodeConnections(Loop1).ObjectType + ", Name=" + NodeConnections(Loop1).ObjectName);
                ++ErrorCounter;
                ErrorsFound = true;
            }
            if (!IsInlet && !IsOutlet) {
                ShowSevereError("Node Connection Error, Node=\"" + NodeConnections(Loop1).NodeName +
                                "\", Setpoint node did not find a matching node of type Inlet or Outlet.");
                ShowContinueError("It appears this node is not part of the HVAC system.");
                ShowContinueError("Reference Object=" + NodeConnections(Loop1).ObjectType + ", Name=" + NodeConnections(Loop1).ObjectName);
                ++ErrorCounter;
                //      ErrorsFound=.TRUE.
            }
        }

        // Check 2a -- setpoint node must also be an inlet or an outlet (CR8212)
        //  DO Loop1=1,NumOfNodeConnections
        //    IF (NodeConnections(Loop1)%ConnectionType /= ValidConnectionTypes(NodeConnectionType_SetPoint)) CYCLE
        //    IsValid=.FALSE.
        //    IsInlet=.FALSE.
        //    IsOutlet=.FALSE.
        //    DO Loop2=1, NumOfNodeConnections
        //      IF (Loop1 == Loop2) CYCLE
        //      IF (NodeConnections(Loop1)%NodeNumber /= NodeConnections(Loop2)%NodeNumber) CYCLE
        //      IF (NodeConnections(Loop2)%ConnectionType == ValidConnectionTypes(NodeConnectionType_Inlet)) IsInlet=.TRUE.
        //      IF (NodeConnections(Loop2)%ConnectionType == ValidConnectionTypes(NodeConnectionType_Outlet)) IsOutlet=.TRUE.
        //      IF (IsInlet .or. IsOutlet) EXIT
        //    ENDDO
        //    IF (.not. IsInlet .and. .not. IsOutlet) THEN
        //      CALL ShowSevereError('Node Connection Error, Node="'//TRIM(NodeConnections(Loop1)%NodeName)//  &
        //            '", Setpoint node did not find a matching node of type Inlet or Outlet.')
        //      CALL ShowContinueError('It appears this node is not part of the HVAC system.')
        //      CALL ShowContinueError('Reference Object='//TRIM(NodeConnections(Loop1)%ObjectType)//  &
        //             ', Name='//TRIM(NodeConnections(Loop1)%ObjectName))
        //      ErrorCounter=ErrorCounter+1
        //      ErrorsFound=.TRUE.
        //    ENDIF
        //  ENDDO

        // Check 3 -- zone inlet nodes -- must be an outlet somewhere
        for (Loop1 = 1; Loop1 <= NumOfNodeConnections; ++Loop1) {
            if (NodeConnections(Loop1).ConnectionType != ValidConnectionTypes(NodeConnectionType_ZoneInlet)) continue;
            IsValid = false;
            for (Loop2 = 1; Loop2 <= NumOfNodeConnections; ++Loop2) {
                if (Loop1 == Loop2) continue;
                if (NodeConnections(Loop1).NodeNumber != NodeConnections(Loop2).NodeNumber) continue;
                if (NodeConnections(Loop2).ConnectionType != ValidConnectionTypes(NodeConnectionType_Outlet)) continue;
                IsValid = true;
            }
            if (!IsValid) {
                ShowSevereError("Node Connection Error, Node=\"" + NodeConnections(Loop1).NodeName +
                                "\", ZoneInlet node did not find an outlet node.");
                ShowContinueError("Reference Object=" + NodeConnections(Loop1).ObjectType + ", Name=" + NodeConnections(Loop1).ObjectName);
                ++ErrorCounter;
                //      ErrorsFound=.TRUE.
            }
        }

        // Check 4 -- zone exhaust nodes -- must be an inlet somewhere
        for (Loop1 = 1; Loop1 <= NumOfNodeConnections; ++Loop1) {
            if (NodeConnections(Loop1).ConnectionType != ValidConnectionTypes(NodeConnectionType_ZoneExhaust)) continue;
            IsValid = false;
            for (Loop2 = 1; Loop2 <= NumOfNodeConnections; ++Loop2) {
                if (Loop1 == Loop2) continue;
                if (NodeConnections(Loop1).NodeNumber != NodeConnections(Loop2).NodeNumber) continue;
                if (NodeConnections(Loop2).ConnectionType != ValidConnectionTypes(NodeConnectionType_Inlet)) continue;
                IsValid = true;
            }
            if (!IsValid) {
                ShowSevereError("Node Connection Error, Node=\"" + NodeConnections(Loop1).NodeName +
                                "\", ZoneExhaust node did not find a matching inlet node.");
                ShowContinueError("Reference Object=" + NodeConnections(Loop1).ObjectType + ", Name=" + NodeConnections(Loop1).ObjectName);
                ++ErrorCounter;
                //      ErrorsFound=.TRUE.
            }
        }

        // Check 5 -- return plenum induced air outlet nodes -- must be an inlet somewhere
        for (Loop1 = 1; Loop1 <= NumOfNodeConnections; ++Loop1) {
            if (NodeConnections(Loop1).ConnectionType != ValidConnectionTypes(NodeConnectionType_InducedAir)) continue;
            IsValid = false;
            for (Loop2 = 1; Loop2 <= NumOfNodeConnections; ++Loop2) {
                if (Loop1 == Loop2) continue;
                if (NodeConnections(Loop1).NodeNumber != NodeConnections(Loop2).NodeNumber) continue;
                if (NodeConnections(Loop2).ConnectionType != ValidConnectionTypes(NodeConnectionType_Inlet)) continue;
                IsValid = true;
            }
            if (!IsValid) {
                ShowSevereError("Node Connection Error, Node=\"" + NodeConnections(Loop1).NodeName +
                                "\", Return plenum induced air outlet node did not find a matching inlet node.");
                ShowContinueError("Reference Object=" + NodeConnections(Loop1).ObjectType + ", Name=" + NodeConnections(Loop1).ObjectName);
                ++ErrorCounter;
                ErrorsFound = true;
            }
        }

        // Check 6 -- every inlet should have a matching outlet, zonereturn, zoneexhaust, induced air, reliefair or outsideair
        //    a)  If an InletNode's object is AirLoopHVAC, CondenserLoop, or PlantLoop, then skip the test.
        //    b)  If an InletNode's object is not one of the above types, it is valid if the
        //        same node name appears as an INLET to an AirLoopHVAC, CondenserLoop, or PlantLoop.
        for (Loop1 = 1; Loop1 <= NumOfNodeConnections; ++Loop1) {
            if (NodeConnections(Loop1).ConnectionType != ValidConnectionTypes(NodeConnectionType_Inlet)) continue;
            if (NodeConnections(Loop1).ObjectType == "AIRLOOPHVAC" || NodeConnections(Loop1).ObjectType == "CONDENSERLOOP" ||
                NodeConnections(Loop1).ObjectType == "PLANTLOOP")
                continue;
            IsValid = false;
            MatchedAtLeastOne = false;
            for (Loop2 = 1; Loop2 <= NumOfNodeConnections; ++Loop2) {
                if (Loop1 == Loop2) continue;
                if (NodeConnections(Loop1).NodeNumber != NodeConnections(Loop2).NodeNumber) continue;
                if (NodeConnections(Loop2).ConnectionType == ValidConnectionTypes(NodeConnectionType_Outlet) ||
                    NodeConnections(Loop2).ConnectionType == ValidConnectionTypes(NodeConnectionType_ZoneReturn) ||
                    NodeConnections(Loop2).ConnectionType == ValidConnectionTypes(NodeConnectionType_ZoneExhaust) ||
                    NodeConnections(Loop2).ConnectionType == ValidConnectionTypes(NodeConnectionType_InducedAir) ||
                    NodeConnections(Loop2).ConnectionType == ValidConnectionTypes(NodeConnectionType_ReliefAir) ||
                    NodeConnections(Loop2).ConnectionType == ValidConnectionTypes(NodeConnectionType_OutsideAir)) {
                    MatchedAtLeastOne = true;
                    continue;
                }
                if (NodeConnections(Loop2).ConnectionType == ValidConnectionTypes(NodeConnectionType_Inlet) &&
                    (NodeConnections(Loop2).ObjectType == "AIRLOOPHVAC" || NodeConnections(Loop2).ObjectType == "CONDENSERLOOP" ||
                     NodeConnections(Loop2).ObjectType == "PLANTLOOP")) {
                    MatchedAtLeastOne = true;
                    continue;
                }
                IsValid = false;
            }
            if (!IsValid && !MatchedAtLeastOne) {
                ShowSevereError("Node Connection Error, Node=\"" + NodeConnections(Loop1).NodeName +
                                "\", Inlet node did not find an appropriate matching \"outlet\" node.");
                ShowContinueError("If this is an outdoor air inlet node, it must be listed in an OutdoorAir:Node or OutdoorAir:NodeList object.");
                ShowContinueError("Reference Object=" + NodeConnections(Loop1).ObjectType + ", Name=" + NodeConnections(Loop1).ObjectName);
                ++ErrorCounter;
                //      ErrorsFound=.TRUE.
            }
        }

        // Check 7 -- non-parent inlet nodes -- must never be an inlet more than once
        for (Loop1 = 1; Loop1 <= NumOfNodeConnections; ++Loop1) {
            // Only non-parent node connections
            if (NodeConnections(Loop1).ObjectIsParent) continue;
            if (NodeConnections(Loop1).ConnectionType != ValidConnectionTypes(NodeConnectionType_Inlet)) continue;
            for (Loop2 = Loop1; Loop2 <= NumOfNodeConnections; ++Loop2) {
                if (Loop1 == Loop2) continue;
                if (NodeConnections(Loop2).ObjectIsParent) continue;
                if (NodeConnections(Loop2).ConnectionType != ValidConnectionTypes(NodeConnectionType_Inlet)) continue;
                if (NodeConnections(Loop2).NodeNumber == NodeConnections(Loop1).NodeNumber) {
                    ShowSevereError("Node Connection Error, Node=\"" + NodeConnections(Loop1).NodeName +
                                    "\", The same node appears as a non-parent Inlet node more than once.");
                    ShowContinueError("Reference Object=" + NodeConnections(Loop1).ObjectType + ", Name=" + NodeConnections(Loop1).ObjectName);
                    ShowContinueError("Reference Object=" + NodeConnections(Loop2).ObjectType + ", Name=" + NodeConnections(Loop2).ObjectName);
                    ++ErrorCounter;
                    //        ErrorsFound=.TRUE.
                    break;
                }
            }
        }

        // Check 8 -- non-parent outlet nodes -- must never be an outlet more than once
        for (Loop1 = 1; Loop1 <= NumOfNodeConnections; ++Loop1) {
            // Only non-parent node connections
            if (NodeConnections(Loop1).ObjectIsParent) continue;
            if (NodeConnections(Loop1).ConnectionType != ValidConnectionTypes(NodeConnectionType_Outlet)) continue;
            IsValid = true;
            for (Loop2 = Loop1; Loop2 <= NumOfNodeConnections; ++Loop2) {
                if (Loop1 == Loop2) continue;
                if (NodeConnections(Loop2).ObjectIsParent) continue;
                if (NodeConnections(Loop2).ConnectionType != ValidConnectionTypes(NodeConnectionType_Outlet)) continue;
                if (NodeConnections(Loop2).NodeNumber == NodeConnections(Loop1).NodeNumber) {
                    // Skip if one of the
                    ShowSevereError("Node Connection Error, Node=\"" + NodeConnections(Loop1).NodeName +
                                    "\", The same node appears as a non-parent Outlet node more than once.");
                    ShowContinueError("Reference Object=" + NodeConnections(Loop1).ObjectType + ", Name=" + NodeConnections(Loop1).ObjectName);
                    ShowContinueError("Reference Object=" + NodeConnections(Loop2).ObjectType + ", Name=" + NodeConnections(Loop2).ObjectName);
                    ++ErrorCounter;
                    //        ErrorsFound=.TRUE.
                    break;
                }
            }
        }

        // Check 9 -- nodes of type OutsideAirReference must be registered as NodeConnectionType_OutsideAir
        for (Loop1 = 1; Loop1 <= NumOfNodeConnections; ++Loop1) {
            if (NodeConnections(Loop1).ConnectionType != ValidConnectionTypes(NodeConnectionType_OutsideAirReference)) continue;
            IsValid = false;
            for (Loop2 = 1; Loop2 <= NumOfNodeConnections; ++Loop2) {
                if (Loop1 == Loop2) continue;
                if (NodeConnections(Loop1).NodeNumber != NodeConnections(Loop2).NodeNumber) continue;
                if (NodeConnections(Loop2).ConnectionType != ValidConnectionTypes(NodeConnectionType_OutsideAir)) continue;
                IsValid = true;
                break;
            }
            if (!IsValid) {
                ShowSevereError("Node Connection Error, Node=\"" + NodeConnections(Loop1).NodeName +
                                "\", Outdoor Air Reference did not find an appropriate \"outdoor air\" node.");
                ShowContinueError("This node must be listed in an OutdoorAir:Node or OutdoorAir:NodeList object in order to set its conditions.");
                ShowContinueError("Reference Object=" + NodeConnections(Loop1).ObjectType + ", Name=" + NodeConnections(Loop1).ObjectName);
                ++ErrorCounter;
                //      ErrorsFound=.TRUE.
            }
        }

        // Check 10 -- fluid streams cannot have multiple inlet/outlet nodes on same component
        //  can have multiple inlets with one outlet or vice versa but cannot have multiple both inlet and outlet
        if (NumOfNodeConnections > 0) {
            MaxFluidStream = maxval(NodeConnections, &NodeConnectionDef::FluidStream);
            FluidStreamInletCount.allocate(MaxFluidStream);
            FluidStreamOutletCount.allocate(MaxFluidStream);
            FluidStreamCounts.allocate(MaxFluidStream);
            NodeObjects.allocate(NumOfNodeConnections);
            FluidStreamInletCount = 0;
            FluidStreamOutletCount = 0;
            NodeObjects = 0;
            FluidStreamCounts = false;
            // Following code relies on node connections for single object type/name being grouped together
            Object = 1;
            StartConnect = 1;
            EndConnect = 0;
            NumObjects = 2;
            NodeObjects(1) = 1;
            while (Object < NumOfNodeConnections) {
                if (NodeConnections(Object).ObjectType != NodeConnections(Object + 1).ObjectType ||
                    NodeConnections(Object).ObjectName != NodeConnections(Object + 1).ObjectName) {
                    EndConnect = Object + 1;
                    NodeObjects(NumObjects) = EndConnect;
                    if (Object + 1 < NumOfNodeConnections) ++NumObjects;
                }
                ++Object;
            }
            // NodeObjects now contains each consecutive object...
            for (Object = 1; Object <= NumObjects - 1; ++Object) {
                IsValid = true;
                FluidStreamInletCount = 0;
                FluidStreamOutletCount = 0;
                FluidStreamCounts = false;
                Loop1 = NodeObjects(Object);
                if (NumOfNodeConnections < 2) continue;
                if (NodeConnections(Loop1).ObjectIsParent) continue;
                if (NodeConnections(Loop1).ConnectionType == ValidConnectionTypes(NodeConnectionType_Inlet))
                    ++FluidStreamInletCount(NodeConnections(Loop1).FluidStream);
                if (NodeConnections(Loop1).ConnectionType == ValidConnectionTypes(NodeConnectionType_Outlet))
                    ++FluidStreamOutletCount(NodeConnections(Loop1).FluidStream);
                for (Loop2 = Loop1 + 1; Loop2 <= NodeObjects(Object + 1) - 1; ++Loop2) {
                    if (NodeConnections(Loop2).ObjectIsParent) continue;
                    if (NodeConnections(Loop2).ConnectionType == ValidConnectionTypes(NodeConnectionType_Inlet))
                        ++FluidStreamInletCount(NodeConnections(Loop2).FluidStream);
                    if (NodeConnections(Loop2).ConnectionType == ValidConnectionTypes(NodeConnectionType_Outlet))
                        ++FluidStreamOutletCount(NodeConnections(Loop2).FluidStream);
                }
                for (Loop2 = 1; Loop2 <= MaxFluidStream; ++Loop2) {
                    if (FluidStreamInletCount(Loop2) > 1 && FluidStreamOutletCount(Loop2) > 1) {
                        IsValid = false;
                        FluidStreamCounts(Loop2) = true;
                    }
                }
                if (!IsValid) {
                    ShowSevereError("(Developer) Node Connection Error, Object=" + NodeConnections(Loop1).ObjectType + ':' +
                                    NodeConnections(Loop1).ObjectName);
                    ShowContinueError("Object has multiple connections on both inlet and outlet fluid streams.");
                    for (Loop2 = 1; Loop2 <= MaxFluidStream; ++Loop2) {
                        if (FluidStreamCounts(Loop2)) ShowContinueError("...occurs in Fluid Stream [" + RoundSigDigits(Loop2) + "].");
                    }
                    ++ErrorCounter;
                    ErrorsFound = true;
                }
            }
            FluidStreamInletCount.deallocate();
            FluidStreamOutletCount.deallocate();
            FluidStreamCounts.deallocate();
            NodeObjects.deallocate();
        }

        // Check 11 - zone nodes may not be used as anything else except as a setpoint, sensor or actuator node
        for (Loop1 = 1; Loop1 <= NumOfNodeConnections; ++Loop1) {
            if (NodeConnections(Loop1).ConnectionType != ValidConnectionTypes(NodeConnectionType_ZoneNode)) continue;
            IsValid = true;
            for (Loop2 = Loop1; Loop2 <= NumOfNodeConnections; ++Loop2) {
                if (Loop1 == Loop2) continue;
                if (NodeConnections(Loop1).NodeName == NodeConnections(Loop2).NodeName) {
                    if (NodeConnections(Loop2).ConnectionType == ValidConnectionTypes(NodeConnectionType_Sensor)) continue;
                    if (NodeConnections(Loop2).ConnectionType == ValidConnectionTypes(NodeConnectionType_Actuator)) continue;
                    if (NodeConnections(Loop2).ConnectionType == ValidConnectionTypes(NodeConnectionType_SetPoint)) continue;
                    ShowSevereError("Node Connection Error, Node Name=\"" + NodeConnections(Loop1).NodeName +
                                    "\", The same zone node appears more than once.");
                    ShowContinueError("Reference Object=" + NodeConnections(Loop1).ObjectType + ", Object Name=" + NodeConnections(Loop1).ObjectName);
                    ShowContinueError("Reference Object=" + NodeConnections(Loop2).ObjectType + ", Object Name=" + NodeConnections(Loop2).ObjectName);
                    ++ErrorCounter;
                    ErrorsFound = true;
                }
            }
        }

        NumNodeConnectionErrors += ErrorCounter;
    }

    bool IsParentObject(std::string const &ComponentType, std::string const &ComponentName)
    {

        // FUNCTION INFORMATION:
        //       AUTHOR         Linda Lawrie
        //       DATE WRITTEN   May 2005
        //       MODIFIED       na
        //       RE-ENGINEERED  na

        // PURPOSE OF THIS FUNCTION:
        // This routine determines if a component name is a parent node.

        // METHODOLOGY EMPLOYED:
        // Traverses CompSet structure.

        // REFERENCES:
        // na

        // USE STATEMENTS:
        // na

        // Return value
        bool IsParent; // True if this combination is a parent

        // Locals
        // FUNCTION ARGUMENT DEFINITIONS:

        // FUNCTION PARAMETER DEFINITIONS:
        // na

        // INTERFACE BLOCK SPECIFICATIONS:
        // na

        // DERIVED TYPE DEFINITIONS:
        // na

        // FUNCTION LOCAL VARIABLE DECLARATIONS:
        int Loop;

        IsParent = false;
        for (Loop = 1; Loop <= NumOfNodeConnections; ++Loop) {
            if (NodeConnections(Loop).ObjectType == ComponentType && NodeConnections(Loop).ObjectName == ComponentName) {
                if (NodeConnections(Loop).ObjectIsParent) {
                    IsParent = true;
                }
                break;
            }
        }
        if (!IsParent) {
            IsParent = IsParentObjectCompSet(ComponentType, ComponentName);
        }

        return IsParent;
    }

    int WhichParentSet(std::string const &ComponentType, std::string const &ComponentName)
    {

        // FUNCTION INFORMATION:
        //       AUTHOR         Linda Lawrie
        //       DATE WRITTEN   May 2005
        //       MODIFIED       na
        //       RE-ENGINEERED  na

        // PURPOSE OF THIS FUNCTION:
        // This routine determines which parent node list (number) for a given component name
        // and type.

        // METHODOLOGY EMPLOYED:
        // Traverses CompSet structure.

        // REFERENCES:
        // na

        // USE STATEMENTS:
        // na

        // Return value
        int WhichOne;

        // Locals
        // FUNCTION ARGUMENT DEFINITIONS:

        // FUNCTION PARAMETER DEFINITIONS:
        // na

        // INTERFACE BLOCK SPECIFICATIONS:
        // na

        // DERIVED TYPE DEFINITIONS:
        // na

        // FUNCTION LOCAL VARIABLE DECLARATIONS:
        int Loop;

        WhichOne = 0;
        for (Loop = 1; Loop <= NumOfActualParents; ++Loop) {
            if (ParentNodeList(Loop).CType == ComponentType && ParentNodeList(Loop).CName == ComponentName) {
                WhichOne = Loop;
                break;
            }
        }

        return WhichOne;
    }

    void GetParentData(std::string const &ComponentType,
                       std::string const &ComponentName,
                       std::string &InletNodeName,
                       int &InletNodeNum,
                       std::string &OutletNodeName,
                       int &OutletNodeNum,
                       bool &ErrorsFound)
    {

        // SUBROUTINE INFORMATION:
        //       AUTHOR         Linda Lawrie
        //       DATE WRITTEN   May 2005
        //       MODIFIED       na
        //       RE-ENGINEERED  na

        // PURPOSE OF THIS SUBROUTINE:
        // This routine gets node data for a given Parent Component Type and Name Name.

        // METHODOLOGY EMPLOYED:
        // Traverses CompSet structure.

        // SUBROUTINE LOCAL VARIABLE DECLARATIONS:
        //  INTEGER Loop
        bool ErrInObject;
        int Which;

        InletNodeName = BlankString;
        InletNodeNum = 0;
        OutletNodeName = BlankString;
        OutletNodeNum = 0;
        ErrInObject = false;

        Which = WhichParentSet(ComponentType, ComponentName);
        if (Which != 0) {
            InletNodeName = ParentNodeList(Which).InletNodeName;
            OutletNodeName = ParentNodeList(Which).OutletNodeName;
            // Get Node Numbers
            InletNodeNum = UtilityRoutines::FindItemInList(InletNodeName, NodeID({1, NumOfNodes}), NumOfNodes);
            OutletNodeNum = UtilityRoutines::FindItemInList(OutletNodeName, NodeID({1, NumOfNodes}), NumOfNodes);
            //    IF (InletNodeNum == 0 .and. ComponentType /= 'ZONEHVAC:AIRDISTRIBUTIONUNIT') THEN
            //      CALL ShowWarningError('GetParentData: Component Type='//TRIM(ComponentType)//  &
            //        ', Component Name='//TRIM(ComponentName))
            //      CALL ShowContinueError('..Inlet Node Name, not found='//TRIM(InletNodeName))
            //!      ErrInObject=.TRUE.
            //    ENDIF
            //    IF (OutletNodeNum == 0) THEN
            //      CALL ShowWarningError('GetParentData: Component Type='//TRIM(ComponentType)//  &
            //        ', Component Name='//TRIM(ComponentName))
            //      CALL ShowContinueError('..Outlet Node Name, not found='//TRIM(OutletNodeName))
            //!      ErrInObject=.TRUE.
            //    ENDIF
        } else if (IsParentObjectCompSet(ComponentType, ComponentName)) {
            Which = WhichCompSet(ComponentType, ComponentName);
            if (Which != 0) {
                InletNodeName = CompSets(Which).InletNodeName;
                OutletNodeName = CompSets(Which).OutletNodeName;
                InletNodeNum = UtilityRoutines::FindItemInList(InletNodeName, NodeID({1, NumOfNodes}), NumOfNodes);
                OutletNodeNum = UtilityRoutines::FindItemInList(OutletNodeName, NodeID({1, NumOfNodes}), NumOfNodes);
                //      IF (InletNodeNum == 0 .and. ComponentType /= 'ZONEHVAC:AIRDISTRIBUTIONUNIT') THEN
                //        CALL ShowWarningError('GetParentData: Component Type='//TRIM(ComponentType)//  &
                //          ', Component Name='//TRIM(ComponentName))
                //        CALL ShowContinueError('..Inlet Node Name, not found='//TRIM(InletNodeName))
                //  !      ErrInObject=.TRUE.
                //      ENDIF
                //      IF (OutletNodeNum == 0) THEN
                //        CALL ShowWarningError('GetParentData: Component Type='//TRIM(ComponentType)//  &
                //          ', Component Name='//TRIM(ComponentName))
                //        CALL ShowContinueError('..Outlet Node Name, not found='//TRIM(OutletNodeName))
                //  !      ErrInObject=.TRUE.
                //      ENDIF
            } else {
                ErrInObject = true;
                ShowWarningError("GetParentData: Component Type=" + ComponentType + ", Component Name=" + ComponentName + " not found.");
            }
        } else {
            ErrInObject = true;
            ShowWarningError("GetParentData: Component Type=" + ComponentType + ", Component Name=" + ComponentName + " not found.");
        }

        if (ErrInObject) ErrorsFound = true;
    }

    bool IsParentObjectCompSet(std::string const &ComponentType, std::string const &ComponentName)
    {

        // FUNCTION INFORMATION:
        //       AUTHOR         Linda Lawrie
        //       DATE WRITTEN   May 2005
        //       MODIFIED       na
        //       RE-ENGINEERED  na

        // PURPOSE OF THIS FUNCTION:
        // This routine determines if a component name is a parent node.

        // METHODOLOGY EMPLOYED:
        // Traverses CompSet structure.

        // REFERENCES:
        // na

        // USE STATEMENTS:
        // na

        // Return value
        bool IsParent; // True if this combination is a parent

        // Locals
        // FUNCTION ARGUMENT DEFINITIONS:

        // FUNCTION PARAMETER DEFINITIONS:
        // na

        // INTERFACE BLOCK SPECIFICATIONS:
        // na

        // DERIVED TYPE DEFINITIONS:
        // na

        // FUNCTION LOCAL VARIABLE DECLARATIONS:
        int Loop;

        IsParent = false;
        for (Loop = 1; Loop <= NumCompSets; ++Loop) {
            if (CompSets(Loop).ParentCType == ComponentType && CompSets(Loop).ParentCName == ComponentName) {
                IsParent = true;
                break;
            }
        }

        return IsParent;
    }

    int WhichCompSet(std::string const &ComponentType, std::string const &ComponentName)
    {

        // FUNCTION INFORMATION:
        //       AUTHOR         Linda Lawrie
        //       DATE WRITTEN   May 2005
        //       MODIFIED       na
        //       RE-ENGINEERED  na

        // PURPOSE OF THIS FUNCTION:
        // This routine determines which comp set (number) for a given component name
        // and type.

        // METHODOLOGY EMPLOYED:
        // Traverses CompSet structure.

        // REFERENCES:
        // na

        // USE STATEMENTS:
        // na

        // Return value
        int WhichOne;

        // Locals
        // FUNCTION ARGUMENT DEFINITIONS:

        // FUNCTION PARAMETER DEFINITIONS:
        // na

        // INTERFACE BLOCK SPECIFICATIONS:
        // na

        // DERIVED TYPE DEFINITIONS:
        // na

        // FUNCTION LOCAL VARIABLE DECLARATIONS:
        int Loop;

        WhichOne = 0;
        for (Loop = 1; Loop <= NumCompSets; ++Loop) {
            if (CompSets(Loop).CType == ComponentType && CompSets(Loop).CName == ComponentName) {
                WhichOne = Loop;
                break;
            }
        }

        return WhichOne;
    }

    int WhichParentCompSet(std::string const &ComponentType, std::string const &ComponentName)
    {

        // FUNCTION INFORMATION:
        //       AUTHOR         Linda Lawrie
        //       DATE WRITTEN   May 2005
        //       MODIFIED       na
        //       RE-ENGINEERED  na

        // PURPOSE OF THIS FUNCTION:
        // This routine determines which comp set (number) for a given component name
        // and type.

        // METHODOLOGY EMPLOYED:
        // Traverses CompSet structure.

        // REFERENCES:
        // na

        // USE STATEMENTS:
        // na

        // Return value
        int WhichOne;

        // Locals
        // FUNCTION ARGUMENT DEFINITIONS:

        // FUNCTION PARAMETER DEFINITIONS:
        // na

        // INTERFACE BLOCK SPECIFICATIONS:
        // na

        // DERIVED TYPE DEFINITIONS:
        // na

        // FUNCTION LOCAL VARIABLE DECLARATIONS:
        int Loop;

        WhichOne = 0;
        for (Loop = 1; Loop <= NumCompSets; ++Loop) {
            if (CompSets(Loop).ParentCType == ComponentType && CompSets(Loop).ParentCName == ComponentName) {
                WhichOne = Loop;
                break;
            }
        }

        return WhichOne;
    }

    int GetNumChildren(std::string const &ComponentType, std::string const &ComponentName)
    {

        // FUNCTION INFORMATION:
        //       AUTHOR         Linda Lawrie
        //       DATE WRITTEN   May 2005
        //       MODIFIED       na
        //       RE-ENGINEERED  na

        // PURPOSE OF THIS FUNCTION:
        // This routine counts the number of children for a parent Component Set.

        // METHODOLOGY EMPLOYED:
        // Traverses CompSet structure.

        // REFERENCES:
        // na

        // USE STATEMENTS:
        // na

        // Return value
        int NumChildren;

        // Locals
        // FUNCTION ARGUMENT DEFINITIONS:

        // FUNCTION PARAMETER DEFINITIONS:
        // na

        // INTERFACE BLOCK SPECIFICATIONS:
        // na

        // DERIVED TYPE DEFINITIONS:
        // na

        // FUNCTION LOCAL VARIABLE DECLARATIONS:
        int Loop;

        NumChildren = 0;
        if (IsParentObject(ComponentType, ComponentName)) {
            for (Loop = 1; Loop <= NumCompSets; ++Loop) {
                if (CompSets(Loop).ParentCType == ComponentType && CompSets(Loop).ParentCName == ComponentName) {
                    ++NumChildren;
                }
            }
        }

        return NumChildren;
    }

    void GetComponentData(std::string const &ComponentType,
                          std::string const &ComponentName,
                          bool &IsParent,                    // true or false
                          int &NumInlets,
<<<<<<< HEAD
                          Array1D<std::string> &InletNodeNames,
                          Array1D<int> &InletNodeNums,
                          Array1D<int> &InletFluidStreams,
                          int &NumOutlets,
                          Array1D<std::string> &OutletNodeNames,
                          Array1D<int> &OutletNodeNums,
                          Array1D<int> &OutletFluidStreams,
=======
                          EPVector<std::string> &InletNodeNames,
                          EPVector<int> &InletNodeNums,
                          EPVector<int> &InletFluidStreams,
                          int &NumOutlets,
                          EPVector<std::string> &OutletNodeNames,
                          EPVector<int> &OutletNodeNums,
                          EPVector<int> &OutletFluidStreams,
>>>>>>> 001ea4bb
                          bool &ErrorsFound                  // set to true if errors found, unchanged otherwise
    )
    {

        // SUBROUTINE INFORMATION:
        //       AUTHOR         Linda Lawrie
        //       DATE WRITTEN   May 2005
        //       MODIFIED       na
        //       RE-ENGINEERED  na

        // PURPOSE OF THIS SUBROUTINE:
        // This routine gets data for a given Component Type and Name Name.

        // METHODOLOGY EMPLOYED:
        // Traverses CompSet structure.

        // SUBROUTINE LOCAL VARIABLE DECLARATIONS:
        //  INTEGER Loop
        bool ErrInObject;
        int Which;
        // unused1109  LOGICAL FoundObject

        if (allocated(InletNodeNames)) InletNodeNames.deallocate();
        if (allocated(InletNodeNums)) InletNodeNums.deallocate();
        if (allocated(InletFluidStreams)) InletFluidStreams.deallocate();
        if (allocated(OutletNodeNames)) OutletNodeNames.deallocate();
        if (allocated(OutletNodeNums)) OutletNodeNums.deallocate();
        if (allocated(OutletFluidStreams)) OutletFluidStreams.deallocate();

        NumInlets = 0;
        NumOutlets = 0;

        //  FoundObject=.FALSE.
        IsParent = false;
        for (Which = 1; Which <= NumOfNodeConnections; ++Which) {
            if (NodeConnections(Which).ObjectType != ComponentType || NodeConnections(Which).ObjectName != ComponentName) continue;
            //    FoundObject=.TRUE.
            if (NodeConnections(Which).ObjectIsParent) IsParent = true;
            if (UtilityRoutines::SameString(NodeConnections(Which).ConnectionType, "Inlet")) ++NumInlets;
            if (UtilityRoutines::SameString(NodeConnections(Which).ConnectionType, "Outlet")) ++NumOutlets;
        }

        InletNodeNames.allocate(NumInlets);
        InletNodeNums.allocate(NumInlets);
        InletFluidStreams.allocate(NumInlets);
        OutletNodeNames.allocate(NumOutlets);
        OutletNodeNums.allocate(NumOutlets);
        OutletFluidStreams.allocate(NumOutlets);

        InletNodeNames = BlankString;
        InletNodeNums = 0;
        InletFluidStreams = 0;
        OutletNodeNames = BlankString;
        OutletNodeNums = 0;
        OutletFluidStreams = 0;
        NumInlets = 0;
        NumOutlets = 0;
        ErrInObject = false;

        //  IF (IsParentObject(ComponentType,ComponentName)) THEN
        //    IsParent=.TRUE.
        //  ENDIF

        for (Which = 1; Which <= NumOfNodeConnections; ++Which) {
            if (NodeConnections(Which).ObjectType != ComponentType || NodeConnections(Which).ObjectName != ComponentName) continue;
            if (UtilityRoutines::SameString(NodeConnections(Which).ConnectionType, "Inlet")) {
                ++NumInlets;
                InletNodeNames(NumInlets) = NodeConnections(Which).NodeName;
                InletNodeNums(NumInlets) = NodeConnections(Which).NodeNumber;
                InletFluidStreams(NumInlets) = NodeConnections(Which).FluidStream;
            }
            if (UtilityRoutines::SameString(NodeConnections(Which).ConnectionType, "Outlet")) {
                ++NumOutlets;
                OutletNodeNames(NumOutlets) = NodeConnections(Which).NodeName;
                OutletNodeNums(NumOutlets) = NodeConnections(Which).NodeNumber;
                OutletFluidStreams(NumOutlets) = NodeConnections(Which).FluidStream;
            }
        }
        if (ErrInObject) {
            ShowWarningError("GetComponentData: Component Type=" + ComponentType + ", Component Name=" + ComponentName + " not found.");
        }

        if (ErrInObject) ErrorsFound = true;
    }

    void GetChildrenData(std::string const &ComponentType,
                         std::string const &ComponentName,
                         int &NumChildren,
<<<<<<< HEAD
                         Array1D<std::string> &ChildrenCType,
                         Array1D<std::string> &ChildrenCName,
                         Array1D<std::string> &InletNodeName,
                         Array1D<int> &InletNodeNum,
                         Array1D<std::string> &OutletNodeName,
                         Array1D<int> &OutletNodeNum,
=======
                         Array1D_string &ChildrenCType,
                         Array1D_string &ChildrenCName,
                         Array1D_string &InletNodeName,
                         EPVector<int> &InletNodeNum,
                         Array1D_string &OutletNodeName,
                         EPVector<int> &OutletNodeNum,
>>>>>>> 001ea4bb
                         bool &ErrorsFound)
    {

        // SUBROUTINE INFORMATION:
        //       AUTHOR         Linda Lawrie
        //       DATE WRITTEN   May 2005
        //       MODIFIED       na
        //       RE-ENGINEERED  na

        // PURPOSE OF THIS SUBROUTINE:
        // This routine gets children data for given parent node.

        // METHODOLOGY EMPLOYED:
        // Traverses CompSet structure.

        // SUBROUTINE LOCAL VARIABLE DECLARATIONS:
<<<<<<< HEAD
        Array1D<std::string> ChildCType;
        Array1D<std::string> ChildCName;
        Array1D<std::string> ChildInNodeName;
        Array1D<std::string> ChildOutNodeName;
        Array1D<int> ChildInNodeNum;
        Array1D<int> ChildOutNodeNum;
=======
        Array1D_string ChildCType;
        Array1D_string ChildCName;
        Array1D_string ChildInNodeName;
        Array1D_string ChildOutNodeName;
        EPVector<int> ChildInNodeNum;
        EPVector<int> ChildOutNodeNum;
>>>>>>> 001ea4bb
        int Loop;
        int CountNum;
        bool ErrInObject;
        std::string MatchNodeName;
        std::string ParentInletNodeName;
        std::string ParentOutletNodeName;
        int ParentInletNodeNum;
        int ParentOutletNodeNum;
        // unused1109  LOGICAL Matched
        int CountMatchLoop;

        ChildrenCType = BlankString;
        ChildrenCName = BlankString;
        InletNodeName = BlankString;
        InletNodeNum = 0;
        OutletNodeName = BlankString;
        OutletNodeNum = 0;
        ErrInObject = false;

        if (IsParentObject(ComponentType, ComponentName)) {
            NumChildren = GetNumChildren(ComponentType, ComponentName);
            if (NumChildren == 0) {
                ShowWarningError("GetChildrenData: Parent Node has no children, node=" + ComponentType + ':' + ComponentName);
            } else {
                GetParentData(
                    ComponentType, ComponentName, ParentInletNodeName, ParentInletNodeNum, ParentOutletNodeName, ParentOutletNodeNum, ErrInObject);
                ChildCType.allocate(NumChildren);
                ChildCName.allocate(NumChildren);
                ChildInNodeName.allocate(NumChildren);
                ChildOutNodeName.allocate(NumChildren);
                ChildInNodeNum.allocate(NumChildren);
                ChildOutNodeNum.allocate(NumChildren);
                ChildCType = BlankString;
                ChildCName = BlankString;
                ChildInNodeName = BlankString;
                ChildOutNodeName = BlankString;
                ChildInNodeNum = 0;
                ChildOutNodeNum = 0;
                CountNum = 0;
                for (Loop = 1; Loop <= NumCompSets; ++Loop) {
                    if (CompSets(Loop).ParentCType == ComponentType && CompSets(Loop).ParentCName == ComponentName) {
                        ++CountNum;
                        ChildCType(CountNum) = CompSets(Loop).CType;
                        ChildCName(CountNum) = CompSets(Loop).CName;
                        ChildInNodeName(CountNum) = CompSets(Loop).InletNodeName;
                        ChildOutNodeName(CountNum) = CompSets(Loop).OutletNodeName;
                        // Get Node Numbers
                        ChildInNodeNum(CountNum) = UtilityRoutines::FindItemInList(ChildInNodeName(CountNum), NodeID({1, NumOfNodes}), NumOfNodes);
                        //          IF (ChildInNodeNum(CountNum) == 0) THEN
                        //            CALL ShowSevereError('GetChildrenData: Inlet Node not previously assigned, Node='//  &
                        //                    TRIM(ChildInNodeName(CountNum)))
                        //            CALL ShowContinueError('..Component='//TRIM(ChildCType(CountNum))//':'//TRIM(ChildCName(CountNum)))
                        //            CALL ShowContinueError('..Parent Object='//TRIM(ComponentType)//':'//TRIM(ComponentName))
                        //            ErrInObject=.TRUE.
                        //          ENDIF
                        ChildOutNodeNum(CountNum) = UtilityRoutines::FindItemInList(ChildOutNodeName(CountNum), NodeID({1, NumOfNodes}), NumOfNodes);
                        //          IF (ChildOutNodeNum(CountNum) == 0) THEN
                        //            CALL ShowSevereError('GetChildrenData: Outlet Node not previously assigned, Node='//  &
                        //                    TRIM(ChildOutNodeName(CountNum)))
                        //            CALL ShowContinueError('..Component='//TRIM(ChildCType(CountNum))//':'//TRIM(ChildCName(CountNum)))
                        //            CALL ShowContinueError('..Parent Object='//TRIM(ComponentType)//':'//TRIM(ComponentName))
                        //            ErrInObject=.TRUE.
                        //          ENDIF
                    }
                }
                if (CountNum != NumChildren) {
                    ShowSevereError("GetChildrenData: Counted nodes not equal to GetNumChildren count");
                    ErrInObject = true;
                } else {
                    // Children arrays built.  Now "sort" for flow connection order(?)
                    MatchNodeName = ParentInletNodeName;
                    CountNum = 0;
                    CountMatchLoop = 0;
                    while (CountMatchLoop < NumChildren) {
                        ++CountMatchLoop;
                        //          Matched=.FALSE.
                        for (Loop = 1; Loop <= NumChildren; ++Loop) {
                            if (ChildInNodeName(Loop) == MatchNodeName) {
                                ++CountNum;
                                ChildrenCType(CountNum) = ChildCType(Loop);
                                ChildrenCName(CountNum) = ChildCName(Loop);
                                InletNodeName(CountNum) = ChildInNodeName(Loop);
                                InletNodeNum(CountNum) = ChildInNodeNum(Loop);
                                OutletNodeName(CountNum) = ChildOutNodeName(Loop);
                                OutletNodeNum(CountNum) = ChildOutNodeNum(Loop);
                                ChildInNodeName(Loop).clear(); // So it won't match anymore
                                //              Matched=.TRUE.
                                MatchNodeName = ChildOutNodeName(Loop);
                                break;
                            }
                        }
                        //          IF (.not. Matched .and. MatchNodeName /= blank) THEN
                        //            IF (CountMatchLoop > 1) THEN
                        //              CALL ShowSevereError('GetChildrenData: Sorting for flow connection order..'//  &
                        //                                 'Required Child Node, not matched.  Expected Inlet Node='//  &
                        //                                 TRIM(MatchNodeName))
                        //            ELSE
                        //              CALL ShowSevereError('GetChildrenData: Sorting for 1st node in flow connection order..'//  &
                        //                                 'Required Child Node, not matched.  Expected Inlet Node='//  &
                        //                                 TRIM(MatchNodeName))
                        //            ENDIF
                        //            CALL ShowContinueError('..Parent Object='//TRIM(ComponentType)//':'//TRIM(ComponentName))
                        //            ErrInObject=.TRUE.
                        //          ENDIF
                    }
                    if (MatchNodeName != ParentOutletNodeName) {
                        for (Loop = 1; Loop <= NumChildren; ++Loop) {
                            if (ChildInNodeName(Loop).empty()) continue;
                            if (ChildOutNodeName(Loop) == ParentOutletNodeName) break;
                            //            CALL ShowSevereError('GetChildrenData: Sorting for flow connection order..'//  &
                            //                                 'Required Child Node, not matched.  Expected (Last) Outlet Node='//  &
                            //                                 TRIM(MatchNodeName))
                            //            CALL ShowContinueError('..does not match Parent Outlet Node='//TRIM(ParentOutletNodeName))
                            //            CALL ShowContinueError('..Parent Object='//TRIM(ComponentType)//':'//TRIM(ComponentName))
                            break;
                            //          ErrInObject=.TRUE.
                        }
                    }
                    for (Loop = 1; Loop <= NumChildren; ++Loop) {
                        if (ChildInNodeName(Loop).empty()) continue;
                        ++CountNum;
                        ChildrenCType(CountNum) = ChildCType(Loop);
                        ChildrenCName(CountNum) = ChildCName(Loop);
                        InletNodeName(CountNum) = ChildInNodeName(Loop);
                        InletNodeNum(CountNum) = ChildInNodeNum(Loop);
                        OutletNodeName(CountNum) = ChildOutNodeName(Loop);
                        OutletNodeNum(CountNum) = ChildOutNodeNum(Loop);
                    }
                    ChildCType.deallocate();
                    ChildCName.deallocate();
                    ChildInNodeName.deallocate();
                    ChildOutNodeName.deallocate();
                    ChildInNodeNum.deallocate();
                    ChildOutNodeNum.deallocate();
                }
            }
        } else {
            ShowSevereError("GetChildrenData: Requested Children Data for non Parent Node=" + ComponentType + ':' + ComponentName);
            ErrInObject = true;
        }

        if (ErrInObject) ErrorsFound = true;
    }

    void GetChildrenData(std::string const &ComponentType,
                         std::string const &ComponentName,
                         int &NumChildren,
                         EPVector<std::string> &ChildrenCType,
                         EPVector<std::string> & ChildrenCName,
                         EPVector<std::string> &InletNodeName,
                         EPVector<int> &InletNodeNum,
                         EPVector<std::string> &OutletNodeName,
                         EPVector<int> &OutletNodeNum,
                         bool &ErrorsFound)
    {

        // SUBROUTINE INFORMATION:
        //       AUTHOR         Linda Lawrie
        //       DATE WRITTEN   May 2005
        //       MODIFIED       na
        //       RE-ENGINEERED  na

        // PURPOSE OF THIS SUBROUTINE:
        // This routine gets children data for given parent node.

        // METHODOLOGY EMPLOYED:
        // Traverses CompSet structure.

        // SUBROUTINE LOCAL VARIABLE DECLARATIONS:
        EPVector<std::string> ChildCType;
        EPVector<std::string> ChildCName;
        EPVector<std::string> ChildInNodeName;
        EPVector<std::string> ChildOutNodeName;
        EPVector<int> ChildInNodeNum;
        EPVector<int> ChildOutNodeNum;
        int Loop;
        int CountNum;
        bool ErrInObject;
        std::string MatchNodeName;
        std::string ParentInletNodeName;
        std::string ParentOutletNodeName;
        int ParentInletNodeNum;
        int ParentOutletNodeNum;
        // unused1109  LOGICAL Matched
        int CountMatchLoop;

        ChildrenCType = BlankString;
        ChildrenCName = BlankString;
        InletNodeName = BlankString;
        InletNodeNum = 0;
        OutletNodeName = BlankString;
        OutletNodeNum = 0;
        ErrInObject = false;

        if (IsParentObject(ComponentType, ComponentName)) {
            NumChildren = GetNumChildren(ComponentType, ComponentName);
            if (NumChildren == 0) {
                ShowWarningError("GetChildrenData: Parent Node has no children, node=" + ComponentType + ':' + ComponentName);
            } else {
                GetParentData(
                    ComponentType, ComponentName, ParentInletNodeName, ParentInletNodeNum, ParentOutletNodeName, ParentOutletNodeNum, ErrInObject);
                ChildCType.allocate(NumChildren);
                ChildCName.allocate(NumChildren);
                ChildInNodeName.allocate(NumChildren);
                ChildOutNodeName.allocate(NumChildren);
                ChildInNodeNum.allocate(NumChildren);
                ChildOutNodeNum.allocate(NumChildren);
                ChildCType = BlankString;
                ChildCName = BlankString;
                ChildInNodeName = BlankString;
                ChildOutNodeName = BlankString;
                ChildInNodeNum = 0;
                ChildOutNodeNum = 0;
                CountNum = 0;
                for (Loop = 1; Loop <= NumCompSets; ++Loop) {
                    if (CompSets(Loop).ParentCType == ComponentType && CompSets(Loop).ParentCName == ComponentName) {
                        ++CountNum;
                        ChildCType(CountNum) = CompSets(Loop).CType;
                        ChildCName(CountNum) = CompSets(Loop).CName;
                        ChildInNodeName(CountNum) = CompSets(Loop).InletNodeName;
                        ChildOutNodeName(CountNum) = CompSets(Loop).OutletNodeName;
                        // Get Node Numbers
                        ChildInNodeNum(CountNum) = UtilityRoutines::FindItemInList(ChildInNodeName(CountNum), NodeID({1, NumOfNodes}), NumOfNodes);
                        //          IF (ChildInNodeNum(CountNum) == 0) THEN
                        //            CALL ShowSevereError('GetChildrenData: Inlet Node not previously assigned, Node='//  &
                        //                    TRIM(ChildInNodeName(CountNum)))
                        //            CALL ShowContinueError('..Component='//TRIM(ChildCType(CountNum))//':'//TRIM(ChildCName(CountNum)))
                        //            CALL ShowContinueError('..Parent Object='//TRIM(ComponentType)//':'//TRIM(ComponentName))
                        //            ErrInObject=.TRUE.
                        //          ENDIF
                        ChildOutNodeNum(CountNum) = UtilityRoutines::FindItemInList(ChildOutNodeName(CountNum), NodeID({1, NumOfNodes}), NumOfNodes);
                        //          IF (ChildOutNodeNum(CountNum) == 0) THEN
                        //            CALL ShowSevereError('GetChildrenData: Outlet Node not previously assigned, Node='//  &
                        //                    TRIM(ChildOutNodeName(CountNum)))
                        //            CALL ShowContinueError('..Component='//TRIM(ChildCType(CountNum))//':'//TRIM(ChildCName(CountNum)))
                        //            CALL ShowContinueError('..Parent Object='//TRIM(ComponentType)//':'//TRIM(ComponentName))
                        //            ErrInObject=.TRUE.
                        //          ENDIF
                    }
                }
                if (CountNum != NumChildren) {
                    ShowSevereError("GetChildrenData: Counted nodes not equal to GetNumChildren count");
                    ErrInObject = true;
                } else {
                    // Children arrays built.  Now "sort" for flow connection order(?)
                    MatchNodeName = ParentInletNodeName;
                    CountNum = 0;
                    CountMatchLoop = 0;
                    while (CountMatchLoop < NumChildren) {
                        ++CountMatchLoop;
                        //          Matched=.FALSE.
                        for (Loop = 1; Loop <= NumChildren; ++Loop) {
                            if (ChildInNodeName(Loop) == MatchNodeName) {
                                ++CountNum;
                                ChildrenCType(CountNum) = ChildCType(Loop);
                                ChildrenCName(CountNum) = ChildCName(Loop);
                                InletNodeName(CountNum) = ChildInNodeName(Loop);
                                InletNodeNum(CountNum) = ChildInNodeNum(Loop);
                                OutletNodeName(CountNum) = ChildOutNodeName(Loop);
                                OutletNodeNum(CountNum) = ChildOutNodeNum(Loop);
                                ChildInNodeName(Loop).clear(); // So it won't match anymore
                                //              Matched=.TRUE.
                                MatchNodeName = ChildOutNodeName(Loop);
                                break;
                            }
                        }
                        //          IF (.not. Matched .and. MatchNodeName /= blank) THEN
                        //            IF (CountMatchLoop > 1) THEN
                        //              CALL ShowSevereError('GetChildrenData: Sorting for flow connection order..'//  &
                        //                                 'Required Child Node, not matched.  Expected Inlet Node='//  &
                        //                                 TRIM(MatchNodeName))
                        //            ELSE
                        //              CALL ShowSevereError('GetChildrenData: Sorting for 1st node in flow connection order..'//  &
                        //                                 'Required Child Node, not matched.  Expected Inlet Node='//  &
                        //                                 TRIM(MatchNodeName))
                        //            ENDIF
                        //            CALL ShowContinueError('..Parent Object='//TRIM(ComponentType)//':'//TRIM(ComponentName))
                        //            ErrInObject=.TRUE.
                        //          ENDIF
                    }
                    if (MatchNodeName != ParentOutletNodeName) {
                        for (Loop = 1; Loop <= NumChildren; ++Loop) {
                            if (ChildInNodeName(Loop).empty()) continue;
                            if (ChildOutNodeName(Loop) == ParentOutletNodeName) break;
                            //            CALL ShowSevereError('GetChildrenData: Sorting for flow connection order..'//  &
                            //                                 'Required Child Node, not matched.  Expected (Last) Outlet Node='//  &
                            //                                 TRIM(MatchNodeName))
                            //            CALL ShowContinueError('..does not match Parent Outlet Node='//TRIM(ParentOutletNodeName))
                            //            CALL ShowContinueError('..Parent Object='//TRIM(ComponentType)//':'//TRIM(ComponentName))
                            break;
                            //          ErrInObject=.TRUE.
                        }
                    }
                    for (Loop = 1; Loop <= NumChildren; ++Loop) {
                        if (ChildInNodeName(Loop).empty()) continue;
                        ++CountNum;
                        ChildrenCType(CountNum) = ChildCType(Loop);
                        ChildrenCName(CountNum) = ChildCName(Loop);
                        InletNodeName(CountNum) = ChildInNodeName(Loop);
                        InletNodeNum(CountNum) = ChildInNodeNum(Loop);
                        OutletNodeName(CountNum) = ChildOutNodeName(Loop);
                        OutletNodeNum(CountNum) = ChildOutNodeNum(Loop);
                    }
                    ChildCType.deallocate();
                    ChildCName.deallocate();
                    ChildInNodeName.deallocate();
                    ChildOutNodeName.deallocate();
                    ChildInNodeNum.deallocate();
                    ChildOutNodeNum.deallocate();
                }
            }
        } else {
            ShowSevereError("GetChildrenData: Requested Children Data for non Parent Node=" + ComponentType + ':' + ComponentName);
            ErrInObject = true;
        }

        if (ErrInObject) ErrorsFound = true;
    }


    void SetUpCompSets(std::string const &ParentType,    // Parent Object Type
                       std::string const &ParentName,    // Parent Object Name
                       std::string const &CompType,      // Component Type
                       std::string const &CompName,      // Component Name
                       std::string const &InletNode,     // Inlet Node Name
                       std::string const &OutletNode,    // Outlet Node Name
                       Optional_string_const Description // Description
    )
    {

        // SUBROUTINE INFORMATION:
        //       AUTHOR         Linda Lawrie
        //       DATE WRITTEN   November 2001
        //       MODIFIED       na
        //       RE-ENGINEERED  na

        // PURPOSE OF THIS SUBROUTINE:
        // This subroutine sets up "Component Sets" as input in the branch
        // lists.  These can be used later to verify that the proper names and
        // inlet/outlet nodes have been input.  This routine assumes that identical
        // "CompSets" cannot be used in multiple places and issues a warning if they are.
        // This subroutine also

        // SUBROUTINE LOCAL VARIABLE DECLARATIONS:
        std::string CompTypeUC;   // Component type in upper case
        std::string ParentTypeUC; // Parent component type in upper case
        int Count;
        int Count2;
        int Found;
        int Found2;

        // Object Data

        ParentTypeUC = UtilityRoutines::MakeUPPERCase(ParentType);
        CompTypeUC = UtilityRoutines::MakeUPPERCase(CompType);
        Found = 0;

        // See if Component-Nodes set is already there - should be unique
        // Try to fill in blanks (passed in as undefined
        for (Count = 1; Count <= NumCompSets; ++Count) {
            //    IF (CompTypeUC /= CompSets(Count)%CType .or. CompName /= CompSets(Count)%CName) CYCLE
            if (CompName != CompSets(Count).CName) continue;
            if (CompTypeUC != "UNDEFINED") {
                if (CompTypeUC != CompSets(Count).CType) continue;
            }
            // Component name matches, component type matches or is undefined
            if (InletNode != "UNDEFINED") {
                if (CompSets(Count).InletNodeName != "UNDEFINED") {
                    if (InletNode != CompSets(Count).InletNodeName) continue;
                } else {
                    CompSets(Count).InletNodeName = InletNode;
                }
            }
            if (OutletNode != "UNDEFINED") {
                if (CompSets(Count).OutletNodeName != "UNDEFINED") {
                    if (OutletNode != CompSets(Count).OutletNodeName) continue;
                } else {
                    CompSets(Count).OutletNodeName = OutletNode;
                }
            }
            //  See if something undefined and set here
            if (CompSets(Count).ParentCType == "UNDEFINED" && CompSets(Count).ParentCName == "UNDEFINED") {
                // Assume this is a further definition for this compset
                CompSets(Count).ParentCType = ParentTypeUC;
                CompSets(Count).ParentCName = ParentName;
                if (present(Description)) CompSets(Count).Description = Description;
                Found = Count;
                break;
            }
        }
        if (Found == 0) {
            for (Count = 1; Count <= NumCompSets; ++Count) {
                Found = 0;
                // Test if inlet node has been used before as an inlet node
                // If the matching node name does not belong to the parent object, then error
                // For example a fan may share the same inlet node as the furnace object which is its parent
                if (InletNode != CompSets(Count).InletNodeName) {
                    continue;
                    // If parent type is "UNDEFINED" then no error
                } else if ((ParentTypeUC == "UNDEFINED") || (CompSets(Count).ParentCType == "UNDEFINED")) {
                    // If node name is "UNDEFINED" then no error
                } else if (InletNode != "UNDEFINED") {
                    // If the matching node name does not belong to the parent or child object, then error
                    // For example a fan may share the same inlet node as the furnace object which is its parent
                    if ((ParentTypeUC == CompSets(Count).CType) && (ParentName == CompSets(Count).CName)) {
                        // OK - The duplicate inlet node belongs to this component's parent
                    } else if ((CompTypeUC == CompSets(Count).ParentCType) && (CompName == CompSets(Count).ParentCName)) {
                        // OK - The duplicate inlet node belongs to a child of this component
                    } else {
                        // Due to possibility of grandparents or more, if the matching node name
                        // belongs to a component that appears as a parent, then OK
                        Found2 = 0;
                        for (Count2 = 1; Count2 <= NumCompSets; ++Count2) {
                            if ((CompSets(Count).CType == CompSets(Count2).ParentCType) && (CompSets(Count).CName == CompSets(Count2).ParentCName))
                                Found2 = 1;
                            if ((CompTypeUC == CompSets(Count2).ParentCType) && (CompName == CompSets(Count2).ParentCName)) Found2 = 1;
                        }
                        if (Found2 == 0) {
                            ShowWarningError("Node used as an inlet more than once: " + InletNode);
                            ShowContinueError("  Used by     : " + CompSets(Count).ParentCType + ", name=" + CompSets(Count).ParentCName);
                            ShowContinueError("  as inlet for: " + CompSets(Count).CType + ", name=" + CompSets(Count).CName);
                            ShowContinueError("  and  by     : " + ParentTypeUC + ", name=" + ParentName);
                            ShowContinueError("  as inlet for: " + CompTypeUC + ", name=" + CompName);
                        }
                    }
                }
                // Test if outlet node has been used before as an outlet node
                // If the matching node name does not belong to the parent or child object, then error
                // For example a fan may share the same outlet node as the furnace object which is its parent
                if (OutletNode != CompSets(Count).OutletNodeName) {
                    continue;
                    // If parent type is "UNDEFINED" then no error
                } else if ((ParentTypeUC == "UNDEFINED") || (CompSets(Count).ParentCType == "UNDEFINED")) {
                    // If node name is "UNDEFINED" then no error
                } else if (OutletNode != "UNDEFINED") {
                    if ((ParentTypeUC == CompSets(Count).CType) && (ParentName == CompSets(Count).CName)) {
                        // OK - The duplicate outlet node belongs to this component's parent
                    } else if ((CompTypeUC == CompSets(Count).ParentCType) && (CompName == CompSets(Count).ParentCName)) {
                        // OK - The duplicate outlet node belongs to a child of this component
                    } else {
                        // Due to possibility of grandparents or more, if the matching node name
                        // belongs to a component that appears as a parent, then OK
                        Found2 = 0;
                        for (Count2 = 1; Count2 <= NumCompSets; ++Count2) {
                            if ((CompSets(Count).CType == CompSets(Count2).ParentCType) && (CompSets(Count).CName == CompSets(Count2).ParentCName))
                                Found2 = 1;
                            if ((CompTypeUC == CompSets(Count2).ParentCType) && (CompName == CompSets(Count2).ParentCName)) Found2 = 1;
                        }
                        // This rule is violated by dual duct units, so let it pass
                        if ((Found2 == 0) && (!has_prefixi(CompSets(Count).CType, "AirTerminal:DualDuct:")) &&
                            (!has_prefixi(CompTypeUC, "AirTerminal:DualDuct:"))) {
                            ShowWarningError("Node used as an outlet more than once: " + OutletNode);
                            ShowContinueError("  Used by     : " + CompSets(Count).ParentCType + ", name=" + CompSets(Count).ParentCName);
                            ShowContinueError("  as outlet for: " + CompSets(Count).CType + ", name=" + CompSets(Count).CName);
                            ShowContinueError("  and  by     : " + ParentTypeUC + ", name=" + ParentName);
                            ShowContinueError("  as outlet for: " + CompTypeUC + ", name=" + CompName);
                        }
                    }
                }
                if (CompTypeUC != CompSets(Count).CType && CompTypeUC != "UNDEFINED") continue;
                if (CompName != CompSets(Count).CName) continue;
                Found = Count;
                break;
            }
        }
        if (Found == 0) {
            CompSets.redimension(++NumCompSets);
            CompSets(NumCompSets).ParentCType = ParentTypeUC;
            CompSets(NumCompSets).ParentCName = ParentName;
            CompSets(NumCompSets).CType = CompTypeUC;
            CompSets(NumCompSets).CName = CompName;
            CompSets(NumCompSets).InletNodeName = UtilityRoutines::MakeUPPERCase(InletNode);   // TODO: Fix this....
            CompSets(NumCompSets).OutletNodeName = UtilityRoutines::MakeUPPERCase(OutletNode); // TODO: Fix this....
            if (present(Description)) {
                CompSets(NumCompSets).Description = Description;
            } else {
                CompSets(NumCompSets).Description = "UNDEFINED";
            }
        }
    }

    void TestInletOutletNodes(bool &EP_UNUSED(ErrorsFound))
    {

        // SUBROUTINE INFORMATION:
        //       AUTHOR         Linda Lawrie
        //       DATE WRITTEN   November 2001
        //       MODIFIED       na
        //       RE-ENGINEERED  na

        // PURPOSE OF THIS SUBROUTINE:
        // This subroutine tests the branches to see if a duplicate inlet node
        // exists under a different name in the sequence; likewise for outlet.

        // METHODOLOGY EMPLOYED:
        // na

        // REFERENCES:
        // na

        // USE STATEMENTS:
        // na

        // Locals
        // SUBROUTINE ARGUMENT DEFINITIONS:

        // SUBROUTINE PARAMETER DEFINITIONS:
        // na

        // INTERFACE BLOCK SPECIFICATIONS
        // na

        // DERIVED TYPE DEFINITIONS
        // na

        // SUBROUTINE LOCAL VARIABLE DECLARATIONS:
        int Count;
        int Other;
        EPVector<bool> AlreadyNoted;

        // Test component sets created by branches
        AlreadyNoted.dimension(NumCompSets, false);
        for (Count = 1; Count <= NumCompSets; ++Count) {
            for (Other = 1; Other <= NumCompSets; ++Other) {
                if (Count == Other) continue;
                if (CompSets(Count).InletNodeName != CompSets(Other).InletNodeName) continue;
                if (AlreadyNoted(Count)) continue;
                //  All other values must match
                if (CompSets(Count).CType != CompSets(Other).CType || CompSets(Count).CName != CompSets(Other).CName ||
                    CompSets(Count).OutletNodeName != CompSets(Other).OutletNodeName) {
                    AlreadyNoted(Other) = true;
                    ShowWarningError("Node used as an inlet more than once: " + CompSets(Count).InletNodeName);
                    ShowContinueError("  Used by     : " + CompSets(Count).ParentCType + ", name=" + CompSets(Count).ParentCName);
                    ShowContinueError("  as inlet for: " + CompSets(Count).CType + ", name=" + CompSets(Count).CName);
                    ShowContinueError("  and  by     : " + CompSets(Other).ParentCType + ", name=" + CompSets(Other).ParentCName);
                    ShowContinueError("  as inlet for: " + CompSets(Other).CType + ", name=" + CompSets(Other).CName);
                    //        ErrorsFound=.TRUE.
                }
            }
        }

        AlreadyNoted = false;
        for (Count = 1; Count <= NumCompSets; ++Count) {
            for (Other = 1; Other <= NumCompSets; ++Other) {
                if (Count == Other) continue;
                if (CompSets(Count).OutletNodeName != CompSets(Other).OutletNodeName) continue;
                if (AlreadyNoted(Count)) continue;
                //  All other values must match
                if (CompSets(Count).CType != CompSets(Other).CType || CompSets(Count).CName != CompSets(Other).CName ||
                    CompSets(Count).InletNodeName != CompSets(Other).InletNodeName) {
                    AlreadyNoted(Other) = true;
                    ShowWarningError("Node used as an outlet more than once: " + CompSets(Count).OutletNodeName);
                    ShowContinueError("  Used by      : " + CompSets(Count).ParentCType + ", name=" + CompSets(Count).ParentCName);
                    ShowContinueError("  as outlet for: " + CompSets(Count).CType + ", name=" + CompSets(Count).CName);
                    ShowContinueError("  and  by      : " + CompSets(Other).ParentCType + ", name=" + CompSets(Other).ParentCName);
                    ShowContinueError("  as outlet for: " + CompSets(Other).CType + ", name=" + CompSets(Other).CName);
                    //        ErrorsFound=.TRUE.
                }
            }
        }

        AlreadyNoted.deallocate();
    }

    void TestCompSet(std::string const &CompType,   // Component Type
                     std::string const &CompName,   // Component Name
                     std::string const &InletNode,  // Inlet Node Name
                     std::string const &OutletNode, // Outlet Node Name
                     std::string const &Description // Description of Node Pair (for warning message)
    )
    {

        // SUBROUTINE INFORMATION:
        //       AUTHOR         Linda K. Lawrie
        //       DATE WRITTEN   November 2001
        //       MODIFIED       na
        //       RE-ENGINEERED  na

        // PURPOSE OF THIS SUBROUTINE:
        // Register a child component in the CompSets data structure.
        // NOTE:  This function was originally designed to test the stored "Component Sets" to
        // see if there was one of this combination in there.  Thus the name "TestCompSet".
        // However, this was based on a false assumption that input would always be gotten
        // first for the parent object, then for the child object.  But this is often not the
        // case.  Ultimately, the name of this function should be changed or it should be merged
        // into SetUpCompSets.
        // Until then, this function does the following:
        //   a)  Search CompSets for this combination of component type, component name,
        //       inlet node and outlet node.  If component type/name match and the existing
        //       node names are UNDEFINED, this compset is assumed to be a match.
        //   b)  If found, fill in any missing data such as node names or node description
        //   c)  If not found, call SetUpCompSets (with parent type and name UNDEFINED)
        //       to add a new item in the CompSets array

        // FUNCTION LOCAL VARIABLE DECLARATIONS:
        int Count;
        int Found;
        std::string CompTypeUC; // Component type in upper case

        CompTypeUC = UtilityRoutines::MakeUPPERCase(CompType);

        // See if Already there
        Found = 0;
        for (Count = 1; Count <= NumCompSets; ++Count) {
            if ((CompTypeUC != CompSets(Count).CType) && (CompSets(Count).CType != "UNDEFINED")) continue;
            if (CompName != CompSets(Count).CName) continue;
            if ((InletNode != CompSets(Count).InletNodeName) && (CompSets(Count).InletNodeName != "UNDEFINED") && (InletNode != "UNDEFINED"))
                continue;
            if ((OutletNode != CompSets(Count).OutletNodeName) && (CompSets(Count).OutletNodeName != "UNDEFINED") && (OutletNode != "UNDEFINED"))
                continue;

            Found = Count;
            break;
        }

        if (Found == 0) {
            SetUpCompSets("UNDEFINED", "UNDEFINED", CompType, CompName, InletNode, OutletNode, Description);
        } else {
            // Fill in node names and component type for previously undefined values:
            //   If the parent object did not specify a component type or inlet or outlet node, then that value
            //   is UNDEFINED in CompSets.  When a component calls TestCompSet, the comp type and inlet and
            //   outlet nodes are known, so they can be filled in for future reference.
            if (CompSets(Found).CType == "UNDEFINED") CompSets(Found).CType = CompTypeUC;
            if (CompSets(Found).InletNodeName == "UNDEFINED") CompSets(Found).InletNodeName = InletNode;
            if (CompSets(Found).OutletNodeName == "UNDEFINED") CompSets(Found).OutletNodeName = OutletNode;
            if (CompSets(Found).Description == "UNDEFINED") CompSets(Found).Description = Description;
        }
    }

    void TestCompSetInletOutletNodes(bool &ErrorsFound)
    {

        // SUBROUTINE INFORMATION:
        //       AUTHOR         Linda Lawrie
        //       DATE WRITTEN   March 2008
        //       MODIFIED       na
        //       RE-ENGINEERED  na

        // PURPOSE OF THIS SUBROUTINE:
        // This subroutine tests the comp sets to see if a duplicate comp name
        // exists under a different set of inlet/outlet nodes.

        // METHODOLOGY EMPLOYED:
        // na

        // REFERENCES:
        // na

        // USE STATEMENTS:
        // na

        // Locals
        // SUBROUTINE ARGUMENT DEFINITIONS:

        // SUBROUTINE PARAMETER DEFINITIONS:
        // na

        // INTERFACE BLOCK SPECIFICATIONS
        // na

        // DERIVED TYPE DEFINITIONS
        // na

        // SUBROUTINE LOCAL VARIABLE DECLARATIONS:
        int Count;
        int Other;
        EPVector<bool> AlreadyNoted;

        // Test component sets created by branches
        AlreadyNoted.dimension(NumCompSets, false);
        for (Count = 1; Count <= NumCompSets; ++Count) {
            for (Other = 1; Other <= NumCompSets; ++Other) {
                if (Count == Other) continue;
                if (CompSets(Count).CType == "SOLARCOLLECTOR:UNGLAZEDTRANSPIRED") continue;
                if (CompSets(Count).CType != CompSets(Other).CType || CompSets(Count).CName != CompSets(Other).CName) continue;
                if (CompSets(Count).Description != CompSets(Other).Description) {
                    if (CompSets(Count).Description != "UNDEFINED" && CompSets(Other).Description != "UNDEFINED") continue;
                }
                if (CompSets(Count).InletNodeName == CompSets(Other).InletNodeName) continue;
                if (CompSets(Count).OutletNodeName == CompSets(Other).OutletNodeName) continue;
                if (AlreadyNoted(Count)) continue;
                //  All other values must match
                AlreadyNoted(Other) = true;
                ShowSevereError("Same component name and type has differing Node Names.");
                ShowContinueError("   Component:    " + CompSets(Count).CType + ", name=" + CompSets(Count).CName);
                ShowContinueError("   Nodes, inlet: " + CompSets(Count).InletNodeName + ", outlet: " + CompSets(Count).OutletNodeName);
                ShowContinueError(" & Nodes, inlet: " + CompSets(Other).InletNodeName + ", outlet: " + CompSets(Other).OutletNodeName);
                ShowContinueError("   Node Types:   " + CompSets(Count).Description + " & " + CompSets(Other).Description);
                ErrorsFound = true;
            }
        }

        //  AlreadyNoted=.FALSE.
        //  DO Count=1,NumCompSets
        //    DO Other=1,NumCompSets
        //      IF (Count == Other) CYCLE
        //      IF (CompSets(Count)%InletNodeName /= CompSets(Other)%InletNodeName) CYCLE
        //      IF (AlreadyNoted(Count)) CYCLE
        //      !  All other values must match
        //      IF (CompSets(Count)%ParentCType == 'BRANCH' .or. CompSets(Other)%ParentCType == 'BRANCH') CYCLE
        //      IF (CompSets(Count)%Description /= CompSets(Other)%Description) CYCLE
        //      IF (CompSets(Count)%CType == CompSets(Other)%CType) THEN
        //        AlreadyNoted(Other)=.TRUE.
        //        CALL ShowWarningError('Node used as an inlet more than once: '//TRIM(CompSets(Count)%InletNodeName))
        //        CALL ShowContinueError('  Used by     : '//TRIM(CompSets(Count)%ParentCType)//  &
        //                                                         ', name='//TRIM(CompSets(Count)%ParentCName))
        //        CALL ShowContinueError('  as inlet for: '//TRIM(CompSets(Count)%CType)//', name='//TRIM(CompSets(Count)%CName))
        //        CALL ShowContinueError('  and  by     : '//TRIM(CompSets(Other)%ParentCType)//  &
        //                                                         ', name='//TRIM(CompSets(Other)%ParentCName))
        //        CALL ShowContinueError('  as inlet for: '//TRIM(CompSets(Other)%CType)//', name='//TRIM(CompSets(Other)%CName))
        //        ErrorsFound=.TRUE.
        //      ENDIF
        //    ENDDO
        //  ENDDO

        //  AlreadyNoted=.FALSE.
        //  DO Count=1,NumCompSets
        //    DO Other=1,NumCompSets
        //      IF (Count == Other) CYCLE
        //      IF (CompSets(Count)%OutletNodeName /= CompSets(Other)%OutletNodeName) CYCLE
        //      IF (AlreadyNoted(Count)) CYCLE
        //      !  All other values must match
        //      IF (CompSets(Count)%ParentCType == 'BRANCH' .or. CompSets(Other)%ParentCType == 'BRANCH') CYCLE
        //      IF (CompSets(Count)%Description /= CompSets(Other)%Description) CYCLE
        //      IF (CompSets(Count)%CType /= CompSets(Other)%CType) THEN
        //        AlreadyNoted(Other)=.TRUE.
        //        CALL ShowWarningError('Node used as an outlet more than once: '//TRIM(CompSets(Count)%OutletNodeName))
        //        CALL ShowContinueError('  Used by      : '//TRIM(CompSets(Count)%ParentCType)//  &
        //                                ', name='//TRIM(CompSets(Count)%ParentCName))
        //        CALL ShowContinueError('  as outlet for: '//TRIM(CompSets(Count)%CType)//', name='//TRIM(CompSets(Count)%CName))
        //        CALL ShowContinueError('  and  by      : '//TRIM(CompSets(Other)%ParentCType)//  &
        //                                ', name='//TRIM(CompSets(Other)%ParentCName))
        //        CALL ShowContinueError('  as outlet for: '//TRIM(CompSets(Other)%CType)//', name='//TRIM(CompSets(Other)%CName))
        //        ErrorsFound=.TRUE.
        //      ENDIF
        //    ENDDO
        //  ENDDO

        AlreadyNoted.deallocate();
    }

    void GetNodeConnectionType(int const NodeNumber, EPVector<int> &NodeConnectType, bool &errFlag)
    {

        // FUNCTION INFORMATION:
        //       AUTHOR         Lixing Gu
        //       DATE WRITTEN   Jan 2007
        //       MODIFIED       na
        //       RE-ENGINEERED  na

        // PURPOSE OF THIS FUNCTION:
        // This function provides a connection type with given node number

        // FUNCTION LOCAL VARIABLE DECLARATIONS:
        int NodeConnectIndex;
        int NumInList;
<<<<<<< HEAD
        Array1D<int> ListArray;
=======
        EPVector<int> ListArray;
>>>>>>> 001ea4bb

        if (allocated(NodeConnectType)) NodeConnectType.deallocate();

        FindAllNodeNumbersInList(NodeNumber, NodeConnections, NumOfNodeConnections, NumInList, ListArray);

        NodeConnectType.allocate(NumInList);

        if (NumInList > 0) {
            for (NodeConnectIndex = 1; NodeConnectIndex <= NumInList; ++NodeConnectIndex) {
                NodeConnectType(NodeConnectIndex) = UtilityRoutines::FindItemInList(
                    NodeConnections(ListArray(NodeConnectIndex)).ConnectionType, ValidConnectionTypes, NumValidConnectionTypes);
            }
        } else {
            if (NodeNumber > 0) {
                ShowWarningError("Node not found = " + NodeID(NodeNumber) + '.');
            } else {
                ShowWarningError("Invalid node number passed = 0.");
            }
            errFlag = true;
        }
    }

    void FindAllNodeNumbersInList(int const WhichNumber,
                                  EPVector<DataBranchNodeConnections::NodeConnectionDef> const &NodeConnections,
                                  int const NumItems,
                                  int &CountOfItems,            // Number of items found
<<<<<<< HEAD
                                  Array1D<int> &AllNumbersInList // Index array to all numbers found
=======
                                  EPVector<int> &AllNumbersInList // Index array to all numbers found
>>>>>>> 001ea4bb
    )
    {

        // FUNCTION INFORMATION:
        //       AUTHOR         R. Raustad
        //       DATE WRITTEN   January 2007
        //       MODIFIED       na
        //       RE-ENGINEERED  na

        // PURPOSE OF THIS FUNCTION:
        // This function looks up a number(integer) in a similar list of
        // items and returns the index of the item in the list, if
        // found.

        // METHODOLOGY EMPLOYED:
        // na

        // REFERENCES:
        // na

        // USE STATEMENTS:
        // na

        // Locals
        // SUBROUTINE ARGUMENT DEFINITIONS:

        // SUBROUTINE PARAMETER DEFINITIONS:
        // na

        // INTERFACE BLOCK SPECIFICATIONS
        // na

        // DERIVED TYPE DEFINITIONS
        // na

        // SUBROUTINE LOCAL VARIABLE DECLARATIONS:
        int Count; // Counter for DO loops

        CountOfItems = 0;

        if (allocated(AllNumbersInList)) AllNumbersInList.deallocate();

        for (Count = 1; Count <= NumItems; ++Count) {
            if (WhichNumber == NodeConnections(Count).NodeNumber) {
                ++CountOfItems;
            }
        }

        if (CountOfItems > 0) {

            AllNumbersInList.dimension(CountOfItems, 0);
            CountOfItems = 0;

            for (Count = 1; Count <= NumItems; ++Count) {
                if (WhichNumber == NodeConnections(Count).NodeNumber) {
                    ++CountOfItems;
                    AllNumbersInList(CountOfItems) = Count;
                }
            }
        }
    }

} // namespace BranchNodeConnections

} // namespace EnergyPlus<|MERGE_RESOLUTION|>--- conflicted
+++ resolved
@@ -342,15 +342,9 @@
         int Object;
         int StartConnect;
         int EndConnect;
-<<<<<<< HEAD
-        Array1D<int> FluidStreamInletCount;
-        Array1D<int> FluidStreamOutletCount;
-        Array1D<int> NodeObjects;
-=======
         EPVector<int> FluidStreamInletCount;
         EPVector<int> FluidStreamOutletCount;
         EPVector<int> NodeObjects;
->>>>>>> 001ea4bb
         EPVector<bool> FluidStreamCounts;
         int NumObjects;
         int MaxFluidStream;
@@ -1104,15 +1098,6 @@
                           std::string const &ComponentName,
                           bool &IsParent,                    // true or false
                           int &NumInlets,
-<<<<<<< HEAD
-                          Array1D<std::string> &InletNodeNames,
-                          Array1D<int> &InletNodeNums,
-                          Array1D<int> &InletFluidStreams,
-                          int &NumOutlets,
-                          Array1D<std::string> &OutletNodeNames,
-                          Array1D<int> &OutletNodeNums,
-                          Array1D<int> &OutletFluidStreams,
-=======
                           EPVector<std::string> &InletNodeNames,
                           EPVector<int> &InletNodeNums,
                           EPVector<int> &InletFluidStreams,
@@ -1120,7 +1105,6 @@
                           EPVector<std::string> &OutletNodeNames,
                           EPVector<int> &OutletNodeNums,
                           EPVector<int> &OutletFluidStreams,
->>>>>>> 001ea4bb
                           bool &ErrorsFound                  // set to true if errors found, unchanged otherwise
     )
     {
@@ -1209,21 +1193,12 @@
     void GetChildrenData(std::string const &ComponentType,
                          std::string const &ComponentName,
                          int &NumChildren,
-<<<<<<< HEAD
                          Array1D<std::string> &ChildrenCType,
                          Array1D<std::string> &ChildrenCName,
                          Array1D<std::string> &InletNodeName,
-                         Array1D<int> &InletNodeNum,
+                         EPVector<int> &InletNodeNum,
                          Array1D<std::string> &OutletNodeName,
-                         Array1D<int> &OutletNodeNum,
-=======
-                         Array1D_string &ChildrenCType,
-                         Array1D_string &ChildrenCName,
-                         Array1D_string &InletNodeName,
-                         EPVector<int> &InletNodeNum,
-                         Array1D_string &OutletNodeName,
                          EPVector<int> &OutletNodeNum,
->>>>>>> 001ea4bb
                          bool &ErrorsFound)
     {
 
@@ -1240,21 +1215,12 @@
         // Traverses CompSet structure.
 
         // SUBROUTINE LOCAL VARIABLE DECLARATIONS:
-<<<<<<< HEAD
         Array1D<std::string> ChildCType;
         Array1D<std::string> ChildCName;
         Array1D<std::string> ChildInNodeName;
         Array1D<std::string> ChildOutNodeName;
-        Array1D<int> ChildInNodeNum;
-        Array1D<int> ChildOutNodeNum;
-=======
-        Array1D_string ChildCType;
-        Array1D_string ChildCName;
-        Array1D_string ChildInNodeName;
-        Array1D_string ChildOutNodeName;
         EPVector<int> ChildInNodeNum;
         EPVector<int> ChildOutNodeNum;
->>>>>>> 001ea4bb
         int Loop;
         int CountNum;
         bool ErrInObject;
@@ -2011,11 +1977,7 @@
         // FUNCTION LOCAL VARIABLE DECLARATIONS:
         int NodeConnectIndex;
         int NumInList;
-<<<<<<< HEAD
-        Array1D<int> ListArray;
-=======
         EPVector<int> ListArray;
->>>>>>> 001ea4bb
 
         if (allocated(NodeConnectType)) NodeConnectType.deallocate();
 
@@ -2042,11 +2004,7 @@
                                   EPVector<DataBranchNodeConnections::NodeConnectionDef> const &NodeConnections,
                                   int const NumItems,
                                   int &CountOfItems,            // Number of items found
-<<<<<<< HEAD
-                                  Array1D<int> &AllNumbersInList // Index array to all numbers found
-=======
                                   EPVector<int> &AllNumbersInList // Index array to all numbers found
->>>>>>> 001ea4bb
     )
     {
 
