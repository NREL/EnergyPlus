// EnergyPlus, Copyright (c) 1996-2023, The Board of Trustees of the University of Illinois,
// The Regents of the University of California, through Lawrence Berkeley National Laboratory
// (subject to receipt of any required approvals from the U.S. Dept. of Energy), Oak Ridge
// National Laboratory, managed by UT-Battelle, Alliance for Sustainable Energy, LLC, and other
// contributors. All rights reserved.
//
// NOTICE: This Software was developed under funding from the U.S. Department of Energy and the
// U.S. Government consequently retains certain rights. As such, the U.S. Government has been
// granted for itself and others acting on its behalf a paid-up, nonexclusive, irrevocable,
// worldwide license in the Software to reproduce, distribute copies to the public, prepare
// derivative works, and perform publicly and display publicly, and to permit others to do so.
//
// Redistribution and use in source and binary forms, with or without modification, are permitted
// provided that the following conditions are met:
//
// (1) Redistributions of source code must retain the above copyright notice, this list of
//     conditions and the following disclaimer.
//
// (2) Redistributions in binary form must reproduce the above copyright notice, this list of
//     conditions and the following disclaimer in the documentation and/or other materials
//     provided with the distribution.
//
// (3) Neither the name of the University of California, Lawrence Berkeley National Laboratory,
//     the University of Illinois, U.S. Dept. of Energy nor the names of its contributors may be
//     used to endorse or promote products derived from this software without specific prior
//     written permission.
//
// (4) Use of EnergyPlus(TM) Name. If Licensee (i) distributes the software in stand-alone form
//     without changes from the version obtained under this License, or (ii) Licensee makes a
//     reference solely to the software portion of its product, Licensee must refer to the
//     software as "EnergyPlus version X" software, where "X" is the version number Licensee
//     obtained under this License and may not use a different name for the software. Except as
//     specifically required in this Section (4), Licensee shall not use in a company name, a
//     product name, in advertising, publicity, or other promotional activities any name, trade
//     name, trademark, logo, or other designation of "EnergyPlus", "E+", "e+" or confusingly
//     similar designation, without the U.S. Department of Energy's prior written consent.
//
// THIS SOFTWARE IS PROVIDED BY THE COPYRIGHT HOLDERS AND CONTRIBUTORS "AS IS" AND ANY EXPRESS OR
// IMPLIED WARRANTIES, INCLUDING, BUT NOT LIMITED TO, THE IMPLIED WARRANTIES OF MERCHANTABILITY
// AND FITNESS FOR A PARTICULAR PURPOSE ARE DISCLAIMED. IN NO EVENT SHALL THE COPYRIGHT OWNER OR
// CONTRIBUTORS BE LIABLE FOR ANY DIRECT, INDIRECT, INCIDENTAL, SPECIAL, EXEMPLARY, OR
// CONSEQUENTIAL DAMAGES (INCLUDING, BUT NOT LIMITED TO, PROCUREMENT OF SUBSTITUTE GOODS OR
// SERVICES; LOSS OF USE, DATA, OR PROFITS; OR BUSINESS INTERRUPTION) HOWEVER CAUSED AND ON ANY
// THEORY OF LIABILITY, WHETHER IN CONTRACT, STRICT LIABILITY, OR TORT (INCLUDING NEGLIGENCE OR
// OTHERWISE) ARISING IN ANY WAY OUT OF THE USE OF THIS SOFTWARE, EVEN IF ADVISED OF THE
// POSSIBILITY OF SUCH DAMAGE.

#ifndef DataGlobalConstants_hh_INCLUDED
#define DataGlobalConstants_hh_INCLUDED

// EnergyPlus Headers
#include <EnergyPlus/Data/BaseData.hh>
#include <EnergyPlus/EnergyPlus.hh>

namespace EnergyPlus {

namespace Constant {

    enum class EndUse
    {
        Invalid = -1,
        Heating,
        Cooling,
        InteriorLights,
        ExteriorLights,
        InteriorEquipment,
        ExteriorEquipment,
        Fans,
        Pumps,
        HeatRejection,
        Humidification,
        HeatRecovery,
        WaterSystem,
        Refrigeration,
        Cogeneration,
        Num
    };

    static constexpr std::array<std::string_view, 14> endUseNamesUC = {
        "HEATING",
        "COOLING",
        "INTERIORLIGHTS",
        "EXTERIORLIGHTS",
        "INTERIOREQUIPMENT",
        "EXTERIOREQUIPMENT",
        "FANS",
        "PUMPS",
        "HEATREJECTION",
        "HUMIDIFIER",
        "HEATRECOVERY",
        "WATERSYSTEMS",
        "REFRIGERATION",
        "COGENERATION"
    };
        
    enum class eResource
    {
        Invalid = -1,
        Electricity,
        NaturalGas,
        Gasoline,
        Diesel,
        Coal,
        Propane,
        FuelOilNo1,
        FuelOilNo2,
        OtherFuel1,
        OtherFuel2,
        DistrictCooling,
        DistrictHeatingWater,
        DistrictHeatingSteam,
        Water,
        None, // used for OtherEquipment object
        EnergyTransfer,
        ElectricityProduced,
        ElectricityPurchased,
        ElectricitySurplusSold,
        ElectricityNet,
        SolarWater,
        SolarAir,
        CarbonEquivalent,
        PlantLoopHeatingDemand,
        PlantLoopCoolingDemand,
        OnSiteWater,
        MainsWater,
        RainWater,
        WellWater,
        Condensate,
        WaterEnvironmentalFactors,
        Source,
        Generic, // only used by custom meters
        SO2,
        NOx,
        N2O,
        PM,
        PM2_5,
        PM10,
        CO,
        CO2,
        CH4,
        NH3,
        NMVOC,
        Hg,
        Pb,
        NuclearHigh,
        NuclearLow,
        Num
    };

    enum class eFuel
    {
        Invalid = -1,
        Electricity,
        NaturalGas,
        Gasoline,
        Diesel,
        Coal,
        Propane,
        FuelOilNo1,
        FuelOilNo2,
        OtherFuel1,
        OtherFuel2,
        DistrictCooling,
        DistrictHeatingWater,
        DistrictHeatingSteam,
        Water,
        None, // used for OtherEquipment object
        Num
    };

<<<<<<< HEAD
    enum class ePollutant
    {
        Invalid = -1,
        SO2,
        NOx,
        N2O,
        PM,
        PM2_5,
        PM10,
        CO,
        CO2,
        CH4,
        NH3,
        NMVOC,
        Hg,
        Pb,
        NuclearHigh,
        NuclearLow,
        Num
    };

    constexpr std::array<eFuel, (int)eResource::Num> eResource2eFuel = {
        eFuel::Electricity,     eFuel::NaturalGas,      eFuel::Gasoline,   eFuel::Diesel,     eFuel::Coal,
        eFuel::Propane,         eFuel::FuelOilNo1,      eFuel::FuelOilNo2, eFuel::OtherFuel1, eFuel::OtherFuel2,
        eFuel::DistrictCooling, eFuel::DistrictHeatingWater, eFuel::DistrictHeatingSteam,      eFuel::Invalid,    eFuel::Invalid,
        eFuel::Invalid,         eFuel::Invalid,         eFuel::Invalid,    eFuel::Invalid,    eFuel::Invalid,
        eFuel::Invalid,         eFuel::Invalid,         eFuel::Invalid,    eFuel::Invalid,    eFuel::Invalid,
        eFuel::Invalid,         eFuel::Invalid,         eFuel::Invalid,    eFuel::Invalid,    eFuel::Invalid,
        eFuel::Invalid,         eFuel::Invalid,         eFuel::Invalid,    eFuel::Invalid,    eFuel::Invalid,
        eFuel::Invalid,         eFuel::Invalid,         eFuel::Invalid,    eFuel::Invalid,    eFuel::Invalid,
        eFuel::Invalid,         eFuel::Invalid,         eFuel::Invalid,    eFuel::Invalid,    eFuel::Invalid,
        eFuel::Invalid,         eFuel::Invalid
    };
=======
    constexpr std::array<eFuel, static_cast<int>(eResource::Num)> eResource2eFuel = {eFuel::Electricity,
                                                                                     eFuel::NaturalGas,
                                                                                     eFuel::Gasoline,
                                                                                     eFuel::Diesel,
                                                                                     eFuel::Coal,
                                                                                     eFuel::Propane,
                                                                                     eFuel::FuelOilNo1,
                                                                                     eFuel::FuelOilNo2,
                                                                                     eFuel::OtherFuel1,
                                                                                     eFuel::OtherFuel2,
                                                                                     eFuel::DistrictCooling,
                                                                                     eFuel::DistrictHeatingWater,
                                                                                     eFuel::DistrictHeatingSteam,
                                                                                     eFuel::Water,
                                                                                     eFuel::None,
                                                                                     eFuel::Invalid,
                                                                                     eFuel::Invalid,
                                                                                     eFuel::Invalid,
                                                                                     eFuel::Invalid,
                                                                                     eFuel::Invalid,
                                                                                     eFuel::Invalid,
                                                                                     eFuel::Invalid,
                                                                                     eFuel::Invalid,
                                                                                     eFuel::Invalid,
                                                                                     eFuel::Invalid,
                                                                                     eFuel::Invalid,
                                                                                     eFuel::Invalid,
                                                                                     eFuel::Invalid,
                                                                                     eFuel::Invalid,
                                                                                     eFuel::Invalid,
                                                                                     eFuel::Invalid,
                                                                                     eFuel::Invalid,
                                                                                     eFuel::Invalid,
                                                                                     eFuel::Invalid,
                                                                                     eFuel::Invalid,
                                                                                     eFuel::Invalid,
                                                                                     eFuel::Invalid,
                                                                                     eFuel::Invalid,
                                                                                     eFuel::Invalid,
                                                                                     eFuel::Invalid,
                                                                                     eFuel::Invalid,
                                                                                     eFuel::Invalid,
                                                                                     eFuel::Invalid,
                                                                                     eFuel::Invalid,
                                                                                     eFuel::Invalid,
                                                                                     eFuel::Invalid,
                                                                                     eFuel::Invalid,
                                                                                     eFuel::Invalid};
>>>>>>> ffff6167

    constexpr std::array<eResource, (int)eFuel::Num> eFuel2eResource = {
        eResource::Electricity,
        eResource::NaturalGas,
        eResource::Gasoline,
        eResource::Diesel,
        eResource::Coal,
        eResource::Propane,
        eResource::FuelOilNo1,
        eResource::FuelOilNo2,
        eResource::OtherFuel1,
        eResource::OtherFuel2,
        eResource::DistrictCooling,
        eResource::DistrictHeatingWater,
        eResource::DistrictHeatingSteam
    };

<<<<<<< HEAD
    constexpr std::array<ePollutant, (int)eResource::Num> eResource2ePollutant = {
        ePollutant::Invalid, ePollutant::Invalid, ePollutant::Invalid, ePollutant::Invalid,     ePollutant::Invalid,   ePollutant::Invalid,
        ePollutant::Invalid, ePollutant::Invalid, ePollutant::Invalid, ePollutant::Invalid,     ePollutant::Invalid,   ePollutant::Invalid,
        ePollutant::Invalid, ePollutant::Invalid, ePollutant::Invalid, ePollutant::Invalid,     ePollutant::Invalid,   ePollutant::Invalid,
        ePollutant::Invalid, ePollutant::Invalid, ePollutant::Invalid, ePollutant::Invalid,     ePollutant::Invalid,   ePollutant::Invalid,
        ePollutant::Invalid, ePollutant::Invalid, ePollutant::Invalid, ePollutant::Invalid,     ePollutant::Invalid,   ePollutant::Invalid,
        ePollutant::Invalid, ePollutant::Invalid, ePollutant::SO2,     ePollutant::NOx,         ePollutant::N2O,       ePollutant::PM,
        ePollutant::PM2_5,   ePollutant::PM10,    ePollutant::CO,      ePollutant::CO2,         ePollutant::CH4,       ePollutant::NH3,
        ePollutant::NMVOC,   ePollutant::Hg,      ePollutant::Pb,      ePollutant::NuclearHigh, ePollutant::NuclearLow};

    constexpr std::array<eResource, (int)ePollutant::Num> ePollutant2eResource = {
        eResource::SO2,
        eResource::NOx,
        eResource::N2O,
        eResource::PM,
        eResource::PM2_5,
        eResource::PM10,
        eResource::CO,
        eResource::CO2,
        eResource::CH4,
        eResource::NH3,
        eResource::NMVOC,
        eResource::Hg,
        eResource::Pb,
        eResource::NuclearHigh,
        eResource::NuclearLow};

    static constexpr std::array<std::string_view, (int)eResource::Num> eResourceNamesUC = {
        "ELECTRICITY",
        "NATURALGAS",
        "GASOLINE",
        "DIESEL",
        "COAL",
        "PROPANE",
        "FUELOILNO1",
        "FUELOILNO2",
        "OTHERFUEL1",
        "OTHERFUEL2",
        "DISTRICTCOOLING",
        "DISTRICTHEATING",
        "STEAM",
        "WATER",
        "ENERGYTRANSFER",
        "ELECTRICITYPRODUCED",
        "ELECTRICITYPURCHASED",
        "ELECTRICITYSURPLUSSOLD",
        "ELECTRICITYNET",
        "SOLARWATER",
        "SOLARAIR",
        "CARBON EQUIVALENT",
        "PLANTLOOPHEATINGDEMAND",
        "PLANTLOOPCOOLINGDEMAND",
        "ONSITEWATER",
        "MAINSWATER",
        "RAINWATER",
        "WELLWATER",
        "CONDENSATE",
        "WATERENVIRONMENTALFACTORS",
        "SOURCE",
        "GENERIC",
        "SO2",
        "NOX",
        "N2O",
        "PM",
        "PM2.5",
        "PM10",
        "CO",
        "CO2",
        "CH4",
        "NH3",
        "NMVOC",
        "HG",
        "PB",
        "NUCLEAR HIGH",
        "NUCLEAR LOW"
    };
=======
    static constexpr std::array<std::string_view, static_cast<int>(eResource::Num)> eResourceNamesUC = {"ELECTRICITY",
                                                                                                        "NATURALGAS",
                                                                                                        "GASOLINE",
                                                                                                        "DIESEL",
                                                                                                        "COAL",
                                                                                                        "PROPANE",
                                                                                                        "FUELOILNO1",
                                                                                                        "FUELOILNO2",
                                                                                                        "OTHERFUEL1",
                                                                                                        "OTHERFUEL2",
                                                                                                        "DISTRICTCOOLING",
                                                                                                        "DISTRICTHEATINGWATER",
                                                                                                        "DISTRICTHEATINGSTEAM",
                                                                                                        "WATER",
                                                                                                        "NONE",
                                                                                                        "ENERGYTRANSFER",
                                                                                                        "ELECTRICITYPRODUCED",
                                                                                                        "ELECTRICITYPURCHASED",
                                                                                                        "ELECTRICITYSURPLUSSOLD",
                                                                                                        "ELECTRICITYNET",
                                                                                                        "SOLARWATER",
                                                                                                        "SOLARAIR",
                                                                                                        "CARBON EQUIVALENT",
                                                                                                        "PLANTLOOPHEATINGDEMAND",
                                                                                                        "PLANTLOOPCOOLINGDEMAND",
                                                                                                        "ONSITEWATER",
                                                                                                        "MAINSWATER",
                                                                                                        "RAINWATER",
                                                                                                        "WELLWATER",
                                                                                                        "CONDENSATE",
                                                                                                        "WATERENVIRONMENTALFACTORS",
                                                                                                        "SOURCE",
                                                                                                        "GENERIC",
                                                                                                        "SO2",
                                                                                                        "NOX",
                                                                                                        "N2O",
                                                                                                        "PM",
                                                                                                        "PM2.5",
                                                                                                        "PM10",
                                                                                                        "CO",
                                                                                                        "CO2",
                                                                                                        "CH4",
                                                                                                        "NH3",
                                                                                                        "NMVOC",
                                                                                                        "HG",
                                                                                                        "PB",
                                                                                                        "NUCLEAR HIGH",
                                                                                                        "NUCLEAR LOW"};
>>>>>>> ffff6167

    static constexpr std::array<std::string_view, (int)eResource::Num> eResourceNames = {
        "Electricity",
        "NaturalGas",
        "Gasoline",
        "Diesel",
        "Coal",
        "Propane",
        "FuelOilNo1",
        "FuelOilNo2",
        "OtherFuel1",
        "OtherFuel2",
        "DistrictCooling",
        "DistrictHeating",
        "Steam",
        "Water",
        "EnergyTransfer",
        "ElectricityProduced",
        "ElectricityPurchased",
        "ElectricitySurplusSold",
        "ElectricityNet",
        "SolarWater",
        "SolarAir",
        "Carbon Equivalent",
        "PlantLoopHeatingDemand",
        "PlantLoopCoolingDemand",
        "OnSiteWater",
        "MainsWater",
        "RainWater",
        "WellWater",
        "Condensate",
        "WaterEnvironmentalFactors",
        "Source",
        "Generic",
        "SO2",
        "NOx",
        "N2O",
        "PM",
        "PM2.5",
        "PM10",
        "CO",
        "CO2",
        "CH4",
        "NH3",
        "NMVOC",
        "Hg",
        "Pb",
        "Nuclear High",
        "Nuclear Low"
    };
        
    static constexpr std::array<std::string_view, (int)eFuel::Num> eFuelNamesUC = {
        eResourceNamesUC[(int)eFuel2eResource[(int)eFuel::Electricity]],
        eResourceNamesUC[(int)eFuel2eResource[(int)eFuel::NaturalGas]],
        eResourceNamesUC[(int)eFuel2eResource[(int)eFuel::Gasoline]],
        eResourceNamesUC[(int)eFuel2eResource[(int)eFuel::Diesel]],
        eResourceNamesUC[(int)eFuel2eResource[(int)eFuel::Coal]],
        eResourceNamesUC[(int)eFuel2eResource[(int)eFuel::Propane]],
        eResourceNamesUC[(int)eFuel2eResource[(int)eFuel::FuelOilNo1]],
        eResourceNamesUC[(int)eFuel2eResource[(int)eFuel::FuelOilNo2]],
        eResourceNamesUC[(int)eFuel2eResource[(int)eFuel::OtherFuel1]],
        eResourceNamesUC[(int)eFuel2eResource[(int)eFuel::OtherFuel2]],
        eResourceNamesUC[(int)eFuel2eResource[(int)eFuel::DistrictCooling]],
        eResourceNamesUC[(int)eFuel2eResource[(int)eFuel::DistrictHeatingWater]],
        eResourceNamesUC[(int)eFuel2eResource[(int)eFuel::DistrictHeatingSteam]]
    };

    static constexpr std::array<std::string_view, (int)eFuel::Num> eFuelNames = {
        eResourceNames[(int)eFuel2eResource[(int)eFuel::Electricity]],
        eResourceNames[(int)eFuel2eResource[(int)eFuel::NaturalGas]],
        eResourceNames[(int)eFuel2eResource[(int)eFuel::Gasoline]],
        eResourceNames[(int)eFuel2eResource[(int)eFuel::Diesel]],
        eResourceNames[(int)eFuel2eResource[(int)eFuel::Coal]],
        eResourceNames[(int)eFuel2eResource[(int)eFuel::Propane]],
        eResourceNames[(int)eFuel2eResource[(int)eFuel::FuelOilNo1]],
        eResourceNames[(int)eFuel2eResource[(int)eFuel::FuelOilNo2]],
        eResourceNames[(int)eFuel2eResource[(int)eFuel::OtherFuel1]],
        eResourceNames[(int)eFuel2eResource[(int)eFuel::OtherFuel2]],
        eResourceNames[(int)eFuel2eResource[(int)eFuel::DistrictCooling]],
        eResourceNames[(int)eFuel2eResource[(int)eFuel::DistrictHeatingWater]],
        eResourceNames[(int)eFuel2eResource[(int)eFuel::DistrictHeatingSteam]]
    };

    static constexpr std::array<std::string_view, (int)ePollutant::Num> ePollutantNamesUC = {
        eResourceNamesUC[(int)ePollutant2eResource[(int)ePollutant::SO2]],
        eResourceNamesUC[(int)ePollutant2eResource[(int)ePollutant::NOx]],
        eResourceNamesUC[(int)ePollutant2eResource[(int)ePollutant::N2O]],
        eResourceNamesUC[(int)ePollutant2eResource[(int)ePollutant::PM]],
        eResourceNamesUC[(int)ePollutant2eResource[(int)ePollutant::PM2_5]],
        eResourceNamesUC[(int)ePollutant2eResource[(int)ePollutant::PM10]],
        eResourceNamesUC[(int)ePollutant2eResource[(int)ePollutant::CO]],
        eResourceNamesUC[(int)ePollutant2eResource[(int)ePollutant::CO2]],
        eResourceNamesUC[(int)ePollutant2eResource[(int)ePollutant::CH4]],
        eResourceNamesUC[(int)ePollutant2eResource[(int)ePollutant::NH3]],
        eResourceNamesUC[(int)ePollutant2eResource[(int)ePollutant::NMVOC]],
        eResourceNamesUC[(int)ePollutant2eResource[(int)ePollutant::Hg]],
        eResourceNamesUC[(int)ePollutant2eResource[(int)ePollutant::Pb]],
        eResourceNamesUC[(int)ePollutant2eResource[(int)ePollutant::NuclearHigh]],
        eResourceNamesUC[(int)ePollutant2eResource[(int)ePollutant::NuclearLow]]
    };

<<<<<<< HEAD
    static constexpr std::array<std::string_view, (int)ePollutant::Num> ePollutantNames = {
        eResourceNames[(int)ePollutant2eResource[(int)ePollutant::SO2]],
        eResourceNames[(int)ePollutant2eResource[(int)ePollutant::NOx]],
        eResourceNames[(int)ePollutant2eResource[(int)ePollutant::N2O]],
        eResourceNames[(int)ePollutant2eResource[(int)ePollutant::PM]],
        eResourceNames[(int)ePollutant2eResource[(int)ePollutant::PM2_5]],
        eResourceNames[(int)ePollutant2eResource[(int)ePollutant::PM10]],
        eResourceNames[(int)ePollutant2eResource[(int)ePollutant::CO]],
        eResourceNames[(int)ePollutant2eResource[(int)ePollutant::CO2]],
        eResourceNames[(int)ePollutant2eResource[(int)ePollutant::CH4]],
        eResourceNames[(int)ePollutant2eResource[(int)ePollutant::NH3]],
        eResourceNames[(int)ePollutant2eResource[(int)ePollutant::NMVOC]],
        eResourceNames[(int)ePollutant2eResource[(int)ePollutant::Hg]],
        eResourceNames[(int)ePollutant2eResource[(int)ePollutant::Pb]],
        eResourceNames[(int)ePollutant2eResource[(int)ePollutant::NuclearHigh]],
        eResourceNames[(int)ePollutant2eResource[(int)ePollutant::NuclearLow]]
    };

    enum class Units
    {
        Invalid = -1,
        kg_s,
        C,
        kgWater_kgDryAir,
        ppm,
        Pa,
        m3_s,
        None,
        min,
        W,
        J,
        m3,
        kg,
        ach,
        W_W,
        lux,
        lum_W,
        hr,
        cd_m2,
        J_kgWater,
        m_s,
        W_m2,
        m,
        Ah,
        A,
        V,
        deltaC,
        kmol_s,
        rev_min,
        Btu_h_W,
        W_m2K,
        J_kg,
        kg_kg,
        Perc,
        deg,
        s,
        kg_m3,
        kg_m2s,
        J_kgK,
        L,
        K_m,
        m2,
        W_m2C,
        rad,
        J_m2,
        clo,
        W_mK,
        W_K,
        K_W,
        kgWater_s,
        unknown,
        customEMS,
        Num
    };

    constexpr std::array<std::string_view, (int)Units::Num> unitNames = {
        "kg/s", // kg_s
        "C", // C
        "kgWater/kgDryAir", // kgWater_kgDryAir
        "ppm", // ppm
        "Pa", // Pa
        "m3/s", // m3_s
        "", // None
        "min", // min
        "W", // W
        "J", // J
        "m3", // m3
        "kg", // kg
        "ach", // ach
        "W/W", // W_W
        "lux", // lux
        "lum/W", // lum_W
        "hr", // hr
        "cd/m2", // cd_m2
        "J/kgWater", // J_kgWater
        "m/s", // m_s
        "W/m2", // W_m2
        "m", // m
        "Ah", // Ah
        "A", // A
        "V", // V
        "deltaC", // deltaC
        "kmol/s", // kmol_s
        "rev/min", // rev_min
        "Btu/h-W", // Btu_h_W
        "W/m2-K", // W_m2K
        "J/kg", // J_kg
        "kg/kg", // kg_kg
        "%", // Perc
        "deg", // deg
        "s", // s
        "kg/m3", // kg_m3
        "kg/m2-s", // kg_m2s
        "J/kg-K", // J_kgK
        "L", // L
        "K/m", // K_m
        "m2", // m2
        "W/m2-C", // W_m2C
        "rad", // rad
        "J/m2",// J_m2
        "clo", // clo
        "W/m-K", // W_mK
        "W/K", // W_K
        "K/W", // K_W
        "kgWater/s", // kgWater_s
        "unknown", // unknown
        "customEMS" // customEMS
    };

    constexpr std::array<std::string_view, (int)Units::Num> unitNamesUC = {
        "KG/S", // kg_s
        "C", // C
        "KGWATER/KGDRYAIR", // kgWater_kgDryAir
        "PPM", // ppm
        "PA", // Pa
        "M3/S", // m3_s
        "", // None
        "MIN", // min
        "W", // W
        "J", // J
        "M3", // m3
        "KG", // kg
        "ACH", // ach
        "W/W", // W_W
        "LUX", // lux
        "LUM/W", // lum_W
        "HR", // hr
        "CD/M2", // cd_m2
        "J/KGWATER", // J_kgWater
        "M/S", // m_s
        "W/M2", // W_m2
        "M", // m
        "AH", // Ah
        "A", // A
        "V", // V
        "DELTAC", // deltaC
        "KMOL/S", // kmol_s
        "REV/MIN", // rev_min
        "BTH/H-W", // Btu_h_W
        "W/M2-K", // W_m2K
        "J/KG", // J_kg
        "KG/KG", // kg_kg
        "%", // Perc
        "DEG", // deg
        "S", // s
        "KG/M3", // kg_m3
        "KG/M2-S", // kg_m2s
        "J/KG-K", // J_kgK
        "L", // L
        "K/M", // K_m
        "M2", // m2
        "W/M2-C", // W_m2C
        "RAD", // rad
        "J/M2",// J_m2
        "CLO", // clo
        "W/M-K", // W_mK
        "W/K", // W_K
        "K/W", // K_W
        "KGWATER/S", // kgWater_s
        "UNKNOWN", // unknown
        "CUSTOMEMS" // customEMS
    };

=======
>>>>>>> ffff6167
    enum class CallIndicator
    {
        Invalid = -1,
        BeginDay,
        DuringDay,
        EndDay,
        EndZoneSizingCalc,
        EndSysSizingCalc,
        Num
    };

    // Parameters for KindOfSim
    enum class KindOfSim
    {
        // TODO: enum check
        Invalid = -1,
        DesignDay = 1,
        RunPeriodDesign = 2,
        RunPeriodWeather = 3,
        HVACSizeDesignDay = 4,       // a regular design day run during HVAC Sizing Simulation
        HVACSizeRunPeriodDesign = 5, // a weather period design day run during HVAC Sizing Simulation
        ReadAllWeatherData = 6,      // a weather period for reading all weather data prior to the simulation
        Num
    };

    Real64 constexpr OneThird = 1.0 / 3.0;   // 1/3 in highest precision
    Real64 constexpr OneFourth = 1.0 / 4.0;  // 1/4 in highest precision
    Real64 constexpr OneFifth = 1.0 / 5.0;   // 1/5 in highest precision
    Real64 constexpr OneSixth = 1.0 / 6.0;   // 1/6 in highest precision
    Real64 constexpr FourFifths = 4.0 / 5.0; // 4/5 in highest precision

    Real64 constexpr MaxEXPArg = 709.78;       // maximum exponent in EXP() function
    Real64 constexpr Pi = 3.14159265358979324; // Pi 3.1415926535897932384626435
    Real64 constexpr PiOvr2 = Pi / 2.0;        // Pi/2
    Real64 constexpr TwoPi = 2.0 * Pi;         // 2*Pi 6.2831853071795864769252868
    Real64 constexpr GravityConstant = 9.807;
    Real64 constexpr DegToRadians = Pi / 180.0;                           // Conversion for Degrees to Radians
    Real64 constexpr RadToDeg = 180.0 / Pi;                               // Conversion for Radians to Degrees
    Real64 constexpr SecInHour = 3600.0;                                  // Conversion for hours to seconds
    Real64 constexpr HoursInDay = 24.0;                                   // Number of Hours in Day
    Real64 constexpr SecsInDay = SecInHour * HoursInDay;                  // Number of seconds in Day
    Real64 constexpr BigNumber = std::numeric_limits<Real64>::max();      // Max Number real used for initializations
    Real64 constexpr rTinyValue = std::numeric_limits<Real64>::epsilon(); // Tiny value to replace use of TINY(x)
    std::string::size_type constexpr MaxNameLength =
        100;                          // Maximum Name Length in Characters -- should be the same as MaxAlphaArgLength in InputProcessor module
    Real64 constexpr Kelvin = 273.15; // Conversion factor for C to K and K to C
    Real64 constexpr TriplePointOfWaterTempKelvin = 273.16; // The triple point of water, in Kelvin
    Real64 constexpr InitConvTemp = 5.05;                   // [deg C], standard init vol to mass flow conversion temp
    Real64 constexpr AutoCalculate = -99999.0;              // automatically calculate some fields.
    Real64 constexpr CWInitConvTemp = 5.05;                 // [deg C], standard init chilled water vol to mass flow conversion temp
    Real64 constexpr HWInitConvTemp = 60.0;                 // [deg C], standard init hot water vol to mass flow conversion temp
    Real64 constexpr SteamInitConvTemp = 100.0;             // [deg C], standard init steam vol to mass flow conversion temp
    Real64 constexpr StefanBoltzmann = 5.6697E-8;           // Stefan-Boltzmann constant in W/(m2*K4)
    Real64 constexpr UniversalGasConst = 8314.462175;       // Universal Gas Constant (J/mol*K)
    Real64 constexpr convertJtoGJ = 1.0E-9;                 // Conversion factor for J to GJ

} // namespace Constant

} // namespace EnergyPlus

#endif<|MERGE_RESOLUTION|>--- conflicted
+++ resolved
@@ -76,7 +76,7 @@
         Num
     };
 
-    static constexpr std::array<std::string_view, 14> endUseNamesUC = {
+    static constexpr std::array<std::string_view, (int)EndUse::Num> endUseNamesUC = {
         "HEATING",
         "COOLING",
         "INTERIORLIGHTS",
@@ -168,41 +168,6 @@
         Num
     };
 
-<<<<<<< HEAD
-    enum class ePollutant
-    {
-        Invalid = -1,
-        SO2,
-        NOx,
-        N2O,
-        PM,
-        PM2_5,
-        PM10,
-        CO,
-        CO2,
-        CH4,
-        NH3,
-        NMVOC,
-        Hg,
-        Pb,
-        NuclearHigh,
-        NuclearLow,
-        Num
-    };
-
-    constexpr std::array<eFuel, (int)eResource::Num> eResource2eFuel = {
-        eFuel::Electricity,     eFuel::NaturalGas,      eFuel::Gasoline,   eFuel::Diesel,     eFuel::Coal,
-        eFuel::Propane,         eFuel::FuelOilNo1,      eFuel::FuelOilNo2, eFuel::OtherFuel1, eFuel::OtherFuel2,
-        eFuel::DistrictCooling, eFuel::DistrictHeatingWater, eFuel::DistrictHeatingSteam,      eFuel::Invalid,    eFuel::Invalid,
-        eFuel::Invalid,         eFuel::Invalid,         eFuel::Invalid,    eFuel::Invalid,    eFuel::Invalid,
-        eFuel::Invalid,         eFuel::Invalid,         eFuel::Invalid,    eFuel::Invalid,    eFuel::Invalid,
-        eFuel::Invalid,         eFuel::Invalid,         eFuel::Invalid,    eFuel::Invalid,    eFuel::Invalid,
-        eFuel::Invalid,         eFuel::Invalid,         eFuel::Invalid,    eFuel::Invalid,    eFuel::Invalid,
-        eFuel::Invalid,         eFuel::Invalid,         eFuel::Invalid,    eFuel::Invalid,    eFuel::Invalid,
-        eFuel::Invalid,         eFuel::Invalid,         eFuel::Invalid,    eFuel::Invalid,    eFuel::Invalid,
-        eFuel::Invalid,         eFuel::Invalid
-    };
-=======
     constexpr std::array<eFuel, static_cast<int>(eResource::Num)> eResource2eFuel = {eFuel::Electricity,
                                                                                      eFuel::NaturalGas,
                                                                                      eFuel::Gasoline,
@@ -251,7 +216,6 @@
                                                                                      eFuel::Invalid,
                                                                                      eFuel::Invalid,
                                                                                      eFuel::Invalid};
->>>>>>> ffff6167
 
     constexpr std::array<eResource, (int)eFuel::Num> eFuel2eResource = {
         eResource::Electricity,
@@ -269,34 +233,6 @@
         eResource::DistrictHeatingSteam
     };
 
-<<<<<<< HEAD
-    constexpr std::array<ePollutant, (int)eResource::Num> eResource2ePollutant = {
-        ePollutant::Invalid, ePollutant::Invalid, ePollutant::Invalid, ePollutant::Invalid,     ePollutant::Invalid,   ePollutant::Invalid,
-        ePollutant::Invalid, ePollutant::Invalid, ePollutant::Invalid, ePollutant::Invalid,     ePollutant::Invalid,   ePollutant::Invalid,
-        ePollutant::Invalid, ePollutant::Invalid, ePollutant::Invalid, ePollutant::Invalid,     ePollutant::Invalid,   ePollutant::Invalid,
-        ePollutant::Invalid, ePollutant::Invalid, ePollutant::Invalid, ePollutant::Invalid,     ePollutant::Invalid,   ePollutant::Invalid,
-        ePollutant::Invalid, ePollutant::Invalid, ePollutant::Invalid, ePollutant::Invalid,     ePollutant::Invalid,   ePollutant::Invalid,
-        ePollutant::Invalid, ePollutant::Invalid, ePollutant::SO2,     ePollutant::NOx,         ePollutant::N2O,       ePollutant::PM,
-        ePollutant::PM2_5,   ePollutant::PM10,    ePollutant::CO,      ePollutant::CO2,         ePollutant::CH4,       ePollutant::NH3,
-        ePollutant::NMVOC,   ePollutant::Hg,      ePollutant::Pb,      ePollutant::NuclearHigh, ePollutant::NuclearLow};
-
-    constexpr std::array<eResource, (int)ePollutant::Num> ePollutant2eResource = {
-        eResource::SO2,
-        eResource::NOx,
-        eResource::N2O,
-        eResource::PM,
-        eResource::PM2_5,
-        eResource::PM10,
-        eResource::CO,
-        eResource::CO2,
-        eResource::CH4,
-        eResource::NH3,
-        eResource::NMVOC,
-        eResource::Hg,
-        eResource::Pb,
-        eResource::NuclearHigh,
-        eResource::NuclearLow};
-
     static constexpr std::array<std::string_view, (int)eResource::Num> eResourceNamesUC = {
         "ELECTRICITY",
         "NATURALGAS",
@@ -309,9 +245,10 @@
         "OTHERFUEL1",
         "OTHERFUEL2",
         "DISTRICTCOOLING",
-        "DISTRICTHEATING",
-        "STEAM",
+        "DISTRICTHEATINGWATER",
+        "DISTRICTHEATINGSTEAM",
         "WATER",
+        "NONE",
         "ENERGYTRANSFER",
         "ELECTRICITYPRODUCED",
         "ELECTRICITYPURCHASED",
@@ -346,56 +283,6 @@
         "NUCLEAR HIGH",
         "NUCLEAR LOW"
     };
-=======
-    static constexpr std::array<std::string_view, static_cast<int>(eResource::Num)> eResourceNamesUC = {"ELECTRICITY",
-                                                                                                        "NATURALGAS",
-                                                                                                        "GASOLINE",
-                                                                                                        "DIESEL",
-                                                                                                        "COAL",
-                                                                                                        "PROPANE",
-                                                                                                        "FUELOILNO1",
-                                                                                                        "FUELOILNO2",
-                                                                                                        "OTHERFUEL1",
-                                                                                                        "OTHERFUEL2",
-                                                                                                        "DISTRICTCOOLING",
-                                                                                                        "DISTRICTHEATINGWATER",
-                                                                                                        "DISTRICTHEATINGSTEAM",
-                                                                                                        "WATER",
-                                                                                                        "NONE",
-                                                                                                        "ENERGYTRANSFER",
-                                                                                                        "ELECTRICITYPRODUCED",
-                                                                                                        "ELECTRICITYPURCHASED",
-                                                                                                        "ELECTRICITYSURPLUSSOLD",
-                                                                                                        "ELECTRICITYNET",
-                                                                                                        "SOLARWATER",
-                                                                                                        "SOLARAIR",
-                                                                                                        "CARBON EQUIVALENT",
-                                                                                                        "PLANTLOOPHEATINGDEMAND",
-                                                                                                        "PLANTLOOPCOOLINGDEMAND",
-                                                                                                        "ONSITEWATER",
-                                                                                                        "MAINSWATER",
-                                                                                                        "RAINWATER",
-                                                                                                        "WELLWATER",
-                                                                                                        "CONDENSATE",
-                                                                                                        "WATERENVIRONMENTALFACTORS",
-                                                                                                        "SOURCE",
-                                                                                                        "GENERIC",
-                                                                                                        "SO2",
-                                                                                                        "NOX",
-                                                                                                        "N2O",
-                                                                                                        "PM",
-                                                                                                        "PM2.5",
-                                                                                                        "PM10",
-                                                                                                        "CO",
-                                                                                                        "CO2",
-                                                                                                        "CH4",
-                                                                                                        "NH3",
-                                                                                                        "NMVOC",
-                                                                                                        "HG",
-                                                                                                        "PB",
-                                                                                                        "NUCLEAR HIGH",
-                                                                                                        "NUCLEAR LOW"};
->>>>>>> ffff6167
 
     static constexpr std::array<std::string_view, (int)eResource::Num> eResourceNames = {
         "Electricity",
@@ -409,9 +296,10 @@
         "OtherFuel1",
         "OtherFuel2",
         "DistrictCooling",
-        "DistrictHeating",
-        "Steam",
+        "DistrictHeatingWater",
+        "DistrictHeatingSteam",
         "Water",
+        "None",
         "EnergyTransfer",
         "ElectricityProduced",
         "ElectricityPurchased",
@@ -477,43 +365,6 @@
         eResourceNames[(int)eFuel2eResource[(int)eFuel::DistrictCooling]],
         eResourceNames[(int)eFuel2eResource[(int)eFuel::DistrictHeatingWater]],
         eResourceNames[(int)eFuel2eResource[(int)eFuel::DistrictHeatingSteam]]
-    };
-
-    static constexpr std::array<std::string_view, (int)ePollutant::Num> ePollutantNamesUC = {
-        eResourceNamesUC[(int)ePollutant2eResource[(int)ePollutant::SO2]],
-        eResourceNamesUC[(int)ePollutant2eResource[(int)ePollutant::NOx]],
-        eResourceNamesUC[(int)ePollutant2eResource[(int)ePollutant::N2O]],
-        eResourceNamesUC[(int)ePollutant2eResource[(int)ePollutant::PM]],
-        eResourceNamesUC[(int)ePollutant2eResource[(int)ePollutant::PM2_5]],
-        eResourceNamesUC[(int)ePollutant2eResource[(int)ePollutant::PM10]],
-        eResourceNamesUC[(int)ePollutant2eResource[(int)ePollutant::CO]],
-        eResourceNamesUC[(int)ePollutant2eResource[(int)ePollutant::CO2]],
-        eResourceNamesUC[(int)ePollutant2eResource[(int)ePollutant::CH4]],
-        eResourceNamesUC[(int)ePollutant2eResource[(int)ePollutant::NH3]],
-        eResourceNamesUC[(int)ePollutant2eResource[(int)ePollutant::NMVOC]],
-        eResourceNamesUC[(int)ePollutant2eResource[(int)ePollutant::Hg]],
-        eResourceNamesUC[(int)ePollutant2eResource[(int)ePollutant::Pb]],
-        eResourceNamesUC[(int)ePollutant2eResource[(int)ePollutant::NuclearHigh]],
-        eResourceNamesUC[(int)ePollutant2eResource[(int)ePollutant::NuclearLow]]
-    };
-
-<<<<<<< HEAD
-    static constexpr std::array<std::string_view, (int)ePollutant::Num> ePollutantNames = {
-        eResourceNames[(int)ePollutant2eResource[(int)ePollutant::SO2]],
-        eResourceNames[(int)ePollutant2eResource[(int)ePollutant::NOx]],
-        eResourceNames[(int)ePollutant2eResource[(int)ePollutant::N2O]],
-        eResourceNames[(int)ePollutant2eResource[(int)ePollutant::PM]],
-        eResourceNames[(int)ePollutant2eResource[(int)ePollutant::PM2_5]],
-        eResourceNames[(int)ePollutant2eResource[(int)ePollutant::PM10]],
-        eResourceNames[(int)ePollutant2eResource[(int)ePollutant::CO]],
-        eResourceNames[(int)ePollutant2eResource[(int)ePollutant::CO2]],
-        eResourceNames[(int)ePollutant2eResource[(int)ePollutant::CH4]],
-        eResourceNames[(int)ePollutant2eResource[(int)ePollutant::NH3]],
-        eResourceNames[(int)ePollutant2eResource[(int)ePollutant::NMVOC]],
-        eResourceNames[(int)ePollutant2eResource[(int)ePollutant::Hg]],
-        eResourceNames[(int)ePollutant2eResource[(int)ePollutant::Pb]],
-        eResourceNames[(int)ePollutant2eResource[(int)ePollutant::NuclearHigh]],
-        eResourceNames[(int)ePollutant2eResource[(int)ePollutant::NuclearLow]]
     };
 
     enum class Units
@@ -680,9 +531,7 @@
         "UNKNOWN", // unknown
         "CUSTOMEMS" // customEMS
     };
-
-=======
->>>>>>> ffff6167
+        
     enum class CallIndicator
     {
         Invalid = -1,
@@ -691,6 +540,16 @@
         EndDay,
         EndZoneSizingCalc,
         EndSysSizingCalc,
+        Num
+    };
+
+    enum class HeatOrCool
+    {
+        Invalid = -1,
+        NoHeatNoCool,
+        CoolingOnly,
+        HeatingOnly,
+        HeatAndCool,
         Num
     };
 
