--- conflicted
+++ resolved
@@ -3777,14 +3777,8 @@
                     ErrorsFound = true;
                 }
 
-<<<<<<< HEAD
-                // If this curve is left blank, then the curve is assumed to always equal 1.0.
-                ZoneITEq(Loop).RecircFLTCurve = GetCurveIndex(AlphaName(15));
-
-                // If this curve is left blank, then the curve is assumed to always equal 1.0.
-                ZoneITEq(Loop).UPSEfficFPLRCurve = GetCurveIndex(AlphaName(16));
-=======
                 if (!lAlphaFieldBlanks(15)) {
+                    // If this field isn't blank, it must point to a valid curve
                     ZoneITEq(Loop).RecircFLTCurve = GetCurveIndex(AlphaName(15));
                     if (ZoneITEq(Loop).RecircFLTCurve == 0) {
                         ShowSevereError(RoutineName + CurrentModuleObject + " \"" + AlphaName(1) + "\"");
@@ -3792,10 +3786,12 @@
                         ErrorsFound = true;
                     }
                 } else {
+                    // If this curve is left blank, then the curve is assumed to always equal 1.0.
                     ZoneITEq(Loop).RecircFLTCurve = 0;
                 }
 
                 if (!lAlphaFieldBlanks(16)) {
+                    // If this field isn't blank, it must point to a valid curve
                     ZoneITEq(Loop).UPSEfficFPLRCurve = GetCurveIndex(AlphaName(16));
                     if (ZoneITEq(Loop).UPSEfficFPLRCurve == 0) {
                         ShowSevereError(RoutineName + CurrentModuleObject + " \"" + AlphaName(1) + "\"");
@@ -3803,9 +3799,9 @@
                         ErrorsFound = true;
                     }
                 } else {
+                    // If this curve is left blank, then the curve is assumed to always equal 1.0.
                     ZoneITEq(Loop).UPSEfficFPLRCurve = 0;
                 }
->>>>>>> 08861c4a
 
                 // Environmental class
                 if (UtilityRoutines::SameString(AlphaName(10), "None")) {
