--- conflicted
+++ resolved
@@ -787,11 +787,7 @@
                 OAHeatingCoil = true;
             } else if (SELECT_CASE_var == Coil_UserDefined) {
                 if (Sim) {
-<<<<<<< HEAD
-                    SimCoilUserDefined(state.dataBranchInputManager, state.files, CompName, CompIndex, AirLoopNum, OAHeatingCoil, OACoolingCoil);
-=======
-                    SimCoilUserDefined(state, state.dataBranchInputManager, CompName, CompIndex, AirLoopNum, OAHeatingCoil, OACoolingCoil);
->>>>>>> e7001b2e
+                    SimCoilUserDefined(state, CompName, CompIndex, AirLoopNum, OAHeatingCoil, OACoolingCoil);
                 }
                 // Heat recovery
             } else if (SELECT_CASE_var == HeatXchngr) { // 'HeatExchanger:AirToAir:FlatPlate', 'HeatExchanger:AirToAir:SensibleAndLatent',
@@ -1248,11 +1244,7 @@
                     } else if (SELECT_CASE_var == "FAN:SYSTEMMODEL") {
                         OutsideAirSys(OASysNum).ComponentType_Num(CompNum) = Fan_System_Object;
                         // construct fan object
-<<<<<<< HEAD
-                        HVACFan::fanObjs.emplace_back(new HVACFan::FanSystem(state.files, OutsideAirSys(OASysNum).ComponentName(CompNum)));
-=======
                         HVACFan::fanObjs.emplace_back(new HVACFan::FanSystem(state, OutsideAirSys(OASysNum).ComponentName(CompNum)));
->>>>>>> e7001b2e
                         OutsideAirSys(OASysNum).ComponentIndex(CompNum) = HVACFan::fanObjs.size();
                         // cpw22Aug2010 Add Fan:ComponentModel (new)
                     } else if (SELECT_CASE_var == "FAN:COMPONENTMODEL") {
@@ -2029,18 +2021,11 @@
             }
 
             // write to .eio file
-<<<<<<< HEAD
             static constexpr auto Format_700(
                 "!<Controller:MechanicalVentilation>,Name,Availability Schedule Name,Demand Controlled Ventilation "
                 "{Yes/No},System Outdoor Air Method,Zone Maximum Outdoor Air Fraction,Number of Zones,Zone Name,DSOA "
                 "Name,DSZAD Name");
             print(state.files.eio, "{}\n", Format_700);
-=======
-            static constexpr auto Format_700("!<Controller:MechanicalVentilation>,Name,Availability Schedule Name,Demand Controlled Ventilation "
-                                             "{Yes/No},System Outdoor Air Method,Zone Maximum Outdoor Air Fraction,Number of Zones,Zone Name,DSOA "
-                                             "Name,DSZAD Name");
-            print(state.outputFiles.eio, "{}\n", Format_700);
->>>>>>> e7001b2e
             for (VentMechNum = 1; VentMechNum <= NumVentMechControllers; ++VentMechNum) {
                 print(state.files.eio,
                       " Controller:MechanicalVentilation,{},{},",
