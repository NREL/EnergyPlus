// EnergyPlus, Copyright (c) 1996-2024, The Board of Trustees of the University of Illinois,
// The Regents of the University of California, through Lawrence Berkeley National Laboratory
// (subject to receipt of any required approvals from the U.S. Dept. of Energy), Oak Ridge
// National Laboratory, managed by UT-Battelle, Alliance for Sustainable Energy, LLC, and other
// contributors. All rights reserved.
//
// NOTICE: This Software was developed under funding from the U.S. Department of Energy and the
// U.S. Government consequently retains certain rights. As such, the U.S. Government has been
// granted for itself and others acting on its behalf a paid-up, nonexclusive, irrevocable,
// worldwide license in the Software to reproduce, distribute copies to the public, prepare
// derivative works, and perform publicly and display publicly, and to permit others to do so.
//
// Redistribution and use in source and binary forms, with or without modification, are permitted
// provided that the following conditions are met:
//
// (1) Redistributions of source code must retain the above copyright notice, this list of
//     conditions and the following disclaimer.
//
// (2) Redistributions in binary form must reproduce the above copyright notice, this list of
//     conditions and the following disclaimer in the documentation and/or other materials
//     provided with the distribution.
//
// (3) Neither the name of the University of California, Lawrence Berkeley National Laboratory,
//     the University of Illinois, U.S. Dept. of Energy nor the names of its contributors may be
//     used to endorse or promote products derived from this software without specific prior
//     written permission.
//
// (4) Use of EnergyPlus(TM) Name. If Licensee (i) distributes the software in stand-alone form
//     without changes from the version obtained under this License, or (ii) Licensee makes a
//     reference solely to the software portion of its product, Licensee must refer to the
//     software as "EnergyPlus version X" software, where "X" is the version number Licensee
//     obtained under this License and may not use a different name for the software. Except as
//     specifically required in this Section (4), Licensee shall not use in a company name, a
//     product name, in advertising, publicity, or other promotional activities any name, trade
//     name, trademark, logo, or other designation of "EnergyPlus", "E+", "e+" or confusingly
//     similar designation, without the U.S. Department of Energy's prior written consent.
//
// THIS SOFTWARE IS PROVIDED BY THE COPYRIGHT HOLDERS AND CONTRIBUTORS "AS IS" AND ANY EXPRESS OR
// IMPLIED WARRANTIES, INCLUDING, BUT NOT LIMITED TO, THE IMPLIED WARRANTIES OF MERCHANTABILITY
// AND FITNESS FOR A PARTICULAR PURPOSE ARE DISCLAIMED. IN NO EVENT SHALL THE COPYRIGHT OWNER OR
// CONTRIBUTORS BE LIABLE FOR ANY DIRECT, INDIRECT, INCIDENTAL, SPECIAL, EXEMPLARY, OR
// CONSEQUENTIAL DAMAGES (INCLUDING, BUT NOT LIMITED TO, PROCUREMENT OF SUBSTITUTE GOODS OR
// SERVICES; LOSS OF USE, DATA, OR PROFITS; OR BUSINESS INTERRUPTION) HOWEVER CAUSED AND ON ANY
// THEORY OF LIABILITY, WHETHER IN CONTRACT, STRICT LIABILITY, OR TORT (INCLUDING NEGLIGENCE OR
// OTHERWISE) ARISING IN ANY WAY OUT OF THE USE OF THIS SOFTWARE, EVEN IF ADVISED OF THE
// POSSIBILITY OF SUCH DAMAGE.

// C++ Headers
#include <cmath>
#include <string>

// ObjexxFCL Headers
#include <ObjexxFCL/Array.functions.hh>
#include <ObjexxFCL/Fmath.hh>

// EnergyPlus Headers
#include <EnergyPlus/Autosizing/Base.hh>
#include <EnergyPlus/BranchNodeConnections.hh>
#include <EnergyPlus/CurveManager.hh>
#include <EnergyPlus/Data/EnergyPlusData.hh>
#include <EnergyPlus/DataContaminantBalance.hh>
#include <EnergyPlus/DataDefineEquip.hh>
#include <EnergyPlus/DataEnvironment.hh>
#include <EnergyPlus/DataHVACGlobals.hh>
#include <EnergyPlus/DataHeatBalance.hh>
#include <EnergyPlus/DataIPShortCuts.hh>
#include <EnergyPlus/DataLoopNode.hh>
#include <EnergyPlus/DataSizing.hh>
#include <EnergyPlus/DataZoneControls.hh>
#include <EnergyPlus/DataZoneEnergyDemands.hh>
#include <EnergyPlus/DataZoneEquipment.hh>
#include <EnergyPlus/DesiccantDehumidifiers.hh>
#include <EnergyPlus/EMSManager.hh>
#include <EnergyPlus/EvaporativeCoolers.hh>
#include <EnergyPlus/Fans.hh>
#include <EnergyPlus/FaultsManager.hh>
#include <EnergyPlus/General.hh>
#include <EnergyPlus/GeneralRoutines.hh>
#include <EnergyPlus/GlobalNames.hh>
#include <EnergyPlus/HVACControllers.hh>
#include <EnergyPlus/HVACDXHeatPumpSystem.hh>
#include <EnergyPlus/HVACHXAssistedCoolingCoil.hh>
#include <EnergyPlus/HVACVariableRefrigerantFlow.hh>
#include <EnergyPlus/HeatRecovery.hh>
#include <EnergyPlus/HeatingCoils.hh>
#include <EnergyPlus/Humidifiers.hh>
#include <EnergyPlus/InputProcessing/InputProcessor.hh>
#include <EnergyPlus/MixedAir.hh>
#include <EnergyPlus/NodeInputManager.hh>
#include <EnergyPlus/OutAirNodeManager.hh>
#include <EnergyPlus/OutputProcessor.hh>
#include <EnergyPlus/OutputReportPredefined.hh>
#include <EnergyPlus/PhotovoltaicThermalCollectors.hh>
#include <EnergyPlus/Psychrometrics.hh>
#include <EnergyPlus/ScheduleManager.hh>
#include <EnergyPlus/SetPointManager.hh>
#include <EnergyPlus/SteamCoils.hh>
#include <EnergyPlus/TranspiredCollector.hh>
#include <EnergyPlus/UnitarySystem.hh>
#include <EnergyPlus/UserDefinedComponents.hh>
#include <EnergyPlus/UtilityRoutines.hh>
#include <EnergyPlus/WaterCoils.hh>

namespace EnergyPlus::MixedAir {

// Module containing the routines dealing with the mixed air portion
// of the HVAC air loop.

// MODULE INFORMATION:
//       AUTHOR         Fred Buhl
//       DATE WRITTEN   October 1998
//       MODIFIED       Shirey/Raustad FSEC, June/Aug 2003, Jan 2004
//                      Lawrie, March 2006 - Module order (per template)
//                      Craig Wray 22Aug2010 - Added Fan ComponentModel
//                      Chandan Sharma, FSEC, 25Aug 2011 - Added ProportionalControl
//                           to enhance CO2 based DCV control
//                      Feb 2013 Bereket Nigusse, FSEC
//                        Added DX Coil Model For 100% OA systems
//       RE-ENGINEERED  na

// PURPOSE OF THIS MODULE:
// To encapsulate the data and algorithms required to
// simulate the mixed air portion of the EPlus air loop.

// METHODOLOGY EMPLOYED:
// An algorithmic controller will be employed - there is no attempt to
// simulate real controllers for the economizer. The mixed air controller
// will sense various node conditions and set some node flow rates.  Mixed
// air components will operate with predetermined flow rates.

// Using/Aliasing
using namespace DataAirLoop;
using namespace DataEnvironment;
using namespace ScheduleManager;
using namespace DataSizing;
using namespace FaultsManager;

constexpr std::array<std::string_view, static_cast<int>(ControllerKind::Num)> ControllerKindNamesUC{"CONTROLLER:WATERCOIL", "CONTROLLER:OUTDOORAIR"};

constexpr std::array<std::string_view, static_cast<int>(MixedAirControllerType::Num)> MixedAirControllerTypeNames{
    "Controller:OutdoorAir", "ZoneHVAC:EnergyRecoveryVentilator:Controller"};

constexpr std::array<std::string_view, static_cast<int>(CMO::Num)> CurrentModuleObjects{"None",
                                                                                        "AirLoopHVAC:OutdoorAirSystem",
                                                                                        "AirLoopHVAC:OutdoorAirSystem:EquipmentList",
                                                                                        "AirLoopHVAC:ControllerList",
                                                                                        "AvailabilityManagerAssignmentList",
                                                                                        "Controller:OutdoorAir",
                                                                                        "ZoneHVAC:EnergyRecoveryVentilator:Controller",
                                                                                        "Controller:MechanicalVentilation",
                                                                                        "OutdoorAir:Mixer"};

constexpr std::array<std::string_view, static_cast<int>(DataSizing::SysOAMethod::Num)> SOAMNamesUC{"ZONESUM",
                                                                                                   "STANDARD62.1VENTILATIONRATEPROCEDURE",
                                                                                                   "INDOORAIRQUALITYPROCEDURE",
                                                                                                   "PROPORTIONALCONTROLBASEDONOCCUPANCYSCHEDULE",
                                                                                                   "INDOORAIRQUALITYPROCEDUREGENERICCONTAMINANT",
                                                                                                   "INDOORAIRQUALITYPROCEDURECOMBINED",
                                                                                                   "PROPORTIONALCONTROLBASEDONDESIGNOCCUPANCY",
                                                                                                   "PROPORTIONALCONTROLBASEDONDESIGNOARATE",
                                                                                                   "STANDARD62.1SIMPLIFIEDPROCEDURE",
                                                                                                   "STANDARD62.1VENTILATIONRATEPROCEDUREWITHLIMIT"};

constexpr std::array<std::string_view, static_cast<int>(SimAirServingZones::CompType::Num)> CompTypeNamesUC{
    "OUTDOORAIR:MIXER",
    "FAN:CONSTANTVOLUME",
    "FAN:VARIABLEVOLUME",
    "COIL:COOLING:WATER",
    "COIL:HEATING:WATER",
    "COIL:HEATING:STEAM",
    "COIL:COOLING:WATER:DETAILEDGEOMETRY",
    "COIL:HEATING:ELECTRIC",
    "COIL:HEATING:FUEL",
    "COILSYSTEM:COOLING:WATER:HEATEXCHANGERASSISTED",
    "COIL:HEATING:DESUPERHEATER",
    "COILSYSTEM:COOLING:DX",
    "HEATEXCHANGER:AIRTOAIR:FLATPLATE",
    "DEHUMIDIFIER:DESICCANT:NOFANS",
    "SOLARCOLLECTOR:UNGLAZEDTRANSPIRED",
    "EVAPORATIVECOOLER:DIRECT:CELDEKPAD",
    "AIRLOOPHVAC:UNITARY:FURNACE:HEATONLY",
    "AIRLOOPHVAC:UNITARY:FURNACE:HEATCOOL",
    "HUMIDIFIER:STEAM:ELECTRIC",
    "DUCT",
    "AIRLOOPHVAC:UNITARYHEATCOOL:VAVCHANGEOVERBYPASS",
    "AIRLOOPHVAC:UNITARYHEATPUMP:AIRTOAIR:MULTISPEED",
    "FAN:COMPONENTMODEL",
    "COILSYSTEM:HEATING:DX",
    "COIL:USERDEFINED",
    "FAN:SYSTEMMODEL",
    "AIRLOOPHVAC:UNITARYSYSTEM",
    "ZONEHVAC:TERMINALUNIT:VARIABLEREFRIGERANTFLOW",
    "SOLARCOLLECTOR:FLATPLATE:PHOTOVOLTAICTHERMAL",
    "COILSYSTEM:COOLING:WATER"};

static constexpr std::array<std::string_view, static_cast<int>(DataSizing::SysOAMethod::Num)> printSysOAMethod{
    "ZoneSum,",
    "Standard62.1VentilationRateProcedure,",
    "IndoorAirQualityProcedure,",
    "ProportionalControlBasedOnOccupancySchedule,",
    "IndoorAirQualityGenericContaminant,",
    "IndoorAirQualityProcedureCombined,",
    "ProportionalControlBasedOnDesignOccupancy,",
    "ProportionalControlBasedOnDesignOARate,",
    "Standard62.1SimplifiedProcedure,",
    "Standard62.1VentilationRateProcedureWithLimit,"};

Real64 OAGetFlowRate(EnergyPlusData &state, int OAPtr)
{
    Real64 FlowRate(0);
    if ((OAPtr > 0) && (OAPtr <= state.dataMixedAir->NumOAControllers) && (state.dataEnvrn->StdRhoAir != 0)) {
        FlowRate = state.dataMixedAir->OAController(OAPtr).OAMassFlow / state.dataEnvrn->StdRhoAir;
    }
    return FlowRate;
}
Real64 OAGetMinFlowRate(EnergyPlusData &state, int OAPtr)
{
    Real64 MinFlowRate(0);
    if ((OAPtr > 0) && (OAPtr <= state.dataMixedAir->NumOAControllers)) {
        MinFlowRate = state.dataMixedAir->OAController(OAPtr).MinOA;
    }
    return MinFlowRate;
}
void OASetDemandManagerVentilationState(EnergyPlusData &state, int OAPtr, bool aState)
{
    if ((OAPtr > 0) && (OAPtr <= state.dataMixedAir->NumOAControllers)) {
        state.dataMixedAir->OAController(OAPtr).ManageDemand = aState;
    }
}
void OASetDemandManagerVentilationFlow(EnergyPlusData &state, int OAPtr, Real64 aFlow)
{
    if ((OAPtr > 0) && (OAPtr <= state.dataMixedAir->NumOAControllers)) {
        state.dataMixedAir->OAController(OAPtr).DemandLimitFlowRate = aFlow * state.dataEnvrn->StdRhoAir;
    }
}
int GetOAController(EnergyPlusData &state, std::string const &OAName)
{
    int CurrentOAController(0);
    for (int i = 1; i <= state.dataMixedAir->NumOAControllers; i++) {
        if (OAName == state.dataMixedAir->OAController(i).Name) {
            CurrentOAController = i;
            break;
        }
    }
    return CurrentOAController;
}

void ManageOutsideAirSystem(EnergyPlusData &state, std::string const &OASysName, bool const FirstHVACIteration, int const AirLoopNum, int &OASysNum)
{

    // SUBROUTINE INFORMATION:
    //       AUTHOR         Fred Buhl
    //       DATE WRITTEN   Oct 1998

    // PURPOSE OF THIS SUBROUTINE
    // Manage the outside air system

    if (state.dataMixedAir->GetOASysInputFlag) {
        GetOutsideAirSysInputs(state);
        state.dataMixedAir->GetOASysInputFlag = false;
    }

    if (OASysNum == 0) {
        OASysNum = Util::FindItemInList(OASysName, state.dataAirLoop->OutsideAirSys);
        if (OASysNum == 0) {
            ShowFatalError(state, format("ManageOutsideAirSystem: AirLoopHVAC:OutdoorAirSystem not found={}", OASysName));
        }
    }

    InitOutsideAirSys(state, OASysNum, AirLoopNum);

    SimOutsideAirSys(state, OASysNum, FirstHVACIteration, AirLoopNum);
}

void SimOASysComponents(EnergyPlusData &state, int const OASysNum, bool const FirstHVACIteration, int const AirLoopNum)
{
    auto &CompType = state.dataMixedAir->CompType;
    auto &CompName = state.dataMixedAir->CompName;
    bool ReSim(false);
    bool Sim(true);
    bool OAHeatCoil(false);
    bool OACoolCoil(false);
    bool OAHX(false);

    for (int CompNum = 1; CompNum <= state.dataAirLoop->OutsideAirSys(OASysNum).NumComponents; ++CompNum) {
        CompType = state.dataAirLoop->OutsideAirSys(OASysNum).ComponentType(CompNum);
        CompName = state.dataAirLoop->OutsideAirSys(OASysNum).ComponentName(CompNum);
        SimOAComponent(state,
                       CompType,
                       CompName,
                       state.dataAirLoop->OutsideAirSys(OASysNum).ComponentTypeEnum(CompNum),
                       FirstHVACIteration,
                       state.dataAirLoop->OutsideAirSys(OASysNum).ComponentIndex(CompNum),
                       AirLoopNum,
                       Sim,
                       OASysNum,
                       OAHeatCoil,
                       OACoolCoil,
                       OAHX);
        if (OAHX) ReSim = true;
    }
    // if there were heat exchangers and/or desiccant wheel in the OA path, need to simulate again in reverse
    // order to propagate the air flow and conditions out the relief air path to the relief air exit node
    if (ReSim) {
        for (int CompNum = state.dataAirLoop->OutsideAirSys(OASysNum).NumComponents - 1; CompNum >= 1; --CompNum) {
            CompType = state.dataAirLoop->OutsideAirSys(OASysNum).ComponentType(CompNum);
            CompName = state.dataAirLoop->OutsideAirSys(OASysNum).ComponentName(CompNum);
            SimOAComponent(state,
                           CompType,
                           CompName,
                           state.dataAirLoop->OutsideAirSys(OASysNum).ComponentTypeEnum(CompNum),
                           FirstHVACIteration,
                           state.dataAirLoop->OutsideAirSys(OASysNum).ComponentIndex(CompNum),
                           AirLoopNum,
                           Sim,
                           OASysNum,
                           OAHeatCoil,
                           OACoolCoil,
                           OAHX);
        }
        // now simulate again propagate current temps back through OA system
        for (int CompNum = 1; CompNum <= state.dataAirLoop->OutsideAirSys(OASysNum).NumComponents; ++CompNum) {
            CompType = state.dataAirLoop->OutsideAirSys(OASysNum).ComponentType(CompNum);
            CompName = state.dataAirLoop->OutsideAirSys(OASysNum).ComponentName(CompNum);
            SimOAComponent(state,
                           CompType,
                           CompName,
                           state.dataAirLoop->OutsideAirSys(OASysNum).ComponentTypeEnum(CompNum),
                           FirstHVACIteration,
                           state.dataAirLoop->OutsideAirSys(OASysNum).ComponentIndex(CompNum),
                           AirLoopNum,
                           Sim,
                           OASysNum,
                           OAHeatCoil,
                           OACoolCoil,
                           OAHX);
        }
    }
}

void SimOutsideAirSys(EnergyPlusData &state, int const OASysNum, bool const FirstHVACIteration, int const AirLoopNum)
{

    // SUBROUTINE INFORMATION:
    //       AUTHOR         Fred Buhl
    //       DATE WRITTEN   Oct 1998

    // PURPOSE OF THIS SUBROUTINE
    // Simulate the controllers and components in the outside air system.

    // SUBROUTINE LOCAL VARIABLE DECLARATIONS:
    int OAMixerNum;
    int OAControllerNum;                           // OA controller index in OAController
    auto &CompType = state.dataMixedAir->CompType; // Tuned Made static
    auto &CompName = state.dataMixedAir->CompName; // Tuned Made static
    bool FatalErrorFlag(false);

    auto &dln = state.dataLoopNodes;
    
    state.dataSize->CurOASysNum = OASysNum;
    auto &CurrentOASystem(state.dataAirLoop->OutsideAirSys(OASysNum));
    if (state.dataAirLoop->OutsideAirSys(OASysNum).AirLoopDOASNum == -1) {
        SimOAController(state, CurrentOASystem.OAControllerName, CurrentOASystem.OAControllerIndex, FirstHVACIteration, AirLoopNum);
    }
    SimOASysComponents(state, OASysNum, FirstHVACIteration, AirLoopNum);

    if (state.dataMixedAir->MyOneTimeErrorFlag(OASysNum)) {
        if (CurrentOASystem.NumControllers - CurrentOASystem.NumSimpleControllers > 1) {
            ShowWarningError(
                state,
                format("AirLoopHVAC:OutdoorAirSystem {} has more than 1 outside air controller; only the 1st will be used", CurrentOASystem.Name));
        }
        for (int CompNum = 1; CompNum <= CurrentOASystem.NumComponents; ++CompNum) {
            CompType = CurrentOASystem.ComponentType(CompNum);
            CompName = CurrentOASystem.ComponentName(CompNum);
            if (Util::SameString(CompType, "OutdoorAir:Mixer")) {
                OAMixerNum = Util::FindItemInList(CompName, state.dataMixedAir->OAMixer);
                OAControllerNum = CurrentOASystem.OAControllerIndex;
                if (state.dataMixedAir->OAController(OAControllerNum).MixedAirOutNodeNum != state.dataMixedAir->OAMixer(OAMixerNum).MixedAirOutNodeNum) {
                    ShowSevereError(
                        state, format("The mixed air node of Controller:OutdoorAir=\"{}\"", state.dataMixedAir->OAController(OAControllerNum).Name));
                    ShowContinueError(state,
                                      format("should be the same node as the mixed air node of OutdoorAir:Mixer=\"{}\".",
                                             state.dataMixedAir->OAMixer(OAMixerNum).Name));
                    ShowContinueError(state,
                                      format("Controller:OutdoorAir mixed air node=\"{}\".",
                                             dln->nodes(state.dataMixedAir->OAController(OAControllerNum).MixedAirOutNodeNum)->Name));
                    ShowContinueError(state,
                                      format("OutdoorAir:Mixer mixed air node=\"{}\".",
                                             dln->nodes(state.dataMixedAir->OAMixer(OAMixerNum).MixedAirOutNodeNum)->Name));
                    FatalErrorFlag = true;
                }
                if (state.dataMixedAir->OAController(OAControllerNum).ReliefAirOutNodeNum != state.dataMixedAir->OAMixer(OAMixerNum).ReliefAirOutNodeNum) {
                    ShowSevereError(
                        state, format("The relief air node of Controller:OutdoorAir=\"{}\"", state.dataMixedAir->OAController(OAControllerNum).Name));
                    ShowContinueError(state,
                                      format("should be the same node as the relief air node of OutdoorAir:Mixer=\"{}\".",
                                             state.dataMixedAir->OAMixer(OAMixerNum).Name));
                    ShowContinueError(state,
                                      format("Controller:OutdoorAir relief air node=\"{}\".",
                                             dln->nodes(state.dataMixedAir->OAController(OAControllerNum).ReliefAirOutNodeNum)->Name));
                    ShowContinueError(state,
                                      format("OutdoorAir:Mixer relief air node=\"{}\".",
                                             dln->nodes(state.dataMixedAir->OAMixer(OAMixerNum).ReliefAirOutNodeNum)->Name));
                    FatalErrorFlag = true;
                }
                if (state.dataMixedAir->OAController(OAControllerNum).ReturnAirInNodeNum != state.dataMixedAir->OAMixer(OAMixerNum).ReturnAirInNodeNum) {
                    ShowSevereError(
                        state, format("The return air node of Controller:OutdoorAir=\"{}\"", state.dataMixedAir->OAController(OAControllerNum).Name));
                    ShowContinueError(state,
                                      format("should be the same node as the return air node of OutdoorAir:Mixer=\"{}\".",
                                             state.dataMixedAir->OAMixer(OAMixerNum).Name));
                    ShowContinueError(state,
                                      format("Controller:OutdoorAir return air node=\"{}\".",
                                             dln->nodes(state.dataMixedAir->OAController(OAControllerNum).ReturnAirInNodeNum)->Name));
                    ShowContinueError(state,
                                      format("OutdoorAir:Mixer return air node=\"{}\".",
                                             dln->nodes(state.dataMixedAir->OAMixer(OAMixerNum).ReturnAirInNodeNum)->Name));
                    FatalErrorFlag = true;
                }
            }
        }
        state.dataMixedAir->MyOneTimeErrorFlag(OASysNum) = false;
        if (FatalErrorFlag) ShowFatalError(state, "Previous severe error(s) cause program termination");
    }

    state.dataSize->CurOASysNum = 0;
    if (state.dataAirLoop->OutsideAirSys(OASysNum).AirLoopDOASNum == -1) {
        state.dataAirLoop->AirLoopControlInfo(AirLoopNum).OASysComponentsSimulated = true;
    }
}

void SimOAComponent(EnergyPlusData &state,
                    std::string const &CompType,                    // the component type
                    std::string const &CompName,                    // the component Name
                    SimAirServingZones::CompType const CompTypeNum, // Component Type -- Integerized for this module
                    bool const FirstHVACIteration,
                    int &CompIndex,
                    int const AirLoopNum, // air loop index for economizer lockout coordination
                    bool const Sim,       // if TRUE, simulate component; if FALSE, just set the coil exisitence flags
                    int const OASysNum,   // index to outside air system
                    bool &OAHeatingCoil,  // TRUE indicates a heating coil has been found
                    bool &OACoolingCoil,  // TRUE indicates a cooling coil has been found
                    bool &OAHX)           // TRUE indicates a heat exchanger has been found
{

    // SUBROUTINE INFORMATION
    //             AUTHOR:  Russ Taylor, Dan Fisher, Fred Buhl
    //       DATE WRITTEN:  Oct 1997
    //           MODIFIED:  Dec 1997 Fred Buhl, D Shirey Feb/Sept 2003
    //                      Nov 2004 M. J. Witte, GARD Analytics, Inc.
    //                        Add DXSystem:AirLoop as valid OA system equipment
    //                        Work supported by ASHRAE research project 1254-RP

    // PURPOSE OF THIS SUBROUTINE:
    // Calls the individual air loop component simulation routines

    // SUBROUTINE LOCAL VARIABLE DEFINITIONS
    OAHeatingCoil = false;
    OACoolingCoil = false;
    OAHX = false;
    HVAC::FanOp fanOp;
    bool HeatingActive = false;
    bool CoolingActive = false;
    Real64 sensOut = 0.0;
    Real64 latOut = 0.0;
    int constexpr zoneOAUnitNum = -1;
    Real64 constexpr OAUCoilOutTemp = 0.0;
    bool constexpr ZoneEquipFlag = false;

    switch (CompTypeNum) {
    case SimAirServingZones::CompType::OAMixer_Num: { // OutdoorAir:Mixer
        if (Sim) {
            SimOAMixer(state, CompName, CompIndex);
        }
        break;
    }
    case SimAirServingZones::CompType::Fan_Simple_CV:        // Fan:ConstantVolume
    case SimAirServingZones::CompType::Fan_Simple_VAV:       // Fan:VariableVolume
    case SimAirServingZones::CompType::Fan_System_Object:    // Fan:SystemModel
    case SimAirServingZones::CompType::Fan_ComponentModel: { // Fan:ComponentModel
        if (Sim) {
            if (CompIndex == 0) { // TODO: get rid of this stuff
                CompIndex = Fans::GetFanIndex(state, CompName);
                assert(CompIndex > 0);
            }

            state.dataFans->fans(CompIndex)->simulate(state, FirstHVACIteration);
        }
    } break;
    case SimAirServingZones::CompType::WaterCoil_Cooling: { // Coil:Cooling:Water
        if (Sim) {
            // get water coil and controller data if not called previously
            if (CompIndex == 0) WaterCoils::SimulateWaterCoilComponents(state, CompName, FirstHVACIteration, CompIndex);
            // iterate on OA sys controller and water coil at the same time
            if (!state.dataWaterCoils->WaterCoil(CompIndex).heatRecoveryCoil) {
                SimAirServingZones::SolveWaterCoilController(state,
                                                             FirstHVACIteration,
                                                             AirLoopNum,
                                                             CompName,
                                                             CompIndex,
                                                             state.dataWaterCoils->WaterCoil(CompIndex).ControllerName,
                                                             state.dataWaterCoils->WaterCoil(CompIndex).ControllerIndex,
                                                             false);
                // set flag to tell HVAC controller it will be simulated only in SolveWaterCoilController()
                state.dataHVACControllers->ControllerProps(state.dataWaterCoils->WaterCoil(CompIndex).ControllerIndex).BypassControllerCalc = true;
            } else {
                WaterCoils::SimulateWaterCoilComponents(state, CompName, FirstHVACIteration, CompIndex);
            }
        } else {
            // This is not working as intended ... don't want to include the HR coil in sizing.
            // But if the water coil is called to get this index, then the controller is called to set the
            // controller index and the simulation sizes the controller before the cooling coil.
            // Pushing this aspect forward to a follow up issue where the
            // controller index call is moved out of water coils getInput.
            // if (CompIndex == 0) {
            //    bool errFound = false;
            //    CompIndex = WaterCoils::GetWaterCoilIndex(state, CompType, CompName, errFound);
            //    if (errFound) ShowFatalError(state, "SimOAComponent: Program terminates for preceding reason.");
            // }
            // if (!state.dataWaterCoils->WaterCoil(CompIndex).heatRecoveryCoil) OACoolingCoil = true;
            // should not include heat recovery coils in sizing since heat transfer at peak cooling is minimal.
            OACoolingCoil = true;
        }
    } break;
    case SimAirServingZones::CompType::WaterCoil_SimpleHeat: { // Coil:Heating:Water
        if (Sim) {
            // get water coil and controller data if not called previously
            if (CompIndex == 0) WaterCoils::SimulateWaterCoilComponents(state, CompName, FirstHVACIteration, CompIndex);
            // iterate on OA sys controller and water coil at the same time
            SimAirServingZones::SolveWaterCoilController(state,
                                                         FirstHVACIteration,
                                                         AirLoopNum,
                                                         CompName,
                                                         CompIndex,
                                                         state.dataWaterCoils->WaterCoil(CompIndex).ControllerName,
                                                         state.dataWaterCoils->WaterCoil(CompIndex).ControllerIndex,
                                                         false);
            // set flag to tell HVAC controller it will be simulated only in SolveWaterCoilController()
            state.dataHVACControllers->ControllerProps(state.dataWaterCoils->WaterCoil(CompIndex).ControllerIndex).BypassControllerCalc = true;
        }
        OAHeatingCoil = true;
    } break;
    case SimAirServingZones::CompType::SteamCoil_AirHeat: { // Coil:Heating:Steam
        if (Sim) {
            SteamCoils::SimulateSteamCoilComponents(state, CompName, FirstHVACIteration, CompIndex, 0.0);
        }
        OAHeatingCoil = true;
    } break;
    case SimAirServingZones::CompType::WaterCoil_DetailedCool: { // Coil:Cooling:Water:DetailedGeometry
        if (Sim) {
            // get water coil and controller data if not called previously
            if (CompIndex == 0) WaterCoils::SimulateWaterCoilComponents(state, CompName, FirstHVACIteration, CompIndex);
            // iterate on OA sys controller and water coil at the same time
            SimAirServingZones::SolveWaterCoilController(state,
                                                         FirstHVACIteration,
                                                         AirLoopNum,
                                                         CompName,
                                                         CompIndex,
                                                         state.dataWaterCoils->WaterCoil(CompIndex).ControllerName,
                                                         state.dataWaterCoils->WaterCoil(CompIndex).ControllerIndex,
                                                         false);
            // set flag to tell HVAC controller it will be simulated only in SolveWaterCoilController()
            state.dataHVACControllers->ControllerProps(state.dataWaterCoils->WaterCoil(CompIndex).ControllerIndex).BypassControllerCalc = true;
        }
        OACoolingCoil = true;
    } break;
    case SimAirServingZones::CompType::Coil_ElectricHeat: // Coil:Heating:Electric
    case SimAirServingZones::CompType::Coil_GasHeat: {    // Coil:Heating:Fuel
        if (Sim) {
            //     stand-alone coils are temperature controlled (do not pass QCoilReq in argument list, QCoilReq overrides temp SP)
            HeatingCoils::SimulateHeatingCoilComponents(state, CompName, FirstHVACIteration, _, CompIndex);
        }
        OAHeatingCoil = true;
    } break;
    case SimAirServingZones::CompType::WaterCoil_CoolingHXAsst: { // CoilSystem:Cooling:Water:HeatExchangerAssisted
        if (Sim) {
            // get water coil and controller data if not called previously
            if (CompIndex == 0)
                HVACHXAssistedCoolingCoil::SimHXAssistedCoolingCoil(
                    state, CompName, FirstHVACIteration, HVAC::CompressorOp::On, 0.0, CompIndex, HVAC::FanOp::Continuous);
            // iterate on OA sys controller and water coil at the same time
            SimAirServingZones::SolveWaterCoilController(state,
                                                         FirstHVACIteration,
                                                         AirLoopNum,
                                                         CompName,
                                                         CompIndex,
                                                         state.dataHVACAssistedCC->HXAssistedCoil(CompIndex).ControllerName,
                                                         state.dataHVACAssistedCC->HXAssistedCoil(CompIndex).ControllerIndex,
                                                         true);
            // set flag to tell HVAC controller it will be simulated only in SolveWaterCoilController()
            state.dataHVACControllers->ControllerProps(state.dataHVACAssistedCC->HXAssistedCoil(CompIndex).ControllerIndex).BypassControllerCalc =
                true;
        }
        OACoolingCoil = true;
    } break;
    case SimAirServingZones::CompType::DXSystem:             // CoilSystem:Cooling:DX
    case SimAirServingZones::CompType::CoilSystemWater:      // CoilSystem:Cooling:Water
    case SimAirServingZones::CompType::UnitarySystemModel: { // AirloopHVAC:UnitarySystem
        if (Sim) {
            int compNum = CompIndex; // use local so return value of compNum from simulate call does not overwrite CompIndex
            state.dataAirLoop->OutsideAirSys(OASysNum).compPointer[compNum]->simulate(state,
                                                                                      CompName,
                                                                                      FirstHVACIteration,
                                                                                      AirLoopNum,
                                                                                      compNum,
                                                                                      HeatingActive,
                                                                                      CoolingActive,
                                                                                      zoneOAUnitNum,
                                                                                      OAUCoilOutTemp,
                                                                                      ZoneEquipFlag,
                                                                                      sensOut,
                                                                                      latOut);
        }
        if (state.dataMixedAir->MyOneTimeCheckUnitarySysFlag(OASysNum) && CompTypeNum == SimAirServingZones::CompType::UnitarySystemModel) {
            UnitarySystems::UnitarySys::getUnitarySysHeatCoolCoil(state, CompName, OACoolingCoil, OAHeatingCoil, 0);
            UnitarySystems::UnitarySys::checkUnitarySysCoilInOASysExists(state, CompName, 0);
            if (Sim) state.dataMixedAir->MyOneTimeCheckUnitarySysFlag(OASysNum) = false;
        } else {
            OACoolingCoil = true;
        }
    } break;
    case SimAirServingZones::CompType::DXHeatPumpSystem: { // CoilSystem:IntegratedHeatPump:AirSource
        if (Sim) {
            HVACDXHeatPumpSystem::SimDXHeatPumpSystem(state, CompName, FirstHVACIteration, AirLoopNum, CompIndex);
        }
        OAHeatingCoil = true;
    } break;
    case SimAirServingZones::CompType::CoilUserDefined: { // Coil:UserDefined
        if (Sim) {
            UserDefinedComponents::SimCoilUserDefined(state, CompName, CompIndex, AirLoopNum, OAHeatingCoil, OACoolingCoil);
        }
    } break;
    case SimAirServingZones::CompType::HeatXchngr: {
        // HeatExchanger:AirToAir:FlatPlate, HeatExchanger:AirToAir:SensibleAndLatent, HeatExchanger:Desiccant:BalancedFlow
        if (Sim) {
            Real64 AirloopPLR = 1;
            if (state.dataAirLoop->OutsideAirSys(OASysNum).AirLoopDOASNum > -1) {
                fanOp = HVAC::FanOp::Continuous;
            } else {
                if (state.dataAirLoop->AirLoopControlInfo(AirLoopNum).fanOp == HVAC::FanOp::Cycling) {
                    fanOp = HVAC::FanOp::Cycling;
                } else {
                    fanOp = HVAC::FanOp::Continuous;
                }

                if (fanOp == HVAC::FanOp::Cycling) {
                    // HX's in the OA system can be troublesome given that the OA flow rate is not necessarily proportional to air loop PLR
                    // adding that user input for branch flow rate, HX nominal flow rate, OA system min/max flow rate will not necessarily be
                    // perfectly input, a compromise is used for OA sys HX's as the ratio of flow to max. Issue #4298.
                    //                    AirloopPLR = AirLoopFlow( AirLoopNum ).FanPLR;
                    AirloopPLR = state.dataMixedAir->OAController(OASysNum).OAMassFlow / state.dataMixedAir->OAController(OASysNum).MaxOAMassFlowRate;
                }
            }
            if (state.dataAirLoop->OutsideAirSys(OASysNum).AirLoopDOASNum > -1) {
                HeatRecovery::SimHeatRecovery(state, CompName, FirstHVACIteration, CompIndex, fanOp, AirloopPLR, _, _, _, _, _);
            } else {
                HeatRecovery::SimHeatRecovery(state,
                                              CompName,
                                              FirstHVACIteration,
                                              CompIndex,
                                              fanOp,
                                              AirloopPLR,
                                              _,
                                              _,
                                              _,
                                              state.dataAirLoop->AirLoopControlInfo(AirLoopNum).HeatRecoveryBypass,
                                              state.dataAirLoop->AirLoopControlInfo(AirLoopNum).HighHumCtrlActive);
            }
        }
        OAHX = true;
    } break;
    case SimAirServingZones::CompType::Desiccant: { // Dehumidifier:Desiccant:NoFans,  Dehumidifier:Desiccant:NoFans, Dehumidifier:Desiccant:System
        if (Sim) {
            DesiccantDehumidifiers::SimDesiccantDehumidifier(state, CompName, FirstHVACIteration, CompIndex);
        }
        OAHX = true;
    } break;
    case SimAirServingZones::CompType::Humidifier: { // Humidifier:Steam:Electric Humidifier:Steam:Gas
        if (Sim) {
            Humidifiers::SimHumidifier(state, CompName, FirstHVACIteration, CompIndex);
        }
    } break;
    case SimAirServingZones::CompType::Unglazed_SolarCollector: { // SolarCollector:UnglazedTranspired
        if (Sim) {
            TranspiredCollector::SimTranspiredCollector(state, CompName, CompIndex);
        }
    } break;
    case SimAirServingZones::CompType::PVT_AirBased: { // SolarCollector:FlatPlate:PhotovoltaicThermal
        if (Sim) {
            if (CompIndex == 0) {
                CompIndex = PhotovoltaicThermalCollectors::getPVTindexFromName(state, CompName);
            }
            PhotovoltaicThermalCollectors::simPVTfromOASys(state, CompIndex, FirstHVACIteration);
        }
    } break;
    case SimAirServingZones::CompType::EvapCooler: { // EvaporativeCooler:Direct:CelDekPad, EvaporativeCooler:Indirect:CelDekPad
        // EvaporativeCooler:Indirect:WetCoil, EvaporativeCooler:Indirect:ResearchSpecial
        if (Sim) {
            EvaporativeCoolers::SimEvapCooler(state, CompName, CompIndex);
        }
    } break;
    case SimAirServingZones::CompType::ZoneVRFasAirLoopEquip: { // ZoneHVAC:TerminalUnit:VariableRefrigerantFlow
        if (Sim) {
            int ControlledZoneNum = 0;
            bool HeatingActive = false;
            bool CoolingActive = false;
            int constexpr OAUnitNum = 0;
            Real64 constexpr OAUCoilOutTemp = 0.0;
            bool constexpr ZoneEquipment = false;
            Real64 sysOut = 0.0;
            Real64 latOut = 0.0;
            HVACVariableRefrigerantFlow::SimulateVRF(state,
                                                     CompName,
                                                     FirstHVACIteration,
                                                     ControlledZoneNum,
                                                     CompIndex,
                                                     HeatingActive,
                                                     CoolingActive,
                                                     OAUnitNum,
                                                     OAUCoilOutTemp,
                                                     ZoneEquipment,
                                                     sysOut,
                                                     latOut);
        } else {
            HVACVariableRefrigerantFlow::isVRFCoilPresent(state, CompName, OACoolingCoil, OAHeatingCoil);
        }
    } break;
    default:
        ShowFatalError(state, format("Invalid Outside Air Component={}", CompType));
    }
}

void SimOAMixer(EnergyPlusData &state, std::string const &CompName, int &CompIndex)
{

    // SUBROUTINE INFORMATION:
    //       AUTHOR         Fred Buhl
    //       DATE WRITTEN   Oct 1998

    // PURPOSE OF THIS SUBROUTINE
    // Simulate an Outside Air Mixer component

    // SUBROUTINE LOCAL VARIABLE DECLARATIONS:
    int OAMixerNum;

    if (state.dataMixedAir->GetOAMixerInputFlag) {
        GetOAMixerInputs(state);
        state.dataMixedAir->GetOAMixerInputFlag = false;
    }

    if (CompIndex == 0) {
        OAMixerNum = Util::FindItemInList(CompName, state.dataMixedAir->OAMixer);
        CompIndex = OAMixerNum;
        if (OAMixerNum == 0) {
            ShowFatalError(state, format("SimOAMixer: OutdoorAir:Mixer not found={}", CompName));
        }
    } else {
        OAMixerNum = CompIndex;
    }

    InitOAMixer(state, OAMixerNum);

    CalcOAMixer(state, OAMixerNum);

    UpdateOAMixer(state, OAMixerNum);
}

void SimOAController(EnergyPlusData &state, std::string const &CtrlName, int &CtrlIndex, bool const FirstHVACIteration, int const AirLoopNum)
{

    // SUBROUTINE INFORMATION:
    //       AUTHOR         Fred Buhl
    //       DATE WRITTEN   Oct 1998

    // PURPOSE OF THIS SUBROUTINE
    // Simulate an Outside Air Controller component

    // SUBROUTINE LOCAL VARIABLE DECLARATIONS:
    int OAControllerNum;

    if ((state.dataMixedAir->GetOAControllerInputFlag) &&
        (AirLoopNum > 0)) { // Gets input for object  first time Sim routine is called from an airloop
        GetOAControllerInputs(state);
        state.dataMixedAir->GetOAControllerInputFlag = false;
    }

    // check that the economizer staging operation EconomizerFirst is only used with an sensible load-based controlled AirLoopHVAC:UnitarySystem
    if (AirLoopNum > 0) {
        auto &primaryAirSystems = state.dataAirSystemsData->PrimaryAirSystems(AirLoopNum);
        bool sensLoadCtrlUnitarySystemFound = false;
        if (primaryAirSystems.EconomizerStagingCheckFlag == false) {
            OAControllerNum = Util::FindItemInList(CtrlName, state.dataMixedAir->OAController);
            if (state.dataMixedAir->OAController(OAControllerNum).EconomizerStagingType == HVAC::EconomizerStagingType::EconomizerFirst) {
                for (int BranchNum = 1; BranchNum <= primaryAirSystems.NumBranches; ++BranchNum) {
                    for (int CompNum = 1; CompNum <= primaryAirSystems.Branch(BranchNum).TotalComponents; ++CompNum) {
                        if (primaryAirSystems.Branch(BranchNum).Comp(CompNum).CompType_Num == SimAirServingZones::CompType::UnitarySystemModel) {
                            std::string_view unitarySystemName = primaryAirSystems.Branch(BranchNum).Comp(CompNum).Name;
                            int unitarySystemNum = Util::FindItemInList(
                                unitarySystemName, state.dataUnitarySystems->unitarySys, state.dataUnitarySystems->numUnitarySystems);
                            if (state.dataUnitarySystems->unitarySys[unitarySystemNum - 1].m_ControlType ==
                                UnitarySystems::UnitarySys::UnitarySysCtrlType::Load) {
                                if (state.dataUnitarySystems->unitarySys[unitarySystemNum - 1].m_CoolingCoilType_Num ==
                                        HVAC::CoilDX_MultiSpeedCooling ||
                                    state.dataUnitarySystems->unitarySys[unitarySystemNum - 1].m_CoolingCoilType_Num ==
                                        HVAC::Coil_CoolingAirToAirVariableSpeed ||
                                    state.dataUnitarySystems->unitarySys[unitarySystemNum - 1].m_CoolingCoilType_Num == HVAC::CoilDX_Cooling) {
                                    sensLoadCtrlUnitarySystemFound = true;
                                    break;
                                }
                            }
                        }
                    }
                }
                if (!sensLoadCtrlUnitarySystemFound) {
                    ShowWarningError(
                        state,
                        format(
                            "SimOAController: EconomizerFirst was selected in the \"{}\" Controller:OutdoorAir object but the air loop it belongs to "
                            "does not include an AirLoopHVAC:UnitarySystem with a \"Load\" Control Type input and cooling coil of one of the "
                            "following types: Coil:Cooling:DX:MultiSpeed,"
                            " Coil:Cooling:DX:VariableSpeed, or Coil:Cooling:DX. EconomizerFirst will not be enforced.",
                            state.dataMixedAir->OAController(OAControllerNum).Name));
                }
            }
            primaryAirSystems.EconomizerStagingCheckFlag = true;
        }
    }

    if (CtrlIndex == 0) {
        if (state.dataMixedAir->NumOAControllers > 0) {
            OAControllerNum = Util::FindItemInList(CtrlName, state.dataMixedAir->OAController);
        } else {
            OAControllerNum = 0;
        }
        CtrlIndex = OAControllerNum;
        if (OAControllerNum == 0) {
            ShowFatalError(state, format("SimOAController: Outside Air Controller not found={}", CtrlName));
        }
    } else {
        OAControllerNum = CtrlIndex;
    }

    InitOAController(state, OAControllerNum, FirstHVACIteration, AirLoopNum);

    state.dataMixedAir->OAController(OAControllerNum).CalcOAController(state, AirLoopNum, FirstHVACIteration);
    state.dataMixedAir->OAController(OAControllerNum).UpdateOAController(state);
}

// Get Input Section of the Module
//******************************************************************************

void GetOutsideAirSysInputs(EnergyPlusData &state)
{

    // SUBROUTINE INFORMATION:
    //       AUTHOR         Fred Buhl
    //       DATE WRITTEN   Oct 1998

    // PURPOSE OF THIS SUBROUTINE
    // Input the Outside Air System data and store it in the OutsideAirSys array.

    // METHODOLOGY EMPLOYED:
    // Use the Get routines from the InputProcessor module.

    // SUBROUTINE PARAMETER DEFINITIONS:
    static constexpr std::string_view RoutineName("GetOutsideAirSysInputs: "); // include trailing blank space

    // SUBROUTINE LOCAL VARIABLE DECLARATIONS:
    bool ErrorsFound(false);
    int NumNums;   // Number of real numbers returned by GetObjectItem
    int NumAlphas; // Number of alphanumerics returned by GetObjectItem
    int AlphaNum;
    int TotalArgs(0); // Total number of alpha and numeric arguments (max) for a
    int IOStat;
    Array1D<Real64> NumArray;
    Array1D_string AlphArray;
    Array1D_string cAlphaFields;   // Alpha field names
    Array1D_string cNumericFields; // Numeric field names
    Array1D_bool lAlphaBlanks;     // Logical array, alpha field input BLANK = .TRUE.
    Array1D_bool lNumericBlanks;   // Logical array, numeric field input BLANK = .TRUE.

    if (!state.dataMixedAir->GetOASysInputFlag) return;

    state.dataInputProcessing->inputProcessor->getObjectDefMaxArgs(
        state, CurrentModuleObjects[static_cast<int>(CMO::OASystem)], TotalArgs, NumAlphas, NumNums);
    int MaxNums = NumNums;
    int MaxAlphas = NumAlphas;
    state.dataInputProcessing->inputProcessor->getObjectDefMaxArgs(
        state, CurrentModuleObjects[static_cast<int>(CMO::AirLoopEqList)], TotalArgs, NumAlphas, NumNums);
    MaxNums = max(MaxNums, NumNums);
    MaxAlphas = max(MaxAlphas, NumAlphas);
    state.dataInputProcessing->inputProcessor->getObjectDefMaxArgs(
        state, CurrentModuleObjects[static_cast<int>(CMO::ControllerList)], TotalArgs, NumAlphas, NumNums);
    MaxNums = max(MaxNums, NumNums);
    MaxAlphas = max(MaxAlphas, NumAlphas);

    AlphArray.allocate(MaxAlphas);
    cAlphaFields.allocate(MaxAlphas);
    NumArray.dimension(MaxNums, 0.0);
    cNumericFields.allocate(MaxNums);
    lAlphaBlanks.dimension(MaxAlphas, true);
    lNumericBlanks.dimension(MaxNums, true);

    std::string_view CurrentModuleObject = CurrentModuleObjects[static_cast<int>(CMO::ControllerList)];
    state.dataMixedAir->NumControllerLists = state.dataInputProcessing->inputProcessor->getNumObjectsFound(state, CurrentModuleObject);

    state.dataMixedAir->ControllerLists.allocate(state.dataMixedAir->NumControllerLists);

    for (int Item = 1; Item <= state.dataMixedAir->NumControllerLists; ++Item) {

        // create a reference for convenience
        auto &thisControllerList(state.dataMixedAir->ControllerLists(Item));
        state.dataInputProcessing->inputProcessor->getObjectItem(state,
                                                                 CurrentModuleObject,
                                                                 Item,
                                                                 AlphArray,
                                                                 NumAlphas,
                                                                 NumArray,
                                                                 NumNums,
                                                                 IOStat,
                                                                 lNumericBlanks,
                                                                 lAlphaBlanks,
                                                                 cAlphaFields,
                                                                 cNumericFields);
        thisControllerList.Name = AlphArray(1); // no need to check if AlphaArray(1) is empty since Json will catch missing required fields
        thisControllerList.NumControllers = (NumAlphas - 1) / 2;
        thisControllerList.ControllerType.dimension(thisControllerList.NumControllers, ControllerKind::Invalid);
        thisControllerList.ControllerName.allocate(thisControllerList.NumControllers);
        AlphaNum = 2;
        for (int CompNum = 1; CompNum <= thisControllerList.NumControllers; ++CompNum) {
            // Json will catch any object types that are not the correct key choice of Controller:OutdoorAir or Controller:WaterCoil
            thisControllerList.ControllerType(CompNum) =
                static_cast<ControllerKind>(getEnumValue(ControllerKindNamesUC, Util::makeUPPER(AlphArray(AlphaNum))));
            thisControllerList.ControllerName(CompNum) = AlphArray(AlphaNum + 1);
            // loop over all previous controller lists to check if this controllers is also present on previous controllers
            for (int previousListNum = 1; previousListNum < Item; ++previousListNum) {
                // loop over each of the controllers listed for this list
                auto &previousList(state.dataMixedAir->ControllerLists(previousListNum));
                for (int PreviousListControllerNum = 1; PreviousListControllerNum <= previousList.NumControllers; ++PreviousListControllerNum) {
                    if ((previousList.ControllerType(PreviousListControllerNum) == thisControllerList.ControllerType(CompNum)) &&
                        (previousList.ControllerName(PreviousListControllerNum) == thisControllerList.ControllerName(CompNum))) {
                        ShowSevereError(state, format("Controller instance repeated in multiple {} objects", CurrentModuleObject));
                        ShowContinueError(state, format("Found in {} = {}", CurrentModuleObject, thisControllerList.Name));
                        ShowContinueError(state, format("Also found in {} = {}", CurrentModuleObject, previousList.Name));
                        ErrorsFound = true;
                    }
                }
            }
            AlphaNum += 2;
        }
    }

    CurrentModuleObject = CurrentModuleObjects[static_cast<int>(CMO::OASystem)];

    state.dataAirLoop->NumOASystems = state.dataInputProcessing->inputProcessor->getNumObjectsFound(state, CurrentModuleObject);

    state.dataAirLoop->OutsideAirSys.allocate(state.dataAirLoop->NumOASystems);
    state.dataSize->OASysEqSizing.allocate(state.dataAirLoop->NumOASystems);
    state.dataMixedAir->ControllerListUniqueNames.reserve(static_cast<unsigned>(state.dataAirLoop->NumOASystems));
    state.dataMixedAir->MyOneTimeErrorFlag.dimension(state.dataAirLoop->NumOASystems, true);
    state.dataMixedAir->MyOneTimeCheckUnitarySysFlag.dimension(state.dataAirLoop->NumOASystems, true);
    state.dataMixedAir->initOASysFlag.dimension(state.dataAirLoop->NumOASystems, true);

    for (int OASysNum = 1; OASysNum <= state.dataAirLoop->NumOASystems; ++OASysNum) {
        auto &OASys = state.dataAirLoop->OutsideAirSys(OASysNum);
        state.dataInputProcessing->inputProcessor->getObjectItem(state,
                                                                 CurrentModuleObject,
                                                                 OASysNum,
                                                                 AlphArray,
                                                                 NumAlphas,
                                                                 NumArray,
                                                                 NumNums,
                                                                 IOStat,
                                                                 lNumericBlanks,
                                                                 lAlphaBlanks,
                                                                 cAlphaFields,
                                                                 cNumericFields);
        OASys.Name = AlphArray(1); // no need to check if AlphaArray(1) is empty since Json will catch missing required fields
        if (!AlphArray(2).empty()) {
            GlobalNames::IntraObjUniquenessCheck(
                state, AlphArray(2), CurrentModuleObject, cAlphaFields(2), state.dataMixedAir->ControllerListUniqueNames, ErrorsFound);
        }
        OASys.ControllerListName = AlphArray(2);
        OASys.ComponentListName = AlphArray(3);

        BranchNodeConnections::TestCompSet(state, CurrentModuleObject, OASys.Name, "UNDEFINED", "UNDEFINED", "Air Nodes");

        if (!lAlphaBlanks(3)) {
            int ListNum = state.dataInputProcessing->inputProcessor->getObjectItemNum(
                state, CurrentModuleObjects[static_cast<int>(CMO::AirLoopEqList)], OASys.ComponentListName);
            if (ListNum > 0) {
                state.dataInputProcessing->inputProcessor->getObjectItem(
                    state, CurrentModuleObjects[static_cast<int>(CMO::AirLoopEqList)], ListNum, AlphArray, NumAlphas, NumArray, NumNums, IOStat);
                int NumInList = (NumAlphas - 1) / 2;
                OASys.NumComponents = NumInList;
                OASys.ComponentName.allocate(NumInList);
                OASys.ComponentType.allocate(NumInList);
                OASys.ComponentTypeEnum.dimension(NumInList, SimAirServingZones::CompType::Invalid);
                OASys.ComponentIndex.dimension(NumInList, 0);
                OASys.InNodeNums.dimension(NumInList, 0);
                OASys.OutNodeNums.dimension(NumInList, 0);
                OASys.compPointer.resize(NumInList + 1, nullptr);
                for (int InListNum = 1; InListNum <= NumInList; ++InListNum) {
                    OASys.ComponentName(InListNum) = AlphArray(InListNum * 2 + 1);
                    OASys.ComponentType(InListNum) = AlphArray(InListNum * 2);

                    // Add equipment to component sets array
                    BranchNodeConnections::SetUpCompSets(state,
                                                         CurrentModuleObject,
                                                         OASys.Name,
                                                         OASys.ComponentType(InListNum),
                                                         OASys.ComponentName(InListNum),
                                                         "UNDEFINED",
                                                         "UNDEFINED");
                }
            } else {
                ShowSevereError(
                    state,
                    format("{} = \"{}\" invalid {}=\"{}\" not found.", CurrentModuleObject, OASys.Name, cAlphaFields(3), OASys.ComponentListName));
                ErrorsFound = true;
            }
        } else {
            ShowSevereError(state, format("{} = \"{}\" invalid {} is blank and must be entered.", CurrentModuleObject, OASys.Name, cAlphaFields(3)));
            ErrorsFound = true;
        }

        int ListNum = 0;
        int NumSimpControllers = 0; // number of Controller:Simple objects in an OA System
        if (!lAlphaBlanks(2)) {
            ListNum = state.dataInputProcessing->inputProcessor->getObjectItemNum(
                state, CurrentModuleObjects[static_cast<int>(CMO::ControllerList)], OASys.ControllerListName);
            if (ListNum > 0) {
                state.dataInputProcessing->inputProcessor->getObjectItem(
                    state, CurrentModuleObjects[static_cast<int>(CMO::ControllerList)], ListNum, AlphArray, NumAlphas, NumArray, NumNums, IOStat);
                int NumInList = (NumAlphas - 1) / 2;
                OASys.NumControllers = NumInList;
                OASys.ControllerName.allocate(NumInList);
                OASys.ControllerType.allocate(NumInList);
                OASys.controllerTypeEnum.dimension(NumInList, DataAirLoop::ControllerKind::Invalid);
                OASys.ControllerIndex.dimension(NumInList, 0);
                for (int InListNum = 1; InListNum <= NumInList; ++InListNum) {
                    OASys.ControllerName(InListNum) = AlphArray(InListNum * 2 + 1);
                    OASys.ControllerType(InListNum) = AlphArray(InListNum * 2);
                    OASys.controllerTypeEnum(InListNum) =
                        static_cast<DataAirLoop::ControllerKind>(getEnumValue(ControllerKindNamesUC, OASys.ControllerType(InListNum)));
                    // only count Controller:OutdoorAir types as valid simple controllers
                    if (OASys.controllerTypeEnum(InListNum) != DataAirLoop::ControllerKind::OutdoorAir) {
                        ++NumSimpControllers;
                    }
                }
            } else {
                ShowSevereError(state,
                                format("{} = \"{}\" invalid {}=\"{}\" not found.", CurrentModuleObject, AlphArray(1), cAlphaFields(2), AlphArray(2)));
                ErrorsFound = true;
            }
        } else {
            if (state.dataInputProcessing->inputProcessor->getNumObjectsFound(state, "AirLoopHVAC:DedicatedOutdoorAirSystem") == 0) {
                ShowSevereError(state,
                                format("{} = \"{}\" invalid {} is blank and must be entered.", CurrentModuleObject, AlphArray(1), cAlphaFields(2)));
                ErrorsFound = true;
            } else {
                ShowWarningError(state,
                                 format("{} = \"{}\": blank {} must be used with AirLoopHVAC:DedicatedOutdoorAirSystem.",
                                        CurrentModuleObject,
                                        AlphArray(1),
                                        cAlphaFields(2)));
            }
        }
        OASys.ControllerListNum = ListNum;
        OASys.NumSimpleControllers = NumSimpControllers;
    }

    for (int OASysNum = 1; OASysNum <= state.dataAirLoop->NumOASystems; ++OASysNum) {
        auto &OASys = state.dataAirLoop->OutsideAirSys(OASysNum);
        for (int CompNum = 1; CompNum <= OASys.NumComponents; ++CompNum) {
            OASys.ComponentTypeEnum(CompNum) = static_cast<SimAirServingZones::CompType>(getEnumValue(CompTypeNamesUC, OASys.ComponentType(CompNum)));
            if (OASys.ComponentTypeEnum(CompNum) == SimAirServingZones::CompType::Fan_System_Object) {
                // construct fan object
                OASys.ComponentIndex(CompNum) = Fans::GetFanIndex(state, OASys.ComponentName(CompNum));
            } else if (OASys.ComponentTypeEnum(CompNum) == SimAirServingZones::CompType::CoilSystemWater ||
                       OASys.ComponentTypeEnum(CompNum) == SimAirServingZones::CompType::UnitarySystemModel ||
                       OASys.ComponentTypeEnum(CompNum) == SimAirServingZones::CompType::DXSystem) {
                OASys.ComponentIndex(CompNum) = CompNum;
            } else if (OASys.ComponentTypeEnum(CompNum) == SimAirServingZones::CompType::Invalid) {
                std::string const thisComp = OASys.ComponentType(CompNum);
                if (thisComp == "HEATEXCHANGER:AIRTOAIR:SENSIBLEANDLATENT" || thisComp == "HEATEXCHANGER:DESICCANT:BALANCEDFLOW") {
                    OASys.ComponentTypeEnum(CompNum) = SimAirServingZones::CompType::HeatXchngr;
                } else if (thisComp == "DEHUMIDIFIER:DESICCANT:SYSTEM") {
                    OASys.ComponentTypeEnum(CompNum) = SimAirServingZones::CompType::Desiccant;
                } else if (thisComp == "EVAPORATIVECOOLER:INDIRECT:CELDEKPAD" || thisComp == "EVAPORATIVECOOLER:INDIRECT:WETCOIL" ||
                           thisComp == "EVAPORATIVECOOLER:INDIRECT:RESEARCHSPECIAL" || thisComp == "EVAPORATIVECOOLER:DIRECT:RESEARCHSPECIAL") {
                    OASys.ComponentTypeEnum(CompNum) = SimAirServingZones::CompType::EvapCooler;
                } else if (thisComp == "HUMIDIFIER:STEAM:GAS") {
                    OASys.ComponentTypeEnum(CompNum) = SimAirServingZones::CompType::Humidifier;
                } else {
                    ShowSevereError(
                        state,
                        format("{} = \"{}\" invalid Outside Air Component=\"{}\".", CurrentModuleObject, AlphArray(1), OASys.ComponentType(CompNum)));
                    ErrorsFound = true;
                }
            }
        }

        // loop through the controllers in the controller list for OA system and save the pointer to the OA controller index
        for (int OAControllerNum = 1; OAControllerNum <= state.dataAirLoop->OutsideAirSys(OASysNum).NumControllers; ++OAControllerNum) {
            if (state.dataAirLoop->OutsideAirSys(OASysNum).controllerTypeEnum(OAControllerNum) == DataAirLoop::ControllerKind::OutdoorAir) {
                state.dataAirLoop->OutsideAirSys(OASysNum).OAControllerName =
                    state.dataAirLoop->OutsideAirSys(OASysNum).ControllerName(OAControllerNum);
                break;
            }
        }
    }

    if (ErrorsFound) {
        ShowFatalError(state, format("{}Errors found in getting {}.", RoutineName, CurrentModuleObject));
    }

    AlphArray.deallocate();
    cAlphaFields.deallocate();
    NumArray.deallocate();
    cNumericFields.deallocate();
    lAlphaBlanks.deallocate();
    lNumericBlanks.deallocate();

    state.dataMixedAir->GetOASysInputFlag = false;

    // once GetOASysInputFlag is set to false other calls to objects can occur without worry that GetOutsideAirSysInputs will be called again
    // now get the pointer for UnitarySystem - doing this earlier can cause recursion which trips IntraObjUniquenessCheck warnings
    for (int OASysNum = 1; OASysNum <= state.dataAirLoop->NumOASystems; ++OASysNum) {
        for (int CompNum = 1; CompNum <= state.dataAirLoop->OutsideAirSys(OASysNum).NumComponents; ++CompNum) {
            if (state.dataAirLoop->OutsideAirSys(OASysNum).ComponentTypeEnum(CompNum) == SimAirServingZones::CompType::CoilSystemWater ||
                state.dataAirLoop->OutsideAirSys(OASysNum).ComponentTypeEnum(CompNum) == SimAirServingZones::CompType::UnitarySystemModel ||
                state.dataAirLoop->OutsideAirSys(OASysNum).ComponentTypeEnum(CompNum) == SimAirServingZones::CompType::DXSystem) {
                state.dataAirLoop->OutsideAirSys(OASysNum).compPointer[CompNum] = UnitarySystems::UnitarySys::factory(
                    state, HVAC::UnitarySysType::Unitary_AnyCoilType, state.dataAirLoop->OutsideAirSys(OASysNum).ComponentName(CompNum), false, 0);
            }
        }
    }
}

void GetOAControllerInputs(EnergyPlusData &state)
{

    // SUBROUTINE INFORMATION:
    //       AUTHOR         Fred Buhl
    //       DATE WRITTEN   Oct 1998
    //       MODIFIED       Shirey/Raustad FSEC, June 2003, Jan 2004
    //                      Mangesh Basarkar, 06/2011: Getting zone OA specifications from Design Specification Object
    //                      Tianzhen Hong, 3/2012: getting zone air distribution effectiveness and secondary recirculation
    //                       from DesignSpecification:ZoneAirDistribution objects

    // PURPOSE OF THIS SUBROUTINE
    // Input the OAController data and store it in the OAController array.
    // Input the Ventilation:Mechanical data and store it in the VentilationMechanical array.
    //  Condense Ventilation:Mechanical data array to include only unique zones specified for each instance of this object.

    // METHODOLOGY EMPLOYED:
    // Use the Get routines from the InputProcessor module.

    // SUBROUTINE PARAMETER DEFINITIONS:
    static constexpr std::string_view RoutineName("GetOAControllerInputs: "); // include trailing blank space

    // SUBROUTINE LOCAL VARIABLE DECLARATIONS:
    int NumArg;    // Number of arguments from GetObjectDefMaxArgs call
    int NumNums;   // Number of real numbers returned by GetObjectItem
    int NumAlphas; // Number of alphanumerics returned by GetObjectItem
    int IOStat;    // Status of GetObjectItem call
    Array1D<Real64> NumArray;
    Array1D_string AlphArray;
    std::string_view CurrentModuleObject; // Object type for getting and messages
    Array1D_string cAlphaFields;          // Alpha field names
    Array1D_string cNumericFields;        // Numeric field names
    Array1D_bool lAlphaBlanks;            // Logical array, alpha field input BLANK = .TRUE.
    Array1D_bool lNumericBlanks;          // Logical array, numeric field input BLANK = .TRUE.
    bool ErrorsFound(false);              // Flag identifying errors found during get input

    // First, call other get input routines in this module to make sure data is filled during this routine.
    if (state.dataMixedAir->GetOASysInputFlag) { // Gets input for object  first time Sim routine is called
        GetOutsideAirSysInputs(state);
        state.dataMixedAir->GetOASysInputFlag = false;
    }
    if (state.dataMixedAir->GetOAMixerInputFlag) { // Gets input for object  first time Sim routine is called
        GetOAMixerInputs(state);
        state.dataMixedAir->GetOAMixerInputFlag = false;
    }

    FaultsManager::CheckAndReadFaults(state);

    state.dataInputProcessing->inputProcessor->getObjectDefMaxArgs(
        state, CurrentModuleObjects[static_cast<int>(CMO::OAController)], NumArg, NumAlphas, NumNums);
    int MaxAlphas = NumAlphas;
    int MaxNums = NumNums;
    state.dataInputProcessing->inputProcessor->getObjectDefMaxArgs(
        state, CurrentModuleObjects[static_cast<int>(CMO::ERVController)], NumArg, NumAlphas, NumNums);
    MaxAlphas = max(MaxAlphas, NumAlphas);
    MaxNums = max(MaxNums, NumNums);
    state.dataInputProcessing->inputProcessor->getObjectDefMaxArgs(
        state, CurrentModuleObjects[static_cast<int>(CMO::MechVentilation)], NumArg, NumAlphas, NumNums);
    MaxAlphas = max(MaxAlphas, NumAlphas);
    MaxNums = max(MaxNums, NumNums);

    AlphArray.allocate(MaxAlphas);
    NumArray.dimension(MaxNums, 0.0);
    lAlphaBlanks.dimension(MaxAlphas, true);
    lNumericBlanks.dimension(MaxNums, true);
    cAlphaFields.allocate(MaxAlphas);
    cNumericFields.allocate(MaxNums);

    // Count OAcontrollers and ERVcontrollers and allocate arrays
    AllocateOAControllers(state);

    // If there are ERV controllers, they have been filled before now NumOAControllers includes the count of NumERVControllers
    if (state.dataMixedAir->NumOAControllers > state.dataMixedAir->NumERVControllers) {
        CurrentModuleObject = CurrentModuleObjects[static_cast<int>(CMO::OAController)];
        int currentOAControllerNum = 0;
        for (int OutAirNum = state.dataMixedAir->NumERVControllers + 1; OutAirNum <= state.dataMixedAir->NumOAControllers; ++OutAirNum) {
            ++currentOAControllerNum;
            state.dataInputProcessing->inputProcessor->getObjectItem(state,
                                                                     CurrentModuleObject,
                                                                     currentOAControllerNum,
                                                                     AlphArray,
                                                                     NumAlphas,
                                                                     NumArray,
                                                                     NumNums,
                                                                     IOStat,
                                                                     lNumericBlanks,
                                                                     lAlphaBlanks,
                                                                     cAlphaFields,
                                                                     cNumericFields);
            GlobalNames::VerifyUniqueInterObjectName(
                state, state.dataMixedAir->OAControllerUniqueNames, AlphArray(1), CurrentModuleObject, cAlphaFields(1), ErrorsFound);

            ProcessOAControllerInputs(state,
                                      CurrentModuleObject,
                                      OutAirNum,
                                      AlphArray,
                                      NumAlphas,
                                      NumArray,
                                      NumNums,
                                      lNumericBlanks,
                                      lAlphaBlanks,
                                      cAlphaFields,
                                      cNumericFields,
                                      ErrorsFound);

            // add applicable faults identifier to avoid string comparison at each time step
            //  loop through each fault for each OA controller and determine economizer faultys
            for (int i = 1; i <= state.dataFaultsMgr->NumFaultyEconomizer; ++i) {
                if (state.dataFaultsMgr->FaultsEconomizer(i).ControllerTypeEnum != iController_AirEconomizer) continue;
                if (Util::SameString(state.dataMixedAir->OAController(OutAirNum).Name, state.dataFaultsMgr->FaultsEconomizer(i).ControllerName)) {
                    state.dataFaultsMgr->FaultsEconomizer(i).ControllerID = OutAirNum;
                    ++state.dataMixedAir->OAController(OutAirNum).NumFaultyEconomizer;
                }
            }
            //  loop through each fault for each OA controller to determine faulty counts
            state.dataMixedAir->OAController(OutAirNum).EconmizerFaultNum.allocate(state.dataMixedAir->OAController(OutAirNum).NumFaultyEconomizer);
            if (state.dataMixedAir->OAController(OutAirNum).NumFaultyEconomizer > 0) {
                for (int j = 0, i = 1; i <= state.dataFaultsMgr->NumFaultyEconomizer; ++i) {
                    if (state.dataFaultsMgr->FaultsEconomizer(i).ControllerTypeEnum != iController_AirEconomizer) continue;
                    if (Util::SameString(state.dataMixedAir->OAController(OutAirNum).Name, state.dataFaultsMgr->FaultsEconomizer(i).ControllerName)) {
                        state.dataMixedAir->OAController(OutAirNum).EconmizerFaultNum(++j) = i;
                    }
                }
            }
        } // LOOP FOR OutAirNum

        if (ErrorsFound) {
            AlphArray.deallocate();
            NumArray.deallocate();
            lNumericBlanks.deallocate();
            lAlphaBlanks.deallocate();
            cAlphaFields.deallocate();
            cNumericFields.deallocate();
            ShowFatalError(state, format("{}Errors found in getting {} inputs.", RoutineName, CurrentModuleObject));
        }
    }

    state.dataMixedAir->GetOAControllerInputFlag = false;

    // Process Controller:MechanicalVentilation objects
    CurrentModuleObject = CurrentModuleObjects[static_cast<int>(CMO::MechVentilation)];
    state.dataMixedAir->NumVentMechControllers = state.dataInputProcessing->inputProcessor->getNumObjectsFound(state, CurrentModuleObject);
    if (state.dataMixedAir->NumVentMechControllers > 0) {
        state.dataMixedAir->VentilationMechanical.allocate(state.dataMixedAir->NumVentMechControllers);
        for (int VentMechNum = 1; VentMechNum <= state.dataMixedAir->NumVentMechControllers; ++VentMechNum) {
            auto &thisVentilationMechanical(state.dataMixedAir->VentilationMechanical(VentMechNum));
            state.dataInputProcessing->inputProcessor->getObjectItem(state,
                                                                     CurrentModuleObject,
                                                                     VentMechNum,
                                                                     AlphArray,
                                                                     NumAlphas,
                                                                     NumArray,
                                                                     NumNums,
                                                                     IOStat,
                                                                     lNumericBlanks,
                                                                     lAlphaBlanks,
                                                                     cAlphaFields,
                                                                     cNumericFields);

            int MechVentZoneCount = 0;

            int NumGroups = (NumAlphas + NumNums - 5) / 3; // Number of extensible input groups of the VentilationMechanical object
            if (mod((NumAlphas + NumNums - 5), 3) != 0) ++NumGroups;
            thisVentilationMechanical.Name = AlphArray(1); // no need to check if AlphaArray(1) is empty since Json will catch missing required fields
            thisVentilationMechanical.SchName = AlphArray(2);
            if (lAlphaBlanks(2)) {
                thisVentilationMechanical.SchPtr = ScheduleManager::ScheduleAlwaysOn;
            } else {
                thisVentilationMechanical.SchPtr = GetScheduleIndex(state, AlphArray(2)); // convert schedule name to pointer
                if (thisVentilationMechanical.SchPtr == 0) {
                    ShowSevereError(
                        state, format("{}=\"{}\" invalid {}=\"{}\" not found.", CurrentModuleObject, AlphArray(1), cAlphaFields(2), AlphArray(2)));
                    ErrorsFound = true;
                }
            }

            // Adding new flag for DCV
            if (Util::SameString(AlphArray(3), "Yes")) {
                thisVentilationMechanical.DCVFlag = true;
            } else if (Util::SameString(AlphArray(3), "No") || lAlphaBlanks(3)) {
                thisVentilationMechanical.DCVFlag = false;
            } else {
                ShowSevereError(state,
                                format("{}=\"{}\" invalid value {}=\"{}\".", CurrentModuleObject, AlphArray(1), cAlphaFields(3), AlphArray(3)));
                ShowContinueError(state, "...Valid values are \"Yes\" or \"No\".");
                ErrorsFound = true;
            }

            // System outdoor air method
            thisVentilationMechanical.SystemOAMethod = static_cast<DataSizing::SysOAMethod>(getEnumValue(SOAMNamesUC, Util::makeUPPER(AlphArray(4))));

            if (thisVentilationMechanical.SystemOAMethod == DataSizing::SysOAMethod::IAQP ||
                thisVentilationMechanical.SystemOAMethod == DataSizing::SysOAMethod::ProportionalControlSchOcc ||
                thisVentilationMechanical.SystemOAMethod == DataSizing::SysOAMethod::ProportionalControlDesOcc ||
                thisVentilationMechanical.SystemOAMethod == DataSizing::SysOAMethod::ProportionalControlDesOARate ||
                thisVentilationMechanical.SystemOAMethod == DataSizing::SysOAMethod::IAQPCOM) {
                if (!state.dataContaminantBalance->Contaminant.CO2Simulation) {
                    ShowSevereError(
                        state,
                        format(
                            "{}=\"{}\" valid {}=\"{}\" requires CO2 simulation.", CurrentModuleObject, AlphArray(1), cAlphaFields(2), AlphArray(2)));
                    ShowContinueError(state, "The choice must be Yes for the field Carbon Dioxide Concentration in ZoneAirContaminantBalance");
                    ErrorsFound = true;
                }
            }

            if (thisVentilationMechanical.SystemOAMethod == DataSizing::SysOAMethod::IAQPGC ||
                thisVentilationMechanical.SystemOAMethod == DataSizing::SysOAMethod::IAQPCOM) {
                if (!state.dataContaminantBalance->Contaminant.GenericContamSimulation) {
                    ShowSevereError(state,
                                    format("{}=\"{}\" valid {}=\"{}\" requires generic contaminant simulation.",
                                           CurrentModuleObject,
                                           AlphArray(1),
                                           cAlphaFields(2),
                                           AlphArray(2)));
                    ShowContinueError(state, "The choice must be Yes for the field Generic Contaminant Concentration in ZoneAirContaminantBalance");
                    ErrorsFound = true;
                }
            }

            if (thisVentilationMechanical.SystemOAMethod == DataSizing::SysOAMethod::Invalid) { // If specified incorrectly, show errors
                thisVentilationMechanical.SystemOAMethod = DataSizing::SysOAMethod::ZoneSum;
                ShowWarningError(state,
                                 format("{}=\"{}\" incorrect specification for {}, the ZoneSum method will be used.",
                                        CurrentModuleObject,
                                        AlphArray(1),
                                        cAlphaFields(4)));
                // ErrorsFound=.TRUE.
            }

            // Zone maximum outdoor air fraction
            thisVentilationMechanical.ZoneMaxOAFraction = NumArray(1);

            state.dataMixedAir->VentMechZoneOrListName.allocate(NumGroups);
            state.dataMixedAir->DesignSpecOAObjName.allocate(NumGroups);
            state.dataMixedAir->DesignSpecOAObjIndex.dimension(NumGroups, 0);
            state.dataMixedAir->DesignSpecZoneADObjName.allocate(NumGroups);
            state.dataMixedAir->DesignSpecZoneADObjIndex.dimension(NumGroups, 0);

            //   First time through find the total number of zones requiring mechanical ventilation
            //   May include duplicate zones. Will check for duplicate zones further down in this subroutine.
            for (int groupNum = 1; groupNum <= NumGroups; ++groupNum) {
                state.dataMixedAir->VentMechZoneOrListName(groupNum) = AlphArray((groupNum - 1) * 3 + 5);

                //     Getting OA details from design specification OA object
                if (!lAlphaBlanks((groupNum - 1) * 3 + 6)) {
                    state.dataMixedAir->DesignSpecOAObjName(groupNum) = AlphArray((groupNum - 1) * 3 + 6);
                    int ObjIndex = Util::FindItemInList(state.dataMixedAir->DesignSpecOAObjName(groupNum), state.dataSize->OARequirements);
                    state.dataMixedAir->DesignSpecOAObjIndex(groupNum) = ObjIndex;

                    if (ObjIndex == 0) {
                        ShowSevereError(state, format("{}{}=\"{}\", invalid", RoutineName, CurrentModuleObject, thisVentilationMechanical.Name));
                        ShowContinueError(state,
                                          format("... not found {}=\"{}\".",
                                                 cAlphaFields((groupNum - 1) * 3 + 6),
                                                 state.dataMixedAir->DesignSpecOAObjName(groupNum)));
                        ErrorsFound = true;
                    }
                }

                // Get zone air distribution details from design specification Zone Air Distribution object
                if (!lAlphaBlanks((groupNum - 1) * 3 + 7)) {
                    state.dataMixedAir->DesignSpecZoneADObjName(groupNum) = AlphArray((groupNum - 1) * 3 + 7);
                    int ObjIndex = Util::FindItemInList(state.dataMixedAir->DesignSpecZoneADObjName(groupNum), state.dataSize->ZoneAirDistribution);
                    state.dataMixedAir->DesignSpecZoneADObjIndex(groupNum) = ObjIndex;

                    if (ObjIndex == 0) {
                        // Cannot find the design specification Zone Air Distribution object
                        ShowSevereError(state, format("{}{}=\"{}\", invalid", RoutineName, CurrentModuleObject, thisVentilationMechanical.Name));
                        ShowContinueError(state,
                                          format("... not found {}=\"{}\".",
                                                 cAlphaFields((groupNum - 1) * 3 + 7),
                                                 state.dataMixedAir->DesignSpecZoneADObjName(groupNum)));
                        ErrorsFound = true;
                    }
                }

                int ZoneNum = Util::FindItemInList(state.dataMixedAir->VentMechZoneOrListName(groupNum), state.dataHeatBal->Zone);
                if (ZoneNum > 0) {
                    ++MechVentZoneCount;
                } else {
                    int ZoneListNum = Util::FindItemInList(state.dataMixedAir->VentMechZoneOrListName(groupNum), state.dataHeatBal->ZoneList);
                    if (ZoneListNum > 0) {
                        MechVentZoneCount += state.dataHeatBal->ZoneList(ZoneListNum).NumOfZones;
                    } else {
                        ShowWarningError(
                            state,
                            format("{}=\"{}\" invalid {} not found.", CurrentModuleObject, AlphArray(1), cAlphaFields((groupNum - 1) * 3 + 5)));
                        ShowContinueError(
                            state,
                            format("Missing {} = {}", cAlphaFields((groupNum - 1) * 3 + 5), state.dataMixedAir->VentMechZoneOrListName(groupNum)));
                        ErrorsFound = true;
                    }
                }
            }

            thisVentilationMechanical.NumofVentMechZones = MechVentZoneCount;

            // Now allocate and store unique zone and associated ventilation rate information
            thisVentilationMechanical.VentMechZone.allocate(MechVentZoneCount);

            MechVentZoneCount = 0;

            //   Loop through zone names and list of zone names, remove duplicate zones, and store designspec names and indexes
            for (int groupNum = 1; groupNum <= NumGroups; ++groupNum) {
                int ZoneNum = Util::FindItemInList(state.dataMixedAir->VentMechZoneOrListName(groupNum), state.dataHeatBal->Zone);
                if (ZoneNum > 0) {
                    if (std::any_of(thisVentilationMechanical.VentMechZone.begin(),
                                    thisVentilationMechanical.VentMechZone.end(),
                                    [ZoneNum](auto const &vmZone) { return vmZone.zoneNum == ZoneNum; })) {
                        //          Disregard duplicate zone names, show warning and do not store data for this zone
                        ShowWarningError(state,
                                         format("Zone name = {} for {} object = {}",
                                                state.dataMixedAir->VentMechZoneOrListName(groupNum),
                                                CurrentModuleObject,
                                                thisVentilationMechanical.Name));
                        ShowContinueError(state, "is specified more than once. The first ventilation values specified for this zone will be used");
                        ShowContinueError(state, "and the rest will be ignored. Simulation will continue..");
                    } else {
                        //          Store unique zone names
                        ++MechVentZoneCount;
                        auto &thisMechVentZone = thisVentilationMechanical.VentMechZone(MechVentZoneCount);
                        thisMechVentZone.zoneNum = ZoneNum;
                        thisMechVentZone.name = state.dataHeatBal->Zone(ZoneNum).Name;

                        // Populating new temp array to hold design spec OA object for each zone
                        if (state.dataMixedAir->DesignSpecOAObjIndex(groupNum) > 0) {
                            thisMechVentZone.ZoneDesignSpecOAObjName = state.dataMixedAir->DesignSpecOAObjName(groupNum);
                            thisMechVentZone.ZoneDesignSpecOAObjIndex = state.dataMixedAir->DesignSpecOAObjIndex(groupNum);
                        } else {
                            if (state.dataGlobal->DoZoneSizing) {
                                int ObjIndex = Util::FindItemInList(state.dataMixedAir->VentMechZoneOrListName(groupNum),
                                                                    state.dataSize->ZoneSizingInput,
                                                                    &ZoneSizingInputData::ZoneName);
                                if (ObjIndex > 0) {
                                    thisMechVentZone.ZoneDesignSpecOAObjName = state.dataSize->ZoneSizingInput(ObjIndex).DesignSpecOAObjName;
                                    thisMechVentZone.ZoneDesignSpecOAObjIndex = state.dataSize->ZoneSizingInput(ObjIndex).ZoneDesignSpecOAIndex;
                                }
                            }
                        }
                        // Zone Air Distribution inputs
                        if (state.dataMixedAir->DesignSpecZoneADObjIndex(groupNum) > 0) {
                            // new DCV inputs
                            thisMechVentZone.ZoneDesignSpecADObjName = state.dataMixedAir->DesignSpecZoneADObjName(groupNum);
                            thisMechVentZone.ZoneDesignSpecADObjIndex = state.dataMixedAir->DesignSpecZoneADObjIndex(groupNum);
                        } else {
                            if (state.dataGlobal->DoZoneSizing) {
                                int ObjIndex = Util::FindItemInList(state.dataMixedAir->VentMechZoneOrListName(groupNum),
                                                                    state.dataSize->ZoneSizingInput,
                                                                    &ZoneSizingInputData::ZoneName);
                                if (ObjIndex > 0) {
                                    thisMechVentZone.ZoneDesignSpecADObjName = state.dataSize->ZoneSizingInput(ObjIndex).ZoneAirDistEffObjName;
                                    thisMechVentZone.ZoneDesignSpecADObjIndex = state.dataSize->ZoneSizingInput(ObjIndex).ZoneAirDistributionIndex;
                                }
                            }
                        }
                    }
                } else {
                    //       Not a zone name, must be a zone list
                    int ZoneListNum = Util::FindItemInList(state.dataMixedAir->VentMechZoneOrListName(groupNum), state.dataHeatBal->ZoneList);
                    if (ZoneListNum > 0) {
                        for (int ScanZoneListNum = 1; ScanZoneListNum <= state.dataHeatBal->ZoneList(ZoneListNum).NumOfZones; ++ScanZoneListNum) {
                            // check to make sure zone name is unique (not listed more than once)...
                            int zoneNum2 = state.dataHeatBal->ZoneList(ZoneListNum).Zone(ScanZoneListNum);
                            if (std::any_of(thisVentilationMechanical.VentMechZone.begin(),
                                            thisVentilationMechanical.VentMechZone.end(),
                                            [zoneNum2](auto const &vmZone) { return vmZone.zoneNum == zoneNum2; })) {
                                //             Disregard duplicate zone names, show warning and do not store data for this zone
                                ShowWarningError(state,
                                                 format("Zone name = {} in ZoneList = {} for {} object = {}",
                                                        state.dataHeatBal->Zone(zoneNum2).Name,
                                                        state.dataMixedAir->VentMechZoneOrListName(groupNum),
                                                        CurrentModuleObject,
                                                        thisVentilationMechanical.Name));
                                ShowContinueError(state, "is a duplicate. The first ventilation values specified for this zone will be used ");
                                ShowContinueError(state, "and the rest will be ignored. The simulation will continue...");
                            } else {
                                //           Store data for each zone name from zone list (duplicate zone names accounted for in
                                //           HeatBalanceManager)
                                ++MechVentZoneCount;
                                auto &thisMechVentZone = thisVentilationMechanical.VentMechZone(MechVentZoneCount);
                                thisMechVentZone.zoneNum = zoneNum2;
                                thisMechVentZone.name = state.dataHeatBal->Zone(zoneNum2).Name;
                                // Populating new temp array to hold design spec OA object for each zone
                                if (state.dataMixedAir->DesignSpecOAObjIndex(groupNum) > 0) {
                                    thisMechVentZone.ZoneDesignSpecOAObjName = state.dataMixedAir->DesignSpecOAObjName(groupNum);
                                    thisMechVentZone.ZoneDesignSpecOAObjIndex = state.dataMixedAir->DesignSpecOAObjIndex(groupNum);
                                } else {
                                    if (state.dataGlobal->DoZoneSizing) {
                                        int ObjIndex = Util::FindItemInList(
                                            state.dataHeatBal->Zone(zoneNum2).Name, state.dataSize->ZoneSizingInput, &ZoneSizingInputData::ZoneName);
                                        if (ObjIndex > 0) {
                                            thisMechVentZone.ZoneDesignSpecOAObjName = state.dataSize->ZoneSizingInput(ObjIndex).DesignSpecOAObjName;
                                            thisMechVentZone.ZoneDesignSpecOAObjIndex =
                                                state.dataSize->ZoneSizingInput(ObjIndex).ZoneDesignSpecOAIndex;
                                        }
                                    }
                                }

                                if (state.dataMixedAir->DesignSpecZoneADObjIndex(groupNum) > 0) {
                                    // new DCV inputs
                                    thisMechVentZone.ZoneDesignSpecADObjName = state.dataMixedAir->DesignSpecZoneADObjName(groupNum);
                                    thisMechVentZone.ZoneDesignSpecADObjIndex = state.dataMixedAir->DesignSpecZoneADObjIndex(groupNum);
                                } else {
                                    if (state.dataGlobal->DoZoneSizing) {
                                        int ObjIndex = Util::FindItemInList(
                                            state.dataHeatBal->Zone(zoneNum2).Name, state.dataSize->ZoneSizingInput, &ZoneSizingInputData::ZoneName);
                                        if (ObjIndex > 0) {
                                            thisMechVentZone.ZoneDesignSpecADObjName =
                                                state.dataSize->ZoneSizingInput(ObjIndex).ZoneAirDistEffObjName;
                                            thisMechVentZone.ZoneDesignSpecADObjIndex =
                                                state.dataSize->ZoneSizingInput(ObjIndex).ZoneAirDistributionIndex;
                                        }
                                    }
                                }
                            }
                        }
                    }
                }
            }

            //   Overwrite previous number of zones with number that does not include duplicates
            thisVentilationMechanical.NumofVentMechZones = MechVentZoneCount;

            // Loop over zones and fill OA and AD specs, if none were found, use defaults
            for (int ventMechZoneNum = 1; ventMechZoneNum <= MechVentZoneCount; ++ventMechZoneNum) {
                auto &thisVentMechZone = thisVentilationMechanical.VentMechZone(ventMechZoneNum);
                int zoneOAReqObjIndex = thisVentMechZone.ZoneDesignSpecOAObjIndex;
                if (zoneOAReqObjIndex > 0) {
                    auto const &curOARequirements(state.dataSize->OARequirements(zoneOAReqObjIndex));
                    thisVentMechZone.ZoneOAAreaRate = curOARequirements.OAFlowPerArea;
                    thisVentMechZone.ZoneOAPeopleRate = curOARequirements.OAFlowPerPerson;
                    thisVentMechZone.ZoneOAFlowRate = curOARequirements.OAFlowPerZone;
                    thisVentMechZone.ZoneOAACHRate = curOARequirements.OAFlowACH;
                    thisVentMechZone.ZoneOAFlowMethod = curOARequirements.OAFlowMethod;
                    thisVentMechZone.ZoneOASchPtr = curOARequirements.OAFlowFracSchPtr;
                    thisVentMechZone.OAPropCtlMinRateSchPtr = curOARequirements.OAPropCtlMinRateSchPtr;
                    if (thisVentilationMechanical.SystemOAMethod == DataSizing::SysOAMethod::ProportionalControlDesOARate) {
                        if (thisVentMechZone.ZoneOAPeopleRate == 0.0 && thisVentMechZone.ZoneOAAreaRate == 0.0) {
                            ShowSevereError(
                                state,
                                format("{}{}=\"{}\", invalid input with System Outdoor Air Method = ProportionalControlBasedOnDesignOARate.",
                                       RoutineName,
                                       CurrentModuleObject,
                                       thisVentilationMechanical.Name));
                            ShowContinueError(state,
                                              " The values of Outdoor Air Flow per Person and Outdoor Air Flow per Zone Floor Area in the same "
                                              "object can not be zero.");
                            ErrorsFound = true;
                        }
                    }
                } else { // use defaults
                    thisVentMechZone.ZoneOAAreaRate = 0.0;
                    // since this is case with no DesSpcOA object, cannot determine the method and default would be Flow/Person which should
                    // default to this flow rate
                    thisVentMechZone.ZoneOAPeopleRate = 0.00944;
                    thisVentMechZone.ZoneOAFlowRate = 0.0;
                    thisVentMechZone.ZoneOAACHRate = 0.0;
                    thisVentMechZone.ZoneOAFlowMethod = OAFlowCalcMethod::PerPerson;
                    thisVentMechZone.ZoneOASchPtr = ScheduleManager::ScheduleAlwaysOn;
                    ShowWarningError(state, format("{}{}=\"{}", RoutineName, CurrentModuleObject, thisVentilationMechanical.Name));
                    ShowContinueError(
                        state, format("Cannot locate a matching DesignSpecification:OutdoorAir object for Zone=\"{}\".", thisVentMechZone.name));
                    ShowContinueError(state, "Using default OA of 0.00944 m3/s-person and 0.0 m3/s-m2.");
                }
                int zoneAirDistObjIndex = thisVentMechZone.ZoneDesignSpecADObjIndex;
                if (zoneAirDistObjIndex > 0) {
                    auto const &curZoneAirDistribution(state.dataSize->ZoneAirDistribution(zoneAirDistObjIndex));
                    thisVentMechZone.ZoneADEffCooling = curZoneAirDistribution.ZoneADEffCooling;
                    thisVentMechZone.ZoneADEffHeating = curZoneAirDistribution.ZoneADEffHeating;
                    thisVentMechZone.ZoneADEffSchPtr = curZoneAirDistribution.ZoneADEffSchPtr;
                    thisVentMechZone.ZoneSecondaryRecirculation = curZoneAirDistribution.ZoneSecondaryRecirculation;
                } else { // use defaults
                    thisVentMechZone.ZoneADEffCooling = 1.0;
                    thisVentMechZone.ZoneADEffHeating = 1.0;
                    thisVentMechZone.ZoneSecondaryRecirculation = 0.0;
                    ShowWarningError(state, format("{}{}=\"{}\"", RoutineName, CurrentModuleObject, thisVentilationMechanical.Name));
                    ShowContinueError(
                        state,
                        format("Cannot locate a matching DesignSpecification:ZoneAirDistribution object for Zone=\"{}\".", thisVentMechZone.name));
                    ShowContinueError(state, "Using default zone air distribution effectiveness of 1.0 for heating and cooling.");
                }
            }
            state.dataMixedAir->VentMechZoneOrListName.deallocate();
            state.dataMixedAir->DesignSpecOAObjName.deallocate();
            state.dataMixedAir->DesignSpecOAObjIndex.deallocate();
            state.dataMixedAir->DesignSpecZoneADObjName.deallocate();
            state.dataMixedAir->DesignSpecZoneADObjIndex.deallocate();
        }

        for (int VentMechNum = 1; VentMechNum <= state.dataMixedAir->NumVentMechControllers; ++VentMechNum) {
            auto &thisVentilationMechanical(state.dataMixedAir->VentilationMechanical(VentMechNum));
            for (int jZone = 1; jZone <= thisVentilationMechanical.NumofVentMechZones; ++jZone) {
                auto &thisVentMechZone = thisVentilationMechanical.VentMechZone(jZone);
                if (thisVentilationMechanical.SystemOAMethod == DataSizing::SysOAMethod::ProportionalControlSchOcc) {
                    if (thisVentMechZone.ZoneOAACHRate > 0.0 || thisVentMechZone.ZoneOAFlowRate > 0.0) {
                        ShowWarningError(state,
                                         format("{}=\"{}\", inappropriate outdoor air method", CurrentModuleObject, thisVentilationMechanical.Name));
                        ShowContinueError(state,
                                          format("Inappropriate method for Design Specification Outdoor Air Object Name=\"{}\".",
                                                 thisVentMechZone.ZoneDesignSpecOAObjName));
                        ShowContinueError(state, format("For Zone=\"{}\".", thisVentMechZone.name));
                        ShowContinueError(state,
                                          "Since System Outdoor Air Method= ProportionalControlBasedOnOccupancySchedule\", AirChanges/Hour or "
                                          "Flow/Zone outdoor air methods are not valid. Simulation continues.... ");
                    }
                }
                if (thisVentilationMechanical.SystemOAMethod == DataSizing::SysOAMethod::ProportionalControlDesOcc) {
                    if (thisVentMechZone.ZoneOAACHRate > 0.0 || thisVentMechZone.ZoneOAFlowRate > 0.0) {
                        ShowWarningError(state,
                                         format("{}=\"{}\", inappropriate outdoor air method", CurrentModuleObject, thisVentilationMechanical.Name));
                        ShowContinueError(state,
                                          format("Inappropriate method for Design Specification Outdoor Air Object Name=\"{}\".",
                                                 thisVentMechZone.ZoneDesignSpecOAObjName));
                        ShowContinueError(state, format("For Zone=\"{}\".", thisVentMechZone.name));
                        ShowContinueError(state,
                                          "Since System Outdoor Air Method= ProportionalControlBasedOnDesignOccupancy\", AirChanges/Hour or "
                                          "Flow/Zone outdoor air methods are not valid. Simulation continues.... ");
                    }
                }

                // Error check to see if a single duct air terminal is assigned to a zone that has zone secondary recirculation
                if (thisVentMechZone.ZoneSecondaryRecirculation > 0.0) {
                    int ZoneNum = thisVentMechZone.zoneNum;
                    if (ZoneNum > 0) {
                        int EquipListIndex = state.dataZoneEquip->ZoneEquipConfig(ZoneNum).EquipListIndex;
                        if (EquipListIndex > 0) {
                            for (int EquipListNum = 1; EquipListNum <= state.dataZoneEquip->NumOfZoneEquipLists; ++EquipListNum) {
                                if (EquipListNum == EquipListIndex) {
                                    for (int EquipNum = 1; EquipNum <= state.dataZoneEquip->ZoneEquipList(EquipListNum).NumOfEquipTypes; ++EquipNum) {
                                        if (Util::SameString(state.dataZoneEquip->ZoneEquipList(EquipListNum).EquipTypeName(EquipNum),
                                                             "ZONEHVAC:AIRDISTRIBUTIONUNIT")) {
                                            for (int ADUNum = 1; ADUNum <= (int)state.dataDefineEquipment->AirDistUnit.size(); ++ADUNum) {
                                                if (Util::SameString(state.dataZoneEquip->ZoneEquipList(EquipListNum).EquipName(EquipNum),
                                                                     state.dataDefineEquipment->AirDistUnit(ADUNum).Name)) {
                                                    if ((state.dataDefineEquipment->AirDistUnit(ADUNum).EquipTypeEnum(EquipNum) ==
                                                         DataDefineEquip::ZnAirLoopEquipType::SingleDuctVAVReheat) ||
                                                        (state.dataDefineEquipment->AirDistUnit(ADUNum).EquipTypeEnum(EquipNum) ==
                                                         DataDefineEquip::ZnAirLoopEquipType::SingleDuctConstVolNoReheat) ||
                                                        (state.dataDefineEquipment->AirDistUnit(ADUNum).EquipTypeEnum(EquipNum) ==
                                                         DataDefineEquip::ZnAirLoopEquipType::SingleDuctConstVolReheat) ||
                                                        (state.dataDefineEquipment->AirDistUnit(ADUNum).EquipTypeEnum(EquipNum) ==
                                                         DataDefineEquip::ZnAirLoopEquipType::SingleDuctVAVNoReheat) ||
                                                        (state.dataDefineEquipment->AirDistUnit(ADUNum).EquipTypeEnum(EquipNum) ==
                                                         DataDefineEquip::ZnAirLoopEquipType::SingleDuctVAVReheatVSFan) ||
                                                        (state.dataDefineEquipment->AirDistUnit(ADUNum).EquipTypeEnum(EquipNum) ==
                                                         DataDefineEquip::ZnAirLoopEquipType::SingleDuctCBVAVReheat) ||
                                                        (state.dataDefineEquipment->AirDistUnit(ADUNum).EquipTypeEnum(EquipNum) ==
                                                         DataDefineEquip::ZnAirLoopEquipType::SingleDuctCBVAVNoReheat) ||
                                                        (state.dataDefineEquipment->AirDistUnit(ADUNum).EquipTypeEnum(EquipNum) ==
                                                         DataDefineEquip::ZnAirLoopEquipType::SingleDuctConstVolCooledBeam) ||
                                                        (state.dataDefineEquipment->AirDistUnit(ADUNum).EquipTypeEnum(EquipNum) ==
                                                         DataDefineEquip::ZnAirLoopEquipType::SingleDuctConstVolFourPipeBeam) ||
                                                        (state.dataDefineEquipment->AirDistUnit(ADUNum).EquipTypeEnum(EquipNum) ==
                                                         DataDefineEquip::ZnAirLoopEquipType::DualDuctVAVOutdoorAir)) {
                                                        ShowWarningError(state,
                                                                         format("{}=\"{}\", inappropriate use of Zone secondary recirculation",
                                                                                CurrentModuleObject,
                                                                                thisVentilationMechanical.Name));
                                                        ShowContinueError(state,
                                                                          "A zone secondary recirculation fraction is specified for zone served by ");
                                                        ShowContinueError(state,
                                                                          format("...terminal unit \"{}\" , that indicates a single path system",
                                                                                 state.dataDefineEquipment->AirDistUnit(ADUNum).Name));
                                                        ShowContinueError(state, format("For Zone=\"{}\".", thisVentMechZone.name));
                                                        ShowContinueError(state, "...The zone secondary recirculation for that zone was set to 0.0");
                                                        thisVentMechZone.ZoneSecondaryRecirculation = 0.0;
                                                    }
                                                    goto EquipLoop_exit;
                                                }
                                            }
                                        }
                                    }
                                }
                            }
                        EquipLoop_exit:;
                        }
                    }
                }
                if (thisVentMechZone.ZoneDesignSpecOAObjName.empty()) {
                    ShowSevereError(
                        state,
                        format("{}=\"{}\", Design Specification Outdoor Air Object Name blank", CurrentModuleObject, thisVentilationMechanical.Name));
                    ShowContinueError(state, format("For Zone=\"{}\".", thisVentMechZone.name));
                    ShowContinueError(state, "This field either needs to be filled in in this object or Sizing:Zone object.");
                    ShowContinueError(state, "For this run, default values for these fields will be used.");
                }
                if (thisVentMechZone.ZoneOAPeopleRate <= 0.0 && thisVentilationMechanical.DCVFlag) {
                    ShowWarningError(state, format("{}=\"{}\", Zone OA/person rate", CurrentModuleObject, thisVentilationMechanical.Name));
                    ShowContinueError(state, format("For Zone=\"{}\".", thisVentMechZone.name));
                    ShowContinueError(state,
                                      format("Zone outside air per person rate not set in Design Specification Outdoor Air Object=\"{}\".",
                                             thisVentMechZone.ZoneDesignSpecOAObjName));
                }

                if (thisVentMechZone.ZoneOAAreaRate < 0.0) {
                    ShowSevereError(state,
                                    format("{}=\"{}\", invalid Outdoor Air flow per area", CurrentModuleObject, thisVentilationMechanical.Name));
                    ShowContinueError(state, format("For Zone=\"{}\".", thisVentMechZone.name));
                    ShowContinueError(state,
                                      format("invalid Outdoor Air flow per area specified in object=\"{}\". Value must be >= 0.0.",
                                             thisVentMechZone.ZoneDesignSpecOAObjName));
                    ErrorsFound = true;
                }
                if (thisVentMechZone.ZoneOAPeopleRate < 0.0) {
                    ShowSevereError(state,
                                    format("{}=\"{}\", invalid Outdoor Air flow per person", CurrentModuleObject, thisVentilationMechanical.Name));
                    ShowContinueError(state, format("For Zone=\"{}\".", thisVentMechZone.name));
                    ShowContinueError(state,
                                      format("invalid Outdoor Air flow per person specified in object \"{}\". Value must be >= 0.0.",
                                             thisVentMechZone.ZoneDesignSpecOAObjName));
                    ErrorsFound = true;
                }
            }
        }

        // Link OA controller object with mechanical ventilation object
        for (int OAControllerNum = 1; OAControllerNum <= state.dataMixedAir->NumOAControllers; ++OAControllerNum) {
            state.dataMixedAir->OAController(OAControllerNum).VentMechObjectNum = Util::FindItemInList(
                state.dataMixedAir->OAController(OAControllerNum).VentilationMechanicalName, state.dataMixedAir->VentilationMechanical);
            if (state.dataMixedAir->OAController(OAControllerNum).VentMechObjectNum == 0 &&
                !state.dataMixedAir->OAController(OAControllerNum).VentilationMechanicalName.empty()) {
                ShowSevereError(state,
                                format("{}=\"{}\", non-match to Controller:OutdoorAir",
                                       CurrentModuleObject,
                                       state.dataMixedAir->OAController(OAControllerNum).VentilationMechanicalName));
                ShowContinueError(
                    state, format("Invalid specified in Controller:OutdoorAir object = {}", state.dataMixedAir->OAController(OAControllerNum).Name));
                ShowContinueError(state,
                                  format("{} object name must match the {} object name specified in Controller:OutdoorAir.",
                                         CurrentModuleObject,
                                         CurrentModuleObject));
                ErrorsFound = true;
            }
        }

        // write to .eio file
        static constexpr std::string_view Format_700(
            "!<Controller:MechanicalVentilation>,Name,Availability Schedule Name,Demand Controlled Ventilation "
            "{Yes/No},System Outdoor Air Method,Zone Maximum Outdoor Air Fraction,Number of Zones,Zone Name,DSOA "
            "Name,DSZAD Name");
        print(state.files.eio, "{}\n", Format_700);
        for (int VentMechNum = 1; VentMechNum <= state.dataMixedAir->NumVentMechControllers; ++VentMechNum) {
            auto &thisVentilationMechanical(state.dataMixedAir->VentilationMechanical(VentMechNum));
            print(state.files.eio, " Controller:MechanicalVentilation,{},{},", thisVentilationMechanical.Name, thisVentilationMechanical.SchName);

            if (thisVentilationMechanical.DCVFlag) {
                print(state.files.eio, "Yes,");
            } else {
                print(state.files.eio, "No,");
            }

            if (thisVentilationMechanical.SystemOAMethod != DataSizing::SysOAMethod::Invalid) {
                print(state.files.eio, printSysOAMethod[static_cast<int>(thisVentilationMechanical.SystemOAMethod)]);
            } else {
                print(state.files.eio, "Invalid/Unknown,");
            }

            print(state.files.eio, "{:.2R},", thisVentilationMechanical.ZoneMaxOAFraction);
            print(state.files.eio, "{},", thisVentilationMechanical.NumofVentMechZones);

            for (int jZone = 1; jZone <= thisVentilationMechanical.NumofVentMechZones; ++jZone) {
                auto &thisVentMechZone = thisVentilationMechanical.VentMechZone(jZone);
                if (jZone < thisVentilationMechanical.NumofVentMechZones) {
                    print(state.files.eio,
                          "{},{},{},",
                          state.dataHeatBal->Zone(thisVentMechZone.zoneNum).Name,
                          thisVentMechZone.ZoneDesignSpecOAObjName,
                          thisVentMechZone.ZoneDesignSpecADObjName);
                } else {
                    print(state.files.eio,
                          "{},{},{}\n",
                          state.dataHeatBal->Zone(thisVentMechZone.zoneNum).Name,
                          thisVentMechZone.ZoneDesignSpecOAObjName,
                          thisVentMechZone.ZoneDesignSpecADObjName);
                }
            }
        }

    } // Number of Mechanical Ventilation Objects > 0

    AlphArray.deallocate();
    NumArray.deallocate();
    lNumericBlanks.deallocate();
    lAlphaBlanks.deallocate();
    cAlphaFields.deallocate();
    cNumericFields.deallocate();

    if (ErrorsFound) {
        ShowFatalError(state, format("{}Errors found when getting {} inputs.", RoutineName, CurrentModuleObject));
    }
}

void AllocateOAControllers(EnergyPlusData &state)
{
    // PURPOSE OF THIS SUBROUTINE:
    // Allocate the OA controller arrays which are shared by Controller:OutdoorAir and ZoneHVAC:EnergyRecoveryVentilator:Controller

    if (state.dataMixedAir->AllocateOAControllersFlag) {
        state.dataMixedAir->NumOAControllers =
            state.dataInputProcessing->inputProcessor->getNumObjectsFound(state, CurrentModuleObjects[static_cast<int>(CMO::OAController)]);
        state.dataMixedAir->NumERVControllers =
            state.dataInputProcessing->inputProcessor->getNumObjectsFound(state, CurrentModuleObjects[static_cast<int>(CMO::ERVController)]);
        state.dataMixedAir->NumOAControllers += state.dataMixedAir->NumERVControllers;
        state.dataMixedAir->OAController.allocate(state.dataMixedAir->NumOAControllers);
        state.dataMixedAir->OAControllerUniqueNames.reserve(static_cast<unsigned>(state.dataMixedAir->NumOAControllers));
        state.dataMixedAir->AllocateOAControllersFlag = false;
    }
}

void GetOAMixerInputs(EnergyPlusData &state)
{

    // SUBROUTINE INFORMATION:
    //       AUTHOR         Fred Buhl
    //       DATE WRITTEN   Oct 1998

    // PURPOSE OF THIS SUBROUTINE
    // Input the OAMixer data and store it in the OAMixer array.

    // METHODOLOGY EMPLOYED:
    // Use the Get routines from the InputProcessor module.

    // SUBROUTINE PARAMETER DEFINITIONS:
    static constexpr std::string_view RoutineName("GetOAMixerInputs: "); // include trailing blank space

    // SUBROUTINE LOCAL VARIABLE DECLARATIONS:

    int NumNums;   // Number of REAL(r64) numbers returned by GetObjectItem
    int NumAlphas; // Number of alphanumerics returned by GetObjectItem
    int NumArg;    // Number of arguments from GetObjectDefMaxArgs call
    int IOStat;
    Array1D<Real64> NumArray;      // array that holds numeric input values
    Array1D_string AlphArray;      // array that holds alpha input values
    Array1D_string cAlphaFields;   // Alpha field names
    Array1D_string cNumericFields; // Numeric field names
    Array1D_bool lAlphaBlanks;     // Logical array, alpha field input BLANK = .TRUE.
    Array1D_bool lNumericBlanks;   // Logical array, numeric field input BLANK = .TRUE.
    bool ErrorsFound(false);

    auto &dln = state.dataLoopNodes;
    
    if (!state.dataMixedAir->GetOAMixerInputFlag) return;

    state.dataInputProcessing->inputProcessor->getObjectDefMaxArgs(
        state, CurrentModuleObjects[static_cast<int>(CMO::OAMixer)], NumArg, NumAlphas, NumNums);

    AlphArray.allocate(NumAlphas);
    NumArray.dimension(NumNums, 0.0);
    lNumericBlanks.dimension(NumNums, true);
    lAlphaBlanks.dimension(NumAlphas, true);
    cAlphaFields.allocate(NumAlphas);
    cNumericFields.allocate(NumNums);

    std::string_view const CurrentModuleObject = CurrentModuleObjects[static_cast<int>(CMO::OAMixer)];

    state.dataMixedAir->NumOAMixers = state.dataInputProcessing->inputProcessor->getNumObjectsFound(state, CurrentModuleObject);

    if (state.dataMixedAir->NumOAMixers > 0) {

        state.dataMixedAir->OAMixer.allocate(state.dataMixedAir->NumOAMixers);

        for (int OutAirNum = 1; OutAirNum <= state.dataMixedAir->NumOAMixers; ++OutAirNum) {
            state.dataInputProcessing->inputProcessor->getObjectItem(state,
                                                                     CurrentModuleObject,
                                                                     OutAirNum,
                                                                     AlphArray,
                                                                     NumAlphas,
                                                                     NumArray,
                                                                     NumNums,
                                                                     IOStat,
                                                                     lNumericBlanks,
                                                                     lAlphaBlanks,
                                                                     cAlphaFields,
                                                                     cNumericFields);
            // no need to check if AlphaArray(1) is empty since Json will catch missing required fields
            state.dataMixedAir->OAMixer(OutAirNum).Name = AlphArray(1);
            state.dataMixedAir->OAMixer(OutAirNum).MixedAirOutNodeNum = Node::GetSingleNode(state,
                                                                                                 AlphArray(2),
                                                                                                 ErrorsFound,
                                                                                                 Node::ConnObjType::OutdoorAirMixer,
                                                                                                 AlphArray(1),
                                                                                                 Node::FluidType::Air,
                                                                                                 Node::ConnType::Outlet,
                                                                                                 Node::CompFluidStream::Primary,
                                                                                            Node::ObjectIsNotParent);
            //  Set connection type to 'Inlet', because this is not necessarily directly from
            //  outside air.  Outside Air Inlet Node List will set the connection to outside air
            state.dataMixedAir->OAMixer(OutAirNum).OutsideAirInNodeNum =
                Node::GetSingleNode(state,
                                                    AlphArray(3),
                                                    ErrorsFound,
                                                    Node::ConnObjType::OutdoorAirMixer,
                                                    AlphArray(1),
                                                    Node::FluidType::Air,
                                                    Node::ConnType::Inlet,
                                                    Node::CompFluidStream::Primary,
                                    Node::ObjectIsNotParent);

            state.dataMixedAir->OAMixer(OutAirNum).ReliefAirOutNodeNum = Node::GetSingleNode(state,
                                                                                            AlphArray(4),
                                                                                                 ErrorsFound,
                                                                                                 Node::ConnObjType::OutdoorAirMixer,
                                                                                                 AlphArray(1),
                                                                                                 Node::FluidType::Air,
                                                                                                 Node::ConnType::ReliefAir,
                                                                                                 Node::CompFluidStream::Primary,
                                                                                            Node::ObjectIsNotParent);
            state.dataMixedAir->OAMixer(OutAirNum).ReturnAirInNodeNum = Node::GetSingleNode(state,
                                                                                                 AlphArray(5),
                                                                                                 ErrorsFound,
                                                                                                 Node::ConnObjType::OutdoorAirMixer,
                                                                                                 AlphArray(1),
                                                                                                 Node::FluidType::Air,
                                                                                                 Node::ConnType::Inlet,
                                                                                                 Node::CompFluidStream::Primary,
                                                                                            Node::ObjectIsNotParent);
            // Check for dupes in the four nodes.
            if (state.dataMixedAir->OAMixer(OutAirNum).MixedAirOutNodeNum == state.dataMixedAir->OAMixer(OutAirNum).OutsideAirInNodeNum) {
                ShowSevereError(state,
                                format("{} = {} {} = {} duplicates the {}.",
                                       CurrentModuleObject,
                                       state.dataMixedAir->OAMixer(OutAirNum).Name,
                                       cAlphaFields(3),
                                       dln->nodes(state.dataMixedAir->OAMixer(OutAirNum).OutsideAirInNodeNum)->Name,
                                       cAlphaFields(2)));
                ErrorsFound = true;
            } else if (state.dataMixedAir->OAMixer(OutAirNum).MixedAirOutNodeNum == state.dataMixedAir->OAMixer(OutAirNum).ReliefAirOutNodeNum) {
                ShowSevereError(state,
                                format("{} = {} {} = {} duplicates the {}.",
                                       CurrentModuleObject,
                                       state.dataMixedAir->OAMixer(OutAirNum).Name,
                                       cAlphaFields(4),
                                       dln->nodes(state.dataMixedAir->OAMixer(OutAirNum).ReliefAirOutNodeNum)->Name,
                                       cAlphaFields(2)));
                ErrorsFound = true;
            } else if (state.dataMixedAir->OAMixer(OutAirNum).MixedAirOutNodeNum == state.dataMixedAir->OAMixer(OutAirNum).ReturnAirInNodeNum) {
                ShowSevereError(state,
                                format("{} = {} {} = {} duplicates the {}.",
                                       CurrentModuleObject,
                                       state.dataMixedAir->OAMixer(OutAirNum).Name,
                                       cAlphaFields(5),
                                       dln->nodes(state.dataMixedAir->OAMixer(OutAirNum).ReturnAirInNodeNum)->Name,
                                       cAlphaFields(2)));
                ErrorsFound = true;
            }

            if (state.dataMixedAir->OAMixer(OutAirNum).OutsideAirInNodeNum == state.dataMixedAir->OAMixer(OutAirNum).ReliefAirOutNodeNum) {
                ShowSevereError(state,
                                format("{} = {} {} = {} duplicates the {}.",
                                       CurrentModuleObject,
                                       state.dataMixedAir->OAMixer(OutAirNum).Name,
                                       cAlphaFields(4),
                                       dln->nodes(state.dataMixedAir->OAMixer(OutAirNum).ReliefAirOutNodeNum)->Name,
                                       cAlphaFields(3)));
                ErrorsFound = true;
            } else if (state.dataMixedAir->OAMixer(OutAirNum).OutsideAirInNodeNum == state.dataMixedAir->OAMixer(OutAirNum).ReturnAirInNodeNum) {
                ShowSevereError(state,
                                format("{} = {} {} = {} duplicates the {}.",
                                       CurrentModuleObject,
                                       state.dataMixedAir->OAMixer(OutAirNum).Name,
                                       cAlphaFields(5),
                                       dln->nodes(state.dataMixedAir->OAMixer(OutAirNum).ReturnAirInNodeNum)->Name,
                                       cAlphaFields(3)));
                ErrorsFound = true;
            }

            if (state.dataMixedAir->OAMixer(OutAirNum).ReliefAirOutNodeNum == state.dataMixedAir->OAMixer(OutAirNum).ReturnAirInNodeNum) {
                ShowSevereError(state,
                                format("{} = {} {} = {} duplicates the {}.",
                                       CurrentModuleObject,
                                       state.dataMixedAir->OAMixer(OutAirNum).Name,
                                       cAlphaFields(5),
                                       dln->nodes(state.dataMixedAir->OAMixer(OutAirNum).ReturnAirInNodeNum)->Name,
                                       cAlphaFields(4)));
                ErrorsFound = true;
            }
            BranchNodeConnections::TestCompSet(
                state, CurrentModuleObject, state.dataMixedAir->OAMixer(OutAirNum).Name, AlphArray(3), AlphArray(2), "Air Nodes");
        }
    }

    if (ErrorsFound) {
        ShowFatalError(state, format("{}Errors found in getting {}", RoutineName, CurrentModuleObject));
    }

    state.dataMixedAir->GetOAMixerInputFlag = false;
}

void ProcessOAControllerInputs(EnergyPlusData &state,
                               std::string_view const CurrentModuleObject,
                               int const OutAirNum,
                               Array1D_string const &AlphArray,
                               int &NumAlphas,
                               Array1D<Real64> const &NumArray,
                               int &NumNums,
                               Array1D_bool const &lNumericBlanks, // Unused
                               Array1D_bool const &lAlphaBlanks,
                               Array1D_string const &cAlphaFields,
                               Array1D_string const &cNumericFields, // Unused
                               bool &ErrorsFound                     // If errors found in input
)
{

    // SUBROUTINE INFORMATION:
    //       AUTHOR         Fred Buhl
    //       DATE WRITTEN   Oct 1998
    //       MODIFIED       Shirey/Raustad FSEC, June 2003, Jan 2004
    //                      Mangesh Basarkar, 06/2011: Getting zone OA specifications from Design Specification Object
    //                      Tianzhen Hong, 3/2012: getting zone air distribution effectiveness and secondary recirculation
    //                       from DesignSpecification:ZoneAirDistribution objects
    //       RE-ENGINEERED  MJW: Split out processing controller:outdoorair input to facilitate unit testing, Feb 2015

    // PURPOSE OF THIS SUBROUTINE
    // Input the OAController data and store it in the OAController array.

    // SUBROUTINE PARAMETER DEFINITIONS:
    static constexpr std::string_view RoutineName("GetOAControllerInputs: "); // include trailing blank space

    state.dataMixedAir->OAController(OutAirNum).Name = AlphArray(1);
    state.dataMixedAir->OAController(OutAirNum).ControllerType = MixedAirControllerType::ControllerOutsideAir;
    state.dataMixedAir->OAController(OutAirNum).MaxOA = NumArray(2);
    state.dataMixedAir->OAController(OutAirNum).MinOA = NumArray(1);
    state.dataMixedAir->OAController(OutAirNum).MixedAirOutNodeNum =
        Node::GetSingleNode(state,
                                            AlphArray(4),
                                            ErrorsFound,
                                            Node::ConnObjType::ControllerOutdoorAir,
                                            AlphArray(1),
                                            Node::FluidType::Air,
                                            Node::ConnType::Sensor,
                                            Node::CompFluidStream::Primary,
                            Node::ObjectIsNotParent);
    state.dataMixedAir->OAController(OutAirNum).OutsideAirInNodeNum = Node::GetSingleNode(state,
                                                                                             AlphArray(5),
                                                                                             ErrorsFound,
                                                                                             Node::ConnObjType::ControllerOutdoorAir,
                                                                                             AlphArray(1),
                                                                                             Node::FluidType::Air,
                                                                                             Node::ConnType::Actuator,
                                                                                             Node::CompFluidStream::Primary,
                                                                                          Node::ObjectIsNotParent);
    if (!OutAirNodeManager::CheckOutAirNodeNumber(state, state.dataMixedAir->OAController(OutAirNum).OutsideAirInNodeNum)) {
        ShowWarningError(state,
                         format("{}=\"{}\": {}=\"{}\" is not an OutdoorAir:Node.", CurrentModuleObject, AlphArray(1), cAlphaFields(5), AlphArray(5)));
        ShowContinueError(state, "Confirm that this is the intended source for the outdoor air stream.");
    }
    if (Util::SameString(AlphArray(6), "NoEconomizer")) {
        state.dataMixedAir->OAController(OutAirNum).Econo = EconoOp::NoEconomizer;
    } else if (Util::SameString(AlphArray(6), "FixedDryBulb")) {
        state.dataMixedAir->OAController(OutAirNum).Econo = EconoOp::FixedDryBulb;
    } else if (Util::SameString(AlphArray(6), "FixedEnthalpy")) {
        state.dataMixedAir->OAController(OutAirNum).Econo = EconoOp::FixedEnthalpy;
    } else if (Util::SameString(AlphArray(6), "FixedDewPointAndDryBulb")) {
        state.dataMixedAir->OAController(OutAirNum).Econo = EconoOp::FixedDewPointAndDryBulb;
    } else if (Util::SameString(AlphArray(6), "DifferentialDryBulb")) {
        state.dataMixedAir->OAController(OutAirNum).Econo = EconoOp::DifferentialDryBulb;
    } else if (Util::SameString(AlphArray(6), "DifferentialEnthalpy")) {
        state.dataMixedAir->OAController(OutAirNum).Econo = EconoOp::DifferentialEnthalpy;
    } else if (Util::SameString(AlphArray(6), "DifferentialDryBulbAndEnthalpy")) {
        state.dataMixedAir->OAController(OutAirNum).Econo = EconoOp::DifferentialDryBulbAndEnthalpy;
    } else if (Util::SameString(AlphArray(6), "ElectronicEnthalpy")) {
        state.dataMixedAir->OAController(OutAirNum).Econo = EconoOp::ElectronicEnthalpy;
    } else {
        ShowSevereError(state, format("{}=\"{}\" invalid {}=\"{}\" value.", CurrentModuleObject, AlphArray(1), cAlphaFields(6), AlphArray(6)));
        ErrorsFound = true;
    }
    // Bypass choice - Added by Amit for new feature implementation
    if (Util::SameString(AlphArray(7), "ModulateFlow")) {
        state.dataMixedAir->OAController(OutAirNum).EconBypass = false;
    } else if (Util::SameString(AlphArray(7), "MinimumFlowWithBypass")) {
        state.dataMixedAir->OAController(OutAirNum).EconBypass = true;
    } else {
        ShowSevereError(state, format("{}=\"{}\" invalid {}=\"{}\" value.", CurrentModuleObject, AlphArray(1), cAlphaFields(7), AlphArray(7)));
        ErrorsFound = true;
    }

    if (Util::SameString(AlphArray(9), "NoLockout")) {
        state.dataMixedAir->OAController(OutAirNum).Lockout = LockoutType::NoLockoutPossible;
    } else if (Util::SameString(AlphArray(9), "LockoutWithHeating")) {
        state.dataMixedAir->OAController(OutAirNum).Lockout = LockoutType::LockoutWithHeatingPossible;
    } else if (Util::SameString(AlphArray(9), "LockoutWithCompressor")) {
        state.dataMixedAir->OAController(OutAirNum).Lockout = LockoutType::LockoutWithCompressorPossible;
    } else {
        ShowSevereError(state, format("{}=\"{}\" invalid {}=\"{}\" value.", CurrentModuleObject, AlphArray(1), cAlphaFields(9), AlphArray(9)));
        ErrorsFound = true;
    }
    if (Util::SameString(AlphArray(10), "FixedMinimum")) {
        state.dataMixedAir->OAController(OutAirNum).FixedMin = true;
    } else {
        state.dataMixedAir->OAController(OutAirNum).FixedMin = false;
    }
    if (lNumericBlanks(3)) {
        state.dataMixedAir->OAController(OutAirNum).TempLim = HVAC::BlankNumeric;
    } else {
        state.dataMixedAir->OAController(OutAirNum).TempLim = NumArray(3);
    }

    if (lNumericBlanks(4)) {
        state.dataMixedAir->OAController(OutAirNum).EnthLim = HVAC::BlankNumeric;
    } else {
        state.dataMixedAir->OAController(OutAirNum).EnthLim = NumArray(4);
    }
    if (lNumericBlanks(5)) {
        state.dataMixedAir->OAController(OutAirNum).DPTempLim = HVAC::BlankNumeric;
    } else {
        state.dataMixedAir->OAController(OutAirNum).DPTempLim = NumArray(5);
    }

    if (lNumericBlanks(6)) {
        state.dataMixedAir->OAController(OutAirNum).TempLowLim = HVAC::BlankNumeric;
    } else {
        state.dataMixedAir->OAController(OutAirNum).TempLowLim = NumArray(6);
    }

    if (!lAlphaBlanks(8)) {
        state.dataMixedAir->OAController(OutAirNum).EnthalpyCurvePtr = Curve::GetCurveIndex(state, AlphArray(8)); // convert curve name to number
        if (state.dataMixedAir->OAController(OutAirNum).EnthalpyCurvePtr == 0) {
            ShowSevereError(state,
                            format("{}=\"{}\" invalid {}=\"{}\" not found.", CurrentModuleObject, AlphArray(1), cAlphaFields(8), AlphArray(8)));
            ErrorsFound = true;
        } else {
            // Verify Curve Object, only legal types are Quadratic and Cubic
            ErrorsFound |= Curve::CheckCurveDims(state,
                                                 state.dataMixedAir->OAController(OutAirNum).EnthalpyCurvePtr, // Curve index
                                                 {1},                                                          // Valid dimensions
                                                 RoutineName,                                                  // Routine name
                                                 CurrentModuleObject,                                          // Object Type
                                                 state.dataMixedAir->OAController(OutAirNum).Name,             // Object Name
                                                 cAlphaFields(8));                                             // Field Name
        }
    }

    state.dataMixedAir->OAController(OutAirNum).ReliefAirOutNodeNum =
        Node::GetSingleNode(state,
                                            AlphArray(2),
                                            ErrorsFound,
                                            Node::ConnObjType::ControllerOutdoorAir,
                                            AlphArray(1),
                                            Node::FluidType::Air,
                                            Node::ConnType::Actuator,
                                            Node::CompFluidStream::Primary,
                            Node::ObjectIsNotParent);
    state.dataMixedAir->OAController(OutAirNum).ReturnAirInNodeNum =
        Node::GetSingleNode(state,
                                            AlphArray(3),
                                            ErrorsFound,
                                            Node::ConnObjType::ControllerOutdoorAir,
                                            AlphArray(1),
                                            Node::FluidType::Air,
                                            Node::ConnType::Sensor,
                                            Node::CompFluidStream::Primary,
                            Node::ObjectIsNotParent);
    state.dataMixedAir->OAController(OutAirNum).MinOASch = AlphArray(11);
    state.dataMixedAir->OAController(OutAirNum).MinOASchPtr = GetScheduleIndex(state, AlphArray(11));
    if (state.dataMixedAir->OAController(OutAirNum).MinOASchPtr == 0 && (!lAlphaBlanks(11))) {
        ShowSevereError(state, format("{}=\"{}\" invalid {}=\"{}\" not found.", CurrentModuleObject, AlphArray(1), cAlphaFields(11), AlphArray(11)));
        ErrorsFound = true;
    }

    // Changed by Amit for new feature implementation
    state.dataMixedAir->OAController(OutAirNum).MinOAflowSch = AlphArray(12);
    state.dataMixedAir->OAController(OutAirNum).MinOAflowSchPtr = GetScheduleIndex(state, AlphArray(12));
    if (state.dataMixedAir->OAController(OutAirNum).MinOAflowSchPtr == 0 && (!lAlphaBlanks(12))) {
        ShowSevereError(state, format("{}=\"{}\" invalid {}=\"{}\" not found.", CurrentModuleObject, AlphArray(1), cAlphaFields(12), AlphArray(12)));
        ErrorsFound = true;
    }

    state.dataMixedAir->OAController(OutAirNum).MaxOAflowSch = AlphArray(13);
    state.dataMixedAir->OAController(OutAirNum).MaxOAflowSchPtr = GetScheduleIndex(state, AlphArray(13));
    if (state.dataMixedAir->OAController(OutAirNum).MaxOAflowSchPtr == 0 && (!lAlphaBlanks(13))) {
        ShowSevereError(state, format("{}=\"{}\" invalid {}=\"{}\" not found.", CurrentModuleObject, AlphArray(1), cAlphaFields(13), AlphArray(13)));
        ErrorsFound = true;
    }
    state.dataMixedAir->OAController(OutAirNum).VentilationMechanicalName = AlphArray(14);

    //   Check for a time of day economizer control schedule
    state.dataMixedAir->OAController(OutAirNum).EconomizerOASchedPtr = GetScheduleIndex(state, AlphArray(15));

    //   High humidity control option can be used with any economizer flag
    if (Util::SameString(AlphArray(16), "Yes")) {

        state.dataMixedAir->OAController(OutAirNum).HumidistatZoneNum = Util::FindItemInList(AlphArray(17), state.dataHeatBal->Zone);

        // Get the node number for the zone with the humidistat
        if (state.dataMixedAir->OAController(OutAirNum).HumidistatZoneNum > 0) {
            bool AirNodeFound = false;
            bool AirLoopFound = false;
            bool OASysFound = false;
            for (int ControlledZoneNum = 1; ControlledZoneNum <= state.dataGlobal->NumOfZones; ++ControlledZoneNum) {
                if (ControlledZoneNum != state.dataMixedAir->OAController(OutAirNum).HumidistatZoneNum) continue;
                //           Find the controlled zone number for the specified humidistat location
                state.dataMixedAir->OAController(OutAirNum).HumidistatZoneNodeNum =
                    state.dataZoneEquip->ZoneEquipConfig(ControlledZoneNum).ZoneNodeNum;
                //           Determine which OA System uses this OA Controller
                int OASysIndex = 0;
                for (int OASysNum = 1; OASysNum <= state.dataAirLoop->NumOASystems; ++OASysNum) {
                    for (int OAControllerNum = 1; OAControllerNum <= state.dataAirLoop->OutsideAirSys(OASysNum).NumControllers; ++OAControllerNum) {
                        if (!Util::SameString(state.dataAirLoop->OutsideAirSys(OASysNum).ControllerType(OAControllerNum), CurrentModuleObject) ||
                            !Util::SameString(state.dataAirLoop->OutsideAirSys(OASysNum).ControllerName(OAControllerNum),
                                              state.dataMixedAir->OAController(OutAirNum).Name))
                            continue;
                        OASysIndex = OASysNum;
                        OASysFound = true;
                        break;
                    }
                    if (OASysFound) break;
                }
                //           Determine if controller is on air loop served by the humidistat location specified
                for (int zoneInNode = 1; zoneInNode <= state.dataZoneEquip->ZoneEquipConfig(ControlledZoneNum).NumInNodes; ++zoneInNode) {
                    int AirLoopNumber = state.dataZoneEquip->ZoneEquipConfig(ControlledZoneNum).InNodeAirLoopNum(zoneInNode);
                    if (AirLoopNumber > 0 && OASysIndex > 0) {
                        for (int BranchNum = 1; BranchNum <= state.dataAirSystemsData->PrimaryAirSystems(AirLoopNumber).NumBranches; ++BranchNum) {
                            for (int CompNum = 1;
                                 CompNum <= state.dataAirSystemsData->PrimaryAirSystems(AirLoopNumber).Branch(BranchNum).TotalComponents;
                                 ++CompNum) {
                                if (!Util::SameString(state.dataAirSystemsData->PrimaryAirSystems(AirLoopNumber).Branch(BranchNum).Comp(CompNum).Name,
                                                      state.dataAirLoop->OutsideAirSys(OASysIndex).Name) ||
                                    !Util::SameString(
                                        state.dataAirSystemsData->PrimaryAirSystems(AirLoopNumber).Branch(BranchNum).Comp(CompNum).TypeOf,
                                        "AirLoopHVAC:OutdoorAirSystem"))
                                    continue;
                                AirLoopFound = true;
                                break;
                            }
                            if (AirLoopFound) break;
                        }
                        for (int HStatZoneNum = 1; HStatZoneNum <= state.dataZoneCtrls->NumHumidityControlZones; ++HStatZoneNum) {
                            if (state.dataZoneCtrls->HumidityControlZone(HStatZoneNum).ActualZoneNum !=
                                state.dataMixedAir->OAController(OutAirNum).HumidistatZoneNum)
                                continue;
                            AirNodeFound = true;
                            break;
                        }
                    } else {
                        if (OASysIndex == 0) {
                            ShowSevereError(
                                state,
                                format("Did not find an AirLoopHVAC:OutdoorAirSystem for {} = \"{}\"",
                                       MixedAirControllerTypeNames[static_cast<int>(state.dataMixedAir->OAController(OutAirNum).ControllerType)],
                                       state.dataMixedAir->OAController(OutAirNum).Name));
                            ErrorsFound = true;
                        }
                    }
                }
            }
            if (!AirNodeFound) {
                ShowSevereError(state,
                                format("Did not find Air Node (Zone with Humidistat), {} = \"{}\"",
                                       MixedAirControllerTypeNames[static_cast<int>(state.dataMixedAir->OAController(OutAirNum).ControllerType)],
                                       state.dataMixedAir->OAController(OutAirNum).Name));
                ShowContinueError(state, format("Specified {} = {}", cAlphaFields(17), AlphArray(17)));
                ShowContinueError(state,
                                  "Both a ZoneHVAC:EquipmentConnections object and a ZoneControl:Humidistat object must be specified for this zone.");
                ErrorsFound = true;
            }
            if (!AirLoopFound) {
                ShowSevereError(state,
                                format("Did not find correct Primary Air Loop for {} = \"{}\"",
                                       MixedAirControllerTypeNames[static_cast<int>(state.dataMixedAir->OAController(OutAirNum).ControllerType)],
                                       state.dataMixedAir->OAController(OutAirNum).Name));
                ShowContinueError(state, format("{} = {} is not served by this Primary Air Loop equipment.", cAlphaFields(17), AlphArray(17)));
                ErrorsFound = true;
            }
        } else {
            ShowSevereError(state,
                            format("Did not find Air Node (Zone with Humidistat), {} = \"{}\"",
                                   MixedAirControllerTypeNames[static_cast<int>(state.dataMixedAir->OAController(OutAirNum).ControllerType)],
                                   state.dataMixedAir->OAController(OutAirNum).Name));
            ShowContinueError(state, format("Specified {} = {}", cAlphaFields(17), AlphArray(17)));
            ShowContinueError(state,
                              "Both a ZoneHVAC:EquipmentConnections object and a ZoneControl:Humidistat object must be specified for this zone.");
            ErrorsFound = true;
        }

        state.dataMixedAir->OAController(OutAirNum).HighRHOAFlowRatio = NumArray(7);
        if (state.dataMixedAir->OAController(OutAirNum).HighRHOAFlowRatio <= 0.0 && NumNums > 6) {
            ShowWarningError(state, format("{} \"{}\"", CurrentModuleObject, state.dataMixedAir->OAController(OutAirNum).Name));
            ShowContinueError(state, format(" {} must be greater than 0.", cNumericFields(7)));
            ShowContinueError(state, format(" {} is reset to 1 and the simulation continues.", cNumericFields(7)));
            state.dataMixedAir->OAController(OutAirNum).HighRHOAFlowRatio = 1.0;
        }

        if (Util::SameString(AlphArray(16), "Yes") && state.dataMixedAir->OAController(OutAirNum).FixedMin) {
            if (state.dataMixedAir->OAController(OutAirNum).MaxOA > 0.0 && state.dataMixedAir->OAController(OutAirNum).MinOA != AutoSize) {
                Real64 OAFlowRatio = state.dataMixedAir->OAController(OutAirNum).MinOA / state.dataMixedAir->OAController(OutAirNum).MaxOA;
                if (state.dataMixedAir->OAController(OutAirNum).HighRHOAFlowRatio < OAFlowRatio) {
                    ShowWarningError(state, format("{} \"{}\"", CurrentModuleObject, state.dataMixedAir->OAController(OutAirNum).Name));
                    ShowContinueError(state, "... A fixed minimum outside air flow rate and high humidity control have been specified.");
                    ShowContinueError(
                        state,
                        format("... The {} is less than the ratio of the outside air controllers minimum to maximum outside air flow rate.",
                               cNumericFields(7)));
                    ShowContinueError(
                        state, format("... Controller {} = {:.4T} m3/s.", cNumericFields(1), state.dataMixedAir->OAController(OutAirNum).MinOA));
                    ShowContinueError(
                        state, format("... Controller {} = {:.4T} m3/s.", cNumericFields(2), state.dataMixedAir->OAController(OutAirNum).MaxOA));
                    ShowContinueError(state, format("... Controller minimum to maximum flow ratio = {:.4T}.", OAFlowRatio));
                    ShowContinueError(state,
                                      format("... {} = {:.4T}.", cNumericFields(7), state.dataMixedAir->OAController(OutAirNum).HighRHOAFlowRatio));
                }
            }
        }

        if (NumAlphas >= 18) {
            if (Util::SameString(AlphArray(18), "Yes")) {
                state.dataMixedAir->OAController(OutAirNum).ModifyDuringHighOAMoisture = false;
            } else if (Util::SameString(AlphArray(18), "No")) {
                state.dataMixedAir->OAController(OutAirNum).ModifyDuringHighOAMoisture = true;
            } else {
                ShowSevereError(state,
                                format("{} \"{}\", invalid field value", CurrentModuleObject, state.dataMixedAir->OAController(OutAirNum).Name));
                ShowContinueError(state, format("...{}=\"{}\" - valid values are \"Yes\" or \"No\".", cAlphaFields(18), AlphArray(18)));
                ErrorsFound = true;
            }
        } else {
            if (state.dataMixedAir->OAController(OutAirNum).Econo == EconoOp::NoEconomizer) {
                state.dataMixedAir->OAController(OutAirNum).ModifyDuringHighOAMoisture = true;
            } else {
                state.dataMixedAir->OAController(OutAirNum).ModifyDuringHighOAMoisture = false;
                ShowWarningError(state,
                                 format("{} \"{}\", missing field value", CurrentModuleObject, state.dataMixedAir->OAController(OutAirNum).Name));
                ShowContinueError(state, format("...{} will default to Yes when {}= \"Yes\"", cAlphaFields(18), cAlphaFields(16)));
            }
        }

    } else if (Util::SameString(AlphArray(16), "No") || lAlphaBlanks(16)) {
        if (NumAlphas >= 18) {
            if (!Util::SameString(AlphArray(18), "Yes") && !Util::SameString(AlphArray(18), "No")) {
                ShowSevereError(state,
                                format("{} \"{}\", invalid field value", CurrentModuleObject, state.dataMixedAir->OAController(OutAirNum).Name));
                ShowContinueError(state, format("...{}=\"{}\" - valid values are \"Yes\" or \"No\".", cAlphaFields(18), AlphArray(18)));
                ErrorsFound = true;
            }
        }
    } else { // Invalid field 16
        ShowSevereError(state, format("{} \"{}\", invalid field value", CurrentModuleObject, state.dataMixedAir->OAController(OutAirNum).Name));
        ShowContinueError(state, format("...{}=\"{}\" - valid values are \"Yes\" or \"No\".", cAlphaFields(16), AlphArray(16)));
        ErrorsFound = true;
        if (NumAlphas >= 18) {
            if (!Util::SameString(AlphArray(18), "Yes") && !Util::SameString(AlphArray(18), "No")) {
                ShowSevereError(state,
                                format("{} \"{}\", invalid field value", CurrentModuleObject, state.dataMixedAir->OAController(OutAirNum).Name));
                ShowContinueError(state, format("...{}=\"{}\" - valid values are \"Yes\" or \"No\".", cAlphaFields(18), AlphArray(18)));
                ErrorsFound = true;
            }
        }
    }

    if (NumAlphas > 18) {
        if (!lAlphaBlanks(19)) {
            if (Util::SameString(AlphArray(19), "BypassWhenWithinEconomizerLimits")) {
                state.dataMixedAir->OAController(OutAirNum).HeatRecoveryBypassControlType = HVAC::BypassWhenWithinEconomizerLimits;
            } else if (Util::SameString(AlphArray(19), "BypassWhenOAFlowGreaterThanMinimum")) {
                state.dataMixedAir->OAController(OutAirNum).HeatRecoveryBypassControlType = HVAC::BypassWhenOAFlowGreaterThanMinimum;
            } else {
                ShowWarningError(state, format("{}=\"{}\" invalid {}=\"{}\".", CurrentModuleObject, AlphArray(1), cAlphaFields(19), AlphArray(19)));
                ShowContinueError(state, "...assuming \"BypassWhenWithinEconomizerLimits\" and the simulation continues.");
                state.dataMixedAir->OAController(OutAirNum).HeatRecoveryBypassControlType = HVAC::BypassWhenWithinEconomizerLimits;
            }
        }
    }

    if (NumAlphas > 19) {
        if (!lAlphaBlanks(20)) {
            if (Util::SameString(AlphArray(20), "EconomizerFirst")) {
                state.dataMixedAir->OAController(OutAirNum).EconomizerStagingType = HVAC::EconomizerStagingType::EconomizerFirst;
            } else {
                state.dataMixedAir->OAController(OutAirNum).EconomizerStagingType = HVAC::EconomizerStagingType::InterlockedWithMechanicalCooling;
            }
        }
    }

    if (Util::SameString(AlphArray(16), "Yes") && state.dataMixedAir->OAController(OutAirNum).Econo == EconoOp::NoEconomizer) {
        ShowWarningError(state,
                         format("{} \"{}\"",
                                MixedAirControllerTypeNames[static_cast<int>(state.dataMixedAir->OAController(OutAirNum).ControllerType)],
                                state.dataMixedAir->OAController(OutAirNum).Name));
        ShowContinueError(state, format("...Economizer operation must be enabled when {} is set to YES.", cAlphaFields(16)));
        ShowContinueError(state, "...The high humidity control option will be disabled and the simulation continues.");
    }

    state.dataMixedAir->OAController(OutAirNum).MixedAirSPMNum =
        SetPointManager::GetMixedAirNumWithCoilFreezingCheck(state, state.dataMixedAir->OAController(OutAirNum).MixedAirOutNodeNum);
}

// End of Get Input subroutines for the Module
//******************************************************************************

// Beginning Initialization Section of the Module
//******************************************************************************

void InitOutsideAirSys(EnergyPlusData &state, int const(OASysNum), int const AirLoopNum)
{

    // SUBROUTINE INFORMATION:
    //       AUTHOR         Fred Buhl
    //       DATE WRITTEN   Oct 1998

    // PURPOSE OF THIS SUBROUTINE
    // Initialize the OutsideAirSys data structure

    if (state.dataAirLoop->OutsideAirSys(OASysNum).AirLoopDOASNum > -1) return;

    if (state.dataMixedAir->initOASysFlag(OASysNum)) {
        state.dataAirLoop->AirLoopControlInfo(AirLoopNum).OASysNum = OASysNum;
        state.dataMixedAir->initOASysFlag(OASysNum) = false;
    }
}

void InitOAController(EnergyPlusData &state, int const OAControllerNum, bool const FirstHVACIteration, int const AirLoopNum)
{

    // SUBROUTINE INFORMATION:
    //       AUTHOR         Fred Buhl
    //       DATE WRITTEN   Oct 1998
    //       MODIFIED       Shirey/Raustad FSEC, June/Aug 2003, Feb 2004
    //                      Tianzhen Hong, Feb 2009 for DCV
    //                      Tianzhen Hong, Aug 2013 for economizer faults

    // PURPOSE OF THIS SUBROUTINE
    // Initialize the OAController data structure with input node data

    std::string airloopName; // Temporary equipment name
    bool ErrorsFound = false;

    auto &thisOAController(state.dataMixedAir->OAController(OAControllerNum));

    auto &dln = state.dataLoopNodes;
    
    if (state.dataMixedAir->InitOAControllerOneTimeFlag) {
        state.dataMixedAir->OAControllerMyOneTimeFlag.dimension(state.dataMixedAir->NumOAControllers, true);
        state.dataMixedAir->OAControllerMyEnvrnFlag.dimension(state.dataMixedAir->NumOAControllers, true);
        state.dataMixedAir->OAControllerMySizeFlag.dimension(state.dataMixedAir->NumOAControllers, true);
        state.dataMixedAir->MechVentCheckFlag.dimension(state.dataMixedAir->NumOAControllers, true);
        state.dataMixedAir->InitOAControllerSetPointCheckFlag.dimension(state.dataMixedAir->NumOAControllers, true);
        state.dataMixedAir->InitOAControllerOneTimeFlag = false;
    }
    if (state.dataMixedAir->OAControllerMyOneTimeFlag(OAControllerNum)) {
        // Determine Inlet node index for OAController, not a user input for controller, but is obtained from OutsideAirSys and OAMixer
        switch (thisOAController.ControllerType) {
        case MixedAirControllerType::ControllerOutsideAir: {
            int thisOASys = 0;
            for (int OASysNum = 1; OASysNum <= state.dataAirLoop->NumOASystems; ++OASysNum) {
                // find which OAsys has this controller
                int found = Util::FindItemInList(thisOAController.Name,
                                                 state.dataAirLoop->OutsideAirSys(OASysNum).ControllerName,
                                                 isize(state.dataAirLoop->OutsideAirSys(OASysNum).ControllerName));
                if (found != 0) {
                    thisOASys = OASysNum;
                    state.dataAirLoop->OutsideAirSys(thisOASys).OAControllerIndex = GetOAController(state, thisOAController.Name);
                    break; // we found it
                }
            }
            if (thisOASys == 0) {
                ShowSevereError(state, format("InitOAController: Did not find OAController=\"{}\".", thisOAController.Name));
                ShowContinueError(state, "in list of valid OA Controllers.");
                ErrorsFound = true;
            }
            int thisNumForMixer = Util::FindItem(CurrentModuleObjects[static_cast<int>(CMO::OAMixer)],
                                                 state.dataAirLoop->OutsideAirSys(thisOASys).ComponentType,
                                                 isize(state.dataAirLoop->OutsideAirSys(thisOASys).ComponentType));
            if (thisNumForMixer != 0) {
                std::string_view const equipName = state.dataAirLoop->OutsideAirSys(thisOASys).ComponentName(thisNumForMixer);
                int thisMixerIndex = Util::FindItemInList(equipName, state.dataMixedAir->OAMixer);
                if (thisMixerIndex != 0) {
                    thisOAController.AirInNodeNum = state.dataMixedAir->OAMixer(thisMixerIndex).OutsideAirInNodeNum;
                } else {
                    ShowSevereError(state, format("InitOAController: Did not find OAMixer=\"{}\".", equipName));
                    ShowContinueError(state, "in list of valid OA Mixers.");
                    ErrorsFound = true;
                }
            } else {
                ShowSevereError(state, "InitOAController: Did not find OutdoorAir:Mixer Component=\"OutdoorAir:Mixer\".");
                ShowContinueError(state, "in list of valid OA Components.");
                ErrorsFound = true;
            }

            if (thisOAController.AirInNodeNum == 0) { // throw an error
                ShowSevereError(
                    state,
                    format("InitOAController: Failed to find proper inlet node for OutdoorAir:Mixer and Controller = {}", thisOAController.Name));
                ErrorsFound = true;
            }
        } break;
                
        case MixedAirControllerType::ControllerStandAloneERV: {
            // set the inlet node to also equal the OA node because this is a special controller for economizing stand alone ERV
            // with the assumption that equipment is bypassed....
            thisOAController.AirInNodeNum = thisOAController.AirInNodeNum;
        } break;
                
        default: {
            ShowSevereError(state,
                            format("InitOAController: Failed to find ControllerType: {}",
                                   MixedAirControllerTypeNames[static_cast<int>(thisOAController.ControllerType)]));
            ErrorsFound = true;
        } break;
        }

        state.dataMixedAir->OAControllerMyOneTimeFlag(OAControllerNum) = false;
    }

    if (!state.dataGlobal->SysSizingCalc && state.dataMixedAir->InitOAControllerSetPointCheckFlag(OAControllerNum) &&
        state.dataHVACGlobal->DoSetPointTest && !FirstHVACIteration) {
        if (thisOAController.MixedAirOutNodeNum > 0) {
            auto const *mixedAirOutNode = dln->nodes(thisOAController.MixedAirOutNodeNum);
            //      IF (OAController(OAControllerNum)%Econo == 1 .AND. .NOT. AirLoopControlInfo(AirLoopNum)%CyclingFan) THEN
            if (thisOAController.Econo > EconoOp::NoEconomizer && state.dataAirLoop->AirLoopControlInfo(AirLoopNum).AnyContFan) {
                if (mixedAirOutNode->TempSetPoint == Node::SensedNodeFlagValue) {
                    if (!state.dataGlobal->AnyEnergyManagementSystemInModel) {
                        ShowSevereError(state, format("MixedAir: Missing temperature setpoint for economizer controller {}", thisOAController.Name));
                        ShowSevereError(state, format("Node Referenced (by Controller)={}", mixedAirOutNode->Name));
                        ShowContinueError(
                            state, "  use a Setpoint Manager with Control Variable = \"Temperature\" to establish a setpoint at the mixed air node.");
                        state.dataHVACGlobal->SetPointErrorFlag = true;
                    } else {
                        // add call to check node in EMS
<<<<<<< HEAD
                        CheckIfNodeSetPointManagedByEMS(
                            state, thisOAController.MixedAirOutNodeNum, EMSManager::SPControlType::TemperatureSetPoint, state.dataHVACGlobal->SetPointErrorFlag);
=======
                        EMSManager::CheckIfNodeSetPointManagedByEMS(
                            state, MixedAirNode, HVAC::CtrlVarType::Temp, state.dataHVACGlobal->SetPointErrorFlag);
>>>>>>> 3c8844fe
                        if (state.dataHVACGlobal->SetPointErrorFlag) {
                            ShowSevereError(state,
                                            format("MixedAir: Missing temperature setpoint for economizer controller {}", thisOAController.Name));
                            ShowSevereError(state, format("Node Referenced (by Controller)={}", mixedAirOutNode->Name));
                            ShowContinueError(state,
                                              "  use a Setpoint Manager with Control Variable = \"Temperature\" to establish a setpoint at the "
                                              "mixed air node.");
                            ShowContinueError(state, "Or add EMS Actuator to provide temperature setpoint at this node");
                        }
                    }
                }
            }
        }

        state.dataMixedAir->InitOAControllerSetPointCheckFlag(OAControllerNum) = false;
    }

    if (!state.dataGlobal->SysSizingCalc && state.dataMixedAir->OAControllerMySizeFlag(OAControllerNum)) {
        thisOAController.SizeOAController(state);
        if (AirLoopNum > 0) {
            state.dataAirLoop->AirLoopControlInfo(AirLoopNum).OACtrlNum = OAControllerNum;
            state.dataAirLoop->AirLoopControlInfo(AirLoopNum).OACtrlName = thisOAController.Name;
            if (thisOAController.Lockout == LockoutType::LockoutWithHeatingPossible) {
                state.dataAirLoop->AirLoopControlInfo(AirLoopNum).CanLockoutEconoWithHeating = true;
                state.dataAirLoop->AirLoopControlInfo(AirLoopNum).CanLockoutEconoWithCompressor = false;
                state.dataAirLoop->AirLoopControlInfo(AirLoopNum).CanNotLockoutEcono = false;
            } else if (thisOAController.Lockout == LockoutType::LockoutWithCompressorPossible) {
                state.dataAirLoop->AirLoopControlInfo(AirLoopNum).CanLockoutEconoWithHeating = false;
                state.dataAirLoop->AirLoopControlInfo(AirLoopNum).CanLockoutEconoWithCompressor = true;
                state.dataAirLoop->AirLoopControlInfo(AirLoopNum).CanNotLockoutEcono = false;
            } else {
                state.dataAirLoop->AirLoopControlInfo(AirLoopNum).CanLockoutEconoWithHeating = false;
                state.dataAirLoop->AirLoopControlInfo(AirLoopNum).CanLockoutEconoWithCompressor = false;
                state.dataAirLoop->AirLoopControlInfo(AirLoopNum).CanNotLockoutEcono = true;
            }
        }
        if ((thisOAController.MaxOA - thisOAController.MinOA) < -HVAC::SmallAirVolFlow) {
            ShowSevereError(state, format("For Controller:OutdoorAir: {}", thisOAController.Name));
            ShowContinueError(state,
                              format("  maximum outdoor air flow rate ({:.4R}) < minimum outdoor air flow rate ({:.4R})",
                                     thisOAController.MaxOA,
                                     thisOAController.MinOA));
            ShowContinueError(state,
                              "  To set the minimum outside air flow rate use the \"Design (minimum) outdoor air flow rate\" field in the "
                              "Sizing:System object");
            ErrorsFound = true;
        }

        if (AirLoopNum > 0) {
            Real64 DesSupplyVolFlowRate = state.dataAirLoop->AirLoopFlow(AirLoopNum).DesSupply / state.dataEnvrn->StdRhoAir;
            if ((thisOAController.MinOA - DesSupplyVolFlowRate) > 0.0001) {
                ShowWarningError(state,
                                 format("InitOAController: Minimum Outdoor Air Flow Rate for Controller:OutdoorAir={} is greater than Design Supply "
                                        "Air Flow Rate for AirLoopHVAC={}.",
                                        thisOAController.Name,
                                        state.dataAirSystemsData->PrimaryAirSystems(AirLoopNum).Name));
                ShowContinueError(state,
                                  format("...Minimum Outdoor Air Flow Rate={:.6R} will be reset to loop Design Supply Air Flow Rate={:.6R}",
                                         thisOAController.MinOA,
                                         DesSupplyVolFlowRate));
                thisOAController.MinOA = DesSupplyVolFlowRate;
            } else if ((thisOAController.MinOA - DesSupplyVolFlowRate) > 0.0) {
                // If difference is tiny, reset silently
                thisOAController.MinOA = DesSupplyVolFlowRate;
            }
            if ((thisOAController.MaxOA - DesSupplyVolFlowRate) > 0.0001) {
                ShowWarningError(state,
                                 format("InitOAController: Maximum Outdoor Air Flow Rate for Controller:OutdoorAir={} is greater than Design Supply "
                                        "Air Flow Rate for AirLoopHVAC={}.",
                                        thisOAController.Name,
                                        state.dataAirSystemsData->PrimaryAirSystems(AirLoopNum).Name));
                ShowContinueError(state,
                                  format("...Maximum Outdoor Air Flow Rate={:.6R} will be reset to loop Design Supply Air Flow Rate={:.6R}",
                                         thisOAController.MaxOA,
                                         DesSupplyVolFlowRate));
                thisOAController.MaxOA = DesSupplyVolFlowRate;
            } else if ((thisOAController.MaxOA - DesSupplyVolFlowRate) > 0.0) {
                // If difference is tiny, reset silently
                thisOAController.MaxOA = DesSupplyVolFlowRate;
            }

            // Check if system has a Sizing:System object and a sizing run has been done
            bool SizingDesRunThisAirSys = false;
            CheckThisAirSystemForSizing(state, AirLoopNum, SizingDesRunThisAirSys);

            // Get design outdoor air flow rate
            if (SizingDesRunThisAirSys && thisOAController.VentMechObjectNum > 0) {
                state.dataMixedAir->VentilationMechanical(thisOAController.VentMechObjectNum).SysDesOA =
                    state.dataSize->FinalSysSizing(AirLoopNum).DesOutAirVolFlow;
            }
        }

        state.dataMixedAir->OAControllerMySizeFlag(OAControllerNum) = false;
    }

    if (state.dataGlobal->BeginEnvrnFlag && state.dataMixedAir->OAControllerMyEnvrnFlag(OAControllerNum)) {
        Real64 RhoAirStdInit = state.dataEnvrn->StdRhoAir;
        thisOAController.MinOAMassFlowRate = thisOAController.MinOA * RhoAirStdInit;
        thisOAController.MaxOAMassFlowRate = thisOAController.MaxOA * RhoAirStdInit;
        state.dataMixedAir->OAControllerMyEnvrnFlag(OAControllerNum) = false;
        dln->nodes(thisOAController.OutsideAirInNodeNum)->MassFlowRateMax = thisOAController.MaxOAMassFlowRate;

        // predefined reporting
        if (thisOAController.Econo > EconoOp::NoEconomizer) {
            std::string_view const equipName = thisOAController.Name;
            // 90.1 descriptor for economizer controls. Changed by Amit for New Feature implementation
            if (thisOAController.Econo == EconoOp::DifferentialEnthalpy) {
                OutputReportPredefined::PreDefTableEntry(state, state.dataOutRptPredefined->pdchEcoKind, equipName, "DifferentialEnthalpy");
            } else if (thisOAController.Econo == EconoOp::DifferentialDryBulb) {
                OutputReportPredefined::PreDefTableEntry(state, state.dataOutRptPredefined->pdchEcoKind, equipName, "DifferentialDryBulb");
            } else if (thisOAController.Econo == EconoOp::FixedEnthalpy) {
                OutputReportPredefined::PreDefTableEntry(state, state.dataOutRptPredefined->pdchEcoKind, equipName, "FixedEnthalpy");
            } else if (thisOAController.Econo == EconoOp::FixedDryBulb) {
                OutputReportPredefined::PreDefTableEntry(state, state.dataOutRptPredefined->pdchEcoKind, equipName, "FixedDryBulb");
            } else {
                OutputReportPredefined::PreDefTableEntry(state, state.dataOutRptPredefined->pdchEcoKind, equipName, "Other");
            }

            OutputReportPredefined::PreDefTableEntry(state, state.dataOutRptPredefined->pdchEcoMinOA, equipName, thisOAController.MinOA);
            OutputReportPredefined::PreDefTableEntry(state, state.dataOutRptPredefined->pdchEcoMaxOA, equipName, thisOAController.MaxOA);
            // EnergyPlus input echos for economizer controls. Changed by Amit for new feature implementation
            if (thisOAController.Econo == EconoOp::DifferentialDryBulb) {
                OutputReportPredefined::PreDefTableEntry(state, state.dataOutRptPredefined->pdchEcoRetTemp, equipName, "Yes");
            } else {
                OutputReportPredefined::PreDefTableEntry(state, state.dataOutRptPredefined->pdchEcoRetTemp, equipName, "No");
            }
            if (thisOAController.Econo == EconoOp::DifferentialEnthalpy) {
                OutputReportPredefined::PreDefTableEntry(state, state.dataOutRptPredefined->pdchEcoRetTemp, equipName, "Yes");
            } else {
                OutputReportPredefined::PreDefTableEntry(state, state.dataOutRptPredefined->pdchEcoRetTemp, equipName, "No");
            }
            if (thisOAController.Econo == EconoOp::FixedDryBulb) {
                OutputReportPredefined::PreDefTableEntry(state, state.dataOutRptPredefined->pdchEcoRetTemp, equipName, thisOAController.TempLim);
            } else {
                OutputReportPredefined::PreDefTableEntry(state, state.dataOutRptPredefined->pdchEcoRetTemp, equipName, "-");
            }
            if (thisOAController.Econo == EconoOp::FixedEnthalpy) {
                OutputReportPredefined::PreDefTableEntry(state, state.dataOutRptPredefined->pdchEcoRetTemp, equipName, thisOAController.EnthLim);
            } else {
                OutputReportPredefined::PreDefTableEntry(state, state.dataOutRptPredefined->pdchEcoRetTemp, equipName, "-");
            }
        }
    }

    if (!state.dataGlobal->BeginEnvrnFlag) {
        state.dataMixedAir->OAControllerMyEnvrnFlag(OAControllerNum) = true;
    }

    if (state.dataMixedAir->MechVentCheckFlag(OAControllerNum)) {
        // Make these checks only once at the beginning of the simulation

        // Make sure all air loop zones and air loop zones with people objects are covered by mechanical ventilation
        // Issue a warning only if the zone is not accounted for in the associated mechanical ventilation object
        if (thisOAController.VentMechObjectNum > 0) {
            auto &vent_mech(state.dataMixedAir->VentilationMechanical(thisOAController.VentMechObjectNum));

            // Make sure all zones with mechanical ventilation are on the correct air loop
            int TempMechVentArrayCounter = 0;
            for (int NumMechVentZone = 1; NumMechVentZone <= vent_mech.NumofVentMechZones; ++NumMechVentZone) {
                auto &thisMechVentZone = vent_mech.VentMechZone(NumMechVentZone);
                int ZoneNum = thisMechVentZone.zoneNum;
                auto const &zone(state.dataHeatBal->Zone(ZoneNum));
                bool FoundZone = false;

                for (int AirLoopZoneInfoZoneNum = 1; AirLoopZoneInfoZoneNum <= state.dataAirLoop->AirLoopZoneInfo(AirLoopNum).NumZones;
                     ++AirLoopZoneInfoZoneNum) {
                    int NumZone = state.dataAirLoop->AirLoopZoneInfo(AirLoopNum).ActualZoneNumber(AirLoopZoneInfoZoneNum);
                    if (ZoneNum == NumZone) {
                        FoundZone = true;
                        ++TempMechVentArrayCounter;
                        if (TempMechVentArrayCounter < NumMechVentZone) { // Copy to lower index
                            auto &tempMechVentZone = vent_mech.VentMechZone(TempMechVentArrayCounter);
                            tempMechVentZone.zoneNum = thisMechVentZone.zoneNum;
                            tempMechVentZone.ZoneOAAreaRate = thisMechVentZone.ZoneOAAreaRate;
                            tempMechVentZone.ZoneOAPeopleRate = thisMechVentZone.ZoneOAPeopleRate;
                            tempMechVentZone.ZoneOAFlowRate = thisMechVentZone.ZoneOAFlowRate;
                            tempMechVentZone.ZoneOAACHRate = thisMechVentZone.ZoneOAACHRate;
                            tempMechVentZone.ZoneOAFlowMethod = thisMechVentZone.ZoneOAFlowMethod;
                            tempMechVentZone.ZoneOASchPtr = thisMechVentZone.ZoneOASchPtr;
                            tempMechVentZone.ZoneDesignSpecOAObjIndex = thisMechVentZone.ZoneDesignSpecOAObjIndex;
                            tempMechVentZone.ZoneDesignSpecOAObjName = thisMechVentZone.ZoneDesignSpecOAObjName;

                            // new DCV
                            tempMechVentZone.ZoneADEffCooling = thisMechVentZone.ZoneADEffCooling;
                            tempMechVentZone.ZoneADEffHeating = thisMechVentZone.ZoneADEffHeating;
                            tempMechVentZone.ZoneADEffSchPtr = thisMechVentZone.ZoneADEffSchPtr;
                        }

                        // Sum outside air per unit floor area for each mechanical ventilation object only once per simulation
                        vent_mech.TotAreaOAFlow += zone.FloorArea * zone.Multiplier * zone.ListMultiplier * thisMechVentZone.ZoneOAAreaRate;
                        vent_mech.TotZoneOAFlow += zone.Multiplier * zone.ListMultiplier * thisMechVentZone.ZoneOAFlowRate;
                        vent_mech.TotZoneOAACH += zone.Multiplier * zone.ListMultiplier * (thisMechVentZone.ZoneOAACHRate * zone.Volume / 3600.0);
                        break;
                    }
                }
                if (!FoundZone) {
                    ShowWarningError(state,
                                     format("Zone name = {} in {} object name = {} is not on the same air loop as Controller:OutdoorAir = {}",
                                            zone.Name,
                                            CurrentModuleObjects[static_cast<int>(CMO::MechVentilation)],
                                            thisOAController.VentilationMechanicalName,
                                            thisOAController.Name));
                    ShowContinueError(state, "This zone will not be used and the simulation will continue...");
                }
            }

            // Shrink final arrays to conserve environment space
            if (TempMechVentArrayCounter < vent_mech.NumofVentMechZones) {
                vent_mech.VentMechZone.resize(TempMechVentArrayCounter);
                vent_mech.NumofVentMechZones = TempMechVentArrayCounter;
            }

            // predefined report
            for (int jZone = 1; jZone <= vent_mech.NumofVentMechZones; ++jZone) {
                auto &thisMechVentZone = vent_mech.VentMechZone(jZone);
                std::string_view const zoneName = state.dataHeatBal->Zone(thisMechVentZone.zoneNum).Name;
                OutputReportPredefined::PreDefTableEntry(state, state.dataOutRptPredefined->pdchDCVventMechName, zoneName, vent_mech.Name);
                OutputReportPredefined::PreDefTableEntry(
                    state, state.dataOutRptPredefined->pdchDCVperPerson, zoneName, thisMechVentZone.ZoneOAPeopleRate, 6);
                OutputReportPredefined::PreDefTableEntry(
                    state, state.dataOutRptPredefined->pdchDCVperArea, zoneName, thisMechVentZone.ZoneOAAreaRate, 6);
                OutputReportPredefined::PreDefTableEntry(
                    state, state.dataOutRptPredefined->pdchDCVperZone, zoneName, thisMechVentZone.ZoneOAFlowRate, 6);
                OutputReportPredefined::PreDefTableEntry(
                    state, state.dataOutRptPredefined->pdchDCVperACH, zoneName, thisMechVentZone.ZoneOAACHRate, 6);
                OutputReportPredefined::PreDefTableEntry(state,
                                                         state.dataOutRptPredefined->pdchDCVMethod,
                                                         zoneName,
                                                         OAFlowCalcMethodNames[static_cast<int>(thisMechVentZone.ZoneOAFlowMethod)]);
                if (thisMechVentZone.ZoneOASchPtr > 0) {
                    OutputReportPredefined::PreDefTableEntry(
                        state, state.dataOutRptPredefined->pdchDCVOASchName, zoneName, GetScheduleName(state, thisMechVentZone.ZoneOASchPtr));
                } else {
                    OutputReportPredefined::PreDefTableEntry(state, state.dataOutRptPredefined->pdchDCVOASchName, zoneName, "");
                }

                // added for new DCV inputs
                if (thisMechVentZone.ZoneADEffSchPtr > 0) {
                    OutputReportPredefined::PreDefTableEntry(state, state.dataOutRptPredefined->pdchDCVZoneADEffCooling, zoneName, "");
                    OutputReportPredefined::PreDefTableEntry(state, state.dataOutRptPredefined->pdchDCVZoneADEffHeating, zoneName, "");
                    OutputReportPredefined::PreDefTableEntry(state,
                                                             state.dataOutRptPredefined->pdchDCVZoneADEffSchName,
                                                             zoneName,
                                                             GetScheduleName(state, thisMechVentZone.ZoneADEffSchPtr));
                } else {
                    OutputReportPredefined::PreDefTableEntry(
                        state, state.dataOutRptPredefined->pdchDCVZoneADEffCooling, zoneName, thisMechVentZone.ZoneADEffCooling, 2);
                    OutputReportPredefined::PreDefTableEntry(
                        state, state.dataOutRptPredefined->pdchDCVZoneADEffHeating, zoneName, thisMechVentZone.ZoneADEffHeating, 2);
                    OutputReportPredefined::PreDefTableEntry(state, state.dataOutRptPredefined->pdchDCVZoneADEffSchName, zoneName, "");
                }
            }

            // Fill People index lists if needed
            if (vent_mech.SystemOAMethod == DataSizing::SysOAMethod::ProportionalControlDesOcc) {
                for (int peopleNum = 1; peopleNum <= state.dataHeatBal->TotPeople; ++peopleNum) {
                    for (auto &thisMechVentZone : vent_mech.VentMechZone) {
                        if (state.dataHeatBal->People(peopleNum).ZonePtr == thisMechVentZone.zoneNum) {
                            thisMechVentZone.peopleIndexes.push_back(peopleNum);
                            break;
                        }
                    }
                }
            }

            // Check to see if any zones on an air loop are not accounted for by a mechanical ventilation object
            for (int AirLoopZoneInfoZoneNum = 1; AirLoopZoneInfoZoneNum <= state.dataAirLoop->AirLoopZoneInfo(AirLoopNum).NumZones;
                 ++AirLoopZoneInfoZoneNum) {
                int NumZone = state.dataAirLoop->AirLoopZoneInfo(AirLoopNum).ActualZoneNumber(AirLoopZoneInfoZoneNum);
                bool FoundAreaZone = false;
                bool FoundPeopleZone = false;
                for (int NumMechVentZone = 1; NumMechVentZone <= vent_mech.NumofVentMechZones; ++NumMechVentZone) {
                    auto &thisMechVentZone = vent_mech.VentMechZone(NumMechVentZone);
                    int ZoneNum = thisMechVentZone.zoneNum;
                    if (ZoneNum == NumZone) {
                        FoundAreaZone = true;
                        if (thisMechVentZone.ZoneOAPeopleRate > 0.0) {
                            FoundPeopleZone = true;
                        }
                        break;
                    }
                }
                if (!FoundAreaZone) {
                    ShowWarningError(state,
                                     format("Zone name = {} is not accounted for by {} object name = {}",
                                            state.dataHeatBal->Zone(NumZone).Name,
                                            CurrentModuleObjects[static_cast<int>(CMO::MechVentilation)],
                                            thisOAController.VentilationMechanicalName));
                    ShowContinueError(state, "Ventilation per unit floor area has not been specified for this zone, which is connected to");
                    ShowContinueError(
                        state, format("the air loop served by Controller:OutdoorAir = {}. Simulation will continue...", thisOAController.Name));
                }
                if (!FoundPeopleZone) {
                    // Loop through people objects to see if this zone has a people object and only then show a warning
                    for (int PeopleNum = 1; PeopleNum <= state.dataHeatBal->TotPeople; ++PeopleNum) {
                        if (state.dataHeatBal->People(PeopleNum).ZonePtr == NumZone) {
                            if (!FoundAreaZone) {
                                ShowWarningError(state,
                                                 format("PEOPLE object for zone = {} is not accounted for by {} object name = {}",
                                                        state.dataHeatBal->Zone(NumZone).Name,
                                                        CurrentModuleObjects[static_cast<int>(CMO::MechVentilation)],
                                                        thisOAController.VentilationMechanicalName));
                                ShowContinueError(
                                    state,
                                    format(
                                        "A \"PEOPLE\" object has been specified in the idf for this zone, but it is not included in this {} Object.",
                                        CurrentModuleObjects[static_cast<int>(CMO::MechVentilation)]));
                                ShowContinueError(state,
                                                  format("Check {} object. Simulation will continue.",
                                                         CurrentModuleObjects[static_cast<int>(CMO::MechVentilation)]));
                            }
                        }
                    }
                } else { // People > 0, check to make sure there is a people statement in the zone
                    FoundAreaZone = false;
                    for (int PeopleNum = 1; PeopleNum <= state.dataHeatBal->TotPeople; ++PeopleNum) {
                        if (state.dataHeatBal->People(PeopleNum).ZonePtr != NumZone) continue;
                        FoundAreaZone = true;
                        break;
                    }
                    if (!FoundAreaZone) {
                        ShowWarningError(state,
                                         format("{} = \"{}\", Zone=\"{}\".",
                                                CurrentModuleObjects[static_cast<int>(CMO::MechVentilation)],
                                                thisOAController.VentilationMechanicalName,
                                                state.dataHeatBal->Zone(NumZone).Name));
                        ShowContinueError(state,
                                          "No \"PEOPLE\" object has been specified in the idf for this zone, but the ventilation rate is > 0 in "
                                          "this Controller:MechanicalVentilation Object.");
                        ShowContinueError(state, "Check ventilation rate in Controller:MechanicalVentilation object.  Simulation will continue.");
                    }
                }
            }
        }

        state.dataMixedAir->MechVentCheckFlag(OAControllerNum) = false;
    }
    //****

    // Perform a one time initialization of AirloopHVAC OA System report variables
    // If AirloopHVAC objects are used, NumPrimaryAirSys > 0 and the initialization proceeds and then sets
    // SetUpAirLoopHVACVariables to .FALSE. so this is never done again and only the first IF is checked
    // each time through Init. If for some reason the primary air system have not yet been read in, this
    // code waits for the air loop data to be available before performing the report variable initialization.
    // If AirloopHVAC objects are not used, NumPrimaryAirSys is always equal to 0 and only these
    // two IF statements are checked each time through Init (e.g., if StandAloneERV controllers are used
    // without AirloopHVAC objects).
    if (state.dataMixedAir->InitOAControllerSetUpAirLoopHVACVariables) {
        if (AirLoopNum > 0) {
            // Added code to report (TH, 10/20/2008):
            //   air economizer status (1 = on, 0 = off or does not exist), and actual and minimum outside air fraction (0 to 1)
            for (int OAControllerLoop = 1; OAControllerLoop <= state.dataMixedAir->NumOAControllers; ++OAControllerLoop) {
                auto &loopOAController(state.dataMixedAir->OAController(OAControllerLoop));

                // Find the outside air system that has the OA controller
                if (loopOAController.ControllerType == MixedAirControllerType::ControllerStandAloneERV) continue; // ERV controller not on airloop
                bool OASysFound = false;
                int thisOASys = 0;
                for (int OASysNum = 1; OASysNum <= state.dataAirLoop->NumOASystems; ++OASysNum) {
                    for (int OAControllerLoop2 = 1; OAControllerLoop2 <= state.dataAirLoop->OutsideAirSys(OASysNum).NumControllers;
                         ++OAControllerLoop2) {
                        if (Util::SameString(state.dataAirLoop->OutsideAirSys(OASysNum).ControllerName(OAControllerLoop2), loopOAController.Name)) {
                            thisOASys = OASysNum;
                            OASysFound = true;
                            break;
                        }
                    }
                    if (OASysFound) break;
                }

                int airLoopNum = 0;
                bool AirLoopFound = false;
                if (thisOASys <= 0) {
                    // Check outside air system name
                    ShowWarningError(state, format("Cannot find the AirLoopHVAC:OutdoorAirSystem for the OA Controller: {}", loopOAController.Name));
                } else {
                    // Find the primary air loop that has the outside air system
                    for (int thisAirLoop = 1; thisAirLoop <= state.dataHVACGlobal->NumPrimaryAirSys; ++thisAirLoop) {
                        for (int BranchNum = 1; BranchNum <= state.dataAirSystemsData->PrimaryAirSystems(thisAirLoop).NumBranches; ++BranchNum) {
                            for (int CompNum = 1;
                                 CompNum <= state.dataAirSystemsData->PrimaryAirSystems(thisAirLoop).Branch(BranchNum).TotalComponents;
                                 ++CompNum) {
                                if (!Util::SameString(state.dataAirSystemsData->PrimaryAirSystems(thisAirLoop).Branch(BranchNum).Comp(CompNum).Name,
                                                      state.dataAirLoop->OutsideAirSys(thisOASys).Name) ||
                                    !Util::SameString(state.dataAirSystemsData->PrimaryAirSystems(thisAirLoop).Branch(BranchNum).Comp(CompNum).TypeOf,
                                                      "AirLoopHVAC:OutdoorAirSystem"))
                                    continue;
                                AirLoopFound = true;
                                airLoopNum = thisAirLoop;
                                break;
                            }
                            if (AirLoopFound) break;
                        }
                        if (AirLoopFound) break;
                    }
                }
                // Check primary air loop name
                if (AirLoopFound && airLoopNum > 0) {
                    airloopName = state.dataAirSystemsData->PrimaryAirSystems(airLoopNum).Name; // OutsideAirSys(OASysIndex)%Name
                } else {
                    ShowWarningError(state, format("Cannot find the primary air loop for the OA Controller: {}", loopOAController.Name));
                    airloopName = "AirLoop not found";
                }

                //    Note use of OAControllerLoop here to keep DO Loop index separate from InitOAController local variable
                // CurrentModuleObject='AirLoopHVAC'
                SetupOutputVariable(state,
                                    "Air System Outdoor Air Economizer Status",
                                    Constant::Units::None,
                                    loopOAController.EconomizerStatus,
                                    OutputProcessor::TimeStepType::System,
                                    OutputProcessor::StoreType::Average,
                                    airloopName);

                SetupOutputVariable(state,
                                    "Air System Outdoor Air Heat Recovery Bypass Status",
                                    Constant::Units::None,
                                    loopOAController.HeatRecoveryBypassStatus,
                                    OutputProcessor::TimeStepType::System,
                                    OutputProcessor::StoreType::Average,
                                    airloopName);

                SetupOutputVariable(state,
                                    "Air System Outdoor Air Heat Recovery Bypass Heating Coil Activity Status",
                                    Constant::Units::None,
                                    loopOAController.HRHeatingCoilActive,
                                    OutputProcessor::TimeStepType::System,
                                    OutputProcessor::StoreType::Average,
                                    airloopName);
                SetupOutputVariable(state,
                                    "Air System Outdoor Air Heat Recovery Bypass Minimum Outdoor Air Mixed Air Temperature",
                                    Constant::Units::C,
                                    loopOAController.MixedAirTempAtMinOAFlow,
                                    OutputProcessor::TimeStepType::System,
                                    OutputProcessor::StoreType::Average,
                                    airloopName);

                SetupOutputVariable(state,
                                    "Air System Outdoor Air High Humidity Control Status",
                                    Constant::Units::None,
                                    loopOAController.HighHumCtrlStatus,
                                    OutputProcessor::TimeStepType::System,
                                    OutputProcessor::StoreType::Average,
                                    airloopName);

                SetupOutputVariable(state,
                                    "Air System Outdoor Air Limiting Factor",
                                    Constant::Units::None,
                                    loopOAController.OALimitingFactorReport,
                                    OutputProcessor::TimeStepType::System,
                                    OutputProcessor::StoreType::Average,
                                    airloopName);

                SetupOutputVariable(state,
                                    "Air System Outdoor Air Flow Fraction",
                                    Constant::Units::None,
                                    loopOAController.OAFractionRpt,
                                    OutputProcessor::TimeStepType::System,
                                    OutputProcessor::StoreType::Average,
                                    airloopName);

                SetupOutputVariable(state,
                                    "Air System Outdoor Air Minimum Flow Fraction",
                                    Constant::Units::None,
                                    loopOAController.MinOAFracLimit,
                                    OutputProcessor::TimeStepType::System,
                                    OutputProcessor::StoreType::Average,
                                    airloopName);

                SetupOutputVariable(state,
                                    "Air System Outdoor Air Mass Flow Rate",
                                    Constant::Units::kg_s,
                                    loopOAController.OAMassFlow,
                                    OutputProcessor::TimeStepType::System,
                                    OutputProcessor::StoreType::Average,
                                    airloopName);

                SetupOutputVariable(state,
                                    "Air System Mixed Air Mass Flow Rate",
                                    Constant::Units::kg_s,
                                    loopOAController.MixMassFlow,
                                    OutputProcessor::TimeStepType::System,
                                    OutputProcessor::StoreType::Average,
                                    airloopName);

                SetupOutputVariable(state,
                                    "Air System Relief Air Heat Transfer Rate",
                                    Constant::Units::W,
                                    loopOAController.RelTotalLossRate,
                                    OutputProcessor::TimeStepType::System,
                                    OutputProcessor::StoreType::Average,
                                    airloopName);

                SetupOutputVariable(state,
                                    "Air System Relief Air Sensible Heat Transfer Rate",
                                    Constant::Units::W,
                                    loopOAController.RelSensiLossRate,
                                    OutputProcessor::TimeStepType::System,
                                    OutputProcessor::StoreType::Average,
                                    airloopName);

                SetupOutputVariable(state,
                                    "Air System Relief Air Latent Heat Transfer Rate",
                                    Constant::Units::W,
                                    loopOAController.RelLatentLossRate,
                                    OutputProcessor::TimeStepType::System,
                                    OutputProcessor::StoreType::Average,
                                    airloopName);

                if (loopOAController.MixedAirSPMNum > 0) {
                    SetupOutputVariable(state,
                                        "Air System Outdoor Air Maximum Flow Fraction",
                                        Constant::Units::None,
                                        loopOAController.MaxOAFracBySetPoint,
                                        OutputProcessor::TimeStepType::System,
                                        OutputProcessor::StoreType::Average,
                                        airloopName);
                }

                if (state.dataGlobal->AnyEnergyManagementSystemInModel) {
                    SetupEMSInternalVariable(
                        state, "Outdoor Air Controller Maximum Mass Flow Rate", loopOAController.Name, "[kg/s]", loopOAController.MaxOAMassFlowRate);
                    SetupEMSInternalVariable(
                        state, "Outdoor Air Controller Minimum Mass Flow Rate", loopOAController.Name, "[kg/s]", loopOAController.MinOAMassFlowRate);
                    SetupEMSActuator(state,
                                     "Outdoor Air Controller",
                                     loopOAController.Name,
                                     "Air Mass Flow Rate",
                                     "[kg/s]",
                                     loopOAController.EMSOverrideOARate,
                                     loopOAController.EMSOARateValue);
                }

                if (loopOAController.VentMechObjectNum > 0 && airLoopNum > 0) {
                    SetupOutputVariable(state,
                                        "Air System Outdoor Air Mechanical Ventilation Requested Mass Flow Rate",
                                        Constant::Units::kg_s,
                                        loopOAController.MechVentOAMassFlowRequest,
                                        OutputProcessor::TimeStepType::System,
                                        OutputProcessor::StoreType::Average,
                                        airloopName);
                    if (!state.dataMixedAir->VentilationMechanical(loopOAController.VentMechObjectNum).DCVFlag) {
                        state.dataAirLoop->AirLoopControlInfo(airLoopNum).AirLoopDCVFlag = false;
                    }
                }
            }

            state.dataMixedAir->InitOAControllerSetUpAirLoopHVACVariables = false;
        }
    }

    auto const *mixedAirOutNode = dln->nodes(thisOAController.MixedAirOutNodeNum);
    auto const *returnAirInNode = dln->nodes(thisOAController.ReturnAirInNodeNum);
    auto const *outsideAirInNode = dln->nodes(thisOAController.OutsideAirInNodeNum);
    auto const *airInNode = dln->nodes(thisOAController.AirInNodeNum);
    
    // Each time step
    if (FirstHVACIteration) {
        // Mixed air setpoint. Set by a setpoint manager.
        if (thisOAController.ControllerType == MixedAirControllerType::ControllerOutsideAir) {
            if (mixedAirOutNode->TempSetPoint > Node::SensedNodeFlagValue) {
                thisOAController.MixSetTemp = mixedAirOutNode->TempSetPoint;
            } else {
                thisOAController.MixSetTemp = thisOAController.TempLowLim;
            }

            Real64 TotalPeopleOAFlow = 0.0;
            if (thisOAController.VentMechObjectNum != 0) {
                auto &vent_mech(state.dataMixedAir->VentilationMechanical(thisOAController.VentMechObjectNum));
                for (int ZoneIndex = 1; ZoneIndex <= vent_mech.NumofVentMechZones; ++ZoneIndex) {
                    auto &thisVentMechZone = vent_mech.VentMechZone(ZoneIndex);
                    int ZoneNum = thisVentMechZone.zoneNum;

                    // ZoneIntGain(ZoneNum)%NOFOCC is the number of occupants of a zone at each time step, already counting the occupant schedule
                    OAFlowCalcMethod OAFlowMethod = thisVentMechZone.ZoneOAFlowMethod;
                    if (OAFlowMethod == OAFlowCalcMethod::PerPerson || OAFlowMethod == OAFlowCalcMethod::Sum ||
                        OAFlowMethod == OAFlowCalcMethod::Max) {
                        TotalPeopleOAFlow += state.dataHeatBal->ZoneIntGain(ZoneNum).NOFOCC * state.dataHeatBal->Zone(ZoneNum).Multiplier *
                                             state.dataHeatBal->Zone(ZoneNum).ListMultiplier * thisVentMechZone.ZoneOAPeopleRate *
                                             GetCurrentScheduleValue(state, thisVentMechZone.ZoneOASchPtr);
                    }
                }
                vent_mech.TotPeopleOAFlow = TotalPeopleOAFlow;
            }
        } else {
            // Stand Alone ERV does not require a termperature setpoint schedule, make setpoint equal to lower economizer limit
            thisOAController.MixSetTemp = thisOAController.TempLowLim;
        }
    }

    // Each iteration

    if (thisOAController.ControllerType == MixedAirControllerType::ControllerOutsideAir) {
        // zone exhaust mass flow is saved in AirLoopFlow%ZoneExhaust
        // the zone exhaust mass flow that is said to be balanced by simple air flows is saved in AirLoopFlow%ZoneExhaustBalanced
        if (AirLoopNum > 0) {
            thisOAController.ExhMassFlow =
                max(0.0, state.dataAirLoop->AirLoopFlow(AirLoopNum).SupFlow - state.dataAirLoop->AirLoopFlow(AirLoopNum).SysRetFlow);
            state.dataAirLoop->AirLoopControlInfo(AirLoopNum).ZoneExhMassFlow = thisOAController.ExhMassFlow;
            if (state.dataAirLoop->AirLoopControlInfo(AirLoopNum).LoopFlowRateSet && !FirstHVACIteration) {
                // if flow rate has been specified by a manager, set it to the specified value
                thisOAController.MixMassFlow =
                    state.dataAirLoop->AirLoopFlow(AirLoopNum).ReqSupplyFrac * state.dataAirLoop->AirLoopFlow(AirLoopNum).DesSupply;
                // dln->Node(thisOAController.RetNode).MassFlowRate = thisOAController.MixMassFlow - thisOAController.ExhMassFlow;
            } else {
                thisOAController.MixMassFlow = dln->nodes(thisOAController.ReturnAirInNodeNum)->MassFlowRate + thisOAController.ExhMassFlow;

                // The following was commented out after discussion on PR 7382, it can be reopened for discussion anytime
                // found this equation results in flow that exceeds the design flow rate when there is exhaust flow rate is greater than
                // the design supply air flow rate. Capped the mixed air flow rate at design supply air flow rate, issue #77379
                // thisOAController.MixMassFlow = Node(thisOAController.RetNode).MassFlowRate + thisOAController.ExhMassFlow;
                // thisOAController.MixMassFlow =
                //     min(Node(thisOAController.RetNode).MassFlowRate + thisOAController.ExhMassFlow, AirLoopFlow(AirLoopNum).DesSupply);
            }
        } else {
            thisOAController.ExhMassFlow = 0.0;
            thisOAController.MixMassFlow = returnAirInNode->MassFlowRate;
        }
        if (mixedAirOutNode->MassFlowRateMaxAvail <= 0.0) {
            thisOAController.MixMassFlow = 0.0;
        }
    } else {
        // Mixed and exhaust flow rates are passed through to model CONTROLLER:STAND ALONE ERV in SimOAController
        thisOAController.OAMassFlow = thisOAController.MaxOAMassFlowRate;
        thisOAController.MixMassFlow = thisOAController.MaxOAMassFlowRate;
        thisOAController.ExhMassFlow = returnAirInNode->MassFlowRate;
    }
    thisOAController.ExhMassFlow = max(thisOAController.ExhMassFlow, 0.0);

    // Outside air values
    thisOAController.OATemp = outsideAirInNode->Temp;
    thisOAController.OAEnth = outsideAirInNode->Enthalpy;
    thisOAController.OAPress = outsideAirInNode->Press;
    thisOAController.OAHumRat = outsideAirInNode->HumRat;

    // Inlet air values (on OA input side)
    thisOAController.InletTemp = airInNode->Temp;
    thisOAController.InletEnth = airInNode->Enthalpy;
    thisOAController.InletPress = airInNode->Press;
    thisOAController.InletHumRat = airInNode->HumRat;

    // Return air values
    thisOAController.RetTemp = returnAirInNode->Temp;
    thisOAController.RetEnth = returnAirInNode->Enthalpy;

    // Check sensors faults for the air economizer
    EconoOp iEco = thisOAController.Econo;
    if (state.dataFaultsMgr->AnyFaultsInModel && (iEco != EconoOp::NoEconomizer)) {
        for (int i = 1; i <= thisOAController.NumFaultyEconomizer; ++i) {
            int j = thisOAController.EconmizerFaultNum(i);
            Real64 rSchVal = 0.0;
            if (GetCurrentScheduleValue(state, state.dataFaultsMgr->FaultsEconomizer(j).availSchedNum) > 0.0) {
                rSchVal = 1.0;
                if (state.dataFaultsMgr->FaultsEconomizer(j).severitySchedNum > 0) {
                    rSchVal = GetCurrentScheduleValue(state, state.dataFaultsMgr->FaultsEconomizer(j).severitySchedNum);
                }
            } else {
                continue; // no fault
            }

            Real64 rOffset = rSchVal * state.dataFaultsMgr->FaultsEconomizer(j).Offset;

            if (std::abs(rOffset) < 0.000000001) continue;

            // ECONOMIZER - outdoor air dry-bulb temperature sensor offset
            switch (iEco) {
            case EconoOp::FixedDryBulb:
            case EconoOp::DifferentialDryBulb:
            case EconoOp::FixedDewPointAndDryBulb:
            case EconoOp::ElectronicEnthalpy:
            case EconoOp::DifferentialDryBulbAndEnthalpy: {
                if (state.dataFaultsMgr->FaultsEconomizer(j).type == FaultType::TemperatureSensorOffset_OutdoorAir) {
                    // FaultModel:TemperatureSensorOffset:OutdoorAir
                    thisOAController.OATemp += rOffset;
                    thisOAController.InletTemp += rOffset;
                }
            } break;
            default:
                break;
            }

            // ECONOMIZER - outdoor air humidity ratio sensor offset. really needed ???
            switch (iEco) {
            case EconoOp::FixedDewPointAndDryBulb:
            case EconoOp::ElectronicEnthalpy: {
                if (state.dataFaultsMgr->FaultsEconomizer(j).type == FaultType::HumiditySensorOffset_OutdoorAir) {
                    // FaultModel:HumiditySensorOffset:OutdoorAir
                    thisOAController.OAHumRat += rOffset;
                    thisOAController.InletHumRat += rOffset;
                }
            } break;
            default:
                break;
            }

            // ECONOMIZER - outdoor air enthalpy sensor offset
            switch (iEco) {
            case EconoOp::FixedEnthalpy:
            case EconoOp::ElectronicEnthalpy:
            case EconoOp::DifferentialDryBulbAndEnthalpy: {
                if (state.dataFaultsMgr->FaultsEconomizer(j).type == FaultType::EnthalpySensorOffset_OutdoorAir) {
                    // FaultModel:EnthalpySensorOffset:OutdoorAir
                    thisOAController.OAEnth += rOffset;
                    thisOAController.InletEnth += rOffset;
                }
            } break;
            default:
                break;
            }

            // ECONOMIZER - return air dry-bulb temperature sensor offset
            switch (iEco) {
            case EconoOp::DifferentialDryBulb:
            case EconoOp::DifferentialDryBulbAndEnthalpy: {
                if (state.dataFaultsMgr->FaultsEconomizer(j).type == FaultType::TemperatureSensorOffset_ReturnAir) {
                    // FaultModel:TemperatureSensorOffset:ReturnAir
                    thisOAController.RetTemp += rOffset;
                }
            } break;
            default:
                break;
            }

            // ECONOMIZER - return air enthalpy sensor offset
            switch (iEco) {
            case EconoOp::ElectronicEnthalpy:
            case EconoOp::DifferentialDryBulbAndEnthalpy: {
                if (state.dataFaultsMgr->FaultsEconomizer(j).type == FaultType::EnthalpySensorOffset_ReturnAir) {
                    // FaultModel:EnthalpySensorOffset:ReturnAir
                    thisOAController.RetEnth += rOffset;
                }
            } break;
            default:
                break;
            }
        }
    }

    if (ErrorsFound) {
        ShowFatalError(state, format("Error in {}; program terminated", CurrentModuleObjects[static_cast<int>(CMO::OAController)]));
    }
} // namespace MixedAir

void InitOAMixer(EnergyPlusData &state, int const OAMixerNum)
{
    // SUBROUTINE INFORMATION:
    //       AUTHOR         Fred Buhl
    //       DATE WRITTEN   Oct 1998

    // PURPOSE OF THIS SUBROUTINE
    // Initialize the OAMixer data structure with input node data

    auto &dln = state.dataLoopNodes;
        
    auto const *outsideAirInNode = dln->nodes(state.dataMixedAir->OAMixer(OAMixerNum).OutsideAirInNodeNum);
    auto const *reliefAirOutNode = dln->nodes(state.dataMixedAir->OAMixer(OAMixerNum).ReliefAirOutNodeNum);

    // Return air stream data
    state.dataMixedAir->OAMixer(OAMixerNum).RetTemp = reliefAirOutNode->Temp;
    state.dataMixedAir->OAMixer(OAMixerNum).RetHumRat = reliefAirOutNode->HumRat;
    state.dataMixedAir->OAMixer(OAMixerNum).RetEnthalpy = reliefAirOutNode->Enthalpy;
    state.dataMixedAir->OAMixer(OAMixerNum).RetPressure = reliefAirOutNode->Press;
    state.dataMixedAir->OAMixer(OAMixerNum).RetMassFlowRate = reliefAirOutNode->MassFlowRate;
    // Outside air stream data
    state.dataMixedAir->OAMixer(OAMixerNum).OATemp = outsideAirInNode->Temp;
    state.dataMixedAir->OAMixer(OAMixerNum).OAHumRat = outsideAirInNode->HumRat;
    state.dataMixedAir->OAMixer(OAMixerNum).OAEnthalpy = outsideAirInNode->Enthalpy;
    state.dataMixedAir->OAMixer(OAMixerNum).OAPressure = outsideAirInNode->Press;
    state.dataMixedAir->OAMixer(OAMixerNum).OAMassFlowRate = outsideAirInNode->MassFlowRate;
    // Relief air data
    state.dataMixedAir->OAMixer(OAMixerNum).RelMassFlowRate = reliefAirOutNode->MassFlowRate;
}

void OAControllerProps::CalcOAController(EnergyPlusData &state, int const AirLoopNum, bool const FirstHVACIteration)
{

    // SUBROUTINE INFORMATION:
    //       AUTHOR         Fred Buhl
    //       DATE WRITTEN   Oct 1998
    //       MODIFIED       Shirey/Raustad FSEC, June 2003
    //                      Tianzhen Hong, Feb 2009 for new DCV
    //                      Brent Griffith ,EMS override of OA rate
    //                      Mangesh Basarkar, 06/2011: Modifying outside air calculation based on DCV flag
    //                      Chandan Sharma, FSEC, 25Aug 2011 - Added ProportionalControl
    //                           to enhance CO2 based DCV control
    //                      Tianzhen Hong, March 2012, zone maximum OA fraction - a TRACE feature
    //                      Tianzhen Hong, March 2012, multi-path VRP based on ASHRAE 62.1-2010

    // PURPOSE OF THIS SUBROUTINE
    // Determine the outside air flow

    // REFERENCES:
    // DOE-2.1E Supplement pages 3.97 - 3.100
    // BLAST User Reference pages 183 - 186
    // ASHRAE Standard 62.1-2010

    // SUBROUTINE PARAMETER DEFINITIONS:
    static constexpr std::string_view RoutineName("CalcOAController: ");

    // SUBROUTINE LOCAL VARIABLE DECLARATIONS:
    Real64 OASignal = 0.0;                  // Outside air flow rate fraction (0.0 to 1.0)
    bool AirLoopCyclingFan = false;         // Type of air loop fan (TRUE if Fan:OnOff)
    bool HighHumidityOperationFlag = false; // TRUE if zone humidistat senses a high humidity condition

    auto &dln = state.dataLoopNodes;

    if (AirLoopNum > 0) {
        AirLoopCyclingFan = (state.dataAirLoop->AirLoopControlInfo(AirLoopNum).fanOp == HVAC::FanOp::Cycling);
    } else {
        AirLoopCyclingFan = false;
    }

    this->OALimitingFactor = OALimitFactor::None; // oa controller limiting factor

    // Check for no flow
    if (this->MixMassFlow <= HVAC::SmallMassFlow) {

        this->OAMassFlow = 0.0;     // outside air mass flow rate
        this->RelMassFlow = 0.0;    // relief air mass flow rate
        this->MixMassFlow = 0.0;    // mixed air mass flow rate
        this->MinOAFracLimit = 0.0; // minimum OA fraction limit

        this->EconomizerStatus = 0;                                                    // economizer status for reporting
        this->HeatRecoveryBypassStatus = 0;                                            // HR bypass status for reporting
        this->HRHeatingCoilActive = 0;                                                 // resets report variable
        this->MixedAirTempAtMinOAFlow = dln->nodes(this->ReturnAirInNodeNum)->Temp; // track return T
        this->HighHumCtrlStatus = 0;                                                   // high humdity control status for reporting
        this->OAFractionRpt = 0.0;                                                     // actual OA fraction for reporting

        this->EconoActive = false;       // DataAirLoop variable (OA Controllers)
        this->HighHumCtrlActive = false; // DataAirLoop variable (OA Controllers)

        // also reset air loop data for use by other routines
        if (AirLoopNum > 0) {
            auto &curAirLoopControlInfo(state.dataAirLoop->AirLoopControlInfo(AirLoopNum));
            auto &curAirLoopFlow(state.dataAirLoop->AirLoopFlow(AirLoopNum));

            curAirLoopControlInfo.EconoActive = false;        // DataAirLoop variable (AirloopHVAC)
            curAirLoopControlInfo.HeatRecoveryBypass = false; // DataAirLoop variable (AirloopHVAC)
            curAirLoopControlInfo.HighHumCtrlActive = false;  // DataAirLoop variable (AirloopHVAC)
            curAirLoopControlInfo.ResimAirLoopFlag = false;   // DataAirLoop variable (AirloopHVAC)
            curAirLoopFlow.OAFrac = 0.0;                      // DataAirLoop variable (AirloopHVAC)
            curAirLoopFlow.OAMinFrac = 0.0;                   // DataAirLoop variable (AirloopHVAC)
            curAirLoopFlow.MinOutAir = 0.0;
            curAirLoopFlow.OAFlow = 0.0;
        }
        return;
    }

    Real64 OutAirMinFrac = 0.0; // Local variable used to calculate min OA fraction
    if (AirLoopNum > 0) {
        auto &curAirLoopFlow(state.dataAirLoop->AirLoopFlow(AirLoopNum));
        if (curAirLoopFlow.DesSupply >= HVAC::SmallAirVolFlow) {
            OutAirMinFrac = this->MinOAMassFlowRate / curAirLoopFlow.DesSupply;
        }
    } else {
        if (this->MaxOA >= HVAC::SmallAirVolFlow) {
            OutAirMinFrac = this->MinOA / this->MaxOA;
        }
    }
    Real64 MinOASchedVal = 1.0; // value of the minimum outside air schedule
    if (this->MinOASchPtr > 0) {
        MinOASchedVal = GetCurrentScheduleValue(state, this->MinOASchPtr);
        MinOASchedVal = min(max(MinOASchedVal, 0.0), 1.0);
        OutAirMinFrac *= MinOASchedVal;
        this->OALimitingFactor = OALimitFactor::Limits;
    }

    // Get outside air mass flow rate calculated by mechanical ventilation object [kg/s]
    Real64 MechVentOutsideAirMinFrac = 0.0; // fraction of OA specified by mechanical ventilation object
    if (AirLoopNum > 0 && this->VentMechObjectNum != 0) {
        auto &curAirLoopControlInfo(state.dataAirLoop->AirLoopControlInfo(AirLoopNum));
        auto &curAirLoopFlow(state.dataAirLoop->AirLoopFlow(AirLoopNum));

        // Get system supply air flow rate
        Real64 SysSA = 0.0; // System supply air mass flow rate [kg/s]
        if (curAirLoopControlInfo.LoopFlowRateSet) {
            // if flow rate has been specified by a manager, set it to the specified value
            // DesSupply and SupFlow are mass flow rate in kg/s
            SysSA = curAirLoopFlow.ReqSupplyFrac * curAirLoopFlow.DesSupply;
        } else {
            SysSA = curAirLoopFlow.SupFlow;
        }

        this->MechVentOAMassFlowRequest = state.dataMixedAir->VentilationMechanical(this->VentMechObjectNum).CalcMechVentController(state, SysSA);
        MechVentOutsideAirMinFrac = this->MechVentOAMassFlowRequest / curAirLoopFlow.DesSupply;
        if (curAirLoopFlow.FanPLR > 0.0) {
            MechVentOutsideAirMinFrac *= curAirLoopFlow.FanPLR;
            this->MechVentOAMassFlowRequest *= curAirLoopFlow.FanPLR;
        }
    } else {
        this->MechVentOAMassFlowRequest = 0.0;
    }
    //****** use greater of Mechanical Ventilation Outside Air fraction and OutAirMinFrac
    if ((MechVentOutsideAirMinFrac > 0.0) && (OutAirMinFrac > MechVentOutsideAirMinFrac)) {
        if (!state.dataGlobal->WarmupFlag) {
            if (this->CountMechVentFrac == 0) {
                ++this->CountMechVentFrac;
                ShowWarningError(
                    state,
                    format("{}Minimum OA fraction > Mechanical Ventilation Controller request for Controller:OutdoorAir={}, Min OA fraction is used.",
                           RoutineName,
                           this->Name));
                ShowContinueError(state,
                                  "This may be overriding desired ventilation controls. Check inputs for Minimum Outdoor Air Flow Rate, Minimum "
                                  "Outdoor Air Schedule Name and Controller:MechanicalVentilation");
                ShowContinueErrorTimeStamp(
                    state, format("Minimum OA fraction = {:.4R}, Mech Vent OA fraction = {:.4R}", OutAirMinFrac, MechVentOutsideAirMinFrac));
            } else {
                ShowRecurringWarningErrorAtEnd(state,
                                               "Controller:OutdoorAir=\"" + this->Name +
                                                   "\": Min OA fraction > Mechanical ventilation OA fraction, continues...",
                                               this->IndexMechVentFrac,
                                               OutAirMinFrac,
                                               OutAirMinFrac);
            }
        }
    }
    if (MechVentOutsideAirMinFrac > OutAirMinFrac) {
        OutAirMinFrac = MechVentOutsideAirMinFrac;
        this->OALimitingFactor = OALimitFactor::DCV;
    }

    OutAirMinFrac = min(max(OutAirMinFrac, 0.0), 1.0);

    // At this point, OutAirMinFrac is still based on AirLoopFlow.DesSupply
    if (AirLoopNum > 0) {
        auto &curAirLoopFlow(state.dataAirLoop->AirLoopFlow(AirLoopNum));

        curAirLoopFlow.MinOutAir = OutAirMinFrac * curAirLoopFlow.DesSupply;

        // calculate mixed air temp at min OA flow rate
        auto const *returnAirInNode = dln->nodes(this->ReturnAirInNodeNum);
        auto const *outsideAirInNode = dln->nodes(this->OutsideAirInNodeNum);
        Real64 ReliefMassFlowAtMinOA = max(curAirLoopFlow.MinOutAir - this->ExhMassFlow, 0.0);
        Real64 RecircMassFlowRateAtMinOAFlow = max(returnAirInNode->MassFlowRate - ReliefMassFlowAtMinOA, 0.0);
        if ((RecircMassFlowRateAtMinOAFlow + curAirLoopFlow.MinOutAir) > 0.0) {
            Real64 RecircTemp = returnAirInNode->Temp; // return air temp used for custom economizer control calculation
            this->MixedAirTempAtMinOAFlow =
                (RecircMassFlowRateAtMinOAFlow * RecircTemp + curAirLoopFlow.MinOutAir * outsideAirInNode->Temp) /
                (RecircMassFlowRateAtMinOAFlow + curAirLoopFlow.MinOutAir);
        } else {
            this->MixedAirTempAtMinOAFlow = returnAirInNode->Temp;
        }
    }

    // Economizer
    this->CalcOAEconomizer(state, AirLoopNum, OutAirMinFrac, OASignal, HighHumidityOperationFlag, FirstHVACIteration);

    this->OAMassFlow = OASignal * this->MixMassFlow;

    // Do not allow OA to be below Ventilation:Mechanical flow rate or above mixed mass flow rate
    if (AirLoopNum > 0 && VentMechObjectNum != 0) {
        if (this->MechVentOAMassFlowRequest > this->OAMassFlow) {
            this->OAMassFlow = min(this->MechVentOAMassFlowRequest, this->MixMassFlow);
        }
    }

    // Do not allow OA to be below Exh for controller:outside air
    if (this->ControllerType == MixedAirControllerType::ControllerOutsideAir) {
        if (this->ExhMassFlow > this->OAMassFlow) {
            this->OAMassFlow = this->ExhMassFlow;
            this->OALimitingFactor = OALimitFactor::Exhaust;
        }
    }

    // if fixed minimum, don't let go below min OA
    if (this->FixedMin) {
        // cycling fans allow "average" min OA to be below minimum
        if (!AirLoopCyclingFan) {
            Real64 minOASchedMassFlowRate = this->MinOAMassFlowRate * MinOASchedVal;
            if (minOASchedMassFlowRate > this->OAMassFlow) {
                this->OAMassFlow = minOASchedMassFlowRate;
                this->OALimitingFactor = OALimitFactor::Limits;
            }
        }
    }

    // Apply Minimum Fraction of Outdoor Air Schedule
    if (this->MinOAflowSchPtr > 0) {
        Real64 MinOAflowfracVal = GetCurrentScheduleValue(state, this->MinOAflowSchPtr);
        MinOAflowfracVal = min(max(MinOAflowfracVal, 0.0), 1.0);
        OutAirMinFrac = max(MinOAflowfracVal, OutAirMinFrac);
        Real64 minOAFracMassFlowRate = this->MixMassFlow * MinOAflowfracVal;
        if (minOAFracMassFlowRate > this->OAMassFlow) {
            this->OAMassFlow = minOAFracMassFlowRate;
            this->OALimitingFactor = OALimitFactor::Limits;
        }
    }

    // Apply Maximum Fraction of Outdoor Air Schedule
    Real64 currentMaxOAMassFlowRate = this->MaxOAMassFlowRate;
    if (this->MaxOAflowSchPtr > 0) {
        Real64 MaxOAflowfracVal = GetCurrentScheduleValue(state, this->MaxOAflowSchPtr);
        MaxOAflowfracVal = min(max(MaxOAflowfracVal, 0.0), 1.0);
        currentMaxOAMassFlowRate = min(this->MaxOAMassFlowRate, this->MixMassFlow * MaxOAflowfracVal);
        OutAirMinFrac = min(MaxOAflowfracVal, OutAirMinFrac);
        if (currentMaxOAMassFlowRate < this->OAMassFlow) {
            this->OAMassFlow = currentMaxOAMassFlowRate;
            this->OALimitingFactor = OALimitFactor::Limits;
        }
    }

    // Don't let the OA flow be > than the max OA limit. OA for high humidity control is allowed to be greater than max OA.
    // Night Ventilation has priority and may override an OASignal > 1 high humidity condition with OASignal = 1
    if (HighHumidityOperationFlag) {
        Real64 maxOAMassFlow = this->MaxOAMassFlowRate * max(1.0, OASignal);
        if (maxOAMassFlow < this->OAMassFlow) {
            this->OAMassFlow = maxOAMassFlow;
            this->OALimitingFactor = OALimitFactor::Limits;
        }
    } else {
        if (this->MaxOAMassFlowRate < this->OAMassFlow) {
            this->OAMassFlow = this->MaxOAMassFlowRate;
            this->OALimitingFactor = OALimitFactor::Limits;
        }
    }

    if (!state.dataGlobal->WarmupFlag && !state.dataGlobal->DoingSizing && (this->ManageDemand) && (this->OAMassFlow > this->DemandLimitFlowRate)) {
        this->OAMassFlow = this->DemandLimitFlowRate;
        this->OALimitingFactor = OALimitFactor::DemandLimit;
    }
    if (this->EMSOverrideOARate) {
        this->OAMassFlow = this->EMSOARateValue;
        this->OALimitingFactor = OALimitFactor::EMS;
    }

    // Don't let OA flow be > mixed air flow.
    // Seems if RAB (return air bypass) that this should be don't let OA flow be > design supply flow but that causes other issues
    if (this->MixMassFlow < this->OAMassFlow) {
        this->OAMassFlow = this->MixMassFlow;
        this->OALimitingFactor = OALimitFactor::MixedAir;
    }

    // save the min outside air flow fraction and max outside air mass flow rate
    if (AirLoopNum > 0) {
        auto &curAirLoopControlInfo(state.dataAirLoop->AirLoopControlInfo(AirLoopNum));
        auto &curAirLoopFlow(state.dataAirLoop->AirLoopFlow(AirLoopNum));

        curAirLoopFlow.OAMinFrac = OutAirMinFrac;
        if (this->FixedMin) {
            curAirLoopFlow.MinOutAir = min(OutAirMinFrac * curAirLoopFlow.DesSupply, this->MixMassFlow);
        } else {
            curAirLoopFlow.MinOutAir = OutAirMinFrac * this->MixMassFlow;
        }
        if (this->MixMassFlow > 0.0) {
            curAirLoopFlow.OAFrac = this->OAMassFlow / this->MixMassFlow;
            curAirLoopFlow.OAFlow = this->OAMassFlow;
        } else {
            curAirLoopFlow.OAFrac = 0.0;
            curAirLoopFlow.OAFlow = 0.0;
        }
        this->MinOAFracLimit = OutAirMinFrac;
        if (HighHumidityOperationFlag && OASignal > 1.0) {
            curAirLoopFlow.MaxOutAir = this->MaxOAMassFlowRate * OASignal;
        } else {
            curAirLoopFlow.MaxOutAir = currentMaxOAMassFlowRate;
        }

        // MJW - Not sure if this is necessary but keeping it for now
        if (curAirLoopControlInfo.HeatingActiveFlag && curAirLoopControlInfo.EconomizerFlowLocked) {
            // The airloop needs to be simulated again so that the heating coil & HX can be resimulated
            if (curAirLoopControlInfo.HeatRecoveryResimFlag && curAirLoopControlInfo.OASysComponentsSimulated) {
                curAirLoopControlInfo.ResimAirLoopFlag = true;
                curAirLoopControlInfo.HeatRecoveryResimFlag = false;
                curAirLoopControlInfo.HeatRecoveryResimFlag2 = true;
                // on the first iteration, air loop heating coils have not be simulated so HeatingCoilActive=FALSE
                // on the second iteration, the heating coils could have been on, but logic tests here could deactivate heating coil
                // reset heating coil active status and HX since logic tests may turn off heating coil
                // the ResimAirLoopFlag will force another iteration and things should line up on subsequent iterations
                curAirLoopControlInfo.HeatingActiveFlag = false;
                this->HRHeatingCoilActive = 0;
                curAirLoopControlInfo.HeatRecoveryBypass = true;
                this->HeatRecoveryBypassStatus = 1;
            } else if (curAirLoopControlInfo.HeatRecoveryResimFlag2) {
                curAirLoopControlInfo.ResimAirLoopFlag = true;
                curAirLoopControlInfo.HeatRecoveryResimFlag2 = false;
            } else {
                curAirLoopControlInfo.ResimAirLoopFlag = false;
            }
        } else if (curAirLoopControlInfo.HeatingActiveFlag) {
            this->HRHeatingCoilActive = 1;
        } else {
            this->HRHeatingCoilActive = 0;
        }

    } // if (AirLoopNum > 0)

    // Set the relief air flow rate (must be done last to account for changes in OAMassFlow
    this->RelMassFlow = max(this->OAMassFlow - this->ExhMassFlow, 0.0);

    // Save OA fraction for reporting
    if (this->MixMassFlow > 0) {
        this->OAFractionRpt = this->OAMassFlow / this->MixMassFlow;
    } else {
        if (this->OAMassFlow > 0) {
            this->OAFractionRpt = OASignal;
        } else {
            this->OAFractionRpt = 0.0;
        }
    }
    this->RelTemp = this->RetTemp;
    this->RelEnth = this->RetEnth;
    this->RelSensiLossRate =
        this->RelMassFlow * Psychrometrics::PsyCpAirFnW(state.dataEnvrn->OutHumRat) * (this->RelTemp - state.dataEnvrn->OutDryBulbTemp);
    this->RelTotalLossRate = this->RelMassFlow * (this->RelEnth - state.dataEnvrn->OutEnthalpy);
    this->RelLatentLossRate = this->RelTotalLossRate - this->RelSensiLossRate;
    this->OALimitingFactorReport = static_cast<int>(OALimitingFactor);
}

Real64 VentilationMechanicalProps::CalcMechVentController(EnergyPlusData &state,
                                                          Real64 SysSA // System supply air mass flow rate [kg/s]
)
{
    static constexpr std::string_view RoutineName("CalcMechVentController: ");
    static std::string_view const &CurrentModuleObject(CurrentModuleObjects[static_cast<int>(CMO::MechVentilation)]);

    // new local variables for DCV
    // Zone OA flow rate based on each calculation method [m3/s]
    std::array<Real64, static_cast<int>(DataSizing::OAFlowCalcMethod::Num)> ZoneOACalc{0.0};
    Real64 ZoneOABZ;         // Zone breathing-zone OA flow rate [m3/s]
    Real64 ZoneOA;           // Zone OA flow rate [m3/s]
    Real64 ZoneOAFrac;       // Zone OA fraction (as a fraction of actual supply air flow rate)
    Real64 SysOAuc;          // System uncorrected OA flow rate
    Real64 SysOA;            // System supply OA volume flow rate [m3/s]
    Real64 SysEv;            // System ventilation efficiency
    Real64 NodeTemp;         // node temperature
    Real64 NodeHumRat;       // node humidity ratio
    Real64 ZoneMaxCO2 = 0.0; // Breathing-zone CO2 concentartion
    Real64 ZoneMinCO2 = 0.0; // Minimum CO2 concentration in zone
    Real64 ZoneOAMin = 0.0;  // Minimum Zone OA flow rate when the zone is unoccupied (i.e. ZoneOAPeople = 0)
    Real64 ZoneOAMax = 0.0;  // Maximum Zone OA flow rate (ZoneOAPeople + ZoneOACalc[static_cast<int>(DataSizing::OAFlowCalcMethod::PerArea)])
    Real64 MechVentOAMassFlow = 0.0;

    auto &dln = state.dataLoopNodes;
    
    // Apply mechanical ventilation only when it is available/allowed
    if (GetCurrentScheduleValue(state, this->SchPtr) > 0) {
        Real64 SysOAMassFlow = 0.0; // System supply OA mass flow rate [kg/s]
        if (this->SystemOAMethod == DataSizing::SysOAMethod::IAQP) {
            // IAQP for CO2 control
            for (int ZoneIndex = 1; ZoneIndex <= this->NumofVentMechZones; ++ZoneIndex) {
                auto &thisMechVentZone = this->VentMechZone(ZoneIndex);
                int ZoneNum = thisMechVentZone.zoneNum;
                SysOAMassFlow += state.dataContaminantBalance->ZoneSysContDemand(ZoneNum).OutputRequiredToCO2SP *
                                 GetCurrentScheduleValue(state, thisMechVentZone.ZoneOASchPtr);
            }
            MechVentOAMassFlow = SysOAMassFlow;
        } else if (this->SystemOAMethod == DataSizing::SysOAMethod::IAQPGC) {
            // IAQP for generic contaminant control
            for (int ZoneIndex = 1; ZoneIndex <= this->NumofVentMechZones; ++ZoneIndex) {
                auto &thisMechVentZone = this->VentMechZone(ZoneIndex);
                int ZoneNum = thisMechVentZone.zoneNum;
                SysOAMassFlow += state.dataContaminantBalance->ZoneSysContDemand(ZoneNum).OutputRequiredToGCSP *
                                 GetCurrentScheduleValue(state, thisMechVentZone.ZoneOASchPtr);
            }
            MechVentOAMassFlow = SysOAMassFlow;
        } else if (this->SystemOAMethod == DataSizing::SysOAMethod::IAQPCOM) {
            // IAQP for both CO2 and generic contaminant control
            SysOAMassFlow = 0.0;
            for (int ZoneIndex = 1; ZoneIndex <= this->NumofVentMechZones; ++ZoneIndex) {
                auto &thisMechVentZone = this->VentMechZone(ZoneIndex);
                int ZoneNum = thisMechVentZone.zoneNum;
                SysOAMassFlow += state.dataContaminantBalance->ZoneSysContDemand(ZoneNum).OutputRequiredToCO2SP *
                                 GetCurrentScheduleValue(state, thisMechVentZone.ZoneOASchPtr);
            }
            MechVentOAMassFlow = SysOAMassFlow;
            SysOAMassFlow = 0.0;
            for (int ZoneIndex = 1; ZoneIndex <= this->NumofVentMechZones; ++ZoneIndex) {
                auto &thisMechVentZone = this->VentMechZone(ZoneIndex);
                int ZoneNum = thisMechVentZone.zoneNum;
                SysOAMassFlow += state.dataContaminantBalance->ZoneSysContDemand(ZoneNum).OutputRequiredToGCSP *
                                 GetCurrentScheduleValue(state, thisMechVentZone.ZoneOASchPtr);
            }
            MechVentOAMassFlow = max(SysOAMassFlow, MechVentOAMassFlow);
        } else {
            // for system OA methods: Zone_Sum, VRP, CO2 methods
            // new code for DCV method complying with the VRP defined in ASHRAE Standard 62.1-2010

            // Loop through each zone first to calc uncorrected system OA flow rate
            SysOAuc = 0.0;
            SysOA = 0.0;
            for (int ZoneIndex = 1; ZoneIndex <= this->NumofVentMechZones; ++ZoneIndex) {
                auto &thisMechVentZone = this->VentMechZone(ZoneIndex);
                int ZoneNum = thisMechVentZone.zoneNum;
                auto const &curZone(state.dataHeatBal->Zone(ZoneNum));
                Real64 multiplier = curZone.Multiplier * curZone.ListMultiplier * GetCurrentScheduleValue(state, thisMechVentZone.ZoneOASchPtr);

                // Calc the zone OA flow rate based on the people component
                // ZoneIntGain(ZoneNum)%NOFOCC is the number of occupants of a zone at each time step, already counting the occupant schedule
                //  Checking DCV flag before calculating zone OA per person
                if (this->DCVFlag && this->SystemOAMethod != DataSizing::SysOAMethod::ProportionalControlDesOcc) {
                    ZoneOACalc[static_cast<int>(DataSizing::OAFlowCalcMethod::PerPerson)] =
                        state.dataHeatBal->ZoneIntGain(ZoneNum).NOFOCC * thisMechVentZone.ZoneOAPeopleRate;
                } else {
                    ZoneOACalc[static_cast<int>(DataSizing::OAFlowCalcMethod::PerPerson)] = curZone.TotOccupants * thisMechVentZone.ZoneOAPeopleRate;
                }

                // Calc the zone OA flow rate based on the floor area component
                ZoneOACalc[static_cast<int>(DataSizing::OAFlowCalcMethod::PerArea)] = curZone.FloorArea * thisMechVentZone.ZoneOAAreaRate;
                ZoneOACalc[static_cast<int>(DataSizing::OAFlowCalcMethod::PerZone)] = thisMechVentZone.ZoneOAFlowRate;
                ZoneOACalc[static_cast<int>(DataSizing::OAFlowCalcMethod::ACH)] = (thisMechVentZone.ZoneOAACHRate * curZone.Volume) / 3600.0;

                // Calc the breathing-zone OA flow rate
                int OAIndex = thisMechVentZone.ZoneDesignSpecOAObjIndex; // index to design specification outdoor air objects
                if (OAIndex > 0) {
                    switch (state.dataSize->OARequirements(OAIndex).OAFlowMethod) {
                    case DataSizing::OAFlowCalcMethod::Sum: {
                        ZoneOABZ = multiplier * (ZoneOACalc[static_cast<int>(DataSizing::OAFlowCalcMethod::PerPerson)] +
                                                 ZoneOACalc[static_cast<int>(DataSizing::OAFlowCalcMethod::PerArea)] +
                                                 ZoneOACalc[static_cast<int>(DataSizing::OAFlowCalcMethod::PerZone)] +
                                                 ZoneOACalc[static_cast<int>(DataSizing::OAFlowCalcMethod::ACH)]);
                    } break;
                    case DataSizing::OAFlowCalcMethod::Max: {
                        ZoneOABZ = multiplier * max(ZoneOACalc[static_cast<int>(DataSizing::OAFlowCalcMethod::PerPerson)],
                                                    ZoneOACalc[static_cast<int>(DataSizing::OAFlowCalcMethod::PerArea)],
                                                    ZoneOACalc[static_cast<int>(DataSizing::OAFlowCalcMethod::PerZone)],
                                                    ZoneOACalc[static_cast<int>(DataSizing::OAFlowCalcMethod::ACH)]);

                    } break;
                    default: {
                        ZoneOABZ = multiplier * ZoneOACalc[static_cast<int>(state.dataSize->OARequirements(OAIndex).OAFlowMethod)];
                        break;
                    }
                    }
                } else {
                    ZoneOABZ = multiplier * ZoneOACalc[static_cast<int>(DataSizing::OAFlowCalcMethod::PerPerson)];
                }

                if (this->SystemOAMethod == DataSizing::SysOAMethod::ZoneSum) {
                    // Sum the zone OA flow rates and done
                    SysOA += ZoneOABZ;
                } else {
                    // Calc the uncorrected system OA flow rate - VRP and ProportionalControl
                    SysOAuc += ZoneOABZ;
                }
            }

            // get system supply air flow rate
            if (this->SystemOAMethod == DataSizing::SysOAMethod::VRP || this->SystemOAMethod == DataSizing::SysOAMethod::ProportionalControlSchOcc ||
                this->SystemOAMethod == DataSizing::SysOAMethod::ProportionalControlDesOcc ||
                this->SystemOAMethod == DataSizing::SysOAMethod::ProportionalControlDesOARate ||
                this->SystemOAMethod == DataSizing::SysOAMethod::VRPL) {

                // System supply air flow rate is always greater than or equal the system outdoor air flow rate
                if ((SysSA > 0.0) && (SysSA < (SysOAuc * state.dataEnvrn->StdRhoAir))) SysSA = SysOAuc * state.dataEnvrn->StdRhoAir;

                // calc Xs - average outdoor air fraction
                if (SysSA > 0.0) {
                    Xs = (SysOAuc * state.dataEnvrn->StdRhoAir) / SysSA;
                } else {
                    Xs = 0.0;
                }

                // Loop through each zone again
                SysEv = 2.0; // starting with a big fraction
                for (int ZoneIndex = 1; ZoneIndex <= this->NumofVentMechZones; ++ZoneIndex) {
                    auto &thisMechVentZone = this->VentMechZone(ZoneIndex);
                    int ZoneNum = thisMechVentZone.zoneNum;
                    int ZoneEquipConfigNum = ZoneNum; // correspondence - 1:1 of ZoneEquipConfig to Zone index
                    Real64 ZoneEz = 0.0;              // Zone air distribution effectiveness

                    // Assign references
                    auto &curZone(state.dataHeatBal->Zone(ZoneNum));
                    auto &curZoneSysEnergyDemand(state.dataZoneEnergyDemand->ZoneSysEnergyDemand(ZoneEquipConfigNum));
                    Real64 multiplier = curZone.Multiplier * curZone.ListMultiplier * GetCurrentScheduleValue(state, thisMechVentZone.ZoneOASchPtr);

                    // Calc the zone OA flow rate based on the people component
                    // ZoneIntGain(ZoneNum)%NOFOCC is the number of occupants of a zone at each time step, already counting the occupant schedule
                    //  Checking DCV flag before calculating zone OA per person
                    if (this->DCVFlag && this->SystemOAMethod != DataSizing::SysOAMethod::ProportionalControlDesOcc) {
                        ZoneOACalc[static_cast<int>(DataSizing::OAFlowCalcMethod::PerPerson)] =
                            state.dataHeatBal->ZoneIntGain(ZoneNum).NOFOCC * multiplier * thisMechVentZone.ZoneOAPeopleRate;
                    } else {
                        ZoneOACalc[static_cast<int>(DataSizing::OAFlowCalcMethod::PerPerson)] =
                            curZone.TotOccupants * multiplier * thisMechVentZone.ZoneOAPeopleRate;
                    }

                    // Calc the zone OA flow rate based on the floor area component
                    ZoneOACalc[static_cast<int>(DataSizing::OAFlowCalcMethod::PerArea)] =
                        curZone.FloorArea * multiplier * thisMechVentZone.ZoneOAAreaRate;
                    ZoneOACalc[static_cast<int>(DataSizing::OAFlowCalcMethod::PerZone)] = multiplier * thisMechVentZone.ZoneOAFlowRate;
                    ZoneOACalc[static_cast<int>(DataSizing::OAFlowCalcMethod::ACH)] =
                        multiplier * (thisMechVentZone.ZoneOAACHRate * curZone.Volume) / 3600.0;

                    // Calc the breathing-zone OA flow rate
                    int OAIndex = thisMechVentZone.ZoneDesignSpecOAObjIndex;
                    if (OAIndex > 0) {
                        switch (state.dataSize->OARequirements(OAIndex).OAFlowMethod) {
                        case DataSizing::OAFlowCalcMethod::Sum: {
                            ZoneOABZ = ZoneOACalc[static_cast<int>(DataSizing::OAFlowCalcMethod::PerPerson)] +
                                       ZoneOACalc[static_cast<int>(DataSizing::OAFlowCalcMethod::PerArea)] +
                                       ZoneOACalc[static_cast<int>(DataSizing::OAFlowCalcMethod::PerZone)] +
                                       ZoneOACalc[static_cast<int>(DataSizing::OAFlowCalcMethod::ACH)];
                        } break;
                        case DataSizing::OAFlowCalcMethod::Max: {
                            ZoneOABZ = max(ZoneOACalc[static_cast<int>(DataSizing::OAFlowCalcMethod::PerPerson)],
                                           ZoneOACalc[static_cast<int>(DataSizing::OAFlowCalcMethod::PerArea)],
                                           ZoneOACalc[static_cast<int>(DataSizing::OAFlowCalcMethod::PerZone)],
                                           ZoneOACalc[static_cast<int>(DataSizing::OAFlowCalcMethod::ACH)]);

                        } break;
                        default: {
                            ZoneOABZ = ZoneOACalc[static_cast<int>(state.dataSize->OARequirements(OAIndex).OAFlowMethod)];
                            break;
                        }
                        }
                    }

                    // use the ventilation rate procedure in ASHRAE Standard 62.1-2007
                    // Calc the zone supplied OA flow rate counting the zone air distribution effectiveness
                    //  First check whether the zone air distribution effectiveness schedule exists, if yes uses it;
                    //   otherwise uses the inputs of zone distribution effectiveness in cooling mode or heating mode
                    int ADEffSchPtr = thisMechVentZone.ZoneADEffSchPtr;
                    if (ADEffSchPtr > 0) {
                        // Get schedule value for the zone air distribution effectiveness
                        ZoneEz = GetCurrentScheduleValue(state, ADEffSchPtr);
                    } else {
                        Real64 ZoneLoad = state.dataZoneEnergyDemand->ZoneSysEnergyDemand(ZoneNum).TotalOutputRequired;

                        // Zone in cooling mode
                        if (ZoneLoad < 0.0) ZoneEz = thisMechVentZone.ZoneADEffCooling;

                        // Zone in heating mode
                        if (ZoneLoad > 0.0) ZoneEz = thisMechVentZone.ZoneADEffHeating;
                    }
                    if (ZoneEz <= 0.0) {
                        // Enforce defaults
                        ZoneEz = 1.0;
                    }

                    // Calc zone supply OA flow rate
                    if (this->SystemOAMethod == DataSizing::SysOAMethod::VRP || this->SystemOAMethod == DataSizing::SysOAMethod::VRPL) {
                        // the VRP case
                        ZoneOA = ZoneOABZ / ZoneEz;

                    } else if (this->SystemOAMethod == DataSizing::SysOAMethod::ProportionalControlSchOcc ||
                               this->SystemOAMethod == DataSizing::SysOAMethod::ProportionalControlDesOcc ||
                               this->SystemOAMethod == DataSizing::SysOAMethod::ProportionalControlDesOARate) {
                        // Check whether "Carbon Dioxide Control Availability Schedule" for ZoneControl:ContaminantController is specified
                        if (curZone.ZoneContamControllerSchedIndex > 0.0) {
                            // Check the availability schedule value for ZoneControl:ContaminantController
                            Real64 ZoneContamControllerSched = GetCurrentScheduleValue(state, curZone.ZoneContamControllerSchedIndex);
                            if (ZoneContamControllerSched > 0.0) {
                                ZoneOAMin = ZoneOACalc[static_cast<int>(DataSizing::OAFlowCalcMethod::PerArea)] / ZoneEz;
                                ZoneOAMax = (ZoneOACalc[static_cast<int>(DataSizing::OAFlowCalcMethod::PerArea)] +
                                             ZoneOACalc[static_cast<int>(DataSizing::OAFlowCalcMethod::PerPerson)]) /
                                            ZoneEz;
                                if (this->SystemOAMethod == DataSizing::SysOAMethod::ProportionalControlDesOARate) {
                                    ZoneOAMax = ZoneOABZ / ZoneEz;
                                    if (thisMechVentZone.OAPropCtlMinRateSchPtr > 0) {
                                        ZoneOAMin = ZoneOAMax * GetCurrentScheduleValue(state, thisMechVentZone.OAPropCtlMinRateSchPtr);
                                    } else {
                                        ZoneOAMin = ZoneOAMax;
                                    }
                                    if (ZoneOAMax < ZoneOAMin) {
                                        ZoneOAMin = ZoneOAMax;
                                        ++this->OAMaxMinLimitErrorCount;
                                        if (this->OAMaxMinLimitErrorCount < 2) {
                                            ShowSevereError(state, format("{}{} = \"{}\".", RoutineName, CurrentModuleObject, this->Name));
                                            ShowContinueError(
                                                state,
                                                format("For System Outdoor Air Method = ProportionalControlBasedOnDesignOARate, maximum zone "
                                                       "outdoor air rate ({:.4R}), is not greater than minimum zone outdoor air rate ({:.4R}).",
                                                       ZoneOAMax,
                                                       ZoneOAMin));
                                            ShowContinueError(state,
                                                              " The minimum zone outdoor air rate is set to the maximum zone outdoor air rate. "
                                                              "Simulation continues...");
                                            ShowContinueErrorTimeStamp(state, "");
                                        } else {
                                            ShowRecurringWarningErrorAtEnd(
                                                state,
                                                format("{} = \"{}\", For System Outdoor Air Method = ProportionalControlBasedOnDesignOARate, maximum "
                                                       "zone outdoor air rate is not greater than minimum zone outdoor air rate. Error continues...",
                                                       CurrentModuleObject,
                                                       this->Name),
                                                this->OAMaxMinLimitErrorIndex);
                                        }
                                    }
                                }

                                if (ZoneOACalc[static_cast<int>(DataSizing::OAFlowCalcMethod::PerPerson)] > 0.0) {
                                    if (state.dataContaminantBalance->ZoneCO2GainFromPeople(ZoneNum) > 0.0) {
                                        if (curZone.ZoneMinCO2SchedIndex > 0.0) {
                                            // Take the schedule value of "Minimum Carbon Dioxide Concentration Schedule Name"
                                            // in the ZoneControl:ContaminantController
                                            ZoneMinCO2 = GetCurrentScheduleValue(state, curZone.ZoneMinCO2SchedIndex);
                                        } else {
                                            ZoneMinCO2 = state.dataContaminantBalance->OutdoorCO2;
                                        }

                                        // Calculate zone maximum target CO2 concentration in PPM
                                        if (this->SystemOAMethod == DataSizing::SysOAMethod::ProportionalControlDesOcc) {
                                            // Accumulate CO2 generation from people at design occupancy and current activity level
                                            Real64 CO2PeopleGeneration = 0.0;
                                            for (int const PeopleNum : thisMechVentZone.peopleIndexes) {
                                                CO2PeopleGeneration +=
                                                    state.dataHeatBal->People(PeopleNum).NumberOfPeople *
                                                    state.dataHeatBal->People(PeopleNum).CO2RateFactor *
                                                    GetCurrentScheduleValue(state, state.dataHeatBal->People(PeopleNum).ActivityLevelPtr);
                                            }
                                            ZoneMaxCO2 = state.dataContaminantBalance->OutdoorCO2 +
                                                         (CO2PeopleGeneration * curZone.Multiplier * curZone.ListMultiplier * 1.0e6) / ZoneOAMax;
                                        } else if (curZone.ZoneMaxCO2SchedIndex > 0.0) {
                                            ZoneMaxCO2 = GetCurrentScheduleValue(state, curZone.ZoneMaxCO2SchedIndex);
                                        } else {
                                            ZoneMaxCO2 = state.dataContaminantBalance->OutdoorCO2 +
                                                         (state.dataContaminantBalance->ZoneCO2GainFromPeople(ZoneNum) * curZone.Multiplier *
                                                          curZone.ListMultiplier * 1.0e6) /
                                                             ZoneOAMax;
                                        }

                                        if (ZoneMaxCO2 <= ZoneMinCO2) {
                                            ++this->CO2MaxMinLimitErrorCount;
                                            if (this->SystemOAMethod == DataSizing::SysOAMethod::ProportionalControlSchOcc) {
                                                if (this->CO2MaxMinLimitErrorCount < 2) {
                                                    ShowSevereError(state, format("{}{} = \"{}\".", RoutineName, CurrentModuleObject, this->Name));
                                                    ShowContinueError(
                                                        state,
                                                        format("For System Outdoor Air Method = ProportionalControlBasedOnOccupancySchedule, "
                                                               "maximum target CO2 concentration ({:.2R}), is not greater than minimum target "
                                                               "CO2 concentration ({:.2R}).",
                                                               ZoneMaxCO2,
                                                               ZoneMinCO2));
                                                    ShowContinueError(state,
                                                                      "\"ProportionalControlBasedOnOccupancySchedule\" will not be modeled. "
                                                                      "Default \"Standard62.1VentilationRateProcedure\" will be modeled. Simulation "
                                                                      "continues...");
                                                    ShowContinueErrorTimeStamp(state, "");
                                                } else {
                                                    ShowRecurringWarningErrorAtEnd(state,
                                                                                   format("{} = \"{}\", For System Outdoor Air Method = "
                                                                                          "ProportionalControlBasedOnOccupancySchedule, maximum "
                                                                                          "target CO2 concentration is not greater than minimum "
                                                                                          "target CO2 concentration. Error continues...",
                                                                                          CurrentModuleObject,
                                                                                          this->Name),
                                                                                   this->CO2MaxMinLimitErrorIndex);
                                                }
                                            }
                                            if (this->SystemOAMethod == DataSizing::SysOAMethod::ProportionalControlDesOcc) {
                                                if (this->CO2MaxMinLimitErrorCount < 2) {
                                                    ShowSevereError(state, format("{}{} = \"{}\".", RoutineName, CurrentModuleObject, this->Name));
                                                    ShowContinueError(
                                                        state,
                                                        format("For System Outdoor Air Method = ProportionalControlBasedOnDesignOccupancy, "
                                                               "maximum target CO2 concentration ({:.2R}), is not greater than minimum target "
                                                               "CO2 concentration ({:.2R}).",
                                                               ZoneMaxCO2,
                                                               ZoneMinCO2));
                                                    ShowContinueError(state,
                                                                      "\"ProportionalControlBasedOnDesignOccupancy\" will not be modeled. "
                                                                      "Default \"Standard62.1VentilationRateProcedure\" will be modeled. Simulation "
                                                                      "continues...");
                                                    ShowContinueErrorTimeStamp(state, "");
                                                } else {
                                                    ShowRecurringWarningErrorAtEnd(state,
                                                                                   format("{} = \"{}\", For System Outdoor Air Method = "
                                                                                          "ProportionalControlBasedOnDesignOccupancy, maximum "
                                                                                          "target CO2 concentration is not greater than minimum "
                                                                                          "target CO2 concentration. Error continues...",
                                                                                          CurrentModuleObject,
                                                                                          this->Name),
                                                                                   this->CO2MaxMinLimitErrorIndex);
                                                }
                                            }
                                            if (this->SystemOAMethod == DataSizing::SysOAMethod::ProportionalControlDesOARate) {
                                                if (this->CO2MaxMinLimitErrorCount < 2) {
                                                    ShowSevereError(state, format("{}{} = \"{}\".", RoutineName, CurrentModuleObject, this->Name));
                                                    ShowContinueError(
                                                        state,
                                                        format("For System Outdoor Air Method = ProportionalControlBasedOnDesignOARate, maximum "
                                                               "target CO2 concentration ({:.2R}), is not greater than minimum target CO2 "
                                                               "concentration ({:.2R}).",
                                                               ZoneMaxCO2,
                                                               ZoneMinCO2));
                                                    ShowContinueError(
                                                        state,
                                                        "\"ProportionalControlBasedOnDesignOARate\" will not be modeled. Default "
                                                        "\"Standard62.1VentilationRateProcedure\" will be modeled. Simulation continues...");
                                                    ShowContinueErrorTimeStamp(state, "");
                                                } else {
                                                    ShowRecurringWarningErrorAtEnd(state,
                                                                                   format("{} = \"{}\", For System Outdoor Air Method = "
                                                                                          "ProportionalControlBasedOnDesignOARate, maximum target "
                                                                                          "CO2 concentration is not greater than minimum target CO2 "
                                                                                          "concentration. Error continues...",
                                                                                          CurrentModuleObject,
                                                                                          this->Name),
                                                                                   this->CO2MaxMinLimitErrorIndex);
                                                }
                                            }

                                            ZoneOA = ZoneOABZ / ZoneEz;
                                        } else {

                                            if (state.dataContaminantBalance->ZoneAirCO2(ZoneNum) <= ZoneMinCO2) {
                                                // Zone air CO2 concentration is less than minimum zone CO2 concentration, set the Zone OA flow
                                                // rate to minimum Zone OA flow rate when the zone is unoccupied
                                                ZoneOA = ZoneOAMin;
                                            } else if (state.dataContaminantBalance->ZoneAirCO2(ZoneNum) >= ZoneMaxCO2) {
                                                // Zone air CO2 concentration is greater than maximum zone CO2 concentration, set the Zone OA flow
                                                // rate to maximum Zone OA flow rate (i.e.
                                                // ZoneOACalc[static_cast<int>(DataSizing::OAFlowCalcMethod::PerArea)] + ZoneOAPeople)
                                                ZoneOA = ZoneOAMax;
                                            } else {
                                                // Zone air CO2 concentration is between maximum and minimum limits of zone CO2 concentration,
                                                // set Zone OA flow rate by proportionally adjusting between ZoneOAMin and ZoneOAMax
                                                ZoneOA = ZoneOAMin +
                                                         (ZoneOAMax - ZoneOAMin) * ((state.dataContaminantBalance->ZoneAirCO2(ZoneNum) - ZoneMinCO2) /
                                                                                    (ZoneMaxCO2 - ZoneMinCO2));
                                            }
                                        }
                                    } else {
                                        if (state.dataGlobal->DisplayExtraWarnings) {
                                            ++this->CO2GainErrorCount;
                                            if (this->SystemOAMethod == DataSizing::SysOAMethod::ProportionalControlSchOcc) {
                                                if (this->CO2GainErrorCount < 2) {
                                                    ShowSevereError(state, format("{}{} = \"{}\".", RoutineName, CurrentModuleObject, this->Name));
                                                    ShowContinueError(
                                                        state,
                                                        format("For System Outdoor Air Method = ProportionalControlBasedOnOccupancySchedule, CO2 "
                                                               "generation from people is not greater than zero. Occurs in Zone =\"{}\". ",
                                                               curZone.Name));
                                                    ShowContinueError(state,
                                                                      "\"ProportionalControlBasedOnOccupancySchedule\" will not be modeled. "
                                                                      "Default \"Standard62.1VentilationRateProcedure\" will be modeled. Simulation "
                                                                      "continues...");
                                                    ShowContinueErrorTimeStamp(state, "");
                                                } else {
                                                    ShowRecurringWarningErrorAtEnd(
                                                        state,
                                                        format("{} = \"{}\", For System Outdoor Air Method = "
                                                               "ProportionalControlBasedOnOccupancySchedule, "
                                                               "CO2 generation from people is not greater than zero. Error continues...",
                                                               CurrentModuleObject,
                                                               this->Name),
                                                        this->CO2GainErrorIndex);
                                                }
                                            }
                                            if (this->SystemOAMethod == DataSizing::SysOAMethod::ProportionalControlDesOcc) {
                                                if (this->CO2GainErrorCount < 2) {
                                                    ShowSevereError(state, format("{}{} = \"{}\".", RoutineName, CurrentModuleObject, this->Name));
                                                    ShowContinueError(
                                                        state,
                                                        format("For System Outdoor Air Method = ProportionalControlBasedOnDesignOccupancy, CO2 "
                                                               "generation from people is not greater than zero. Occurs in Zone =\"{}\". ",
                                                               curZone.Name));
                                                    ShowContinueError(state,
                                                                      "\"ProportionalControlBasedOnDesignOccupancy\" will not be modeled. "
                                                                      "Default \"Standard62.1VentilationRateProcedure\" will be modeled. Simulation "
                                                                      "continues...");
                                                    ShowContinueErrorTimeStamp(state, "");
                                                } else {
                                                    ShowRecurringWarningErrorAtEnd(
                                                        state,
                                                        format(
                                                            "{} = \"{}\", For System Outdoor Air Method = ProportionalControlBasedOnDesignOccupancy, "
                                                            "CO2 generation from people is not greater than zero. Error continues...",
                                                            CurrentModuleObject,
                                                            this->Name),
                                                        this->CO2GainErrorIndex);
                                                }
                                            }
                                        }
                                        ZoneOA = ZoneOABZ / ZoneEz;
                                    }
                                } else {
                                    // ZoneOACalc[static_cast<int>(DataSizing::OAFlowCalcMethod::PerPerson)] is less than or equal to zero
                                    ZoneOA = ZoneOABZ / ZoneEz;
                                }
                            } else {
                                // ZoneControl:ContaminantController is scheduled off (not available)
                                ZoneOA = ZoneOABZ / ZoneEz;
                            }
                        } else {
                            // "Carbon Dioxide Control Availability Schedule" for ZoneControl:ContaminantController not found
                            ZoneOA = ZoneOABZ / ZoneEz;
                        }
                        SysOA = SysOA + ZoneOA;
                    }

                    // Get the zone supply air flow rate
                    Real64 ZoneSA = 0.0; // Zone supply air flow rate
                    Real64 ZonePA = 0.0; // Zone primary air flow rate
                    Ep = 1.0;
                    if (ZoneEquipConfigNum > 0) {
                        auto &curZoneEquipConfig = state.dataZoneEquip->ZoneEquipConfig(ZoneEquipConfigNum);
                        for (int InNodeIndex = 1; InNodeIndex <= curZoneEquipConfig.NumInNodes; ++InNodeIndex) {
                            // Assume primary air is always stored at the AirDistUnitCool (cooling deck if dual duct)
                            int PriNodeNum = curZoneEquipConfig.AirDistUnitCool(InNodeIndex).InNodeNum; // primary node of zone terminal unit
                            Real64 MassFlowRate = 0.0;
                            if (PriNodeNum > 0) {
                                auto const *priNode = dln->nodes(PriNodeNum);    
                                NodeTemp = priNode->Temp;
                                NodeHumRat = priNode->HumRat;
                                MassFlowRate = priNode->MassFlowRate;
                            }
                            // total primary air to terminal units of the zone
                            if (MassFlowRate > 0.0)
                                ZonePA += MassFlowRate / Psychrometrics::PsyRhoAirFnPbTdbW(state, state.dataEnvrn->OutBaroPress, NodeTemp, NodeHumRat);

                            // or InletNode = ZoneEquipConfig(ZoneEquipConfigNum)%AirDistUnitCool(InNodeIndex)%OutNode
                            int InNodeNum = curZoneEquipConfig.InNodeNums(InNodeIndex); // outlet node of zone terminal unit
                            MassFlowRate = 0.0;
                            if (InNodeNum > 0) {
                                auto const *inNode = dln->nodes(InNodeNum);
                                NodeTemp = inNode->Temp;
                                NodeHumRat = inNode->HumRat; // ZoneAirHumRat(ZoneNum)
                                MassFlowRate = inNode->MassFlowRate;
                            }
                            // total supply air to the zone
                            if (MassFlowRate > 0.0)
                                ZoneSA +=
                                    MassFlowRate / Psychrometrics::PsyRhoAirFnPbTdbW(state, state.dataEnvrn->OutBaroPress, NodeTemp, NodeHumRat);
                        }

                        // calc zone primary air fraction
                        if (ZoneSA > 0.0) Ep = ZonePA / ZoneSA;
                        if (Ep > 1.0) Ep = 1.0;
                    }

                    // Calc the zone OA fraction = Zone OA flow rate / Zone supply air flow rate
                    if (ZoneSA > 0.0) {
                        ZoneOAFrac = ZoneOA / ZoneSA;
                        // Zone OA fraction cannot be more than 1
                        if (ZoneOAFrac > 1.0) ZoneOAFrac = 1.0;
                    } else {
                        ZoneOAFrac = 0.0;
                    }

                    // added for TRACE - zone maximum OA fraction - calculate the adjustment factor for the TU/zone supply air flow
                    // only for VRP system OA method
                    curZoneSysEnergyDemand.SupplyAirAdjustFactor = 1.0;

                    if (this->SystemOAMethod == DataSizing::SysOAMethod::VRP || this->SystemOAMethod == DataSizing::SysOAMethod::VRPL) {
                        if (ZoneOAFrac > this->ZoneMaxOAFraction) {
                            if (this->ZoneMaxOAFraction > 0.0) {
                                curZoneSysEnergyDemand.SupplyAirAdjustFactor = ZoneOAFrac / this->ZoneMaxOAFraction;
                            } else {
                                curZoneSysEnergyDemand.SupplyAirAdjustFactor = 1.0;
                            }

                            // cap zone OA fraction at the maximum specified
                            ZoneOAFrac = this->ZoneMaxOAFraction;
                        }
                    }

                    // Zone air secondary recirculation fraction
                    Er = thisMechVentZone.ZoneSecondaryRecirculation;
                    if (Er > 0.0) {
                        // multi-path ventilation system using VRP
                        Fa = Ep + (1.0 - Ep) * Er;
                        Fb = Ep;
                        Fc = 1.0 - (1.0 - ZoneEz) * (1.0 - Er) * (1.0 - Ep);

                        // Calc zone ventilation efficiency
                        if (Fa > 0.0) {
                            Evz = 1.0 + Xs * Fb / Fa - ZoneOAFrac * Ep * Fc / Fa;
                        } else {
                            Evz = 1.0;
                        }
                    } else {
                        // single-path ventilation system
                        Evz = 1.0 + Xs - ZoneOAFrac;
                    }

                    // calc system ventilation efficiency = Minimum of zone ventilation efficiency
                    if (Evz < 0.0) Evz = 0.0;
                    if (Evz < SysEv) SysEv = Evz;

                } // zone loop

                // Calc the system supply OA flow rate counting the system ventilation efficiency
                if (SysEv <= 0.0) SysEv = 1.0;

                // Calc system outdoor air requirement
                if (this->SystemOAMethod == DataSizing::SysOAMethod::ProportionalControlSchOcc ||
                    this->SystemOAMethod == DataSizing::SysOAMethod::ProportionalControlDesOcc ||
                    this->SystemOAMethod == DataSizing::SysOAMethod::ProportionalControlDesOARate) {
                    SysOA = SysOA / SysEv;
                } else if (this->SystemOAMethod == DataSizing::SysOAMethod::VRPL && this->SysDesOA > 0.0) {
                    // Limit system OA to design OA minimum flow rate, as per ASHRAE Guideline 36-2018 Section 5.16.3.1
                    // If no system sizing run is done (i.e. no Sizing:System) the design outdoor air flow rate is not known
                    SysOA = min(SysOAuc / SysEv, this->SysDesOA);
                } else {
                    SysOA = SysOAuc / SysEv;
                }
            }

            // Finally calc the system supply OA mass flow rate
            MechVentOAMassFlow = SysOA * state.dataEnvrn->StdRhoAir;
        }
    }
    return MechVentOAMassFlow;
}

void OAControllerProps::CalcOAEconomizer(EnergyPlusData &state,
                                         int const AirLoopNum,
                                         Real64 const OutAirMinFrac,
                                         Real64 &OASignal,
                                         bool &HighHumidityOperationFlag,
                                         bool const FirstHVACIteration)
{
    int constexpr MaxIte(500);             // Maximum number of iterations
    Real64 constexpr Acc(0.0001);          // Accuracy of result
    bool AirLoopEconoLockout;              // Economizer lockout flag
    bool AirLoopNightVent;                 // Night Ventilation flag for air loop
    bool EconomizerOperationFlag;          // TRUE if OA economizer is active
    Real64 EconomizerAirFlowScheduleValue; // value of economizer operation schedule (push-button type control schedule)
    Real64 MaximumOAFracBySetPoint;        // The maximum OA fraction due to freezing cooling coil check
    Real64 OutAirSignal;                   // Used to set OA mass flow rate
    int SolFla;                            // Flag of solver
    Real64 minOAFrac;
    auto &dln = state.dataLoopNodes;
    
    if (AirLoopNum > 0) {
        // Check lockout with heating for any airloop - will lockout economizer even on airloops without a unitary system
        if (this->Lockout == LockoutType::LockoutWithHeatingPossible) {
            // For all system types (even ones that don't set AirLoopEconoLockout) lock out economizer if unfavorable for heating
            if (state.dataAirLoop->AirLoopControlInfo(AirLoopNum).CheckHeatRecoveryBypassStatus &&
                state.dataAirLoop->AirLoopControlInfo(AirLoopNum).OASysComponentsSimulated) {

                if (this->MixedAirTempAtMinOAFlow <= dln->nodes(this->MixedAirOutNodeNum)->TempSetPoint) {
                    state.dataAirLoop->AirLoopControlInfo(AirLoopNum).EconomizerFlowLocked = true;
                    // this->OAMassFlow = AirLoopFlow( AirLoopNum ).MinOutAir;
                    // AirLoopFlow( AirLoopNum ).OAFrac = this->OAMassFlow / this->MixMassFlow;
                    state.dataAirLoop->AirLoopControlInfo(AirLoopNum).EconoLockout = true;
                    EconomizerOperationFlag = false;
                } else {
                    state.dataAirLoop->AirLoopControlInfo(AirLoopNum).EconomizerFlowLocked = false;
                    this->HRHeatingCoilActive = 0;
                }
                state.dataAirLoop->AirLoopControlInfo(AirLoopNum).CheckHeatRecoveryBypassStatus = false;
            }
        }
    }

    if (AirLoopNum > 0) {
        AirLoopEconoLockout = state.dataAirLoop->AirLoopControlInfo(AirLoopNum).EconoLockout;
        AirLoopNightVent = state.dataAirLoop->AirLoopControlInfo(AirLoopNum).NightVent;
    } else {
        AirLoopEconoLockout = false;
        AirLoopNightVent = false;
    }

    // Define an outside air signal
    if (this->MixedAirSPMNum > 0) {
        this->CoolCoilFreezeCheck = SetPointManager::GetCoilFreezingCheckFlag(state, this->MixedAirSPMNum);
    } else {
        this->CoolCoilFreezeCheck = false;
    }

    if (std::abs(this->RetTemp - this->InletTemp) > HVAC::SmallTempDiff) {
        OutAirSignal = (this->RetTemp - this->MixSetTemp) / (this->RetTemp - this->InletTemp);
        if (this->CoolCoilFreezeCheck) {
            this->MaxOAFracBySetPoint = 0.0;
            MaximumOAFracBySetPoint = OutAirSignal;
        }
    } else {
        if (this->RetTemp - this->MixSetTemp < 0.0) {
            if (this->RetTemp - this->InletTemp >= 0.0) {
                OutAirSignal = -1.0;
            } else {
                OutAirSignal = 1.0;
            }
        } else {
            if (this->RetTemp - this->InletTemp >= 0.0) {
                OutAirSignal = 1.0;
            } else {
                OutAirSignal = -1.0;
            }
        }
    }
    OutAirSignal = min(max(OutAirSignal, OutAirMinFrac), 1.0);

    // If no economizer, set to minimum and disable economizer and high humidity control
    if (this->Econo == EconoOp::NoEconomizer) {
        OutAirSignal = OutAirMinFrac;
        EconomizerOperationFlag = false;
        EconomizerAirFlowScheduleValue = 0.0;
        HighHumidityOperationFlag = false;
    } else if (this->MaxOA < HVAC::SmallAirVolFlow) {
        OutAirSignal = OutAirMinFrac;
        EconomizerOperationFlag = false;
        EconomizerAirFlowScheduleValue = 0.0;
        HighHumidityOperationFlag = false;
    } else if (AirLoopEconoLockout) {
        OutAirSignal = OutAirMinFrac;
        EconomizerOperationFlag = false;
        EconomizerAirFlowScheduleValue = 0.0;
        HighHumidityOperationFlag = false;
    } else {
        // Changed by Amit for new implementation
        // Otherwise do the limit checks
        EconomizerOperationFlag = true;
        // Outside air temp greater than mix air setpoint
        if (this->InletTemp > this->MixSetTemp) {
            OutAirSignal = 1.0;
        }
        // Return air temp limit
        if (this->Econo == EconoOp::DifferentialDryBulb) {
            if (this->InletTemp > this->RetTemp) {
                OutAirSignal = OutAirMinFrac;
                EconomizerOperationFlag = false;
            }
            this->Checksetpoints(state, OutAirMinFrac, OutAirSignal, EconomizerOperationFlag);
        }
        // Return air enthalpy limit
        if (this->Econo == EconoOp::DifferentialEnthalpy) {
            if (this->InletEnth > this->RetEnth) {
                OutAirSignal = OutAirMinFrac;
                EconomizerOperationFlag = false;
            }
            this->Checksetpoints(state, OutAirMinFrac, OutAirSignal, EconomizerOperationFlag);
        }
        // Outside air temperature limit
        if (this->Econo == EconoOp::FixedDryBulb) {
            this->Checksetpoints(state, OutAirMinFrac, OutAirSignal, EconomizerOperationFlag);
        }
        // Fixed Enthalpy limit
        if (this->Econo == EconoOp::FixedEnthalpy) {
            this->Checksetpoints(state, OutAirMinFrac, OutAirSignal, EconomizerOperationFlag);
        }
        // FIXED DEW POINT AND DRY BULB TEMPERATURE STRATEGY
        if (this->Econo == EconoOp::FixedDewPointAndDryBulb) {
            this->Checksetpoints(state, OutAirMinFrac, OutAirSignal, EconomizerOperationFlag);
        }
        // ELECRONIC ENTHALPY, HUMIDITY RATIO CURVE
        if (this->Econo == EconoOp::ElectronicEnthalpy) {
            this->Checksetpoints(state, OutAirMinFrac, OutAirSignal, EconomizerOperationFlag);
        }
        // Differential dry bulb and enthalpy strategy
        if (this->Econo == EconoOp::DifferentialDryBulbAndEnthalpy) {
            if (this->InletTemp > this->RetTemp) {
                OutAirSignal = OutAirMinFrac;
                EconomizerOperationFlag = false;
            }
            if (this->InletEnth > this->RetEnth) {
                OutAirSignal = OutAirMinFrac;
                EconomizerOperationFlag = false;
            }
            this->Checksetpoints(state, OutAirMinFrac, OutAirSignal, EconomizerOperationFlag);
        }

        if (this->TempLowLim != HVAC::BlankNumeric && this->OATemp < this->TempLowLim) {
            OutAirSignal = OutAirMinFrac;
            EconomizerOperationFlag = false;
        }
        // Increase air flow for humidity control
        // (HumidistatZoneNum is greater than 0 IF High Humidity Control Flag = YES, checked in GetInput)
        if (this->HumidistatZoneNum > 0) {
            //   IF humidistat senses a moisture load check to see if modifying air flow is appropriate, otherwise disable modified air flow
            if (state.dataZoneEnergyDemand->ZoneSysMoistureDemand(this->HumidistatZoneNum).TotalOutputRequired < 0.0) {
                //     IF OAController is not allowed to modify air flow during high outdoor humrat condition, then disable modified air flow
                //     if indoor humrat is less than or equal to outdoor humrat
                if (!this->ModifyDuringHighOAMoisture &&
                    (dln->nodes(this->HumidistatZoneNodeNum)->HumRat - this->OAHumRat) <= HVAC::SmallHumRatDiff) {
                    HighHumidityOperationFlag = false;
                } else {
                    HighHumidityOperationFlag = true;
                }
            } else {
                HighHumidityOperationFlag = false;
            }
        } else {
            HighHumidityOperationFlag = false;
        }

        // Check time of day economizer schedule, enable economizer if schedule value > 0
        EconomizerAirFlowScheduleValue = 0.0;
        if (this->EconomizerOASchedPtr > 0) {
            EconomizerAirFlowScheduleValue = GetCurrentScheduleValue(state, this->EconomizerOASchedPtr);
            if (EconomizerAirFlowScheduleValue > 0.0) {
                EconomizerOperationFlag = true;
                OutAirSignal = 1.0;
            }
        }
    }

    // OutAirSignal will not give exactly the correct mixed air temperature (equal to the setpoint) since
    // it was calculated using the approximate method of sensible energy balance. Now we have to get the
    // accurate result using a full mass, enthalpy and moisture balance and iteration.
    if (OutAirSignal > OutAirMinFrac && OutAirSignal < 1.0 && this->MixMassFlow > HVAC::VerySmallMassFlow &&
        this->ControllerType == MixedAirControllerType::ControllerOutsideAir && !AirLoopNightVent) {

        if (AirLoopNum > 0) {

            if (state.dataAirLoop->OutsideAirSys(state.dataAirLoop->AirLoopControlInfo(AirLoopNum).OASysNum).NumComponents == 1) {
                // no need to simulate OA System if only a mixer is used in the OutsideAirSystem

                auto f = [&state, this](Real64 const OASignal) {
                    auto &dln = state.dataLoopNodes;
                    auto const *returnAirInNode = dln->nodes(this->ReturnAirInNodeNum);
                    auto const *outsideAirInNode = dln->nodes(this->OutsideAirInNodeNum);
                    
                    Real64 const OAMassFlowRate = OASignal * this->MixMassFlow;
                    Real64 const RecircMassFlowRate = max(this->MixMassFlow - OAMassFlowRate, 0.0);
                    Real64 const RecircEnth = returnAirInNode->Enthalpy;
                    Real64 const RecircHumRat = returnAirInNode->HumRat;
                    Real64 const MixEnth = (RecircMassFlowRate * RecircEnth + OAMassFlowRate * outsideAirInNode->Enthalpy) / this->MixMassFlow;
                    Real64 const MixHumRat = (RecircMassFlowRate * RecircHumRat + OAMassFlowRate * outsideAirInNode->HumRat) / this->MixMassFlow;
                    Real64 const MixTemp = Psychrometrics::PsyTdbFnHW(MixEnth, MixHumRat);
                    return dln->nodes(this->MixedAirOutNodeNum)->TempSetPoint - MixTemp;
                };

                General::SolveRoot(state, Acc, MaxIte, SolFla, OASignal, f, OutAirMinFrac, 1.0);
                if (SolFla < 0) {
                    OASignal = OutAirSignal;
                }

            } else {
                auto *outsideAirInNode = dln->nodes(this->OutsideAirInNodeNum);
                auto *mixedAirOutNode = dln->nodes(this->MixedAirOutNodeNum);
                auto *reliefAirOutNode = dln->nodes(this->ReliefAirOutNodeNum);
                // simulate OA System if equipment exists other than the mixer (e.g., heating/cooling coil, HX, ect.)

                // 1 - check min OA flow result
                if (this->FixedMin) {
                    outsideAirInNode->MassFlowRate =
                        min(max(this->ExhMassFlow, OutAirMinFrac * state.dataAirLoop->AirLoopFlow(AirLoopNum).DesSupply),
                            mixedAirOutNode->MassFlowRate);
                    reliefAirOutNode->MassFlowRate = max(outsideAirInNode->MassFlowRate - this->ExhMassFlow, 0.0);
                    // save actual OA flow frac for use as min value for RegulaFalsi call
                    minOAFrac = max(OutAirMinFrac, outsideAirInNode->MassFlowRate / this->MixMassFlow);
                } else {
                    outsideAirInNode->MassFlowRate = max(this->ExhMassFlow, OutAirMinFrac * mixedAirOutNode->MassFlowRate);
                    reliefAirOutNode->MassFlowRate = max(outsideAirInNode->MassFlowRate - this->ExhMassFlow, 0.0);
                    // save actual OA flow frac for use as min value for RegulaFalsi call
                    minOAFrac = max(OutAirMinFrac, outsideAirInNode->MassFlowRate / this->MixMassFlow);
                }
                SimOASysComponents(state, state.dataAirLoop->AirLoopControlInfo(AirLoopNum).OASysNum, FirstHVACIteration, AirLoopNum);
                Real64 lowFlowResiduum = mixedAirOutNode->TempSetPoint - mixedAirOutNode->Temp;

                // 2 - check max OA flow result
                outsideAirInNode->MassFlowRate = max(this->ExhMassFlow, mixedAirOutNode->MassFlowRate);
                reliefAirOutNode->MassFlowRate = max(outsideAirInNode->MassFlowRate - this->ExhMassFlow, 0.0);
                SimOASysComponents(state, state.dataAirLoop->AirLoopControlInfo(AirLoopNum).OASysNum, FirstHVACIteration, AirLoopNum);
                Real64 highFlowResiduum = mixedAirOutNode->TempSetPoint - mixedAirOutNode->Temp;

                // 3 - test to ensure RegulaFalsi can find an answer
                if ((sign(lowFlowResiduum) == sign(highFlowResiduum))) {
                    OASignal = OutAirSignal;
                } else {
                    // 4 - find result

                    auto f = [&state, this, FirstHVACIteration, AirLoopNum](Real64 const OASignal) {
                        auto &dln = state.dataLoopNodes;
                        auto *outsideAirInNode = dln->nodes(this->OutsideAirInNodeNum);
                        auto *mixedAirOutNode = dln->nodes(this->MixedAirOutNodeNum);
                        auto *reliefAirOutNode = dln->nodes(this->ReliefAirOutNodeNum);
                        Real64 const MixMassFlowRate = this->MixMassFlow;
                        int const OASysNum = state.dataAirLoop->AirLoopControlInfo(AirLoopNum).OASysNum;
                        Real64 localExhMassFlow = state.dataAirLoop->AirLoopControlInfo(AirLoopNum).ZoneExhMassFlow;
                        Real64 const OAMassFlowRate = max(localExhMassFlow, OASignal * MixMassFlowRate);
                        outsideAirInNode->MassFlowRate = OAMassFlowRate; // set OA node mass flow rate
                        reliefAirOutNode->MassFlowRate =
                            max(OAMassFlowRate - localExhMassFlow, 0.0); // set relief node mass flow rate to maintain mixer continuity calcs
                        SimOASysComponents(state, OASysNum, FirstHVACIteration, AirLoopNum);
                        return mixedAirOutNode->TempSetPoint - mixedAirOutNode->Temp;
                    };

                    General::SolveRoot(state, (Acc / 10.0), MaxIte, SolFla, OASignal, f, minOAFrac, 1.0);
                    if (SolFla < 0) { // if RegulaFalsi fails to find a solution, returns -1 or -2, set to existing OutAirSignal
                        OASignal = OutAirSignal;
                    }
                }
            }

        } else {

            auto f = [&state, this](Real64 const OASignal) {
                auto &dln = state.dataLoopNodes;
                auto *outsideAirInNode = dln->nodes(this->OutsideAirInNodeNum);
                auto *mixedAirOutNode = dln->nodes(this->MixedAirOutNodeNum);
                auto *returnAirInNode = dln->nodes(this->ReturnAirInNodeNum);
                
                Real64 const MixMassFlowRate = this->MixMassFlow;
                Real64 OAMassFlowRate = OASignal * MixMassFlowRate;
                Real64 RecircMassFlowRate = max(MixMassFlowRate - OAMassFlowRate, 0.0);
                Real64 RecircEnth = returnAirInNode->Enthalpy;
                Real64 RecircHumRat = returnAirInNode->HumRat;
                Real64 MixEnth = (RecircMassFlowRate * RecircEnth + OAMassFlowRate * outsideAirInNode->Enthalpy) / MixMassFlowRate;
                Real64 MixHumRat = (RecircMassFlowRate * RecircHumRat + OAMassFlowRate * outsideAirInNode->HumRat) / MixMassFlowRate;
                Real64 MixTemp = Psychrometrics::PsyTdbFnHW(MixEnth, MixHumRat);
                return mixedAirOutNode->TempSetPoint - MixTemp;
            };

            General::SolveRoot(state, Acc, MaxIte, SolFla, OASignal, f, OutAirMinFrac, 1.0);
            if (SolFla < 0) {
                OASignal = OutAirSignal;
            }
        }

    } else {
        OASignal = OutAirSignal;
    }

    // Economizer choice "Bypass" forces minimum OA except when high humidity air flow is active based on indoor RH
    if (this->EconBypass && EconomizerAirFlowScheduleValue == 0.0) {
        OASignal = OutAirMinFrac;
    }

    // Set outdoor air signal based on OA flow ratio if high humidity air flow is enabled
    if (HighHumidityOperationFlag) {
        if (this->MixMassFlow > 0.0) {
            //   calculate the actual ratio of outside air to mixed air so the magnitude of OA during high humidity control is correct
            OASignal = max(OutAirMinFrac, (this->HighRHOAFlowRatio * this->MaxOAMassFlowRate / this->MixMassFlow));
            this->OALimitingFactor = OALimitFactor::HighHum;
        }
    }

    if (this->CoolCoilFreezeCheck) {
        MaximumOAFracBySetPoint = min(max(MaximumOAFracBySetPoint, 0.0), 1.0);
        this->MaxOAFracBySetPoint = MaximumOAFracBySetPoint;

        // This should not be messing with OutAirMinFrac, freeze protection should only limit economizer operation
        // if (MaximumOAFracBySetPoint < OutAirMinFrac) {
        // OutAirMinFrac = MaximumOAFracBySetPoint;
        //    if (AirLoopNum > 0) AirLoopFlow(AirLoopNum).MinOutAir = OutAirMinFrac * this->MixMassFlow;
        //}
        if (MaximumOAFracBySetPoint < OASignal) {
            OASignal = MaximumOAFracBySetPoint;
            this->OALimitingFactor = OALimitFactor::Limits;
        }
        if (OutAirMinFrac > OASignal) {
            OASignal = OutAirMinFrac;
            this->OALimitingFactor = OALimitFactor::Limits;
        }
    }

    if (AirLoopNum > 0) {

        // Set the air loop economizer and high humidity control flags.
        state.dataAirLoop->AirLoopControlInfo(AirLoopNum).EconoActive = EconomizerOperationFlag;
        state.dataAirLoop->AirLoopControlInfo(AirLoopNum).HighHumCtrlActive = HighHumidityOperationFlag;
        if (state.dataAirLoop->AirLoopControlInfo(AirLoopNum).EconomizerFlowLocked) {
            this->OAMassFlow = state.dataAirLoop->AirLoopFlow(AirLoopNum).MinOutAir;
            state.dataAirLoop->AirLoopFlow(AirLoopNum).OAFrac = this->OAMassFlow / this->MixMassFlow;
            state.dataAirLoop->AirLoopFlow(AirLoopNum).OAFlow = this->OAMassFlow;
        }

        // Check heat exchanger bypass control
        state.dataAirLoop->AirLoopControlInfo(AirLoopNum).HeatRecoveryBypass = false;
        this->HeatRecoveryBypassStatus = 0;
        if (EconomizerOperationFlag) {
            if (this->HeatRecoveryBypassControlType == HVAC::BypassWhenWithinEconomizerLimits) {
                state.dataAirLoop->AirLoopControlInfo(AirLoopNum).HeatRecoveryBypass = true;
                this->HeatRecoveryBypassStatus = 1;
            } else if (this->HeatRecoveryBypassControlType == HVAC::BypassWhenOAFlowGreaterThanMinimum) {
                Real64 OAMassFlowMin = OutAirMinFrac * state.dataAirLoop->AirLoopFlow(AirLoopNum).DesSupply;
                Real64 OAMassFlowActual = OASignal * this->MixMassFlow;
                Real64 reasonablySmallMassFlow = 1e-6;
                if (OAMassFlowActual > (OAMassFlowMin + reasonablySmallMassFlow)) {
                    state.dataAirLoop->AirLoopControlInfo(AirLoopNum).HeatRecoveryBypass = true;
                    this->HeatRecoveryBypassStatus = 1;
                }
            }
        }
    }

    // Set economizer report variable and status flag
    if (this->Econo == EconoOp::NoEconomizer) {
        // No economizer
        this->EconomizerStatus = 0;
        this->EconoActive = false;
    } else {
        // With economizer.
        if (EconomizerOperationFlag) {
            // Economizer is enabled
            this->EconomizerStatus = 1;
            this->EconoActive = true;
            if ((OASignal > OutAirMinFrac) && !HighHumidityOperationFlag) {
                this->OALimitingFactor = OALimitFactor::Economizer;
            }
        } else {
            // Economizer is disabled
            this->EconomizerStatus = 0;
            this->EconoActive = false;
        }
    }

    // Night ventilation control overrides economizer and high humidity control.
    if (AirLoopNightVent) {
        OASignal = 1.0;
        this->OALimitingFactor = OALimitFactor::NightVent;
    }

    // Set high humidity control report variable and status flag
    if (HighHumidityOperationFlag) {
        this->HighHumCtrlStatus = 1;
        this->HighHumCtrlActive = true;
    } else {
        this->HighHumCtrlStatus = 0;
        this->HighHumCtrlActive = false;
    }
}
void CalcOAMixer(EnergyPlusData &state, int const OAMixerNum)
{

    // SUBROUTINE INFORMATION:
    //       AUTHOR         Fred Buhl
    //       DATE WRITTEN   Oct 1998

    // PURPOSE OF THIS SUBROUTINE
    // Calculate the mixed air flow and conditions

    // Define a recirculation mass flow rate
    Real64 RecircMassFlowRate = state.dataMixedAir->OAMixer(OAMixerNum).RetMassFlowRate - state.dataMixedAir->OAMixer(OAMixerNum).RelMassFlowRate;
    // In certain low flow conditions the return air mass flow rate can be below the outside air value established
    //  by the user.  This check will ensure that this condition does not result in unphysical air properties.
    if (RecircMassFlowRate < 0.0) {
        RecircMassFlowRate = 0.0;
        state.dataMixedAir->OAMixer(OAMixerNum).RelMassFlowRate = state.dataMixedAir->OAMixer(OAMixerNum).RetMassFlowRate;
    }

    // Pass through the return air conditions to the relief air stream.  The return air is "split" to
    // the relief air and the recirculation air.
    state.dataMixedAir->OAMixer(OAMixerNum).RelTemp = state.dataMixedAir->OAMixer(OAMixerNum).RetTemp;
    state.dataMixedAir->OAMixer(OAMixerNum).RelHumRat = state.dataMixedAir->OAMixer(OAMixerNum).RetHumRat;
    state.dataMixedAir->OAMixer(OAMixerNum).RelEnthalpy = state.dataMixedAir->OAMixer(OAMixerNum).RetEnthalpy;
    state.dataMixedAir->OAMixer(OAMixerNum).RelPressure = state.dataMixedAir->OAMixer(OAMixerNum).RetPressure;
    Real64 RecircPressure = state.dataMixedAir->OAMixer(OAMixerNum).RetPressure;
    Real64 RecircEnthalpy = state.dataMixedAir->OAMixer(OAMixerNum).RetEnthalpy;
    Real64 RecircHumRat = state.dataMixedAir->OAMixer(OAMixerNum).RetHumRat;
    // The recirculation air and the outside air are mixed to form the mixed air stream
    state.dataMixedAir->OAMixer(OAMixerNum).MixMassFlowRate = state.dataMixedAir->OAMixer(OAMixerNum).OAMassFlowRate + RecircMassFlowRate;
    // Check for zero flow
    if (state.dataMixedAir->OAMixer(OAMixerNum).MixMassFlowRate <= HVAC::VerySmallMassFlow) {
        state.dataMixedAir->OAMixer(OAMixerNum).MixEnthalpy = state.dataMixedAir->OAMixer(OAMixerNum).RetEnthalpy;
        state.dataMixedAir->OAMixer(OAMixerNum).MixHumRat = state.dataMixedAir->OAMixer(OAMixerNum).RetHumRat;
        state.dataMixedAir->OAMixer(OAMixerNum).MixPressure = state.dataMixedAir->OAMixer(OAMixerNum).RetPressure;
        state.dataMixedAir->OAMixer(OAMixerNum).MixTemp = state.dataMixedAir->OAMixer(OAMixerNum).RetTemp;
        return;
    }

    state.dataMixedAir->OAMixer(OAMixerNum).MixEnthalpy =
        (RecircMassFlowRate * RecircEnthalpy +
         state.dataMixedAir->OAMixer(OAMixerNum).OAMassFlowRate * state.dataMixedAir->OAMixer(OAMixerNum).OAEnthalpy) /
        state.dataMixedAir->OAMixer(OAMixerNum).MixMassFlowRate;
    state.dataMixedAir->OAMixer(OAMixerNum).MixHumRat = (RecircMassFlowRate * RecircHumRat + state.dataMixedAir->OAMixer(OAMixerNum).OAMassFlowRate *
                                                                                                 state.dataMixedAir->OAMixer(OAMixerNum).OAHumRat) /
                                                        state.dataMixedAir->OAMixer(OAMixerNum).MixMassFlowRate;
    state.dataMixedAir->OAMixer(OAMixerNum).MixPressure =
        (RecircMassFlowRate * RecircPressure +
         state.dataMixedAir->OAMixer(OAMixerNum).OAMassFlowRate * state.dataMixedAir->OAMixer(OAMixerNum).OAPressure) /
        state.dataMixedAir->OAMixer(OAMixerNum).MixMassFlowRate;
    // Mixed air temperature is calculated from the mixed air enthalpy and humidity ratio.
    state.dataMixedAir->OAMixer(OAMixerNum).MixTemp =
        Psychrometrics::PsyTdbFnHW(state.dataMixedAir->OAMixer(OAMixerNum).MixEnthalpy, state.dataMixedAir->OAMixer(OAMixerNum).MixHumRat);
}

// End of Calculation/Simulation Section of the Module
//******************************************************************************

// Beginning Sizing Section of the Module
//******************************************************************************

void OAControllerProps::SizeOAController(EnergyPlusData &state)
{

    // SUBROUTINE INFORMATION:
    //       AUTHOR         Fred Buhl
    //       DATE WRITTEN   September 2001

    // PURPOSE OF THIS SUBROUTINE:
    // This subroutine is for sizing OAController Components for which flow rates have not been
    // specified in the input.

    // METHODOLOGY EMPLOYED:
    // Obtains flow rates from the zone or system sizing arrays.

    // SUBROUTINE PARAMETER DEFINITIONS:
    static std::string_view const &CurrentModuleObject(CurrentModuleObjects[static_cast<int>(CMO::OAController)]);

    // SUBROUTINE LOCAL VARIABLE DECLARATIONS:
    std::string CoilName;
    std::string CoilType;

    bool ErrorsFound = false;
    if (this->MaxOA == AutoSize) {

        if (state.dataSize->CurSysNum > 0) {

            switch (this->ControllerType) {
            case MixedAirControllerType::ControllerOutsideAir: {
                CheckSysSizing(state, CurrentModuleObject, this->Name);
                switch (state.dataSize->CurDuctType) {
                case HVAC::AirDuctType::Cooling: {
                    this->MaxOA = state.dataSize->FinalSysSizing(state.dataSize->CurSysNum).DesCoolVolFlow;
                } break;
                case HVAC::AirDuctType::Heating: {
                    this->MaxOA = state.dataSize->FinalSysSizing(state.dataSize->CurSysNum).DesHeatVolFlow;
                } break;
                case HVAC::AirDuctType::Main:
                case HVAC::AirDuctType::Other:
                default: {
                    this->MaxOA = state.dataSize->FinalSysSizing(state.dataSize->CurSysNum).DesMainVolFlow;
                } break;
                }
            } break;
            case MixedAirControllerType::ControllerStandAloneERV: {
            } break;
            default:
                break;
            }

        } else if (state.dataSize->CurZoneEqNum > 0) {

            switch (this->ControllerType) {
            case MixedAirControllerType::ControllerOutsideAir: {
                CheckZoneSizing(state, CurrentModuleObject, this->Name);
                this->MaxOA = max(state.dataSize->FinalZoneSizing(state.dataSize->CurZoneEqNum).DesCoolVolFlow,
                                  state.dataSize->FinalZoneSizing(state.dataSize->CurZoneEqNum).DesHeatVolFlow);
            } break;
            case MixedAirControllerType::ControllerStandAloneERV: {
            } break;
            default:
                break;
            }
        }

        if (this->MaxOA < HVAC::SmallAirVolFlow) {
            this->MaxOA = 0.0;
        }

        BaseSizer::reportSizerOutput(state, CurrentModuleObject, this->Name, "Maximum Outdoor Air Flow Rate [m3/s]", this->MaxOA);
    }

    if (this->MinOA == AutoSize) {

        if (state.dataSize->CurSysNum > 0) {

            CheckSysSizing(state, CurrentModuleObject, this->Name);
            if (state.dataSize->FinalSysSizing(state.dataSize->CurSysNum).DesOutAirVolFlow >= HVAC::SmallAirVolFlow) {
                this->MinOA = min(state.dataSize->FinalSysSizing(state.dataSize->CurSysNum).DesOutAirVolFlow, this->MaxOA);
            } else {
                this->MinOA = 0.0;
            }
        }

        BaseSizer::reportSizerOutput(state, CurrentModuleObject, this->Name, "Minimum Outdoor Air Flow Rate [m3/s]", this->MinOA);

        if (this->HumidistatZoneNum > 0 && this->FixedMin) {
            if (this->MaxOA > 0.0) {
                Real64 OAFlowRatio = this->MinOA / this->MaxOA;
                if (this->HighRHOAFlowRatio < OAFlowRatio) {
                    ShowWarningError(state, format("{} \"{}\"", CurrentModuleObject, this->Name));
                    ShowContinueError(state, "... A fixed minimum outdoor air flow rate and high humidity control have been specified.");
                    ShowContinueError(state,
                                      "... The High Humidity Outdoor Air Flow Ratio is less than the ratio of the outdoor air controllers "
                                      "minimum to maximum outside air flow rate.");
                    ShowContinueError(state, format("... Controller minimum flow rate = {:.4T} m3/s.", this->MinOA));
                    ShowContinueError(state, format("... Controller maximum flow rate = {:.4T} m3/s.", this->MaxOA));
                    ShowContinueError(state, format("... Controller minimum to maximum flow ratio = {:.4T}.", OAFlowRatio));
                    ShowContinueError(state, format("... High humidity control flow ratio = {:.4T}.", this->HighRHOAFlowRatio));
                }
            }
        }
    }
    // If there is an outside air system, loop over components in the OA system; pass the design air flow rate
    // to the coil components that don't have design air flow as an input.
    if (state.dataSize->CurOASysNum > 0) {
        for (int CompNum = 1; CompNum <= state.dataAirLoop->OutsideAirSys(state.dataSize->CurOASysNum).NumComponents; ++CompNum) {
            std::string const &CompType = state.dataAirLoop->OutsideAirSys(state.dataSize->CurOASysNum).ComponentType(CompNum);
            std::string const &CompName = state.dataAirLoop->OutsideAirSys(state.dataSize->CurOASysNum).ComponentName(CompNum);
            if (Util::SameString(CompType, "COIL:COOLING:WATER:DETAILEDGEOMETRY") || Util::SameString(CompType, "COIL:HEATING:WATER") ||
                Util::SameString(CompType, "COILSYSTEM:COOLING:WATER:HEATEXCHANGERASSISTED")) {
                if (Util::SameString(CompType, "COILSYSTEM:COOLING:WATER:HEATEXCHANGERASSISTED")) {
                    CoilName = HVACHXAssistedCoolingCoil::GetHXDXCoilName(state, CompType, CompName, ErrorsFound);
                    CoilType = HVACHXAssistedCoolingCoil::GetHXCoilType(state, CompType, CompName, ErrorsFound);
                } else {
                    CoilName = CompName;
                    CoilType = CompType;
                }
                WaterCoils::SetCoilDesFlow(state, CoilType, CoilName, this->MinOA, ErrorsFound);
            }
        } // End of component loop
    }
    if (ErrorsFound) {
        ShowFatalError(state, "Preceding sizing errors cause program termination");
    }
}

// End of Sizing Section of the Module
//******************************************************************************

// Beginning Update/Reporting Section of the Module
//******************************************************************************

void OAControllerProps::UpdateOAController(EnergyPlusData &state)
{

    // SUBROUTINE INFORMATION:
    //       AUTHOR         Fred Buhl
    //       DATE WRITTEN   Oct 1998
    //       MODIFIED       Shirey/Raustad FSEC, June 2003

    // PURPOSE OF THIS SUBROUTINE
    // Move the results of CalcOAController to the affected nodes

    // SUBROUTINE LOCAL VARIABLE DECLARATIONS:
    auto &dln = state.dataLoopNodes;
        
    auto *outsideAirInNode = dln->nodes(this->OutsideAirInNodeNum);
    auto *airInNode = dln->nodes(this->AirInNodeNum);
    auto *reliefAirOutNode = dln->nodes(this->ReliefAirOutNodeNum);
    // auto *returnAirInNode = dln->nodes(this->ReturnAirInNodeNum);

    if (this->ControllerType == MixedAirControllerType::ControllerOutsideAir) {
        // The outside air controller sets the outside air flow rate and the relief air flow rate
        if (!state.dataGlobal->WarmupFlag && !state.dataGlobal->DoingSizing && (this->ManageDemand) &&
            (this->OAMassFlow > this->DemandLimitFlowRate)) {
            outsideAirInNode->MassFlowRate = this->DemandLimitFlowRate;
            airInNode->MassFlowRate = this->DemandLimitFlowRate;
            outsideAirInNode->MassFlowRateMaxAvail = this->DemandLimitFlowRate;
        } else {
            outsideAirInNode->MassFlowRate = this->OAMassFlow;
            airInNode->MassFlowRate = this->OAMassFlow;
            outsideAirInNode->MassFlowRateMaxAvail = this->OAMassFlow;
        }
        reliefAirOutNode->MassFlowRate = this->RelMassFlow;
    } else {
        // The ERV controller sets the supply and secondary inlet node information for the Stand Alone ERV
        // Currently, the Stand Alone ERV only has constant air flows (supply and exhaust), and these are
        // already set in HVACStandAloneERV.cc (subroutine init). Therefore, these flow assignments below are
        // currently redundant but may be useful in the future as mass flow rates can vary based on the controller signal.
        if (!state.dataGlobal->WarmupFlag && !state.dataGlobal->DoingSizing && (this->ManageDemand) &&
            (this->OAMassFlow > this->DemandLimitFlowRate)) {
            outsideAirInNode->MassFlowRate = this->DemandLimitFlowRate;
            outsideAirInNode->MassFlowRateMaxAvail = this->DemandLimitFlowRate;
        } else {
            outsideAirInNode->MassFlowRate = this->OAMassFlow;
            outsideAirInNode->MassFlowRateMaxAvail = this->OAMassFlow;
        }
        // returnAirInNode->MassFlowRate = this->RetMassFlowRate; // was = dln->Node(this->RetNode).MassFlowRate; bug?
        // returnAirInNode->MassFlowRateMaxAvail = this->RetMassFlowRate; // was = dln->Node(this->RetNode).MassFlowRate; bug?
    }
}

void UpdateOAMixer(EnergyPlusData &state, int const OAMixerNum)
{

    // SUBROUTINE INFORMATION:
    //       AUTHOR         Fred Buhl
    //       DATE WRITTEN   Oct 1998

    // PURPOSE OF THIS SUBROUTINE
    // Move the results of CalcOAMixer to the affected nodes

    // SUBROUTINE LOCAL VARIABLE DECLARATIONS:
    auto &dln = state.dataLoopNodes;
    auto *mixedAirOutNode = dln->nodes(state.dataMixedAir->OAMixer(OAMixerNum).MixedAirOutNodeNum);
    auto *reliefAirOutNode = dln->nodes(state.dataMixedAir->OAMixer(OAMixerNum).ReliefAirOutNodeNum);
    
    // Move mixed air data to the mixed air node
    mixedAirOutNode->MassFlowRate = state.dataMixedAir->OAMixer(OAMixerNum).MixMassFlowRate;
    mixedAirOutNode->Temp = state.dataMixedAir->OAMixer(OAMixerNum).MixTemp;
    mixedAirOutNode->HumRat = state.dataMixedAir->OAMixer(OAMixerNum).MixHumRat;
    mixedAirOutNode->Enthalpy = state.dataMixedAir->OAMixer(OAMixerNum).MixEnthalpy;
    mixedAirOutNode->Press = state.dataMixedAir->OAMixer(OAMixerNum).MixPressure;
    mixedAirOutNode->MassFlowRateMaxAvail = state.dataMixedAir->OAMixer(OAMixerNum).MixMassFlowRate;
    // Move the relief air data to the relief air node
    reliefAirOutNode->MassFlowRate = state.dataMixedAir->OAMixer(OAMixerNum).RelMassFlowRate;
    reliefAirOutNode->Temp = state.dataMixedAir->OAMixer(OAMixerNum).RelTemp;
    reliefAirOutNode->HumRat = state.dataMixedAir->OAMixer(OAMixerNum).RelHumRat;
    reliefAirOutNode->Enthalpy = state.dataMixedAir->OAMixer(OAMixerNum).RelEnthalpy;
    reliefAirOutNode->Press = state.dataMixedAir->OAMixer(OAMixerNum).RelPressure;
    reliefAirOutNode->MassFlowRateMaxAvail = state.dataMixedAir->OAMixer(OAMixerNum).RelMassFlowRate;

    if (state.dataContaminantBalance->Contaminant.CO2Simulation) {
        reliefAirOutNode->CO2 = reliefAirOutNode->CO2;
        if (state.dataMixedAir->OAMixer(OAMixerNum).MixMassFlowRate <= HVAC::VerySmallMassFlow) {
            mixedAirOutNode->CO2 = reliefAirOutNode->CO2;
        } else {
            mixedAirOutNode->CO2 =
                ((reliefAirOutNode->MassFlowRate - reliefAirOutNode->MassFlowRate) *
                     reliefAirOutNode->CO2 +
                 state.dataMixedAir->OAMixer(OAMixerNum).OAMassFlowRate * state.dataContaminantBalance->OutdoorCO2) /
                state.dataMixedAir->OAMixer(OAMixerNum).MixMassFlowRate;
        }
    }

    if (state.dataContaminantBalance->Contaminant.GenericContamSimulation) {
        reliefAirOutNode->GenContam = reliefAirOutNode->GenContam;
        if (state.dataMixedAir->OAMixer(OAMixerNum).MixMassFlowRate <= HVAC::VerySmallMassFlow) {
            mixedAirOutNode->GenContam = reliefAirOutNode->GenContam;
        } else {
            mixedAirOutNode->GenContam =
                ((reliefAirOutNode->MassFlowRate - reliefAirOutNode->MassFlowRate) * reliefAirOutNode->GenContam +
                 state.dataMixedAir->OAMixer(OAMixerNum).OAMassFlowRate * state.dataContaminantBalance->OutdoorGC) /
                state.dataMixedAir->OAMixer(OAMixerNum).MixMassFlowRate;
        }
    }
}

// End of Sizing Section of the Module
//******************************************************************************

// Beginning Utility Section of the Module
//******************************************************************************

Array1D_int GetOAMixerNodeNumbers(EnergyPlusData &state,
                                  std::string const &OAMixerName, // must match OA mixer names for the OA mixer type
                                  bool &ErrorsFound               // set to true if problem
)
{

    // FUNCTION INFORMATION:
    //       AUTHOR         Richard Raustad
    //       DATE WRITTEN   June 2006

    // PURPOSE OF THIS FUNCTION:
    // This function looks up the given OA mixer and returns the node numbers.  If
    // incorrect OA mixer name is given, ErrorsFound is returned as true
    // as zero.

    // Return value
    Array1D_int OANodeNumbers(4); // return OA mixer nodes

    // Obtains and Allocates OA mixer related parameters from input file
    if (state.dataMixedAir->GetOAMixerInputFlag) { // First time subroutine has been entered
        GetOAMixerInputs(state);
        state.dataMixedAir->GetOAMixerInputFlag = false;
    }

    int WhichOAMixer = Util::FindItemInList(OAMixerName, state.dataMixedAir->OAMixer);
    if (WhichOAMixer != 0) {
        OANodeNumbers(1) = state.dataMixedAir->OAMixer(WhichOAMixer).OutsideAirInNodeNum;
        OANodeNumbers(2) = state.dataMixedAir->OAMixer(WhichOAMixer).ReliefAirOutNodeNum;
        OANodeNumbers(3) = state.dataMixedAir->OAMixer(WhichOAMixer).ReturnAirInNodeNum;
        OANodeNumbers(4) = state.dataMixedAir->OAMixer(WhichOAMixer).MixedAirOutNodeNum;
    }

    if (WhichOAMixer == 0) {
        ShowSevereError(state, format("GetOAMixerNodeNumbers: Could not find OA Mixer = \"{}\"", OAMixerName));
        ErrorsFound = true;
        OANodeNumbers = 0;
    }

    return OANodeNumbers;
}

int GetNumOAMixers(EnergyPlusData &state)
{

    // FUNCTION INFORMATION:
    //       AUTHOR         Linda Lawrie
    //       DATE WRITTEN   October 2006

    // PURPOSE OF THIS FUNCTION:
    // After making sure get input is done, the number of OA mixers is returned.

    if (state.dataMixedAir->GetOAMixerInputFlag) { // First time subroutine has been entered
        GetOAMixerInputs(state);
        state.dataMixedAir->GetOAMixerInputFlag = false;
    }

    return state.dataMixedAir->NumOAMixers;
}

int GetNumOAControllers(EnergyPlusData &state)
{

    // FUNCTION INFORMATION:
    //       AUTHOR         Linda Lawrie
    //       DATE WRITTEN   October 2006

    // PURPOSE OF THIS FUNCTION:
    // After making sure get input is done, the number of OA Controllers is returned.

    if (state.dataMixedAir->AllocateOAControllersFlag) {
        // Make sure OAControllers are allocated
        AllocateOAControllers(state);
    }

    return state.dataMixedAir->NumOAControllers;
}

int GetOAMixerReliefNodeNumber(EnergyPlusData &state, int const OAMixerNum) // Which Mixer
{

    // FUNCTION INFORMATION:
    //       AUTHOR         Linda Lawrie
    //       DATE WRITTEN   October 2006

    // PURPOSE OF THIS FUNCTION:
    // After making sure get input is done, the relief node number of indicated mixer is returned.

    if (state.dataMixedAir->GetOAMixerInputFlag) { // First time subroutine has been entered
        GetOAMixerInputs(state);
        state.dataMixedAir->GetOAMixerInputFlag = false;
    }

    if (OAMixerNum > state.dataMixedAir->NumOAMixers) {
        ShowFatalError(state,
                       format("GetOAMixerReliefNodeNumber: Requested Mixer #={}, which is > number of OA Mixers={}",
                              OAMixerNum,
                              state.dataMixedAir->NumOAMixers));
    }

    return state.dataMixedAir->OAMixer(OAMixerNum).ReliefAirOutNodeNum;
}

int GetOASysControllerListIndex(EnergyPlusData &state, int const OASysNumber) // OA Sys Number
{

    // FUNCTION INFORMATION:
    //       AUTHOR         Fred Buhl
    //       DATE WRITTEN   April 2007

    // PURPOSE OF THIS FUNCTION:
    // After making sure get input is done, the Controller List index of the indicated OA System is returned.

    if (state.dataMixedAir->GetOASysInputFlag) {
        GetOutsideAirSysInputs(state);
        state.dataMixedAir->GetOASysInputFlag = false;
    }

    return state.dataAirLoop->OutsideAirSys(OASysNumber).ControllerListNum;
}

int GetOASysNumSimpControllers(EnergyPlusData &state, int const OASysNumber) // OA Sys Number
{

    // FUNCTION INFORMATION:
    //       AUTHOR         Fred Buhl
    //       DATE WRITTEN   April 2007

    // PURPOSE OF THIS FUNCTION:
    // After making sure get input is done, the number of Controller:Simple objects in the OA System is returned.

    if (state.dataMixedAir->GetOASysInputFlag) {
        GetOutsideAirSysInputs(state);
        state.dataMixedAir->GetOASysInputFlag = false;
    }

    return state.dataAirLoop->OutsideAirSys(OASysNumber).NumSimpleControllers;
}

int GetOASysNumHeatingCoils(EnergyPlusData &state, int const OASysNumber) // OA Sys Number
{

    // FUNCTION INFORMATION:
    //       AUTHOR         Fred Buhl
    //       DATE WRITTEN   May 2007

    // PURPOSE OF THIS FUNCTION:
    // After making sure get input is done, the number of heating coils in the OA System is returned.

    // FUNCTION LOCAL VARIABLE DECLARATIONS:
    bool Sim(false);
    bool FirstHVACIteration(false);
    bool OAHeatingCoil(false);
    bool OACoolingCoil(false);
    int AirLoopNum(0);
    bool OAHX(false);

    if (state.dataMixedAir->GetOASysInputFlag) {
        GetOutsideAirSysInputs(state);
        state.dataMixedAir->GetOASysInputFlag = false;
    }

    int NumHeatingCoils = 0;
    for (int CompNum = 1; CompNum <= state.dataAirLoop->OutsideAirSys(OASysNumber).NumComponents; ++CompNum) {
        std::string const &CompType = state.dataAirLoop->OutsideAirSys(OASysNumber).ComponentType(CompNum);
        std::string const &CompName = state.dataAirLoop->OutsideAirSys(OASysNumber).ComponentName(CompNum);
        SimOAComponent(state,
                       CompType,
                       CompName,
                       state.dataAirLoop->OutsideAirSys(OASysNumber).ComponentTypeEnum(CompNum),
                       FirstHVACIteration,
                       state.dataAirLoop->OutsideAirSys(OASysNumber).ComponentIndex(CompNum),
                       AirLoopNum,
                       Sim,
                       OASysNumber,
                       OAHeatingCoil,
                       OACoolingCoil,
                       OAHX);
        if (OAHeatingCoil) {
            ++NumHeatingCoils;
        }
    }

    return NumHeatingCoils;
}

int GetOASysNumHXs(EnergyPlusData &state, int const OASysNumber)
{

    // FUNCTION INFORMATION:
    //       AUTHOR         Fred Buhl, Rongpeng Zhang
    //       DATE WRITTEN   Oct. 2015

    // PURPOSE OF THIS FUNCTION:
    // After making sure get input is done, the number of heat recovery exchangers in the OA System is returned.

    if (state.dataMixedAir->GetOASysInputFlag) {
        GetOutsideAirSysInputs(state);
        state.dataMixedAir->GetOASysInputFlag = false;
    }

    int NumHX = 0;

    auto const &componentType_Num = state.dataAirLoop->OutsideAirSys(OASysNumber).ComponentTypeEnum;
    for (int CompNum = 1; CompNum <= state.dataAirLoop->OutsideAirSys(OASysNumber).NumComponents; ++CompNum) {
        SimAirServingZones::CompType const componentTypeNum = componentType_Num(CompNum);
        if (SimAirServingZones::CompType::HeatXchngr == componentTypeNum || SimAirServingZones::CompType::Desiccant == componentTypeNum) {
            ++NumHX;
        }
    }

    return NumHX;
}

int GetOASysNumCoolingCoils(EnergyPlusData &state, int const OASysNumber) // OA Sys Number
{

    // FUNCTION INFORMATION:
    //       AUTHOR         Fred Buhl
    //       DATE WRITTEN   May 2007

    // PURPOSE OF THIS FUNCTION:
    // After making sure get input is done, the number of cooling coils in the OA System is returned.

    // FUNCTION LOCAL VARIABLE DECLARATIONS:
    bool Sim(false);
    bool FirstHVACIteration(false);
    bool OAHeatingCoil(false);
    bool OACoolingCoil(false);
    int AirLoopNum(0);
    bool OAHX(false);

    if (state.dataMixedAir->GetOASysInputFlag) {
        GetOutsideAirSysInputs(state);
        state.dataMixedAir->GetOASysInputFlag = false;
    }

    int NumCoolingCoils = 0;
    for (int CompNum = 1; CompNum <= state.dataAirLoop->OutsideAirSys(OASysNumber).NumComponents; ++CompNum) {
        std::string const &CompType = state.dataAirLoop->OutsideAirSys(OASysNumber).ComponentType(CompNum);
        std::string const &CompName = state.dataAirLoop->OutsideAirSys(OASysNumber).ComponentName(CompNum);
        SimOAComponent(state,
                       CompType,
                       CompName,
                       state.dataAirLoop->OutsideAirSys(OASysNumber).ComponentTypeEnum(CompNum),
                       FirstHVACIteration,
                       state.dataAirLoop->OutsideAirSys(OASysNumber).ComponentIndex(CompNum),
                       AirLoopNum,
                       Sim,
                       OASysNumber,
                       OAHeatingCoil,
                       OACoolingCoil,
                       OAHX);
        if (OACoolingCoil) {
            ++NumCoolingCoils;
        }
    }

    return NumCoolingCoils;
}

int GetOASystemNumber(EnergyPlusData &state, std::string const &OASysName) // OA Sys Name
{

    // FUNCTION INFORMATION:
    //       AUTHOR         Linda Lawrie
    //       DATE WRITTEN   October 2006

    // PURPOSE OF THIS FUNCTION:
    // After making sure get input is done, the OA System number of indicated OA System is returned.

    if (state.dataMixedAir->GetOASysInputFlag) {
        GetOutsideAirSysInputs(state);
        state.dataMixedAir->GetOASysInputFlag = false;
    }

    return Util::FindItemInList(OASysName, state.dataAirLoop->OutsideAirSys);
}

int FindOAMixerMatchForOASystem(EnergyPlusData &state, int const OASysNumber) // Which OA System
{

    // FUNCTION INFORMATION:
    //       AUTHOR         Linda Lawrie
    //       DATE WRITTEN   October 2006

    // PURPOSE OF THIS FUNCTION:
    // After making sure get input is done, the matched mixer number is found.
    // Note -- only the first is looked at for an Outside Air System.

    if (state.dataMixedAir->GetOAMixerInputFlag) {
        GetOAMixerInputs(state);
        state.dataMixedAir->GetOAMixerInputFlag = false;
    }

    int OAMixerNumber = 0;
    if (OASysNumber > 0 && OASysNumber <= state.dataAirLoop->NumOASystems) {
        for (int OACompNum = 1; OACompNum <= state.dataAirLoop->OutsideAirSys(OASysNumber).NumComponents; ++OACompNum) {
            if (Util::SameString(state.dataAirLoop->OutsideAirSys(OASysNumber).ComponentType(OACompNum), "OUTDOORAIR:MIXER")) {
                OAMixerNumber =
                    Util::FindItemInList(state.dataAirLoop->OutsideAirSys(OASysNumber).ComponentName(OACompNum), state.dataMixedAir->OAMixer);
                break;
            }
        }
    }

    return OAMixerNumber;
}

int GetOAMixerIndex(EnergyPlusData &state, std::string const &OAMixerName) // Which Mixer
{

    // FUNCTION INFORMATION:
    //       AUTHOR         Linda Lawrie
    //       DATE WRITTEN   December 2010

    // PURPOSE OF THIS FUNCTION:
    // After making sure get input is done, the mixer index of indicated mixer is returned.

    if (state.dataMixedAir->GetOAMixerInputFlag) {
        GetOAMixerInputs(state);
        state.dataMixedAir->GetOAMixerInputFlag = false;
    }

    int OAMixerIndex = Util::FindItem(OAMixerName, state.dataMixedAir->OAMixer);

    if (OAMixerIndex == 0) {
        ShowSevereError(state, format("GetOAMixerIndex: Could not find OutdoorAir:Mixer, Name=\"{}\"", OAMixerName));
    }

    return OAMixerIndex;
}

int GetOAMixerInletNodeNumber(EnergyPlusData &state, int const OAMixerNumber) // Which Mixer
{

    // FUNCTION INFORMATION:
    //       AUTHOR         Linda Lawrie
    //       DATE WRITTEN   October 2006

    // PURPOSE OF THIS FUNCTION:
    // After making sure get input is done, the mixer inlet node number of indicated mixer is returned.

    if (state.dataMixedAir->GetOAMixerInputFlag) {
        GetOAMixerInputs(state);
        state.dataMixedAir->GetOAMixerInputFlag = false;
    }

    
    if (OAMixerNumber > 0 && OAMixerNumber <= state.dataMixedAir->NumOAMixers) {
        return state.dataMixedAir->OAMixer(OAMixerNumber).OutsideAirInNodeNum;
    }

    return 0;
}

int GetOAMixerReturnNodeNumber(EnergyPlusData &state, int const OAMixerNumber) // Which Mixer
{

    // FUNCTION INFORMATION:
    //       AUTHOR         Brent Griffith
    //       DATE WRITTEN   December 2006

    // PURPOSE OF THIS FUNCTION:
    // After making sure get input is done, the mixer return node number of indicated mixer is returned.

    // METHODOLOGY EMPLOYED:
    // followed Linda Lawrie's GetOAMixerInletNodeNumber

    if (state.dataMixedAir->GetOAMixerInputFlag) {
        GetOAMixerInputs(state);
        state.dataMixedAir->GetOAMixerInputFlag = false;
    }

    if (OAMixerNumber > 0 && OAMixerNumber <= state.dataMixedAir->NumOAMixers) {
        return state.dataMixedAir->OAMixer(OAMixerNumber).ReturnAirInNodeNum;
    }

    return 0;
}

int GetOAMixerMixedNodeNumber(EnergyPlusData &state, int const OAMixerNumber) // Which Mixer
{

    // FUNCTION INFORMATION:
    //       AUTHOR         Brent Griffith
    //       DATE WRITTEN   December 2006

    // PURPOSE OF THIS FUNCTION:
    // After making sure get input is done, the mixer mixed air node number of indicated mixer is returned.

    if (state.dataMixedAir->GetOAMixerInputFlag) {
        GetOAMixerInputs(state);
        state.dataMixedAir->GetOAMixerInputFlag = false;
    }

    if (OAMixerNumber > 0 && OAMixerNumber <= state.dataMixedAir->NumOAMixers) {
        return state.dataMixedAir->OAMixer(OAMixerNumber).MixedAirOutNodeNum;
    }

    return 0;
}

bool CheckForControllerWaterCoil(EnergyPlusData &state,
                                 DataAirLoop::ControllerKind ControllerType, // should be passed in as UPPERCASE
                                 std::string const &ControllerName           // should be passed in as UPPERCASE
)
{

    // FUNCTION INFORMATION:
    //       AUTHOR         Linda Lawrie
    //       DATE WRITTEN   May 2009

    // PURPOSE OF THIS FUNCTION:
    // This routine checks the controller list for existance of the reference coil.

    if (state.dataMixedAir->GetOASysInputFlag) {
        GetOutsideAirSysInputs(state);
        state.dataMixedAir->GetOASysInputFlag = false;
    }

    int OnControllerList = false;

    for (int Num = 1; Num <= state.dataMixedAir->NumControllerLists; ++Num) {
        for (int CompNum = 1; CompNum <= state.dataMixedAir->ControllerLists(Num).NumControllers; ++CompNum) {

            if (state.dataMixedAir->ControllerLists(Num).ControllerType(CompNum) != ControllerType) continue;
            if (!Util::SameString(state.dataMixedAir->ControllerLists(Num).ControllerName(CompNum), ControllerName)) continue;
            OnControllerList = true;
            break;
        }
    }

    return OnControllerList;
}

void CheckControllerLists(EnergyPlusData &state, bool &ErrFound)
{

    // SUBROUTINE INFORMATION:
    //       AUTHOR         Linda Lawrie
    //       DATE WRITTEN   May 2009

    // PURPOSE OF THIS SUBROUTINE:
    // This routine checks for a "dangling" controller list (AirLoopHVAC:ControllerList).
    // It must be either found on a AirLoopHVAC or AirLoopHVAC:OutdoorAirSystem.

    // SUBROUTINE PARAMETER DEFINITIONS:
    static std::string const CurrentModuleObject("AirLoopHVAC:ControllerList");
    static std::string const AirLoopObject("AirLoopHVAC");

    // SUBROUTINE LOCAL VARIABLE DECLARATIONS:
    int NumAlphas;
    int NumNumbers;
    int IOStat;
    int Count;

    if (state.dataMixedAir->GetOASysInputFlag) {
        GetOutsideAirSysInputs(state);
        state.dataMixedAir->GetOASysInputFlag = false;
    }

    int NumControllers = state.dataInputProcessing->inputProcessor->getNumObjectsFound(state, CurrentModuleObject);
    int NumAirLoop = state.dataInputProcessing->inputProcessor->getNumObjectsFound(state, AirLoopObject);
    std::string_view AirLoopName = "";

    for (int Item = 1; Item <= NumControllers; ++Item) {

        state.dataInputProcessing->inputProcessor->getObjectItem(
            state, CurrentModuleObject, Item, state.dataIPShortCut->cAlphaArgs, NumAlphas, state.dataIPShortCut->rNumericArgs, NumNumbers, IOStat);
        std::string const ControllerListName = state.dataIPShortCut->cAlphaArgs(1);
        Count = 0;

        // Check AirLoopHVAC -- brute force, get each AirLoopHVAC

        for (int Loop = 1; Loop <= NumAirLoop; ++Loop) {
            state.dataInputProcessing->inputProcessor->getObjectItem(
                state, AirLoopObject, Loop, state.dataIPShortCut->cAlphaArgs, NumAlphas, state.dataIPShortCut->rNumericArgs, NumNumbers, IOStat);
            if (state.dataIPShortCut->cAlphaArgs(2) != ControllerListName) continue;
            if (++Count == 1) AirLoopName = state.dataIPShortCut->cAlphaArgs(1);
        }

        //  Now check AirLoopHVAC and AirLoopHVAC:OutdoorAirSystem
        int Found = 0;
        if (state.dataAirLoop->NumOASystems > 0) {
            Found = Util::FindItemInList(ControllerListName, state.dataAirLoop->OutsideAirSys, &OutsideAirSysProps::ControllerListName);
            if (Found > 0) ++Count;
        }

        if (Count == 0) {
            ShowSevereError(state,
                            format("{}=\"{}\" is not referenced on a AirLoopHVAC or AirLoopHVAC:OutdoorAirSystem object.",
                                   CurrentModuleObject,
                                   ControllerListName));
            ErrFound = true;
        } else if (Count > 1) {
            ShowSevereError(state,
                            format("{}=\"{}\" has too many references on AirLoopHVAC or AirLoopHVAC:OutdoorAirSystem objects.",
                                   CurrentModuleObject,
                                   ControllerListName));
            if (Found > 0) {
                ShowContinueError(state, format("...AirLoopHVAC:OutdoorAirSystem=\"{}\".", state.dataAirLoop->OutsideAirSys(Found).Name));
            }
            ShowContinueError(state, format("...also on AirLoopHVAC=\"{}\".", AirLoopName));
            ErrFound = true;
        }
    }
}

void CheckOAControllerName(
    EnergyPlusData &state, std::string &OAControllerName, std::string const &ObjectType, std::string const &FieldName, bool &ErrorsFound)
{

    // SUBROUTINE INFORMATION:
    //       AUTHOR         Linda Lawrie
    //       DATE WRITTEN   October 2006

    // PURPOSE OF THIS SUBROUTINE:
    // When OA Controller data is gotten from other routines, must check to make sure
    // new name doesn't duplicate.  (Essentially a pass through to call Verify Name)
    // Currently, this is only called from HVACStandAlongERV::GetStandaloneERV()

    if (state.dataMixedAir->AllocateOAControllersFlag) {
        // Make sure OAControllers are allocated
        AllocateOAControllers(state);
    }

    GlobalNames::VerifyUniqueInterObjectName(
        state, state.dataMixedAir->OAControllerUniqueNames, OAControllerName, ObjectType, FieldName, ErrorsFound);
}

void OAControllerProps::Checksetpoints(EnergyPlusData &state,
                                       Real64 const OutAirMinFrac,   // Local variable used to calculate min OA fraction
                                       Real64 &OutAirSignal,         // Used to set OA mass flow rate
                                       bool &EconomizerOperationFlag // logical used to show economizer status
)
{

    // SUBROUTINE INFORMATION:
    //       AUTHOR         Amit bhansali
    //       DATE WRITTEN   August 2008?

    // PURPOSE OF THIS SUBROUTINE:
    // This subroutine checks the setpoints of the upper limits of temperatures, limit enthalpy
    // Limit dew point, Enthalpy curve

    if (this->TempLim != HVAC::BlankNumeric && this->OATemp > this->TempLim) {
        OutAirSignal = OutAirMinFrac;
        EconomizerOperationFlag = false;
    }
    // Outside air enthalpy limit
    if (this->EnthLim != HVAC::BlankNumeric && this->OAEnth > this->EnthLim) {
        OutAirSignal = OutAirMinFrac;
        EconomizerOperationFlag = false;
    }

    if (this->DPTempLim != HVAC::BlankNumeric) {
        Real64 OADPTemp = Psychrometrics::PsyTdpFnWPb(state, this->OAHumRat, this->OAPress);
        if (OADPTemp > this->DPTempLim) {
            OutAirSignal = OutAirMinFrac;
            EconomizerOperationFlag = false;
        }
    }

    if (this->EnthalpyCurvePtr > 0) {
        if (this->OAHumRat > Curve::CurveValue(state, this->EnthalpyCurvePtr, this->OATemp)) {
            OutAirSignal = OutAirMinFrac;
            EconomizerOperationFlag = false;
        }
    }
}

int GetNumOASystems(EnergyPlusData &state)
{

    // FUNCTION INFORMATION:
    //       AUTHOR         Linda Lawrie
    //       DATE WRITTEN   November 2010

    // PURPOSE OF THIS FUNCTION:
    // Get Number of OA Systems, After making sure get input is done

    if (state.dataMixedAir->GetOASysInputFlag) {
        GetOutsideAirSysInputs(state);
        state.dataMixedAir->GetOASysInputFlag = false;
    }

    return state.dataAirLoop->NumOASystems;
}

int GetOACompListNumber(EnergyPlusData &state, int const OASysNum) // OA Sys Number
{

    // FUNCTION INFORMATION:
    //       AUTHOR         Heejin Cho
    //       DATE WRITTEN   November 2010

    // PURPOSE OF THIS FUNCTION:
    // After making sure get input is done, the OA System number of indicated OA System is returned.

    if (state.dataMixedAir->GetOASysInputFlag) {
        GetOutsideAirSysInputs(state);
        state.dataMixedAir->GetOASysInputFlag = false;
    }

    return state.dataAirLoop->OutsideAirSys(OASysNum).NumComponents;
}

std::string GetOACompName(EnergyPlusData &state,
                          int const OASysNum, // OA Sys Number
                          int const InListNum // In-list Number
)
{

    // FUNCTION INFORMATION:
    //       AUTHOR         Heejin Cho
    //       DATE WRITTEN   November 2010

    // PURPOSE OF THIS FUNCTION:
    // After making sure get input is done, the number of heating coils in the OA System is returned.

    if (state.dataMixedAir->GetOASysInputFlag) {
        GetOutsideAirSysInputs(state);
        state.dataMixedAir->GetOASysInputFlag = false;
    }

    return state.dataAirLoop->OutsideAirSys(OASysNum).ComponentName(InListNum);
}

std::string GetOACompType(EnergyPlusData &state,
                          int const OASysNum, // OA Sys Number
                          int const InListNum // In-list Number
)
{

    // FUNCTION INFORMATION:
    //       AUTHOR         Heejin Cho
    //       DATE WRITTEN   November 2010

    // PURPOSE OF THIS FUNCTION:
    // After making sure get input is done, the number of heating coils in the OA System is returned.

    if (state.dataMixedAir->GetOASysInputFlag) {
        GetOutsideAirSysInputs(state);
        state.dataMixedAir->GetOASysInputFlag = false;
    }

    return state.dataAirLoop->OutsideAirSys(OASysNum).ComponentType(InListNum);
}

SimAirServingZones::CompType GetOACompTypeNum(EnergyPlusData &state,
                                              int const OASysNum, // OA Sys Number
                                              int const InListNum // In-list Number
)
{

    // FUNCTION INFORMATION:
    //       AUTHOR         Heejin Cho
    //       DATE WRITTEN   November 2010

    // PURPOSE OF THIS FUNCTION:
    // After making sure get input is done, the number of heating coils in the OA System is returned.

    if (state.dataMixedAir->GetOASysInputFlag) {
        GetOutsideAirSysInputs(state);
        state.dataMixedAir->GetOASysInputFlag = false;
    }

    return state.dataAirLoop->OutsideAirSys(OASysNum).ComponentTypeEnum(InListNum);
}

int GetOAMixerNumber(EnergyPlusData &state, std::string const &OAMixerName // must match OA mixer names for the OA mixer type
)
{

    // FUNCTION INFORMATION:
    //       AUTHOR         Lixing Gu
    //       DATE WRITTEN   Feb. 2018

    // PURPOSE OF THIS FUNCTION:
    // This function looks up the given OA mixer and returns the OAMixer number.  If
    // incorrect OA mixer name is given, ErrorsFound is returned as true

    // Obtains and Allocates OA mixer related parameters from input file
    if (state.dataMixedAir->GetOAMixerInputFlag) { // First time subroutine has been entered
        GetOAMixerInputs(state);
        state.dataMixedAir->GetOAMixerInputFlag = false;
    }

    return Util::FindItemInList(OAMixerName, state.dataMixedAir->OAMixer);
}
// End of Utility Section of the Module
//******************************************************************************

} // namespace EnergyPlus::MixedAir<|MERGE_RESOLUTION|>--- conflicted
+++ resolved
@@ -2557,13 +2557,8 @@
                         state.dataHVACGlobal->SetPointErrorFlag = true;
                     } else {
                         // add call to check node in EMS
-<<<<<<< HEAD
-                        CheckIfNodeSetPointManagedByEMS(
-                            state, thisOAController.MixedAirOutNodeNum, EMSManager::SPControlType::TemperatureSetPoint, state.dataHVACGlobal->SetPointErrorFlag);
-=======
                         EMSManager::CheckIfNodeSetPointManagedByEMS(
-                            state, MixedAirNode, HVAC::CtrlVarType::Temp, state.dataHVACGlobal->SetPointErrorFlag);
->>>>>>> 3c8844fe
+                            state, thisOAController.MixedAirOutNodeNum, HVAC::CtrlVarType::Temp, state.dataHVACGlobal->SetPointErrorFlag);
                         if (state.dataHVACGlobal->SetPointErrorFlag) {
                             ShowSevereError(state,
                                             format("MixedAir: Missing temperature setpoint for economizer controller {}", thisOAController.Name));
