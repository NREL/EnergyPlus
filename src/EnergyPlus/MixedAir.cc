--- conflicted
+++ resolved
@@ -765,19 +765,10 @@
                                                                              sensOut,
                                                                              latOut);
                 }
-<<<<<<< HEAD
                 if (MyOneTimeCheckUnitarySysFlag(OASysNum)) {
-                    UnitarySystems::UnitarySys::getUnitarySysHeatCoolCoil(CompName, OACoolingCoil, OAHeatingCoil, 0);
-                    UnitarySystems::UnitarySys::checkUnitarySysCoilInOASysExists(CompName, 0);
+                    UnitarySystems::UnitarySys::getUnitarySysHeatCoolCoil(state, CompName, OACoolingCoil, OAHeatingCoil, 0);
+                    UnitarySystems::UnitarySys::checkUnitarySysCoilInOASysExists(state, CompName, 0);
                     if (Sim) MyOneTimeCheckUnitarySysFlag(OASysNum) = false;
-=======
-                if (AirLoopInputsFilled) UnitarySystems::UnitarySys::getUnitarySysHeatCoolCoil(state, CompName, OACoolingCoil, OAHeatingCoil, 0);
-                if (MyOneTimeCheckUnitarySysFlag(OASysNum)) {
-                    if (AirLoopInputsFilled) {
-                        UnitarySystems::UnitarySys::checkUnitarySysCoilInOASysExists(state, CompName, 0);
-                        MyOneTimeCheckUnitarySysFlag(OASysNum) = false;
-                    }
->>>>>>> 9e88f630
                 }
             } else if (SELECT_CASE_var == DXHeatPumpSystem) {
                 if (Sim) {
