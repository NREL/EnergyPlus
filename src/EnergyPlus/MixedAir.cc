--- conflicted
+++ resolved
@@ -4107,17 +4107,10 @@
                     // Calc the zone OA flow rate based on the floor area component
                     ZoneOACalc[static_cast<int>(DataSizing::OAFlowCalcMethod::PerArea)] =
                         curZone.FloorArea * curZone.Multiplier * curZone.ListMultiplier * this->ZoneOAAreaRate(ZoneIndex) * curZoneOASchValue;
-<<<<<<< HEAD
                     ZoneOACalc[static_cast<int>(DataSizing::OAFlowCalcMethod::PerZone)] =
                         curZone.Multiplier * curZone.ListMultiplier * this->ZoneOAFlowRate(ZoneIndex) * curZoneOASchValue;
                     ZoneOACalc[static_cast<int>(DataSizing::OAFlowCalcMethod::ACH)] =
-                        curZone.Multiplier * curZone.ListMultiplier * (this->ZoneOAACHRate(ZoneIndex) * state.dataHeatBal->Zone(ZoneIndex).Volume) *
-                        curZoneOASchValue / 3600.0;
-=======
-                    ZoneOAFlow = curZone.Multiplier * curZone.ListMultiplier * this->ZoneOAFlowRate(ZoneIndex) * curZoneOASchValue;
-                    ZoneOAACH =
                         curZone.Multiplier * curZone.ListMultiplier * (this->ZoneOAACHRate(ZoneIndex) * curZone.Volume) * curZoneOASchValue / 3600.0;
->>>>>>> 873219b4
 
                     // Calc the breathing-zone OA flow rate
                     OAIndex = this->ZoneDesignSpecOAObjIndex(ZoneIndex);
