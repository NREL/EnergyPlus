--- conflicted
+++ resolved
@@ -320,49 +320,6 @@
         int HeatEIRFPLRErrorIndex = 0; // warning message index
         int CoolEIRFPLRErrorIndex = 0; // warning message index
         // The following are for the Algorithm Type: VRF model based on physics, applicable for Fluid Temperature Control
-<<<<<<< HEAD
-        int AlgorithmIUCtrl;              // VRF indoor unit contrl algorithm, 1-High sensible, 2-Te/Tc constant
-        Array1D<Real64> CompressorSpeed;  // compressor speed array [rps]
-        Real64 CondensingTemp;            // VRV system outdoor unit condensing temperature [C]
-        Real64 CondTempFixed;             // Inddor unit condensing temperature, fixed, for AlgorithmIUCtrl is 2-Te/Tc constant [C]
-        Real64 CoffEvapCap;               // Evaporative Capacity Correction Factor
-        Real64 CompActSpeed;              // Compressor speed [rps]
-        Real64 CompMaxDeltaP;             // maximum compressor pressure rise [Pa]
-        Real64 C1Te;                      // VRF Outdoor Unit Coefficient 1 to calculate Te,req [--]
-        Real64 C2Te;                      // VRF Outdoor Unit Coefficient 2 to calculate Te,req [--]
-        Real64 C3Te;                      // VRF Outdoor Unit Coefficient 3 to calculate Te,req [--]
-        Real64 C1Tc;                      // VRF Outdoor Unit Coefficient 1 to calculate Tc,req [--]
-        Real64 C2Tc;                      // VRF Outdoor Unit Coefficient 2 to calculate Tc,req [--]
-        Real64 C3Tc;                      // VRF Outdoor Unit Coefficient 3 to calculate Tc,req [--]
-        Real64 DiffOUTeTo;                // Difference between Outdoor Unit Te and OAT during Simultaneous Heating and Cooling operations
-        Real64 EffCompInverter;           // Compressor Inverter Efficiency
-        Real64 EvaporatingTemp;           // VRV system outdoor unit evaporating temperature [C]
-        Real64 EvapTempFixed;             // Indoor unit evaporating temperature, fixed, for AlgorithmIUCtrl is 2-Te/Tc constant [C]
-        Real64 HROUHexRatio;              // HR OU Heat Exchanger Capacity Ratio [--]
-        Real64 IUEvaporatingTemp;         // VRV system indoor unit evaporating temperature, min among all indoor units [C]
-        Real64 IUCondensingTemp;          // VRV system indoor unit condensing temperature, max among all indoor units [C]
-        Real64 IUEvapTempLow;             // VRV system indoor unit evaporating temperature, lower bound[C]
-        Real64 IUEvapTempHigh;            // VRV system indoor unit evaporating temperature, higher bound [C]
-        Real64 IUCondTempLow;             // VRV system indoor unit condensing temperature, lower bound [C]
-        Real64 IUCondTempHigh;            // VRV system indoor unit condensing temperature, higher bound [C]
-        Real64 IUCondHeatRate;            // Indoor Unit Condensers Total Heat Release Rate, excluding piping loss  [W]
-        Real64 IUEvapHeatRate;            // Outdoor Unit Evaporators Total Heat Extract Rate, excluding piping loss  [W]
-        Real64 Ncomp;                     // compressor electric power [W]
-        Real64 NcompCooling;              // compressor electric power at cooling mode [W]
-        Real64 NcompHeating;              // compressor electric power at heating mode [W]
-        Array1D_int OUCoolingCAPFT;       // index to outdoor unit cooling capacity function of temperature at different compressor speed
-        Array1D_int OUCoolingPWRFT;       // index to outdoor unit cooling power function of temperature at different compressor speed
-        Real64 OUEvapTempLow;             // VRV system outdoor unit evaporating temperature, lower bound[C]
-        Real64 OUEvapTempHigh;            // VRV system outdoor unit evaporating temperature, higher bound [C]
-        Real64 OUCondTempLow;             // VRV system outdoor unit condensing temperature, lower bound [C]
-        Real64 OUCondTempHigh;            // VRV system outdoor unit condensing temperature, higher bound [C]
-        Real64 OUAirFlowRate;             // Max condenser air flow rate [m3/s]
-        Real64 OUAirFlowRatePerCapcity;   // Max condenser air flow rate per Evaporative Capacity [m3/s]
-        Real64 OUCondHeatRate;            // Outdoor Unit Condenser Heat Release Rate, excluding piping loss [W]
-        Real64 OUEvapHeatRate;            // Outdoor Unit Evaporator Heat Extract Rate, excluding piping loss  [W]
-        Real64 OUFanPower;                // Outdoor unit fan power at real conditions[W]
-        std::string refrigName;      // Name of refrigerant, must match name in FluidName (see fluidpropertiesrefdata.idf)
-=======
         int AlgorithmIUCtrl;             // VRF indoor unit contrl algorithm, 1-High sensible, 2-Te/Tc constant
         Array1D<Real64> CompressorSpeed; // compressor speed array [rps]
         Real64 CondensingTemp;           // VRV system outdoor unit condensing temperature [C]
@@ -404,7 +361,6 @@
         Real64 OUEvapHeatRate;           // Outdoor Unit Evaporator Heat Extract Rate, excluding piping loss  [W]
         Real64 OUFanPower;               // Outdoor unit fan power at real conditions[W]
         std::string refrigName;          // Name of refrigerant, must match name in FluidName (see fluidpropertiesrefdata.idf)
->>>>>>> 8c96cbbb
         FluidProperties::RefrigProps *refrig;
         Real64 RatedEvapCapacity;         // Rated Evaporative Capacity [W]
         Real64 RatedHeatCapacity;         // Rated Heating Capacity [W]
