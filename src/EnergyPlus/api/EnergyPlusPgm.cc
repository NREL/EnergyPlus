--- conflicted
+++ resolved
@@ -390,11 +390,7 @@
         EnergyPlus::ShowSevereError(e.what());
         return EnergyPlus::AbortEnergyPlus(state);
     }
-<<<<<<< HEAD
-    std::cout << "solar_timer," << EnergyPlus::DataGlobals::solar_timer << "\n";
-=======
-    std::cout << "Solar timer, " << EnergyPlus::DataGlobals::timer_solar << "\n";
->>>>>>> 9d629780
+//    std::cout << "solar_timer," << EnergyPlus::DataGlobals::solar_timer << "\n";
     return wrapUpEnergyPlus(state);
 }
 
