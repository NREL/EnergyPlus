--- conflicted
+++ resolved
@@ -535,12 +535,9 @@
     std::string CurrentModuleObject; // Object type for getting and error messages
     int Iter = 0;    // Iteration counter for CalcNewZoneHeatOnlyFlowRates
 
-<<<<<<< HEAD
-=======
     std::string HeatingCoilName; // name of heating coil
     std::string HeatingCoilType; // type of heating coil
 
->>>>>>> ec596b6c
     // Object Data
     Array1D<Furnaces::FurnaceEquipConditions> Furnace;
 
