--- conflicted
+++ resolved
@@ -63,15 +63,9 @@
     BaseSizer::initializeWithinEP(state, _compType, _compName, _printWarningFlag, _callingRoutine);
     this->dataDesAccountForFanHeat = state.dataSize->DataDesAccountForFanHeat;
     // water coils on main branch have no parent object to set DataFan* variables
-<<<<<<< HEAD
-    if (int(this->primaryAirSystem.size() > 0) && this->curSysNum > 0 && this->curOASysNum == 0) {
+    if (!(this->primaryAirSystem.empty()) && this->curSysNum > 0 && this->curOASysNum == 0) {
         if (this->primaryAirSystem(this->curSysNum).supFanModelType == DataAirSystems::StructArrayLegacyFanModels) {
             this->dataFanEnumType = DataAirSystems::StructArrayLegacyFanModels;
-=======
-    if (!(this->primaryAirSystem.empty()) && this->curSysNum > 0 && this->curOASysNum == 0) {
-        if (this->primaryAirSystem(this->curSysNum).supFanModelTypeEnum == DataAirSystems::structArrayLegacyFanModels) {
-            this->dataFanEnumType = DataAirSystems::structArrayLegacyFanModels;
->>>>>>> 4afa21d9
             this->dataFanIndex = this->primaryAirSystem(this->curSysNum).SupFanNum;
         } else if (this->primaryAirSystem(this->curSysNum).supFanModelType == DataAirSystems::ObjectVectorOOFanSystemModel) {
             this->dataFanEnumType = DataAirSystems::ObjectVectorOOFanSystemModel;
