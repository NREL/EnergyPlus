--- conflicted
+++ resolved
@@ -69,12 +69,7 @@
         return 0.0;
     }
     this->preSize(_originalValue);
-<<<<<<< HEAD
     if (!this->wasAutoSized && (this->dataPltSizCoolNum == 0 || DataSizing::PlantSizData.empty())) {
-=======
-
-    if (!this->wasAutoSized && (this->dataPltSizCoolNum == 0 || DataSizing::PlantSizData.size() == 0)) {
->>>>>>> 4a6a2897
         this->autoSizedValue = _originalValue;
     } else if (!this->wasAutoSized && this->dataPltSizCoolNum <= DataSizing::PlantSizData.size()) {
         this->autoSizedValue = DataSizing::PlantSizData(this->dataPltSizCoolNum).ExitTemp;
