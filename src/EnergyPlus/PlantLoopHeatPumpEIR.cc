// EnergyPlus, Copyright (c) 1996-2023, The Board of Trustees of the University of Illinois,
// The Regents of the University of California, through Lawrence Berkeley National Laboratory
// (subject to receipt of any required approvals from the U.S. Dept. of Energy), Oak Ridge
// National Laboratory, managed by UT-Battelle, Alliance for Sustainable Energy, LLC, and other
// contributors. All rights reserved.
//
// NOTICE: This Software was developed under funding from the U.S. Department of Energy and the
// U.S. Government consequently retains certain rights. As such, the U.S. Government has been
// granted for itself and others acting on its behalf a paid-up, nonexclusive, irrevocable,
// worldwide license in the Software to reproduce, distribute copies to the public, prepare
// derivative works, and perform publicly and display publicly, and to permit others to do so.
//
// Redistribution and use in source and binary forms, with or without modification, are permitted
// provided that the following conditions are met:
//
// (1) Redistributions of source code must retain the above copyright notice, this list of
//     conditions and the following disclaimer.
//
// (2) Redistributions in binary form must reproduce the above copyright notice, this list of
//     conditions and the following disclaimer in the documentation and/or other materials
//     provided with the distribution.
//
// (3) Neither the name of the University of California, Lawrence Berkeley National Laboratory,
//     the University of Illinois, U.S. Dept. of Energy nor the names of its contributors may be
//     used to endorse or promote products derived from this software without specific prior
//     written permission.
//
// (4) Use of EnergyPlus(TM) Name. If Licensee (i) distributes the software in stand-alone form
//     without changes from the version obtained under this License, or (ii) Licensee makes a
//     reference solely to the software portion of its product, Licensee must refer to the
//     software as "EnergyPlus version X" software, where "X" is the version number Licensee
//     obtained under this License and may not use a different name for the software. Except as
//     specifically required in this Section (4), Licensee shall not use in a company name, a
//     product name, in advertising, publicity, or other promotional activities any name, trade
//     name, trademark, logo, or other designation of "EnergyPlus", "E+", "e+" or confusingly
//     similar designation, without the U.S. Department of Energy's prior written consent.
//
// THIS SOFTWARE IS PROVIDED BY THE COPYRIGHT HOLDERS AND CONTRIBUTORS "AS IS" AND ANY EXPRESS OR
// IMPLIED WARRANTIES, INCLUDING, BUT NOT LIMITED TO, THE IMPLIED WARRANTIES OF MERCHANTABILITY
// AND FITNESS FOR A PARTICULAR PURPOSE ARE DISCLAIMED. IN NO EVENT SHALL THE COPYRIGHT OWNER OR
// CONTRIBUTORS BE LIABLE FOR ANY DIRECT, INDIRECT, INCIDENTAL, SPECIAL, EXEMPLARY, OR
// CONSEQUENTIAL DAMAGES (INCLUDING, BUT NOT LIMITED TO, PROCUREMENT OF SUBSTITUTE GOODS OR
// SERVICES; LOSS OF USE, DATA, OR PROFITS; OR BUSINESS INTERRUPTION) HOWEVER CAUSED AND ON ANY
// THEORY OF LIABILITY, WHETHER IN CONTRACT, STRICT LIABILITY, OR TORT (INCLUDING NEGLIGENCE OR
// OTHERWISE) ARISING IN ANY WAY OUT OF THE USE OF THIS SOFTWARE, EVEN IF ADVISED OF THE
// POSSIBILITY OF SUCH DAMAGE.

// C++ headers
#include <algorithm>
#include <string>
#include <utility>
#include <vector>

// EnergyPlus headers
#include <EnergyPlus/Autosizing/Base.hh>
#include <EnergyPlus/BranchNodeConnections.hh>
#include <EnergyPlus/CurveManager.hh>
#include <EnergyPlus/Data/EnergyPlusData.hh>
#include <EnergyPlus/DataEnvironment.hh>
#include <EnergyPlus/DataHVACGlobals.hh>
#include <EnergyPlus/DataIPShortCuts.hh>
#include <EnergyPlus/DataLoopNode.hh>
#include <EnergyPlus/DataPrecisionGlobals.hh>
#include <EnergyPlus/DataSizing.hh>
#include <EnergyPlus/FluidProperties.hh>
#include <EnergyPlus/General.hh>
#include <EnergyPlus/InputProcessing/InputProcessor.hh>
#include <EnergyPlus/NodeInputManager.hh>
#include <EnergyPlus/OutputProcessor.hh>
#include <EnergyPlus/OutputReportPredefined.hh>
#include <EnergyPlus/Plant/DataPlant.hh>
#include <EnergyPlus/PlantComponent.hh>
#include <EnergyPlus/PlantLoopHeatPumpEIR.hh>
#include <EnergyPlus/PlantUtilities.hh>
#include <EnergyPlus/Psychrometrics.hh>
#include <EnergyPlus/UtilityRoutines.hh>

namespace EnergyPlus::EIRPlantLoopHeatPumps {

constexpr Real64 Fahrenheit2Celsius(Real64 F)
{
    return (F - 32.0) * 5.0 / 9.0;
}

void EIRPlantLoopHeatPump::simulate(
    EnergyPlusData &state, const EnergyPlus::PlantLocation &calledFromLocation, bool const FirstHVACIteration, Real64 &CurLoad, bool const RunFlag)
{

    // Call initialize to set flow rates, run flag, and entering temperatures
    this->running = RunFlag;

    this->loadSideInletTemp = state.dataLoopNodes->Node(this->loadSideNodes.inlet).Temp;
    this->sourceSideInletTemp = state.dataLoopNodes->Node(this->sourceSideNodes.inlet).Temp;

    if (this->waterSource) {
        this->setOperatingFlowRatesWSHP(state, FirstHVACIteration);
        if (calledFromLocation.loopNum == this->sourceSidePlantLoc.loopNum) {                           // condenser side
            Real64 sourceQdotArg = 0.0;                                                                 // TRANE, pass negative if heat pump heating
            if (this->EIRHPType == DataPlant::PlantEquipmentType::HeatPumpEIRHeating) {                 // TRANE
                sourceQdotArg = this->sourceSideHeatTransfer * DataPrecisionGlobals::constant_minusone; // TRANE
            } else {                                                                                    // TRANE
                sourceQdotArg = this->sourceSideHeatTransfer;                                           // TRANE
            }                                                                                           // TRANE
            PlantUtilities::UpdateChillerComponentCondenserSide(state,
                                                                this->sourceSidePlantLoc.loopNum,
                                                                this->sourceSidePlantLoc.loopSideNum,
                                                                this->EIRHPType,
                                                                this->sourceSideNodes.inlet,
                                                                this->sourceSideNodes.outlet,
                                                                this->sourceSideHeatTransfer,
                                                                this->sourceSideInletTemp,
                                                                this->sourceSideOutletTemp,
                                                                this->sourceSideMassFlowRate,
                                                                FirstHVACIteration);
            return;
        }
    } else if (this->airSource) {
        this->setOperatingFlowRatesASHP(state, FirstHVACIteration);
    }

    if (this->running) {
        if (this->sysControlType == ControlType::Setpoint) {
            Real64 leavingSetpoint = state.dataLoopNodes->Node(this->loadSideNodes.outlet).TempSetPoint;
            Real64 CurSpecHeat = FluidProperties::GetSpecificHeatGlycol(state,
                                                                        state.dataPlnt->PlantLoop(this->loadSidePlantLoc.loopNum).FluidName,
                                                                        loadSideInletTemp,
                                                                        state.dataPlnt->PlantLoop(this->loadSidePlantLoc.loopNum).FluidIndex,
                                                                        "EIRPlantLoopHeatPump::simulate");
            Real64 controlLoad = this->loadSideMassFlowRate * CurSpecHeat * (leavingSetpoint - loadSideInletTemp);
            this->doPhysics(state, controlLoad);
        } else {
            this->doPhysics(state, CurLoad);
        }
    } else {
        this->resetReportingVariables();
    }

    // update nodes
    PlantUtilities::SafeCopyPlantNode(state, this->loadSideNodes.inlet, this->loadSideNodes.outlet);
    state.dataLoopNodes->Node(this->loadSideNodes.outlet).Temp = this->loadSideOutletTemp;
    if (this->waterSource) {
        PlantUtilities::SafeCopyPlantNode(state, this->sourceSideNodes.inlet, this->sourceSideNodes.outlet);
    }
    state.dataLoopNodes->Node(this->sourceSideNodes.outlet).Temp = this->sourceSideOutletTemp;
}

Real64 EIRPlantLoopHeatPump::getLoadSideOutletSetPointTemp(EnergyPlusData &state) const
{
    auto &thisLoadPlantLoop = state.dataPlnt->PlantLoop(this->loadSidePlantLoc.loopNum);
    auto &thisLoadLoopSide = thisLoadPlantLoop.LoopSide(this->loadSidePlantLoc.loopSideNum);
    auto &thisLoadBranch = thisLoadLoopSide.Branch(this->loadSidePlantLoc.branchNum);
    auto &thisLoadComp = thisLoadBranch.Comp(this->loadSidePlantLoc.compNum);
    if (thisLoadPlantLoop.LoopDemandCalcScheme == DataPlant::LoopDemandCalcScheme::SingleSetPoint) {
        if (thisLoadComp.CurOpSchemeType == DataPlant::OpScheme::CompSetPtBased) {
            // there will be a valid set-point on outlet
            return state.dataLoopNodes->Node(this->loadSideNodes.outlet).TempSetPoint;
        } else { // use plant loop overall set-point
            return state.dataLoopNodes->Node(thisLoadPlantLoop.TempSetPointNodeNum).TempSetPoint;
        }
    } else if (thisLoadPlantLoop.LoopDemandCalcScheme == DataPlant::LoopDemandCalcScheme::DualSetPointDeadBand) {
        if (thisLoadComp.CurOpSchemeType == DataPlant::OpScheme::CompSetPtBased) {
            // there will be a valid set-point on outlet
            if (this->EIRHPType == DataPlant::PlantEquipmentType::HeatPumpEIRCooling) {
                return state.dataLoopNodes->Node(this->loadSideNodes.outlet).TempSetPointHi;
            } else {
                return state.dataLoopNodes->Node(this->loadSideNodes.outlet).TempSetPointLo;
            }
        } else { // use plant loop overall set-point
            if (this->EIRHPType == DataPlant::PlantEquipmentType::HeatPumpEIRCooling) {
                return state.dataLoopNodes->Node(thisLoadPlantLoop.TempSetPointNodeNum).TempSetPointHi;
            } else {
                return state.dataLoopNodes->Node(thisLoadPlantLoop.TempSetPointNodeNum).TempSetPointLo;
            }
        }
    } else {
        // there's no other enums for loop demand calcs, so I don't have a reasonable unit test for these
        // lines, they simply should not be able to get here.  But a fatal is here anyway just in case,
        // and the lines are excluded from coverage.
        ShowFatalError(state, "Unsupported loop demand calculation scheme in EIR heat pump"); // LCOV_EXCL_LINE
        return -999; // not actually returned with Fatal Error call above  // LCOV_EXCL_LINE
    }
}

void EIRPlantLoopHeatPump::resetReportingVariables()
{
    this->loadSideHeatTransfer = 0.0;
    this->loadSideEnergy = 0.0;
    this->loadSideOutletTemp = this->loadSideInletTemp;
    this->powerUsage = 0.0;
    this->powerEnergy = 0.0;
    this->sourceSideHeatTransfer = 0.0;
    this->sourceSideOutletTemp = this->sourceSideInletTemp;
    this->sourceSideEnergy = 0.0;
    this->defrostEnergyRate = 0.0;
    this->defrostEnergy = 0.0;
    this->loadDueToDefrost = 0.0;
    this->fractionalDefrostTime = 0.0;
    this->partLoadRatio = 0.0;
    this->cyclingRatio = 0.0;
}

void EIRPlantLoopHeatPump::setOperatingFlowRatesWSHP(EnergyPlusData &state, bool FirstHVACIteration)
{
    if (!this->running) {
        this->loadSideMassFlowRate = 0.0;
        this->sourceSideMassFlowRate = 0.0;

        PlantUtilities::SetComponentFlowRate(
            state, this->loadSideMassFlowRate, this->loadSideNodes.inlet, this->loadSideNodes.outlet, this->loadSidePlantLoc);
        PlantUtilities::SetComponentFlowRate(
            state, this->sourceSideMassFlowRate, this->sourceSideNodes.inlet, this->sourceSideNodes.outlet, this->sourceSidePlantLoc);
        PlantUtilities::PullCompInterconnectTrigger(state,
                                                    this->loadSidePlantLoc,
                                                    this->condMassFlowRateTriggerIndex,
                                                    this->sourceSidePlantLoc,
                                                    DataPlant::CriteriaType::MassFlowRate,
                                                    this->sourceSideMassFlowRate);
        // Set flows if the heat pump is running
    } else { // the heat pump must run
        // apply min/max operating limits based on source side entering fluid temperature
        if (this->minSourceTempLimit > this->sourceSideInletTemp || this->maxSourceTempLimit < this->sourceSideInletTemp) {
            this->loadSideMassFlowRate = (this->heatRecoveryHeatPump) ? state.dataLoopNodes->Node(this->loadSideNodes.inlet).MassFlowRate : 0.0;
            this->sourceSideMassFlowRate = (this->heatRecoveryHeatPump) ? state.dataLoopNodes->Node(this->sourceSideNodes.inlet).MassFlowRate : 0.0;
            this->running = false;
        } else {
            this->loadSideMassFlowRate =
                (this->heatRecoveryHeatPump) ? state.dataLoopNodes->Node(this->loadSideNodes.inlet).MassFlowRate : this->loadSideDesignMassFlowRate;
            this->sourceSideMassFlowRate = (this->heatRecoveryHeatPump) ? state.dataLoopNodes->Node(this->sourceSideNodes.inlet).MassFlowRate
                                                                        : this->sourceSideDesignMassFlowRate;

            if (!FirstHVACIteration && this->flowControl == DataPlant::FlowMode::VariableSpeedPump) {
                if ((this->loadVSBranchPump || this->loadVSLoopPump) && !this->heatRecoveryHeatPump) {
                    this->loadSideMassFlowRate *= std::max(this->partLoadRatio, this->minimumPLR);
                    if (this->loadVSBranchPump) {
                        this->loadSideMassFlowRate = std::max(this->loadSideMassFlowRate, this->loadVSPumpMinLimitMassFlow);
                    }
                }
                if ((this->sourceVSBranchPump || this->sourceVSLoopPump) && !this->heatRecoveryHeatPump) {
                    this->sourceSideMassFlowRate *= std::max(this->partLoadRatio, this->minimumPLR);
                    if (this->sourceVSBranchPump) {
                        this->sourceSideMassFlowRate = std::max(this->sourceSideMassFlowRate, this->sourceVSPumpMinLimitMassFlow);
                    }
                }
            }

            PlantUtilities::SetComponentFlowRate(
                state, this->loadSideMassFlowRate, this->loadSideNodes.inlet, this->loadSideNodes.outlet, this->loadSidePlantLoc);
            PlantUtilities::SetComponentFlowRate(
                state, this->sourceSideMassFlowRate, this->sourceSideNodes.inlet, this->sourceSideNodes.outlet, this->sourceSidePlantLoc);
        }

        // if there's no flow in one, try to turn the entire heat pump off
        if (this->loadSideMassFlowRate <= 0.0 || this->sourceSideMassFlowRate <= 0.0) {
            this->loadSideMassFlowRate = 0.0;
            this->sourceSideMassFlowRate = 0.0;
            this->running = false;
            PlantUtilities::SetComponentFlowRate(
                state, this->loadSideMassFlowRate, this->loadSideNodes.inlet, this->loadSideNodes.outlet, this->loadSidePlantLoc);
            PlantUtilities::SetComponentFlowRate(
                state, this->sourceSideMassFlowRate, this->sourceSideNodes.inlet, this->sourceSideNodes.outlet, this->sourceSidePlantLoc);
        }
        PlantUtilities::PullCompInterconnectTrigger(state,
                                                    this->loadSidePlantLoc,
                                                    this->condMassFlowRateTriggerIndex,
                                                    this->sourceSidePlantLoc,
                                                    DataPlant::CriteriaType::MassFlowRate,
                                                    this->sourceSideMassFlowRate);
    }
}

void EIRPlantLoopHeatPump::setOperatingFlowRatesASHP(EnergyPlusData &state, bool FirstHVACIteration)
{
    if (!this->running) {
        this->loadSideMassFlowRate = 0.0;
        this->sourceSideMassFlowRate = 0.0;
        PlantUtilities::SetComponentFlowRate(
            state, this->loadSideMassFlowRate, this->loadSideNodes.inlet, this->loadSideNodes.outlet, this->loadSidePlantLoc);
        // Set flows if the heat pump is running
    } else { // the heat pump must run
        // apply min/max operating limits based on source side entering fluid temperature
        if (this->minSourceTempLimit > this->sourceSideInletTemp || this->maxSourceTempLimit < this->sourceSideInletTemp) {
            this->loadSideMassFlowRate = 0.0;
            this->sourceSideMassFlowRate = 0.0;
            this->running = false;
            PlantUtilities::SetComponentFlowRate(
                state, this->loadSideMassFlowRate, this->loadSideNodes.inlet, this->loadSideNodes.outlet, this->loadSidePlantLoc);
        } else {
            this->loadSideMassFlowRate = this->loadSideDesignMassFlowRate;
            this->sourceSideMassFlowRate = this->sourceSideDesignMassFlowRate;

            if (!FirstHVACIteration && this->flowControl == DataPlant::FlowMode::VariableSpeedPump) {
                if (this->loadVSBranchPump || this->loadVSLoopPump) {
                    this->loadSideMassFlowRate *= std::max(this->partLoadRatio, this->minimumPLR);
                    if (this->loadVSBranchPump) {
                        this->loadSideMassFlowRate = std::max(this->loadSideMassFlowRate, this->loadVSPumpMinLimitMassFlow);
                    }
                }
            }

            PlantUtilities::SetComponentFlowRate(
                state, this->loadSideMassFlowRate, this->loadSideNodes.inlet, this->loadSideNodes.outlet, this->loadSidePlantLoc);
        }

        // if there's no flow in one, try to turn the entire heat pump off
        if (this->loadSideMassFlowRate <= 0.0) {
            this->loadSideMassFlowRate = 0.0;
            this->sourceSideMassFlowRate = 0.0;
            this->running = false;
            PlantUtilities::SetComponentFlowRate(
                state, this->loadSideMassFlowRate, this->loadSideNodes.inlet, this->loadSideNodes.outlet, this->loadSidePlantLoc);
        }
    }
}

void EIRPlantLoopHeatPump::doPhysics(EnergyPlusData &state, Real64 currentLoad)
{

    Real64 constexpr RH90 = 90.0;
    Real64 constexpr RH60 = 60.0;
    Real64 constexpr rangeRH = 30.0;
    Real64 const reportingInterval = state.dataHVACGlobal->TimeStepSysSec;

    // ideally the plant is going to ensure that we don't have a runflag=true when the load is invalid, but
    // I'm not sure we can count on that so we will do one check here to make sure we don't calculate things badly
    if ((this->EIRHPType == DataPlant::PlantEquipmentType::HeatPumpEIRCooling && currentLoad >= 0.0) ||
        (this->EIRHPType == DataPlant::PlantEquipmentType::HeatPumpEIRHeating && currentLoad <= 0.0)) {
        this->resetReportingVariables();
        return;
    }

    Real64 currentLoadConsolidated = currentLoad;
    this->oriLoopLoad = currentLoad;
    if (this->validConcurrentRunFlag && this->consolidateLoadsFlag == true) {
        currentLoadConsolidated = abs(this->oriLoopLoad) > abs(this->companionHeatPumpCoil->oriLoopLoad)
                                      ? this->oriLoopLoad
                                      : (-1.0) * this->companionHeatPumpCoil->oriLoopLoad;
    }

    // get setpoint on the load side outlet
    Real64 loadSideOutletSetpointTemp = this->getLoadSideOutletSetPointTemp(state);
    Real64 originalLoadSideOutletSPTemp = loadSideOutletSetpointTemp;

    // add free cooling at some point, compressor is off during free cooling, temp limits restrict free cooling range

    Real64 capacityModifierFuncTemp = 1.0;
    Real64 availableCapacity = this->referenceCapacity;
    Real64 partLoadRatio = 0.0;
    bool waterTempExceeded = false;

    // evaluate capacity modifier curve and determine load side heat transfer
    // any adjustment to outlet water temp set point requires some form of iteration
    for (int loop = 0; loop < 2; ++loop) {
        capacityModifierFuncTemp = Curve::CurveValue(state, this->capFuncTempCurveIndex, loadSideOutletSetpointTemp, this->sourceSideInletTemp);

        availableCapacity = this->referenceCapacity * capacityModifierFuncTemp;

        // apply heating mode dry outdoor (evaporator) coil correction factor for air-cooled equipment
        if (this->capacityDryAirCurveIndex > 0 && this->airSource && state.dataEnvrn->OutRelHum < RH90) { // above 90% RH yields full capacity
            Real64 dryCorrectionFactor = std::min(1.0, Curve::CurveValue(state, this->capacityDryAirCurveIndex, state.dataEnvrn->OutDryBulbTemp));
            if (state.dataEnvrn->OutRelHum <= RH60) {
                // dry heating capacity correction factor is a function of outdoor dry-bulb temperature
                availableCapacity *= dryCorrectionFactor;
            } else {
                // interpolation of heating capacity between wet and dry is based on outdoor relative humidity over 60%-90% range
                Real64 semiDryFactor = dryCorrectionFactor + (1.0 - dryCorrectionFactor) * (1.0 - ((RH90 - state.dataEnvrn->OutRelHum) / rangeRH));
                availableCapacity *= semiDryFactor;
            }
        }

        if (availableCapacity > 0) {
            partLoadRatio = std::clamp(std::abs(currentLoad) / availableCapacity, 0.0, 1.0);
        }

        if (this->minSupplyWaterTempCurveIndex > 0) {
            Real64 minWaterTemp = Curve::CurveValue(state, this->minSupplyWaterTempCurveIndex, state.dataEnvrn->OutDryBulbTemp);
            if (loadSideOutletSetpointTemp < minWaterTemp) {
                loadSideOutletSetpointTemp = originalLoadSideOutletSPTemp + (1.0 - partLoadRatio) * (minWaterTemp - originalLoadSideOutletSPTemp);
                waterTempExceeded = true;
            }
        }
        if (this->maxSupplyWaterTempCurveIndex > 0) {
            Real64 maxWaterTemp = Curve::CurveValue(state, this->maxSupplyWaterTempCurveIndex, state.dataEnvrn->OutDryBulbTemp);
            if (loadSideOutletSetpointTemp > maxWaterTemp) {
                loadSideOutletSetpointTemp = maxWaterTemp + (1.0 - partLoadRatio) * (originalLoadSideOutletSPTemp - maxWaterTemp);
                waterTempExceeded = true;
            }
        }
        if (this->heatRecoveryHeatPump) {
            // check to see if souce side outlet temp exceeds limit and reduce PLR if necessary
            auto &thisSourcePlantLoop = state.dataPlnt->PlantLoop(this->sourceSidePlantLoc.loopNum);
            Real64 const CpSrc = FluidProperties::GetSpecificHeatGlycol(
                state, thisSourcePlantLoop.FluidName, this->sourceSideInletTemp, thisSourcePlantLoop.FluidIndex, "PLHPEIR::simulate()");
            Real64 const sourceMCp = this->sourceSideMassFlowRate * CpSrc;
            Real64 const tempSourceOutletTemp =
                this->calcSourceOutletTemp(this->sourceSideInletTemp, (availableCapacity * partLoadRatio) / sourceMCp);
            if (this->EIRHPType == DataPlant::PlantEquipmentType::HeatPumpEIRHeating && tempSourceOutletTemp < this->minSourceTempLimit) {
                partLoadRatio *= (this->sourceSideInletTemp - this->minSourceTempLimit) / (this->sourceSideInletTemp - tempSourceOutletTemp);
            } else if (tempSourceOutletTemp > this->maxSourceTempLimit) {
                partLoadRatio *= (this->maxSourceTempLimit - this->sourceSideInletTemp) / (tempSourceOutletTemp - this->sourceSideInletTemp);
            }
        }
        if (!waterTempExceeded) {
            break;
        }
    }

    Real64 cyclingRatio = 1.0;
    Real64 operatingPLR = partLoadRatio;
    if (partLoadRatio < this->minimumPLR) {
        cyclingRatio = partLoadRatio / this->minimumPLR;
        partLoadRatio = this->minimumPLR;
        operatingPLR = partLoadRatio * cyclingRatio;
    }
    this->partLoadRatio = partLoadRatio;
    this->cyclingRatio = cyclingRatio;

    if (capacityModifierFuncTemp < 0.0) {
        if (this->capModFTErrorIndex == 0) {
            ShowSevereMessage(state, format("{} \"{}\":", DataPlant::PlantEquipTypeNames[static_cast<int>(this->EIRHPType)], this->name));
            ShowContinueError(state,
                              format(" Capacity Modifier curve (function of Temperatures) output is negative ({:.3T}).", capacityModifierFuncTemp));
            ShowContinueError(state,
                              format(" Negative value occurs using a water temperature of {:.2T}C and an outdoor air temperature of {:.2T}C.",
                                     loadSideOutletSetpointTemp,
                                     this->sourceSideInletTemp));
            ShowContinueErrorTimeStamp(state, " Resetting curve output to zero and continuing simulation.");
        }
        ShowRecurringWarningErrorAtEnd(state,
                                       format("{} \"{}\": Capacity Modifier curve (function of Temperatures) output is negative warning continues...",
                                              DataPlant::PlantEquipTypeNames[static_cast<int>(this->EIRHPType)],
                                              this->name),
                                       this->capModFTErrorIndex,
                                       capacityModifierFuncTemp,
                                       capacityModifierFuncTemp);
        capacityModifierFuncTemp = 0.0;
    }

<<<<<<< HEAD
    Real64 availableCapacity = this->referenceCapacity * capacityModifierFuncTemp;
    Real64 partLoadRatio = 0.0;
    if (availableCapacity > 0) {
        // partLoadRatio = max(0.0, min(std::abs(currentLoadConsolidated) / availableCapacity, 1.0));
        partLoadRatio = std::clamp(std::abs(currentLoadConsolidated) / availableCapacity, 0.0, 1.0);
=======
    // Initializing defrost adjustment factors
    Real64 HeatingCapacityMultiplier = 1.0;
    Real64 InputPowerMultiplier = 1.0;

    // Check outdoor temperature to determine of defrost is active
    if (this->defrostAvailable && state.dataEnvrn->OutDryBulbTemp <= this->maxOutdoorTemperatureDefrost) {
        // Calculate defrost adjustment factors depending on defrost control type
        // Calculate delta w through outdoor coil by assuming a coil temp of 0.82*DBT-9.7(F) per DOE2.1E
        Real64 OutdoorCoilT = 0.82 * state.dataEnvrn->OutDryBulbTemp - 8.589;
        Real64 OutdoorCoildw =
            max(1.0e-6, (state.dataEnvrn->OutHumRat - Psychrometrics::PsyWFnTdpPb(state, OutdoorCoilT, state.dataEnvrn->OutBaroPress)));
        if (this->defrostStrategy == DefrostControl::Timed) {
            if (this->defrostTime > 0.0) {
                this->fractionalDefrostTime = this->defrostTime; // DefrostTime in hours
                HeatingCapacityMultiplier = 0.909 - 107.33 * OutdoorCoildw;
                InputPowerMultiplier = 0.90 - 36.45 * OutdoorCoildw;
                this->loadDueToDefrost =
                    (0.01 * this->fractionalDefrostTime) * (7.222 - state.dataEnvrn->OutDryBulbTemp) * (this->referenceCapacity / 1.01667);
                Real64 defrostEIRFT = 1.0 / this->referenceCOP;
                if (defrostEIRFTIndex > 0) {
                    defrostEIRFT = Curve::CurveValue(
                        state, this->defrostEIRFTIndex, max(15.555, state.dataEnvrn->OutWetBulbTemp), max(15.555, state.dataEnvrn->OutDryBulbTemp));
                }
                this->defrostEnergyRate = defrostEIRFT * (this->referenceCapacity / 1.01667) * this->fractionalDefrostTime;
            } else {
                this->loadDueToDefrost = 0.0;
                this->defrostEnergyRate = 0.0;
                this->fractionalDefrostTime = 0.0;
            }
        } else if (this->defrostStrategy == DefrostControl::OnDemand) {
            this->fractionalDefrostTime = 1.0 / (1.0 + 0.01446 / OutdoorCoildw);
            HeatingCapacityMultiplier = 0.875 * (1.0 - this->fractionalDefrostTime);
            InputPowerMultiplier = 0.954 * (1.0 - this->fractionalDefrostTime);
            this->loadDueToDefrost =
                (0.01 * this->fractionalDefrostTime) * (7.222 - state.dataEnvrn->OutDryBulbTemp) * (this->referenceCapacity / 1.01667);
            Real64 defrostEIRFT = 0.0;
            if (defrostEIRFTIndex > 0) {
                defrostEIRFT = Curve::CurveValue(
                    state, this->defrostEIRFTIndex, max(15.555, state.dataEnvrn->OutWetBulbTemp), max(15.555, state.dataEnvrn->OutDryBulbTemp));
            }
            this->defrostEnergyRate = defrostEIRFT * (this->referenceCapacity / 1.01667) * this->fractionalDefrostTime;
        } else if (this->defrostStrategy == DefrostControl::TimedEmpirical) {
            // cycles of defrost per hour
            Real64 thisHourDefrostCycles = Curve::CurveValue(state, this->defrostFreqCurveIndex, state.dataEnvrn->OutDryBulbTemp);
            // is directly proportional to the ratio of capacity used for that hour (PLR)
            thisHourDefrostCycles *= operatingPLR;
            // fraction of heat load per cycle of defrost
            Real64 thisHourDefrostHeatLoad = 0.0;
            if (this->defrostLoadCurveDims == 2) { // BiQuadratic
                thisHourDefrostHeatLoad =
                    Curve::CurveValue(state, this->defrostHeatLoadCurveIndex, state.dataEnvrn->OutWetBulbTemp, state.dataEnvrn->OutDryBulbTemp);
            } else {
                thisHourDefrostHeatLoad = Curve::CurveValue(state, this->defrostHeatLoadCurveIndex, state.dataEnvrn->OutDryBulbTemp);
            }
            // heat load is applied to full load (not rated) and is proportional to defrost cycles per hour
            this->loadDueToDefrost = availableCapacity * thisHourDefrostHeatLoad * thisHourDefrostCycles;
            // electric input fraction due to defrost
            Real64 defrostHeatEnergyFraction = 0.0;
            if (this->defrostEnergyCurveDims == 2) { // BiQuadratic
                defrostHeatEnergyFraction =
                    Curve::CurveValue(state, this->defrostHeatEnergyCurveIndex, state.dataEnvrn->OutWetBulbTemp, state.dataEnvrn->OutDryBulbTemp);
            } else {
                defrostHeatEnergyFraction = Curve::CurveValue(state, this->defrostHeatEnergyCurveIndex, state.dataEnvrn->OutDryBulbTemp);
            }
            // defrost energy rate is applied to rated power and is proportional to defrost cycles per hour
            this->defrostEnergyRate = (this->referenceCapacity / this->referenceCOP) * defrostHeatEnergyFraction * thisHourDefrostCycles;

            // question on how these multipliers are accounted for with capacity and power (e.g., 1+ or 1-)
            InputPowerMultiplier = 1.0 + thisHourDefrostHeatLoad;
            HeatingCapacityMultiplier = 1.0 + (thisHourDefrostHeatLoad * thisHourDefrostCycles);
            this->fractionalDefrostTime = thisHourDefrostCycles * this->fractionalDefrostTime;
        }
    } else {
        this->defrostEnergyRate = 0.0;
        this->loadDueToDefrost = 0.0;
        this->fractionalDefrostTime = 0.0;
>>>>>>> 2ad5b542
    }
    availableCapacity *= HeatingCapacityMultiplier;
    this->defrostEnergy = this->defrostEnergyRate * reportingInterval;

    // evaluate the actual current operating load side heat transfer rate
    auto &thisLoadPlantLoop = state.dataPlnt->PlantLoop(this->loadSidePlantLoc.loopNum);
    Real64 CpLoad = FluidProperties::GetSpecificHeatGlycol(state,
                                                           thisLoadPlantLoop.FluidName,
                                                           state.dataLoopNodes->Node(this->loadSideNodes.inlet).Temp,
                                                           thisLoadPlantLoop.FluidIndex,
                                                           "PLHPEIR::simulate()");
    this->loadSideHeatTransfer = availableCapacity * operatingPLR;
    this->loadSideEnergy = this->loadSideHeatTransfer * reportingInterval;

    // calculate load side outlet conditions
    Real64 const loadMCp = this->loadSideMassFlowRate * CpLoad;
    this->loadSideOutletTemp = this->calcLoadOutletTemp(this->loadSideInletTemp, this->loadSideHeatTransfer / loadMCp);

    // now what to do here if outlet water temp exceeds limit based on HW supply temp limit curves?
    // currentLoad will be met and there should? be some adjustment based on outlet water temp limit?

    // calculate power usage from EIR curves
    Real64 eirModifierFuncTemp = Curve::CurveValue(state, this->powerRatioFuncTempCurveIndex, this->loadSideOutletTemp, this->sourceSideInletTemp);

    if (eirModifierFuncTemp < 0.0) {
        if (this->eirModFTErrorIndex == 0) {
            ShowSevereMessage(state, format("{} \"{}\":", DataPlant::PlantEquipTypeNames[static_cast<int>(this->EIRHPType)], this->name));
            ShowContinueError(state, format(" EIR Modifier curve (function of Temperatures) output is negative ({:.3T}).", eirModifierFuncTemp));
            ShowContinueError(state,
                              format(" Negative value occurs using a water temperature of {:.2T}C and an outdoor air temperature of {:.2T}C.",
                                     this->loadSideOutletTemp,
                                     this->sourceSideInletTemp));
            ShowContinueErrorTimeStamp(state, " Resetting curve output to zero and continuing simulation.");
        }
        ShowRecurringWarningErrorAtEnd(state,
                                       format("{} \"{}\": EIR Modifier curve (function of Temperatures) output is negative warning continues...",
                                              DataPlant::PlantEquipTypeNames[static_cast<int>(this->EIRHPType)],
                                              this->name),
                                       this->eirModFTErrorIndex,
                                       eirModifierFuncTemp,
                                       eirModifierFuncTemp);
        eirModifierFuncTemp = 0.0;
    }

    Real64 eirModifierFuncPLR = Curve::CurveValue(state, this->powerRatioFuncPLRCurveIndex, this->partLoadRatio);

    if (eirModifierFuncPLR < 0.0) {
        if (this->eirModFPLRErrorIndex == 0) {
            ShowSevereMessage(state, format("{} \"{}\":", DataPlant::PlantEquipTypeNames[static_cast<int>(this->EIRHPType)], this->name));
            ShowContinueError(state, format(" EIR Modifier curve (function of PLR) output is negative ({:.3T}).", eirModifierFuncPLR));
            ShowContinueError(state, format(" Negative value occurs using a Part Load Ratio of {:.2T}", this->partLoadRatio));
            ShowContinueErrorTimeStamp(state, " Resetting curve output to zero and continuing simulation.");
        }
        ShowRecurringWarningErrorAtEnd(state,
                                       format("{} \"{}\": EIR Modifier curve (function of PLR) output is negative warning continues...",
                                              DataPlant::PlantEquipTypeNames[static_cast<int>(this->EIRHPType)],
                                              this->name),
                                       this->eirModFPLRErrorIndex,
                                       eirModifierFuncPLR,
                                       eirModifierFuncPLR);
        eirModifierFuncPLR = 0.0;
    }

    this->powerUsage =
        (this->loadSideHeatTransfer / this->referenceCOP) * eirModifierFuncPLR * eirModifierFuncTemp * InputPowerMultiplier * this->cyclingRatio;
    this->powerEnergy = this->powerUsage * reportingInterval;

    // energy balance on heat pump
    this->sourceSideHeatTransfer = this->calcQsource(this->loadSideHeatTransfer, this->powerUsage);
    this->sourceSideEnergy = this->sourceSideHeatTransfer * reportingInterval;

    // calculate source side outlet conditions
    Real64 CpSrc;
    if (this->waterSource) {
        auto &thisSourcePlantLoop = state.dataPlnt->PlantLoop(this->sourceSidePlantLoc.loopNum);
        CpSrc = FluidProperties::GetSpecificHeatGlycol(
            state, thisSourcePlantLoop.FluidName, this->sourceSideInletTemp, thisSourcePlantLoop.FluidIndex, "PLHPEIR::simulate()");
    } else {
        CpSrc = Psychrometrics::PsyCpAirFnW(state.dataEnvrn->OutHumRat);
    }
    Real64 const sourceMCp = this->sourceSideMassFlowRate * CpSrc;
    this->sourceSideOutletTemp = this->calcSourceOutletTemp(this->sourceSideInletTemp, this->sourceSideHeatTransfer / sourceMCp);

    if (this->waterSource && abs(this->sourceSideOutletTemp - this->sourceSideInletTemp) > 100.0) { // whoaa out of range happenings on water loop
        //
        // TODO setup recurring error warning?
        // lets do something different than fatal the simulation
        if ((this->sourceSideMassFlowRate / this->sourceSideDesignMassFlowRate) < 0.01) { // current source side flow is 1% of design max
            // just send it all to skin losses and leave the fluid temperature alone
            this->sourceSideOutletTemp = this->sourceSideInletTemp;
        } else if (this->sourceSideOutletTemp > this->sourceSideInletTemp) {
            this->sourceSideOutletTemp = this->sourceSideInletTemp + 100.0; // cap it at 100C delta

        } else if (this->sourceSideOutletTemp < this->sourceSideInletTemp) {
            this->sourceSideOutletTemp = this->sourceSideInletTemp - 100.0; // cap it at 100C delta
        }
    }
}

void EIRPlantLoopHeatPump::onInitLoopEquip(EnergyPlusData &state, [[maybe_unused]] const PlantLocation &calledFromLocation)
{
    // This function does all one-time and begin-environment initialization
    std::string static const routineName = std::string("EIRPlantLoopHeatPump :") + __FUNCTION__;

    this->oneTimeInit(state);          // plant setup
    this->isPlantInletOrOutlet(state); // check location

    if (calledFromLocation.loopNum == this->loadSidePlantLoc.loopNum) {
        this->sizeLoadSide(state);
        if (this->waterSource) {
            this->sizeSrcSideWSHP(state);
        } else if (this->airSource) {
            this->sizeSrcSideASHP(state);
        }
    }

    if (state.dataGlobal->BeginEnvrnFlag && this->envrnInit && state.dataPlnt->PlantFirstSizesOkayToFinalize) {

        Real64 rho = FluidProperties::GetDensityGlycol(state,
                                                       state.dataPlnt->PlantLoop(this->loadSidePlantLoc.loopNum).FluidName,
                                                       Constant::InitConvTemp,
                                                       state.dataPlnt->PlantLoop(this->loadSidePlantLoc.loopNum).FluidIndex,
                                                       routineName);
        this->loadSideDesignMassFlowRate = rho * this->loadSideDesignVolFlowRate;
        PlantUtilities::InitComponentNodes(state, 0.0, this->loadSideDesignMassFlowRate, this->loadSideNodes.inlet, this->loadSideNodes.outlet);

        if (this->waterSource) {
            rho = FluidProperties::GetDensityGlycol(state,
                                                    state.dataPlnt->PlantLoop(this->sourceSidePlantLoc.loopNum).FluidName,
                                                    Constant::InitConvTemp,
                                                    state.dataPlnt->PlantLoop(this->sourceSidePlantLoc.loopNum).FluidIndex,
                                                    routineName);
            this->sourceSideDesignMassFlowRate = rho * this->sourceSideDesignVolFlowRate;
            PlantUtilities::InitComponentNodes(
                state, 0.0, this->sourceSideDesignMassFlowRate, this->sourceSideNodes.inlet, this->sourceSideNodes.outlet);
        } else if (this->airSource) {
            rho = Psychrometrics::PsyRhoAirFnPbTdbW(state, state.dataEnvrn->StdBaroPress, state.dataEnvrn->OutDryBulbTemp, 0.0, routineName);
            this->sourceSideDesignMassFlowRate = rho * this->sourceSideDesignVolFlowRate;
        }

        if (this->flowControl == DataPlant::FlowMode::VariableSpeedPump) {
            this->loadVSPumpMinLimitMassFlow =
                PlantUtilities::MinFlowIfBranchHasVSPump(state, this->loadSidePlantLoc, this->loadVSBranchPump, this->loadVSLoopPump, true);
            if (this->waterSource) {
                this->sourceVSPumpMinLimitMassFlow = PlantUtilities::MinFlowIfBranchHasVSPump(
                    state, this->sourceSidePlantLoc, this->sourceVSBranchPump, this->sourceVSLoopPump, false);
            }
        }

        if (state.dataPlnt->PlantFinalSizesOkayToReport) {
            this->envrnInit = false;
        }
    }
    if (!state.dataGlobal->BeginEnvrnFlag) {
        this->envrnInit = true;
    }
}

void EIRPlantLoopHeatPump::getDesignCapacities(
    [[maybe_unused]] EnergyPlusData &state, const PlantLocation &calledFromLocation, Real64 &MaxLoad, Real64 &MinLoad, Real64 &OptLoad)
{
    if (calledFromLocation.loopNum == this->loadSidePlantLoc.loopNum) {
        MinLoad = 0.0;
        MaxLoad = this->referenceCapacity;
        OptLoad = this->referenceCapacity;
    } else {
        MinLoad = 0.0;
        MaxLoad = 0.0;
        OptLoad = 0.0;
    }
}

void EIRPlantLoopHeatPump::sizeLoadSide(EnergyPlusData &state)
{
    // Tries to size the load side flow rate and capacity, source side flow, and the rated power usage
    // There are two major sections to this function, one if plant sizing is available, and one if not
    // If plant sizing is available, then we can generate sizes for the equipment.  This is done for not-only
    //   autosized fields, but also hard-sized fields so that we can report out significant deviations between
    //   the two values.
    // If plant sizing is not available, it tries to use a companion heat pump coil to do sizing

    bool errorsFound = false;

    // these variables will be used throughout this function as a temporary value of that physical state
    Real64 tmpCapacity = this->referenceCapacity;
    Real64 tmpLoadVolFlow = this->loadSideDesignVolFlowRate;
    HeatSizingType heatingSizingMethod = this->heatSizingMethod;

    std::string_view const typeName = DataPlant::PlantEquipTypeNames[static_cast<int>(this->EIRHPType)];
    Real64 loadSideInitTemp =
        (this->EIRHPType == DataPlant::PlantEquipmentType::HeatPumpEIRHeating) ? Constant::HWInitConvTemp : Constant::CWInitConvTemp;
    // I guess I can assume the plant fluids are the same for HW and CW. So only the sizing type is an issue on which to use.

    Real64 rho = FluidProperties::GetDensityGlycol(state,
                                                   state.dataPlnt->PlantLoop(this->loadSidePlantLoc.loopNum).FluidName,
                                                   loadSideInitTemp,
                                                   state.dataPlnt->PlantLoop(this->loadSidePlantLoc.loopNum).FluidIndex,
                                                   "EIRPlantLoopHeatPump::size()");
    Real64 Cp = FluidProperties::GetSpecificHeatGlycol(state,
                                                       state.dataPlnt->PlantLoop(this->loadSidePlantLoc.loopNum).FluidName,
                                                       loadSideInitTemp,
                                                       state.dataPlnt->PlantLoop(this->loadSidePlantLoc.loopNum).FluidIndex,
                                                       "EIRPlantLoopHeatPump::size()");

    int pltLoadSizNum = state.dataPlnt->PlantLoop(this->loadSidePlantLoc.loopNum).PlantSizNum;
    if (pltLoadSizNum > 0) {
        // this first IF block is really just about calculating the local tmpCapacity and tmpLoadVolFlow values
        // these represent what the unit would size those to, whether it is doing auto-sizing or not
        if (state.dataSize->PlantSizData(pltLoadSizNum).DesVolFlowRate > DataHVACGlobals::SmallWaterVolFlow) {
            tmpLoadVolFlow = state.dataSize->PlantSizData(pltLoadSizNum).DesVolFlowRate * this->sizingFactor;
            Real64 deltaT = state.dataSize->PlantSizData(pltLoadSizNum).DeltaT;
            if (this->companionHeatPumpCoil) {
                if (this->companionHeatPumpCoil->EIRHPType == DataPlant::PlantEquipmentType::HeatPumpEIRHeating) {
                    heatingSizingMethod = this->companionHeatPumpCoil->heatSizingMethod;
                }
                Real64 companionVolFlowRate = this->companionHeatPumpCoil->loadSideDesignVolFlowRate;
                int compLoopNum = this->companionHeatPumpCoil->loadSidePlantLoc.loopNum;
                if (compLoopNum > 0) {
                    companionVolFlowRate = state.dataSize->PlantSizData(compLoopNum).DesVolFlowRate * this->companionHeatPumpCoil->sizingFactor;
                }
                Real64 compRefCapacity = this->companionHeatPumpCoil->referenceCapacity;
                Real64 compRho = rho;
                Real64 compCp = Cp;
                Real64 compDeltaT = deltaT;
                if (compLoopNum > 0) {
                    compRho = FluidProperties::GetDensityGlycol(
                        state,
                        state.dataPlnt->PlantLoop(compLoopNum).FluidName,
                        this->EIRHPType == DataPlant::PlantEquipmentType::HeatPumpEIRCooling ? Constant::HWInitConvTemp : Constant::CWInitConvTemp,
                        state.dataPlnt->PlantLoop(compLoopNum).FluidIndex,
                        "EIRPlantLoopHeatPump::size()");
                    compCp = FluidProperties::GetSpecificHeatGlycol(
                        state,
                        state.dataPlnt->PlantLoop(compLoopNum).FluidName,
                        this->EIRHPType == DataPlant::PlantEquipmentType::HeatPumpEIRCooling ? Constant::HWInitConvTemp : Constant::CWInitConvTemp,
                        state.dataPlnt->PlantLoop(compLoopNum).FluidIndex,
                        "EIRPlantLoopHeatPump::size()");
                    compDeltaT = state.dataSize->PlantSizData(compLoopNum).DeltaT;
                }
                if (this->EIRHPType == DataPlant::PlantEquipmentType::HeatPumpEIRCooling) {
                    tmpCapacity = Cp * rho * deltaT * tmpLoadVolFlow;
                    if (heatingSizingMethod == HeatSizingType::Heating) {
                        tmpCapacity = (compCp * compRho * compDeltaT * companionVolFlowRate) / this->companionHeatPumpCoil->heatSizingRatio;
                    } else if (heatingSizingMethod == HeatSizingType::GreaterOfCoolingOrHeating) {
                        compRefCapacity = compCp * compRho * compDeltaT * companionVolFlowRate;
                        if (compRefCapacity > tmpCapacity) {
                            rho = compRho;
                            tmpLoadVolFlow = companionVolFlowRate;
                            tmpCapacity = compRefCapacity / this->companionHeatPumpCoil->heatSizingRatio;
                        }
                    }
                } else { // size heating side based on sizing method
                    if (heatingSizingMethod == HeatSizingType::Heating) {
                        tmpCapacity = Cp * rho * deltaT * tmpLoadVolFlow;
                    } else {
                        compRefCapacity = compCp * compRho * compDeltaT * companionVolFlowRate;
                        if (heatingSizingMethod == HeatSizingType::Cooling) {
                            tmpCapacity = compRefCapacity * this->heatSizingRatio;
                            rho = compRho;
                            tmpLoadVolFlow = companionVolFlowRate;
                        } else { // else GreaterOfHeatingOrCooling
                            tmpCapacity = Cp * rho * deltaT * tmpLoadVolFlow;
                            if (compRefCapacity > tmpCapacity) {
                                tmpCapacity = compRefCapacity * this->heatSizingRatio;
                                rho = compRho;
                                tmpLoadVolFlow = companionVolFlowRate;
                            }
                        }
                    }
                }
            } else {
                tmpCapacity = Cp * rho * deltaT * tmpLoadVolFlow * this->heatSizingRatio;
            }
        } else if (this->companionHeatPumpCoil && this->companionHeatPumpCoil->loadSideDesignVolFlowRate > 0.0) {
            tmpLoadVolFlow = this->companionHeatPumpCoil->loadSideDesignVolFlowRate;
            if (this->companionHeatPumpCoil->referenceCapacity == DataSizing::AutoSize) {
                // use reverse init temp, e.g., if this is cooling use HWInitConvTemp
                Real64 compLoadSideInitTemp =
                    (this->EIRHPType == DataPlant::PlantEquipmentType::HeatPumpEIRCooling) ? Constant::HWInitConvTemp : Constant::CWInitConvTemp;
                int compLoopNum = this->companionHeatPumpCoil->loadSidePlantLoc.loopNum;
                if (compLoopNum > 0) {
                    Real64 const compRho = FluidProperties::GetDensityGlycol(state,
                                                                             state.dataPlnt->PlantLoop(compLoopNum).FluidName,
                                                                             compLoadSideInitTemp,
                                                                             state.dataPlnt->PlantLoop(compLoopNum).FluidIndex,
                                                                             "EIRPlantLoopHeatPump::size()");
                    Real64 const compCp = FluidProperties::GetSpecificHeatGlycol(state,
                                                                                 state.dataPlnt->PlantLoop(compLoopNum).FluidName,
                                                                                 Constant::CWInitConvTemp,
                                                                                 state.dataPlnt->PlantLoop(compLoopNum).FluidIndex,
                                                                                 "EIRPlantLoopHeatPump::size()");
                    rho = compRho;
                    Cp = compCp;
                }
                tmpCapacity = Cp * rho * state.dataSize->PlantSizData(pltLoadSizNum).DeltaT * tmpLoadVolFlow * this->heatSizingRatio;
            } else {
                tmpCapacity = this->companionHeatPumpCoil->referenceCapacity;
            }
        } else {
            if (this->referenceCapacityWasAutoSized) tmpCapacity = 0.0;
            if (this->loadSideDesignVolFlowRateWasAutoSized) tmpLoadVolFlow = 0.0;
        }
        if (this->heatRecoveryHeatPump) {
            tmpLoadVolFlow = state.dataSize->PlantSizData(pltLoadSizNum).DesVolFlowRate;
        }
        if (this->loadSideDesignVolFlowRateWasAutoSized) this->loadSideDesignVolFlowRate = tmpLoadVolFlow;
        if (this->referenceCapacityWasAutoSized) {
            this->referenceCapacity = tmpCapacity;
        }
        // now we actually need to store and report out the values
        if (state.dataPlnt->PlantFirstSizesOkayToFinalize) {
            // handle the auto-sizable reference capacity
            if (this->referenceCapacityWasAutoSized) {
                // if auto-sized, we just need to store the sized value and then report out the capacity when plant is ready
                this->referenceCapacity = tmpCapacity;
                if (state.dataPlnt->PlantFinalSizesOkayToReport) {
                    BaseSizer::reportSizerOutput(state, typeName, this->name, "Design Size Nominal Capacity [W]", tmpCapacity);
                }
                if (state.dataPlnt->PlantFirstSizesOkayToReport) {
                    BaseSizer::reportSizerOutput(state, typeName, this->name, "Initial Design Size Nominal Capacity [W]", tmpCapacity);
                }
            } else {
                // this blocks means the capacity value was hard-sized
                if (this->referenceCapacity > 0.0 && tmpCapacity > 0.0) {
                    // then the capacity was hard-sized to a good value and the tmpCapacity was calculated to a good value too
                    Real64 hardSizedCapacity = this->referenceCapacity;
                    if (state.dataPlnt->PlantFinalSizesOkayToReport) {
                        if (state.dataGlobal->DoPlantSizing) {
                            BaseSizer::reportSizerOutput(state,
                                                         typeName,
                                                         this->name,
                                                         "Design Size Nominal Capacity [W]",
                                                         tmpCapacity,
                                                         "User-Specified Nominal Capacity [W]",
                                                         hardSizedCapacity);
                        } else {
                            BaseSizer::reportSizerOutput(state, typeName, this->name, "User-Specified Nominal Capacity [W]", hardSizedCapacity);
                        }
                        // we can warn here if there is a bit mismatch between hard- and auto-sized
                        if (state.dataGlobal->DisplayExtraWarnings) {
                            if ((std::abs(tmpCapacity - hardSizedCapacity) / hardSizedCapacity) > state.dataSize->AutoVsHardSizingThreshold) {
                                ShowWarningMessage(state,
                                                   format("EIRPlantLoopHeatPump::size(): Potential issue with equipment sizing for {}", this->name));
                                ShowContinueError(state, format("User-Specified Nominal Capacity of {:.2R} [W]", hardSizedCapacity));
                                ShowContinueError(state, format("differs from Design Size Nominal Capacity of {:.2R} [W]", tmpCapacity));
                                ShowContinueError(state, "This may, or may not, indicate mismatched component sizes.");
                                ShowContinueError(state, "Verify that the value entered is intended and is consistent with other components.");
                            }
                        }
                    }
                    // moving forward with more calculations, we need to update the 'tmp' capacity to the hard-sized value
                    tmpCapacity = hardSizedCapacity;
                }
            }
            // now handle the auto-sizable load side flow rate
            if (this->loadSideDesignVolFlowRateWasAutoSized) {
                this->loadSideDesignVolFlowRate = tmpLoadVolFlow;
                this->loadSideDesignMassFlowRate = rho * this->loadSideDesignVolFlowRate;
                if (state.dataPlnt->PlantFinalSizesOkayToReport) {
                    BaseSizer::reportSizerOutput(state, typeName, this->name, "Design Size Load Side Volume Flow Rate [m3/s]", tmpLoadVolFlow);
                }
                if (state.dataPlnt->PlantFirstSizesOkayToReport) {
                    BaseSizer::reportSizerOutput(
                        state, typeName, this->name, "Initial Design Size Load Side Volume Flow Rate [m3/s]", tmpLoadVolFlow);
                }
            } else {
                if (this->loadSideDesignVolFlowRate > 0.0 && tmpLoadVolFlow > 0.0) {
                    Real64 hardSizedLoadSideFlow = this->loadSideDesignVolFlowRate;
                    if (state.dataPlnt->PlantFinalSizesOkayToReport) {
                        if (state.dataGlobal->DoPlantSizing) {
                            BaseSizer::reportSizerOutput(state,
                                                         typeName,
                                                         this->name,
                                                         "Design Size Load Side Volume Flow Rate [m3/s]",
                                                         tmpLoadVolFlow,
                                                         "User-Specified Load Side Volume Flow Rate [m3/s]",
                                                         hardSizedLoadSideFlow);
                        } else {
                            BaseSizer::reportSizerOutput(
                                state, typeName, this->name, "User-Specified Load Side Volume Flow Rate [m3/s]", hardSizedLoadSideFlow);
                        }
                        if (state.dataGlobal->DisplayExtraWarnings) {
                            if ((std::abs(tmpLoadVolFlow - hardSizedLoadSideFlow) / hardSizedLoadSideFlow) >
                                state.dataSize->AutoVsHardSizingThreshold) {
                                ShowMessage(state, format("EIRPlantLoopHeatPump::size(): Potential issue with equipment sizing for {}", this->name));
                                ShowContinueError(state, format("User-Specified Load Side Volume Flow Rate of {:.2R} [m3/s]", hardSizedLoadSideFlow));
                                ShowContinueError(state,
                                                  format("differs from Design Size Load Side Volume Flow Rate of {:.2R} [m3/s]", tmpLoadVolFlow));
                                ShowContinueError(state, "This may, or may not, indicate mismatched component sizes.");
                                ShowContinueError(state, "Verify that the value entered is intended and is consistent with other components.");
                            }
                        }
                    }
                    tmpLoadVolFlow = hardSizedLoadSideFlow;
                }
            }
        }
    } else {
        // no plant sizing available...try to use the companion coil
        if (this->companionHeatPumpCoil) {
            if (this->companionHeatPumpCoil->loadSideDesignVolFlowRateWasAutoSized && this->companionHeatPumpCoil->loadSideDesignVolFlowRate > 0.0) {
                tmpLoadVolFlow = this->companionHeatPumpCoil->loadSideDesignVolFlowRate;
                if (state.dataPlnt->PlantFirstSizesOkayToFinalize) {
                    this->loadSideDesignVolFlowRate = tmpLoadVolFlow;
                    if (state.dataPlnt->PlantFinalSizesOkayToReport) {
                        BaseSizer::reportSizerOutput(state, typeName, this->name, "Design Size Load Side Volume Flow Rate [m3/s]", tmpLoadVolFlow);
                    }
                    if (state.dataPlnt->PlantFirstSizesOkayToReport) {
                        BaseSizer::reportSizerOutput(
                            state, typeName, this->name, "Initial Design Size Load Side Volume Flow Rate [m3/s]", tmpLoadVolFlow);
                    }
                }
            }
            if (this->companionHeatPumpCoil->referenceCapacityWasAutoSized && this->companionHeatPumpCoil->referenceCapacity > 0.0) {
                tmpCapacity = this->companionHeatPumpCoil->referenceCapacity;
                if (state.dataPlnt->PlantFirstSizesOkayToFinalize) {
                    this->referenceCapacity = tmpCapacity;
                    if (state.dataPlnt->PlantFinalSizesOkayToReport) {
                        BaseSizer::reportSizerOutput(state, typeName, this->name, "Design Size Nominal Capacity [W]", tmpCapacity);
                    }
                    if (state.dataPlnt->PlantFirstSizesOkayToReport) {
                        BaseSizer::reportSizerOutput(state, typeName, this->name, "Initial Design Size Nominal Capacity [W]", tmpCapacity);
                    }
                }
            }
        } else {
            // no companion coil, and no plant sizing, so can't do anything
            if ((this->loadSideDesignVolFlowRateWasAutoSized || this->referenceCapacityWasAutoSized) &&
                state.dataPlnt->PlantFirstSizesOkayToFinalize) {
                ShowSevereError(state, "EIRPlantLoopHeatPump::size(): Autosizing requires a loop Sizing:Plant object.");
                ShowContinueError(state, format("Occurs in HeatPump:PlantLoop:EquationFit:Cooling object = {}", this->name));
                errorsFound = true;
            }
        }
        if (!this->loadSideDesignVolFlowRateWasAutoSized && state.dataPlnt->PlantFinalSizesOkayToReport) {
            BaseSizer::reportSizerOutput(state, typeName, this->name, "User-Specified Load Side Flow Rate [m3/s]", this->loadSideDesignVolFlowRate);
        }
        if (!this->referenceCapacityWasAutoSized && state.dataPlnt->PlantFinalSizesOkayToReport) {
            BaseSizer::reportSizerOutput(state, typeName, this->name, "User-Specified Nominal Capacity [W]", this->referenceCapacity);
        }
    }
    if (errorsFound) {
        ShowFatalError(state, "Preceding sizing errors cause program termination");
    }
}

void EIRPlantLoopHeatPump::sizeSrcSideWSHP(EnergyPlusData &state)
{
    // size the source-side for the water-source HP
    bool errorsFound = false;

    // these variables will be used throughout this function as a temporary value of that physical state
    Real64 tmpCapacity = this->referenceCapacity;
    Real64 tmpLoadVolFlow = this->loadSideDesignVolFlowRate;
    Real64 tmpSourceVolFlow;

    std::string_view const typeName = DataPlant::PlantEquipTypeNames[static_cast<int>(this->EIRHPType)];
    Real64 sourceSideInitTemp =
        (this->EIRHPType == DataPlant::PlantEquipmentType::HeatPumpEIRCooling) ? Constant::CWInitConvTemp : Constant::HWInitConvTemp;

    Real64 const rhoSrc = FluidProperties::GetDensityGlycol(state,
                                                            state.dataPlnt->PlantLoop(this->loadSidePlantLoc.loopNum).FluidName,
                                                            sourceSideInitTemp,
                                                            state.dataPlnt->PlantLoop(this->loadSidePlantLoc.loopNum).FluidIndex,
                                                            "EIRPlantLoopHeatPump::size()");
    Real64 const CpSrc = FluidProperties::GetSpecificHeatGlycol(state,
                                                                state.dataPlnt->PlantLoop(this->loadSidePlantLoc.loopNum).FluidName,
                                                                sourceSideInitTemp,
                                                                state.dataPlnt->PlantLoop(this->loadSidePlantLoc.loopNum).FluidIndex,
                                                                "EIRPlantLoopHeatPump::size()");

    // To start we need to override the calculated load side flow
    // rate if it was actually hard-sized
    if (!this->loadSideDesignVolFlowRateWasAutoSized) tmpLoadVolFlow = this->loadSideDesignVolFlowRate;

    // calculate an auto-sized value for source design flow regardless of whether it was auto-sized or not
    int plantSourceSizingIndex = state.dataPlnt->PlantLoop(this->sourceSidePlantLoc.loopNum).PlantSizNum;
    if (plantSourceSizingIndex > 0) {
        // to get the source flow, we first must calculate the required heat impact on the source side
        // First the definition of COP: COP = Qload/Power, therefore Power = Qload/COP
        // Then the energy balance:     Qsrc = Qload + Power
        // Substituting for Power:      Qsrc = Qload + Qload/COP, therefore Qsrc = Qload (1 + 1/COP)
        Real64 const designSourceSideHeatTransfer = tmpCapacity * (1 + 1 / this->referenceCOP);
        // To get the design source flow rate, just apply the sensible heat rate equation:
        //                              Qsrc = rho_src * Vdot_src * Cp_src * DeltaT_src
        //                              Vdot_src = Q_src / (rho_src * Cp_src * DeltaT_src)
        tmpSourceVolFlow = designSourceSideHeatTransfer / (state.dataSize->PlantSizData(plantSourceSizingIndex).DeltaT * CpSrc * rhoSrc);
        if (this->waterSource && this->heatRecoveryHeatPump) {
            // If component is on plant outlet branch, use plant flow rate.
            tmpSourceVolFlow = state.dataSize->PlantSizData(plantSourceSizingIndex).DesVolFlowRate;
        }
    } else {
        // just assume it's the same as the load side if we don't have any sizing information
        tmpSourceVolFlow = tmpLoadVolFlow;
    }
    if (this->sourceSideDesignVolFlowRateWasAutoSized) {
        this->sourceSideDesignVolFlowRate = tmpSourceVolFlow;
        if (state.dataPlnt->PlantFinalSizesOkayToReport) {
            BaseSizer::reportSizerOutput(state, typeName, this->name, "Design Size Source Side Volume Flow Rate [m3/s]", tmpSourceVolFlow);
        }
        if (state.dataPlnt->PlantFirstSizesOkayToReport) {
            BaseSizer::reportSizerOutput(state, typeName, this->name, "Initial Design Size Source Side Volume Flow Rate [m3/s]", tmpSourceVolFlow);
        }
    } else {
        // source design flow was hard-sized
        if (this->sourceSideDesignVolFlowRate > 0.0 && tmpSourceVolFlow > 0.0) {
            Real64 const hardSizedSourceSideFlow = this->sourceSideDesignVolFlowRate;
            if (state.dataPlnt->PlantFinalSizesOkayToReport) {
                if (state.dataGlobal->DoPlantSizing) {
                    BaseSizer::reportSizerOutput(state,
                                                 typeName,
                                                 this->name,
                                                 "Design Size Source Side Volume Flow Rate [m3/s]",
                                                 tmpSourceVolFlow,
                                                 "User-Specified Source Side Volume Flow Rate [m3/s]",
                                                 hardSizedSourceSideFlow);
                } else {
                    BaseSizer::reportSizerOutput(
                        state, typeName, this->name, "User-Specified Source Side Volume Flow Rate [m3/s]", hardSizedSourceSideFlow);
                }
                if (state.dataGlobal->DisplayExtraWarnings) {
                    if ((std::abs(tmpSourceVolFlow - hardSizedSourceSideFlow) / hardSizedSourceSideFlow) >
                        state.dataSize->AutoVsHardSizingThreshold) {
                        ShowMessage(state, format("EIRPlantLoopHeatPump::size(): Potential issue with equipment sizing for {}", this->name));
                        ShowContinueError(state, format("User-Specified Source Side Volume Flow Rate of {:.2R} [m3/s]", hardSizedSourceSideFlow));
                        ShowContinueError(state, format("differs from Design Size Source Side Volume Flow Rate of {:.2R} [m3/s]", tmpSourceVolFlow));
                        ShowContinueError(state, "This may, or may not, indicate mismatched component sizes.");
                        ShowContinueError(state, "Verify that the value entered is intended and is consistent with other components.");
                    }
                }
            }
            tmpSourceVolFlow = hardSizedSourceSideFlow;
        }
    }
    if (this->companionHeatPumpCoil) {
        tmpSourceVolFlow *= this->companionHeatPumpCoil->heatSizingRatio;
    } else {
        tmpSourceVolFlow *= this->heatSizingRatio;
    }

    // skipping autosized power section

    // register the design volume flows with the plant, only doing half of source because the companion
    // is generally on the same loop
    if (!this->heatRecoveryHeatPump) {
        PlantUtilities::RegisterPlantCompDesignFlow(state, this->loadSideNodes.inlet, tmpLoadVolFlow);
    }
    if (!this->heatRecoveryHeatPump) {
        PlantUtilities::RegisterPlantCompDesignFlow(state, this->sourceSideNodes.inlet, tmpSourceVolFlow / 0.5);
    }

    if (state.dataPlnt->PlantFinalSizesOkayToReport) {
        // create predefined report
        OutputReportPredefined::PreDefTableEntry(state, state.dataOutRptPredefined->pdchMechType, this->name, typeName);
        OutputReportPredefined::PreDefTableEntry(state, state.dataOutRptPredefined->pdchMechNomEff, this->name, this->referenceCOP);
        OutputReportPredefined::PreDefTableEntry(state, state.dataOutRptPredefined->pdchMechNomCap, this->name, this->referenceCapacity);
    }

    if (errorsFound) {
        ShowFatalError(state, "Preceding sizing errors cause program termination");
    }
}

void EIRPlantLoopHeatPump::sizeSrcSideASHP(EnergyPlusData &state)
{
    // size the source-side for the air-source HP
    bool errorsFound = false;

    // these variables will be used throughout this function as a temporary value of that physical state
    Real64 tmpCapacity = this->referenceCapacity;
    Real64 tmpLoadVolFlow = this->loadSideDesignVolFlowRate;
    Real64 tmpSourceVolFlow = 0.0;

    // will leave like this for now
    // need to update these to better values later
    Real64 sourceSideInitTemp = 20;
    Real64 sourceSideHumRat = 0.0;
    if (this->EIRHPType == DataPlant::PlantEquipmentType::HeatPumpEIRHeating) {
        // same here; update later
        sourceSideInitTemp = 20;
    }

    Real64 const rhoSrc = Psychrometrics::PsyRhoAirFnPbTdbW(state, state.dataEnvrn->StdBaroPress, sourceSideInitTemp, sourceSideHumRat);
    Real64 const CpSrc = Psychrometrics::PsyCpAirFnW(sourceSideHumRat);

    // set the source-side flow rate
    if (this->sourceSideDesignVolFlowRateWasAutoSized) {
        // load-side capacity should already be set, so unless the flow rate is specified, we can set
        // an assumed reasonable flow rate since this doesn't affect downstream components
        Real64 DeltaT_src = 10;
        // to get the source flow, we first must calculate the required heat impact on the source side
        // First the definition of COP: COP = Qload/Power, therefore Power = Qload/COP
        // Then the energy balance:     Qsrc = Qload + Power
        // Substituting for Power:      Qsrc = Qload + Qload/COP, therefore Qsrc = Qload (1 + 1/COP)
        Real64 const designSourceSideHeatTransfer = tmpCapacity * (1 + 1 / this->referenceCOP);
        // To get the design source flow rate, just apply the sensible heat rate equation:
        //                              Qsrc = rho_src * Vdot_src * Cp_src * DeltaT_src
        //                              Vdot_src = Q_src / (rho_src * Cp_src * DeltaT_src)
        tmpSourceVolFlow = designSourceSideHeatTransfer / (rhoSrc * CpSrc * DeltaT_src);
    } else if (!this->sourceSideDesignVolFlowRateWasAutoSized && this->sourceSideDesignVolFlowRate > 0) {
        // given the value by the user
        // set it directly
        tmpSourceVolFlow = this->sourceSideDesignVolFlowRate;
    } else if (!this->sourceSideDesignVolFlowRateWasAutoSized && this->sourceSideDesignVolFlowRate == 0) { // LCOV_EXCL_LINE
        // user gave a flow rate of 0
        // protected by the input processor to be >0.0
        // fatal out just in case
        errorsFound = true; // LCOV_EXCL_LINE
        ShowSevereError(state,
                        format("Invalid condenser flow rate for EIR PLHP (name={}; entered value: {}",
                               this->name,
                               this->sourceSideDesignVolFlowRate)); // LCOV_EXCL_LINE
    } else {
        // can't imagine how it would ever get to this point
        // just assume it's the same as the load side if we don't have any sizing information
        tmpSourceVolFlow = tmpLoadVolFlow; // LCOV_EXCL_LINE
    }

    if (this->companionHeatPumpCoil) {
        tmpSourceVolFlow *= this->companionHeatPumpCoil->heatSizingRatio;
    } else {
        tmpSourceVolFlow *= this->heatSizingRatio;
    }
    this->sourceSideDesignVolFlowRate = tmpSourceVolFlow;
    this->sourceSideDesignMassFlowRate = rhoSrc * this->sourceSideDesignVolFlowRate;

    std::string_view const typeName = DataPlant::PlantEquipTypeNames[static_cast<int>(this->EIRHPType)];
    if (this->sourceSideDesignVolFlowRateWasAutoSized) {
        this->sourceSideDesignVolFlowRate = tmpSourceVolFlow;
        if (state.dataPlnt->PlantFinalSizesOkayToReport) {
            BaseSizer::reportSizerOutput(state, typeName, this->name, "Design Size Source Side Volume Flow Rate [m3/s]", tmpSourceVolFlow);
        }
        if (state.dataPlnt->PlantFirstSizesOkayToReport) {
            BaseSizer::reportSizerOutput(state, typeName, this->name, "Initial Design Size Source Side Volume Flow Rate [m3/s]", tmpSourceVolFlow);
        }
    } else {
        // source design flow was hard-sized
        if (this->sourceSideDesignVolFlowRate > 0.0) {
            if (state.dataPlnt->PlantFinalSizesOkayToReport) {
                if (state.dataGlobal->DoPlantSizing) {
                    BaseSizer::reportSizerOutput(state,
                                                 typeName,
                                                 this->name,
                                                 "Design Size Source Side Volume Flow Rate [m3/s]",
                                                 tmpSourceVolFlow,
                                                 "User-Specified Source Side Volume Flow Rate [m3/s]",
                                                 this->sourceSideDesignVolFlowRate);
                } else {
                    BaseSizer::reportSizerOutput(
                        state, typeName, this->name, "User-Specified Source Side Volume Flow Rate [m3/s]", this->sourceSideDesignVolFlowRate);
                }
            }
        }
    }

    if (errorsFound) {
        ShowFatalError(state, "Preceding sizing errors cause program termination"); // LCOV_EXCL_LINE
    }
}

PlantComponent *EIRPlantLoopHeatPump::factory(EnergyPlusData &state, DataPlant::PlantEquipmentType hp_type, const std::string &hp_name)
{
    if (state.dataEIRPlantLoopHeatPump->getInputsPLHP) {
        EIRPlantLoopHeatPump::processInputForEIRPLHP(state);
        EIRPlantLoopHeatPump::pairUpCompanionCoils(state);
        state.dataEIRPlantLoopHeatPump->getInputsPLHP = false;
    }

    for (auto &plhp : state.dataEIRPlantLoopHeatPump->heatPumps) {
        if (plhp.name == UtilityRoutines::makeUPPER(hp_name) && plhp.EIRHPType == hp_type) {
            return &plhp;
        }
    }

    ShowFatalError(state, format("EIR Plant Loop Heat Pump factory: Error getting inputs for PLHP named: {}", hp_name));
    return nullptr; // LCOV_EXCL_LINE
}

void EIRPlantLoopHeatPump::pairUpCompanionCoils(EnergyPlusData &state)
{
    for (auto &thisHP : state.dataEIRPlantLoopHeatPump->heatPumps) {
        if (!thisHP.companionCoilName.empty()) {
            std::string const thisCoilName = UtilityRoutines::makeUPPER(thisHP.name);
            DataPlant::PlantEquipmentType thisCoilType = thisHP.EIRHPType;
            std::string const targetCompanionName = UtilityRoutines::makeUPPER(thisHP.companionCoilName);
            for (auto &potentialCompanionCoil : state.dataEIRPlantLoopHeatPump->heatPumps) {
                DataPlant::PlantEquipmentType potentialCompanionType = potentialCompanionCoil.EIRHPType;
                std::string potentialCompanionName = UtilityRoutines::makeUPPER(potentialCompanionCoil.name);
                if (potentialCompanionName == thisCoilName) {
                    // skip the current coil
                    continue;
                }
                if (potentialCompanionName == targetCompanionName) {
                    if (thisCoilType == potentialCompanionType) {
                        ShowSevereError(state, format("Invalid companion specification for EIR Plant Loop Heat Pump named \"{}\"", thisCoilName));
                        ShowContinueError(state, "For heating objects, the companion must be a cooling object, and vice-versa");
                        ShowFatalError(state, "Invalid companion object causes program termination");
                    }
                    thisHP.companionHeatPumpCoil = &potentialCompanionCoil;
                    break;
                }
            }
            if (!thisHP.companionHeatPumpCoil) {
                ShowSevereError(state, "Could not find matching companion heat pump coil.");
                ShowContinueError(state, format("Base coil: {}", thisCoilName));
                ShowContinueError(state, format("Looking for companion coil named: {}", targetCompanionName));
                ShowFatalError(state, "Simulation aborts due to previous severe error");
            }
        }
    }
}

void EIRPlantLoopHeatPump::processInputForEIRPLHP(EnergyPlusData &state)
{

    struct ClassType
    {
        DataPlant::PlantEquipmentType thisType;
        std::string nodesType;
        std::function<Real64(Real64, Real64)> calcLoadOutletTemp;
        std::function<Real64(Real64, Real64)> calcQsource;
        std::function<Real64(Real64, Real64)> calcSourceOutletTemp;

        ClassType(DataPlant::PlantEquipmentType _thisType,
                  std::string _nodesType,
                  std::function<Real64(Real64, Real64)> _tLoadOutFunc,
                  std::function<Real64(Real64, Real64)> _qSrcFunc,
                  std::function<Real64(Real64, Real64)> _tSrcOutFunc)
            : thisType(_thisType), nodesType(std::move(_nodesType)), calcLoadOutletTemp(_tLoadOutFunc), calcQsource(_qSrcFunc),
              calcSourceOutletTemp(_tSrcOutFunc)
        {
        }
    };
    std::array<ClassType, 2> classesToInput = {ClassType{DataPlant::PlantEquipmentType::HeatPumpEIRCooling,
                                                         "Chilled Water Nodes",
                                                         EIRPlantLoopHeatPumps::EIRPlantLoopHeatPump::subtract,
                                                         EIRPlantLoopHeatPumps::EIRPlantLoopHeatPump::add,
                                                         EIRPlantLoopHeatPumps::EIRPlantLoopHeatPump::add},
                                               ClassType{DataPlant::PlantEquipmentType::HeatPumpEIRHeating,
                                                         "Hot Water Nodes",
                                                         EIRPlantLoopHeatPumps::EIRPlantLoopHeatPump::add,
                                                         EIRPlantLoopHeatPumps::EIRPlantLoopHeatPump::subtract,
                                                         EIRPlantLoopHeatPumps::EIRPlantLoopHeatPump::subtract}};

    bool errorsFound = false;
    std::string &cCurrentModuleObject = state.dataIPShortCut->cCurrentModuleObject;
    for (auto const &classToInput : classesToInput) {
        cCurrentModuleObject = DataPlant::PlantEquipTypeNames[static_cast<int>(classToInput.thisType)];
        DataLoopNode::ConnectionObjectType objType = static_cast<DataLoopNode::ConnectionObjectType>(
            getEnumValue(BranchNodeConnections::ConnectionObjectTypeNamesUC, UtilityRoutines::makeUPPER(cCurrentModuleObject)));
        int numPLHP = state.dataInputProcessing->inputProcessor->getNumObjectsFound(state, cCurrentModuleObject);
        if (numPLHP > 0) {
            auto const instances = state.dataInputProcessing->inputProcessor->epJSON.find(cCurrentModuleObject);
            if (instances == state.dataInputProcessing->inputProcessor->epJSON.end()) continue;
            auto &instancesValue = instances.value();
            auto const &schemaProps = state.dataInputProcessing->inputProcessor->getObjectSchemaProps(state, cCurrentModuleObject);
            for (auto instance = instancesValue.begin(); instance != instancesValue.end(); ++instance) {
                auto const &fields = instance.value();
                std::string const &thisObjectName = instance.key();
                state.dataInputProcessing->inputProcessor->markObjectAsUsed(cCurrentModuleObject, thisObjectName);

                EIRPlantLoopHeatPump thisPLHP;
                thisPLHP.EIRHPType = classToInput.thisType;
                thisPLHP.name = UtilityRoutines::makeUPPER(thisObjectName);
                std::string loadSideInletNodeName = UtilityRoutines::makeUPPER(fields.at("load_side_inlet_node_name").get<std::string>());
                std::string loadSideOutletNodeName = UtilityRoutines::makeUPPER(fields.at("load_side_outlet_node_name").get<std::string>());
                std::string condenserType = UtilityRoutines::makeUPPER(fields.at("condenser_type").get<std::string>());
                std::string sourceSideInletNodeName = UtilityRoutines::makeUPPER(fields.at("source_side_inlet_node_name").get<std::string>());
                std::string sourceSideOutletNodeName = UtilityRoutines::makeUPPER(fields.at("source_side_outlet_node_name").get<std::string>());

                thisPLHP.companionCoilName = UtilityRoutines::makeUPPER(
                    state.dataInputProcessing->inputProcessor->getAlphaFieldValue(fields, schemaProps, "companion_heat_pump_name"));

                thisPLHP.loadSideDesignVolFlowRate =
                    state.dataInputProcessing->inputProcessor->getRealFieldValue(fields, schemaProps, "load_side_reference_flow_rate");
                if (thisPLHP.loadSideDesignVolFlowRate == DataSizing::AutoSize) {
                    thisPLHP.loadSideDesignVolFlowRateWasAutoSized = true;
                }

                thisPLHP.sourceSideDesignVolFlowRate =
                    state.dataInputProcessing->inputProcessor->getRealFieldValue(fields, schemaProps, "source_side_reference_flow_rate");
                if (thisPLHP.sourceSideDesignVolFlowRate == DataSizing::AutoSize) {
                    thisPLHP.sourceSideDesignVolFlowRateWasAutoSized = true;
                }

                thisPLHP.referenceCapacity = state.dataInputProcessing->inputProcessor->getRealFieldValue(fields, schemaProps, "reference_capacity");
                if (thisPLHP.referenceCapacity == DataSizing::AutoSize) {
                    thisPLHP.referenceCapacityWasAutoSized = true;
                }

                thisPLHP.referenceCOP =
                    state.dataInputProcessing->inputProcessor->getRealFieldValue(fields, schemaProps, "reference_coefficient_of_performance");

                thisPLHP.sizingFactor = state.dataInputProcessing->inputProcessor->getRealFieldValue(fields, schemaProps, "sizing_factor");

                std::string const capFtName =
                    UtilityRoutines::makeUPPER(fields.at("capacity_modifier_function_of_temperature_curve_name").get<std::string>());
                thisPLHP.capFuncTempCurveIndex = Curve::GetCurveIndex(state, capFtName);
                if (thisPLHP.capFuncTempCurveIndex == 0) {
                    ShowSevereError(state, format("Invalid curve name for EIR PLHP (name={}; entered curve name: {}", thisPLHP.name, capFtName));
                    errorsFound = true;
                }

                std::string const eirFtName = UtilityRoutines::makeUPPER(
                    fields.at("electric_input_to_output_ratio_modifier_function_of_temperature_curve_name").get<std::string>());
                thisPLHP.powerRatioFuncTempCurveIndex = Curve::GetCurveIndex(state, eirFtName);
                if (thisPLHP.powerRatioFuncTempCurveIndex == 0) {
                    ShowSevereError(state, format("Invalid curve name for EIR PLHP (name={}; entered curve name: {}", thisPLHP.name, eirFtName));
                    errorsFound = true;
                }

                std::string const eirFplrName = UtilityRoutines::makeUPPER(
                    fields.at("electric_input_to_output_ratio_modifier_function_of_part_load_ratio_curve_name").get<std::string>());
                thisPLHP.powerRatioFuncPLRCurveIndex = Curve::GetCurveIndex(state, eirFplrName);
                if (thisPLHP.powerRatioFuncPLRCurveIndex == 0) {
                    ShowSevereError(state, format("Invalid curve name for EIR PLHP (name={}; entered curve name: {}", thisPLHP.name, eirFplrName));
                    errorsFound = true;
                }

                // inputs are past min-fields
                // fields common to both objects
                thisPLHP.minimumPLR = state.dataInputProcessing->inputProcessor->getRealFieldValue(fields, schemaProps, "minimum_part_load_ratio");
                thisPLHP.minSourceTempLimit =
                    state.dataInputProcessing->inputProcessor->getRealFieldValue(fields, schemaProps, "minimum_source_inlet_temperature");
                thisPLHP.maxSourceTempLimit =
                    state.dataInputProcessing->inputProcessor->getRealFieldValue(fields, schemaProps, "maximum_source_inlet_temperature");

                auto const minimumSupplyWaterTempCurveName = fields.find("minimum_supply_water_temperature_curve_name");
                if (minimumSupplyWaterTempCurveName != fields.end()) {
                    thisPLHP.minSupplyWaterTempCurveIndex =
                        Curve::GetCurveIndex(state, UtilityRoutines::makeUPPER(minimumSupplyWaterTempCurveName.value().get<std::string>()));
                }

                auto const maximumSupplyWaterTempCurveName = fields.find("maximum_supply_water_temperature_curve_name");
                if (maximumSupplyWaterTempCurveName != fields.end()) {
                    thisPLHP.maxSupplyWaterTempCurveIndex =
                        Curve::GetCurveIndex(state, UtilityRoutines::makeUPPER(maximumSupplyWaterTempCurveName.value().get<std::string>()));
                }

                std::string flowControlTypeName =
                    UtilityRoutines::makeUPPER(state.dataInputProcessing->inputProcessor->getAlphaFieldValue(fields, schemaProps, "flow_mode"));
                thisPLHP.flowControl = static_cast<DataPlant::FlowMode>(getEnumValue(DataPlant::FlowModeNamesUC, flowControlTypeName));

                // fields only in heating object
                if (thisPLHP.EIRHPType == DataPlant::PlantEquipmentType::HeatPumpEIRHeating) {
                    thisPLHP.heatSizingRatio =
                        state.dataInputProcessing->inputProcessor->getRealFieldValue(fields, schemaProps, "heating_to_cooling_capacity_sizing_ratio");
                    thisPLHP.maxOutdoorTemperatureDefrost = state.dataInputProcessing->inputProcessor->getRealFieldValue(
                        fields, schemaProps, "maximum_outdoor_dry_bulb_temperature_for_defrost_operation");
                }

                constexpr std::array<std::string_view, static_cast<int>(HeatSizingType::Num)> PLHPHeatSizTypeNamesUC = {
                    "HEATINGCAPACITY", "COOLINGCAPACITY", "GREATEROFHEATINGORCOOLING"};
                auto const heatSizingType = fields.find("heat_pump_sizing_method");
                if (heatSizingType != fields.end()) {
                    thisPLHP.heatSizingMethod = static_cast<HeatSizingType>(
                        getEnumValue(PLHPHeatSizTypeNamesUC, UtilityRoutines::makeUPPER(heatSizingType.value().get<std::string>())));
                } else {
                    // revert to legacy sizing method, if no companion coil and this coil type is heating, set to heating
                    if (thisPLHP.companionCoilName.empty() && thisPLHP.EIRHPType == DataPlant::PlantEquipmentType::HeatPumpEIRHeating) {
                        thisPLHP.heatSizingMethod = HeatSizingType::Heating;
                    } else {
                        thisPLHP.heatSizingMethod = HeatSizingType::Cooling;
                    }
                }

                constexpr std::array<std::string_view, static_cast<int>(ControlType::Num)> PLHPCtrlTypeNamesUC = {"SETPOINT", "LOAD"};
                auto const controlType = fields.find("control_type");
                if (controlType != fields.end()) {
                    thisPLHP.sysControlType = static_cast<ControlType>(
                        getEnumValue(PLHPCtrlTypeNamesUC, UtilityRoutines::makeUPPER(controlType.value().get<std::string>())));
                } else {
                    thisPLHP.sysControlType = ControlType::Load;
                }
                auto const capacityDryAirCurveName = fields.find("dry_outdoor_correction_factor_curve_name");
                if (capacityDryAirCurveName != fields.end()) {
                    thisPLHP.capacityDryAirCurveIndex =
                        Curve::GetCurveIndex(state, UtilityRoutines::makeUPPER(capacityDryAirCurveName.value().get<std::string>()));
                }

                constexpr std::array<std::string_view, static_cast<int>(DefrostControl::Num)> PLHPDefrostTypeNamesUC = {
                    "NONE", "TIMED", "ONDEMAND", "TIMEDEMPIRICAL"};
                auto const defrostControlStrategy = fields.find("heat_pump_defrost_control");
                if (defrostControlStrategy != fields.end()) {
                    thisPLHP.defrostStrategy = static_cast<DefrostControl>(
                        getEnumValue(PLHPDefrostTypeNamesUC, UtilityRoutines::makeUPPER(defrostControlStrategy.value().get<std::string>())));
                } else {
                    thisPLHP.defrostStrategy = DefrostControl::None;
                }

                if (thisPLHP.EIRHPType == DataPlant::PlantEquipmentType::HeatPumpEIRHeating &&
                    (thisPLHP.defrostStrategy == DefrostControl::Timed || thisPLHP.defrostStrategy == DefrostControl::TimedEmpirical)) {
                    auto const timePeriod = fields.find("heat_pump_defrost_time_period_fraction");
                    if (timePeriod != fields.end()) {
                        thisPLHP.defrostTime = timePeriod.value().get<Real64>();
                    } else {
                        Real64 defaultVal = 0.0;
                        if (!state.dataInputProcessing->inputProcessor->getDefaultValue(
                                state, cCurrentModuleObject, "heat_pump_defrost_time_period_fraction", defaultVal)) {
                            // excluding from coverage
                            ShowSevereError(state, // LCOV_EXCL_LINE
                                            format("EIR PLHP \"{}\": Heat Pump Defrost Time Period Fraction not entered and default value not found.",
                                                   thisPLHP.name)); // LCOV_EXCL_LINE
                            errorsFound = true;                     // LCOV_EXCL_LINE
                        } else {
                            thisPLHP.defrostTime = defaultVal;
                        }
                    }
                }

                if (thisPLHP.defrostStrategy == DefrostControl::TimedEmpirical) {
                    auto const timedEmpiricalDefFreqStratCurveName = fields.find("timed_empirical_defrost_frequency_curve_name");
                    if (timedEmpiricalDefFreqStratCurveName != fields.end()) {
                        thisPLHP.defrostFreqCurveIndex =
                            Curve::GetCurveIndex(state, UtilityRoutines::makeUPPER(timedEmpiricalDefFreqStratCurveName.value().get<std::string>()));
                    }
                    auto const timedEmpiricalDefHeatLoadPenaltyCurveName = fields.find("timed_empirical_defrost_heat_load_penalty_curve_name");
                    if (timedEmpiricalDefHeatLoadPenaltyCurveName != fields.end()) {
                        thisPLHP.defrostHeatLoadCurveIndex = Curve::GetCurveIndex(
                            state, UtilityRoutines::makeUPPER(timedEmpiricalDefHeatLoadPenaltyCurveName.value().get<std::string>()));
                        thisPLHP.defrostLoadCurveDims = state.dataCurveManager->PerfCurve(thisPLHP.defrostHeatLoadCurveIndex)->numDims;
                    }
                    auto const defrostHeatEnergyCurveIndexCurveName = fields.find("timed_empirical_defrost_heat_input_energy_fraction_curve_name");
                    if (defrostHeatEnergyCurveIndexCurveName != fields.end()) {
                        thisPLHP.defrostHeatEnergyCurveIndex =
                            Curve::GetCurveIndex(state, UtilityRoutines::makeUPPER(defrostHeatEnergyCurveIndexCurveName.value().get<std::string>()));
                        thisPLHP.defrostEnergyCurveDims = state.dataCurveManager->PerfCurve(thisPLHP.defrostHeatEnergyCurveIndex)->numDims;
                    }
                } else if (thisPLHP.EIRHPType == DataPlant::PlantEquipmentType::HeatPumpEIRHeating) { // used for Timed or OnDemand
                    auto const defEIRFTCurveName = fields.find("defrost_energy_input_ratio_function_of_temperature_curve_name");
                    if (defEIRFTCurveName != fields.end()) {
                        thisPLHP.defrostEIRFTIndex =
                            Curve::GetCurveIndex(state, UtilityRoutines::makeUPPER(defEIRFTCurveName.value().get<std::string>()));
                    }
                }

                bool nodeErrorsFound = false;
                thisPLHP.loadSideNodes.inlet = NodeInputManager::GetOnlySingleNode(state,
                                                                                   loadSideInletNodeName,
                                                                                   nodeErrorsFound,
                                                                                   objType,
                                                                                   thisPLHP.name,
                                                                                   DataLoopNode::NodeFluidType::Water,
                                                                                   DataLoopNode::ConnectionType::Inlet,
                                                                                   NodeInputManager::CompFluidStream::Primary,
                                                                                   DataLoopNode::ObjectIsNotParent);
                thisPLHP.loadSideNodes.outlet = NodeInputManager::GetOnlySingleNode(state,
                                                                                    loadSideOutletNodeName,
                                                                                    nodeErrorsFound,
                                                                                    objType,
                                                                                    thisPLHP.name,
                                                                                    DataLoopNode::NodeFluidType::Water,
                                                                                    DataLoopNode::ConnectionType::Outlet,
                                                                                    NodeInputManager::CompFluidStream::Primary,
                                                                                    DataLoopNode::ObjectIsNotParent);
                DataLoopNode::NodeFluidType condenserNodeType = DataLoopNode::NodeFluidType::Blank;
                DataLoopNode::ConnectionType condenserNodeConnectionType_Inlet = DataLoopNode::ConnectionType::Blank;
                DataLoopNode::ConnectionType condenserNodeConnectionType_Outlet = DataLoopNode::ConnectionType::Blank;
                if (condenserType == "WATERSOURCE") {
                    thisPLHP.waterSource = true;
                    condenserNodeType = DataLoopNode::NodeFluidType::Water;
                    condenserNodeConnectionType_Inlet = DataLoopNode::ConnectionType::Inlet;
                    condenserNodeConnectionType_Outlet = DataLoopNode::ConnectionType::Outlet;
                } else if (condenserType == "AIRSOURCE") {
                    thisPLHP.airSource = true;
                    condenserNodeType = DataLoopNode::NodeFluidType::Air;
                    condenserNodeConnectionType_Inlet = DataLoopNode::ConnectionType::OutsideAir;
                    condenserNodeConnectionType_Outlet = DataLoopNode::ConnectionType::OutsideAir;
                } else {
                    // Again, this should be protected by the input processor
                    ShowErrorMessage(
                        state, format("Invalid heat pump condenser type (name={}; entered type: {}", thisPLHP.name, condenserType)); // LCOV_EXCL_LINE
                    errorsFound = true;                                                                                              // LCOV_EXCL_LINE
                }
                thisPLHP.sourceSideNodes.inlet = NodeInputManager::GetOnlySingleNode(state,
                                                                                     sourceSideInletNodeName,
                                                                                     nodeErrorsFound,
                                                                                     objType,
                                                                                     thisPLHP.name,
                                                                                     condenserNodeType,
                                                                                     condenserNodeConnectionType_Inlet,
                                                                                     NodeInputManager::CompFluidStream::Secondary,
                                                                                     DataLoopNode::ObjectIsNotParent);
                thisPLHP.sourceSideNodes.outlet = NodeInputManager::GetOnlySingleNode(state,
                                                                                      sourceSideOutletNodeName,
                                                                                      nodeErrorsFound,
                                                                                      objType,
                                                                                      thisPLHP.name,
                                                                                      condenserNodeType,
                                                                                      condenserNodeConnectionType_Outlet,
                                                                                      NodeInputManager::CompFluidStream::Secondary,
                                                                                      DataLoopNode::ObjectIsNotParent);
                if (nodeErrorsFound) errorsFound = true;
                BranchNodeConnections::TestCompSet(
                    state, cCurrentModuleObject, thisPLHP.name, loadSideInletNodeName, loadSideOutletNodeName, classToInput.nodesType);

                if (thisPLHP.waterSource) {
                    BranchNodeConnections::TestCompSet(
                        state, cCurrentModuleObject, thisPLHP.name, sourceSideInletNodeName, sourceSideOutletNodeName, "Condenser Water Nodes");
                }

                if (thisPLHP.airSource && thisPLHP.EIRHPType == DataPlant::PlantEquipmentType::HeatPumpEIRHeating &&
                    thisPLHP.defrostStrategy != DefrostControl::None) {
                    thisPLHP.defrostAvailable = true;
                }
                // store the worker functions that generalized the heating/cooling sides
                thisPLHP.calcLoadOutletTemp = classToInput.calcLoadOutletTemp;
                thisPLHP.calcQsource = classToInput.calcQsource;
                thisPLHP.calcSourceOutletTemp = classToInput.calcSourceOutletTemp;

                if (!errorsFound) {
                    state.dataEIRPlantLoopHeatPump->heatPumps.push_back(thisPLHP);
                }
            }
        }
    }
    if (errorsFound) {
        // currently there are no straightforward unit tests possible to get here
        // all curves are required and inputs are validated by the input processor
        // obviously this will stay here but I don't feel like counting it against coverage
        ShowFatalError(state, "Previous EIR PLHP errors cause program termination"); // LCOV_EXCL_LINE
    }
}

void EIRPlantLoopHeatPump::checkConcurrentOperation(EnergyPlusData &state)
{
    // This will do a recurring warning for concurrent companion operation.
    // This function should be called at the end of the time-step to ensure any iteration-level operation
    //  is worked out and the results are final.
    // This function does not try to be intelligent about only reporting for one of the companions.  The only
    //  way I could think of was to have a vector, either static here or in the namespace, that would hold
    //  companion index values as I warn against their partner, so then I would have to add the values to the
    //  vector each pass, and check then each loop.  This seemed really bulky and inefficient, so I chose to
    //  leave a tight loop here of just reporting for each coil if it and the companion are running.
    for (auto &thisPLHP : state.dataEIRPlantLoopHeatPump->heatPumps) {
        if (!thisPLHP.companionHeatPumpCoil) {
            continue;
        }
        if (thisPLHP.running && thisPLHP.companionHeatPumpCoil->running) {
            int thisLoadSideLoopNum = thisPLHP.loadSidePlantLoc.loopNum;
            int compLoadSideLoopNum = thisPLHP.companionHeatPumpCoil->loadSidePlantLoc.loopNum;
            int thisSourceSideLoopNum = thisPLHP.sourceSidePlantLoc.loopNum;
            int compSourceSideLoopNum = thisPLHP.companionHeatPumpCoil->sourceSidePlantLoc.loopNum;

            // Assuming this is the only concurrent scenarios that needs consolidate loads
            if (thisLoadSideLoopNum == compSourceSideLoopNum && thisSourceSideLoopNum == compLoadSideLoopNum) {
                // here check the load and reset the loads here based on the bigger of the loads
                // or set the flag here and let the doPysics code to process this situation
                thisPLHP.validConcurrentRunFlag = true;
                thisPLHP.consolidateLoadsFlag = true;
                continue;
            } else if (thisLoadSideLoopNum == compLoadSideLoopNum) {
                thisPLHP.validConcurrentRunFlag = false;
                thisPLHP.consolidateLoadsFlag = false;
                ShowRecurringWarningErrorAtEnd(
                    state,
                    "Companion heat pump objects running concurrently in an invalid configuration, check operation.  Base object name: " +
                        thisPLHP.name,
                    thisPLHP.recurringConcurrentOperationWarningIndex);
            } else {
                thisPLHP.validConcurrentRunFlag = true;
                thisPLHP.consolidateLoadsFlag = false;
            }
        }
    }
}

void EIRPlantLoopHeatPump::isPlantInletOrOutlet(EnergyPlusData &state)
{
    // check to see if component is on a plant inlet or outlet branch to determine if flow should be registered
    // only components on plant parallel component branches should be registered
    // this check for the load side on a plant inlet branch and source side on a plant outlet branch
    // likely will need more checking here but this works for now with existing test file
    bool loadSideIsPlantInlet = false;
    bool sourceSideIsPlantOutlet = false;
    for (auto thisPlant : state.dataPlnt->PlantLoop) {
        for (auto thisLoopSide : thisPlant.LoopSide) {
            if (this->loadSideNodes.inlet == thisLoopSide.NodeNumIn) {
                loadSideIsPlantInlet = true;
                break;
            }
            if (this->sourceSideNodes.outlet == thisLoopSide.NodeNumOut) {
                sourceSideIsPlantOutlet = true;
                break;
            }
            if (loadSideIsPlantInlet && sourceSideIsPlantOutlet) {
                this->heatRecoveryHeatPump = true;
                break;
            }
        }
    }
}

void EIRPlantLoopHeatPump::oneTimeInit(EnergyPlusData &state)
{
    // This function does all the one-time initialization
    constexpr std::string_view routineName = "EIRPlantLoopHeatPump : oneTimeInit"; // + __FUNCTION__;

    if (this->oneTimeInitFlag) {
        bool errFlag = false;

        // setup output variables
        SetupOutputVariable(state,
                            "Heat Pump Part Load Ratio",
                            OutputProcessor::Unit::None,
                            this->partLoadRatio,
                            OutputProcessor::SOVTimeStepType::System,
                            OutputProcessor::SOVStoreType::Average,
                            this->name);
        SetupOutputVariable(state,
                            "Heat Pump Cycling Ratio",
                            OutputProcessor::Unit::None,
                            this->cyclingRatio,
                            OutputProcessor::SOVTimeStepType::System,
                            OutputProcessor::SOVStoreType::Average,
                            this->name);
        SetupOutputVariable(state,
                            "Heat Pump Load Side Heat Transfer Rate",
                            OutputProcessor::Unit::W,
                            this->loadSideHeatTransfer,
                            OutputProcessor::SOVTimeStepType::System,
                            OutputProcessor::SOVStoreType::Average,
                            this->name);
        SetupOutputVariable(state,
                            "Heat Pump Load Side Heat Transfer Energy",
                            OutputProcessor::Unit::J,
                            this->loadSideEnergy,
                            OutputProcessor::SOVTimeStepType::System,
                            OutputProcessor::SOVStoreType::Summed,
                            this->name,
                            {},
                            "ENERGYTRANSFER",
                            {},
                            {},
                            "Plant");
        SetupOutputVariable(state,
                            "Heat Pump Source Side Heat Transfer Rate",
                            OutputProcessor::Unit::W,
                            this->sourceSideHeatTransfer,
                            OutputProcessor::SOVTimeStepType::System,
                            OutputProcessor::SOVStoreType::Average,
                            this->name);
        SetupOutputVariable(state,
                            "Heat Pump Source Side Heat Transfer Energy",
                            OutputProcessor::Unit::J,
                            this->sourceSideEnergy,
                            OutputProcessor::SOVTimeStepType::System,
                            OutputProcessor::SOVStoreType::Summed,
                            this->name);
        SetupOutputVariable(state,
                            "Heat Pump Load Side Inlet Temperature",
                            OutputProcessor::Unit::C,
                            this->loadSideInletTemp,
                            OutputProcessor::SOVTimeStepType::System,
                            OutputProcessor::SOVStoreType::Average,
                            this->name);
        SetupOutputVariable(state,
                            "Heat Pump Load Side Outlet Temperature",
                            OutputProcessor::Unit::C,
                            this->loadSideOutletTemp,
                            OutputProcessor::SOVTimeStepType::System,
                            OutputProcessor::SOVStoreType::Average,
                            this->name);
        SetupOutputVariable(state,
                            "Heat Pump Source Side Inlet Temperature",
                            OutputProcessor::Unit::C,
                            this->sourceSideInletTemp,
                            OutputProcessor::SOVTimeStepType::System,
                            OutputProcessor::SOVStoreType::Average,
                            this->name);
        SetupOutputVariable(state,
                            "Heat Pump Source Side Outlet Temperature",
                            OutputProcessor::Unit::C,
                            this->sourceSideOutletTemp,
                            OutputProcessor::SOVTimeStepType::System,
                            OutputProcessor::SOVStoreType::Average,
                            this->name);
        SetupOutputVariable(state,
                            "Heat Pump Electricity Rate",
                            OutputProcessor::Unit::W,
                            this->powerUsage,
                            OutputProcessor::SOVTimeStepType::System,
                            OutputProcessor::SOVStoreType::Average,
                            this->name);
        if (this->EIRHPType == DataPlant::PlantEquipmentType::HeatPumpEIRCooling) { // energy from HeatPump:PlantLoop:EIR:Cooling object
            SetupOutputVariable(state,
                                "Heat Pump Electricity Energy",
                                OutputProcessor::Unit::J,
                                this->powerEnergy,
                                OutputProcessor::SOVTimeStepType::System,
                                OutputProcessor::SOVStoreType::Summed,
                                this->name,
                                {},
                                "Electricity",
                                "Cooling",
                                "Heat Pump",
                                "Plant");
        } else if (this->EIRHPType == DataPlant::PlantEquipmentType::HeatPumpEIRHeating) { // energy from HeatPump:PlantLoop:EIR:Heating object
            SetupOutputVariable(state,
                                "Heat Pump Electricity Energy",
                                OutputProcessor::Unit::J,
                                this->powerEnergy,
                                OutputProcessor::SOVTimeStepType::System,
                                OutputProcessor::SOVStoreType::Summed,
                                this->name,
                                {},
                                "Electricity",
                                "Heating",
                                "Heat Pump",
                                "Plant");
            if (this->defrostAvailable) {
                SetupOutputVariable(state,
                                    "Heat Pump Load Due To Defrost",
                                    OutputProcessor::Unit::W,
                                    this->loadDueToDefrost,
                                    OutputProcessor::SOVTimeStepType::System,
                                    OutputProcessor::SOVStoreType::Average,
                                    this->name);
                SetupOutputVariable(state,
                                    "Heat Pump Fractioal Defrost Time",
                                    OutputProcessor::Unit::W,
                                    this->fractionalDefrostTime,
                                    OutputProcessor::SOVTimeStepType::System,
                                    OutputProcessor::SOVStoreType::Average,
                                    this->name);
                SetupOutputVariable(state,
                                    "Heat Pump Defrost Electricity Rate",
                                    OutputProcessor::Unit::W,
                                    this->defrostEnergyRate,
                                    OutputProcessor::SOVTimeStepType::System,
                                    OutputProcessor::SOVStoreType::Average,
                                    this->name);
                SetupOutputVariable(state,
                                    "Heat Pump Defrost Electricity Energy",
                                    OutputProcessor::Unit::J,
                                    this->defrostEnergy,
                                    OutputProcessor::SOVTimeStepType::System,
                                    OutputProcessor::SOVStoreType::Summed,
                                    this->name,
                                    {},
                                    "Electricity",
                                    "HEATING",
                                    "Heat Pump",
                                    "Plant");
            }
        }
        SetupOutputVariable(state,
                            "Heat Pump Load Side Mass Flow Rate",
                            OutputProcessor::Unit::kg_s,
                            this->loadSideMassFlowRate,
                            OutputProcessor::SOVTimeStepType::System,
                            OutputProcessor::SOVStoreType::Average,
                            this->name);
        SetupOutputVariable(state,
                            "Heat Pump Source Side Mass Flow Rate",
                            OutputProcessor::Unit::kg_s,
                            this->sourceSideMassFlowRate,
                            OutputProcessor::SOVTimeStepType::System,
                            OutputProcessor::SOVStoreType::Average,
                            this->name);

        // find this component on the plant
        bool thisErrFlag = false;
        PlantUtilities::ScanPlantLoopsForObject(
            state, this->name, this->EIRHPType, this->loadSidePlantLoc, thisErrFlag, _, _, _, this->loadSideNodes.inlet, _);

        if (thisErrFlag) {
            ShowSevereError(state,
                            format("{}: Plant topology problem for {} name = \"{}\"",
                                   routineName,
                                   DataPlant::PlantEquipTypeNames[static_cast<int>(this->EIRHPType)],
                                   this->name));
            ShowContinueError(state, "Could not locate component's load side connections on a plant loop");
            errFlag = true;
        } else if (this->loadSidePlantLoc.loopSideNum != DataPlant::LoopSideLocation::Supply) { // only check if !thisErrFlag
            ShowSevereError(state,
                            format("{}: Invalid connections for {} name = \"{}\"",
                                   routineName,
                                   DataPlant::PlantEquipTypeNames[static_cast<int>(this->EIRHPType)],
                                   this->name));
            ShowContinueError(state, "The load side connections are not on the Supply Side of a plant loop");
            errFlag = true;
        }

        thisErrFlag = false;
        if (this->waterSource) {
            PlantUtilities::ScanPlantLoopsForObject(
                state, this->name, this->EIRHPType, this->sourceSidePlantLoc, thisErrFlag, _, _, _, this->sourceSideNodes.inlet, _);

            if (thisErrFlag) {
                ShowSevereError(state,
                                format("{}: Plant topology problem for {} name = \"{}\"",
                                       routineName,
                                       DataPlant::PlantEquipTypeNames[static_cast<int>(this->EIRHPType)],
                                       this->name));
                ShowContinueError(state, "Could not locate component's source side connections on a plant loop");
                errFlag = true;
            } else if (this->sourceSidePlantLoc.loopSideNum != DataPlant::LoopSideLocation::Demand) { // only check if !thisErrFlag
                ShowSevereError(state,
                                format("{}: Invalid connections for {} name = \"{}\"",
                                       routineName,
                                       DataPlant::PlantEquipTypeNames[static_cast<int>(this->EIRHPType)],
                                       this->name));
                ShowContinueError(state, "The source side connections are not on the Demand Side of a plant loop");
                errFlag = true;
            }

            // make sure it is not the same loop on both sides.
            if (this->loadSidePlantLoc.loopNum == this->sourceSidePlantLoc.loopNum) { // user is being too tricky, don't allow
                ShowSevereError(state,
                                format("{}: Invalid connections for {} name = \"{}\"",
                                       routineName,
                                       DataPlant::PlantEquipTypeNames[static_cast<int>(this->EIRHPType)],
                                       this->name));
                ShowContinueError(state, "The load and source sides need to be on different loops.");
                errFlag = true;
            } else {

                PlantUtilities::InterConnectTwoPlantLoopSides(state, this->loadSidePlantLoc, this->sourceSidePlantLoc, this->EIRHPType, true);
            }
        } else if (this->airSource) {
            // nothing to do here ?
        }

        if (errFlag) {
            ShowFatalError(state, format("{}: Program terminated due to previous condition(s).", routineName));
        }
        this->oneTimeInitFlag = false;
    }
}

// From here on, the Fuel Fired Heat Pump module EIRFuelFiredHeatPump
// Enum string definitions
static constexpr std::array<std::string_view, static_cast<int>(EIRFuelFiredHeatPump::OATempCurveVar::Num)> OATempCurveVarNamesUC = {"DRYBULB",
                                                                                                                                    "WETBULB"};
static constexpr std::array<std::string_view, static_cast<int>(EIRFuelFiredHeatPump::WaterTempCurveVar::Num)> WaterTempCurveVarNamesUC = {
    "ENTERINGCONDENSER", "LEAVINGCONDENSER", "ENTERINGEVAPORATOR", "LEAVINGEVAPORATOR"};
static constexpr std::array<std::string_view, static_cast<int>(EIRFuelFiredHeatPump::DefrostType::Num)> DefrostTypeNamesUC = {"TIMED", "ONDEMAND"};

void EIRFuelFiredHeatPump::doPhysics(EnergyPlusData &state, Real64 currentLoad)
{
    Real64 const reportingInterval = state.dataHVACGlobal->TimeStepSysSec;

    // ideally the plant is going to ensure that we don't have a runflag=true when the load is invalid, but
    // I'm not sure we can count on that so we will do one check here to make sure we don't calculate things badly
    if ((this->EIRHPType == DataPlant::PlantEquipmentType::HeatPumpFuelFiredCooling && currentLoad >= 0.0) ||
        (this->EIRHPType == DataPlant::PlantEquipmentType::HeatPumpFuelFiredHeating && currentLoad <= 0.0)) {
        this->resetReportingVariables();
        return;
    }

    // get setpoint on the load side outlet
    // Real64 loadSideOutletSetpointTemp = this->getLoadSideOutletSetPointTemp(state);

    // Use a logic similar to that for a boilder: If the specified load is 0.0 or the boiler should not run
    // then we leave this subroutine. Before leaving
    // if the component control is SERIESACTIVE we set the component flow to inlet flow so that flow resolver
    // will not shut down the branch
    auto &thisInletNode = state.dataLoopNodes->Node(this->loadSideNodes.inlet);
    auto &thisOutletNode = state.dataLoopNodes->Node(this->loadSideNodes.outlet);
    auto &sim_component = DataPlant::CompData::getPlantComponent(state, this->loadSidePlantLoc);
    bool RunFlag = true;
    if ((this->EIRHPType == DataPlant::PlantEquipmentType::HeatPumpFuelFiredHeating && currentLoad <= 0.0) || !RunFlag) {
        if (sim_component.FlowCtrl == DataBranchAirLoopPlant::ControlType::SeriesActive) this->loadSideMassFlowRate = thisInletNode.MassFlowRate;
        this->resetReportingVariables();
        return;
    }

    DataPlant::PlantLoopData &thisLoadPlantLoop = state.dataPlnt->PlantLoop(this->loadSidePlantLoc.loopNum);
    Real64 CpLoad = FluidProperties::GetSpecificHeatGlycol(
        state, thisLoadPlantLoop.FluidName, thisInletNode.Temp, thisLoadPlantLoop.FluidIndex, "PLFFHPEIR::simulate()");

    // Set the current load equal to the FFHP load
    Real64 FFHPloadSideLoad = currentLoad; // this->loadSidePlantLoad = MyLoad;

    if (this->EIRHPType == DataPlant::PlantEquipmentType::HeatPumpFuelFiredHeating) {

        // Initialize the delta temperature to zero
        Real64 FFHPDeltaTemp = 0.0; // C - FFHP inlet to outlet temperature difference, set in all necessary code paths so no initialization required

        if (thisLoadPlantLoop.LoopSide(this->loadSidePlantLoc.loopSideNum).FlowLock == DataPlant::FlowLock::Unlocked) {
            // Either set the flow to the Constant value or calculate the flow for the variable volume
            if (this->flowMode == DataPlant::FlowMode::Constant) {
                // Then find the flow rate and outlet temp
                this->loadSideMassFlowRate = this->loadSideDesignMassFlowRate;
                PlantUtilities::SetComponentFlowRate(
                    state, this->loadSideMassFlowRate, this->loadSideNodes.inlet, this->loadSideNodes.outlet, this->loadSidePlantLoc);

                if ((this->loadSideMassFlowRate != 0.0) &&
                    ((this->EIRHPType == DataPlant::PlantEquipmentType::HeatPumpFuelFiredHeating && currentLoad > 0.0))) {
                    FFHPDeltaTemp = currentLoad / (this->loadSideMassFlowRate * CpLoad);
                } else {
                    FFHPDeltaTemp = 0.0;
                }
                this->loadSideOutletTemp = FFHPDeltaTemp + thisInletNode.Temp;

            } else if (this->flowMode == DataPlant::FlowMode::LeavingSetpointModulated) {
                // Calculate the Delta Temp from the inlet temp to the FFHP outlet setpoint
                // Then find the flow rate and outlet temp

                if (thisLoadPlantLoop.LoopDemandCalcScheme == DataPlant::LoopDemandCalcScheme::SingleSetPoint) {
                    FFHPDeltaTemp = thisOutletNode.TempSetPoint - thisInletNode.Temp;
                } else { // DataPlant::LoopDemandCalcScheme::DualSetPointDeadBand
                    FFHPDeltaTemp = thisOutletNode.TempSetPointLo - thisInletNode.Temp;
                }

                this->loadSideOutletTemp = FFHPDeltaTemp + thisInletNode.Temp;

                if ((FFHPDeltaTemp > 0.0) && ((this->EIRHPType == DataPlant::PlantEquipmentType::HeatPumpFuelFiredHeating && currentLoad > 0.0))) {
                    this->loadSideMassFlowRate = currentLoad / (CpLoad * FFHPDeltaTemp);
                    this->loadSideMassFlowRate = min(this->loadSideDesignMassFlowRate, this->loadSideMassFlowRate);
                } else {
                    this->loadSideMassFlowRate = 0.0;
                }
                PlantUtilities::SetComponentFlowRate(
                    state, this->loadSideMassFlowRate, this->loadSideNodes.inlet, this->loadSideNodes.outlet, this->loadSidePlantLoc);

            }    // End of Constant/Variable Flow If Block
        } else { // If FlowLock is True
            // Set the boiler flow rate from inlet node and then check performance
            this->loadSideMassFlowRate = thisInletNode.MassFlowRate;

            if ((this->loadSideMassFlowRate > 0.0) &&
                ((this->EIRHPType == DataPlant::PlantEquipmentType::HeatPumpFuelFiredHeating && currentLoad > 0.0))) { // this FFHP has a heat load
                // FFHPloadSideLoad = currentLoad;
                // if (FFHPloadSideLoad > this->referenceCapacity * this->maxPLR) FFHPloadSideLoad = this->referenceCapacity * this->maxPLR;
                // if (FFHPloadSideLoad < this->referenceCapacity * this->minPLR) FFHPloadSideLoad = this->referenceCapacity * this->minPLR;
                FFHPloadSideLoad = std::clamp(FFHPloadSideLoad, this->referenceCapacity * this->minPLR, this->referenceCapacity * this->maxPLR);
                this->loadSideOutletTemp = thisInletNode.Temp + FFHPloadSideLoad / (this->loadSideMassFlowRate * CpLoad);
            } else {
                FFHPloadSideLoad = 0.0;
                this->loadSideOutletTemp = thisInletNode.Temp;
            }
        }
    } else if (this->EIRHPType == DataPlant::PlantEquipmentType::HeatPumpFuelFiredCooling) {
        if (thisLoadPlantLoop.LoopSide(this->loadSidePlantLoc.loopSideNum).FlowLock == DataPlant::FlowLock::Unlocked) {
            // this->PossibleSubcooling =
            //    !(state.dataPlnt->PlantLoop(PlantLoopNum).LoopSide(LoopSideNum).Branch(BranchNum).Comp(CompNum).CurOpSchemeType ==
            //      DataPlant::OpScheme::CompSetPtBased);
            Real64 evapDeltaTemp = 0.0; // Evaporator temperature difference [C]

            // Either set the flow to the Constant value or calculate the flow for the variable volume case
            if (this->flowMode == DataPlant::FlowMode::Constant) {
                // Set the evaporator mass flow rate to design
                // Start by assuming max (design) flow
                this->loadSideMassFlowRate = this->loadSideDesignMassFlowRate;
                // Use PlantUtilities::SetComponentFlowRate to decide actual flow
                PlantUtilities::SetComponentFlowRate(
                    state, this->loadSideMassFlowRate, this->loadSideNodes.inlet, this->loadSideNodes.outlet, this->loadSidePlantLoc);
                if (this->loadSideMassFlowRate != 0.0) {
                    evapDeltaTemp = std::abs(currentLoad) / (this->loadSideMassFlowRate * CpLoad); // MyLoad = net evaporator capacity, QEvaporator
                } else {
                    evapDeltaTemp = 0.0;
                }
                this->loadSideOutletTemp = thisInletNode.Temp - evapDeltaTemp;
            } else if (this->flowMode == DataPlant::FlowMode::LeavingSetpointModulated) {
                switch (thisLoadPlantLoop.LoopDemandCalcScheme) {
                case DataPlant::LoopDemandCalcScheme::SingleSetPoint: {
                    // Calculate the Delta Temp from the inlet temp to the chiller outlet setpoint
                    evapDeltaTemp = thisInletNode.Temp - thisOutletNode.TempSetPoint;
                } break;
                case DataPlant::LoopDemandCalcScheme::DualSetPointDeadBand: {
                    evapDeltaTemp = thisInletNode.Temp - thisOutletNode.TempSetPointHi;
                } break;
                default: {
                    assert(false);
                } break;
                }

                if (evapDeltaTemp != 0) {
                    this->loadSideMassFlowRate = max(0.0, (std::abs(currentLoad) / (CpLoad * evapDeltaTemp)));
                    // Check to see if the Maximum is exceeded, if so set to maximum
                    this->loadSideMassFlowRate = min(this->loadSideDesignMassFlowRate, this->loadSideMassFlowRate);
                    // Use PlantUtilities::SetComponentFlowRate to decide actual flow
                    PlantUtilities::SetComponentFlowRate(
                        state, this->loadSideMassFlowRate, this->loadSideNodes.inlet, this->loadSideNodes.outlet, this->loadSidePlantLoc);
                    // Should we recalculate this with the corrected setpoint?
                    switch (thisLoadPlantLoop.LoopDemandCalcScheme) {
                    case DataPlant::LoopDemandCalcScheme::SingleSetPoint: {
                        this->loadSideOutletTemp = thisOutletNode.TempSetPoint;
                    } break;
                    case DataPlant::LoopDemandCalcScheme::DualSetPointDeadBand: {
                        this->loadSideOutletTemp = thisOutletNode.TempSetPointHi;
                    } break;
                    default:
                        break;
                    }
                } else {
                    // Try to request zero flow
                    this->loadSideMassFlowRate = 0.0;
                    // Use PlantUtilities::SetComponentFlowRate to decide actual flow
                    PlantUtilities::SetComponentFlowRate(
                        state, this->loadSideMassFlowRate, this->loadSideNodes.inlet, this->loadSideNodes.outlet, this->loadSidePlantLoc);
                    // No deltaT since component is not running
                    this->loadSideOutletTemp = thisInletNode.Temp;
                    // this->QEvaporator = 0.0;
                    // PartLoadRat = 0.0;
                    // this->ChillerPartLoadRatio = 0.0;

                    // if (this->DeltaTErrCount < 1 && !state.dataGlobal->WarmupFlag) {
                    if (!state.dataGlobal->WarmupFlag) {
                        // ++this->DeltaTErrCount;
                        ShowWarningError(state, "FFHP evaporator DeltaTemp = 0 in mass flow calculation (Tevapin = Tevapout setpoint temp).");
                        ShowContinueErrorTimeStamp(state, "");
                        // } else if (!state.dataGlobal->WarmupFlag) {
                        // ++this->ChillerCapFTError;
                        ShowWarningError( // RecurringWarningErrorAtEnd(
                            state,
                            format("{} \"{}\": FFHP evaporator DeltaTemp = 0 in mass flow calculation warning continues...",
                                   DataPlant::PlantEquipTypeNames[static_cast<int>(this->EIRHPType)],
                                   this->name));
                        // this->DeltaTErrCountIndex,
                        // evapDeltaTemp,
                        // evapDeltaTemp);
                    }
                }
            }
        } else { // If FlowLock is True
            this->loadSideMassFlowRate = thisInletNode.MassFlowRate;
            PlantUtilities::SetComponentFlowRate(
                state, this->loadSideMassFlowRate, this->loadSideNodes.inlet, this->loadSideNodes.outlet, this->loadSidePlantLoc);
            //       Some other component set the flow to 0. No reason to continue with calculations.
            if (this->loadSideMassFlowRate == 0.0) {
                FFHPloadSideLoad = 0.0;
                // return;
            }
        } // This is the end of the FlowLock Block
    }

    // Determine which air variable to use for GAHP:
    // Source (air) side variable to use
    // auto &thisloadsideinletnode = state.dataLoopNodes->Node(this->loadSideNodes.inlet);
    Real64 oaTempforCurve = thisInletNode.Temp; // state.dataLoopNodes->Node(this->loadSideNodes.inlet).Temp;
    if (this->oaTempCurveInputVar == OATempCurveVar::WetBulb) {
        oaTempforCurve =
            Psychrometrics::PsyTwbFnTdbWPb(state, thisInletNode.Temp, thisInletNode.HumRat, thisInletNode.Press, "PLFFHPEIR::doPhysics()");
    }

    // Load (water) side temperature variable
    Real64 waterTempforCurve = this->loadSideInletTemp;
    if (this->waterTempCurveInputVar == WaterTempCurveVar::LeavingCondenser || this->waterTempCurveInputVar == WaterTempCurveVar::LeavingEvaporator) {
        waterTempforCurve = this->loadSideOutletTemp;
    }

    // evaluate capacity modifier curve and determine load side heat transfer
    Real64 capacityModifierFuncTemp =
        // CurveManager::CurveValue(state, this->capFuncTempCurveIndex, loadSideOutletSetpointTemp, this->sourceSideInletTemp);
        // CurveManager::CurveValue(state, this->capFuncTempCurveIndex, loadSideOutletSetpointTemp, oaTempforCurve);
        Curve::CurveValue(state, this->capFuncTempCurveIndex, waterTempforCurve, oaTempforCurve);

    if (capacityModifierFuncTemp < 0.0) {
        if (this->capModFTErrorIndex == 0) {
            ShowSevereMessage(state, format("{} \"{}\":", DataPlant::PlantEquipTypeNames[static_cast<int>(this->EIRHPType)], this->name));
            ShowContinueError(state,
                              format(" Capacity Modifier curve (function of Temperatures) output is negative ({:.3T}).", capacityModifierFuncTemp));
            ShowContinueError(state,
                              format(" Negative value occurs using a water temperature of {:.2T}C and an outdoor air temperature of {:.2T}C.",
                                     waterTempforCurve,
                                     oaTempforCurve));
            ShowContinueErrorTimeStamp(state, " Resetting curve output to zero and continuing simulation.");
        }
        ShowRecurringWarningErrorAtEnd(state,
                                       format("{} \"{}\": Capacity Modifier curve (function of Temperatures) output is negative warning continues...",
                                              DataPlant::PlantEquipTypeNames[static_cast<int>(this->EIRHPType)],
                                              this->name),
                                       this->capModFTErrorIndex,
                                       capacityModifierFuncTemp,
                                       capacityModifierFuncTemp);
        capacityModifierFuncTemp = 0.0;
    }

    Real64 availableCapacity = this->referenceCapacity * capacityModifierFuncTemp;
    Real64 partLoadRatio = 0.0;
    if (availableCapacity > 0) {
        partLoadRatio = std::clamp(
            std::abs(FFHPloadSideLoad) / availableCapacity, 0.0, 1.0); // max(0.0, min(std::abs(FFHPloadSideLoad) / availableCapacity, 1.0));
    }

    // evaluate the actual current operating load side heat transfer rate

    // this->loadSideHeatTransfer = availableCapacity * partLoadRatio;
    this->loadSideHeatTransfer = availableCapacity * partLoadRatio; // (partLoadRatio >= this->minPLR ? partLoadRatio : 0.0);
    this->loadSideEnergy = this->loadSideHeatTransfer * reportingInterval;

    // calculate load side outlet conditions
    Real64 const loadMCp = this->loadSideMassFlowRate * CpLoad;
    this->loadSideOutletTemp = this->calcLoadOutletTemp(this->loadSideInletTemp, this->loadSideHeatTransfer / loadMCp);

    // calculate power usage from EIR curves
    Real64 eirModifierFuncTemp = Curve::CurveValue(state,
                                                   this->powerRatioFuncTempCurveIndex,
                                                   waterTempforCurve,
                                                   oaTempforCurve); // CurveManager::CurveValue(state, this->powerRatioFuncTempCurveIndex,
                                                                    // this->loadSideOutletTemp, this->sourceSideInletTemp);

    if (eirModifierFuncTemp < 0.0) {
        if (this->eirModFTErrorIndex == 0) {
            ShowSevereMessage(state, format("{} \"{}\":", DataPlant::PlantEquipTypeNames[static_cast<int>(this->EIRHPType)], this->name));
            ShowContinueError(state, format(" EIR Modifier curve (function of Temperatures) output is negative ({:.3T}).", eirModifierFuncTemp));
            ShowContinueError(state,
                              format(" Negative value occurs using a water temperature of {:.2T}C and an outdoor air temperature of {:.2T}C.",
                                     waterTempforCurve,
                                     oaTempforCurve));
            ShowContinueErrorTimeStamp(state, " Resetting curve output to zero and continuing simulation.");
        }
        ShowRecurringWarningErrorAtEnd(state,
                                       format("{} \"{}\": EIR Modifier curve (function of Temperatures) output is negative warning continues...",
                                              DataPlant::PlantEquipTypeNames[static_cast<int>(this->EIRHPType)],
                                              this->name),
                                       this->eirModFTErrorIndex,
                                       eirModifierFuncTemp,
                                       eirModifierFuncTemp);
        eirModifierFuncTemp = 0.0;
    }

    Real64 miniPLR_mod = this->minPLR;
    Real64 PLFf = max(miniPLR_mod, partLoadRatio);

    Real64 eirModifierFuncPLR = Curve::CurveValue(state, this->powerRatioFuncPLRCurveIndex, PLFf);
    // this->powerUsage = (this->loadSideHeatTransfer / this->referenceCOP) * eirModifierFuncPLR * eirModifierFuncTemp;
    // this->powerEnergy = this->powerUsage * reportingInterval;

    if (eirModifierFuncPLR < 0.0) {
        if (this->eirModFPLRErrorIndex == 0) {
            ShowSevereMessage(state, format("{} \"{}\":", DataPlant::PlantEquipTypeNames[static_cast<int>(this->EIRHPType)], this->name));
            ShowContinueError(state, format(" EIR Modifier curve (function of PLR) output is negative ({:.3T}).", eirModifierFuncPLR));
            ShowContinueError(state, format(" Negative value occurs using a Part Load Ratio of {:.2T}", PLFf));
            ShowContinueErrorTimeStamp(state, " Resetting curve output to zero and continuing simulation.");
        }
        ShowRecurringWarningErrorAtEnd(state,
                                       format("{} \"{}\": EIR Modifier curve (function of PLR) output is negative warning continues...",
                                              DataPlant::PlantEquipTypeNames[static_cast<int>(this->EIRHPType)],
                                              this->name),
                                       this->eirModFPLRErrorIndex,
                                       eirModifierFuncPLR,
                                       eirModifierFuncPLR);
        eirModifierFuncPLR = 0.0;
    }

    constexpr Real64 minDefrostT = Fahrenheit2Celsius(16.0); // (16.0 - 32.0) * 5.0 / 9.0; // 16F
    constexpr Real64 maxDefrostT = Fahrenheit2Celsius(38.0); // (38.0 - 32.0) * 5.0 / 9.0; // 38F

    Real64 oaTemp2 = std::clamp(oaTempforCurve, minDefrostT, maxDefrostT); // max(minDefrostT, min(maxDefrostT, oaTempforCurve));
    Real64 eirDefrost = 1.0;

    if ((state.dataEnvrn->OutDryBulbTemp <= this->defrostMaxOADBT) && this->defrostType == DefrostType::OnDemand) {
        if (this->defrostEIRCurveIndex > 0) {
            eirDefrost = Curve::CurveValue(state, this->defrostEIRCurveIndex, oaTemp2);
        }

        if (eirDefrost < 1.0) {
            if (this->eirDefrostFTErrorIndex == 0) {
                ShowSevereMessage(state, format("{} \"{}\":", DataPlant::PlantEquipTypeNames[static_cast<int>(this->EIRHPType)], this->name));
                ShowContinueError(state,
                                  format(" EIR defrost Modifier curve (function of Temperature) output is less than 1.0 ({:.3T}).", eirDefrost));
                ShowContinueError(state, format(" Negative value occurs using an outdoor air temperature of {:.2T}", oaTemp2));
                ShowContinueErrorTimeStamp(state, " Resetting curve output to 1.0 and continuing simulation.");
            }
            ShowRecurringWarningErrorAtEnd(state,
                                           format("{} \"{}\": EIR Modifier curve (function of PLR) output out of range warning continues...",
                                                  DataPlant::PlantEquipTypeNames[static_cast<int>(this->EIRHPType)],
                                                  this->name),
                                           this->eirDefrostFTErrorIndex,
                                           eirDefrost,
                                           eirDefrost);
            eirDefrost = 1.0;
        }
    }

    // Cycling Ratio
    constexpr Real64 CR_min = 0.0;
    constexpr Real64 CR_max = 1.0;
    Real64 CR = std::clamp(max(this->minPLR, partLoadRatio) / miniPLR_mod,
                           CR_min,
                           CR_max); // min(max(0.0, max(this->minPLR, partLoadRatio) / miniPLR_mod), 1.0); // partLoadRatio / this->minPLR;

    constexpr Real64 CRF_Slope = 0.4167;
    constexpr Real64 CRF_Intercept = 0.5833;
    Real64 CRF = CRF_Slope * CR + CRF_Intercept; // Use the the fixed eqn in the paper as the default curve (or maybe choose constant 1 as default)
    if (this->cycRatioCurveIndex > 0) {
        CRF = Curve::CurveValue(state, this->cycRatioCurveIndex, CR);
    }
    if (CRF <= Constant::rTinyValue) CRF = CRF_Intercept; // What could a proper default for too tiny CRF?

    // aux elec
    Real64 eirAuxElecFuncTemp = 0.0;
    if (this->auxElecEIRFoTempCurveIndex > 0) {
        eirAuxElecFuncTemp = Curve::CurveValue(state, this->auxElecEIRFoTempCurveIndex, waterTempforCurve, oaTempforCurve);
    }

    if (eirAuxElecFuncTemp < 0.0) {
        if (this->eirAuxElecFTErrorIndex == 0) {
            ShowSevereMessage(state, format("{} \"{}\":", DataPlant::PlantEquipTypeNames[static_cast<int>(this->EIRHPType)], this->name));
            ShowContinueError(state,
                              format(" Auxillary EIR Modifier curve (function of Temperatures) output is negative ({:.3T}).", eirAuxElecFuncTemp));
            ShowContinueError(state,
                              format(" Negative value occurs using a water temperature of {:.2T}C and an outdoor air temperature of {:.2T}C.",
                                     waterTempforCurve,
                                     oaTempforCurve));
            ShowContinueErrorTimeStamp(state, " Resetting curve output to zero and continuing simulation.");
        }
        ShowRecurringWarningErrorAtEnd(
            state,
            format("{} \"{}\": Auxillary EIR Modifier curve (function of Temperatures) output is negative warning continues...",
                   DataPlant::PlantEquipTypeNames[static_cast<int>(this->EIRHPType)],
                   this->name),
            this->eirAuxElecFTErrorIndex,
            eirAuxElecFuncTemp,
            eirAuxElecFuncTemp);
        eirAuxElecFuncTemp = 0.0;
    }

    Real64 eirAuxElecFuncPLR = 0.0;
    if (this->auxElecEIRFoPLRCurveIndex > 0) {
        eirAuxElecFuncPLR = Curve::CurveValue(state, this->auxElecEIRFoPLRCurveIndex, partLoadRatio);
    }

    if (eirAuxElecFuncPLR < 0.0) {
        if (this->eirAuxElecFPLRErrorIndex == 0) {
            ShowSevereMessage(state, format("{} \"{}\":", DataPlant::PlantEquipTypeNames[static_cast<int>(this->EIRHPType)], this->name));
            ShowContinueError(state,
                              format(" Auxillary EIR Modifier curve (function of Temperatures) output is negative ({:.3T}).", eirAuxElecFuncPLR));
            ShowContinueError(state, format(" Negative value occurs using a Part Load Ratio of {:.2T}.", partLoadRatio));
            ShowContinueErrorTimeStamp(state, " Resetting curve output to zero and continuing simulation.");
        }
        ShowRecurringWarningErrorAtEnd(state,
                                       format("{} \"{}\": Auxillary EIR Modifier curve (function of PLR) output is negative warning continues...",
                                              DataPlant::PlantEquipTypeNames[static_cast<int>(this->EIRHPType)],
                                              this->name),
                                       this->eirAuxElecFPLRErrorIndex,
                                       eirAuxElecFuncPLR,
                                       eirAuxElecFuncPLR);
        eirAuxElecFuncPLR = 0.0;
    }

    if (partLoadRatio < this->minPLR) {
        this->fuelRate = 0.0;
        this->powerUsage = 0.0;
    } else {
        this->fuelRate = this->loadSideHeatTransfer / (this->referenceCOP * CRF) * eirModifierFuncPLR * eirModifierFuncTemp * eirDefrost;

        this->powerUsage = this->nominalAuxElecPower * eirAuxElecFuncTemp * eirAuxElecFuncPLR;
        if (this->defrostType == DefrostType::Timed) {
            this->powerUsage += this->defrostResistiveHeaterCap * this->defrostOpTimeFrac * reportingInterval;
        }
    }
    this->powerUsage += this->standbyElecPower;

    this->fuelEnergy = this->fuelRate * reportingInterval;
    this->powerEnergy = this->powerEnergy * reportingInterval;

    // energy balance on heat pump
    // this->sourceSideHeatTransfer = this->calcQsource(this->loadSideHeatTransfer, this->powerUsage);
    this->sourceSideHeatTransfer = this->calcQsource(this->loadSideHeatTransfer, this->fuelRate + this->powerUsage - this->standbyElecPower);
    this->sourceSideEnergy = this->sourceSideHeatTransfer * reportingInterval;

    // calculate source side outlet conditions
    Real64 CpSrc = 0.0;
    if (this->waterSource) {
        CpSrc = FluidProperties::GetSpecificHeatGlycol(
            state, thisLoadPlantLoop.FluidName, thisInletNode.Temp, thisLoadPlantLoop.FluidIndex, "PLFFHPEIR::simulate()");
    } else if (this->airSource) {
        CpSrc = Psychrometrics::PsyCpAirFnW(state.dataEnvrn->OutHumRat);
    }
    // Real64 const sourceMCp = this->sourceSideMassFlowRate * CpSrc;
    Real64 const sourceMCp = (this->sourceSideMassFlowRate < 1e-6 ? 1.0 : this->sourceSideMassFlowRate) * CpSrc;
    this->sourceSideOutletTemp = this->calcSourceOutletTemp(this->sourceSideInletTemp, this->sourceSideHeatTransfer / sourceMCp);
}

void EIRFuelFiredHeatPump::sizeSrcSideASHP(EnergyPlusData &state)
{
    // size the source-side for the air-source HP
    bool errorsFound = false;

    // these variables will be used throughout this function as a temporary value of that physical state
    Real64 tmpCapacity = this->referenceCapacity;
    Real64 tmpLoadVolFlow = this->loadSideDesignVolFlowRate;
    Real64 tmpSourceVolFlow = 0.0;

    // will leave like this for now
    // need to update these to better values later
    Real64 sourceSideInitTemp = 20.0;
    Real64 sourceSideHumRat = 0.0;
    if (this->EIRHPType == DataPlant::PlantEquipmentType::HeatPumpEIRHeating) {
        // same here; update later
        sourceSideInitTemp = 20.0;
    }

    Real64 const rhoSrc = Psychrometrics::PsyRhoAirFnPbTdbW(state, state.dataEnvrn->StdBaroPress, sourceSideInitTemp, sourceSideHumRat);
    Real64 const CpSrc = Psychrometrics::PsyCpAirFnW(sourceSideHumRat);

    // set the source-side flow rate
    if (this->sourceSideDesignVolFlowRateWasAutoSized) {
        // load-side capacity should already be set, so unless the flow rate is specified, we can set
        // an assumed reasonable flow rate since this doesn't affect downstream components
        Real64 DeltaT_src = 10.0;
        // to get the source flow, we first must calculate the required heat impact on the source side
        // First the definition of COP: COP = Qload/Power, therefore Power = Qload/COP
        // Then the energy balance:     Qsrc = Qload + Power
        // Substituting for Power:      Qsrc = Qload + Qload/COP, therefore Qsrc = Qload (1 + 1/COP)
        Real64 const designSourceSideHeatTransfer = tmpCapacity * (1.0 + 1.0 / this->referenceCOP);
        // To get the design source flow rate, just apply the sensible heat rate equation:
        //                              Qsrc = rho_src * Vdot_src * Cp_src * DeltaT_src
        //                              Vdot_src = Q_src / (rho_src * Cp_src * DeltaT_src)
        tmpSourceVolFlow = designSourceSideHeatTransfer / (rhoSrc * CpSrc * DeltaT_src);
    } else if (!this->sourceSideDesignVolFlowRateWasAutoSized && this->sourceSideDesignVolFlowRate > 0.0) {
        // given the value by the user
        // set it directly
        tmpSourceVolFlow = this->sourceSideDesignVolFlowRate;
    } else if (!this->sourceSideDesignVolFlowRateWasAutoSized && this->sourceSideDesignVolFlowRate == 0.0) { // LCOV_EXCL_LINE
        // user gave a flow rate of 0
        // protected by the input processor to be >0.0
        // fatal out just in case
        errorsFound = true; // LCOV_EXCL_LINE
        ShowSevereError(state,
                        format("Invalid condenser flow rate for EIR PLHP (name={}; entered value: {}",
                               this->name,
                               this->sourceSideDesignVolFlowRate)); // LCOV_EXCL_LINE
    } else {
        // can't imagine how it would ever get to this point
        // just assume it's the same as the load side if we don't have any sizing information
        tmpSourceVolFlow = tmpLoadVolFlow; // LCOV_EXCL_LINE
    }

    this->sourceSideDesignVolFlowRate = tmpSourceVolFlow;

    if (errorsFound) {
        ShowFatalError(state, "Preceding sizing errors cause program termination"); // LCOV_EXCL_LINE
    }
}

void EIRFuelFiredHeatPump::resetReportingVariables()
{
    this->loadSideHeatTransfer = 0.0;
    this->loadSideEnergy = 0.0;
    this->loadSideOutletTemp = this->loadSideInletTemp;
    this->fuelRate = 0.0;
    this->fuelEnergy = 0.0;
    this->powerUsage = 0.0;
    this->powerEnergy = 0.0;
    this->sourceSideHeatTransfer = 0.0;
    this->sourceSideOutletTemp = this->sourceSideInletTemp;
    this->sourceSideEnergy = 0.0;
}

PlantComponent *EIRFuelFiredHeatPump::factory(EnergyPlusData &state, DataPlant::PlantEquipmentType hp_type, const std::string &hp_name)
{
    if (state.dataEIRFuelFiredHeatPump->getInputsFFHP) {
        EIRFuelFiredHeatPump::processInputForEIRPLHP(state);
        EIRFuelFiredHeatPump::pairUpCompanionCoils(state);
        state.dataEIRFuelFiredHeatPump->getInputsFFHP = false;
    }

    for (auto &plhp : state.dataEIRFuelFiredHeatPump->heatPumps) {
        if (plhp.name == UtilityRoutines::makeUPPER(hp_name) && plhp.EIRHPType == hp_type) {
            return &plhp;
        }
    }

    ShowFatalError(state, format("EIR Fuel-Fired Heat Pump factory: Error getting inputs for PLFFHP named: {}.", hp_name));
    return nullptr; // LCOV_EXCL_LINE
}

void EIRFuelFiredHeatPump::pairUpCompanionCoils(EnergyPlusData &state)
{
    for (auto &thisHP : state.dataEIRFuelFiredHeatPump->heatPumps) {
        if (!thisHP.companionCoilName.empty()) {
            std::string thisCoilName = UtilityRoutines::makeUPPER(thisHP.name);
            DataPlant::PlantEquipmentType thisCoilType = thisHP.EIRHPType;
            std::string targetCompanionName = UtilityRoutines::makeUPPER(thisHP.companionCoilName);
            for (auto &potentialCompanionCoil : state.dataEIRFuelFiredHeatPump->heatPumps) {
                DataPlant::PlantEquipmentType potentialCompanionType = potentialCompanionCoil.EIRHPType;
                std::string potentialCompanionName = UtilityRoutines::makeUPPER(potentialCompanionCoil.name);
                if (potentialCompanionName == thisCoilName) {
                    // skip the current coil
                    continue;
                }
                if (potentialCompanionName == targetCompanionName) {
                    if (thisCoilType == potentialCompanionType) {
                        ShowSevereError(state,
                                        format("Invalid companion specification for EIR Plant Loop Fuel-Fired Heat Pump named \"{}\"", thisCoilName));
                        ShowContinueError(state, "For heating objects, the companion must be a cooling object, and vice-versa");
                        ShowFatalError(state, "Invalid companion object causes program termination");
                    }
                    thisHP.companionHeatPumpCoil = &potentialCompanionCoil;
                    break;
                }
            }
            if (!thisHP.companionHeatPumpCoil) {
                ShowSevereError(state, "Could not find matching companion heat pump coil.");
                ShowContinueError(state, format("Base coil: {}", thisCoilName));
                ShowContinueError(state, format("Looking for companion coil named: {}", targetCompanionName));
                ShowFatalError(state, "Simulation aborts due to previous severe error");
            }
        }
    }
}

void EIRFuelFiredHeatPump::processInputForEIRPLHP(EnergyPlusData &state)
{
    struct ClassType
    {
        DataPlant::PlantEquipmentType thisType;
        std::string nodesType;
        std::function<Real64(Real64, Real64)> calcLoadOutletTemp;
        std::function<Real64(Real64, Real64)> calcQsource;
        std::function<Real64(Real64, Real64)> calcSourceOutletTemp;

        ClassType(DataPlant::PlantEquipmentType _thisType,
                  std::string _nodesType,
                  std::function<Real64(Real64, Real64)> _tLoadOutFunc,
                  std::function<Real64(Real64, Real64)> _qSrcFunc,
                  std::function<Real64(Real64, Real64)> _tSrcOutFunc)
            : thisType(_thisType), nodesType(std::move(_nodesType)), calcLoadOutletTemp(_tLoadOutFunc), calcQsource(_qSrcFunc),
              calcSourceOutletTemp(_tSrcOutFunc)
        {
        }
    };
    std::array<ClassType, 2> classesToInput = {
        ClassType{DataPlant::PlantEquipmentType::HeatPumpFuelFiredCooling,
                  "Chilled Water Nodes",
                  EIRPlantLoopHeatPumps::EIRFuelFiredHeatPump::subtract,
                  EIRPlantLoopHeatPumps::EIRFuelFiredHeatPump::add,
                  EIRPlantLoopHeatPumps::EIRFuelFiredHeatPump::add},
        ClassType{DataPlant::PlantEquipmentType::HeatPumpFuelFiredHeating,
                  "Hot Water Nodes",
                  EIRPlantLoopHeatPumps::EIRFuelFiredHeatPump::add,
                  EIRPlantLoopHeatPumps::EIRFuelFiredHeatPump::subtract,
                  EIRPlantLoopHeatPumps::EIRFuelFiredHeatPump::subtract},
    };

    bool errorsFound = false;
    std::string &cCurrentModuleObject = state.dataIPShortCut->cCurrentModuleObject;
    for (auto &classToInput : classesToInput) {
        cCurrentModuleObject = DataPlant::PlantEquipTypeNames[static_cast<int>(classToInput.thisType)];

        DataLoopNode::ConnectionObjectType objType = static_cast<DataLoopNode::ConnectionObjectType>(
            getEnumValue(BranchNodeConnections::ConnectionObjectTypeNamesUC, UtilityRoutines::makeUPPER(cCurrentModuleObject)));

        auto const instances = state.dataInputProcessing->inputProcessor->epJSON.find(cCurrentModuleObject);
        if (instances == state.dataInputProcessing->inputProcessor->epJSON.end()) continue;
        auto &instancesValue = instances.value();
        for (auto instance = instancesValue.begin(); instance != instancesValue.end(); ++instance) {
            auto const &fields = instance.value();
            auto const &thisObjectName = instance.key();
            state.dataInputProcessing->inputProcessor->markObjectAsUsed(cCurrentModuleObject, thisObjectName);

            EIRFuelFiredHeatPump thisPLHP;

            thisPLHP.EIRHPType = classToInput.thisType;
            std::string companionCoilFieldTag = "companion_heating_heat_pump_name";
            std::string refCapFieldTag = "nominal_cooling_capacity";
            if (thisPLHP.EIRHPType == DataPlant::PlantEquipmentType::HeatPumpFuelFiredHeating) {
                companionCoilFieldTag = "companion_cooling_heat_pump_name";
                refCapFieldTag = "nominal_heating_capacity";
            }

            // A1-A3
            thisPLHP.name = UtilityRoutines::makeUPPER(thisObjectName);
            std::string loadSideInletNodeName = UtilityRoutines::makeUPPER(fields.at("water_inlet_node_name").get<std::string>());
            std::string loadSideOutletNodeName = UtilityRoutines::makeUPPER(fields.at("water_outlet_node_name").get<std::string>());
            // Implicit
            // std::string condenserType = "AIRSOURCE"; // UtilityRoutines::makeUPPER(fields.at("condenser_type").get<std::string>());
            thisPLHP.airSource = true;
            thisPLHP.waterSource = false;

            // A4
            std::string sourceSideInletNodeName = UtilityRoutines::makeUPPER(fields.at("air_source_node_name").get<std::string>());
            // UtilityRoutines::makeUPPER(fields.at("source_side_outlet_node_name").get<std::string>());
            std::string sourceSideOutletNodeName = format("{}_SOURCE_SIDE_OUTLET_NODE", thisPLHP.name);

            // A5
            auto compCoilFound = fields.find(companionCoilFieldTag);
            if (compCoilFound != fields.end()) { // optional field
                thisPLHP.companionCoilName = UtilityRoutines::makeUPPER(compCoilFound.value().get<std::string>());
            }

            // A6 Fuel Type
            std::string tempRsrStr = UtilityRoutines::makeUPPER(fields.at("fuel_type").get<std::string>());
            thisPLHP.fuelType = static_cast<Constant::eFuel>(getEnumValue(Constant::eFuelNamesUC, tempRsrStr));
            // Validate fuel type input
            static constexpr std::string_view RoutineName("processInputForEIRPLHP: ");
            if (thisPLHP.fuelType == Constant::eFuel::Invalid) {
                ShowSevereError(state, format("{}{}=\"{}\",", RoutineName, cCurrentModuleObject, thisPLHP.name));
                ShowContinueError(state, format("Invalid Fuel Type = {}", tempRsrStr));
                ShowContinueError(state, "Reset the Fuel Type to \"NaturalGas\".");
                thisPLHP.fuelType = Constant::eFuel::NaturalGas;
                errorsFound = true;
            }

            // A7 End use category
            thisPLHP.endUseSubcat = UtilityRoutines::makeUPPER(fields.at("end_use_subcategory").get<std::string>());
            if (thisPLHP.endUseSubcat == "") {
                thisPLHP.endUseSubcat = "Heat Pump Fuel Fired"; // or "General"?
            }

            // N1 Nominal heating capacity
            auto &tmpRefCapacity = fields.at(refCapFieldTag);

            if (tmpRefCapacity == "Autosize") {
                thisPLHP.referenceCapacity = DataSizing::AutoSize;
                thisPLHP.referenceCapacityWasAutoSized = true;
            } else {
                thisPLHP.referenceCapacity = tmpRefCapacity.get<Real64>();
            }

            // N2 Nominal heating capacity
            thisPLHP.referenceCOP = fields.at("nominal_cop").get<Real64>();
            if (thisPLHP.referenceCOP <= 0.0) thisPLHP.referenceCOP = 1.0;

            // N3 Design flow rate
            auto &tmpFlowRate = fields.at("design_flow_rate");
            if (tmpFlowRate == "Autosize") {
                thisPLHP.loadSideDesignVolFlowRate = DataSizing::AutoSize;
                thisPLHP.loadSideDesignVolFlowRateWasAutoSized = true;
            } else {
                thisPLHP.loadSideDesignVolFlowRate = tmpFlowRate.get<Real64>();
            }

            // GAHP: Add a default source side flow rate, not from input
            Real64 defDummyASDesVolFlowRate = 1.0;
            thisPLHP.sourceSideDesignVolFlowRate = defDummyASDesVolFlowRate;

            // N4 Design supply temperature
            auto &tmpDesSupTemp = fields.at("design_supply_temperature");
            if (tmpDesSupTemp == "Autosize") {
                // sizing
            } else {
                thisPLHP.desSupplyTemp = tmpDesSupTemp.get<Real64>();
            }

            // N5 Design temperature lift
            auto &tmpDesTempLift = fields.at("design_temperature_lift");
            if (tmpDesTempLift == "Autosize") {
                // sizing
            } else {
                thisPLHP.desTempLift = tmpDesTempLift.get<Real64>();
            }

            // N6 Sizing factor
            auto sizeFactorFound = fields.find("sizing_factor");
            if (sizeFactorFound != fields.end()) {
                thisPLHP.sizingFactor = sizeFactorFound.value().get<Real64>();
                if (thisPLHP.sizingFactor <= 0.0) thisPLHP.sizingFactor = 1.0;
            } else {
                Real64 defaultVal_sizeFactor = 1.0;
                if (!state.dataInputProcessing->inputProcessor->getDefaultValue(
                        state, cCurrentModuleObject, "sizing_factor", defaultVal_sizeFactor)) {
                    ShowSevereError(state, "EIR FFHP: Sizing factor not entered and could not get default value");
                    errorsFound = true;
                } else {
                    thisPLHP.sizingFactor = defaultVal_sizeFactor;
                }
            }

            // A8 flow mode
            thisPLHP.flowMode = static_cast<DataPlant::FlowMode>(
                getEnumValue(DataPlant::FlowModeNamesUC, UtilityRoutines::makeUPPER(fields.at("flow_mode").get<std::string>())));

            // A9 outdoor_air_temperature_curve_input_variable
            std::string oaTempCurveInputVar =
                UtilityRoutines::makeUPPER(fields.at("outdoor_air_temperature_curve_input_variable").get<std::string>());
            thisPLHP.oaTempCurveInputVar = static_cast<OATempCurveVar>(getEnumValue(OATempCurveVarNamesUC, oaTempCurveInputVar));

            // A10 water_temperature_curve_input_variable
            std::string waterTempCurveInputVar = UtilityRoutines::makeUPPER(fields.at("water_temperature_curve_input_variable").get<std::string>());
            thisPLHP.waterTempCurveInputVar = static_cast<WaterTempCurveVar>(getEnumValue(WaterTempCurveVarNamesUC, waterTempCurveInputVar));

            // A11 normalized_capacity_function_of_temperature_curve_name
            std::string const &capFtName =
                UtilityRoutines::makeUPPER(fields.at("normalized_capacity_function_of_temperature_curve_name").get<std::string>());
            thisPLHP.capFuncTempCurveIndex = Curve::GetCurveIndex(state, capFtName);
            if (thisPLHP.capFuncTempCurveIndex == 0) {
                ShowSevereError(state, format("Invalid curve name for EIR PLFFHP (name={}; entered curve name: {}", thisPLHP.name, capFtName));
                errorsFound = true;
            }

            // A12 fuel_energy_input_ratio_function_of_temperature_curve_name
            std::string const &eirFtName =
                UtilityRoutines::makeUPPER(fields.at("fuel_energy_input_ratio_function_of_temperature_curve_name").get<std::string>());
            thisPLHP.powerRatioFuncTempCurveIndex = Curve::GetCurveIndex(state, eirFtName);
            if (thisPLHP.capFuncTempCurveIndex == 0) {
                ShowSevereError(state, format("Invalid curve name for EIR PLFFHP (name={}; entered curve name: {}", thisPLHP.name, eirFtName));
                errorsFound = true;
            }
            // A13 fuel_energy_input_ratio_function_of_plr_curve_name
            std::string const &eirFplrName =
                UtilityRoutines::makeUPPER(fields.at("fuel_energy_input_ratio_function_of_plr_curve_name").get<std::string>());
            thisPLHP.powerRatioFuncPLRCurveIndex = Curve::GetCurveIndex(state, eirFplrName);
            if (thisPLHP.capFuncTempCurveIndex == 0) {
                ShowSevereError(state, format("Invalid curve name for EIR PLFFHP (name={}; entered curve name: {}", thisPLHP.name, eirFplrName));
                errorsFound = true;
            }

            // N7 min PLR
            auto minPLRFound = fields.find("minimum_part_load_ratio");
            if (minPLRFound != fields.end()) {
                thisPLHP.minPLR = minPLRFound.value().get<Real64>();
            } else {
                Real64 defaultVal = 0.1;
                if (!state.dataInputProcessing->inputProcessor->getDefaultValue(state, cCurrentModuleObject, "minimum_part_load_ratio", defaultVal)) {
                    ShowSevereError(state, "EIR PLFFHP: minimum PLR not entered and could not get default value.");
                    errorsFound = true;
                } else {
                    thisPLHP.minPLR = defaultVal;
                }
            }

            // N8 max PLR
            auto maxPLRFound = fields.find("maximum_part_load_ratio");
            if (maxPLRFound != fields.end()) {
                thisPLHP.maxPLR = maxPLRFound.value().get<Real64>();
            } else {
                Real64 defaultVal = 1.0;
                if (!state.dataInputProcessing->inputProcessor->getDefaultValue(state, cCurrentModuleObject, "maximum_part_load_ratio", defaultVal)) {
                    ShowSevereError(state, "EIR PLFFHP: maximum PLR not entered and could not get default value.");
                    errorsFound = true;
                } else {
                    thisPLHP.maxPLR = defaultVal;
                }
            }

            // A14 fuel_energy_input_ratio_defrost_adjustment_curve_name
            if (thisPLHP.EIRHPType == DataPlant::PlantEquipmentType::HeatPumpFuelFiredCooling) {
                thisPLHP.defrostEIRCurveIndex = 0;
            } else {
                auto eirDefrostCurveFound = fields.find("fuel_energy_input_ratio_defrost_adjustment_curve_name");
                if (eirDefrostCurveFound != fields.end()) {
                    std::string const eirDefrostCurveName = UtilityRoutines::makeUPPER(eirDefrostCurveFound.value().get<std::string>());
                    thisPLHP.defrostEIRCurveIndex = Curve::GetCurveIndex(state, eirDefrostCurveName);
                    if (thisPLHP.defrostEIRCurveIndex == 0) {
                        ShowSevereError(
                            state, format("Invalid curve name for EIR FFHP (name={}; entered curve name: {}", thisPLHP.name, eirDefrostCurveName));
                        errorsFound = true;
                    }
                } else {
                    thisPLHP.defrostEIRCurveIndex = 0;
                }
            }

            // A15 defrost_control_type
            if (thisPLHP.EIRHPType == DataPlant::PlantEquipmentType::HeatPumpFuelFiredCooling) {
                thisPLHP.defrostType = DefrostType::Invalid;
            } else {
                thisPLHP.defrostType = static_cast<DefrostType>(
                    getEnumValue(DefrostTypeNamesUC, UtilityRoutines::makeUPPER(fields.at("defrost_control_type").get<std::string>())));
                if (thisPLHP.defrostType == DefrostType::Invalid) {
                    thisPLHP.defrostType = DefrostType::OnDemand; // set to default
                    thisPLHP.defrostOpTimeFrac = 0.0;
                    ShowWarningError(state, format("Invalid Defrost Control Type for EIR PLFFHP ({} name={})", cCurrentModuleObject, thisPLHP.name));
                    ShowContinueError(state,
                                      format("The Input Variable is reset to: {}", DefrostTypeNamesUC[static_cast<int>(thisPLHP.defrostType)]));
                }
            }

            // N9 defrost_operation_time_fraction
            if (thisPLHP.EIRHPType == DataPlant::PlantEquipmentType::HeatPumpFuelFiredCooling) {
                thisPLHP.defrostOpTimeFrac = 0.0;
            } else {
                auto defrostOpTimeFracFound = fields.find("defrost_operation_time_fraction");
                if (defrostOpTimeFracFound != fields.end()) {
                    thisPLHP.defrostOpTimeFrac = defrostOpTimeFracFound.value().get<Real64>();
                } else {
                    Real64 defaultVal = 0.0;
                    if (!state.dataInputProcessing->inputProcessor->getDefaultValue(
                            state, cCurrentModuleObject, "defrost_operation_time_fraction", defaultVal)) {
                        ShowSevereError(state, "EIR PLFFHP: defrost time fraction not entered and could not get default value.");
                        errorsFound = true;
                    } else {
                        thisPLHP.defrostOpTimeFrac = defaultVal;
                    }
                }
            }

            // N10 Resistive Defrost Heater Capacity
            if (thisPLHP.EIRHPType == DataPlant::PlantEquipmentType::HeatPumpFuelFiredCooling) {
                thisPLHP.defrostResistiveHeaterCap = 0.0;
            } else {
                auto resDefrostHeaterCapFound = fields.find("resistive_defrost_heater_capacity");
                if (resDefrostHeaterCapFound != fields.end()) {
                    thisPLHP.defrostResistiveHeaterCap = resDefrostHeaterCapFound.value().get<Real64>();
                } else {
                    Real64 defaultVal = 0.0;
                    if (!state.dataInputProcessing->inputProcessor->getDefaultValue(
                            state, cCurrentModuleObject, "resistive_defrost_heater_capacity", defaultVal)) {
                        ShowSevereError(state, "EIR PLFFHP: Resistive Defrost Heater Capacity not entered and could not get default value.");
                        errorsFound = true;
                    } else {
                        thisPLHP.defrostResistiveHeaterCap = defaultVal;
                    }
                }
            }

            // N11 maximum_outdoor_dry_bulb_temperature_for_defrost_operation
            if (thisPLHP.EIRHPType == DataPlant::PlantEquipmentType::HeatPumpFuelFiredCooling) {
                thisPLHP.defrostMaxOADBT = -99.0;
            } else {
                auto maxOADBTFound = fields.find("maximum_outdoor_dry_bulb_temperature_for_defrost_operation");
                if (maxOADBTFound != fields.end()) {
                    thisPLHP.defrostMaxOADBT = maxOADBTFound.value().get<Real64>();
                } else {
                    Real64 defaultVal = 5.0;
                    if (!state.dataInputProcessing->inputProcessor->getDefaultValue(
                            state, cCurrentModuleObject, "maximum_outdoor_dry_bulb_temperature_for_defrost_operation", defaultVal)) {
                        ShowSevereError(state, "EIR PLFFHP: max defrost operation OA temperature not entered and could not get default value.");
                        errorsFound = true;
                    } else {
                        thisPLHP.defrostMaxOADBT = defaultVal;
                    }
                }
            }

            // A16 cycling_ratio_factor_curve_name
            auto crfCurveFound = fields.find("cycling_ratio_factor_curve_name");
            if (crfCurveFound != fields.end()) {
                std::string const cycRatioCurveName = UtilityRoutines::makeUPPER(crfCurveFound.value().get<std::string>());
                thisPLHP.cycRatioCurveIndex = Curve::GetCurveIndex(state, cycRatioCurveName);
                if (thisPLHP.cycRatioCurveIndex == 0) {
                    ShowSevereError(state,
                                    format("Invalid curve name for EIR PLFFHP (name={}; entered curve name: {})", thisPLHP.name, cycRatioCurveName));
                    errorsFound = true;
                }
            } else {
                thisPLHP.cycRatioCurveIndex = 0;
            }

            // N12 nominal_auxiliary_electric_power
            auto nomAuxElecPowerFound = fields.find("nominal_auxiliary_electric_power");
            if (nomAuxElecPowerFound != fields.end()) {
                thisPLHP.nominalAuxElecPower = nomAuxElecPowerFound.value().get<Real64>();
            } else {
                Real64 defaultVal = 0.0;
                if (!state.dataInputProcessing->inputProcessor->getDefaultValue(
                        state, cCurrentModuleObject, "nominal_auxiliary_electric_power", defaultVal)) {
                    ShowSevereError(state, "EIR PLFFHP: nominal auxiliary electric power not entered and could not get default value.");
                    errorsFound = true;
                } else {
                    thisPLHP.nominalAuxElecPower = defaultVal;
                }
            }

            // A17 auxiliary_electric_energy_input_ratio_function_of_temperature_curve_name
            auto auxElecEIRFTCurveFound = fields.find("auxiliary_electric_energy_input_ratio_function_of_temperature_curve_name");
            if (auxElecEIRFTCurveFound != fields.end()) {
                std::string const &auxEIRFTName = UtilityRoutines::makeUPPER(auxElecEIRFTCurveFound.value().get<std::string>());
                thisPLHP.auxElecEIRFoTempCurveIndex = Curve::GetCurveIndex(state, auxEIRFTName);
                if (thisPLHP.auxElecEIRFoTempCurveIndex == 0) {
                    ShowSevereError(state, format("Invalid curve name for EIR FFHP (name={}; entered curve name: {}", thisPLHP.name, auxEIRFTName));
                    errorsFound = true;
                }
            } else {
                thisPLHP.auxElecEIRFoTempCurveIndex = 0;
            }

            // A18 auxiliary_electric_energy_input_ratio_function_of_plr_curve_name
            auto auxElecEIRFPLRCurveFound = fields.find("auxiliary_electric_energy_input_ratio_function_of_plr_curve_name");
            if (auxElecEIRFPLRCurveFound != fields.end()) {
                std::string const &auxEIRFPLRName = UtilityRoutines::makeUPPER(auxElecEIRFPLRCurveFound.value().get<std::string>());
                thisPLHP.auxElecEIRFoPLRCurveIndex = Curve::GetCurveIndex(state, auxEIRFPLRName);
                if (thisPLHP.auxElecEIRFoPLRCurveIndex == 0) {
                    ShowSevereError(state, format("Invalid curve name for EIR FFHP (name={}; entered curve name: {}", thisPLHP.name, auxEIRFPLRName));
                    errorsFound = true;
                }
            } else {
                thisPLHP.auxElecEIRFoPLRCurveIndex = 0;
            }

            // N13 standby_electric_power
            auto stdElecPwrFound = fields.find("standby_electric_power");
            if (stdElecPwrFound != fields.end()) {
                thisPLHP.standbyElecPower = stdElecPwrFound.value().get<Real64>();
            } else {
                Real64 defaultVal = 0.0;
                if (!state.dataInputProcessing->inputProcessor->getDefaultValue(state, cCurrentModuleObject, "standby_electric_power", defaultVal)) {
                    ShowSevereError(state, "EIR FFHP: standby electric power not entered and could not get default value.");
                    errorsFound = true;
                } else {
                    thisPLHP.standbyElecPower = defaultVal;
                }
            }

            bool nodeErrorsFound = false;
            thisPLHP.loadSideNodes.inlet = NodeInputManager::GetOnlySingleNode(state,
                                                                               loadSideInletNodeName,
                                                                               nodeErrorsFound,
                                                                               objType,
                                                                               thisPLHP.name,
                                                                               DataLoopNode::NodeFluidType::Water,
                                                                               DataLoopNode::ConnectionType::Inlet,
                                                                               NodeInputManager::CompFluidStream::Primary,
                                                                               DataLoopNode::ObjectIsNotParent);
            thisPLHP.loadSideNodes.outlet = NodeInputManager::GetOnlySingleNode(state,
                                                                                loadSideOutletNodeName,
                                                                                nodeErrorsFound,
                                                                                objType,
                                                                                thisPLHP.name,
                                                                                DataLoopNode::NodeFluidType::Water,
                                                                                DataLoopNode::ConnectionType::Outlet,
                                                                                NodeInputManager::CompFluidStream::Primary,
                                                                                DataLoopNode::ObjectIsNotParent);

            thisPLHP.airSource = true;    // this is always true, at least for now, for Fuel-Fired PlantLoop Heat Pump
            thisPLHP.waterSource = false; // this is always false, at least for now, for Fuel-Fired PlantLoop Heat Pump
            thisPLHP.sourceSideNodes.inlet = NodeInputManager::GetOnlySingleNode(state,
                                                                                 sourceSideInletNodeName,
                                                                                 nodeErrorsFound,
                                                                                 objType,
                                                                                 thisPLHP.name,
                                                                                 DataLoopNode::NodeFluidType::Air,
                                                                                 DataLoopNode::ConnectionType::OutsideAir,
                                                                                 NodeInputManager::CompFluidStream::Secondary,
                                                                                 DataLoopNode::ObjectIsNotParent);
            thisPLHP.sourceSideNodes.outlet = NodeInputManager::GetOnlySingleNode(state,
                                                                                  sourceSideOutletNodeName,
                                                                                  nodeErrorsFound,
                                                                                  objType,
                                                                                  thisPLHP.name,
                                                                                  DataLoopNode::NodeFluidType::Air,
                                                                                  DataLoopNode::ConnectionType::OutsideAir,
                                                                                  NodeInputManager::CompFluidStream::Secondary,
                                                                                  DataLoopNode::ObjectIsNotParent);

            if (nodeErrorsFound) errorsFound = true;
            BranchNodeConnections::TestCompSet(
                state, cCurrentModuleObject, thisPLHP.name, loadSideInletNodeName, loadSideOutletNodeName, classToInput.nodesType);

            // store the worker functions that generalized the heating/cooling sides
            thisPLHP.calcLoadOutletTemp = classToInput.calcLoadOutletTemp;
            thisPLHP.calcQsource = classToInput.calcQsource;
            thisPLHP.calcSourceOutletTemp = classToInput.calcSourceOutletTemp;

            if (!errorsFound) {
                state.dataEIRFuelFiredHeatPump->heatPumps.push_back(thisPLHP);
            }
        }
    }
    if (errorsFound) {
        ShowFatalError(state, "Previous EIR PLFFHP errors cause program termination."); // LCOV_EXCL_LINE
    }
}

void EIRFuelFiredHeatPump::oneTimeInit(EnergyPlusData &state)
{
    // This function does all the one-time initialization
    constexpr std::string_view routineName = "EIRFuelFiredHeatPump : oneTimeInit"; // + __FUNCTION__;

    if (this->oneTimeInitFlag) {
        bool errFlag = false;

        // setup output variables
        SetupOutputVariable(state,
                            "Fuel-fired Absorption HeatPump Load Side Heat Transfer Rate",
                            OutputProcessor::Unit::W,
                            this->loadSideHeatTransfer,
                            OutputProcessor::SOVTimeStepType::System,
                            OutputProcessor::SOVStoreType::Average,
                            this->name);
        SetupOutputVariable(state,
                            "Fuel-fired Absorption HeatPump Load Side Heat Transfer Energy",
                            OutputProcessor::Unit::J,
                            this->loadSideEnergy,
                            OutputProcessor::SOVTimeStepType::System,
                            OutputProcessor::SOVStoreType::Summed,
                            this->name,
                            {},
                            "ENERGYTRANSFER",
                            {},
                            {},
                            "Plant");
        // Setup Output Variable(state,
        //                    "Fuel-fired Absorption Heat Pump Source Side Heat Transfer Rate",
        //                    OutputProcessor::Unit::W,
        //                    this->sourceSideHeatTransfer,
        //                    OutputProcessor::SOVTimeStepType::System,
        //                    OutputProcessor::SOVStoreType::Average,
        //                    this->name);
        // Setup Output Variable(state,
        //                    "Fuel-fired Absorption Heat Pump Source Side Heat Transfer Energy",
        //                    OutputProcessor::Unit::J,
        //                    this->sourceSideEnergy,
        //                    OutputProcessor::SOVTimeStepType::System,
        //                    OutputProcessor::SOVStoreType::Summed,
        //                    this->name);
        SetupOutputVariable(state,
                            "Fuel-fired Absorption HeatPump Inlet Temperature", // "Heat Pump Load Side Inlet Temperature",
                            OutputProcessor::Unit::C,
                            this->loadSideInletTemp,
                            OutputProcessor::SOVTimeStepType::System,
                            OutputProcessor::SOVStoreType::Average,
                            this->name);
        SetupOutputVariable(state,
                            "Fuel-fired Absorption HeatPump Outlet Temperature", // "Heat Pump Load Side Outlet Temperature",
                            OutputProcessor::Unit::C,
                            this->loadSideOutletTemp,
                            OutputProcessor::SOVTimeStepType::System,
                            OutputProcessor::SOVStoreType::Average,
                            this->name);
        // Setup Output Variable(state,
        //                    "Fuel-fired Absorption Heat Pump Source Side Inlet Temperature",
        //                    OutputProcessor::Unit::C,
        //                    this->sourceSideInletTemp,
        //                    OutputProcessor::SOVTimeStepType::System,
        //                    OutputProcessor::SOVStoreType::Average,
        //                    this->name);
        // Setup Output Variable(state,
        //                    "Heat Pump Source Side Outlet Temperature",
        //                    OutputProcessor::Unit::C,
        //                    this->sourceSideOutletTemp,
        //                    OutputProcessor::SOVTimeStepType::System,
        //                    OutputProcessor::SOVStoreType::Average,
        //                    this->name);
        SetupOutputVariable(state,
                            "Fuel-fired Absorption HeatPump Fuel Rate",
                            OutputProcessor::Unit::W,
                            this->fuelRate,
                            OutputProcessor::SOVTimeStepType::System,
                            OutputProcessor::SOVStoreType::Average,
                            this->name);
        SetupOutputVariable(state,
                            "Fuel-fired Absorption HeatPump Electricity Rate",
                            OutputProcessor::Unit::W,
                            this->powerUsage,
                            OutputProcessor::SOVTimeStepType::System,
                            OutputProcessor::SOVStoreType::Average,
                            this->name);
        if (this->EIRHPType == DataPlant::PlantEquipmentType::HeatPumpFuelFiredCooling) { // energy from HeatPump:AirToWater:FuelFired:Cooling object
            SetupOutputVariable(state,
                                "Fuel-fired Absorption HeatPump Fuel Energy",
                                OutputProcessor::Unit::J,
                                this->fuelEnergy,
                                OutputProcessor::SOVTimeStepType::System,
                                OutputProcessor::SOVStoreType::Summed,
                                this->name,
                                {},
                                Constant::eFuelNames[static_cast<int>(this->fuelType)],
                                "Cooling",
                                this->endUseSubcat, //"Heat Pump",
                                "Plant");
            SetupOutputVariable(state,
                                "Fuel-fired Absorption HeatPump Electricity Energy",
                                OutputProcessor::Unit::J,
                                this->powerEnergy,
                                OutputProcessor::SOVTimeStepType::System,
                                OutputProcessor::SOVStoreType::Summed,
                                this->name,
                                {},
                                "Electricity",
                                "Cooling",
                                this->endUseSubcat, // "Heat Pump",
                                "Plant");
        } else if (this->EIRHPType ==
                   DataPlant::PlantEquipmentType::HeatPumpFuelFiredHeating) { // energy from HeatPump:AirToWater:FuelFired:Heating object
            SetupOutputVariable(state,
                                "Fuel-fired Absorption HeatPump Fuel Energy",
                                OutputProcessor::Unit::J,
                                this->fuelEnergy,
                                OutputProcessor::SOVTimeStepType::System,
                                OutputProcessor::SOVStoreType::Summed,
                                this->name,
                                {},
                                Constant::eFuelNames[static_cast<int>(this->fuelType)],
                                "Heating",
                                this->endUseSubcat, // "Heat Pump",
                                "Plant");
            SetupOutputVariable(state,
                                "Fuel-fired Absorption HeatPump Electricity Energy",
                                OutputProcessor::Unit::J,
                                this->powerEnergy,
                                OutputProcessor::SOVTimeStepType::System,
                                OutputProcessor::SOVStoreType::Summed,
                                this->name,
                                {},
                                "Electricity",
                                "Heating",
                                this->endUseSubcat, // "Heat Pump",
                                "Plant");
        }
        SetupOutputVariable(state,
                            "Fuel-fired Absorption HeatPump Mass Flow Rate",
                            OutputProcessor::Unit::kg_s,
                            this->loadSideMassFlowRate,
                            OutputProcessor::SOVTimeStepType::System,
                            OutputProcessor::SOVStoreType::Average,
                            this->name);
        SetupOutputVariable(state,
                            "Fuel-fired Absorption HeatPump Volumetric Flow Rate",
                            OutputProcessor::Unit::m3_s,
                            this->loadSideVolumeFlowRate,
                            OutputProcessor::SOVTimeStepType::System,
                            OutputProcessor::SOVStoreType::Average,
                            this->name);

        // find this component on the plant
        bool thisErrFlag = false;
        PlantUtilities::ScanPlantLoopsForObject(
            state, this->name, this->EIRHPType, this->loadSidePlantLoc, thisErrFlag, _, _, _, this->loadSideNodes.inlet, _);

        if (thisErrFlag) {
            ShowSevereError(state,
                            format("{}: Plant topology problem for {} name = \"{}\"",
                                   routineName,
                                   DataPlant::PlantEquipTypeNames[static_cast<int>(this->EIRHPType)],
                                   this->name));
            ShowContinueError(state, "Could not locate component's load side connections on a plant loop");
            errFlag = true;
        } else if (this->loadSidePlantLoc.loopSideNum != DataPlant::LoopSideLocation::Supply) { // only check if !thisErrFlag
            ShowSevereError(state,
                            format("{}: Invalid connections for {} name = \"{}\"",
                                   routineName,
                                   DataPlant::PlantEquipTypeNames[static_cast<int>(this->EIRHPType)],
                                   this->name));
            ShowContinueError(state, "The load side connections are not on the Supply Side of a plant loop");
            errFlag = true;
        }

        thisErrFlag = false;
        if (this->waterSource) {
            PlantUtilities::ScanPlantLoopsForObject(
                state, this->name, this->EIRHPType, this->sourceSidePlantLoc, thisErrFlag, _, _, _, this->sourceSideNodes.inlet, _);

            if (thisErrFlag) {
                ShowSevereError(state,
                                format("{}: Plant topology problem for {} name = \"{}\"",
                                       routineName,
                                       DataPlant::PlantEquipTypeNames[static_cast<int>(this->EIRHPType)],
                                       this->name));
                ShowContinueError(state, "Could not locate component's source side connections on a plant loop.");
                errFlag = true;
            } else if (this->sourceSidePlantLoc.loopSideNum != DataPlant::LoopSideLocation::Demand) { // only check if !thisErrFlag
                ShowSevereError(state,
                                format("{}: Invalid connections for {} name = \"{}\"",
                                       routineName,
                                       DataPlant::PlantEquipTypeNames[static_cast<int>(this->EIRHPType)],
                                       this->name));
                ShowContinueError(state, "The source side connections are not on the Demand Side of a plant loop.");
                errFlag = true;
            }

            // make sure it is not the same loop on both sides.
            if (this->loadSidePlantLoc.loopNum == this->sourceSidePlantLoc.loopNum) { // user is being too tricky, don't allow
                ShowSevereError(state,
                                format("{}: Invalid connections for {} name = \"{}\"",
                                       routineName,
                                       DataPlant::PlantEquipTypeNames[static_cast<int>(this->EIRHPType)],
                                       this->name));
                ShowContinueError(state, "The load and source sides need to be on different loops.");
                errFlag = true;
            } else {

                PlantUtilities::InterConnectTwoPlantLoopSides(state, this->loadSidePlantLoc, this->sourceSidePlantLoc, this->EIRHPType, true);
            }
        } else if (this->airSource) {
            // nothing to do here ?
        }

        if (errFlag) {
            ShowFatalError(state, format("{}: Program terminated due to previous condition(s).", routineName));
        }
        this->oneTimeInitFlag = false;
    }
}

} // namespace EnergyPlus::EIRPlantLoopHeatPumps<|MERGE_RESOLUTION|>--- conflicted
+++ resolved
@@ -435,13 +435,6 @@
         capacityModifierFuncTemp = 0.0;
     }
 
-<<<<<<< HEAD
-    Real64 availableCapacity = this->referenceCapacity * capacityModifierFuncTemp;
-    Real64 partLoadRatio = 0.0;
-    if (availableCapacity > 0) {
-        // partLoadRatio = max(0.0, min(std::abs(currentLoadConsolidated) / availableCapacity, 1.0));
-        partLoadRatio = std::clamp(std::abs(currentLoadConsolidated) / availableCapacity, 0.0, 1.0);
-=======
     // Initializing defrost adjustment factors
     Real64 HeatingCapacityMultiplier = 1.0;
     Real64 InputPowerMultiplier = 1.0;
@@ -508,6 +501,12 @@
             }
             // defrost energy rate is applied to rated power and is proportional to defrost cycles per hour
             this->defrostEnergyRate = (this->referenceCapacity / this->referenceCOP) * defrostHeatEnergyFraction * thisHourDefrostCycles;
+    Real64 availableCapacity = this->referenceCapacity * capacityModifierFuncTemp;
+    Real64 partLoadRatio = 0.0;
+    if (availableCapacity > 0) {
+        // partLoadRatio = max(0.0, min(std::abs(currentLoadConsolidated) / availableCapacity, 1.0));
+        partLoadRatio = std::clamp(std::abs(currentLoadConsolidated) / availableCapacity, 0.0, 1.0);
+    }
 
             // question on how these multipliers are accounted for with capacity and power (e.g., 1+ or 1-)
             InputPowerMultiplier = 1.0 + thisHourDefrostHeatLoad;
@@ -518,7 +517,6 @@
         this->defrostEnergyRate = 0.0;
         this->loadDueToDefrost = 0.0;
         this->fractionalDefrostTime = 0.0;
->>>>>>> 2ad5b542
     }
     availableCapacity *= HeatingCapacityMultiplier;
     this->defrostEnergy = this->defrostEnergyRate * reportingInterval;
